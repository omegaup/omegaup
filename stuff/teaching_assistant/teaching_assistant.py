--- conflicted
+++ resolved
@@ -894,82 +894,9 @@
     global LLM_PROVIDER  # pylint: disable=W0603
     global SUBMISSION_ID_MODE, SUBMISSION_ID  # pylint: disable=W0603
     global STUDENT_NAME  # pylint: disable=W0603
-<<<<<<< HEAD
-    parser = argparse.ArgumentParser(
-        description="Process feedbacks from students"
-    )
-    parser.add_argument("--username", type=str, help="Your username")
-    parser.add_argument("--password", type=str, help="Your password")
-    parser.add_argument(
-        "--test_mode",
-        action="store_true",
-        help="Run in local server."
-    )
-    parser.add_argument(
-        "--submission_id_mode",
-        type=str,
-        help="true if you want to process a single submission."
-    )
-    parser.add_argument(
-        "--submission_id",
-        type=str,
-        help="Submission ID to process feedbacks for"
-    )
-    parser.add_argument(
-        "--student_name",
-        type=str,
-        help="Student name to process feedbacks for"
-    )
-    parser.add_argument(
-        "--course_alias",
-        type=str,
-        help="Course alias to process feedbacks for"
-    )
-    parser.add_argument(
-        "--assignment_alias",
-        type=str,
-        help="Assignment alias to process feedbacks for"
-    )
-    parser.add_argument(
-        "--language", type=str, help="Language to use for feedbacks"
-    )
-    parser.add_argument(
-        "--ta_feedback_indicator",
-        type=str,
-        help="Indicates that it's a TA feedback"
-    )
-    parser.add_argument("--key", type=str, help="API key for the LLM provider")
-    parser.add_argument(
-        "--llm",
-        type=str,
-        default="deepseek",
-        choices=["claude", "gpt", "deepseek", "gemini", "omegaup"],
-        help="LLM provider to use (default: deepseek)"
-    )
-    parser.add_argument(
-        "--skip-confirm",
-        action="store_true",
-        help="Skip confirmation prompts"
-    )
-    args = parser.parse_args()
-    if args.test_mode:
-        global BASE_URL  # pylint: disable=W0603
-        BASE_URL = "http://localhost:8001"
-    USERNAME = args.username or input("Enter your username: ")
-    PASSWORD = args.password or getpass("Enter your password: ")
-    SUBMISSION_ID_MODE = args.submission_id_mode
-    if SUBMISSION_ID_MODE not in ["true", "false"]:
-        SUBMISSION_ID_MODE = input(
-            "Are you working in submission id mode: "
-        )
-    if SUBMISSION_ID_MODE == "true":
-        SUBMISSION_ID = args.submission_id or input(
-            "Enter the submission id: "
-=======
     try:
         parser = argparse.ArgumentParser(
             description="Process feedbacks from students"
->>>>>>> 8074532d
         )
         parser.add_argument("--username", type=str, help="Your username")
         parser.add_argument("--password", type=str, help="Your password")
@@ -979,6 +906,11 @@
             help="Yes if you want to process a single submission."
         )
         parser.add_argument(
+            "--test_mode",
+            action="store_true",
+            help="Run in local server."
+        )
+        parser.add_argument(
             "--submission_id",
             type=str,
             help="Submission ID to process feedbacks for"
@@ -1012,7 +944,7 @@
             "--llm",
             type=str,
             default="deepseek",
-            choices=["claude", "gpt", "deepseek", "gemini"],
+            choices=["claude", "gpt", "deepseek", "gemini", "omegaup"],
             help="LLM provider to use (default: deepseek)"
         )
         parser.add_argument(
@@ -1021,14 +953,19 @@
             help="Skip confirmation prompts"
         )
         args = parser.parse_args()
+        if args.test_mode:
+            global BASE_URL  # pylint: disable=W0603
+            BASE_URL = "http://localhost:8001"
 
         try:
             USERNAME = args.username or input("Enter your username: ")
             PASSWORD = args.password or getpass("Enter your password: ")
-            SUBMISSION_ID_MODE = args.submission_id_mode or input(
-                "Are you working in submission id mode: "
-            ) == "true"
-            if SUBMISSION_ID_MODE:
+            SUBMISSION_ID_MODE = args.submission_id_mode
+            if SUBMISSION_ID_MODE not in ["true", "false"]:
+                SUBMISSION_ID_MODE = input(
+                    "Are you working in submission id mode: "
+                )
+            if SUBMISSION_ID_MODE == "true":
                 SUBMISSION_ID = args.submission_id or input(
                     "Enter the submission id: "
                 )
