--- conflicted
+++ resolved
@@ -31,13 +31,10 @@
 ASSIGNMENT_ALIAS: str | None = None
 TA_FEEDBACK_INDICATOR: str | None = None
 SKIP_CONFIRM = False
-<<<<<<< HEAD
 LLM_PROVIDER: str | None = None
-=======
 SUBMISSION_ID_MODE = False
 SUBMISSION_ID = None
 STUDENT_NAME = None
->>>>>>> affc7a99
 
 BASE_URL = "https://omegaup.com"
 COOKIES = None
@@ -559,12 +556,9 @@
     global USERNAME, PASSWORD  # pylint: disable=W0603
     global COURSE_ALIAS, ASSIGNMENT_ALIAS, LANGUAGE  # pylint: disable=W0603
     global KEY, TA_FEEDBACK_INDICATOR, SKIP_CONFIRM  # pylint: disable=W0603
-<<<<<<< HEAD
     global LLM_PROVIDER  # pylint: disable=W0603
-=======
     global SUBMISSION_ID_MODE, SUBMISSION_ID  # pylint: disable=W0603
     global STUDENT_NAME  # pylint: disable=W0603
->>>>>>> affc7a99
     parser = argparse.ArgumentParser(
         description="Process feedbacks from students"
     )
