"""LLM Wrapper for Multiple Providers"""

from typing import Any
import anthropic  # type: ignore
import openai  # type: ignore
import google.generativeai as genai  # type: ignore


class LLMWrapper:
    """Wrapper for different LLM providers to generate responses."""
    def __init__(self, provider: str, api_key: str):
        self.provider = provider.lower()
        self.api_key = api_key
        self.client: Any

        if self.provider == 'claude':
            self.client = anthropic.Anthropic(api_key=self.api_key)

        elif self.provider == 'gpt':
            self.client = openai.OpenAI(api_key=self.api_key)

        elif self.provider == 'deepseek':
            self.client = openai.OpenAI(
                api_key=self.api_key,
                base_url="https://api.deepseek.com"
            )

        elif self.provider == 'gemini':
            genai.configure(api_key=self.api_key)
            self.client = genai.GenerativeModel('gemini-2.0-flash-exp')

        elif self.provider == 'omegaup':
            # Dummy oracle for testing - only works with specific key
            if self.api_key != "omegaup":
                raise ValueError("Invalid API key for omegaup provider")
            self.client = None

        else:
            raise ValueError(f"Unsupported LLM provider: {self.provider}")

    def generate_response(
        self, prompt: str, temperature: float = 0.0,
        max_tokens: int = 500,
    ) -> str:
        """Generate a response from the LLM provider based on the prompt."""
        response_text = ""
        try:
            if self.provider == 'claude':
                message = self.client.messages.create(
                    model="claude-sonnet-4-20250514",
                    messages=[
                        {"role": "user", "content": prompt}
                    ],
                    temperature=temperature,
<<<<<<< HEAD
                    max_tokens=max_tokens
=======
                    max_tokens=4000
>>>>>>> a42c9a94
                )
                response_text = message.content[0].text

            elif self.provider == 'gpt':
                chat_completion = self.client.chat.completions.create(
                    model="gpt-4o",
                    messages=[{"role": "user", "content": prompt}],
                    temperature=temperature,
<<<<<<< HEAD
                    max_tokens=max_tokens
=======
                    max_tokens=4000
>>>>>>> a42c9a94
                )
                response_text = chat_completion.choices[0].message.content

            elif self.provider == 'gemini':
<<<<<<< HEAD
                response = self.client.generate_content(
                    prompt,
                    generation_config=genai.types.GenerationConfig(
                        max_output_tokens=max_tokens,
=======
                response = self.client.models.generate_content(
                    model='gemini-2.0-flash-001',
                    contents=prompt,
                    config=types.GenerateContentConfig(
                        max_output_tokens=4000,
>>>>>>> a42c9a94
                        temperature=temperature,
                    ),
                )
                response_text = response.text

            elif self.provider == 'deepseek':
                chat_completion = self.client.chat.completions.create(
                    model="deepseek-chat",
                    messages=[{"role": "user", "content": prompt}],
                    temperature=temperature,
<<<<<<< HEAD
                    max_tokens=max_tokens
=======
                    max_tokens=4000
>>>>>>> a42c9a94
                )
                response_text = chat_completion.choices[0].message.content

            elif self.provider == 'omegaup':
                # Dummy oracle for testing
                # always returns the same JSON response
                response_text = (
                    '{"general advices": "This is dummy oracle", '
                    '"1": "The oracle call worked."}'
                )

            else:
                raise ValueError(
                    f"Unknown LLM provider during response generation: "
                    f"{self.provider}"
                )

        except Exception as e:
            print(f"Error generating response from {self.provider}: {e}")
            raise e
        return response_text<|MERGE_RESOLUTION|>--- conflicted
+++ resolved
@@ -52,11 +52,7 @@
                         {"role": "user", "content": prompt}
                     ],
                     temperature=temperature,
-<<<<<<< HEAD
-                    max_tokens=max_tokens
-=======
                     max_tokens=4000
->>>>>>> a42c9a94
                 )
                 response_text = message.content[0].text
 
@@ -65,27 +61,16 @@
                     model="gpt-4o",
                     messages=[{"role": "user", "content": prompt}],
                     temperature=temperature,
-<<<<<<< HEAD
-                    max_tokens=max_tokens
-=======
                     max_tokens=4000
->>>>>>> a42c9a94
                 )
                 response_text = chat_completion.choices[0].message.content
 
             elif self.provider == 'gemini':
-<<<<<<< HEAD
-                response = self.client.generate_content(
-                    prompt,
-                    generation_config=genai.types.GenerationConfig(
-                        max_output_tokens=max_tokens,
-=======
                 response = self.client.models.generate_content(
                     model='gemini-2.0-flash-001',
                     contents=prompt,
                     config=types.GenerateContentConfig(
                         max_output_tokens=4000,
->>>>>>> a42c9a94
                         temperature=temperature,
                     ),
                 )
@@ -96,11 +81,8 @@
                     model="deepseek-chat",
                     messages=[{"role": "user", "content": prompt}],
                     temperature=temperature,
-<<<<<<< HEAD
                     max_tokens=max_tokens
-=======
                     max_tokens=4000
->>>>>>> a42c9a94
                 )
                 response_text = chat_completion.choices[0].message.content
 
