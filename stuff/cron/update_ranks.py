--- conflicted
+++ resolved
@@ -7,21 +7,18 @@
 import math
 import os
 import sys
-<<<<<<< HEAD
-from typing import Dict, List, NamedTuple, Optional, Sequence, TypedDict
-=======
 from typing import List, NamedTuple, Sequence
->>>>>>> d908fda4
 
 import mysql.connector
 import mysql.connector.cursor
 
 from database.coder_of_the_month import check_existing_coder_of_the_month
-from database.coder_of_the_month import get_coder_of_the_month_candidates
 from database.coder_of_the_month import get_cotm_eligible_users
 from database.coder_of_the_month import get_eligible_problems
+from database.coder_of_the_month import get_user_problems
 from database.coder_of_the_month import remove_coder_of_the_month_candidates
 from database.coder_of_the_month import insert_coder_of_the_month_candidates
+from database.coder_of_the_month import UserRank
 
 sys.path.insert(
     0,
@@ -37,34 +34,6 @@
     classname: str
 
 
-<<<<<<< HEAD
-class UserScore(NamedTuple):
-    '''User information for coder of the month candidates'''
-    user_id: int
-    identity_id: int
-    username: str
-    country_id: str
-    school_id: Optional[int]
-    classname: str
-    problems_solved: int
-    score: float
-
-
-class Problem(NamedTuple):
-    '''Information for solved problems in the selected month'''
-    problem_id: int
-    alias: str
-    accepted: int
-
-
-class UserProblems(TypedDict):
-    '''Problems solved by a user and their calculated score'''
-    solved: List[int]
-    score: float
-
-
-=======
->>>>>>> d908fda4
 def _default_date() -> datetime.date:
     today = datetime.date.today()
     return today.replace(day=1)
@@ -580,132 +549,12 @@
                           row['score']))
 
 
-<<<<<<< HEAD
-def get_cotm_eligible_users(
-    cur_readonly: mysql.connector.cursor.MySQLCursorDict,
-    first_day_of_current_month: datetime.date,
-    first_day_of_next_month: datetime.date,
-    gender_clause: str,
-) -> List[UserScore]:
-    '''Returns the list of eligible users for coder of the month'''
-
-    logging.info('Getting the list of eligible users for coder of the month')
-    sql = f'''
-            SELECT DISTINCT
-                IFNULL(i.user_id, 0) AS user_id,
-                i.identity_id,
-                i.username,
-                IFNULL(i.country_id, 'xx') AS country_id,
-                isc.school_id,
-                IFNULL(
-                    (
-                        SELECT urc.classname FROM
-                            User_Rank_Cutoffs urc
-                        WHERE
-                            urc.score <= (
-                                    SELECT
-                                        ur.score
-                                    FROM
-                                        User_Rank ur
-                                    WHERE
-                                        ur.user_id = i.user_id
-                                )
-                        ORDER BY
-                            urc.percentile ASC
-                        LIMIT
-                            1
-                    ),
-                    'user-rank-unranked'
-                ) AS classname
-            FROM
-                Identities i
-            INNER JOIN
-                Submissions s
-            ON
-                s.identity_id = i.identity_id
-            INNER JOIN
-                Problems p
-            ON
-                p.problem_id = s.problem_id
-            LEFT JOIN
-                Identities_Schools isc
-            ON
-                isc.identity_school_id = i.current_identity_school_id
-            WHERE
-                s.verdict = 'AC' AND s.type= 'normal' AND s.time >= %s AND
-                s.time <= %s AND p.visibility >= 1 AND p.quality_seal = 1 AND
-                i.user_id IS NOT NULL
-                {gender_clause}
-            GROUP BY
-                i.identity_id
-            LIMIT 100;
-            '''
-    cur_readonly.execute(sql, (
-        first_day_of_current_month,
-        first_day_of_next_month,
-    ))
-
-    usernames: List[UserScore] = []
-    for row in cur_readonly.fetchall():
-        usernames.append(UserScore(
-            user_id=row['user_id'],
-            identity_id=row['identity_id'],
-            username=row['username'],
-            country_id=row['country_id'],
-            school_id=row['school_id'],
-            classname=row['classname'],
-            problems_solved=0,
-            score=0.0
-        ))
-
-    return usernames
-
-
-def get_eligible_problems(
-    cur_readonly: mysql.connector.cursor.MySQLCursorDict,
-    first_day_of_current_month: datetime.date,
-    first_day_of_next_month: datetime.date,
-) -> List[Problem]:
-    '''Returns the list of eligible problems for coder of the month'''
-
-    logging.info(
-        'Getting the list of eligible problems for coder of the month'
-    )
-    sql = '''
-        SELECT DISTINCT
-            p.problem_id, p.alias, p.accepted
-        FROM
-            Submissions s
-        INNER JOIN
-            Problems p
-        ON
-            p.problem_id = s.problem_id
-        WHERE
-            s.verdict = 'AC' AND s.type= 'normal' AND s.time >= %s AND
-            s.time <= %s AND p.visibility >= 1 AND p.quality_seal = 1;
-        '''
-    cur_readonly.execute(sql, (
-        first_day_of_current_month,
-        first_day_of_next_month,
-    ))
-
-    problems: List[Problem] = []
-    for row in cur_readonly.fetchall():
-        problems.append(Problem(
-            problem_id=row['problem_id'],
-            alias=row['alias'],
-            accepted=row['accepted'],
-        ))
-
-    return problems
-
-
 def compute_points_for_user(
     cur_readonly: mysql.connector.cursor.MySQLCursorDict,
     first_day_of_current_month: datetime.date,
     first_day_of_next_month: datetime.date,
     gender_clause: str,
-) -> List[UserScore]:
+) -> List[UserRank]:
     '''Computes the points for each eligible user'''
 
     eligible_users = get_cotm_eligible_users(
@@ -721,12 +570,6 @@
         first_day_of_next_month
     )
 
-    # Initialize a dictionary to store the problems solved and the score for
-    # each user
-    user_problems: Dict[int, UserProblems] = {
-        user.identity_id:
-            {'solved': [], 'score': 0.0} for user in eligible_users}
-
     # Get the list of identity IDs for eligible users
     identity_ids = [user.identity_id for user in eligible_users]
 
@@ -737,44 +580,12 @@
     # Convert the list of identity IDs to a comma-separated string
     identity_ids_str = ', '.join(map(str, identity_ids))
 
-    cur_readonly.execute(f'''
-        WITH FirstSubmissions AS (
-            SELECT
-                identity_id,
-                problem_id,
-                MIN(time) AS first_time_solved
-            FROM
-                Submissions
-            WHERE
-                verdict = 'AC' AND type = 'normal'
-            GROUP BY
-                identity_id, problem_id
-        )
-        SELECT
-            s.identity_id,
-            s.problem_id,
-            fs.first_time_solved
-        FROM
-            Submissions s
-        INNER JOIN
-            FirstSubmissions fs
-        ON
-            s.identity_id = fs.identity_id AND s.problem_id = fs.problem_id
-        WHERE
-            s.identity_id IN ({identity_ids_str})
-            AND s.verdict = 'AC' AND s.type = 'normal'
-            AND s.time >= %s AND s.time < %s
-            AND fs.first_time_solved >= %s AND fs.first_time_solved < %s;
-    ''', (first_day_of_current_month, first_day_of_next_month,
-          first_day_of_current_month, first_day_of_next_month))
-
-    # Populate user_problems dictionary with the problems solved by each user
-    for row in cur_readonly.fetchall():
-        identity_id = row['identity_id']
-        problem_id = row['problem_id']
-        assert identity_id in user_problems, (
-            'Identity %s not found in user_problems', identity_id)
-        user_problems[identity_id]['solved'].append(problem_id)
+    user_problems = get_user_problems(cur_readonly,
+                                      identity_ids_str,
+                                      eligible_users,
+                                      first_day_of_current_month,
+                                      first_day_of_next_month,
+                                      )
 
     # Calculate the score for each user based on the problems they have solved
     for _, points in user_problems.items():
@@ -793,7 +604,7 @@
                     solved_problem_by_user.accepted + 1))
 
     # Create a list of updated users with their scores and problems solved
-    updated_users: List[UserScore] = []
+    updated_users: List[UserRank] = []
     for user in eligible_users:
         updated_user = user._replace(
             score=user_problems[user.identity_id]['score'],
@@ -807,8 +618,6 @@
     return updated_users_sorted
 
 
-=======
->>>>>>> d908fda4
 def update_coder_of_the_month_candidates(
     cur: mysql.connector.cursor.MySQLCursorDict,
     cur_readonly: mysql.connector.cursor.MySQLCursorDict,
@@ -833,83 +642,23 @@
             logging.info('Skipping because already exist selected coder')
             return
 
-<<<<<<< HEAD
+    remove_coder_of_the_month_candidates(cur, first_day_of_next_month,
+                                         category)
+
+    if category == 'female':
+        gender_clause = " AND i.gender = 'female'"
+    else:
+        gender_clause = ""
+
     candidates = compute_points_for_user(cur_readonly,
                                          first_day_of_current_month,
                                          first_day_of_next_month,
                                          gender_clause)
 
     for index, candidate in enumerate(candidates):
-        cur.execute(
-            '''
-                    INSERT INTO
-                        `Coder_Of_The_Month` (
-                            `user_id`,
-                            `time`,
-                            `ranking`,
-                            `school_id`,
-                            `category`,
-                            `score`,
-                            `problems_solved`
-                        )
-                    VALUES (
-                        %s,
-                        %s,
-                        %s,
-                        %s,
-                        %s,
-                        %s,
-                        %s
-                    );
-                    ''',
-            (candidate.user_id, first_day_of_next_month, index + 1,
-             candidate.school_id, category, candidate.score,
-             candidate.problems_solved))
-=======
-    remove_coder_of_the_month_candidates(cur, first_day_of_next_month,
-                                         category)
-
-    candidates = get_coder_of_the_month_candidates(cur_readonly,
-                                                   first_day_of_current_month,
-                                                   first_day_of_next_month,
-                                                   category)
-
-    candidate_users_list = list(candidates)
-    candidate_users_count = len(candidate_users_list)
-
-    for index, candidate in enumerate(candidates):
         ranking = index + 1
         insert_coder_of_the_month_candidates(cur, first_day_of_next_month,
                                              ranking, category, candidate)
-
-    # This block of code is used to get the list of eligible users for coder
-    # of the month until the coder of the month refactoring is done
-
-    if category == 'female':
-        gender_clause = " AND i.gender = 'female'"
-    else:
-        gender_clause = ""
-
-    users = get_cotm_eligible_users(cur_readonly, first_day_of_current_month,
-                                    first_day_of_next_month, gender_clause)
-
-    assert len(users) == candidate_users_count, 'Mismatch in the users count'
-
-    usernames = [user.username for user in users]
-    candidate_usernames = [user.username for user in candidate_users_list]
-
-    usernames.sort()
-    candidate_usernames.sort()
-
-    assert usernames == candidate_usernames, 'Mismatch in the users'
-
-    logging.info('Candidates to coder of the month updated')
-
-    problems = get_eligible_problems(cur_readonly, first_day_of_current_month,
-                                     first_day_of_next_month)
-
-    logging.info(problems)
->>>>>>> d908fda4
 
 
 def update_users_stats(
