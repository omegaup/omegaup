#!/usr/bin/env python3
'''Updates the user ranking.'''

import argparse
import datetime
import logging
import os
import sys
from typing import List, NamedTuple, Optional, Sequence

import mysql.connector
import mysql.connector.cursor

from database.coder_of_the_month import check_existing_coder_of_the_month
from database.coder_of_the_month import get_coder_of_the_month_candidates
from database.coder_of_the_month import get_eligible_problems
from database.coder_of_the_month import remove_coder_of_the_month_candidates
from database.coder_of_the_month import insert_coder_of_the_month_candidates

sys.path.insert(
    0,
    os.path.join(os.path.dirname(os.path.dirname(os.path.realpath(__file__))),
                 "."))
import lib.db  # pylint: disable=wrong-import-position
import lib.logs  # pylint: disable=wrong-import-position


class Cutoff(NamedTuple):
    '''Cutoff percentile for user ranking.'''
    percentile: float
    classname: str


<<<<<<< HEAD
=======
class UserScore(NamedTuple):
    '''User information for coder of the month candidates'''
    user_id: int
    identity_id: int
    username: str
    country_id: str
    school_id: Optional[int]
    classname: str
    problems_solved: Optional[int]
    score: float


class Problem(NamedTuple):
    '''Information for solved problems in the selected month'''
    problem_id: int
    alias: str
    accepted: int


>>>>>>> 23c532ec
def _default_date() -> datetime.date:
    today = datetime.date.today()
    return today.replace(day=1)


def _parse_date(s: str) -> datetime.date:
    today = datetime.datetime.strptime(s, '%Y-%m-%d').date()
    return today.replace(day=1)


def update_problem_accepted_stats(
    cur: mysql.connector.cursor.MySQLCursorDict,
    cur_readonly: mysql.connector.cursor.MySQLCursorDict,
    dbconn: mysql.connector.MySQLConnection,
) -> None:
    '''Updates the problem accepted stats'''

    logging.info('Updating accepted stats for problems...')
    # This is using a subquery so that even problems that don't have a single
    # AC run emit a row.
    cur_readonly.execute('''
        SELECT
            `p`.`problem_id`,
            (
                SELECT
                    COUNT(DISTINCT `s`.`identity_id`)
                FROM
                    `Submissions` AS `s`
                INNER JOIN
                    `Identities` AS `i` ON
                    `i`.`identity_id` = `s`.`identity_id`
                WHERE
                    `s`.`problem_id` = `p`.`problem_id`
                    AND `s`.verdict = 'AC'
                    AND NOT EXISTS (
                        SELECT
                            `pf`.`problem_id`, `pf`.`user_id`
                        FROM
                            `Problems_Forfeited` AS `pf`
                        WHERE
                            `pf`.`problem_id` = `p`.`problem_id` AND
                            `pf`.`user_id` = `i`.`user_id`
                    )
                    AND NOT EXISTS (
                        SELECT
                            `a`.`acl_id`
                        FROM
                            `ACLs` AS `a`
                        WHERE
                            `a`.`acl_id` = `p`.`acl_id` AND
                            `a`.`owner_id` = `i`.`user_id`
                    )
            ) AS `accepted`
        FROM
            `Problems` AS `p`;
    ''')
    for row in cur_readonly.fetchall():
        cur.execute(
            '''
                UPDATE
                    `Problems` AS `p`
                SET
                    `p`.`accepted` = %s
                WHERE
                    `p`.`problem_id` = %s;
            ''', (row['accepted'], row['problem_id']))
    dbconn.commit()


def update_user_rank(
    cur: mysql.connector.cursor.MySQLCursorDict,
    cur_readonly: mysql.connector.cursor.MySQLCursorDict,
) -> Sequence[float]:
    '''Updates the user ranking.'''

    logging.info('Updating user rank...')
    cur_readonly.execute('''
        SELECT
            `i`.`username`,
            `i`.`name`,
            `i`.`country_id`,
            `i`.`state_id`,
            `isc`.`school_id`,
            `i`.`identity_id`,
            `i`.`user_id`,
            COUNT(`p`.`problem_id`) AS `problems_solved_count`,
            SUM(ROUND(100 / LOG(2, `p`.`accepted` + 1) , 0)) AS `score`
        FROM
        (
            SELECT
                `iu`.`user_id`,
                `s`.`problem_id`
            FROM
                `Submissions` AS `s`
            INNER JOIN
                `Identities` AS `iu`
            ON
                `iu`.identity_id = `s`.identity_id
            WHERE
                `s`.verdict = 'AC' AND
                `s`.type = 'normal' AND
                `iu`.user_id IS NOT NULL
            GROUP BY
                `iu`.user_id, `s`.`problem_id`
        ) AS up
        INNER JOIN
            `Users` AS `u` ON `u`.`user_id` = `up`.`user_id`
        INNER JOIN
            `Problems` AS `p`
        ON `p`.`problem_id` = up.`problem_id` AND `p`.visibility > 0
        INNER JOIN
            `Identities` AS `i` ON `i`.`identity_id` = u.`main_identity_id`
        LEFT JOIN
            `Identities_Schools` AS `isc`
        ON
            `isc`.`identity_school_id` = `i`.`current_identity_school_id`
        WHERE
            `u`.`is_private` = 0
            AND NOT EXISTS (
                SELECT
                    `pf`.`problem_id`, `pf`.`user_id`
                FROM
                    `Problems_Forfeited` AS `pf`
                WHERE
                    `pf`.`problem_id` = `p`.`problem_id` AND
                    `pf`.`user_id` = `u`.`user_id`
            )
            AND NOT EXISTS (
                SELECT
                    `a`.`acl_id`
                FROM
                    `ACLs` AS `a`
                WHERE
                    `a`.`acl_id` = `p`.`acl_id` AND
                    `a`.`owner_id` = `u`.`user_id`
            )
        GROUP BY
            `identity_id`
        ORDER BY
            `score` DESC;
    ''')
    prev_score = None
    rank = 0
    # MySQL has no good way of obtaining percentiles, so we'll store the sorted
    # list of scores in order to calculate the cutoff scores later.
    scores: List[float] = []
    cur.execute('DELETE FROM `User_Rank`;')
    for index, row in enumerate(cur_readonly.fetchall()):
        if row['score'] != prev_score:
            rank = index + 1
        score = row.get('score', 0)
        scores.append(score)
        prev_score = score
        cur.execute(
            '''
                    INSERT INTO
                        `User_Rank` (`user_id`, `ranking`,
                                     `problems_solved_count`, `score`,
                                     `username`, `name`, `country_id`,
                                     `state_id`, `school_id`)
                    VALUES(%s, %s, %s, %s, %s, %s, %s, %s, %s);''',
            (row['user_id'], rank, row['problems_solved_count'], score,
             row['username'], row['name'], row['country_id'], row['state_id'],
             row['school_id']))
    return scores


def update_author_rank(
    cur: mysql.connector.cursor.MySQLCursorDict,
    cur_readonly: mysql.connector.cursor.MySQLCursorDict,
) -> None:
    '''Updates the author's ranking'''
    logging.info('Updating authors ranking...')
    cur_readonly.execute('''
        SELECT
            `u`.`user_id`,
            `i`.`username`,
            `i`.`name`,
            `i`.`country_id`,
            `i`.`state_id`,
            `isc`.`school_id`,
            SUM(`p`.`quality`) AS `author_score`
        FROM
            `Problems` AS `p`
        INNER JOIN
            `ACLs` AS `a` ON `a`.`acl_id` = `p`.`acl_id`
        INNER JOIN
            `Users` AS `u` ON `u`.`user_id` = `a`.`owner_id`
        INNER JOIN
            `Identities` AS `i` ON `i`.`identity_id` = `u`.`main_identity_id`
        LEFT JOIN
            `Identities_Schools` AS `isc`
        ON
            `isc`.`identity_school_id` = `i`.`current_identity_school_id`
        WHERE
            `p`.`quality` IS NOT NULL
        GROUP BY
            `u`.`user_id`
        ORDER BY
            `author_score` DESC
    ''')

    prev_score = None
    rank = 0
    for index, row in enumerate(cur_readonly.fetchall()):
        if row['author_score'] != prev_score:
            rank = index + 1
        prev_score = row['author_score']
        cur.execute(
            '''
                    INSERT INTO
                        `User_Rank` (`user_id`, `username`, `author_score`,
                                     `author_ranking`, `name`, `country_id`,
                                     `state_id`, `school_id`)
                    VALUES (%s, %s, %s, %s, %s, %s, %s, %s)
                    ON DUPLICATE KEY
                        UPDATE
                            author_ranking = %s,
                            author_score = %s;''',
            (row['user_id'], row['username'], row['author_score'], rank,
             row['name'], row['country_id'], row['state_id'], row['school_id'],
             rank, row['author_score']))


def update_user_rank_cutoffs(cur: mysql.connector.cursor.MySQLCursorDict,
                             scores: Sequence[float]) -> None:
    '''Updates the user ranking cutoff table.'''

    cur.execute('DELETE FROM `User_Rank_Cutoffs`;')
    logging.info('Updating ranking cutoffs...')
    cutoffs = [
        Cutoff(.01, 'user-rank-international-master'),
        Cutoff(.09, 'user-rank-master'),
        Cutoff(.15, 'user-rank-expert'),
        Cutoff(.35, 'user-rank-specialist'),
        Cutoff(.40, 'user-rank-beginner'),
    ]
    if not scores:
        return
    for cutoff in cutoffs:
        # Scores are already in descending order. That will also bias the
        # cutoffs towards higher scores.
        cur.execute(
            '''
                    INSERT INTO
                        `User_Rank_Cutoffs` (`score`, `percentile`,
                                             `classname`)
                    VALUES(%s, %s, %s);''',
            (scores[int(len(scores) * cutoff.percentile)], cutoff.percentile,
             cutoff.classname))


def update_user_rank_classname(
        cur: mysql.connector.cursor.MySQLCursorDict) -> None:
    '''Updates the user ranking classname.

    This requires having updated both user scores and rank cutoffs.'''
    cur.execute('''
    UPDATE User_Rank ur
    SET classname = (
        SELECT
                IFNULL(
                    (
                        SELECT
                            urc.classname
                        FROM
                            User_Rank_Cutoffs urc
                        WHERE
                            urc.score <= ur.score
                        ORDER BY
                            urc.percentile ASC
                        LIMIT
                            1
                    ),
                    'user-rank-unranked'
                )
        );
    ''')


def update_schools_solved_problems(
        cur: mysql.connector.cursor.MySQLCursorDict) -> None:
    '''Updates the solved problems count by each school the last 6 months'''

    logging.info('Updating schools solved problems...')

    months = 6  # in case this parameter requires adjustments
    cur.execute('DELETE FROM `Schools_Problems_Solved_Per_Month`')
    cur.execute(
        '''
        INSERT INTO
            `Schools_Problems_Solved_Per_Month` (
                `school_id`,
                `time`,
                `problems_solved`
            )
        SELECT
            `sc`.`school_id`,
            STR_TO_DATE(
                CONCAT (
                    YEAR(`su`.`time`), '-', MONTH(`su`.`time`), '-01'
                ),
                "%Y-%m-%d"
            ) AS `time`,
            COUNT(DISTINCT `su`.`problem_id`) AS `problems_solved`
        FROM
            `Submissions` AS `su`
        INNER JOIN
            `Runs` AS `r` ON `r`.run_id = `su`.current_run_id
        INNER JOIN
            `Schools` AS `sc` ON `sc`.`school_id` = `su`.`school_id`
        INNER JOIN
            `Problems` AS `p` ON `p`.`problem_id` = `su`.`problem_id`
        WHERE
            `su`.`time` >= CURDATE() - INTERVAL %(months)s MONTH
            AND `r`.`verdict` = "AC"
            AND `p`.`visibility` >= 1
            AND NOT EXISTS (
                SELECT
                    *
                FROM
                    `Submissions` AS `sub`
                WHERE
                    `sub`.`problem_id` = `su`.`problem_id`
                    AND `sub`.`identity_id` = `su`.`identity_id`
                    AND `sub`.`verdict` = "AC"
                    AND `sub`.`time` < `su`.`time`
            )
        GROUP BY
            `sc`.`school_id`,
            `time`
        ORDER BY
            `time` ASC;
    ''', {'months': months})


def update_school_rank(cur: mysql.connector.cursor.MySQLCursorDict) -> None:
    '''Updates the school rank'''

    logging.info('Updating school rank...')
    cur.execute('''
        SELECT
            `s`.`school_id`,
            SUM(ROUND(100 / LOG(2, `distinct_school_problems`.accepted+1), 0))
            AS `score`
        FROM
            `Schools` AS `s`
        INNER JOIN
            (
                SELECT
                    `su`.`school_id`,
                    `p`.accepted,
                    MIN(`su`.time)
                FROM
                    `Submissions` AS `su`
                INNER JOIN
                    `Problems` AS `p` ON `p`.`problem_id` = `su`.`problem_id`
                WHERE
                    `su`.verdict = "AC"
                    AND `p`.visibility >= 1
                    AND `su`.`school_id` IS NOT NULL
                GROUP BY
                    `su`.`school_id`,
                    `su`.`problem_id`
            ) AS `distinct_school_problems`
        ON
            `distinct_school_problems`.`school_id` = `s`.`school_id`
        GROUP BY
            `s`.`school_id`
        ORDER BY
            `score` DESC;
    ''')
    prev_score = None
    rank = 0

    for index, row in enumerate(cur.fetchall()):
        if row['score'] != prev_score:
            rank = index + 1
        prev_score = row['score']
        cur.execute(
            '''
                UPDATE
                    `Schools` AS `s`
                SET
                    `s`.`score` = %s,
                    `s`.`ranking` = %s
                WHERE
                    `s`.`school_id` = %s;
            ''', (row['score'], rank, row['school_id']))


def update_school_of_the_month_candidates(
    cur: mysql.connector.cursor.MySQLCursorDict,
    cur_readonly: mysql.connector.cursor.MySQLCursorDict,
    first_day_of_current_month: datetime.date,
) -> None:
    '''Updates the list of candidates to school of the current month'''

    logging.info('Updating the candidates to school of the month...')
    if first_day_of_current_month.month == 12:
        first_day_of_next_month = datetime.date(
            first_day_of_current_month.year + 1, 1, 1)
    else:
        first_day_of_next_month = datetime.date(
            first_day_of_current_month.year,
            first_day_of_current_month.month + 1, 1)

    # First make sure there are not already selected schools of the month
    cur.execute(
        '''
                SELECT
                    COUNT(*) AS `count`
                FROM
                    `School_Of_The_Month`
                WHERE
                    `time` = %s AND
                    `selected_by` IS NOT NULL;
                ''', (first_day_of_next_month, ))

    for row in cur.fetchall():
        if row['count'] > 0:
            logging.info('Skipping because already exist selected schools.')
            return

    cur.execute(
        '''
                DELETE FROM
                    `School_Of_The_Month`
                WHERE
                    `time` = %s;
                ''', (first_day_of_next_month, ))

    cur_readonly.execute(
        '''
        SELECT
            `s`.`school_id`,
            IFNULL(
                SUM(
                    ROUND(
                        100 / LOG(2, `distinct_school_problems`.`accepted`+1),
                        0
                    )
                ),
                0.0
            ) AS `score`
        FROM
            `Schools` AS `s`
        INNER JOIN
            (
                SELECT
                    `su`.`school_id`,
                    `p`.`accepted`,
                    MIN(`su`.`time`) AS `first_ac_time`
                FROM
                    `Submissions` AS `su`
                INNER JOIN
                    `Problems` AS `p` ON `p`.`problem_id` = `su`.`problem_id`
                WHERE
                    `su`.`verdict` = "AC"
                    AND `p`.`visibility` >= 1
                    AND `su`.`school_id` IS NOT NULL
                GROUP BY
                    `su`.`school_id`,
                    `su`.`problem_id`
                HAVING
                    `first_ac_time` BETWEEN %s AND %s
            ) AS `distinct_school_problems`
        ON
            `distinct_school_problems`.`school_id` = `s`.`school_id`
        WHERE
            NOT EXISTS (
                SELECT
                    `sotm`.`school_id`,
                    MAX(`time`) AS `latest_time`
                FROM
                    `School_Of_The_Month` AS `sotm`
                WHERE
                    `sotm`.`school_id` = `s`.`school_id`
                    AND (
                        `sotm`.`selected_by` IS NOT NULL OR
                        `sotm`.`ranking` = 1
                    )
                GROUP BY
                    `sotm`.`school_id`
                HAVING
                    DATE_ADD(`latest_time`, INTERVAL 1 YEAR) >= %s
            )
        GROUP BY
            `s`.`school_id`
        ORDER BY
            `score` DESC
        LIMIT 100;
        ''', (first_day_of_current_month, first_day_of_next_month,
              first_day_of_next_month))

    for index, row in enumerate(cur_readonly.fetchall()):
        cur.execute(
            '''
                    INSERT INTO
                        `School_Of_The_Month` (
                            `school_id`,
                            `time`,
                            `ranking`,
                            `score`
                        )
                    VALUES (
                        %s,
                        %s,
                        %s,
                        %s
                    );
                    ''', (row['school_id'], first_day_of_next_month, index + 1,
                          row['score']))


<<<<<<< HEAD
=======
def get_cotm_eligible_users(
    cur_readonly: mysql.connector.cursor.MySQLCursorDict,
    first_day_of_current_month: datetime.date,
    first_day_of_next_month: datetime.date,
    gender_clause: str,
) -> List[UserScore]:
    '''Returns the list of eligible users for coder of the month'''

    logging.info('Getting the list of eligible users for coder of the month')
    sql = f'''
            SELECT DISTINCT
                IFNULL(i.user_id, 0) AS user_id,
                i.identity_id,
                i.username,
                IFNULL(i.country_id, 'xx') AS country_id,
                isc.school_id,
                IFNULL(
                    (
                        SELECT urc.classname FROM
                            User_Rank_Cutoffs urc
                        WHERE
                            urc.score <= (
                                    SELECT
                                        ur.score
                                    FROM
                                        User_Rank ur
                                    WHERE
                                        ur.user_id = i.user_id
                                )
                        ORDER BY
                            urc.percentile ASC
                        LIMIT
                            1
                    ),
                    'user-rank-unranked'
                ) AS classname
            FROM
                Identities i
            INNER JOIN
                Submissions s
            ON
                s.identity_id = i.identity_id
            INNER JOIN
                Problems p
            ON
                p.problem_id = s.problem_id
            LEFT JOIN
                Identities_Schools isc
            ON
                isc.identity_school_id = i.current_identity_school_id
            WHERE
                s.verdict = 'AC' AND s.type= 'normal' AND s.time >= %s AND
                s.time <= %s AND p.visibility >= 1 AND p.quality_seal = 1 AND
                i.user_id IS NOT NULL
                {gender_clause}
            GROUP BY
                i.identity_id
            LIMIT 100;
            '''
    cur_readonly.execute(sql, (
        first_day_of_current_month,
        first_day_of_next_month,
    ))

    usernames: List[UserScore] = []
    for _, row in enumerate(cur_readonly.fetchall()):
        usernames.append(UserScore(
            user_id=row['user_id'],
            identity_id=row['identity_id'],
            username=row['username'],
            country_id=row['country_id'],
            school_id=row['school_id'],
            classname=row['classname'],
            problems_solved=None,
            score=0.0,
        ))

    return usernames


def get_eligible_problems(
    cur_readonly: mysql.connector.cursor.MySQLCursorDict,
    first_day_of_current_month: datetime.date,
    first_day_of_next_month: datetime.date,
) -> List[Problem]:
    '''Returns the list of eligible problems for coder of the month'''

    logging.info(
        'Getting the list of eligible problems for coder of the month'
    )
    sql = '''
        SELECT DISTINCT
            p.problem_id, p.alias, p.accepted
        FROM
            Submissions s
        INNER JOIN
            Problems p
        ON
            p.problem_id = s.problem_id
        WHERE
            s.verdict = 'AC' AND s.type= 'normal' AND s.time >= %s AND
            s.time <= %s AND p.visibility >= 1 AND p.quality_seal = 1;
        '''
    cur_readonly.execute(sql, (
        first_day_of_current_month,
        first_day_of_next_month,
    ))

    problems: List[Problem] = []
    for _, row in enumerate(cur_readonly.fetchall()):
        problems.append(Problem(
            problem_id=row['problem_id'],
            alias=row['alias'],
            accepted=row['accepted'],
        ))

    return problems


>>>>>>> 23c532ec
def update_coder_of_the_month_candidates(
    cur: mysql.connector.cursor.MySQLCursorDict,
    cur_readonly: mysql.connector.cursor.MySQLCursorDict,
    first_day_of_current_month: datetime.date,
    category: str,
) -> None:
    '''Updates the list of candidates to coder of the current month'''

    logging.info('Updating the candidates to coder of the month...')
    if first_day_of_current_month.month == 12:
        first_day_of_next_month = datetime.date(
            first_day_of_current_month.year + 1, 1, 1)
    else:
        first_day_of_next_month = datetime.date(
            first_day_of_current_month.year,
            first_day_of_current_month.month + 1, 1)

        # First make sure there are not already selected coder of the month
        if check_existing_coder_of_the_month(cur_readonly,
                                             first_day_of_next_month,
                                             category):
            logging.info('Skipping because already exist selected coder')
            return

<<<<<<< HEAD
    remove_coder_of_the_month_candidates(cur, first_day_of_next_month,
                                         category)

    candidates = get_coder_of_the_month_candidates(cur_readonly,
                                                   first_day_of_current_month,
                                                   first_day_of_next_month,
                                                   category)

    for index, candidate in enumerate(candidates):
        ranking = index + 1
        insert_coder_of_the_month_candidates(cur, first_day_of_next_month,
                                             ranking, category, candidate)
=======
    candidate_users = cur_readonly.fetchall()
    candidate_users_list = list(candidate_users)
    candidate_users_count = len(candidate_users_list)

    for index, row in enumerate(candidate_users):
        cur.execute(
            '''
                    INSERT INTO
                        `Coder_Of_The_Month` (
                            `user_id`,
                            `time`,
                            `ranking`,
                            `school_id`,
                            `category`,
                            `score`,
                            `problems_solved`
                        )
                    VALUES (
                        %s,
                        %s,
                        %s,
                        %s,
                        %s,
                        %s,
                        %s
                    );
                    ''',
            (row['user_id'], first_day_of_next_month, index + 1,
             row['school_id'], category, row['score'], row['ProblemsSolved']))
>>>>>>> 23c532ec

    # This block of code is used to get the list of eligible users for coder
    # of the month until the coder of the month refactoring is done

    users = get_cotm_eligible_users(cur_readonly, first_day_of_current_month,
                                    first_day_of_next_month, gender_clause)

    assert len(users) == candidate_users_count, 'Mismatch in the users count'

    usernames = [user.username for user in users]
    candidate_usernames = [user['username'] for user in candidate_users_list]

    usernames.sort()
    candidate_usernames.sort()

    assert usernames == candidate_usernames, 'Mismatch in the users'

    logging.info('Candidates to coder of the month updated')

    problems = get_eligible_problems(cur_readonly, first_day_of_current_month,
                                     first_day_of_next_month)

    logging.info(problems)


def update_users_stats(
    cur: mysql.connector.cursor.MySQLCursorDict,
    cur_readonly: mysql.connector.cursor.MySQLCursorDict,
    dbconn: mysql.connector.MySQLConnection,
    date: datetime.date,
    update_coder_of_the_month: bool
) -> None:
    '''Updates all the information and ranks related to users'''
    logging.info('Updating users stats...')
    try:
        try:
            scores = update_user_rank(cur, cur_readonly)
            update_user_rank_cutoffs(cur, scores)
            update_user_rank_classname(cur)
        except:  # noqa: bare-except
            logging.exception('Failed to update user ranking')
            raise

        try:
            update_author_rank(cur, cur_readonly)
        except:  # noqa: bare-except
            logging.exception('Failed to update authors ranking')
            raise
        # We update both the general rank and the author's rank in the same
        # transaction since both are stored in the same DB table.
        dbconn.commit()

        if update_coder_of_the_month:
            try:
                update_coder_of_the_month_candidates(cur, cur_readonly, date,
                                                     'all')
                dbconn.commit()
            except:  # noqa: bare-except
                logging.exception(
                    'Failed to update candidates to coder of the month')
                raise

            try:
                update_coder_of_the_month_candidates(cur, cur_readonly, date,
                                                     'female')
                dbconn.commit()
            except:  # noqa: bare-except
                logging.exception(
                    'Failed to update candidates to coder of the month female')
                raise
        else:
            logging.info('Skipping updating Coder of the Month')

        logging.info('Users stats updated')
    except:  # noqa: bare-except
        logging.exception('Failed to update all users stats')


def update_schools_stats(
    cur: mysql.connector.cursor.MySQLCursorDict,
    cur_readonly: mysql.connector.cursor.MySQLCursorDict,
    dbconn: mysql.connector.MySQLConnection,
    date: datetime.date,
) -> None:
    '''Updates all the information and ranks related to schools'''
    logging.info('Updating schools stats...')
    try:
        try:
            update_schools_solved_problems(cur)
            dbconn.commit()
        except:  # noqa: bare-except
            logging.exception('Failed to update schools solved problems')
            raise

        try:
            update_school_rank(cur)
            dbconn.commit()
        except:  # noqa: bare-except
            logging.exception('Failed to update school ranking')
            raise

        try:
            update_school_of_the_month_candidates(cur, cur_readonly, date)
            dbconn.commit()
        except:  # noqa: bare-except
            logging.exception(
                'Failed to update candidates to school of the month')
            raise
        logging.info('Schools stats updated')
    except:  # noqa: bare-except
        logging.exception('Failed to update all schools stats')


def main() -> None:
    '''Main entrypoint.'''

    parser = argparse.ArgumentParser(description=__doc__)
    lib.db.configure_parser(parser)
    lib.logs.configure_parser(parser)

    parser.add_argument('--date',
                        type=_parse_date,
                        default=_default_date(),
                        help='The date the command should take as today')
    parser.add_argument('--update-coder-of-the-month',
                        action='store_true',
                        help='Update the Coder of the Month')
    args = parser.parse_args()
    lib.logs.init(parser.prog, args)

    logging.info('Started')
    dbconn = lib.db.connect(lib.db.DatabaseConnectionArguments.from_args(args))
    dbconn_readonly = lib.db.connect_readonly(
        lib.db.DatabaseConnectionArguments.from_args_readonly(args)) or dbconn
    try:
        with dbconn.cursor(buffered=True,
                           dictionary=True) as cur, dbconn_readonly.cursor(
                               buffered=True, dictionary=True) as cur_readonly:
            update_problem_accepted_stats(cur, cur_readonly, dbconn.conn)
            update_users_stats(cur, cur_readonly, dbconn.conn, args.date,
                               args.update_coder_of_the_month)
            update_schools_stats(cur, cur_readonly, dbconn.conn, args.date)
    finally:
        dbconn.conn.close()
        logging.info('Done')


if __name__ == '__main__':
    main()

# vim: tabstop=4 expandtab shiftwidth=4 softtabstop=4<|MERGE_RESOLUTION|>--- conflicted
+++ resolved
@@ -6,13 +6,14 @@
 import logging
 import os
 import sys
-from typing import List, NamedTuple, Optional, Sequence
+from typing import List, NamedTuple, Sequence
 
 import mysql.connector
 import mysql.connector.cursor
 
 from database.coder_of_the_month import check_existing_coder_of_the_month
 from database.coder_of_the_month import get_coder_of_the_month_candidates
+from database.coder_of_the_month import get_cotm_eligible_users
 from database.coder_of_the_month import get_eligible_problems
 from database.coder_of_the_month import remove_coder_of_the_month_candidates
 from database.coder_of_the_month import insert_coder_of_the_month_candidates
@@ -31,28 +32,6 @@
     classname: str
 
 
-<<<<<<< HEAD
-=======
-class UserScore(NamedTuple):
-    '''User information for coder of the month candidates'''
-    user_id: int
-    identity_id: int
-    username: str
-    country_id: str
-    school_id: Optional[int]
-    classname: str
-    problems_solved: Optional[int]
-    score: float
-
-
-class Problem(NamedTuple):
-    '''Information for solved problems in the selected month'''
-    problem_id: int
-    alias: str
-    accepted: int
-
-
->>>>>>> 23c532ec
 def _default_date() -> datetime.date:
     today = datetime.date.today()
     return today.replace(day=1)
@@ -568,128 +547,6 @@
                           row['score']))
 
 
-<<<<<<< HEAD
-=======
-def get_cotm_eligible_users(
-    cur_readonly: mysql.connector.cursor.MySQLCursorDict,
-    first_day_of_current_month: datetime.date,
-    first_day_of_next_month: datetime.date,
-    gender_clause: str,
-) -> List[UserScore]:
-    '''Returns the list of eligible users for coder of the month'''
-
-    logging.info('Getting the list of eligible users for coder of the month')
-    sql = f'''
-            SELECT DISTINCT
-                IFNULL(i.user_id, 0) AS user_id,
-                i.identity_id,
-                i.username,
-                IFNULL(i.country_id, 'xx') AS country_id,
-                isc.school_id,
-                IFNULL(
-                    (
-                        SELECT urc.classname FROM
-                            User_Rank_Cutoffs urc
-                        WHERE
-                            urc.score <= (
-                                    SELECT
-                                        ur.score
-                                    FROM
-                                        User_Rank ur
-                                    WHERE
-                                        ur.user_id = i.user_id
-                                )
-                        ORDER BY
-                            urc.percentile ASC
-                        LIMIT
-                            1
-                    ),
-                    'user-rank-unranked'
-                ) AS classname
-            FROM
-                Identities i
-            INNER JOIN
-                Submissions s
-            ON
-                s.identity_id = i.identity_id
-            INNER JOIN
-                Problems p
-            ON
-                p.problem_id = s.problem_id
-            LEFT JOIN
-                Identities_Schools isc
-            ON
-                isc.identity_school_id = i.current_identity_school_id
-            WHERE
-                s.verdict = 'AC' AND s.type= 'normal' AND s.time >= %s AND
-                s.time <= %s AND p.visibility >= 1 AND p.quality_seal = 1 AND
-                i.user_id IS NOT NULL
-                {gender_clause}
-            GROUP BY
-                i.identity_id
-            LIMIT 100;
-            '''
-    cur_readonly.execute(sql, (
-        first_day_of_current_month,
-        first_day_of_next_month,
-    ))
-
-    usernames: List[UserScore] = []
-    for _, row in enumerate(cur_readonly.fetchall()):
-        usernames.append(UserScore(
-            user_id=row['user_id'],
-            identity_id=row['identity_id'],
-            username=row['username'],
-            country_id=row['country_id'],
-            school_id=row['school_id'],
-            classname=row['classname'],
-            problems_solved=None,
-            score=0.0,
-        ))
-
-    return usernames
-
-
-def get_eligible_problems(
-    cur_readonly: mysql.connector.cursor.MySQLCursorDict,
-    first_day_of_current_month: datetime.date,
-    first_day_of_next_month: datetime.date,
-) -> List[Problem]:
-    '''Returns the list of eligible problems for coder of the month'''
-
-    logging.info(
-        'Getting the list of eligible problems for coder of the month'
-    )
-    sql = '''
-        SELECT DISTINCT
-            p.problem_id, p.alias, p.accepted
-        FROM
-            Submissions s
-        INNER JOIN
-            Problems p
-        ON
-            p.problem_id = s.problem_id
-        WHERE
-            s.verdict = 'AC' AND s.type= 'normal' AND s.time >= %s AND
-            s.time <= %s AND p.visibility >= 1 AND p.quality_seal = 1;
-        '''
-    cur_readonly.execute(sql, (
-        first_day_of_current_month,
-        first_day_of_next_month,
-    ))
-
-    problems: List[Problem] = []
-    for _, row in enumerate(cur_readonly.fetchall()):
-        problems.append(Problem(
-            problem_id=row['problem_id'],
-            alias=row['alias'],
-            accepted=row['accepted'],
-        ))
-
-    return problems
-
-
->>>>>>> 23c532ec
 def update_coder_of_the_month_candidates(
     cur: mysql.connector.cursor.MySQLCursorDict,
     cur_readonly: mysql.connector.cursor.MySQLCursorDict,
@@ -714,7 +571,6 @@
             logging.info('Skipping because already exist selected coder')
             return
 
-<<<<<<< HEAD
     remove_coder_of_the_month_candidates(cur, first_day_of_next_month,
                                          category)
 
@@ -723,52 +579,29 @@
                                                    first_day_of_next_month,
                                                    category)
 
+    candidate_users_list = list(candidates)
+    candidate_users_count = len(candidate_users_list)
+
     for index, candidate in enumerate(candidates):
         ranking = index + 1
         insert_coder_of_the_month_candidates(cur, first_day_of_next_month,
                                              ranking, category, candidate)
-=======
-    candidate_users = cur_readonly.fetchall()
-    candidate_users_list = list(candidate_users)
-    candidate_users_count = len(candidate_users_list)
-
-    for index, row in enumerate(candidate_users):
-        cur.execute(
-            '''
-                    INSERT INTO
-                        `Coder_Of_The_Month` (
-                            `user_id`,
-                            `time`,
-                            `ranking`,
-                            `school_id`,
-                            `category`,
-                            `score`,
-                            `problems_solved`
-                        )
-                    VALUES (
-                        %s,
-                        %s,
-                        %s,
-                        %s,
-                        %s,
-                        %s,
-                        %s
-                    );
-                    ''',
-            (row['user_id'], first_day_of_next_month, index + 1,
-             row['school_id'], category, row['score'], row['ProblemsSolved']))
->>>>>>> 23c532ec
 
     # This block of code is used to get the list of eligible users for coder
     # of the month until the coder of the month refactoring is done
 
+    if category == 'female':
+        gender_clause = " AND i.gender = 'female'"
+    else:
+        gender_clause = ""
+
     users = get_cotm_eligible_users(cur_readonly, first_day_of_current_month,
                                     first_day_of_next_month, gender_clause)
 
     assert len(users) == candidate_users_count, 'Mismatch in the users count'
 
     usernames = [user.username for user in users]
-    candidate_usernames = [user['username'] for user in candidate_users_list]
+    candidate_usernames = [user.username for user in candidate_users_list]
 
     usernames.sort()
     candidate_usernames.sort()
