--- conflicted
+++ resolved
@@ -7,11 +7,7 @@
 import math
 import os
 import sys
-<<<<<<< HEAD
 from typing import Dict, List, NamedTuple, Optional, Sequence, TypedDict
-=======
-from typing import List, NamedTuple, Optional, Sequence
->>>>>>> b93b76ac
 
 import mysql.connector
 import mysql.connector.cursor
@@ -38,11 +34,7 @@
     country_id: str
     school_id: Optional[int]
     classname: str
-<<<<<<< HEAD
     problems_solved: int
-=======
-    problems_solved: Optional[int]
->>>>>>> b93b76ac
     score: float
 
 
@@ -51,15 +43,12 @@
     problem_id: int
     alias: str
     accepted: int
-<<<<<<< HEAD
 
 
 class UserPoints(TypedDict):
     '''User points for problems solved in the selected month'''
     ProblemsSolved: List[int]
     score: float
-=======
->>>>>>> b93b76ac
 
 
 def _default_date() -> datetime.date:
@@ -577,11 +566,7 @@
                           row['score']))
 
 
-<<<<<<< HEAD
-def get_eligible_users(
-=======
 def get_cotm_eligible_users(
->>>>>>> b93b76ac
     cur_readonly: mysql.connector.cursor.MySQLCursorDict,
     first_day_of_current_month: datetime.date,
     first_day_of_next_month: datetime.date,
@@ -646,11 +631,7 @@
     ))
 
     usernames: List[UserScore] = []
-<<<<<<< HEAD
     for row in cur_readonly.fetchall():
-=======
-    for _, row in enumerate(cur_readonly.fetchall()):
->>>>>>> b93b76ac
         usernames.append(UserScore(
             user_id=row['user_id'],
             identity_id=row['identity_id'],
@@ -658,13 +639,8 @@
             country_id=row['country_id'],
             school_id=row['school_id'],
             classname=row['classname'],
-<<<<<<< HEAD
             problems_solved=0,
             score=0.0
-=======
-            problems_solved=None,
-            score=0.0,
->>>>>>> b93b76ac
         ))
 
     return usernames
@@ -703,11 +679,7 @@
         problems.append(Problem(
             problem_id=row['problem_id'],
             alias=row['alias'],
-<<<<<<< HEAD
-            accepted=row['accepted']
-=======
             accepted=row['accepted'],
->>>>>>> b93b76ac
         ))
 
     return problems
@@ -721,7 +693,7 @@
 ) -> List[UserScore]:
     '''Computes the points for each eligible user'''
 
-    eligible_users = get_eligible_users(
+    eligible_users = get_cotm_eligible_users(
         cur_readonly,
         first_day_of_current_month,
         first_day_of_next_month,
@@ -846,15 +818,7 @@
                                          first_day_of_next_month,
                                          gender_clause)
 
-<<<<<<< HEAD
     for index, candidate in enumerate(candidates):
-=======
-    candidate_users = cur_readonly.fetchall()
-    candidate_users_list = list(candidate_users)
-    candidate_users_count = len(candidate_users_list)
-
-    for index, row in enumerate(candidate_users):
->>>>>>> b93b76ac
         cur.execute(
             '''
                     INSERT INTO
@@ -877,37 +841,9 @@
                         %s
                     );
                     ''',
-<<<<<<< HEAD
             (candidate.user_id, first_day_of_next_month, index + 1,
              candidate.school_id, category, candidate.score,
              candidate.problems_solved))
-=======
-            (row['user_id'], first_day_of_next_month, index + 1,
-             row['school_id'], category, row['score'], row['ProblemsSolved']))
-
-    # This block of code is used to get the list of eligible users for coder
-    # of the month until the coder of the month refactoring is done
-
-    users = get_cotm_eligible_users(cur_readonly, first_day_of_current_month,
-                                    first_day_of_next_month, gender_clause)
-
-    assert len(users) == candidate_users_count, 'Mismatch in the users count'
-
-    usernames = [user.username for user in users]
-    candidate_usernames = [user['username'] for user in candidate_users_list]
-
-    usernames.sort()
-    candidate_usernames.sort()
-
-    assert usernames == candidate_usernames, 'Mismatch in the users'
-
-    logging.info('Candidates to coder of the month updated')
-
-    problems = get_eligible_problems(cur_readonly, first_day_of_current_month,
-                                     first_day_of_next_month)
-
-    logging.info(problems)
->>>>>>> b93b76ac
 
 
 def update_users_stats(
