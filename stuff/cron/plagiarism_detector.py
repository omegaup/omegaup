#!/usr/bin/env python3
''' Main Plagiairism Detector Script. 

This script gets all the contest that finised in the last 15 minutes and acesses those contests and gets
runs copydetect on submissions recieved. 

Finally it pushes the necessary data to the database

'''

import argparse
import calendar
import collections
import datetime
import json
import logging
import operator
import os
import shutil
import sys
import tempfile
import typing
from typing import (Callable, DefaultDict, Dict, Iterable, List, Mapping,
                    NamedTuple, Optional, Sequence, Set, Tuple, TypedDict)

import boto3  # type: ignore
import copydetect  # type: ignore

sys.path.insert(
    0,
    os.path.join(os.path.dirname(os.path.dirname(os.path.realpath(__file__))),
                 "."))
import lib.db  # pylint: disable=wrong-import-position
import lib.logs  # pylint: disable=wrong-import-position


class Results(NamedTuple):
    contest_id: int
    score_1: int
    score_2: int
    submission_id_1: int
    submission_id_2: int
    contents: str


class CopyDetectorResult(NamedTuple):
    test_similarity: float
    reference_similarity: float
    test_filename: str
    reference_filename: str
    highlighted_test_code: str
    highlighted_reference_code: str


# SQL Queries

CONTESTS_TO_RUN_PLAGIARISM_ON = """ SELECT c.`contest_id`, c.`problemset_id`, c.`alias`
                                    FROM `Contests` as c
                                    WHERE
                                        c.`check_plagiarism` = 1 AND
                                        c.`finish_time` > NOW() - INTERVAL 20 MINUTE AND
                                        c.`finish_time` < NOW() AND
                                        c.`contest_id` NOT IN
                                            (SELECT p.`contest_id` 
                                            FROM `Plagiarisms` as p);
                                """


class Contest(TypedDict):
    contest_id: int
    problemset_id: int


GET_CONTEST_SUBMISSION_IDS = """ SELECT c.contest_id, s.identity_id,
                                s.submission_id, s.problemset_id,
                                s.problem_id, s.verdict, s.guid, s.language
                                FROM Submissions as s 
                                INNER JOIN Contests c ON c.problemset_id = s.problemset_id 
<<<<<<< HEAD
                                WHERE c.contest_id = %s AND
                                s.verdict = "AC";
=======
                                WHERE c.contest_id = %s;
>>>>>>> c60dca14
                            """


class Submission(TypedDict):
    contest_id: int
    submission_id: int
    problemset_id: int
    problem_id: int
    verdict: str
    guid: str
    language: str


INSERT_INTO_PLAGIARISMS = """  
                                INSERT INTO `Plagiarisms`
                                (`contest_id`, `score_1`, `score_2` , `submission_id_1` , `submission_id_2`, `contents`)
                                VALUES
                                (%s, %s, %s, %s, %s, %s)
                            """

# Constants
START_RED = "<span class='highlight-red'>"
START_GREEN = "<span class='highlight-green'>"
END = "</span>"
C_LANGS = [
    'c', 'c11-gcc', 'c11-clang', 'cpp', 'cpp11', 'cpp11-gcc', 'cpp11-clang',
    'cpp17-gcc', 'cpp17-clang', 'cpp20-gcc', 'cpp20-clang'
]

SubmissionDownloader = Callable[[str, str], None]


class S3SubmissionDownloader:
    ''' A SubmissionDownloader that can download files from an S3 bucket.  '''

    def __init__(self, bucket_name: str = 'omegaup-backup') -> None:
        self._bucket = boto3.client('s3').Bucket(bucket_name)

    def __call__(self, guid: str, destination_dir: str) -> None:
        self._bucket.download_file(
            f'omegaup/submissions/{guid[:2]}/{guid[2:]}',
            os.path.join(destination_dir))


class LocalSubmissionDownloader:

    def __init__(self, dir: str) -> None:
        self._dir = dir

    def __call__(self, guid: str, destination_dir: str) -> None:
        shutil.copyfile(os.path.join(self._dir, f'{guid[:2]}/{guid[2:]}'),
                        os.path.join(destination_dir))


def get_range(code: Sequence[str]) -> Sequence[int]:
    """
    Function to get the range of lines that are plagiarised. 
    The length of each list should be even. 
    [1, 4, 7, 9] So, the ranges are 1-4 and 7-9. 
    """

    code_range: List[int] = []
    for line_number, line in enumerate(code):

        # If the color is red, then it will be the same for the entire 'code'.
        # that's why we don't really make a distinction between them.

        if START_RED in line or START_GREEN in line:
            code_range.append(line_number)

        # We have to check for END separetly so that there is always a end for a start
        if END in line:
            code_range.append(line_number)

    # return at one time either the Red lines or green lines range
    return code_range


def filter_and_format_result(dbconn: lib.db.Connection, contest_id: int,
                             submissions: Iterable[Submission],
                             results: Iterable[CopyDetectorResult]) -> None:
    """
        For inserting the result in database we need submission_id, but the result
        contains guid[2:](the only thing we can have access to from detector). 
        so we make a dict to map the guid to submission_id from the submissions. 
    """

    guid_and_submission_id_dict: Dict[str, int] = {}

    for submission in submissions:
        guid_and_submission_id_dict[
            submission['guid']] = submission['submission_id']

    updated_result: List[Results] = []
    for result in results:
        updated_result.append(
            Results(
                contest_id=contest_id,
                score_1=int(100 * result[0]),
                score_2=int(100 * result[1]),
                submission_id_1=guid_and_submission_id_dict[os.path.splitext(
                    os.path.basename(result.test_filename))[0]],
                submission_id_2=guid_and_submission_id_dict[os.path.splitext(
                    os.path.basename(result.reference_filename))[0]],
                contents=json.dumps({
                    'file1': get_range(result[4].split('\n')),
                    'file2': get_range(result[5].split('\n'))
                }),
            ))
    # add to the database.
    with dbconn.cursor() as cur:
        cur.executemany(INSERT_INTO_PLAGIARISMS, updated_result)
    dbconn.conn.commit()


def run_copy_detect(dbconn: lib.db.Connection, dir: str, contest_id: int,
                    submissions: Iterable[Submission]) -> None:

    # we will run detector for each problem.
    for problem in os.listdir(dir):
        detector = copydetect.CopyDetector(
            test_dirs=[os.path.join(dir, problem)],
            extensions=["cpp", "py", "py3", "java"],
            display_t=0.9,
            autoopen=False,
            disable_filtering=True)
        detector.run()
        copydetector_result: List[CopyDetectorResult] = [
            CopyDetectorResult(
                test_similarity=test_sim,
                reference_similarity=ref_sim,
                test_filename=test_f,
                reference_filename=ref_f,
                highlighted_test_code=hl_code_1,
                highlighted_reference_code=hl_code_2,
            ) for test_sim, ref_sim, test_f, ref_f, hl_code_1, hl_code_2,
            overlap in detector.get_copied_code_list()
        ]

        filter_and_format_result(dbconn, contest_id, submissions,
                                 copydetector_result)


def download_submission_files(dbconn: lib.db.Connection, dir: str,
                              download: SubmissionDownloader,
                              submission_ids: Iterable[Submission]) -> None:

    for submission in submission_ids:
        lang = submission['language']
        if lang in C_LANGS:
            lang = "cpp"

        submission_path = os.path.join(dir, str(submission['problem_id']),
                                       f'{submission["guid"]}.{lang}')
        os.makedirs(os.path.dirname(submission_path), exist_ok=True)
        download(submission['guid'], submission_path)


def get_contests(dbconn: lib.db.Connection) -> Iterable[Contest]:

    with dbconn.cursor(dictionary=True) as cur:
        cur.execute(CONTESTS_TO_RUN_PLAGIARISM_ON)
        return typing.cast(Iterable[Contest], cur.fetchall())


def get_submissions_for_contest(dbconn: lib.db.Connection,
                                contest_id: int) -> Iterable[Submission]:

    with dbconn.cursor(dictionary=True) as cur:
        cur.execute(GET_CONTEST_SUBMISSION_IDS, (contest_id, ))
        return typing.cast(Iterable[Submission], cur.fetchall())


def run_detector_for_contest(dbconn: lib.db.Connection,
                             download: SubmissionDownloader,
                             contest_id: int) -> None:

    with tempfile.TemporaryDirectory(prefix='plagiarism_detector') as dir:
        submissions = get_submissions_for_contest(dbconn, contest_id)
        download_submission_files(dbconn, dir, download, submissions)
        run_copy_detect(dbconn, dir, contest_id, submissions)


def main() -> None:
    ''' Main entrypoint. '''
    parser = argparse.ArgumentParser(
        description='Runs the Plagiarism Detector')
    parser.add_argument('--local-downloader-dir')

    lib.db.configure_parser(parser)
    lib.logs.configure_parser(parser)

    args = parser.parse_args()
    args.verbose = True
    lib.logs.init(parser.prog, args)

    logging.info('started')
    dbconn = lib.db.connect(lib.db.DatabaseConnectionArguments.from_args(args))

    if args.local_downloader_dir != None:
        download: SubmissionDownloader = LocalSubmissionDownloader(
            args.local_downloader_dir)
    else:
        download = S3SubmissionDownloader()

    for contest in get_contests(dbconn):
        run_detector_for_contest(dbconn, download, contest['contest_id'])

    dbconn.conn.commit()


if __name__ == '__main__':
    main()<|MERGE_RESOLUTION|>--- conflicted
+++ resolved
@@ -75,13 +75,9 @@
                                 s.submission_id, s.problemset_id,
                                 s.problem_id, s.verdict, s.guid, s.language
                                 FROM Submissions as s 
-                                INNER JOIN Contests c ON c.problemset_id = s.problemset_id 
-<<<<<<< HEAD
+                                JOIN Contests c ON c.problemset_id = s.problemset_id 
                                 WHERE c.contest_id = %s AND
                                 s.verdict = "AC";
-=======
-                                WHERE c.contest_id = %s;
->>>>>>> c60dca14
                             """
 
 
