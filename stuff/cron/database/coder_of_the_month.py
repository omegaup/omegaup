--- conflicted
+++ resolved
@@ -94,122 +94,6 @@
                 `time` = %s AND
                 `category` = %s;
             ''', (first_day_of_the_next_month, category))
-
-
-<<<<<<< HEAD
-def get_coder_of_the_month_candidates(
-    cur_readonly: mysql.connector.cursor.MySQLCursorDict,
-    first_day_of_current_month: datetime.date,
-    first_day_of_next_month: datetime.date,
-    category: str,
-) -> List[UserRank]:
-    ''' Returns the list of candidates for coder of the month'''
-
-    if category == 'female':
-        gender_clause = " AND i.gender = 'female'"
-    else:
-        gender_clause = ""
-
-    sql = f'''
-         SELECT DISTINCT
-            IFNULL(i.user_id, 0) AS user_id,
-            i.username,
-            i.identity_id,
-            IFNULL(i.country_id, 'xx') AS country_id,
-            isc.school_id,
-            COUNT(ps.problem_id) ProblemsSolved,
-            IFNULL(SUM(ROUND(100 / LOG(2, ps.accepted+1) , 0)), 0) AS score,
-            IFNULL(
-                (
-                    SELECT urc.classname FROM
-                        User_Rank_Cutoffs urc
-                    WHERE
-                        urc.score <= (
-                                SELECT
-                                    ur.score
-                                FROM
-                                    User_Rank ur
-                                WHERE
-                                    ur.user_id = i.user_id
-                            )
-                    ORDER BY
-                        urc.percentile ASC
-                    LIMIT
-                        1
-                ),
-                'user-rank-unranked'
-            ) AS classname
-          FROM
-            (
-              SELECT DISTINCT
-                s.identity_id, s.problem_id
-              FROM
-                Submissions s
-              WHERE
-                s.verdict = 'AC' AND s.type= 'normal' AND
-                s.time >= %s AND s.time <= %s
-            ) AS up
-          INNER JOIN
-            Problems ps ON
-            ps.problem_id = up.problem_id
-            AND ps.visibility >= 1
-            AND ps.quality_seal = 1
-          INNER JOIN
-            Identities i ON i.identity_id = up.identity_id
-          LEFT JOIN
-            Identities_Schools isc ON isc.identity_school_id =
-            i.current_identity_school_id
-          LEFT JOIN
-            (
-              SELECT
-                user_id,
-                MIN(ranking) best_ranking,
-                time,
-                selected_by
-              FROM
-                Coder_Of_The_Month
-              WHERE
-                category = %s
-              GROUP BY
-                user_id,
-                selected_by,
-                time
-              HAVING
-                best_ranking = 1
-            ) AS cm on i.user_id = cm.user_id
-          WHERE
-            (cm.user_id IS NULL OR
-            DATE_ADD(cm.time, INTERVAL 1 YEAR) < %s) AND
-            i.user_id IS NOT NULL
-            {gender_clause}
-          GROUP BY
-            up.identity_id
-          ORDER BY
-            score DESC,
-            ProblemsSolved DESC
-          LIMIT 100;
-        '''
-    cur_readonly.execute(sql, (
-        first_day_of_current_month,
-        first_day_of_next_month,
-        category,
-        first_day_of_next_month,
-    ))
-
-    candidates: List[UserRank] = []
-    for row in cur_readonly.fetchall():
-        candidates.append(UserRank(
-            user_id=row['user_id'],
-            identity_id=row['identity_id'],
-            username=row['username'],
-            country_id=row['country_id'],
-            school_id=row['school_id'],
-            problems_solved=row['ProblemsSolved'],
-            score=row['score'],
-            classname=row['classname'],
-        ))
-
-    return candidates
 
 
 def get_last_12_coders_of_the_month(
@@ -271,8 +155,6 @@
     return coders
 
 
-=======
->>>>>>> af8ff13e
 def insert_coder_of_the_month_candidates(
     cur: mysql.connector.cursor.MySQLCursorDict,
     first_day_of_next_month: datetime.date,
