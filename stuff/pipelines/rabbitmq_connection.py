--- conflicted
+++ resolved
@@ -18,29 +18,16 @@
     '''Connects to rabbitmq with the arguments provided.'''
     username = args.rabbitmq_username
     password = args.rabbitmq_password
-<<<<<<< HEAD
     connection = pika.BlockingConnection(pika.ConnectionParameters(
         host='rabbitmq',
         port=5672,
         virtual_host='/',
         credentials=pika.PlainCredentials(username, password),
         heartbeat=600,
-    ))
-=======
-    credentials = pika.PlainCredentials(username, password)
-    parameters = pika.ConnectionParameters(
-        'rabbitmq',
-        5672,
-        '/',
-        credentials,
-        heartbeat=600,
         # mypy does not support structural typing yet
         # https://github.com/python/mypy/issues/3186
         blocked_connection_timeout=300.0,  # type: ignore
-    )
-
-    connection = pika.BlockingConnection(parameters)
->>>>>>> d91d6df1
+    ))
     channel = connection.channel()
 
     channel.exchange_declare(exchange='certificates',
