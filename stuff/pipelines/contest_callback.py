--- conflicted
+++ resolved
@@ -39,7 +39,6 @@
 
 class ContestsCallback:
     '''Contests callback'''
-<<<<<<< HEAD
     def __init__(
         self,
         dbconn: mysql.connector.MySQLConnection,
@@ -48,11 +47,6 @@
         '''Constructor for contest callback'''
         self.dbconn = dbconn
         self.for_testing = for_testing
-=======
-    def __init__(self, dbconn: mysql.connector.MySQLConnection):
-        '''Constructor for contest callback'''
-        self.dbconn = dbconn
->>>>>>> 0960fcb0
 
     def __call__(self,
                  channel: pika.adapters.blocking_connection.BlockingChannel,
