--- conflicted
+++ resolved
@@ -1,10 +1,5 @@
-<<<<<<< HEAD
-from types import TracebackType
-from typing import Any, Iterator, Iterable, Mapping, Optional, Sequence, Text, Tuple, Type
-=======
 import types
 from typing import Any, Iterator, Iterable, Mapping, Optional, Sequence, Text, Tuple
->>>>>>> 9b4b4f3a
 
 
 class BaseCursor:
@@ -50,9 +45,5 @@
     def __enter__(self):
         ...
 
-<<<<<<< HEAD
-    def __exit__(self, exc_type: Optional[Type[BaseException]], exc: Optional[BaseException], traceback: Optional[TracebackType]) -> None:
-=======
-    def __exit__(self, exc_type: Optional[types[BaseException]], exc: Optional[BaseException], traceback: Optional[TracebackType]) -> None:
->>>>>>> 9b4b4f3a
+    def __exit__(self, exc_type: Optional[types[BaseException]], exc: Optional[BaseException], traceback: Optional[types.TracebackType]) -> None:
         ...