#!/usr/bin/python3

'''
Utility functions used to write git hooks.
'''

import argparse
import os.path
import pipes
import re
import subprocess
import sys

GIT_DIFF_TREE_PATTERN = re.compile(
    br'^:\d+ \d+ [0-9a-f]+ [0-9a-f]+ [ACDMRTUX]\d*\t([^\t]+)(?:\t([^\t]+))?$')
GIT_LS_TREE_PATTERN = re.compile(br'^\d* blob [0-9a-f]+\t(.*)$')

class COLORS:
  HEADER = '\033[95m'
  OKGREEN = '\033[92m'
  FAIL = '\033[91m'
  NORMAL = '\033[0m'

def _get_explicit_file_list(args):
  '''Returns the explicit file list from the commandline.

  Developers might want to use an explicit file list in case there is a file
  with the same name as a commit. The way git disambiguates is that arguments
  that come before -- are references, and the ones that come after are files.
  We use the same convention.
  '''
  try:
    idx = args.index('--')
    files = args[idx+1:]
    args[idx:] = []
    return files
  except:
    return []

def _validate_args(args, files):
  '''Validates whether args is valid.

  args.commits is valid if it has one commit (diffing from that commit against
  the working tree) or two commits.
  '''
  if args.all_files:
    if args.commits != ['HEAD'] or files:
      print('%s--all-files is incompatible with `commits` or `files`.%s' %
            (COLORS.FAIL, COLORS.NORMAL),
            file=sys.stderr)
      return False
  if len(args.commits) not in (1, 2):
    # args.commits can never be empty since its default value is ['HEAD'], but
    # the user can specify zero commits.
    print('%sCan only specify zero, one or two commits.%s' %
          (COLORS.FAIL, COLORS.NORMAL),
          file=sys.stderr)
    return False
  return True

def _files_to_consider(args, whitelist=(), blacklist=()):
  '''Returns the list of files to consider.

  If the first commit is the null hash, all files present in the second commit
  will be considered.

  Only files that matched against at least one of the regular expressions in
  |whitelist|, and match against no regular expressions in |blacklist| will be
  present in the result.
  '''
  root = root_dir()

  # Get all files in the latter commit.
  result = set()
  if args.all_files:
    for line in subprocess.check_output(['/usr/bin/git', 'ls-tree', '-r',
                                         'HEAD'], cwd=root).splitlines():
      m = GIT_LS_TREE_PATTERN.match(line)
      if not m:
        continue
      result.add(m.groups()[0])
  else:
    # Only keep files that were modified in the specified range.
    if len(args.commits) == 1:
      cmd = ['/usr/bin/git', 'diff-index', '--diff-filter=d'] + args.commits
    else:
      cmd = ['/usr/bin/git', 'diff-tree', '-r',
             '--diff-filter=d'] + args.commits
    for line in subprocess.check_output(cmd, cwd=root).splitlines():
      m = GIT_DIFF_TREE_PATTERN.match(line)
      src, dest = m.groups()
      if dest:
        result.add(dest)
      else:
        result.add(src)

  # And in the whitelist.
  whitelist = [re.compile(r) for r in whitelist]
  result = [filename for filename in result if any(r.match(filename)
    for r in whitelist)]

  # And not in the blacklist.
  blacklist = [re.compile(r) for r in blacklist]
  result = [filename for filename in result if all(not r.match(filename)
    for r in blacklist)]

  return [str(filename, encoding='utf-8') for filename in result]

def file_contents(args, root, filename):
  '''Returns the contents of |filename| At the revision specified by |args|.'''
  if len(args.commits) == 1:
    # Zero or one commits (where the former is a shorthand for 'HEAD') always
    # diff against the current contents of the file in the filesystem.
    with open(os.path.join(root, filename), 'rb') as f:
      return f.read()
  else:
    return subprocess.check_output(['/usr/bin/git', 'show',
      '%s:%s' % (args.commits[-1], filename)])

def root_dir():
  '''Returns the top-level directory of the project.'''
  return subprocess.check_output(['/usr/bin/git', 'rev-parse',
    '--show-toplevel'], universal_newlines=True).strip()

def parse_arguments(tool_description=None, file_whitelist=(),
    file_blacklist=()):
  '''Parses the commandline arguments.'''
  parser = argparse.ArgumentParser(description=tool_description)
  parser.add_argument('--verbose', action='store_true',
      help='Prints verbose information')
  subparsers = parser.add_subparsers(dest='tool')
  subparsers.required = True

  validate_parser = subparsers.add_parser('validate',
      help='Only validates, does not make changes')
  validate_parser.add_argument('--all-files', action='store_true',
      help='Considers all files. Incompatible with `commits` and `files`')
  validate_parser.add_argument('commits', metavar='commit', nargs='*',
      default=['HEAD'], type=str,
      help='Only include files changed between commits')
  validate_parser.add_argument('ignored', metavar='--', nargs='?')
  validate_parser.add_argument('ignored', metavar='file', nargs='*',
      help='If specified, only consider these files')

  fix_parser = subparsers.add_parser('fix',
      help='Fixes all violations and leaves the results in the working tree.')
  fix_parser.add_argument('--all-files', action='store_true',
      help='Considers all files. Incompatible with `commits` and `files`')
  fix_parser.add_argument('commits', metavar='commit', nargs='*',
      default=['HEAD'], type=str,
      help='Only include files changed between commits')
  fix_parser.add_argument('ignored', metavar='--', nargs='?')
  fix_parser.add_argument('ignored', metavar='file', nargs='*',
      help='If specified, only consider these files')

  files = _get_explicit_file_list(sys.argv)
  args = parser.parse_args()
  if not _validate_args(args, files):
    sys.exit(1)
  if files:
    args.files = files
  else:
    args.files = _files_to_consider(args, whitelist=file_whitelist,
        blacklist=file_blacklist)
  if args.verbose:
    print('Files to consider: %s' % ' '.join(args.files),
          file=sys.stderr)
  return args

def get_fix_commandline(progname, args):
  '''Gets the commandline the developer must run to fix violations.'''
  params = [progname, 'fix']
  params.extend(args.commits)
  if args.files:
    params.append('--')
    params.extend(args.files)
  return ' '.join(pipes.quote(p) for p in params)

def verify_toolchain(binaries):
  '''Verifies that the developer has all necessary tools installed.'''
  success = True
  for path, install_cmd in binaries.items():
    if not os.path.isfile(path):
      print('%s%s not found.%s ' 'Please run `%s` to install.' %
<<<<<<< HEAD
          (COLORS.FAIL, path, COLORS.NORMAL,
           install_cmd), file=sys.stderr)
=======
          (COLORS.FAIL, path, COLORS.NORMAL, install_cmd), file=sys.stderr)
>>>>>>> 7714aa05
      success = False
  return success

# vim: expandtab shiftwidth=2 tabstop=2<|MERGE_RESOLUTION|>--- conflicted
+++ resolved
@@ -182,12 +182,7 @@
   for path, install_cmd in binaries.items():
     if not os.path.isfile(path):
       print('%s%s not found.%s ' 'Please run `%s` to install.' %
-<<<<<<< HEAD
-          (COLORS.FAIL, path, COLORS.NORMAL,
-           install_cmd), file=sys.stderr)
-=======
           (COLORS.FAIL, path, COLORS.NORMAL, install_cmd), file=sys.stderr)
->>>>>>> 7714aa05
       success = False
   return success
 
