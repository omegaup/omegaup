#!/bin/bash

. "${OMEGAUP_ROOT}/stuff/travis/common.sh"

stage_before_install() {
	git submodule update --init --recursive \
		stuff/hook_tools

	init_frontend_submodules

	pip install --user six
	pip install --user https://github.com/google/closure-linter/zipball/master
	pip3 install --user pylint
	pip3 install --user pep8

	install_yarn
}

stage_before_script() {
	pear install pear/PHP_CodeSniffer-2.9.1

	setup_phpenv
}

stage_script() {
	yarn install
	yarn build
	yarn test

<<<<<<< HEAD
=======
	python3 stuff/i18n.py --validate < /dev/null
	python3 stuff/db-migrate.py validate
>>>>>>> f25dcdf1
	python3.5 stuff/hook_tools/lint.py -j4 validate --all < /dev/null
}<|MERGE_RESOLUTION|>--- conflicted
+++ resolved
@@ -27,10 +27,6 @@
 	yarn build
 	yarn test
 
-<<<<<<< HEAD
-=======
-	python3 stuff/i18n.py --validate < /dev/null
 	python3 stuff/db-migrate.py validate
->>>>>>> f25dcdf1
 	python3.5 stuff/hook_tools/lint.py -j4 validate --all < /dev/null
 }