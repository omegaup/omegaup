const path = require('path');
const webpack = require('webpack');
const VueLoaderPlugin = require('vue-loader/lib/plugin');
const ExtractTextPlugin = require('extract-text-webpack-plugin');
const RemoveSourceWebpackPlugin = require('remove-source-webpack-plugin');

const omegaupStylesRegExp = /omegaup_styles\.js/;

module.exports = {
  entry: {
    omegaup: [
      'babel-polyfill',
      './frontend/www/js/omegaup/polyfills.js',
      './frontend/www/js/omegaup/omegaup.js'
    ],
    activity_feed: './frontend/www/js/omegaup/activity/feed.js',
    admin_support: './frontend/www/js/omegaup/admin/support.js',
    admin_user: './frontend/www/js/omegaup/admin/user.js',
    admin_roles: './frontend/www/js/omegaup/admin/roles.js',
    arena_virtual: './frontend/www/js/omegaup/arena/virtual.js',
    coder_of_the_month: './frontend/www/js/omegaup/coderofthemonth/index.js',
    coder_of_the_month_notice: './frontend/www/js/omegaup/coderofthemonth/notice.js',
    contest_list: './frontend/www/js/omegaup/contest/list.js',
    contest_list_participant: './frontend/www/js/omegaup/contest/list_participant.js',
    contest_scoreboardmerge: './frontend/www/js/omegaup/contest/scoreboardmerge.js',
    course_edit: './frontend/www/js/omegaup/course/edit.js',
    course_intro: './frontend/www/js/omegaup/course/intro.js',
    course_new: './frontend/www/js/omegaup/course/new.js',
    course_student: './frontend/www/js/omegaup/course/student.js',
    course_students: './frontend/www/js/omegaup/course/students.js',
    group_list: './frontend/www/js/omegaup/group/list.js',
    problem_feedback: './frontend/www/js/omegaup/problem/feedback.js',
    problem_list: './frontend/www/js/omegaup/problem/list.js',
    schools_intro: './frontend/www/js/omegaup/schools/intro.js',
    schools_rank: './frontend/www/js/omegaup/schools/rank.js',
    qualitynomination_popup: './frontend/www/js/omegaup/arena/qualitynomination_popup.js',
    qualitynomination_list: './frontend/www/js/omegaup/qualitynomination/list.js',
    qualitynomination_demotionpopup:'./frontend/www/js/omegaup/arena/qualitynomination_demotionpopup.js',
    qualitynomination_details: './frontend/www/js/omegaup/qualitynomination/details.js',
    user_charts: './frontend/www/js/omegaup/user/charts.js',
    user_edit_email_form : './frontend/www/js/omegaup/user/emailedit.js',
<<<<<<< HEAD
    user_profile: './frontend/www/js/omegaup/user/profile.js',
    user_privacy_policy: './frontend/www/js/omegaup/user/privacy_policy.js',
=======
    omegaup_styles: './frontend/www/sass/main.scss',
>>>>>>> 93a61ba2
  },
  output: {
    path: path.resolve(__dirname, './frontend/www/'),
    publicPath: '/',
    filename: 'js/dist/[name].js',
    library: '[name]',
    libraryTarget: 'umd'
  },
  plugins: [
    new webpack.optimize.CommonsChunkPlugin({
      name: 'omegaup',
    }),
    new VueLoaderPlugin(),
    new ExtractTextPlugin({
      filename: 'css/dist/[name].css',
      allChunks: true,
    }),
    new RemoveSourceWebpackPlugin([omegaupStylesRegExp]),
  ],
  module: {
    rules: [
      {
        test: /\.vue$/,
        loader: 'vue-loader',
        options: {
          loaders: {
          }
          // other vue-loader options go here
        }
      },
      {
        test: /\.js$/,
        loader: 'babel-loader',
        exclude: /node_modules/
      },
      {
        test: /\.(png|jpg|gif|svg)$/,
        loader: 'file-loader',
        options: {
          name: '[name].[ext]?[hash]'
        }
      },
      {
        test: /\.css$/,
        loader: 'style-loader!css-loader',
      },
      {
        test: /\.scss$/,
        loader: ExtractTextPlugin.extract({
          fallback: 'style-loader',
          use: [
            'css-loader',
            'sass-loader'
          ],
        })
      }
    ],
  },
  resolve: {
    alias: {
      'vue$': 'vue/dist/vue.common.js',
			'vue-async-computed': 'vue-async-computed/dist/vue-async-computed.js',
			jszip: 'jszip/dist/jszip.js',
    }
  },
  devServer: {
    historyApiFallback: true,
    noInfo: true
  },
  performance: {
    hints: false
  },
  devtool: '#cheap-source-map'
}

if (process.env.NODE_ENV === 'production') {
  module.exports.devtool = '#source-map'
  // http://vue-loader.vuejs.org/en/workflow/production.html
  module.exports.plugins = (module.exports.plugins || []).concat([
    new webpack.DefinePlugin({
      'process.env': {
        NODE_ENV: '"production"'
      }
    }),
    new webpack.optimize.UglifyJsPlugin({
      sourceMap: true
    }),
    new webpack.LoaderOptionsPlugin({
      minimize: true
    })
  ])
}<|MERGE_RESOLUTION|>--- conflicted
+++ resolved
@@ -39,12 +39,9 @@
     qualitynomination_details: './frontend/www/js/omegaup/qualitynomination/details.js',
     user_charts: './frontend/www/js/omegaup/user/charts.js',
     user_edit_email_form : './frontend/www/js/omegaup/user/emailedit.js',
-<<<<<<< HEAD
     user_profile: './frontend/www/js/omegaup/user/profile.js',
     user_privacy_policy: './frontend/www/js/omegaup/user/privacy_policy.js',
-=======
     omegaup_styles: './frontend/www/sass/main.scss',
->>>>>>> 93a61ba2
   },
   output: {
     path: path.resolve(__dirname, './frontend/www/'),
