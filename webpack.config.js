const fs = require('fs');
const path = require('path');
const webpack = require('webpack');

const CopyWebpackPlugin = require('copy-webpack-plugin');
const ExtractTextPlugin = require('extract-text-webpack-plugin');
const HtmlWebpackPlugin = require('html-webpack-plugin');
const MonacoWebpackPlugin = require('monaco-editor-webpack-plugin');
const RemoveSourceWebpackPlugin = require('remove-source-webpack-plugin');
const VueLoaderPlugin = require('vue-loader/lib/plugin');

const omegaupStylesRegExp = /omegaup_styles\.js/;
const defaultBadgeIcon = fs.readFileSync('./frontend/badges/default_icon.svg');

let config = [
  {
    name: 'frontend',
    entry: {
      omegaup: [
        '@babel/polyfill',
        'unfetch/polyfill',
        './frontend/www/js/omegaup/polyfills.js',
        './frontend/www/js/omegaup/omegaup.js',
      ],
      activity_feed: './frontend/www/js/omegaup/activity/feed.js',
      admin_roles: './frontend/www/js/omegaup/admin/roles.js',
      admin_support: './frontend/www/js/omegaup/admin/support.js',
      admin_user: './frontend/www/js/omegaup/admin/user.js',
      arena: './frontend/www/js/omegaup/arena/arena.ts',
      arena_admin: './frontend/www/js/omegaup/arena/admin.ts',
      arena_assignment: './frontend/www/js/omegaup/arena/assignment.ts',
      arena_assignment_admin: './frontend/www/js/omegaup/arena/assignment_admin.ts',
      arena_contest: './frontend/www/js/omegaup/arena/contest.ts',
      arena_contest_list: './frontend/www/js/omegaup/arena/contest_list.ts',
      arena_scoreboard: './frontend/www/js/omegaup/arena/scoreboard.ts',
      arena_virtual: './frontend/www/js/omegaup/arena/virtual.js',
      authors_rank: './frontend/www/js/omegaup/user/authors_rank.ts',
      badge_details: './frontend/www/js/omegaup/badge/details.ts',
      badge_list: './frontend/www/js/omegaup/badge/list.js',
      coder_of_the_month: './frontend/www/js/omegaup/coderofthemonth/index.ts',
      common_footer: './frontend/www/js/omegaup/common/footer.js',
      common_footer_v2: './frontend/www/js/omegaup/common/footer_v2.ts',
      common_index: './frontend/www/js/omegaup/common/index.ts',
      common_navbar: './frontend/www/js/omegaup/common/navbar.ts',
      common_navbar_v2: './frontend/www/js/omegaup/common/navbar_v2.ts',
      common_stats: './frontend/www/js/omegaup/common/stats.ts',
      contest_edit: './frontend/www/js/omegaup/contest/edit.js',
      contest_intro: './frontend/www/js/omegaup/contest/intro.ts',
      contest_list: './frontend/www/js/omegaup/contest/list.js',
      contest_list_participant:
        './frontend/www/js/omegaup/contest/list_participant.js',
      contest_new: './frontend/www/js/omegaup/contest/new.ts',
      contest_print: './frontend/www/js/omegaup/contest/print.ts',
      contest_report: './frontend/www/js/omegaup/contest/report.js',
      contest_scoreboardmerge:
        './frontend/www/js/omegaup/contest/scoreboardmerge.js',
      course_details: './frontend/www/js/omegaup/course/details.js',
      course_edit: './frontend/www/js/omegaup/course/edit.js',
      course_intro: './frontend/www/js/omegaup/course/intro.js',
      course_list: './frontend/www/js/omegaup/course/list.js',
      course_new: './frontend/www/js/omegaup/course/new.js',
      course_scoreboard: './frontend/www/js/omegaup/course/scoreboard.js',
      course_student: './frontend/www/js/omegaup/course/student.js',
      course_students: './frontend/www/js/omegaup/course/students.js',
      group_identities: './frontend/www/js/omegaup/group/identities.js',
      group_members: './frontend/www/js/omegaup/group/members.js',
      course_submissions_list:
        './frontend/www/js/omegaup/course/submissions_list.js',
      group_list: './frontend/www/js/omegaup/group/list.js',
      login_password_recover: './frontend/www/js/omegaup/login/recover.ts',
<<<<<<< HEAD
      logout: './frontend/www/js/omegaup/login/logout.ts',
=======
      login_password_reset: './frontend/www/js/omegaup/login/reset.ts',
>>>>>>> 03a78b9f
      problem_admins: './frontend/www/js/omegaup/problem/admins.ts',
      problem_edit: './frontend/www/js/omegaup/problem/edit.js',
      problem_edit_form: './frontend/www/js/omegaup/problem/edit.ts',
      problem_feedback: './frontend/www/js/omegaup/problem/feedback.js',
      problem_list: './frontend/www/js/omegaup/problem/list.ts',
      problem_mine: './frontend/www/js/omegaup/problem/mine.js',
      problem_new: './frontend/www/js/omegaup/problem/new.ts',
      problem_print: './frontend/www/js/omegaup/problem/print.ts',
      problem_solution: './frontend/www/js/omegaup/problem/solution.js',
      problem_tags: './frontend/www/js/omegaup/problem/tags.ts',
      qualitynomination_popup:
        './frontend/www/js/omegaup/arena/qualitynomination_popup.js',
      qualitynomination_list:
        './frontend/www/js/omegaup/qualitynomination/list.js',
      qualitynomination_demotionpopup:
        './frontend/www/js/omegaup/arena/qualitynomination_demotionpopup.js',
      qualitynomination_details:
        './frontend/www/js/omegaup/qualitynomination/details.js',
      qualitynomination_qualityreview:
        './frontend/www/js/omegaup/arena/qualitynomination_qualityreview.js',
      schools_intro: './frontend/www/js/omegaup/schools/intro.js',
      school_of_the_month:
        './frontend/www/js/omegaup/schools/schoolofthemonth.ts',
      school_profile: './frontend/www/js/omegaup/schools/profile.ts',
      schools_rank: './frontend/www/js/omegaup/schools/rank.ts',
      submissions_list: './frontend/www/js/omegaup/submissions/list.js',
      user_basic_edit: './frontend/www/js/omegaup/user/basicedit.js',
      user_edit_email_form: './frontend/www/js/omegaup/user/emailedit.js',
      user_manage_identities:
        './frontend/www/js/omegaup/user/manage_identities.js',
      user_profile: './frontend/www/js/omegaup/user/profile.js',
      user_privacy_policy: './frontend/www/js/omegaup/user/privacy_policy.js',
      users_rank: './frontend/www/js/omegaup/user/rank.ts',
    },
    output: {
      path: path.resolve(__dirname, './frontend/www/'),
      publicPath: '/',
      filename: 'js/dist/[name].js',
      library: '[name]',
      libraryTarget: 'umd',
    },
    plugins: [
      new CopyWebpackPlugin([
        {
          from: './frontend/badges/**/query.sql',
          to: path.resolve(__dirname, './frontend/www/media/dist/badges'),
          transform(content, filepath) {
            const iconPath = `${path.dirname(filepath)}/icon.svg`;
            return fs.existsSync(iconPath)
              ? fs.readFileSync(iconPath)
              : defaultBadgeIcon;
          },
          transformPath(targetPath, absolutePath) {
            return `media/dist/badges/${path.basename(
              path.dirname(absolutePath),
            )}.svg`;
          },
        },
      ]),
      new HtmlWebpackPlugin({
        inject: false,
        chunks: ['omegaup', 'arena'],
        filename: 'tests/index.html',
        template: path.resolve(__dirname, './stuff/webpack/tests.ejs'),
      }),
      new VueLoaderPlugin(),
    ],
    optimization: {
      runtimeChunk: {
        name: 'commons',
      },
      splitChunks: {
        maxInitialRequests: Infinity,
        cacheGroups: {
          core_js: {
            name: 'npm.core-js',
            test: /\/node_modules\/core-js\//,
            chunks: 'all',
            priority: 20,
          },
          jszip: {
            name: 'npm.jszip',
            test: /\/node_modules\/jszip\//,
            chunks: 'all',
            priority: 20,
          },
          vendor: {
            name: module => {
              const packageName = module.context.match(
                /\/node_modules\/([^@\/]+)/,
              )[1];

              return `npm.${packageName}`;
            },
            test: /\/node_modules\/[^@\/]+/,
            chunks: 'initial',
            minChunks: 2,
            minSize: 50 * 1024,
            priority: 10,
          },
          iso_3166_2_js: {
            name: 'iso-3166-2.js',
            test: /\/frontend\/www\/third_party\/js\/iso-3166-2.js\//,
            chunks: 'all',
            priority: 10,
          },
          commons: {
            name: 'commons',
            chunks: 'initial',
            minChunks: 4,
            priority: 1,
          },
          default: {
            reuseExistingChunk: true,
          },
        },
      },
    },
    module: {
      rules: [
        {
          test: /\.vue$/,
          loader: 'vue-loader',
          options: {
            loaders: {},
          },
        },
        {
          test: /\.tsx?$/,
          loader: 'ts-loader',
          exclude: /node_modules/,
          options: {
            appendTsSuffixTo: [/\.vue$/],
          },
        },
        {
          test: /\.js$/,
          loader: 'babel-loader?cacheDirectory',
          exclude: /node_modules/,
        },
        {
          test: /\.(png|jpg|gif|svg)$/,
          loader: 'file-loader',
          options: { name: '[name].[ext]?[hash]' },
        },
        {
          test: /\.css$/,
          loader: 'style-loader!css-loader',
        },
        // inline scss styles on vue components
        {
          test: /\.scss$/,
          use: ['vue-style-loader', 'css-loader', 'sass-loader'],
        },
      ],
    },
    resolve: {
      extensions: ['.ts', '.js', '.vue', '.json'],
      alias: {
        vue$: 'vue/dist/vue.common.js',
        'vue-async-computed': 'vue-async-computed/dist/vue-async-computed.js',
        jszip: 'jszip/dist/jszip.js',
        pako: 'pako/dist/pako.min.js',
        '@': path.resolve(__dirname, './frontend/www/'),
      },
    },
    devServer: { historyApiFallback: true, noInfo: true },
    performance: { hints: false },
    devtool: 'cheap-source-map',
    watchOptions: {
      aggregateTimeout: 300,
      poll: 1000,
      ignored: /node_modules/,
    },
  },
  {
    name: 'style',
    entry: {
      omegaup_styles: './frontend/www/sass/main.scss',
    },
    output: {
      path: path.resolve(__dirname, './frontend/www/'),
      publicPath: '/',
    },
    plugins: [
      new ExtractTextPlugin({
        filename: 'css/dist/[name].css',
        allChunks: true,
      }),
      new RemoveSourceWebpackPlugin([omegaupStylesRegExp]),
    ],
    module: {
      rules: [
        {
          test: /\.scss$/,
          loader: ExtractTextPlugin.extract({
            fallback: 'style-loader',
            use: ['css-loader', 'sass-loader'],
          }),
        },
      ],
    },
    devtool: 'cheap-source-map',
  },
  {
    name: 'grader',
    entry: {
      grader_ephemeral: [
        '@babel/polyfill',
        './frontend/www/js/omegaup/grader/ephemeral.js',
      ],
    },
    optimization: {},
    module: {
      rules: [
        {
          test: /\.vue$/,
          loader: 'vue-loader',
          options: {
            loaders: {},
          },
        },
        {
          test: /\.js$/,
          exclude: /node_modules/,
          use: {
            loader: 'babel-loader?cacheDirectory',
            options: {
              presets: ['@babel/env'],
            },
          },
        },
        {
          test: /\.css$/,
          loader: 'style-loader!css-loader',
        },
      ],
    },
    resolve: {
      alias: {
        vue$: 'vue/dist/vue.common.js',
        'vue-async-computed': 'vue-async-computed/dist/vue-async-computed.js',
      },
    },
    plugins: [
      new VueLoaderPlugin(),
      new MonacoWebpackPlugin({
        output: './js/dist',
      }),
    ],
    output: {
      path: path.resolve(__dirname, './frontend/www/'),
      publicPath: '/',
      filename: 'js/dist/[name].js',
      library: '[name]',
      libraryTarget: 'umd',
    },
    devtool: 'cheap-source-map',
  },
];

module.exports = (env, argv) => {
  if (argv.mode !== 'development') {
    for (const entry of config) {
      entry.devtool = 'source-map';
    }
  }
  for (const entry of config) {
    if (entry.name != 'frontend') {
      continue;
    }
    // Generate the JSON dependency objects.
    for (const entryname of Object.keys(entry.entry)) {
      entry.plugins.push(
        new HtmlWebpackPlugin({
          inject: false,
          chunks: [entryname],
          filename: `js/dist/${entryname}.deps.json`,
          template: path.resolve(__dirname, './stuff/webpack/deps.ejs'),
        }),
      );
    }
  }
  return config;
};<|MERGE_RESOLUTION|>--- conflicted
+++ resolved
@@ -68,11 +68,8 @@
         './frontend/www/js/omegaup/course/submissions_list.js',
       group_list: './frontend/www/js/omegaup/group/list.js',
       login_password_recover: './frontend/www/js/omegaup/login/recover.ts',
-<<<<<<< HEAD
+      login_password_reset: './frontend/www/js/omegaup/login/reset.ts',
       logout: './frontend/www/js/omegaup/login/logout.ts',
-=======
-      login_password_reset: './frontend/www/js/omegaup/login/reset.ts',
->>>>>>> 03a78b9f
       problem_admins: './frontend/www/js/omegaup/problem/admins.ts',
       problem_edit: './frontend/www/js/omegaup/problem/edit.js',
       problem_edit_form: './frontend/www/js/omegaup/problem/edit.ts',
