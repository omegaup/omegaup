<<<<<<< HEAD
var path = require('path')
var webpack = require('webpack')
var ExtractTextPlugin = require('extract-text-webpack-plugin')
var RemoveSourceWebpackPlugin = require('remove-source-webpack-plugin');

var omegaupStylesRegExp = /omegaup_styles\.js/;
=======
const path = require('path');
const webpack = require('webpack');
const VueLoaderPlugin = require('vue-loader/lib/plugin');
>>>>>>> 9c82418d

module.exports = {
  entry: {
    omegaup: [
      'babel-polyfill',
      './frontend/www/js/omegaup/polyfills.js',
      './frontend/www/js/omegaup/omegaup.js'
    ],
    activity_feed: './frontend/www/js/omegaup/activity/feed.js',
    admin_support: './frontend/www/js/omegaup/admin/support.js',
    admin_user: './frontend/www/js/omegaup/admin/user.js',
    admin_roles: './frontend/www/js/omegaup/admin/roles.js',
    arena_virtual: './frontend/www/js/omegaup/arena/virtual.js',
    coder_of_the_month: './frontend/www/js/omegaup/coderofthemonth/index.js',
    coder_of_the_month_notice: './frontend/www/js/omegaup/coderofthemonth/notice.js',
    contest_list: './frontend/www/js/omegaup/contest/list.js',
    contest_list_participant: './frontend/www/js/omegaup/contest/list_participant.js',
    contest_scoreboardmerge: './frontend/www/js/omegaup/contest/scoreboardmerge.js',
    course_edit: './frontend/www/js/omegaup/course/edit.js',
    course_intro: './frontend/www/js/omegaup/course/intro.js',
    course_new: './frontend/www/js/omegaup/course/new.js',
    course_student: './frontend/www/js/omegaup/course/student.js',
    course_students: './frontend/www/js/omegaup/course/students.js',
    group_list: './frontend/www/js/omegaup/group/list.js',
    problem_feedback: './frontend/www/js/omegaup/problem/feedback.js',
    problem_list: './frontend/www/js/omegaup/problem/list.js',
    schools_intro: './frontend/www/js/omegaup/schools/intro.js',
    schools_rank: './frontend/www/js/omegaup/schools/rank.js',
    qualitynomination_popup: './frontend/www/js/omegaup/arena/qualitynomination_popup.js',
    qualitynomination_list: './frontend/www/js/omegaup/qualitynomination/list.js',
    qualitynomination_demotionpopup:'./frontend/www/js/omegaup/arena/qualitynomination_demotionpopup.js',
    qualitynomination_details: './frontend/www/js/omegaup/qualitynomination/details.js',
    user_charts: './frontend/www/js/omegaup/user/charts.js',
    user_profile: './frontend/www/js/omegaup/user/profile.js',
    user_edit_email_form : './frontend/www/js/omegaup/user/emailedit.js',
    omegaup_styles: './frontend/www/sass/main.scss',
  },
  output: {
    path: path.resolve(__dirname, './frontend/www/'),
    publicPath: 'frontend/www/',
    filename: 'js/dist/[name].js',
    library: '[name]',
    libraryTarget: 'umd'
  },
  plugins: [
    new webpack.optimize.CommonsChunkPlugin({
      name: 'omegaup',
    }),
<<<<<<< HEAD
    new ExtractTextPlugin({
      filename: 'css/dist/[name].css',
      allChunks: true,
    }),
    new RemoveSourceWebpackPlugin([omegaupStylesRegExp]),
=======
    new VueLoaderPlugin(),
>>>>>>> 9c82418d
  ],
  module: {
    rules: [
      {
        test: /\.vue$/,
        loader: 'vue-loader',
        options: {
          loaders: {
          }
          // other vue-loader options go here
        }
      },
      {
        test: /\.js$/,
        loader: 'babel-loader',
        exclude: /node_modules/
      },
      {
        test: /\.(png|jpg|gif|svg)$/,
        loader: 'file-loader',
        options: {
          name: '[name].[ext]?[hash]'
        }
      },
      {
        test: /\.css$/,
        loader: 'style-loader!css-loader',
      },
      {
        test: /\.scss$/,
        loader: ExtractTextPlugin.extract({
          fallback: 'style-loader',
          use: [
            'css-loader',
            'sass-loader'
          ],
        })
      }
    ],
  },
  resolve: {
    alias: {
      'vue$': 'vue/dist/vue.common.js',
			'vue-async-computed': 'vue-async-computed/dist/vue-async-computed.js',
			jszip: 'jszip/dist/jszip.js',
    }
  },
  devServer: {
    historyApiFallback: true,
    noInfo: true
  },
  performance: {
    hints: false
  },
  devtool: '#cheap-source-map'
}

if (process.env.NODE_ENV === 'production') {
  module.exports.devtool = '#source-map'
  // http://vue-loader.vuejs.org/en/workflow/production.html
  module.exports.plugins = (module.exports.plugins || []).concat([
    new webpack.DefinePlugin({
      'process.env': {
        NODE_ENV: '"production"'
      }
    }),
    new webpack.optimize.UglifyJsPlugin({
      sourceMap: true
    }),
    new webpack.LoaderOptionsPlugin({
      minimize: true
    })
  ])
}<|MERGE_RESOLUTION|>--- conflicted
+++ resolved
@@ -1,15 +1,10 @@
-<<<<<<< HEAD
 var path = require('path')
 var webpack = require('webpack')
+const VueLoaderPlugin = require('vue-loader/lib/plugin');
 var ExtractTextPlugin = require('extract-text-webpack-plugin')
 var RemoveSourceWebpackPlugin = require('remove-source-webpack-plugin');
 
 var omegaupStylesRegExp = /omegaup_styles\.js/;
-=======
-const path = require('path');
-const webpack = require('webpack');
-const VueLoaderPlugin = require('vue-loader/lib/plugin');
->>>>>>> 9c82418d
 
 module.exports = {
   entry: {
@@ -58,15 +53,12 @@
     new webpack.optimize.CommonsChunkPlugin({
       name: 'omegaup',
     }),
-<<<<<<< HEAD
+    new VueLoaderPlugin(),
     new ExtractTextPlugin({
       filename: 'css/dist/[name].css',
       allChunks: true,
     }),
     new RemoveSourceWebpackPlugin([omegaupStylesRegExp]),
-=======
-    new VueLoaderPlugin(),
->>>>>>> 9c82418d
   ],
   module: {
     rules: [
