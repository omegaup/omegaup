--- conflicted
+++ resolved
@@ -526,7 +526,7 @@
  * \OmegaUp\Grader::grade(), without executing the contents.
  */
 class NoOpGrader extends \OmegaUp\Grader {
-    /** @var array<string, string|\ZipArchive> */
+    /** @var array<string, string> */
     private $_resources = [];
 
     /** @var array<string, string> */
@@ -618,35 +618,16 @@
         }
 
         $out = fopen('php://output', 'w');
-<<<<<<< HEAD
-        if (!is_string($this->_resources[$path])) {
-            foreach (
-                range(
-                    0,
-                    $this->_resources[$path]->numFiles - 1
-                ) as $i => $file
-            ) {
-                $stat = $this->_resources[$path]->statIndex($i);
-                fputs($out, basename($stat['name']) . PHP_EOL);
-            }
-            fclose($out);
-            return true;
-        }
-
-=======
->>>>>>> db7e3ac3
+
         fputs($out, $this->_resources[$path]);
         fclose($out);
         return true;
     }
 
-    /**
-     * @param string|\ZipArchive $contents
-     */
     public function setGraderResourceForTesting(
         \OmegaUp\DAO\VO\Runs $run,
         string $filename,
-        $contents
+        string $contents
     ): void {
         $path = "{$run->run_id}/{$filename}";
         $this->_resources[$path] = $contents;
