<?php

/**
 * IdentityFactory
 *
 * This class is a helper for identity actions
 *
 * @author juan.pablo
 */

class IdentityFactory {
    /**
     * @param $file
     * @return $csv_data
     */
    public static function getCsvData($file, $group_alias, $password = '') {
        $row = 0;
        $identities = [];
        $path_file = OMEGAUP_RESOURCES_ROOT . $file;
        if (($handle = fopen($path_file, 'r')) == false) {
            throw new InvalidParameterException('parameterInvalid', 'identities');
        }
        $headers = fgetcsv($handle, 1000, ',');
        while (($data = fgetcsv($handle, 1000, ',')) !== false) {
            array_push($identities, [
                'username' => "{$group_alias}:{$data[0]}",
                'name' => $data[1],
                'country_id' => $data[2],
                'state_id' => $data[3],
                'gender' => $data[4],
                'school_name' => $data[5],
                'password' => $password == '' ? Utils::CreateRandomString() : $password,
            ]);
        }
        fclose($handle);
        return $identities;
    }

    public static function createIdentitiesFromAGroup(
        Groups $group,
        ScopedLoginToken $adminLogin,
        string $password
<<<<<<< HEAD
    ) : Identities {
=======
    ) : array {
>>>>>>> 91931d0b
        // Call api using identity creator group member
        IdentityController::apiBulkCreate(new Request([
            'auth_token' => $adminLogin->auth_token,
            'identities' => IdentityFactory::getCsvData(
                'identities.csv',
                $group->alias,
                $password
            ),
            'group_alias' => $group->alias,
        ]));

        // Getting the identities members list
        $response = GroupController::apiMembers(new Request([
            'auth_token' => $adminLogin->auth_token,
            'group_alias' => $group->alias,
        ]));

<<<<<<< HEAD
        [$identity] = $response['identities'];
        $identity = IdentitiesDAO::FindByUsername($identity['username']);

        $identity->password = $password;
        return $identity;
=======
        [$unassociatedIdentity, $associatedIdentity] = $response['identities'];
        $unassociatedIdentity = IdentitiesDAO::FindByUsername(
            $unassociatedIdentity['username']
        );
        $associatedIdentity = IdentitiesDAO::FindByUsername(
            $associatedIdentity['username']
        );

        $unassociatedIdentity->password = $password;
        $associatedIdentity->password = $password;
        return [$unassociatedIdentity, $associatedIdentity];
>>>>>>> 91931d0b
    }
}<|MERGE_RESOLUTION|>--- conflicted
+++ resolved
@@ -40,11 +40,7 @@
         Groups $group,
         ScopedLoginToken $adminLogin,
         string $password
-<<<<<<< HEAD
-    ) : Identities {
-=======
     ) : array {
->>>>>>> 91931d0b
         // Call api using identity creator group member
         IdentityController::apiBulkCreate(new Request([
             'auth_token' => $adminLogin->auth_token,
@@ -62,13 +58,6 @@
             'group_alias' => $group->alias,
         ]));
 
-<<<<<<< HEAD
-        [$identity] = $response['identities'];
-        $identity = IdentitiesDAO::FindByUsername($identity['username']);
-
-        $identity->password = $password;
-        return $identity;
-=======
         [$unassociatedIdentity, $associatedIdentity] = $response['identities'];
         $unassociatedIdentity = IdentitiesDAO::FindByUsername(
             $unassociatedIdentity['username']
@@ -80,6 +69,5 @@
         $unassociatedIdentity->password = $password;
         $associatedIdentity->password = $password;
         return [$unassociatedIdentity, $associatedIdentity];
->>>>>>> 91931d0b
     }
 }