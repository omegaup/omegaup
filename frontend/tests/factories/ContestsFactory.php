--- conflicted
+++ resolved
@@ -113,13 +113,6 @@
     /**
      * Returns a Request object with complete context to create a contest.
      * By default, contest duration is 1HR.
-<<<<<<< HEAD
-     *
-     * @psalm-suppress MoreSpecificReturnType
-     * @psalm-suppress LessSpecificReturnStatement
-     * @param ContestParams $params
-=======
->>>>>>> bc237f0b
      * @return array{director: \OmegaUp\DAO\VO\Identities, request: \OmegaUp\Request, userDirector: \OmegaUp\DAO\VO\Users}
      */
     public static function getRequest(?ContestParams $params = null): array {
@@ -179,18 +172,12 @@
         return $problems;
     }
 
-<<<<<<< HEAD
     /**
      * @return array{contest: \OmegaUp\DAO\VO\Contests|null, director: \OmegaUp\DAO\VO\Identities, request: \OmegaUp\Request, userDirector: \OmegaUp\DAO\VO\Users}
      */
-    public static function createContest($params = null) {
-        if (!($params instanceof ContestParams)) {
-            $params = new ContestParams($params);
-=======
     public static function createContest(?ContestParams $params = null) {
         if (is_null($params)) {
             $params = new ContestParams();
->>>>>>> bc237f0b
         }
 
         $privateParams = clone $params;
@@ -207,13 +194,8 @@
 
         // Call the API
         $response = \OmegaUp\Controllers\Contest::apiCreate($r);
-<<<<<<< HEAD
-        if ($params['admission_mode'] === 'public') {
-            self::forcePublic($contestData, intval($params['last_updated']));
-=======
         if ($params->admissionMode === 'public') {
             self::forcePublic($contestData, $params->lastUpdated);
->>>>>>> bc237f0b
             $r['admission_mode'] = 'public';
         }
 
