--- conflicted
+++ resolved
@@ -4,22 +4,14 @@
     /**
      * Create group
      *
-<<<<<<< HEAD
-     * @param \OmegaUp\DAO\VO\Identities $owner
-     * @param null|string $name
-     * @param null|string $description
-     * @param null|string $alias
-     * @param null|ScopedLoginToken $login
-=======
->>>>>>> 0d56d3c7
      * @return array{group: \OmegaUp\DAO\VO\Groups, owner: \OmegaUp\DAO\VO\Identities, request: \OmegaUp\Request, response: array{status: string}}
      */
     public static function createGroup(
-        \OmegaUp\DAO\VO\Identities $owner = null,
-        string $name = null,
-        string $description = null,
-        string $alias = null,
-        ScopedLoginToken $login = null
+        ?\OmegaUp\DAO\VO\Identities $owner = null,
+        ?string $name = null,
+        ?string $description = null,
+        ?string $alias = null,
+        ?ScopedLoginToken $login = null
     ) {
         if (is_null($owner)) {
             ['user' => $user, 'identity' => $owner] = UserFactory::createUser();
@@ -69,10 +61,6 @@
      * Add identity to group helper
      *
      * @param array{group: \OmegaUp\DAO\VO\Groups, owner: \OmegaUp\DAO\VO\Identities, request: \OmegaUp\Request, response: array{status: string}} $groupData
-<<<<<<< HEAD
-     * @param \OmegaUp\DAO\VO\Identities $identity
-=======
->>>>>>> 0d56d3c7
      */
     public static function addUserToGroup(
         array $groupData,
@@ -93,19 +81,13 @@
      * Creates a scoreboard in a group
      *
      * @param array{group: \OmegaUp\DAO\VO\Groups, owner: \OmegaUp\DAO\VO\Identities, request: \OmegaUp\Request, response: array{status: string}} $groupData
-<<<<<<< HEAD
-     * @param null|string $name
-     * @param null|string $description
-     * @param null|string $alias
-=======
->>>>>>> 0d56d3c7
      * @return array{response: array{status: string}, request: \OmegaUp\Request, scoreboard: \OmegaUp\DAO\VO\GroupsScoreboards}
      */
     public static function createGroupScoreboard(
         array $groupData,
-        string $name = null,
-        string $description = null,
-        string $alias = null
+        ?string $name = null,
+        ?string $description = null,
+        ?string $alias = null
     ) {
         if (is_null($name)) {
             $name = Utils::CreateRandomString();
