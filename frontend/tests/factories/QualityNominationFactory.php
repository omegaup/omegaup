--- conflicted
+++ resolved
@@ -14,16 +14,12 @@
         );
         for ($i = 0; $i < 5; $i++) {
             $reviewer = UserFactory::createUser();
-<<<<<<< HEAD
             if (is_null($reviewer->main_identity_id)) {
                 throw new \OmegaUp\Exceptions\NotFoundException('userNotFound');
             }
-            $identity = \OmegaUp\DAO\Identities::getByPK($reviewer->main_identity_id);
-=======
             $identity = \OmegaUp\DAO\Identities::getByPK(
                 $reviewer->main_identity_id
             );
->>>>>>> ed2c3720
             \OmegaUp\DAO\GroupsIdentities::create(new \OmegaUp\DAO\VO\GroupsIdentities([
                 'group_id' => $qualityReviewerGroup->group_id,
                 'identity_id' => $identity->identity_id,
