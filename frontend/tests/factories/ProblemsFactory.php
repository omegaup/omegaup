<?php

class ProblemParams {
    /**
     * @readonly
     * @var string
     */
    public $zipName;

    /**
     * @readonly
     * @var string
     */
    public $title;

    /**
     * @var int
     */
    public $visibility;

    /**
     * @readonly
     * @var string
     */
    public $languages;

    /**
     * @readonly
     * @var \OmegaUp\DAO\VO\Identities
     */
    public $author;

    /**
     * @readonly
     * @var \OmegaUp\DAO\VO\Users
     */
    public $authorUser;

    /**
     * @param array{zipName?: string, title?: string, visibility?: int, author?: \OmegaUp\DAO\VO\Identities, authorUser?: \OmegaUp\DAO\VO\Users, languages?: string} $params
     */
    public function __construct($params = []) {
        $this->zipName = $params['zipName'] ?? (OMEGAUP_TEST_RESOURCES_ROOT . 'testproblem.zip');
        $this->title = $params['title'] ?? Utils::CreateRandomString();
        $this->languages = $params['languages'] ?? 'c,cpp,py';
        $this->visibility = $params['visibility'] ?? \OmegaUp\Controllers\Problem::VISIBILITY_PUBLIC;
        if (!empty($params['author']) && !empty($params['authorUser'])) {
            $this->author = $params['author'];
            $this->authorUser = $params['authorUser'];
        } else {
            [
                'user' => $user,
                'identity' => $identity,
            ] = UserFactory::createUser();
            $this->author = $params['author'] ?? $identity;
            $this->authorUser = $params['authorUser'] ?? $user;
        }
    }
}

/**
 * Problem: PHPUnit does not support is_uploaded_file and move_uploaded_file
 * native functions of PHP to move files around needed for store zip contents
 * in the required places.
 *
 * Solution: We abstracted those PHP native functions in an object FileUploader.
 * We need to create a new FileUploader object that uses our own implementations.
 */
class FileUploaderMock extends \OmegaUp\FileUploader {
    public function isUploadedFile(string $filename): bool {
        return file_exists($filename);
    }

    public function moveUploadedFile(
        string $filename,
        string $targetPath
    ): bool {
        return copy($filename, $targetPath);
    }
}

/**
 * Description of ProblemsFactory
 *
 * @author joemmanuel
 */
class ProblemsFactory {
    /**
     * Returns a Request object with valid info to create a problem and the
     * author of the problem
     *
<<<<<<< HEAD
     * @psalm-suppress MoreSpecificReturnType
     * @psalm-suppress LessSpecificReturnStatement
     * @param ProblemParams $params
=======
>>>>>>> 0d56d3c7
     * @return array{author: \OmegaUp\DAO\VO\Identities, authorUser: \OmegaUp\DAO\VO\Users, request: \OmegaUp\Request, zip_path: string}
     */
    public static function getRequest(?ProblemParams $params = null) {
        if (is_null($params)) {
            $params = new ProblemParams();
        }
        $r = new \OmegaUp\Request([
            'title' => $params->title,
            'problem_alias' => substr(
                preg_replace(
                    '/[^a-zA-Z0-9_-]/',
                    '',
                    str_replace(' ', '-', $params->title)
                ),
                0,
                32
            ),
            'author_username' => $params->author->username,
            'validator' => 'token',
            'time_limit' => 5000,
            'overall_wall_time_limit' => 60000,
            'validator_time_limit' => 30000,
            'extra_wall_time' => 0,
            'memory_limit' => 32000,
            'source' => 'yo',
            'order' => 'normal',
            'visibility' => $params->visibility,
            'output_limit' => 10240,
            'input_limit' => 10240,
            'languages' => $params->languages,
        ]);

        // Set file upload context
        $_FILES['problem_contents']['tmp_name'] = $params->zipName;

        return [
            'request' => $r,
            'author' => $params->author,
            'authorUser' => $params->authorUser,
            'zip_path' => $params->zipName,
        ];
    }

    public static function createProblemWithAuthor(
        \OmegaUp\DAO\VO\Identities $author,
        ScopedLoginToken $login = null
    ) {
        return self::createProblem(new ProblemParams([
            'visibility' => \OmegaUp\Controllers\Problem::VISIBILITY_PUBLIC,
            'author' => $author,
        ]), $login);
    }

    /**
<<<<<<< HEAD
     * @return array{problem: \OmegaUp\DAO\VO\Problems, author: \OmegaUp\DAO\VO\Identities, request: \OmegaUp\Request, authorUser: \OmegaUp\DAO\VO\Users}
=======
     * @return array{author: \OmegaUp\DAO\VO\Identities, authorUser: \OmegaUp\DAO\VO\Users, problem: \OmegaUp\DAO\VO\Problems, request: \OmegaUp\Request}
>>>>>>> 0d56d3c7
     */
    public static function createProblem(
        ?ProblemParams $params = null,
        ScopedLoginToken $login = null
    ) {
        if (is_null($params)) {
            $params = new ProblemParams();
        }
        $params->visibility = $params->visibility >= \OmegaUp\Controllers\Problem::VISIBILITY_PUBLIC
            ? \OmegaUp\Controllers\Problem::VISIBILITY_PUBLIC
            : \OmegaUp\Controllers\Problem::VISIBILITY_PRIVATE;

        // Get a user
        $problemData = self::getRequest($params);
        $r = $problemData['request'];
        $problemAuthorIdentity = $problemData['author'];

        if (is_null($login)) {
            // Login user
            $login = OmegaupTestCase::login($problemAuthorIdentity);
        }
        $r['auth_token'] = $login->auth_token;

        // Get File Uploader Mock and tell Omegaup API to use it
        \OmegaUp\FileHandler::setFileUploaderForTesting(new FileUploaderMock());

        // Call the API
        \OmegaUp\Controllers\Problem::apiCreate($r);
        $problem = \OmegaUp\DAO\Problems::getByAlias(
            strval(
                $r['problem_alias']
            )
        );
        if (is_null($problem)) {
<<<<<<< HEAD
            throw new \OmegaUp\Exceptions\NotFoundException('problemNotFound');
        }
        $visibility = $params['visibility'];
=======
            throw new \OmegaUp\Exceptions\NotFoundException(
                'problemNotFound'
            );
        }
        $visibility = intval($params->visibility);
>>>>>>> 0d56d3c7

        if (
            $visibility === \OmegaUp\Controllers\Problem::VISIBILITY_PUBLIC_BANNED
            || $visibility === \OmegaUp\Controllers\Problem::VISIBILITY_PRIVATE_BANNED
            || $visibility === \OmegaUp\Controllers\Problem::VISIBILITY_PROMOTED
        ) {
            $problem->visibility = intval($visibility);
            \OmegaUp\DAO\Problems::update($problem);
        }

        // Clean up our mess
        unset($_REQUEST);

        return  [
            'request' => $r,
            'author' => $problemAuthorIdentity,
            'authorUser' => $problemData['authorUser'],
            'problem' => $problem,
        ];
    }

    /**
     * @param array{problem: \OmegaUp\DAO\VO\Problems, author: \OmegaUp\DAO\VO\Identities, request: \OmegaUp\Request, authorUser: \OmegaUp\DAO\VO\Users} $problemData
     */
    public static function addAdminUser(
        $problemData,
        \OmegaUp\DAO\VO\Identities $identity
<<<<<<< HEAD
    ) {
=======
    ): void {
>>>>>>> 0d56d3c7
        // Prepare our request
        $r = new \OmegaUp\Request();
        $r['problem_alias'] = $problemData['request']['problem_alias'];
        $r['usernameOrEmail'] = $identity->username;

        // Log in the problem author
        $login = OmegaupTestCase::login($problemData['author']);
        $r['auth_token'] = $login->auth_token;

        // Call api
        \OmegaUp\Controllers\Problem::apiAddAdmin($r);

        unset($_REQUEST);
    }

    /**
     * @param array{problem: \OmegaUp\DAO\VO\Problems, author: \OmegaUp\DAO\VO\Identities, request: \OmegaUp\Request, authorUser: \OmegaUp\DAO\VO\Users} $problemData
     */
    public static function addGroupAdmin(
        $problemData,
        \OmegaUp\DAO\VO\Groups $group
    ) {
        // Prepare our request
        $r = new \OmegaUp\Request([
            'problem_alias' => $problemData['request']['problem_alias'],
            'group' => $group->alias,
        ]);

        // Log in the problem author
        $login = OmegaupTestCase::login($problemData['author']);
        $r['auth_token'] = $login->auth_token;

        // Call api
        \OmegaUp\Controllers\Problem::apiAddGroupAdmin($r);
    }

    /**
     * @param array{problem: \OmegaUp\DAO\VO\Problems, author: \OmegaUp\DAO\VO\Identities, request: \OmegaUp\Request, authorUser: \OmegaUp\DAO\VO\Users} $problemData
     */
    public static function addTag(
        $problemData,
        string $tag,
        int $public
<<<<<<< HEAD
    ) {
=======
    ): void {
>>>>>>> 0d56d3c7
        // Prepare our request
        $r = new \OmegaUp\Request([
            'problem_alias' => $problemData['request']['problem_alias'],
            'name' => $tag,
            'public' => $public
        ]);

        // Log in the problem author
        $login = OmegaupTestCase::login($problemData['author']);
        $r['auth_token'] = $login->auth_token;

        // Call api
        \OmegaUp\Controllers\Problem::apiAddTag($r);
    }
}<|MERGE_RESOLUTION|>--- conflicted
+++ resolved
@@ -89,12 +89,6 @@
      * Returns a Request object with valid info to create a problem and the
      * author of the problem
      *
-<<<<<<< HEAD
-     * @psalm-suppress MoreSpecificReturnType
-     * @psalm-suppress LessSpecificReturnStatement
-     * @param ProblemParams $params
-=======
->>>>>>> 0d56d3c7
      * @return array{author: \OmegaUp\DAO\VO\Identities, authorUser: \OmegaUp\DAO\VO\Users, request: \OmegaUp\Request, zip_path: string}
      */
     public static function getRequest(?ProblemParams $params = null) {
@@ -149,11 +143,7 @@
     }
 
     /**
-<<<<<<< HEAD
-     * @return array{problem: \OmegaUp\DAO\VO\Problems, author: \OmegaUp\DAO\VO\Identities, request: \OmegaUp\Request, authorUser: \OmegaUp\DAO\VO\Users}
-=======
      * @return array{author: \OmegaUp\DAO\VO\Identities, authorUser: \OmegaUp\DAO\VO\Users, problem: \OmegaUp\DAO\VO\Problems, request: \OmegaUp\Request}
->>>>>>> 0d56d3c7
      */
     public static function createProblem(
         ?ProblemParams $params = null,
@@ -188,17 +178,11 @@
             )
         );
         if (is_null($problem)) {
-<<<<<<< HEAD
-            throw new \OmegaUp\Exceptions\NotFoundException('problemNotFound');
-        }
-        $visibility = $params['visibility'];
-=======
             throw new \OmegaUp\Exceptions\NotFoundException(
                 'problemNotFound'
             );
         }
         $visibility = intval($params->visibility);
->>>>>>> 0d56d3c7
 
         if (
             $visibility === \OmegaUp\Controllers\Problem::VISIBILITY_PUBLIC_BANNED
@@ -226,11 +210,7 @@
     public static function addAdminUser(
         $problemData,
         \OmegaUp\DAO\VO\Identities $identity
-<<<<<<< HEAD
-    ) {
-=======
     ): void {
->>>>>>> 0d56d3c7
         // Prepare our request
         $r = new \OmegaUp\Request();
         $r['problem_alias'] = $problemData['request']['problem_alias'];
@@ -274,11 +254,7 @@
         $problemData,
         string $tag,
         int $public
-<<<<<<< HEAD
-    ) {
-=======
     ): void {
->>>>>>> 0d56d3c7
         // Prepare our request
         $r = new \OmegaUp\Request([
             'problem_alias' => $problemData['request']['problem_alias'],
