<?php

/**
 * UserFactory
 *
 * This class is a helper for creating users as needed in other places
 *
 * @author joemmanuel
 */
class UserParams implements ArrayAccess {
    public $params;

    public function __construct($params = null) {
        if (!is_object($params)) {
            $this->params = [];
            if (is_array($params)) {
                $this->params = array_merge([], $params);
            }
        } else {
            $this->params = clone $params;
        }
        $username = Utils::CreateRandomString();
        UserParams::validateParameter('username', $this->params, false, $username);
        UserParams::validateParameter('name', $this->params, false, $username);
        UserParams::validateParameter('password', $this->params, false, Utils::CreateRandomString());
        UserParams::validateParameter('email', $this->params, false, Utils::CreateRandomString() . '@mail.com');
        UserParams::validateParameter('is_private', $this->params, false, false);
        UserParams::validateParameter('verify', $this->params, false, true);
    }

    public function offsetGet($offset) {
        return isset($this->params[$offset]) ? $this->params[$offset] : null;
    }

    public function offsetSet($offset, $value) {
        if (is_null($offset)) {
            $this->params[] = $value;
        } else {
            $this->params[$offset] = $value;
        }
    }

    public function offsetExists($offset) {
        return isset($this->params[$offset]);
    }

    public function offsetUnset($offset) {
        unset($this->params[$offset]);
    }

    /**
     * Checks if array contains a key defined by $parameter
     * @param string $parameter
     * @param array $array
     * @param boolean $required
     * @param $default
     * @return boolean
     * @throws InvalidParameterException
     */
    private static function validateParameter($parameter, &$array, $required = true, $default = null) {
        if (!isset($array[$parameter])) {
            if ($required) {
                throw new InvalidParameterException('ParameterEmpty', $parameter);
            }
            $array[$parameter] = $default;
        }

        return true;
    }
}

class UserFactory {
   /**
    * Creates a native user in Omegaup and returns the DAO populated
    *
    * @param string $username optional
    * @param string $password optional
    * @param string $email optional
    * @return user (DAO)
    */
    public static function createUser($params = null) {
        if (!($params instanceof UserParams)) {
            $params = new UserParams($params);
        }

        // Populate a new Request to pass to the API
        UserController::$permissionKey = uniqid();
        $r = new Request([
            'username' => $params['username'],
            'name' => $params['name'],
            'password' => $params['password'],
            'email' => $params['email'],
            'is_private' => $params['is_private'],
            'permission_key' => UserController::$permissionKey
        ]);

        // Call the API
        $response = UserController::apiCreate($r);

        // If status is not OK
        if (strcasecmp($response['status'], 'ok') !== 0) {
            throw new Exception('UserFactory::createUser failed');
        }

        // Get user from db
        $user = UsersDAO::FindByUsername($params['username']);

        if ($params['verify']) {
            UserController::$redirectOnVerify = false;
            $user = self::verifyUser($user);
        } else {
            $user->verified = 0;
            UsersDAO::save($user);
        }

        // Password came hashed from DB. Set password in plaintext
        $user->password = $params['password'];

        return $user;
    }

    /**
     * Creates a native user in Omegaup and returns an array with the data used
     * to create the user.
     * @param $verify
     * @return array
     */
    public static function generateUser($verify = true) {
        $username = Utils::CreateRandomString();
        $password = Utils::CreateRandomString();
        $email = Utils::CreateRandomString().'@mail.com';
        self::createUser(new UserParams([
            'username' => $username,
            'password' => $password,
            'email' => $email,
            'verify' => $verify
        ]));
        return [
            'username' => $username,
            'password' => $password,
            'email' => $email
        ];
    }

    /**
     * Creates a user using self::createUser with verify = false
     *
     * @return user (DAO)
     */
    public static function createUserWithoutVerify() {
        return self::createUser(new UserParams(['verify' => false]));
    }

    /**
     * Verifies a user and returns its DAO
     *
     * @param Users $user
     * @return type
     */
    public static function verifyUser(Users $user) {
        UserController::apiVerifyEmail(new Request([
            'id' => $user->verification_id
        ]));

        // Get user from db again to pick up verification changes
        return UsersDAO::FindByUsername($user->username);
    }

    /**
     * Creates a new user and elevates his priviledges
     *
     * @param string $username
     * @param string $password
     * @param string $email
     * @return User
     */
    public static function createAdminUser($params = null) {
        $user = self::createUser($params);

        self::addSystemRole($user, Authorization::ADMIN_ROLE);

        return $user;
    }

    /**
     * Creates a new identity with mentor role
     *
     * @param string $username
     * @param string $password
     * @param string $email
     * @return Identity
     */
<<<<<<< HEAD
    public static function createMentorIdentity($username = null, $password = null, $email = null) {
        $user = self::createUser($username, $password, $email);
        $identity = IdentitiesDAO::getByPK($user->main_identity_id);
=======
    public static function createMentorUser($params = null) {
        $user = self::createUser($params);
>>>>>>> dbb0bb11

        self::addMentorRole($identity);

        return $user;
    }

    /**
     * Creates a new user with support role
     *
     * @param string $username
     * @param string $password
     * @param string $email
     * @return User
     */
<<<<<<< HEAD
    public static function createSupportUser($username = null, $password = null, $email = null) {
        $user = self::createUser($username, $password, $email);
        $identity = IdentitiesDAO::getByPK($user->main_identity_id);
=======
    public static function createSupportUser($params = null) {
        $user = self::createUser($params);
>>>>>>> dbb0bb11

        self::addSupportRole($identity);

        return $user;
    }

    /**
     * Adds a system role to the user.
     *
     * @param Users $user
     * @param int $role_id
     */
    public static function addSystemRole(Users $user, $role_id) {
        UserRolesDAO::save(new UserRoles([
            'user_id' => $user->user_id,
            'role_id' => $role_id,
            'acl_id' => Authorization::SYSTEM_ACL,
        ]));
    }

    /**
     * Adds mentor role to the identity
     *
     * @param Identities $identity
     */
    public static function addMentorRole(Identities $identity) {
        $mentor_group = GroupsDAO::findByAlias(
            Authorization::MENTOR_GROUP_ALIAS
        );

        GroupsIdentitiesDao::save(new GroupsIdentities([
            'identity_id' => $identity->identity_id,
            'group_id' => $mentor_group->group_id,
        ]));
    }

    /**
     * Adds support role to the identity
     *
     * @param Identities $identity
     */
    public static function addSupportRole(Identities $identity) {
        $support_group = GroupsDAO::findByAlias(
            Authorization::SUPPORT_GROUP_ALIAS
        );

        GroupsIdentitiesDao::save(new GroupsIdentities([
            'identity_id' => $identity->identity_id,
            'group_id' => $support_group->group_id,
        ]));
    }
}<|MERGE_RESOLUTION|>--- conflicted
+++ resolved
@@ -190,14 +190,9 @@
      * @param string $email
      * @return Identity
      */
-<<<<<<< HEAD
-    public static function createMentorIdentity($username = null, $password = null, $email = null) {
-        $user = self::createUser($username, $password, $email);
+    public static function createMentorIdentity($params = null) {
+        $user = self::createUser($params);
         $identity = IdentitiesDAO::getByPK($user->main_identity_id);
-=======
-    public static function createMentorUser($params = null) {
-        $user = self::createUser($params);
->>>>>>> dbb0bb11
 
         self::addMentorRole($identity);
 
@@ -212,14 +207,9 @@
      * @param string $email
      * @return User
      */
-<<<<<<< HEAD
-    public static function createSupportUser($username = null, $password = null, $email = null) {
-        $user = self::createUser($username, $password, $email);
-        $identity = IdentitiesDAO::getByPK($user->main_identity_id);
-=======
     public static function createSupportUser($params = null) {
         $user = self::createUser($params);
->>>>>>> dbb0bb11
+        $identity = IdentitiesDAO::getByPK($user->main_identity_id);
 
         self::addSupportRole($identity);
 
