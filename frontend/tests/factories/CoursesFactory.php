--- conflicted
+++ resolved
@@ -79,13 +79,8 @@
             'assignment_type' => 'homework',
         ]);
         $assignmentResult = CourseController::apiCreateAssignment($r);
-<<<<<<< HEAD
-        $assignment = AssignmentsDAO::getByAlias($assignmentAlias);
-
-=======
         $course = CoursesDAO::getByAlias($courseAlias);
         $assignment = AssignmentsDAO::getByAliasAndCourse($assignmentAlias, $course->course_id);
->>>>>>> 010daae5
         return [
             'course' => $course,
             'course_alias' => $courseAlias,
