--- conflicted
+++ resolved
@@ -79,18 +79,12 @@
         ]);
         $assignmentResult = CourseController::apiCreateAssignment($r);
         $assignment = AssignmentsDAO::getByAlias($assignmentAlias);
-<<<<<<< HEAD
 
         return [
             'course_alias' => $courseAlias,
             'assignment_alias' => $assignmentAlias,
             'problemset_id' => $assignment->problemset_id,
-=======
-        return [
-            'course_alias' => $courseAlias,
-            'assignment_alias' => $assignmentAlias,
             'assignment' => $assignment,
->>>>>>> 7e93a270
             'request' => $r,
             'admin' => $admin
         ];
