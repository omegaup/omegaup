<?php

class CoursesFactory {
    /**
     * @return array{admin: \OmegaUp\DAO\VO\Identities, course_alias: string, request: \OmegaUp\Request}
     */
    public static function createCourse(
        \OmegaUp\DAO\VO\Identities $admin = null,
        ScopedLoginToken $adminLogin = null,
        $public = false,
        $requestsUserInformation = 'no',
        $showScoreboard = 'false'
    ) {
        if (is_null($admin)) {
            ['user' => $user, 'identity' => $admin] = UserFactory::createUser();
            $adminLogin = OmegaupTestCase::login($admin);
        }
        if ($public != false) {
            $curatorGroup = \OmegaUp\DAO\Groups::findByAlias(
                \OmegaUp\Authorization::COURSE_CURATOR_GROUP_ALIAS
            );
            if (is_null($curatorGroup)) {
                throw new \OmegaUp\Exceptions\NotFoundException(
                    'courseGroupNotFound'
                );
            }

            \OmegaUp\DAO\GroupsIdentities::create(new \OmegaUp\DAO\VO\GroupsIdentities([
                'group_id' => $curatorGroup->group_id,
                'identity_id' => $admin->identity_id,
            ]));
        }

        $courseAlias = Utils::CreateRandomString();
        if (is_null($adminLogin)) {
            throw new \OmegaUp\Exceptions\NotFoundException();
        }

        $r = new \OmegaUp\Request([
            'auth_token' => $adminLogin->auth_token,
            'name' => Utils::CreateRandomString(),
            'alias' => $courseAlias,
            'description' => Utils::CreateRandomString(),
            'start_time' => (\OmegaUp\Time::get()),
            'finish_time' => (\OmegaUp\Time::get() + 120),
            'public' => $public,
            'requests_user_information' => $requestsUserInformation,
            'show_scoreboard' => $showScoreboard,
        ]);

        \OmegaUp\Controllers\Course::apiCreate($r);

        return [
            'request' => $r,
            'admin' => $admin,
            'course_alias' => $courseAlias,
        ];
    }

    /**
     * @return array{admin: \OmegaUp\DAO\VO\Identities, assignment: \OmegaUp\DAO\VO\Assignments|null, assignment_alias: string, course: \OmegaUp\DAO\VO\Courses, course_alias: string, problemset_id: int|null, request: \OmegaUp\Request}
     */
    public static function createCourseWithOneAssignment(
        \OmegaUp\DAO\VO\Identities $admin = null,
        ScopedLoginToken $adminLogin = null,
        bool $public = false,
        ?string $requestsUserInformation = 'no',
        string $showScoreboard = 'false',
        int $startTimeDelay = 0
    ) {
        if (is_null($admin)) {
            ['user' => $user, 'identity' => $admin] = UserFactory::createUser();
            $adminLogin = OmegaupTestCase::login($admin);
        }

        // Create the course
        $courseFactoryResult = self::createCourse(
            $admin,
            $adminLogin,
            $public,
            $requestsUserInformation,
            $showScoreboard
        );
        $courseAlias = $courseFactoryResult['course_alias'];

        // Create the assignment
        $assignmentAlias = Utils::CreateRandomString();
        $course = \OmegaUp\DAO\Courses::getByAlias($courseAlias);
        if (is_null($course) || is_null($course->course_id)) {
            throw new \OmegaUp\Exceptions\NotFoundException('courseNotFound');
        }
        if (is_null($adminLogin)) {
            throw new \OmegaUp\Exceptions\NotFoundException();
        }

        $r = new \OmegaUp\Request([
            'auth_token' => $adminLogin->auth_token,
            'name' => Utils::CreateRandomString(),
            'alias' => $assignmentAlias,
            'description' => Utils::CreateRandomString(),
            'start_time' => \OmegaUp\Time::get() + $startTimeDelay,
            'finish_time' => \OmegaUp\Time::get() + 120,
            'course_alias' => $courseAlias,
            'assignment_type' => 'homework',
            'course' => $course,
        ]);
        $assignmentResult = \OmegaUp\Controllers\Course::apiCreateAssignment(
            $r
        );
        $assignment = \OmegaUp\DAO\Assignments::getByAliasAndCourse(
            $assignmentAlias,
            $course->course_id
        );
        if (is_null($assignment) || is_null($assignment->problemset_id)) {
            throw new \OmegaUp\Exceptions\NotFoundException(
                'assignmentNotFound'
            );
        }
        return [
            'course' => $course,
            'course_alias' => $courseAlias,
            'assignment_alias' => $assignmentAlias,
            'problemset_id' => $assignment->problemset_id,
            'assignment' => $assignment,
            'request' => $r,
            'admin' => $admin
        ];
    }

    /**
     * @return array{admin: \OmegaUp\DAO\VO\Identities, assignment_aliases: list<string>, course_alias: string}
     */
    public static function createCourseWithAssignments(
        int $nAssignments
    ) {
        return self::createCourseWithNAssignmentsPerType([
            'homework' => $nAssignments
        ]);
    }

    /**
     * @param array{homework?: int, test?: int} $assignmentsPerType
     * @return array{admin: \OmegaUp\DAO\VO\Identities, assignment_aliases: list<string>, course_alias: string}
     */
    public static function createCourseWithNAssignmentsPerType(
        $assignmentsPerType
    ) {
        $courseFactoryResult = self::createCourse();
        $courseAlias = $courseFactoryResult['course_alias'];
        $admin = $courseFactoryResult['admin'];
        $adminLogin = OmegaupTestCase::login($admin);
        $assignmentAlias = [];

        foreach ($assignmentsPerType as $assignmentType => $count) {
            for ($i = 0; $i < $count; $i++) {
                $r = new \OmegaUp\Request([
                    'auth_token' => $adminLogin->auth_token,
                    'name' => Utils::CreateRandomString(),
                    'alias' => Utils::CreateRandomString(),
                    'description' => Utils::CreateRandomString(),
                    'start_time' => (\OmegaUp\Time::get()),
                    'finish_time' => (\OmegaUp\Time::get() + 120),
                    'course_alias' => $courseAlias,
                    'assignment_type' => $assignmentType
                ]);

                $assignmentAlias[] = strval($r['alias']);
                \OmegaUp\Controllers\Course::apiCreateAssignment($r);
            }
        }

        return [
            'admin' => $admin,
            'course_alias' => $courseAlias,
            'assignment_aliases' => $assignmentAlias
        ];
    }

    /**
     * Add a Student to a course
     * @param array{admin: \OmegaUp\DAO\VO\Identities, assignment: \OmegaUp\DAO\VO\Assignments|null, assignment_alias: string, course: \OmegaUp\DAO\VO\Courses, course_alias: string, problemset_id: int|null, request: \OmegaUp\Request} $courseData
<<<<<<< HEAD
     * @param \OmegaUp\DAO\VO\Identities $student
=======
     * @param ?\OmegaUp\DAO\VO\Identities $student
>>>>>>> bc237f0b
     */
    public static function addStudentToCourse(
        $courseData,
        $student = null,
        ?ScopedLoginToken $login = null
    ): \OmegaUp\DAO\VO\Identities {
        if (is_null($student)) {
            ['user' => $user, 'identity' => $student] = UserFactory::createUser();
        }

        $course = \OmegaUp\DAO\Courses::getByAlias($courseData['course_alias']);
        if (is_null($course) || is_null($course->group_id)) {
            throw new \OmegaUp\Exceptions\NotFoundException('courseNotFound');
        }
        $group = \OmegaUp\DAO\Groups::getByPK($course->group_id);
        if (is_null($group) || is_null($group->alias)) {
            throw new \OmegaUp\Exceptions\NotFoundException(
                'courseGroupNotFound'
            );
        }
        if (is_null($login)) {
            $login = OmegaupTestCase::login($courseData['admin']);
        }
        \OmegaUp\Controllers\Group::apiAddUser(new \OmegaUp\Request([
            'auth_token' => $login->auth_token,
            'usernameOrEmail' => $student->username,
            'group_alias' => $group->alias
        ]));

        return $student;
    }

    public static function addProblemsToAssignment(
        ScopedLoginToken $login,
        $courseAlias,
        $assignmentAlias,
        $problems
    ) {
        $responses = [];
        foreach ($problems as $problem) {
            // Add a problem to the assignment
            $responses[] = \OmegaUp\Controllers\Course::apiAddProblem(new \OmegaUp\Request([
                'auth_token' => $login->auth_token,
                'course_alias' => $courseAlias,
                'assignment_alias' => $assignmentAlias,
                'problem_alias' => $problem['problem']->alias,
            ]));
        }

        return $responses;
    }

    /**
     * @param \OmegaUp\DAO\VO\Identities[] $students
     * @param string[] $assignmentAliases
     */
    public static function submitRunsToAssignmentsInCourse(
        $courseData,
        array $students,
        array $assignmentAliases,
        array $problemAssignmentsMap
    ) {
        $course = \OmegaUp\DAO\Courses::getByAlias($courseData['course_alias']);
        if (is_null($course) || is_null($course->course_id)) {
            throw new \OmegaUp\Exceptions\NotFoundException('courseNotFound');
        }
        $expectedScores = [];
        for ($s = 0; $s < count($students); $s++) {
            if (is_null($students[$s]->username)) {
                throw new \OmegaUp\Exceptions\NotFoundException('userNotFound');
            }
            $studentUsername = $students[$s]->username;
            $expectedScores[$studentUsername] = [];
            $studentLogin = OmegaupTestCase::login($students[$s]);

            // Loop through all problems inside assignments created
            $p = 0;
            foreach ($assignmentAliases as $assignmentAlias) {
                $assignment = \OmegaUp\DAO\Assignments::getByAliasAndCourse(
                    $assignmentAlias,
                    $course->course_id
                );
                if (
                    is_null($assignment) ||
                    is_null($assignment->problemset_id)
                ) {
                    throw new \OmegaUp\Exceptions\NotFoundException(
                        'assignmentNotFound'
                    );
                }

                $expectedScores[$studentUsername][$assignmentAlias] = 0;

                foreach ($problemAssignmentsMap[$assignmentAlias] as $problemData) {
                    $p++;
                    if ($s % 2 == $p % 2) {
                        // PA run
                        $runResponsePA = \OmegaUp\Controllers\Run::apiCreate(new \OmegaUp\Request([
                            'auth_token' => $studentLogin->auth_token,
                            'problemset_id' => $assignment->problemset_id,
                            'problem_alias' => $problemData['request']['problem_alias'],
                            'language' => 'c',
                            'source' => "#include <stdio.h>\nint main() { printf(\"3\"); return 0; }",
                        ]));
                        RunsFactory::gradeRun(
                            null /*runData*/,
                            0.5,
                            'PA',
                            null,
                            $runResponsePA['guid']
                        );
                        $expectedScores[$studentUsername][$assignmentAlias] += 50;

                        if (($s + $p) % 3 == 0) {
                            // 100 pts run
                            $runResponseAC = \OmegaUp\Controllers\Run::apiCreate(new \OmegaUp\Request([
                                'auth_token' => $studentLogin->auth_token,
                                'problemset_id' => $assignment->problemset_id,
                                'problem_alias' => $problemData['request']['problem_alias'],
                                'language' => 'c',
                                'source' => "#include <stdio.h>\nint main() { printf(\"3\"); return 0; }",
                            ]));
                            RunsFactory::gradeRun(
                                null /*runData*/,
                                1,
                                'AC',
                                null,
                                $runResponseAC['guid']
                            );
                            $expectedScores[$studentUsername][$assignmentAlias] += 50;
                        }
                    }
                }
            }
        }

        return $expectedScores;
    }

    /**
     * @param array{admin: \OmegaUp\DAO\VO\Identities, assignment: \OmegaUp\DAO\VO\Assignments|null, assignment_alias: string, course: \OmegaUp\DAO\VO\Courses, course_alias: string, problemset_id: int|null, request: \OmegaUp\Request} $courseAssignmentData
     */
    public static function openCourse(
        $courseAssignmentData,
        \OmegaUp\DAO\VO\Identities $user
    ): void {
        // Log in as course adminy
        $login = OmegaupTestCase::login($user);

        // Call api
        \OmegaUp\Controllers\Course::apiIntroDetails(new \OmegaUp\Request([
            'auth_token' => $login->auth_token,
            'course_alias' => $courseAssignmentData['request']['course_alias'],
        ]));
    }

    /**
     * @param array{admin: \OmegaUp\DAO\VO\Identities, assignment: \OmegaUp\DAO\VO\Assignments|null, assignment_alias: string, course: \OmegaUp\DAO\VO\Courses, course_alias: string, problemset_id: int|null, request: \OmegaUp\Request} $courseAssignmentData
     */
    public static function openAssignmentCourse(
        $courseAssignmentData,
        \OmegaUp\DAO\VO\Identities $user
    ): void {
        // Log in as course adminy
        $login = OmegaupTestCase::login($user);

        // Call api
        \OmegaUp\Controllers\Course::apiIntroDetails(new \OmegaUp\Request([
            'auth_token' => $login->auth_token,
            'course_alias' => $courseAssignmentData['request']['course_alias'],
            'assignment_alias' => $courseAssignmentData['request']['assignment_alias'],
        ]));
    }

    /**
     * @param array{admin: \OmegaUp\DAO\VO\Identities, assignment: \OmegaUp\DAO\VO\Assignments|null, assignment_alias: string, course: \OmegaUp\DAO\VO\Courses, course_alias: string, problemset_id: int|null, request: \OmegaUp\Request} $courseAssignmentData
     * @param array{problem: \OmegaUp\DAO\VO\Problems, author: \OmegaUp\DAO\VO\Identities, request: \OmegaUp\Request, authorUser: \OmegaUp\DAO\VO\Users} $problemData
     */
    public static function openProblemInCourseAssignment(
        $courseAssignmentData,
        $problemData,
        \OmegaUp\DAO\VO\Identities $user
    ): void {
        // Log in the user
        $login = OmegaupTestCase::login($user);

        // Call api
        \OmegaUp\Controllers\Problem::apiDetails(new \OmegaUp\Request([
            'course_alias' => $courseAssignmentData['request']['course_alias'],
            'assignment_alias' => $courseAssignmentData['request']['assignment_alias'],
            'problem_alias' => $problemData['request']['problem_alias'],
            'auth_token' => $login->auth_token,
        ]));
    }
}<|MERGE_RESOLUTION|>--- conflicted
+++ resolved
@@ -179,11 +179,7 @@
     /**
      * Add a Student to a course
      * @param array{admin: \OmegaUp\DAO\VO\Identities, assignment: \OmegaUp\DAO\VO\Assignments|null, assignment_alias: string, course: \OmegaUp\DAO\VO\Courses, course_alias: string, problemset_id: int|null, request: \OmegaUp\Request} $courseData
-<<<<<<< HEAD
-     * @param \OmegaUp\DAO\VO\Identities $student
-=======
      * @param ?\OmegaUp\DAO\VO\Identities $student
->>>>>>> bc237f0b
      */
     public static function addStudentToCourse(
         $courseData,
