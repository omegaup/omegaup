--- conflicted
+++ resolved
@@ -11,12 +11,7 @@
             \OmegaUp\Authorization::COURSE_CURATOR_GROUP_ALIAS
         );
 
-<<<<<<< HEAD
-        self::$curator = UserFactory::createUser();
-        $identity = \OmegaUp\DAO\Identities::getByPK(self::$curator->identity_id);
-=======
         ['user' => self::$curator, 'identity' => self::$curatorIdentity] = UserFactory::createUser();
->>>>>>> 63fb5643
         \OmegaUp\DAO\GroupsIdentities::create(new \OmegaUp\DAO\VO\GroupsIdentities([
             'group_id' => $curatorGroup->group_id,
             'identity_id' => self::$curatorIdentity->identity_id,
@@ -334,33 +329,20 @@
             $courseData['request']['course']->group_id
         );
         // User not linked to course
-<<<<<<< HEAD
-        $identityUser = UserFactory::createUser();
-        // User linked to course
-        $identityStudent = UserFactory::createUser();
-=======
-        ['user' => $user, 'identity' => $identity] = UserFactory::createUser();
-        $identityUser = \OmegaUp\DAO\Identities::getByPK(
-            $user->main_identity_id
-        );
+        ['user' => $user, 'identity' => $identityUser] = UserFactory::createUser();
+
         // User linked to course
         ['user' => $student, 'identity' => $identityStudent] = UserFactory::createUser();
->>>>>>> 63fb5643
         $response = \OmegaUp\Controllers\Course::apiAddStudent(new \OmegaUp\Request([
             'auth_token' => $adminLogin->auth_token,
             'usernameOrEmail' => $identityStudent->username,
             'course_alias' => $courseData['course_alias'],
         ]));
 
-<<<<<<< HEAD
-        $course = \OmegaUp\DAO\Courses::getByPK($courseData['request']['course']->course_id);
-        $studentLogin = OmegaupTestCase::login($identityStudent);
-=======
         $course = \OmegaUp\DAO\Courses::getByPK(
             $courseData['request']['course']->course_id
         );
         $studentLogin = OmegaupTestCase::login($student);
->>>>>>> 63fb5643
         // Scoreboard have to be visible to associated user
         $this->assertTrue(\OmegaUp\Controllers\Course::shouldShowScoreboard(
             $identityStudent,
