<?php

/**
 * Description of UserContestsTest
 *
 * @author joemmanuel
 */
class UserContestsTest extends OmegaupTestCase {
    /**
     * Get contests where user is the director
     */
    public function testDirectorList() {
        // Our director
        ['user' => $director, 'identity' => $identity] = UserFactory::createUser();

        $contestData[0] = ContestsFactory::createContest(
            new ContestParams(
                ['contestDirector' => $director]
            )
        );
        $contestData[1] = ContestsFactory::createContest(
            new ContestParams(
                ['contestDirector' => $director]
            )
        );

        // Call api
        $login = self::login($director);
        $r = new \OmegaUp\Request([
            'auth_token' => $login->auth_token,
        ]);
        $response = \OmegaUp\Controllers\Contest::apiMyList($r);

        // Contests should come ordered by contest id desc
        $this->assertEquals(count($contestData), count($response['contests']));
        $this->assertEquals(
            $contestData[1]['request']['alias'],
            $response['contests'][0]['alias']
        );
        $this->assertEquals(
            $contestData[0]['request']['alias'],
            $response['contests'][1]['alias']
        );
    }

    /**
     * Test getting list of contests where the user is the admin
     */
    public function testAdminList() {
        // Our director
        ['user' => $director, 'identity' => $identity] = UserFactory::createUser();
        $contestAdminData = [];

        // Create a group with two arbitrary users.
        $helperGroup = GroupsFactory::createGroup($director);
        $users = [];
        $identities = [];
        for ($i = 0; $i < 2; $i++) {
            ['user' => $users[$i], 'identity' => $identities[$i]] = UserFactory::createUser();
            GroupsFactory::addUserToGroup($helperGroup, $users[$i]);
        }

        // Get two contests with another director, add $director to their
        // admin list
        $contestAdminData[0] = ContestsFactory::createContest();
        ContestsFactory::addAdminUser($contestAdminData[0], $director);
        ContestsFactory::addGroupAdmin(
            $contestAdminData[0],
            $helperGroup['group']
        );

        // Get two contests with another director, add $director to their
        // group admin list
        $contestAdminData[1] = ContestsFactory::createContest();
        $group = GroupsFactory::createGroup($contestAdminData[1]['director']);
        GroupsFactory::addUserToGroup($group, $director);
        ['user' => $user, 'identity' => $identity] = UserFactory::createUser();
        GroupsFactory::addUserToGroup($group, $user);
        ContestsFactory::addGroupAdmin($contestAdminData[1], $group['group']);
        ContestsFactory::addGroupAdmin(
            $contestAdminData[1],
            $helperGroup['group']
        );

        $contestDirectorData[0] = ContestsFactory::createContest(
            new ContestParams(
                ['contestDirector' => $director]
            )
        );
        ContestsFactory::addGroupAdmin(
            $contestDirectorData[0],
            $helperGroup['group']
        );
        $contestDirectorData[1] = ContestsFactory::createContest(
            new ContestParams(
                ['contestDirector' => $director, 'admission_mode' => 'private']
            )
        );
        ContestsFactory::addGroupAdmin(
            $contestDirectorData[1],
            $helperGroup['group']
        );

        // Call api
        $login = self::login($director);
        $r = new \OmegaUp\Request([
            'auth_token' => $login->auth_token,
        ]);
        $response = \OmegaUp\Controllers\Contest::apiAdminList($r);

        // Contests should come ordered by contest id desc
        $this->assertEquals(
            count(
                $contestDirectorData
            ) + count(
                $contestAdminData
            ),
            count(
                $response['contests']
            )
        );
        $this->assertEquals(
            $contestDirectorData[1]['request']['alias'],
            $response['contests'][0]['alias']
        );
        $this->assertEquals(
            $contestDirectorData[0]['request']['alias'],
            $response['contests'][1]['alias']
        );
        $this->assertEquals(
            $contestAdminData[1]['request']['alias'],
            $response['contests'][2]['alias']
        );
        $this->assertEquals(
            $contestAdminData[0]['request']['alias'],
            $response['contests'][3]['alias']
        );
    }

    /**
     * Test \OmegaUp\DAO\Contests::getPrivateContestsCount when there's 1 private contest
     * count
     */
    public function testPrivateContestsCount() {
        // Create private contest
<<<<<<< HEAD
        $contestData = ContestsFactory::createContest(new ContestParams(['admission_mode' => 'private']));
        $identity = $contestData['director'];
        $user = \OmegaUp\DAO\Users::FindByUsername($identity->username);
=======
        $contestData = ContestsFactory::createContest(
            new ContestParams(
                ['admission_mode' => 'private']
            )
        );
        $user = $contestData['director'];
>>>>>>> 63fb5643

        $this->assertEquals(
            1,
            \OmegaUp\DAO\Contests::getPrivateContestsCount(
                $user
            )
        );
    }

    /**
     * Test \OmegaUp\DAO\Contests::getPrivateContestsCount when there's 1 public contest
     */
    public function testPrivateContestsCountWithPublicContest() {
        // Create private contest
        $contestData = ContestsFactory::createContest();
        $identity = $contestData['director'];
        $user = \OmegaUp\DAO\Users::FindByUsername($identity->username);

        $this->assertEquals(
            0,
            \OmegaUp\DAO\Contests::getPrivateContestsCount(
                $user
            )
        );
    }

    /**
     * Test \OmegaUp\DAO\Contests::getPrivateContestsCount when there's 0 contests
     * created
     */
    public function testPrivateContestsCountWithNoContests() {
<<<<<<< HEAD
        $identity = UserFactory::createUser();
        $user = \OmegaUp\DAO\Users::FindByUsername($identity->username);

        $this->assertEquals(0, \OmegaUp\DAO\Contests::getPrivateContestsCount($user));
=======
        ['user' => $user, 'identity' => $identity] = UserFactory::createUser();

        $this->assertEquals(
            0,
            \OmegaUp\DAO\Contests::getPrivateContestsCount(
                $user
            )
        );
>>>>>>> 63fb5643
    }
}<|MERGE_RESOLUTION|>--- conflicted
+++ resolved
@@ -143,18 +143,12 @@
      */
     public function testPrivateContestsCount() {
         // Create private contest
-<<<<<<< HEAD
-        $contestData = ContestsFactory::createContest(new ContestParams(['admission_mode' => 'private']));
-        $identity = $contestData['director'];
-        $user = \OmegaUp\DAO\Users::FindByUsername($identity->username);
-=======
         $contestData = ContestsFactory::createContest(
             new ContestParams(
                 ['admission_mode' => 'private']
             )
         );
         $user = $contestData['director'];
->>>>>>> 63fb5643
 
         $this->assertEquals(
             1,
@@ -186,12 +180,6 @@
      * created
      */
     public function testPrivateContestsCountWithNoContests() {
-<<<<<<< HEAD
-        $identity = UserFactory::createUser();
-        $user = \OmegaUp\DAO\Users::FindByUsername($identity->username);
-
-        $this->assertEquals(0, \OmegaUp\DAO\Contests::getPrivateContestsCount($user));
-=======
         ['user' => $user, 'identity' => $identity] = UserFactory::createUser();
 
         $this->assertEquals(
@@ -200,6 +188,5 @@
                 $user
             )
         );
->>>>>>> 63fb5643
     }
 }