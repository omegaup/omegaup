<?php

/**
 * Tests the /api/user/validateFilter/ API.
 */
class UserFilterTest extends OmegaupTestCase {
    /**
     * @expectedException InvalidParameterException
     */
    public function testInvalidFilter() {
        $r = new Request([
            'filter' => 'invalid',
        ]);
        UserController::apiValidateFilter($r);
    }

    /**
     * @expectedException ForbiddenAccessException
     */
    public function testUnauthorizedAccess() {
        $r = new Request([
            'filter' => '/all-events',
        ]);
        UserController::apiValidateFilter($r);
    }

    /**
     * @expectedException ForbiddenAccessException
     */
    public function testInsufficientPrivileges() {
        $user = UserFactory::createUser();

        $login = self::login($user);
        $r = new Request([
            'filter' => '/all-events',
            'auth_token' => $login->auth_token,
        ]);
        UserController::apiValidateFilter($r);
    }

    public function testAllEventsWithAdmin() {
        $admin = UserFactory::createAdminUser();

        $login = self::login($admin);
        $r = new Request([
            'filter' => '/all-events',
            'auth_token' => $login->auth_token,
        ]);
        $response = UserController::apiValidateFilter($r);
        $this->assertEquals($response['admin'], true);
    }

    public function testMyEvents() {
        $user = UserFactory::createUser();

        $login = self::login($user);
        $r = new Request([
            'filter' => '/user/' . $user->username,
            'auth_token' => $login->auth_token,
        ]);
        $response = UserController::apiValidateFilter($r);
        $this->assertEquals($response['status'], 'ok');
        $this->assertEquals($response['user'], $user->username);
        $this->assertEquals($response['admin'], false);
        $this->assertEmpty($response['problem_admin']);
        $this->assertEmpty($response['contest_admin']);
    }

    /**
     * @expectedException ForbiddenAccessException
     */
    public function testOtherUsersEvents() {
        $user1 = UserFactory::createUser();
        $user2 = UserFactory::createUser();

        $login = self::login($user1);
        $r = new Request([
            'filter' => '/user/' . $user2->username,
            'auth_token' => $login->auth_token,
        ]);
        UserController::apiValidateFilter($r);
    }

    public function testOtherUsersEventsWithAdmin() {
        $admin = UserFactory::createAdminUser();
        $user = UserFactory::createUser();

        $login = self::login($admin);
        $r = new Request([
            'filter' => '/user/' . $user->username,
            'auth_token' => $login->auth_token,
        ]);
        $response = UserController::apiValidateFilter($r);
        $this->assertEquals($response['admin'], true);
    }

    public function testPublicContestAccess() {
        $contest = ContestsFactory::createContest()['contest'];
        $user = UserFactory::createUser();

        $login = self::login($user);
        $r = new Request([
            'auth_token' => $login->auth_token,
            'filter' => '/contest/' . $contest->alias,
        ]);
        UserController::apiValidateFilter($r);
    }

    /**
     * @expectedException UnauthorizedException
     */
    public function testAnonymousPublicContestAccess() {
        $contest = ContestsFactory::createContest()['contest'];

        $r = new Request([
            'filter' => '/contest/' . $contest->alias,
        ]);
        UserController::apiValidateFilter($r);
    }

    /**
     * @expectedException UnauthorizedException
     */
    public function testAnonymousContestAccess() {
        $contest = ContestsFactory::createContest(new ContestParams(['admission_mode' => 'private']))['contest'];

        $r = new Request([
            'filter' => '/contest/' . $contest->alias,
        ]);
        UserController::apiValidateFilter($r);
    }

    public function testAnonymousContestWithToken() {
<<<<<<< HEAD
        $contest = ContestsFactory::createContest(new ContestParams(['public' => 0]))['contest'];
        $problemset = ProblemsetsDAO::getByPK($contest->problemset_id);
=======
        $contest = ContestsFactory::createContest(new ContestParams(['admission_mode' => 'private']))['contest'];
>>>>>>> c788ec24

        $r = new Request([
            'filter' => '/contest/' . $contest->alias . '/' .
                        $problemset->scoreboard_url,
        ]);
        $response = UserController::apiValidateFilter($r);
        $this->assertEmpty($response['contest_admin']);
    }

    public function testAnonymousContestWithAdminToken() {
<<<<<<< HEAD
        $contest = ContestsFactory::createContest(new ContestParams(['public' => 0]))['contest'];
        $problemset = ProblemsetsDAO::getByPK($contest->problemset_id);
=======
        $contest = ContestsFactory::createContest(new ContestParams(['admission_mode' => 'private']))['contest'];
>>>>>>> c788ec24

        $r = new Request([
            'filter' => '/contest/' . $contest->alias . '/' .
                        $problemset->scoreboard_url_admin,
        ]);
        $response = UserController::apiValidateFilter($r);
        $this->assertContains($contest->alias, $response['contest_admin']);
        $this->assertNull($response['user']);
    }

    public function testPublicProblemAccess() {
        $problem = ProblemsFactory::createProblem()['problem'];
        $user = UserFactory::createUser();

        $login = self::login($user);
        $r = new Request([
            'filter' => '/problem/' . $problem->alias,
            'auth_token' => $login->auth_token,
        ]);
        $response = UserController::apiValidateFilter($r);
        $this->assertEquals($response['user'], $user->username);
    }

    public function testAnonymousPublicProblemAccess() {
        $problem = ProblemsFactory::createProblem()['problem'];

        $r = new Request([
            'filter' => '/problem/' . $problem->alias,
        ]);
        $response = UserController::apiValidateFilter($r);
        $this->assertNull($response['user']);
    }

    /**
     * @expectedException ForbiddenAccessException
     */
    public function testAnonymousProblemAccess() {
        $problem = ProblemsFactory::createProblem(new ProblemParams([
            'visibility' => 0
        ]))['problem'];

        $r = new Request([
            'filter' => '/problem/' . $problem->alias,
        ]);
        UserController::apiValidateFilter($r);
    }
}<|MERGE_RESOLUTION|>--- conflicted
+++ resolved
@@ -131,12 +131,8 @@
     }
 
     public function testAnonymousContestWithToken() {
-<<<<<<< HEAD
-        $contest = ContestsFactory::createContest(new ContestParams(['public' => 0]))['contest'];
+        $contest = ContestsFactory::createContest(new ContestParams(['admission_mode' => 'private']))['contest'];
         $problemset = ProblemsetsDAO::getByPK($contest->problemset_id);
-=======
-        $contest = ContestsFactory::createContest(new ContestParams(['admission_mode' => 'private']))['contest'];
->>>>>>> c788ec24
 
         $r = new Request([
             'filter' => '/contest/' . $contest->alias . '/' .
@@ -147,12 +143,8 @@
     }
 
     public function testAnonymousContestWithAdminToken() {
-<<<<<<< HEAD
-        $contest = ContestsFactory::createContest(new ContestParams(['public' => 0]))['contest'];
+        $contest = ContestsFactory::createContest(new ContestParams(['admission_mode' => 'private']))['contest'];
         $problemset = ProblemsetsDAO::getByPK($contest->problemset_id);
-=======
-        $contest = ContestsFactory::createContest(new ContestParams(['admission_mode' => 'private']))['contest'];
->>>>>>> c788ec24
 
         $r = new Request([
             'filter' => '/contest/' . $contest->alias . '/' .
