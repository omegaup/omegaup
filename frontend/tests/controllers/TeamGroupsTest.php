--- conflicted
+++ resolved
@@ -405,15 +405,6 @@
         $this->assertCount($numberOfGroups, $response['teamsGroups']);
     }
 
-<<<<<<< HEAD
-    public function testRemoveTeamsFromTeamsGroup() {
-        // Identity creator group member will upload csv file
-        [
-           'identity' => $creatorIdentity,
-        ] = \OmegaUp\Test\Factories\User::createGroupIdentityCreator();
-        $creatorLogin = self::login($creatorIdentity);
-        $teamGroup = \OmegaUp\Test\Factories\Groups::createTeamsGroup(
-=======
     public function testTeamsIntoTeamsGroup() {
         // Identity creator group member will upload csv file
         [
@@ -423,17 +414,11 @@
         [
             'teamGroup' => $teamGroup,
         ] = \OmegaUp\Test\Factories\Groups::createTeamsGroup(
->>>>>>> f6f74143
-            $creatorIdentity,
-            null,
-            null,
-            null,
-            $creatorLogin
-<<<<<<< HEAD
-        )['teamGroup'];
-
-        // Call api using identity creator group team
-=======
+            $creatorIdentity,
+            null,
+            null,
+            null,
+            $creatorLogin
         );
         $numberOfUsers = 10;
 
@@ -452,70 +437,24 @@
         );
 
         // Call api using identity creator group member
->>>>>>> f6f74143
         \OmegaUp\Controllers\Identity::apiBulkCreateForTeams(
             new \OmegaUp\Request([
                 'auth_token' => $creatorLogin->auth_token,
                 'team_identities' => \OmegaUp\Test\Factories\Identity::getCsvData(
                     'team_identities.csv',
-<<<<<<< HEAD
-                    $teamGroup->alias
-=======
                     $teamGroup->alias,
->>>>>>> f6f74143
                 ),
                 'team_group_alias' => $teamGroup->alias,
             ])
         );
 
         [
-<<<<<<< HEAD
-            'identities' => $teamIdentities,
-        ] = \OmegaUp\Controllers\TeamsGroup::getTeamGroupEditDetailsForTypeScript(
-=======
             'identities' => $teams,
         ] = \OmegaUp\Controllers\TeamsGroup::apiTeams(
->>>>>>> f6f74143
-            new \OmegaUp\Request([
-                'team_group_alias' => $teamGroup->alias,
-                'auth_token' => $creatorLogin->auth_token,
-            ])
-<<<<<<< HEAD
-        )['smartyProperties']['payload'];
-
-        $this->assertCount(5, $teamIdentities);
-
-        // Now, we are going to remove all teams from the teams group
-        foreach ($teamIdentities as $i => $teamIdentity) {
-            [
-                'identities' => $teamIdentities,
-            ] = \OmegaUp\Controllers\TeamsGroup::getTeamGroupEditDetailsForTypeScript(
-                new \OmegaUp\Request([
-                    'team_group_alias' => $teamGroup->alias,
-                    'auth_token' => $creatorLogin->auth_token,
-                ])
-            )['smartyProperties']['payload'];
-
-            $this->assertCount(5 - $i, $teamIdentities);
-
-            \OmegaUp\Controllers\TeamsGroup::apiRemoveTeam(new \OmegaUp\Request([
-                'auth_token' => $creatorLogin->auth_token,
-                'usernameOrEmail' => $teamIdentity['username'],
-                'team_group_alias' => $teamGroup->alias
-            ]));
-        }
-
-        [
-            'identities' => $teamIdentities,
-        ] = \OmegaUp\Controllers\TeamsGroup::getTeamGroupEditDetailsForTypeScript(
-            new \OmegaUp\Request([
-                'team_group_alias' => $teamGroup->alias,
-                'auth_token' => $creatorLogin->auth_token,
-            ])
-        )['smartyProperties']['payload'];
-
-        $this->assertEmpty($teamIdentities);
-=======
+            new \OmegaUp\Request([
+                'team_group_alias' => $teamGroup->alias,
+                'auth_token' => $creatorLogin->auth_token,
+            ])
         );
 
         $this->assertCount(5, $teams);
@@ -537,6 +476,74 @@
             );
             $this->assertStringContainsString('Team', $identity['name']);
         }
->>>>>>> f6f74143
+    }
+
+    public function testRemoveTeamsFromTeamsGroup() {
+        // Identity creator group member will upload csv file
+        [
+           'identity' => $creatorIdentity,
+        ] = \OmegaUp\Test\Factories\User::createGroupIdentityCreator();
+        $creatorLogin = self::login($creatorIdentity);
+        $teamGroup = \OmegaUp\Test\Factories\Groups::createTeamsGroup(
+            $creatorIdentity,
+            null,
+            null,
+            null,
+            $creatorLogin
+        )['teamGroup'];
+
+        // Call api using identity creator group team
+        \OmegaUp\Controllers\Identity::apiBulkCreateForTeams(
+            new \OmegaUp\Request([
+                'auth_token' => $creatorLogin->auth_token,
+                'team_identities' => \OmegaUp\Test\Factories\Identity::getCsvData(
+                    'team_identities.csv',
+                    $teamGroup->alias
+                ),
+                'team_group_alias' => $teamGroup->alias,
+            ])
+        );
+
+        [
+            'identities' => $teamIdentities,
+        ] = \OmegaUp\Controllers\TeamsGroup::getTeamGroupEditDetailsForTypeScript(
+            new \OmegaUp\Request([
+                'team_group_alias' => $teamGroup->alias,
+                'auth_token' => $creatorLogin->auth_token,
+            ])
+        )['smartyProperties']['payload'];
+
+        $this->assertCount(5, $teamIdentities);
+
+        // Now, we are going to remove all teams from the teams group
+        foreach ($teamIdentities as $i => $teamIdentity) {
+            [
+                'identities' => $teamIdentities,
+            ] = \OmegaUp\Controllers\TeamsGroup::getTeamGroupEditDetailsForTypeScript(
+                new \OmegaUp\Request([
+                    'team_group_alias' => $teamGroup->alias,
+                    'auth_token' => $creatorLogin->auth_token,
+                ])
+            )['smartyProperties']['payload'];
+
+            $this->assertCount(5 - $i, $teamIdentities);
+
+            \OmegaUp\Controllers\TeamsGroup::apiRemoveTeam(new \OmegaUp\Request([
+                'auth_token' => $creatorLogin->auth_token,
+                'usernameOrEmail' => $teamIdentity['username'],
+                'team_group_alias' => $teamGroup->alias
+            ]));
+        }
+
+        [
+            'identities' => $teamIdentities,
+        ] = \OmegaUp\Controllers\TeamsGroup::getTeamGroupEditDetailsForTypeScript(
+            new \OmegaUp\Request([
+                'team_group_alias' => $teamGroup->alias,
+                'auth_token' => $creatorLogin->auth_token,
+            ])
+        )['smartyProperties']['payload'];
+
+        $this->assertEmpty($teamIdentities);
     }
 }