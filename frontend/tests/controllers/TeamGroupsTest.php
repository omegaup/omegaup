<?php

/**
 * TeamGroupsTest
 */

class TeamGroupsTest extends \OmegaUp\Test\ControllerTestCase {
    public function testTeamGroupEditDetailsPayload() {
        [
            'owner' => $owner,
            'teamGroup' => $teamGroup,
        ] = \OmegaUp\Test\Factories\Groups::createTeamsGroup();

        $login = self::login($owner);
        $response = \OmegaUp\Controllers\TeamsGroup::getTeamGroupEditDetailsForTypeScript(
            new \OmegaUp\Request([
                'team_group_alias' => $teamGroup->alias,
                'auth_token' => $login->auth_token,
            ])
        )['smartyProperties']['payload'];

        $this->assertEquals(
            $response['teamGroup'],
            [
                'alias' => $teamGroup->alias,
                'name' => $teamGroup->name,
                'description' => $teamGroup->description,
            ]
        );
    }

    public function testTeamGroupEditDetailsPrivileges() {
        [
            'owner' => $owner,
            'teamGroup' => $teamGroup,
        ] = \OmegaUp\Test\Factories\Groups::createTeamsGroup();

        $login = self::login($owner);

        // Owners can get all team group details
        \OmegaUp\Controllers\TeamsGroup::getTeamGroupEditDetailsForTypeScript(
            new \OmegaUp\Request([
                'team_group_alias' => $teamGroup->alias,
                'auth_token' => $login->auth_token,
            ])
        );

        // Anyone else should not
        ['identity' => $identity] = \OmegaUp\Test\Factories\User::createUser();
        $login = self::login($identity);
        try {
            \OmegaUp\Controllers\TeamsGroup::getTeamGroupEditDetailsForTypeScript(
                new \OmegaUp\Request([
                    'team_group_alias' => $teamGroup->alias,
                    'auth_token' => $login->auth_token,
                ])
            );
            $this->fail('It should fail because of the permissions');
        } catch (\OmegaUp\Exceptions\ForbiddenAccessException $e) {
            $this->assertEquals('userNotAllowed', $e->getMessage());
        }
    }

    /**
     * Basic create team group test
     */
    public function testCreateTeamGroup() {
        ['identity' => $identity] = \OmegaUp\Test\Factories\User::createUser();
        $name = \OmegaUp\Test\Utils::createRandomString();
        $description = \OmegaUp\Test\Utils::createRandomString();
        $alias = \OmegaUp\Test\Utils::createRandomString();

        $login = self::login($identity);
        \OmegaUp\Controllers\TeamsGroup::apiCreate(
            new \OmegaUp\Request([
                'auth_token' => $login->auth_token,
                'name' => $name,
                'alias' => $alias,
                'description' => $description
            ])
        );

        $teamGroup = \OmegaUp\DAO\TeamGroups::getByName($name);
        $this->assertNotNull($teamGroup);
        $this->assertEquals($description, $teamGroup->description);
        $this->assertTrue(
            \OmegaUp\Authorization::isTeamGroupAdmin($identity, $teamGroup)
        );

        $teamGroup = \OmegaUp\DAO\TeamGroups::getByAlias($alias);
        $this->assertNotNull($teamGroup);
        $this->assertEquals($description, $teamGroup->description);
    }

    /**
     * Basic update teams group test
     */
    public function testUpdateTeamsGroup() {
        ['identity' => $identity] = \OmegaUp\Test\Factories\User::createUser();
        $originalName = \OmegaUp\Test\Utils::createRandomString();
        $originalDescription = \OmegaUp\Test\Utils::createRandomString();
        $alias = \OmegaUp\Test\Utils::createRandomString();

        $login = self::login($identity);
        \OmegaUp\Controllers\TeamsGroup::apiCreate(
            new \OmegaUp\Request([
                'auth_token' => $login->auth_token,
                'name' => $originalName,
                'alias' => $alias,
                'description' => $originalDescription,
            ])
        );

        $teamsGroup = \OmegaUp\DAO\TeamGroups::getByName($originalName);
        $this->assertNotNull($teamsGroup);
        $this->assertEquals($originalDescription, $teamsGroup->description);

        $updatedName = \OmegaUp\Test\Utils::createRandomString();
        $updatedDescription = \OmegaUp\Test\Utils::createRandomString();

        \OmegaUp\Controllers\TeamsGroup::apiUpdate(
            new \OmegaUp\Request([
                'auth_token' => $login->auth_token,
                'name' => $updatedName,
                'alias' => $alias,
                'description' => $updatedDescription,
            ])
        );

        $teamsGroup = \OmegaUp\DAO\TeamGroups::getByAlias($alias);
        $this->assertNotNull($teamsGroup);
        $this->assertEquals($updatedName, $teamsGroup->name);
        $this->assertEquals($updatedDescription, $teamsGroup->description);
    }

    public function testCreateTeamGroupWithCorrectOwnership() {
        ['identity' => $identity] = \OmegaUp\Test\Factories\User::createUser();
        [
            'identity' => $nonAuthorizedIdentity,
        ] = \OmegaUp\Test\Factories\User::createUser();
        $name = \OmegaUp\Test\Utils::createRandomString();
        $description = \OmegaUp\Test\Utils::createRandomString();
        $alias = \OmegaUp\Test\Utils::createRandomString();

        $login = self::login($identity);
        \OmegaUp\Controllers\TeamsGroup::apiCreate(
            new \OmegaUp\Request([
                'auth_token' => $login->auth_token,
                'name' => $name,
                'alias' => $alias,
                'description' => $description
            ])
        );

        $teamGroup = \OmegaUp\DAO\TeamGroups::getByAlias($alias);
        $this->assertFalse(
            \OmegaUp\Authorization::isTeamGroupAdmin(
                $nonAuthorizedIdentity,
                $teamGroup
            )
        );
    }

    public function testCreateTeamGroupWithDuplicatedAlias() {
        ['identity' => $identity] = \OmegaUp\Test\Factories\User::createUser();
        $name = \OmegaUp\Test\Utils::createRandomString();
        $description = \OmegaUp\Test\Utils::createRandomString();
        $alias = \OmegaUp\Test\Utils::createRandomString();

        $login = self::login($identity);
        \OmegaUp\Controllers\TeamsGroup::apiCreate(
            new \OmegaUp\Request([
                'auth_token' => $login->auth_token,
                'name' => $name,
                'alias' => $alias,
                'description' => $description
            ])
        );

        try {
            \OmegaUp\Controllers\TeamsGroup::apiCreate(
                new \OmegaUp\Request([
                    'auth_token' => $login->auth_token,
                    'name' => $name,
                    'alias' => $alias,
                    'description' => $description
                ])
            );
            $this->fail(
                'Teams group creation should have failed because alias is already in use'
            );
        } catch (\OmegaUp\Exceptions\DuplicatedEntryInDatabaseException $e) {
            $this->assertEquals('aliasInUse', $e->getMessage());
        }
    }

    /**
     * Basic test for uploading csv file with identities as teams
     */
    public function testUploadCsvFile() {
        // Identity creator group member will upload csv file
        [
            'identity' => $creatorIdentity,
        ] = \OmegaUp\Test\Factories\User::createGroupIdentityCreator();
        $creatorLogin = self::login($creatorIdentity);
        [
            'teamGroup' => $teamGroup,
        ] = \OmegaUp\Test\Factories\Groups::createTeamsGroup(
            $creatorIdentity,
            null,
            null,
            null,
            $creatorLogin
        );

        // Users to associate
        foreach (range(0, 9) as $id) {
            \OmegaUp\Test\Factories\User::createUser(
                new \OmegaUp\Test\Factories\UserParams([
                    'username' => "user{$id}",
                ])
            );
        }

        $teamUsernames = \OmegaUp\Test\Factories\Identity::getUsernamesInCsvFile(
            'team_identities.csv',
            $teamGroup->alias,
        );

        // Call api using identity creator group member
        \OmegaUp\Controllers\Identity::apiBulkCreateForTeams(
            new \OmegaUp\Request([
                'auth_token' => $creatorLogin->auth_token,
                'team_identities' => \OmegaUp\Test\Factories\Identity::getCsvData(
                    'team_identities.csv',
                    $teamGroup->alias,
                    /*$password=*/ '',
                    /*$forTeams=*/ true
                ),
                'team_group_alias' => $teamGroup->alias,
            ])
        );

        [
            'identities' => $identities,
        ] = \OmegaUp\Controllers\TeamsGroup::getTeamGroupEditDetailsForTypeScript(
            new \OmegaUp\Request([
                'team_group_alias' => $teamGroup->alias,
                'auth_token' => $creatorLogin->auth_token,
            ])
        )['smartyProperties']['payload'];

        $this->assertCount(5, $identities);

        foreach ($identities as $index => $identity) {
            $dbIdentity = \OmegaUp\DAO\Identities::findByUsername(
                $identity['username']
            );
            $team = \OmegaUp\DAO\Teams::getByIdentityId(
                $dbIdentity->identity_id
            );
            $result = \OmegaUp\DAO\TeamUsers::getByTeamId($team->team_id);
            // All the teams have 2 associated users
            $this->assertCount(2, $result);
            $teamUsername = $teamUsernames[$index];
            $this->assertEquals(
                "teams:{$teamGroup->alias}:{$teamUsername}",
                $identity['username']
            );
            $this->assertStringContainsString('Team', $identity['name']);
        }
    }

    public function testUploadCsvFileWithNoPrivilegesUser() {
        // Identity creator group member will upload csv file
        [
            'identity' => $creatorIdentity,
        ] = \OmegaUp\Test\Factories\User::createGroupIdentityCreator();
        $creatorLogin = self::login($creatorIdentity);
        [
            'teamGroup' => $teamGroup,
        ] = \OmegaUp\Test\Factories\Groups::createTeamsGroup(
            $creatorIdentity,
            null,
            null,
            null,
            $creatorLogin
        );

        ['identity' => $identity] = \OmegaUp\Test\Factories\User::createUser();
        $login = self::login($identity);
        try {
            \OmegaUp\Controllers\Identity::apiBulkCreateForTeams(
                new \OmegaUp\Request([
                    'auth_token' => $login->auth_token,
                    'team_identities' => \OmegaUp\Test\Factories\Identity::getCsvData(
                        'team_identities.csv',
                        $teamGroup->alias,
                        /*$password=*/ '',
                        /*$forTeams=*/ true
                    ),
                    'team_group_alias' => $teamGroup->alias,
                ])
            );
        } catch (\OmegaUp\Exceptions\ForbiddenAccessException $e) {
            $this->assertEquals('userNotAllowed', $e->getMessage());
        }
    }

    public function testUploadCsvFileWithWrongAlias() {
        // Identity creator group member will upload csv file
        [
            'identity' => $creatorIdentity,
        ] = \OmegaUp\Test\Factories\User::createGroupIdentityCreator();
        $creatorLogin = self::login($creatorIdentity);
        [
            'teamGroup' => $teamGroup,
        ] = \OmegaUp\Test\Factories\Groups::createTeamsGroup(
            $creatorIdentity,
            null,
            null,
            null,
            $creatorLogin
        );

        try {
            \OmegaUp\Controllers\Identity::apiBulkCreateForTeams(
                new \OmegaUp\Request([
                    'auth_token' => $creatorLogin->auth_token,
                    'team_identities' => \OmegaUp\Test\Factories\Identity::getCsvData(
                        'team_identities.csv',
                        $teamGroup->alias,
                        /*$password=*/ '',
                        /*$forTeams=*/ true
                    ),
                    'team_group_alias' => 'fake_alias',
                ])
            );
        } catch (\OmegaUp\Exceptions\NotFoundException $e) {
            $this->assertEquals('groupNotFound', $e->getMessage());
        }
    }

    public function testUploadCsvFileWithWrongFile() {
        // Identity creator group member will upload csv file
        [
            'identity' => $creatorIdentity,
        ] = \OmegaUp\Test\Factories\User::createGroupIdentityCreator();
        $creatorLogin = self::login($creatorIdentity);
        [
            'teamGroup' => $teamGroup,
        ] = \OmegaUp\Test\Factories\Groups::createTeamsGroup(
            $creatorIdentity,
            null,
            null,
            null,
            $creatorLogin
        );

        try {
            \OmegaUp\Controllers\Identity::apiBulkCreateForTeams(
                new \OmegaUp\Request([
                    'auth_token' => $creatorLogin->auth_token,
                    'team_identities' => \OmegaUp\Test\Factories\Identity::getCsvData(
                        'malformed_team_identities.csv',
                        $teamGroup->alias,
                        /*$password=*/ '',
                        /*$forTeams=*/ true
                    ),
                    'team_group_alias' => $teamGroup->alias,
                ])
            );
        } catch (\OmegaUp\Exceptions\InvalidParameterException $e) {
            $this->assertEquals('parameterInvalid', $e->getMessage());
        }
    }

    public function testUploadCsvFileWithDuplicatedTeamUsername() {
        // Identity creator group member will upload csv file
        [
            'identity' => $creatorIdentity,
        ] = \OmegaUp\Test\Factories\User::createGroupIdentityCreator();
        $creatorLogin = self::login($creatorIdentity);
        [
            'teamGroup' => $teamGroup,
        ] = \OmegaUp\Test\Factories\Groups::createTeamsGroup(
            $creatorIdentity,
            null,
            null,
            null,
            $creatorLogin
        );

        try {
            \OmegaUp\Controllers\Identity::apiBulkCreateForTeams(
                new \OmegaUp\Request([
                    'auth_token' => $creatorLogin->auth_token,
                    'team_identities' => \OmegaUp\Test\Factories\Identity::getCsvData(
                        'duplicated_team_identities.csv',
                        $teamGroup->alias,
                        /*$password=*/ '',
                        /*$forTeams=*/ true
                    ),
                    'team_group_alias' => $teamGroup->alias,
                ])
            );
        } catch (\OmegaUp\Exceptions\DuplicatedEntryInDatabaseException $e) {
            $this->assertEquals('teamAliasInUse', $e->getMessage());
        }
    }

    public function testUploadCsvFileWithDuplicatedMemberUsername() {
        // Identity creator group member will upload csv file
        [
            'identity' => $creatorIdentity,
        ] = \OmegaUp\Test\Factories\User::createGroupIdentityCreator();
        $creatorLogin = self::login($creatorIdentity);
        [
            'teamGroup' => $teamGroup,
        ] = \OmegaUp\Test\Factories\Groups::createTeamsGroup(
            $creatorIdentity,
            null,
            null,
            null,
            $creatorLogin
        );

        try {
            \OmegaUp\Controllers\Identity::apiBulkCreateForTeams(
                new \OmegaUp\Request([
                    'auth_token' => $creatorLogin->auth_token,
                    'team_identities' => \OmegaUp\Test\Factories\Identity::getCsvData(
                        'duplicated_member_identities.csv',
                        $teamGroup->alias,
                        /*$password=*/ '',
                        /*$forTeams=*/ true
                    ),
                    'team_group_alias' => $teamGroup->alias,
                ])
            );
        } catch (\OmegaUp\Exceptions\DuplicatedEntryInDatabaseException $e) {
            $this->assertEquals('teamMemberUsernameInUse', $e->getMessage());
        }
    }

    public function testTeamsGroupDetails() {
        [
            'owner' => $owner,
            'teamGroup' => $teamGroup,
        ] = \OmegaUp\Test\Factories\Groups::createTeamsGroup();

        // Call API
        $login = self::login($owner);
        $response = \OmegaUp\Controllers\TeamsGroup::apiDetails(new \OmegaUp\Request([
            'auth_token' => $login->auth_token,
            'team_group_alias' => $teamGroup->alias,
        ]));
        $this->assertEquals(
            $teamGroup->alias,
            $response['team_group']['alias']
        );
    }

    public function testTeamsGroupsList() {
        ['identity' => $identity] = \OmegaUp\Test\Factories\User::createUser();
        $numberOfGroups = 3;

        $login = self::login($identity);
        foreach (range(0, $numberOfGroups - 1) as $i) {
            $name = \OmegaUp\Test\Utils::createRandomString();
            $description = \OmegaUp\Test\Utils::createRandomString();
            $alias = \OmegaUp\Test\Utils::createRandomString();
            \OmegaUp\Controllers\TeamsGroup::apiCreate(
                new \OmegaUp\Request([
                    'auth_token' => $login->auth_token,
                    'name' => $name,
                    'alias' => $alias,
                    'description' => $description
                ])
            );
        }
        $response = \OmegaUp\Controllers\TeamsGroup::getGroupListForTypeScript(
            new \OmegaUp\Request([
                'auth_token' => $login->auth_token,
            ])
        )['smartyProperties']['payload'];

        $this->assertCount($numberOfGroups, $response['teamsGroups']);
    }

    /**
     * A PHPUnit data provider for tests to search teams group.
     *
     * @return list<list<array{0: string, 1: bool, 2: bbol, 3: bool}>>
     */
    public function teamsGroupQueryProvider(): array {
        return [
            // query to search, number of matches
            ['teamsGroup', 2],
            ['s_Group', 3],
            ['Group', 10],
            ['teams', 5],
            ['teams-Group-', 1],
            ['unmatched_string', 0],
            ['_', 10],
        ];
    }

    /**
     * @dataProvider teamsGroupQueryProvider
     */
    public function testTeamsGroupsListForTypeahead(
        string $query,
        int $numberOfMatches
    ) {
        ['identity' => $identity] = \OmegaUp\Test\Factories\User::createUser();
        $string = substr(\OmegaUp\Test\Utils::createRandomString(), 0, 6);
        $teamsGroupsMapping = [
            "teamsGroup_{$string}",
            "teamGroup_{$string}",
            "teamsGroup{$string}",
            "teamGroup{$string}",
            "teams_Group_{$string}",
            "team_Group_{$string}",
            "teams-Group_{$string}",
            "team-Group_{$string}",
            "teams-Group-{$string}",
            "team-Group-{$string}",
        ];

        $login = self::login($identity);
        foreach ($teamsGroupsMapping as $teamsGroup) {
            \OmegaUp\Controllers\TeamsGroup::apiCreate(
                new \OmegaUp\Request([
                    'auth_token' => $login->auth_token,
                    'name' => \OmegaUp\Test\Utils::createRandomString(),
                    'alias' => $teamsGroup,
                    'description' => \OmegaUp\Test\Utils::createRandomString()
                ])
            );
        }
        $response = \OmegaUp\Controllers\TeamsGroup::apiList(
            new \OmegaUp\Request([
                'auth_token' => $login->auth_token,
                'query' => $query,
            ])
        );

        $this->assertCount($numberOfMatches, $response);
    }

    public function testTeamsIntoTeamsGroup() {
        // Identity creator group member will upload csv file
        [
            'identity' => $creatorIdentity,
        ] = \OmegaUp\Test\Factories\User::createGroupIdentityCreator();
        $creatorLogin = self::login($creatorIdentity);
        [
            'teamGroup' => $teamGroup,
        ] = \OmegaUp\Test\Factories\Groups::createTeamsGroup(
            $creatorIdentity,
            null,
            null,
            null,
            $creatorLogin
        );
        $numberOfUsers = 10;

        // Users to associate
        foreach (range(0, $numberOfUsers - 1) as $id) {
            \OmegaUp\Test\Factories\User::createUser(
                new \OmegaUp\Test\Factories\UserParams([
                    'username' => "user{$id}",
                ])
            );
        }

        $teamUsernames = \OmegaUp\Test\Factories\Identity::getUsernamesInCsvFile(
            'team_identities.csv',
            $teamGroup->alias,
        );

        // Call api using identity creator group member
        \OmegaUp\Controllers\Identity::apiBulkCreateForTeams(
            new \OmegaUp\Request([
                'auth_token' => $creatorLogin->auth_token,
                'team_identities' => \OmegaUp\Test\Factories\Identity::getCsvData(
                    'team_identities.csv',
                    $teamGroup->alias,
                    /*$password=*/ '',
                    /*$forTeams=*/ true
                ),
                'team_group_alias' => $teamGroup->alias,
            ])
        );

        [
            'identities' => $teams,
        ] = \OmegaUp\Controllers\TeamsGroup::apiTeams(
            new \OmegaUp\Request([
                'team_group_alias' => $teamGroup->alias,
                'auth_token' => $creatorLogin->auth_token,
            ])
        );

        $this->assertCount(5, $teams);

        foreach ($teams as $index => $identity) {
            $dbIdentity = \OmegaUp\DAO\Identities::findByUsername(
                $identity['username']
            );
            $team = \OmegaUp\DAO\Teams::getByIdentityId(
                $dbIdentity->identity_id
            );
            $result = \OmegaUp\DAO\TeamUsers::getByTeamId($team->team_id);
            // All the teams have 2 associated users
            $this->assertCount(2, $result);
            $teamUsername = $teamUsernames[$index];
            $this->assertEquals(
                "teams:{$teamGroup->alias}:{$teamUsername}",
                $identity['username']
            );
            $this->assertStringContainsString('Team', $identity['name']);
        }
    }

    public function testUpdateTeamsFromTeamsGroup() {
        // Identity creator group member will upload csv file
        [
           'identity' => $creatorIdentity,
        ] = \OmegaUp\Test\Factories\User::createGroupIdentityCreator();
        $creatorLogin = self::login($creatorIdentity);
        $teamGroup = \OmegaUp\Test\Factories\Groups::createTeamsGroup(
            $creatorIdentity,
            /*$name*/ null,
            /*$description*/ null,
            /*$alias*/ null,
            $creatorLogin
        )['teamGroup'];

        // Call api using identity creator group team
        \OmegaUp\Controllers\Identity::apiBulkCreateForTeams(
            new \OmegaUp\Request([
                'auth_token' => $creatorLogin->auth_token,
                'team_identities' => \OmegaUp\Test\Factories\Identity::getCsvData(
                    'team_identities.csv',
                    $teamGroup->alias,
                    /*$password=*/ '',
                    /*$forTeams=*/ true
                ),
                'team_group_alias' => $teamGroup->alias,
            ])
        );

        [
            'identities' => $teamIdentities,
        ] = \OmegaUp\Controllers\TeamsGroup::getTeamGroupEditDetailsForTypeScript(
            new \OmegaUp\Request([
                'team_group_alias' => $teamGroup->alias,
                'auth_token' => $creatorLogin->auth_token,
            ])
        )['smartyProperties']['payload'];

        $this->assertCount(5, $teamIdentities);

        // Now, we are going to update all teams from the teams group
        foreach ($teamIdentities as $i => $teamIdentity) {
            [
                'identities' => $teamIdentities,
            ] = \OmegaUp\Controllers\TeamsGroup::getTeamGroupEditDetailsForTypeScript(
                new \OmegaUp\Request([
                    'team_group_alias' => $teamGroup->alias,
                    'auth_token' => $creatorLogin->auth_token,
                ])
            )['smartyProperties']['payload'];

            $identity = \OmegaUp\Controllers\Identity::resolveIdentity(
                $teamIdentity['username']
            );
            $newIdentityName = substr(
                \OmegaUp\Test\Utils::createRandomString(),
                - 10
            );
            \OmegaUp\Controllers\Identity::apiUpdateIdentityTeam(
                new \OmegaUp\Request([
                    'auth_token' => $creatorLogin->auth_token,
                    'username' => $teamIdentity['username'],
                    'name' => $newIdentityName,
                    'country_id' => 'US',
                    'state_id' => 'CA',
                    'gender' => 'other',
                    'school_name' => \OmegaUp\Test\Utils::createRandomString(),
                    'group_alias' => $teamGroup->alias,
                    'original_username' => $identity->username,
                ])
            );

            $updatedIdentity = \OmegaUp\Controllers\Identity::resolveIdentity(
                $teamIdentity['username']
            );
            $this->assertEquals($updatedIdentity->name, $newIdentityName);
        }
    }

    public function testRemoveTeamsFromTeamsGroup() {
        // Identity creator group member will upload csv file
        [
           'identity' => $creatorIdentity,
        ] = \OmegaUp\Test\Factories\User::createGroupIdentityCreator();
        $creatorLogin = self::login($creatorIdentity);
        $teamGroup = \OmegaUp\Test\Factories\Groups::createTeamsGroup(
            $creatorIdentity,
            null,
            null,
            null,
            $creatorLogin
        )['teamGroup'];

        // Call api using identity creator group team
        \OmegaUp\Controllers\Identity::apiBulkCreateForTeams(
            new \OmegaUp\Request([
                'auth_token' => $creatorLogin->auth_token,
                'team_identities' => \OmegaUp\Test\Factories\Identity::getCsvData(
                    'team_identities.csv',
                    $teamGroup->alias,
                    /*$password=*/ '',
                    /*$forTeams=*/ true
                ),
                'team_group_alias' => $teamGroup->alias,
            ])
        );

        [
            'identities' => $teamIdentities,
        ] = \OmegaUp\Controllers\TeamsGroup::getTeamGroupEditDetailsForTypeScript(
            new \OmegaUp\Request([
                'team_group_alias' => $teamGroup->alias,
                'auth_token' => $creatorLogin->auth_token,
            ])
        )['smartyProperties']['payload'];

        $this->assertCount(5, $teamIdentities);

        // Now, we are going to remove all teams from the teams group
        foreach ($teamIdentities as $i => $teamIdentity) {
            [
                'identities' => $teamIdentities,
            ] = \OmegaUp\Controllers\TeamsGroup::getTeamGroupEditDetailsForTypeScript(
                new \OmegaUp\Request([
                    'team_group_alias' => $teamGroup->alias,
                    'auth_token' => $creatorLogin->auth_token,
                ])
            )['smartyProperties']['payload'];

            $this->assertCount(5 - $i, $teamIdentities);

            \OmegaUp\Controllers\TeamsGroup::apiRemoveTeam(new \OmegaUp\Request([
                'auth_token' => $creatorLogin->auth_token,
                'usernameOrEmail' => $teamIdentity['username'],
                'team_group_alias' => $teamGroup->alias
            ]));
        }

        [
            'identities' => $teamIdentities,
        ] = \OmegaUp\Controllers\TeamsGroup::getTeamGroupEditDetailsForTypeScript(
            new \OmegaUp\Request([
                'team_group_alias' => $teamGroup->alias,
                'auth_token' => $creatorLogin->auth_token,
            ])
        )['smartyProperties']['payload'];

        $this->assertEmpty($teamIdentities);
    }

    public function testSwitchBetweenAssociatedIdentities() {
        // Identity creator group member will upload csv file
        [
            'identity' => $creatorIdentity,
        ] = \OmegaUp\Test\Factories\User::createGroupIdentityCreator();
        $creatorLogin = self::login($creatorIdentity);
        [
            'teamGroup' => $teamGroup,
        ] = \OmegaUp\Test\Factories\Groups::createTeamsGroup(
            $creatorIdentity,
            null,
            null,
            null,
            $creatorLogin
        );
        $numberOfUsers = 2;

        $usernameAndPasswordIdentities = [];
        foreach (range(0, $numberOfUsers - 1) as $id) {
            $usernameAndPasswordIdentities[] = [
                'username' => "user{$id}",
                'password' => "user_password_{$id}",
            ];
        }

        // Users to associate
        foreach ($usernameAndPasswordIdentities as $id => $usernameIdentity) {
            [
                'identity' => $identities[$id],
            ] = \OmegaUp\Test\Factories\User::createUser(
                new \OmegaUp\Test\Factories\UserParams($usernameIdentity)
            );
        }

        $teamUsernames = \OmegaUp\Test\Factories\Identity::getUsernamesInCsvFile(
            'team_identities.csv',
            $teamGroup->alias,
        );

        // Call api using identity creator group member
        \OmegaUp\Controllers\Identity::apiBulkCreateForTeams(
            new \OmegaUp\Request([
                'auth_token' => $creatorLogin->auth_token,
                'team_identities' => \OmegaUp\Test\Factories\Identity::getCsvData(
                    'team_identities.csv',
                    $teamGroup->alias,
                    /*$password=*/ '',
                    /*$forTeams=*/ true
                ),
                'team_group_alias' => $teamGroup->alias,
            ])
        );

        [
            'identities' => $teams,
        ] = \OmegaUp\Controllers\TeamsGroup::apiTeams(
            new \OmegaUp\Request([
                'team_group_alias' => $teamGroup->alias,
                'auth_token' => $creatorLogin->auth_token,
            ])
        );

        foreach ($identities as $index => $identity) {
            $identity->password = $usernameAndPasswordIdentities[$index]['password'];
            $login = self::login($identity);

            [
                'identities' => $associatedIdentities,
            ] = \OmegaUp\Controllers\User::apiListAssociatedIdentities(
                new \OmegaUp\Request([
                    'auth_token' => $login->auth_token,
                ])
            );

            // All users have two associated identities
            $this->assertCount(2, $associatedIdentities);
            $this->assertStringContainsString(
                "{$teamGroup->alias}:",
                $associatedIdentities[1]['username']
            );

            // User switch the account
            $response = \OmegaUp\Controllers\Identity::apiSelectIdentity(
                new \OmegaUp\Request([
                    'auth_token' => $login->auth_token,
                    'usernameOrEmail' => $associatedIdentities[1]['username'],
                ])
            );

            // Identity can not access to apiListAssociatedIdentities
            try {
                \OmegaUp\Controllers\User::apiListAssociatedIdentities(
                    new \OmegaUp\Request([
                        'auth_token' => $login->auth_token,
                    ])
                );
            } catch (\OmegaUp\Exceptions\ForbiddenAccessException $e) {
                $this->assertEquals('userNotAllowed', $e->getMessage());
            }
        }
    }

<<<<<<< HEAD
    public function testAddMembersToTeam() {
=======
    public function testListTeamMembers() {
>>>>>>> bcf1134a
        // Identity creator group member will upload csv file
        [
            'identity' => $creatorIdentity,
        ] = \OmegaUp\Test\Factories\User::createGroupIdentityCreator();
        $creatorLogin = self::login($creatorIdentity);
        [
            'teamGroup' => $teamGroup,
        ] = \OmegaUp\Test\Factories\Groups::createTeamsGroup(
            $creatorIdentity,
            null,
            null,
            null,
            $creatorLogin
        );

        // Users to associate
<<<<<<< HEAD
        foreach (range(0, 11) as $id) {
=======
        foreach (range(0, 9) as $id) {
>>>>>>> bcf1134a
            \OmegaUp\Test\Factories\User::createUser(
                new \OmegaUp\Test\Factories\UserParams([
                    'username' => "user{$id}",
                ])
            );
        }

        $teamUsernames = \OmegaUp\Test\Factories\Identity::getUsernamesInCsvFile(
            'team_identities.csv',
            $teamGroup->alias,
        );

        // Call api using identity creator group member
        \OmegaUp\Controllers\Identity::apiBulkCreateForTeams(
            new \OmegaUp\Request([
                'auth_token' => $creatorLogin->auth_token,
                'team_identities' => \OmegaUp\Test\Factories\Identity::getCsvData(
                    'team_identities.csv',
                    $teamGroup->alias,
                    /*$password=*/ '',
                    /*$forTeams=*/ true
                ),
                'team_group_alias' => $teamGroup->alias,
            ])
        );

<<<<<<< HEAD
        $teamsMembers = \OmegaUp\Controllers\TeamsGroup::apiTeamsMembers(
=======
        $teamsUsers = \OmegaUp\Controllers\TeamsGroup::apiTeamsMembers(
>>>>>>> bcf1134a
            new \OmegaUp\Request([
                'auth_token' => $creatorLogin->auth_token,
                'team_group_alias' => $teamGroup->alias,
            ])
<<<<<<< HEAD
        );

        foreach ($teamUsernames as $teamUsername) {
            $membersByTeam = array_filter(
                $teamsMembers,
=======
        )['teamsUsers'];

        foreach ($teamUsernames as $teamUsername) {
            $membersByTeam = array_filter(
                $teamsUsers,
>>>>>>> bcf1134a
                fn ($teamMember) => $teamMember['team_alias'] === "teams:{$teamGroup->alias}:{$teamUsername}"
            );
            $this->assertCount(2, $membersByTeam);
        }

<<<<<<< HEAD
        // Add member to the first team
        $teamAlias = "teams:{$teamGroup->alias}:{$teamUsernames[0]}";
        \OmegaUp\Controllers\TeamsGroup::apiAddMembers(
            new \OmegaUp\Request([
                'auth_token' => $creatorLogin->auth_token,
                'team_group_alias' => $teamAlias,
                'usernames' => 'user10,user11',
            ])
        );

        $teamsMembers = \OmegaUp\Controllers\TeamsGroup::apiTeamsMembers(
            new \OmegaUp\Request([
                'auth_token' => $creatorLogin->auth_token,
                'team_group_alias' => $teamGroup->alias,
            ])
        );
        $membersByTeam1 = array_filter(
            $teamsMembers,
            fn ($teamMember) => $teamMember['team_alias'] === $teamAlias
        );
        $this->assertCount(4, $membersByTeam1);
=======
        $teamsUsersChunk = \OmegaUp\Controllers\TeamsGroup::apiTeamsMembers(
            new \OmegaUp\Request([
                'auth_token' => $creatorLogin->auth_token,
                'team_group_alias' => $teamGroup->alias,
                'page' => 1,
                'page_size' => 4,
            ])
        );

        $this->assertCount(4, $teamsUsersChunk['teamsUsers']);
        $this->assertEquals(10, $teamsUsersChunk['totalRows']);

        $usernames = array_map(
            fn ($user) => $user['username'],
            $teamsUsersChunk['teamsUsers']
        );
        $this->assertEquals($usernames, ['user0', 'user1', 'user2', 'user3']);

        $teamsUsersChunk = \OmegaUp\Controllers\TeamsGroup::apiTeamsMembers(
            new \OmegaUp\Request([
                'auth_token' => $creatorLogin->auth_token,
                'team_group_alias' => $teamGroup->alias,
                'page' => 2,
                'page_size' => 4,
            ])
        )['teamsUsers'];

        $usernames = array_map(
            fn ($user) => $user['username'],
            $teamsUsersChunk
        );
        $this->assertEquals($usernames, ['user4', 'user5', 'user6', 'user7']);
>>>>>>> bcf1134a
    }
}<|MERGE_RESOLUTION|>--- conflicted
+++ resolved
@@ -875,11 +875,7 @@
         }
     }
 
-<<<<<<< HEAD
-    public function testAddMembersToTeam() {
-=======
     public function testListTeamMembers() {
->>>>>>> bcf1134a
         // Identity creator group member will upload csv file
         [
             'identity' => $creatorIdentity,
@@ -896,11 +892,7 @@
         );
 
         // Users to associate
-<<<<<<< HEAD
-        foreach (range(0, 11) as $id) {
-=======
         foreach (range(0, 9) as $id) {
->>>>>>> bcf1134a
             \OmegaUp\Test\Factories\User::createUser(
                 new \OmegaUp\Test\Factories\UserParams([
                     'username' => "user{$id}",
@@ -927,34 +919,114 @@
             ])
         );
 
-<<<<<<< HEAD
-        $teamsMembers = \OmegaUp\Controllers\TeamsGroup::apiTeamsMembers(
-=======
         $teamsUsers = \OmegaUp\Controllers\TeamsGroup::apiTeamsMembers(
->>>>>>> bcf1134a
-            new \OmegaUp\Request([
-                'auth_token' => $creatorLogin->auth_token,
-                'team_group_alias' => $teamGroup->alias,
-            ])
-<<<<<<< HEAD
-        );
-
-        foreach ($teamUsernames as $teamUsername) {
-            $membersByTeam = array_filter(
-                $teamsMembers,
-=======
+            new \OmegaUp\Request([
+                'auth_token' => $creatorLogin->auth_token,
+                'team_group_alias' => $teamGroup->alias,
+            ])
         )['teamsUsers'];
 
         foreach ($teamUsernames as $teamUsername) {
             $membersByTeam = array_filter(
                 $teamsUsers,
->>>>>>> bcf1134a
                 fn ($teamMember) => $teamMember['team_alias'] === "teams:{$teamGroup->alias}:{$teamUsername}"
             );
             $this->assertCount(2, $membersByTeam);
         }
 
-<<<<<<< HEAD
+        $teamsUsersChunk = \OmegaUp\Controllers\TeamsGroup::apiTeamsMembers(
+            new \OmegaUp\Request([
+                'auth_token' => $creatorLogin->auth_token,
+                'team_group_alias' => $teamGroup->alias,
+                'page' => 1,
+                'page_size' => 4,
+            ])
+        );
+
+        $this->assertCount(4, $teamsUsersChunk['teamsUsers']);
+        $this->assertEquals(10, $teamsUsersChunk['totalRows']);
+
+        $usernames = array_map(
+            fn ($user) => $user['username'],
+            $teamsUsersChunk['teamsUsers']
+        );
+        $this->assertEquals($usernames, ['user0', 'user1', 'user2', 'user3']);
+
+        $teamsUsersChunk = \OmegaUp\Controllers\TeamsGroup::apiTeamsMembers(
+            new \OmegaUp\Request([
+                'auth_token' => $creatorLogin->auth_token,
+                'team_group_alias' => $teamGroup->alias,
+                'page' => 2,
+                'page_size' => 4,
+            ])
+        )['teamsUsers'];
+
+        $usernames = array_map(
+            fn ($user) => $user['username'],
+            $teamsUsersChunk
+        );
+        $this->assertEquals($usernames, ['user4', 'user5', 'user6', 'user7']);
+    }
+
+    public function testAddMembersToTeam() {
+        // Identity creator group member will upload csv file
+        [
+            'identity' => $creatorIdentity,
+        ] = \OmegaUp\Test\Factories\User::createGroupIdentityCreator();
+        $creatorLogin = self::login($creatorIdentity);
+        [
+            'teamGroup' => $teamGroup,
+        ] = \OmegaUp\Test\Factories\Groups::createTeamsGroup(
+            $creatorIdentity,
+            null,
+            null,
+            null,
+            $creatorLogin
+        );
+
+        // Users to associate
+        foreach (range(0, 11) as $id) {
+            \OmegaUp\Test\Factories\User::createUser(
+                new \OmegaUp\Test\Factories\UserParams([
+                    'username' => "user{$id}",
+                ])
+            );
+        }
+
+        $teamUsernames = \OmegaUp\Test\Factories\Identity::getUsernamesInCsvFile(
+            'team_identities.csv',
+            $teamGroup->alias,
+        );
+
+        // Call api using identity creator group member
+        \OmegaUp\Controllers\Identity::apiBulkCreateForTeams(
+            new \OmegaUp\Request([
+                'auth_token' => $creatorLogin->auth_token,
+                'team_identities' => \OmegaUp\Test\Factories\Identity::getCsvData(
+                    'team_identities.csv',
+                    $teamGroup->alias,
+                    /*$password=*/ '',
+                    /*$forTeams=*/ true
+                ),
+                'team_group_alias' => $teamGroup->alias,
+            ])
+        );
+
+        $teamsUsers = \OmegaUp\Controllers\TeamsGroup::apiTeamsMembers(
+            new \OmegaUp\Request([
+                'auth_token' => $creatorLogin->auth_token,
+                'team_group_alias' => $teamGroup->alias,
+            ])
+        )['teamsUsers'];
+
+        foreach ($teamUsernames as $teamUsername) {
+            $membersByTeam = array_filter(
+                $teamsUsers,
+                fn ($teamMember) => $teamMember['team_alias'] === "teams:{$teamGroup->alias}:{$teamUsername}"
+            );
+            $this->assertCount(2, $membersByTeam);
+        }
+
         // Add member to the first team
         $teamAlias = "teams:{$teamGroup->alias}:{$teamUsernames[0]}";
         \OmegaUp\Controllers\TeamsGroup::apiAddMembers(
@@ -965,50 +1037,16 @@
             ])
         );
 
-        $teamsMembers = \OmegaUp\Controllers\TeamsGroup::apiTeamsMembers(
-            new \OmegaUp\Request([
-                'auth_token' => $creatorLogin->auth_token,
-                'team_group_alias' => $teamGroup->alias,
-            ])
-        );
+        $teamsUsers = \OmegaUp\Controllers\TeamsGroup::apiTeamsMembers(
+            new \OmegaUp\Request([
+                'auth_token' => $creatorLogin->auth_token,
+                'team_group_alias' => $teamGroup->alias,
+            ])
+        )['teamsUsers'];
         $membersByTeam1 = array_filter(
-            $teamsMembers,
+            $teamsUsers,
             fn ($teamMember) => $teamMember['team_alias'] === $teamAlias
         );
         $this->assertCount(4, $membersByTeam1);
-=======
-        $teamsUsersChunk = \OmegaUp\Controllers\TeamsGroup::apiTeamsMembers(
-            new \OmegaUp\Request([
-                'auth_token' => $creatorLogin->auth_token,
-                'team_group_alias' => $teamGroup->alias,
-                'page' => 1,
-                'page_size' => 4,
-            ])
-        );
-
-        $this->assertCount(4, $teamsUsersChunk['teamsUsers']);
-        $this->assertEquals(10, $teamsUsersChunk['totalRows']);
-
-        $usernames = array_map(
-            fn ($user) => $user['username'],
-            $teamsUsersChunk['teamsUsers']
-        );
-        $this->assertEquals($usernames, ['user0', 'user1', 'user2', 'user3']);
-
-        $teamsUsersChunk = \OmegaUp\Controllers\TeamsGroup::apiTeamsMembers(
-            new \OmegaUp\Request([
-                'auth_token' => $creatorLogin->auth_token,
-                'team_group_alias' => $teamGroup->alias,
-                'page' => 2,
-                'page_size' => 4,
-            ])
-        )['teamsUsers'];
-
-        $usernames = array_map(
-            fn ($user) => $user['username'],
-            $teamsUsersChunk
-        );
-        $this->assertEquals($usernames, ['user4', 'user5', 'user6', 'user7']);
->>>>>>> bcf1134a
     }
 }