<?php

/**
 * TeamGroupsTest
 *
 * @author juan.pablo
 */

class TeamGroupsTest extends \OmegaUp\Test\ControllerTestCase {
    public function testTeamGroupEditDetailsPayload() {
        [
            'owner' => $owner,
            'teamGroup' => $teamGroup,
        ] = \OmegaUp\Test\Factories\Groups::createTeamsGroup();

        $login = self::login($owner);
        $response = \OmegaUp\Controllers\TeamsGroup::getTeamGroupEditDetailsForTypeScript(
            new \OmegaUp\Request([
                'team_group_alias' => $teamGroup->alias,
                'auth_token' => $login->auth_token,
            ])
        )['smartyProperties']['payload'];

        $this->assertEquals(
            $response['teamGroup'],
            [
                'alias' => $teamGroup->alias,
                'name' => $teamGroup->name,
                'description' => $teamGroup->description,
            ]
        );
    }

    public function testTeamGroupEditDetailsPrivileges() {
        [
            'owner' => $owner,
            'teamGroup' => $teamGroup,
        ] = \OmegaUp\Test\Factories\Groups::createTeamsGroup();

        $login = self::login($owner);

        // Owners can get all team group details
        \OmegaUp\Controllers\TeamsGroup::getTeamGroupEditDetailsForTypeScript(
            new \OmegaUp\Request([
                'team_group_alias' => $teamGroup->alias,
                'auth_token' => $login->auth_token,
            ])
        );

        // Anyone else should not
        ['identity' => $identity] = \OmegaUp\Test\Factories\User::createUser();
        $login = self::login($identity);
        try {
            \OmegaUp\Controllers\TeamsGroup::getTeamGroupEditDetailsForTypeScript(
                new \OmegaUp\Request([
                    'team_group_alias' => $teamGroup->alias,
                    'auth_token' => $login->auth_token,
                ])
            );
            $this->fail('It should fail because of the permissions');
        } catch (\OmegaUp\Exceptions\ForbiddenAccessException $e) {
            $this->assertEquals('userNotAllowed', $e->getMessage());
        }
    }

    /**
     * Basic create team group test
     */
    public function testCreateTeamGroup() {
        ['identity' => $identity] = \OmegaUp\Test\Factories\User::createUser();
        $name = \OmegaUp\Test\Utils::createRandomString();
        $description = \OmegaUp\Test\Utils::createRandomString();
        $alias = \OmegaUp\Test\Utils::createRandomString();

        $login = self::login($identity);
        \OmegaUp\Controllers\TeamsGroup::apiCreate(
            new \OmegaUp\Request([
                'auth_token' => $login->auth_token,
                'name' => $name,
                'alias' => $alias,
                'description' => $description
            ])
        );

        $teamGroup = \OmegaUp\DAO\TeamGroups::getByName($name);
        $this->assertNotNull($teamGroup);
        $this->assertEquals($description, $teamGroup->description);
        $this->assertTrue(
            \OmegaUp\Authorization::isTeamGroupAdmin($identity, $teamGroup)
        );

        $teamGroup = \OmegaUp\DAO\TeamGroups::getByAlias($alias);
        $this->assertNotNull($teamGroup);
        $this->assertEquals($description, $teamGroup->description);
    }

    public function testCreateTeamGroupWithCorrectOwnership() {
        ['identity' => $identity] = \OmegaUp\Test\Factories\User::createUser();
        [
            'identity' => $nonAuthorizedIdentity,
        ] = \OmegaUp\Test\Factories\User::createUser();
        $name = \OmegaUp\Test\Utils::createRandomString();
        $description = \OmegaUp\Test\Utils::createRandomString();
        $alias = \OmegaUp\Test\Utils::createRandomString();

        $login = self::login($identity);
        \OmegaUp\Controllers\TeamsGroup::apiCreate(
            new \OmegaUp\Request([
                'auth_token' => $login->auth_token,
                'name' => $name,
                'alias' => $alias,
                'description' => $description
            ])
        );

        $teamGroup = \OmegaUp\DAO\TeamGroups::getByAlias($alias);
        $this->assertFalse(
            \OmegaUp\Authorization::isTeamGroupAdmin(
                $nonAuthorizedIdentity,
                $teamGroup
            )
        );
    }

    public function testCreateTeamGroupWithDuplicatedAlias() {
        ['identity' => $identity] = \OmegaUp\Test\Factories\User::createUser();
        $name = \OmegaUp\Test\Utils::createRandomString();
        $description = \OmegaUp\Test\Utils::createRandomString();
        $alias = \OmegaUp\Test\Utils::createRandomString();

        $login = self::login($identity);
        \OmegaUp\Controllers\TeamsGroup::apiCreate(
            new \OmegaUp\Request([
                'auth_token' => $login->auth_token,
                'name' => $name,
                'alias' => $alias,
                'description' => $description
            ])
        );

        try {
            \OmegaUp\Controllers\TeamsGroup::apiCreate(
                new \OmegaUp\Request([
                    'auth_token' => $login->auth_token,
                    'name' => $name,
                    'alias' => $alias,
                    'description' => $description
                ])
            );
            $this->fail(
                'Teams group creation should have failed because alias is already in use'
            );
        } catch (\OmegaUp\Exceptions\DuplicatedEntryInDatabaseException $e) {
            $this->assertEquals('aliasInUse', $e->getMessage());
        }
    }

<<<<<<< HEAD
    public function testRemoveTeamsFromTeamsGroup() {
        // Identity creator group member will upload csv file
        [
           'identity' => $creatorIdentity,
        ] = \OmegaUp\Test\Factories\User::createGroupIdentityCreator();
        $creatorLogin = self::login($creatorIdentity);
        $teamGroup = \OmegaUp\Test\Factories\Groups::createTeamsGroup(
            $creatorIdentity,
            null,
            null,
            null,
            $creatorLogin
        )['teamGroup'];

        // Call api using identity creator group team
        \OmegaUp\Controllers\Identity::apiBulkCreateForTeams(
            new \OmegaUp\Request([
                'auth_token' => $creatorLogin->auth_token,
                'identities' => \OmegaUp\Test\Factories\Identity::getCsvData(
                    'team_identities.csv',
                    $teamGroup->alias
                ),
                'team_group_alias' => $teamGroup->alias,
            ])
        );

        [
            'identities' => $teamIdentities,
        ] = \OmegaUp\Controllers\Group::getTeamGroupEditDetailsForTypeScript(
            new \OmegaUp\Request([
                'team_group_alias' => $teamGroup->alias,
                'auth_token' => $creatorLogin->auth_token,
            ])
        )['smartyProperties']['payload'];

        $this->assertCount(5, $teamIdentities);

        // Now, we are going to remove all teams from the teams group
        foreach ($teamIdentities as $teamIdentity) {
            \OmegaUp\Controllers\Group::apiRemoveTeam(new \OmegaUp\Request([
                'auth_token' => $creatorLogin->auth_token,
                'usernameOrEmail' => $teamIdentity['username'],
                'team_group_alias' => $teamGroup->alias
            ]));
        }

        [
            'identities' => $teamIdentities,
        ] = \OmegaUp\Controllers\Group::getTeamGroupEditDetailsForTypeScript(
            new \OmegaUp\Request([
                'team_group_alias' => $teamGroup->alias,
                'auth_token' => $creatorLogin->auth_token,
            ])
        )['smartyProperties']['payload'];

        $this->assertEmpty($teamIdentities);
=======
    public function testTeamsGroupDetails() {
        [
            'owner' => $owner,
            'teamGroup' => $teamGroup,
        ] = \OmegaUp\Test\Factories\Groups::createTeamsGroup();

        // Call API
        $login = self::login($owner);
        $response = \OmegaUp\Controllers\TeamsGroup::apiDetails(new \OmegaUp\Request([
            'auth_token' => $login->auth_token,
            'team_group_alias' => $teamGroup->alias,
        ]));
        $this->assertEquals(
            $teamGroup->alias,
            $response['team_group']['alias']
        );
    }

    public function testTeamsGroupsList() {
        ['identity' => $identity] = \OmegaUp\Test\Factories\User::createUser();
        $numberOfGroups = 3;

        $login = self::login($identity);
        foreach (range(0, $numberOfGroups - 1) as $i) {
            $name = \OmegaUp\Test\Utils::createRandomString();
            $description = \OmegaUp\Test\Utils::createRandomString();
            $alias = \OmegaUp\Test\Utils::createRandomString();
            \OmegaUp\Controllers\TeamsGroup::apiCreate(
                new \OmegaUp\Request([
                    'auth_token' => $login->auth_token,
                    'name' => $name,
                    'alias' => $alias,
                    'description' => $description
                ])
            );
        }
        $response = \OmegaUp\Controllers\TeamsGroup::getGroupListForTypeScript(
            new \OmegaUp\Request([
                'auth_token' => $login->auth_token,
            ])
        )['smartyProperties']['payload'];

        $this->assertCount($numberOfGroups, $response['teamsGroups']);
>>>>>>> e5fadffb
    }
}<|MERGE_RESOLUTION|>--- conflicted
+++ resolved
@@ -155,7 +155,6 @@
         }
     }
 
-<<<<<<< HEAD
     public function testRemoveTeamsFromTeamsGroup() {
         // Identity creator group member will upload csv file
         [
@@ -212,7 +211,8 @@
         )['smartyProperties']['payload'];
 
         $this->assertEmpty($teamIdentities);
-=======
+    }
+
     public function testTeamsGroupDetails() {
         [
             'owner' => $owner,
@@ -256,6 +256,5 @@
         )['smartyProperties']['payload'];
 
         $this->assertCount($numberOfGroups, $response['teamsGroups']);
->>>>>>> e5fadffb
     }
 }