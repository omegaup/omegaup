<?php

/**
 * TeamGroupsTest
 */

class TeamGroupsTest extends \OmegaUp\Test\ControllerTestCase {
    public function testTeamGroupEditDetailsPayload() {
        [
            'owner' => $owner,
            'teamGroup' => $teamGroup,
        ] = \OmegaUp\Test\Factories\Groups::createTeamsGroup();

        $login = self::login($owner);
        $response = \OmegaUp\Controllers\TeamsGroup::getTeamGroupEditDetailsForTypeScript(
            new \OmegaUp\Request([
                'team_group_alias' => $teamGroup->alias,
                'auth_token' => $login->auth_token,
            ])
        )['smartyProperties']['payload'];

        $this->assertEquals(
            $response['teamGroup'],
            [
                'alias' => $teamGroup->alias,
                'name' => $teamGroup->name,
                'description' => $teamGroup->description,
            ]
        );
    }

    public function testTeamGroupEditDetailsPrivileges() {
        [
            'owner' => $owner,
            'teamGroup' => $teamGroup,
        ] = \OmegaUp\Test\Factories\Groups::createTeamsGroup();

        $login = self::login($owner);

        // Owners can get all team group details
        \OmegaUp\Controllers\TeamsGroup::getTeamGroupEditDetailsForTypeScript(
            new \OmegaUp\Request([
                'team_group_alias' => $teamGroup->alias,
                'auth_token' => $login->auth_token,
            ])
        );

        // Anyone else should not
        ['identity' => $identity] = \OmegaUp\Test\Factories\User::createUser();
        $login = self::login($identity);
        try {
            \OmegaUp\Controllers\TeamsGroup::getTeamGroupEditDetailsForTypeScript(
                new \OmegaUp\Request([
                    'team_group_alias' => $teamGroup->alias,
                    'auth_token' => $login->auth_token,
                ])
            );
            $this->fail('It should fail because of the permissions');
        } catch (\OmegaUp\Exceptions\ForbiddenAccessException $e) {
            $this->assertEquals('userNotAllowed', $e->getMessage());
        }
    }

    /**
     * Basic create team group test
     */
    public function testCreateTeamGroup() {
        ['identity' => $identity] = \OmegaUp\Test\Factories\User::createUser();
        $name = \OmegaUp\Test\Utils::createRandomString();
        $description = \OmegaUp\Test\Utils::createRandomString();
        $alias = \OmegaUp\Test\Utils::createRandomString();

        $login = self::login($identity);
        \OmegaUp\Controllers\TeamsGroup::apiCreate(
            new \OmegaUp\Request([
                'auth_token' => $login->auth_token,
                'name' => $name,
                'alias' => $alias,
                'description' => $description
            ])
        );

        $teamGroup = \OmegaUp\DAO\TeamGroups::getByName($name);
        $this->assertNotNull($teamGroup);
        $this->assertEquals($description, $teamGroup->description);
        $this->assertTrue(
            \OmegaUp\Authorization::isTeamGroupAdmin($identity, $teamGroup)
        );

        $teamGroup = \OmegaUp\DAO\TeamGroups::getByAlias($alias);
        $this->assertNotNull($teamGroup);
        $this->assertEquals($description, $teamGroup->description);
    }

    /**
     * Basic update teams group test
     */
    public function testUpdateTeamsGroup() {
        ['identity' => $identity] = \OmegaUp\Test\Factories\User::createUser();
        $originalName = \OmegaUp\Test\Utils::createRandomString();
        $originalDescription = \OmegaUp\Test\Utils::createRandomString();
        $alias = \OmegaUp\Test\Utils::createRandomString();

        $login = self::login($identity);
        \OmegaUp\Controllers\TeamsGroup::apiCreate(
            new \OmegaUp\Request([
                'auth_token' => $login->auth_token,
                'name' => $originalName,
                'alias' => $alias,
                'description' => $originalDescription,
            ])
        );

        $teamsGroup = \OmegaUp\DAO\TeamGroups::getByName($originalName);
        $this->assertNotNull($teamsGroup);
        $this->assertEquals($originalDescription, $teamsGroup->description);

        $updatedName = \OmegaUp\Test\Utils::createRandomString();
        $updatedDescription = \OmegaUp\Test\Utils::createRandomString();

        \OmegaUp\Controllers\TeamsGroup::apiUpdate(
            new \OmegaUp\Request([
                'auth_token' => $login->auth_token,
                'name' => $updatedName,
                'alias' => $alias,
                'description' => $updatedDescription,
            ])
        );

        $teamsGroup = \OmegaUp\DAO\TeamGroups::getByAlias($alias);
        $this->assertNotNull($teamsGroup);
        $this->assertEquals($updatedName, $teamsGroup->name);
        $this->assertEquals($updatedDescription, $teamsGroup->description);
    }

    public function testCreateTeamGroupWithCorrectOwnership() {
        ['identity' => $identity] = \OmegaUp\Test\Factories\User::createUser();
        [
            'identity' => $nonAuthorizedIdentity,
        ] = \OmegaUp\Test\Factories\User::createUser();
        $name = \OmegaUp\Test\Utils::createRandomString();
        $description = \OmegaUp\Test\Utils::createRandomString();
        $alias = \OmegaUp\Test\Utils::createRandomString();

        $login = self::login($identity);
        \OmegaUp\Controllers\TeamsGroup::apiCreate(
            new \OmegaUp\Request([
                'auth_token' => $login->auth_token,
                'name' => $name,
                'alias' => $alias,
                'description' => $description
            ])
        );

        $teamGroup = \OmegaUp\DAO\TeamGroups::getByAlias($alias);
        $this->assertFalse(
            \OmegaUp\Authorization::isTeamGroupAdmin(
                $nonAuthorizedIdentity,
                $teamGroup
            )
        );
    }

    public function testCreateTeamGroupWithDuplicatedAlias() {
        ['identity' => $identity] = \OmegaUp\Test\Factories\User::createUser();
        $name = \OmegaUp\Test\Utils::createRandomString();
        $description = \OmegaUp\Test\Utils::createRandomString();
        $alias = \OmegaUp\Test\Utils::createRandomString();

        $login = self::login($identity);
        \OmegaUp\Controllers\TeamsGroup::apiCreate(
            new \OmegaUp\Request([
                'auth_token' => $login->auth_token,
                'name' => $name,
                'alias' => $alias,
                'description' => $description
            ])
        );

        try {
            \OmegaUp\Controllers\TeamsGroup::apiCreate(
                new \OmegaUp\Request([
                    'auth_token' => $login->auth_token,
                    'name' => $name,
                    'alias' => $alias,
                    'description' => $description
                ])
            );
            $this->fail(
                'Teams group creation should have failed because alias is already in use'
            );
        } catch (\OmegaUp\Exceptions\DuplicatedEntryInDatabaseException $e) {
            $this->assertEquals('aliasInUse', $e->getMessage());
        }
    }

    /**
     * Basic test for uploading csv file with identities as teams
     */
    public function testUploadCsvFile() {
        // Identity creator group member will upload csv file
        [
            'identity' => $creatorIdentity,
        ] = \OmegaUp\Test\Factories\User::createGroupIdentityCreator();
        $creatorLogin = self::login($creatorIdentity);
        [
            'teamGroup' => $teamGroup,
        ] = \OmegaUp\Test\Factories\Groups::createTeamsGroup(
            $creatorIdentity,
            null,
            null,
            null,
            $creatorLogin
        );

        // Users to associate
        foreach (range(0, 9) as $id) {
            \OmegaUp\Test\Factories\User::createUser(
                new \OmegaUp\Test\Factories\UserParams([
                    'username' => "user{$id}",
                ])
            );
        }

        $teamUsernames = \OmegaUp\Test\Factories\Identity::getUsernamesInCsvFile(
            'team_identities.csv',
            $teamGroup->alias,
        );

        // Call api using identity creator group member
        \OmegaUp\Controllers\Identity::apiBulkCreateForTeams(
            new \OmegaUp\Request([
                'auth_token' => $creatorLogin->auth_token,
                'team_identities' => \OmegaUp\Test\Factories\Identity::getCsvData(
                    'team_identities.csv',
                    $teamGroup->alias,
                    /*$password=*/ '',
                    /*$forTeams=*/ true
                ),
                'team_group_alias' => $teamGroup->alias,
            ])
        );

        [
            'identities' => $identities,
        ] = \OmegaUp\Controllers\TeamsGroup::getTeamGroupEditDetailsForTypeScript(
            new \OmegaUp\Request([
                'team_group_alias' => $teamGroup->alias,
                'auth_token' => $creatorLogin->auth_token,
            ])
        )['smartyProperties']['payload'];

        $this->assertCount(5, $identities);

        foreach ($identities as $index => $identity) {
            $dbIdentity = \OmegaUp\DAO\Identities::findByUsername(
                $identity['username']
            );
            $team = \OmegaUp\DAO\Teams::getByIdentityId(
                $dbIdentity->identity_id
            );
            $result = \OmegaUp\DAO\TeamUsers::getByTeamId($team->team_id);
            // All the teams have 2 associated users
            $this->assertCount(2, $result);
            $teamUsername = $teamUsernames[$index];
            $this->assertEquals(
                "teams:{$teamGroup->alias}:{$teamUsername}",
                $identity['username']
            );
            $this->assertStringContainsString('Team', $identity['name']);
        }
    }

    public function testUploadCsvFileWithNoPrivilegesUser() {
        // Identity creator group member will upload csv file
        [
            'identity' => $creatorIdentity,
        ] = \OmegaUp\Test\Factories\User::createGroupIdentityCreator();
        $creatorLogin = self::login($creatorIdentity);
        [
            'teamGroup' => $teamGroup,
        ] = \OmegaUp\Test\Factories\Groups::createTeamsGroup(
            $creatorIdentity,
            null,
            null,
            null,
            $creatorLogin
        );

        ['identity' => $identity] = \OmegaUp\Test\Factories\User::createUser();
        $login = self::login($identity);
        try {
            \OmegaUp\Controllers\Identity::apiBulkCreateForTeams(
                new \OmegaUp\Request([
                    'auth_token' => $login->auth_token,
                    'team_identities' => \OmegaUp\Test\Factories\Identity::getCsvData(
                        'team_identities.csv',
                        $teamGroup->alias,
                        /*$password=*/ '',
                        /*$forTeams=*/ true
                    ),
                    'team_group_alias' => $teamGroup->alias,
                ])
            );
        } catch (\OmegaUp\Exceptions\ForbiddenAccessException $e) {
            $this->assertEquals('userNotAllowed', $e->getMessage());
        }
    }

    public function testUploadCsvFileWithWrongAlias() {
        // Identity creator group member will upload csv file
        [
            'identity' => $creatorIdentity,
        ] = \OmegaUp\Test\Factories\User::createGroupIdentityCreator();
        $creatorLogin = self::login($creatorIdentity);
        [
            'teamGroup' => $teamGroup,
        ] = \OmegaUp\Test\Factories\Groups::createTeamsGroup(
            $creatorIdentity,
            null,
            null,
            null,
            $creatorLogin
        );

        try {
            \OmegaUp\Controllers\Identity::apiBulkCreateForTeams(
                new \OmegaUp\Request([
                    'auth_token' => $creatorLogin->auth_token,
                    'team_identities' => \OmegaUp\Test\Factories\Identity::getCsvData(
                        'team_identities.csv',
                        $teamGroup->alias,
                        /*$password=*/ '',
                        /*$forTeams=*/ true
                    ),
                    'team_group_alias' => 'fake_alias',
                ])
            );
        } catch (\OmegaUp\Exceptions\NotFoundException $e) {
            $this->assertEquals('groupNotFound', $e->getMessage());
        }
    }

    public function testUploadCsvFileWithWrongFile() {
        // Identity creator group member will upload csv file
        [
            'identity' => $creatorIdentity,
        ] = \OmegaUp\Test\Factories\User::createGroupIdentityCreator();
        $creatorLogin = self::login($creatorIdentity);
        [
            'teamGroup' => $teamGroup,
        ] = \OmegaUp\Test\Factories\Groups::createTeamsGroup(
            $creatorIdentity,
            null,
            null,
            null,
            $creatorLogin
        );

        try {
            \OmegaUp\Controllers\Identity::apiBulkCreateForTeams(
                new \OmegaUp\Request([
                    'auth_token' => $creatorLogin->auth_token,
                    'team_identities' => \OmegaUp\Test\Factories\Identity::getCsvData(
                        'malformed_team_identities.csv',
                        $teamGroup->alias,
                        /*$password=*/ '',
                        /*$forTeams=*/ true
                    ),
                    'team_group_alias' => $teamGroup->alias,
                ])
            );
        } catch (\OmegaUp\Exceptions\InvalidParameterException $e) {
            $this->assertEquals('parameterInvalid', $e->getMessage());
        }
    }

    public function testUploadCsvFileWithDuplicatedTeamUsername() {
        // Identity creator group member will upload csv file
        [
            'identity' => $creatorIdentity,
        ] = \OmegaUp\Test\Factories\User::createGroupIdentityCreator();
        $creatorLogin = self::login($creatorIdentity);
        [
            'teamGroup' => $teamGroup,
        ] = \OmegaUp\Test\Factories\Groups::createTeamsGroup(
            $creatorIdentity,
            null,
            null,
            null,
            $creatorLogin
        );

        try {
            \OmegaUp\Controllers\Identity::apiBulkCreateForTeams(
                new \OmegaUp\Request([
                    'auth_token' => $creatorLogin->auth_token,
                    'team_identities' => \OmegaUp\Test\Factories\Identity::getCsvData(
                        'duplicated_team_identities.csv',
                        $teamGroup->alias,
                        /*$password=*/ '',
                        /*$forTeams=*/ true
                    ),
                    'team_group_alias' => $teamGroup->alias,
                ])
            );
        } catch (\OmegaUp\Exceptions\DuplicatedEntryInDatabaseException $e) {
            $this->assertEquals('teamAliasInUse', $e->getMessage());
        }
    }

    public function testUploadCsvFileWithDuplicatedMemberUsername() {
        // Identity creator group member will upload csv file
        [
            'identity' => $creatorIdentity,
        ] = \OmegaUp\Test\Factories\User::createGroupIdentityCreator();
        $creatorLogin = self::login($creatorIdentity);
        [
            'teamGroup' => $teamGroup,
        ] = \OmegaUp\Test\Factories\Groups::createTeamsGroup(
            $creatorIdentity,
            null,
            null,
            null,
            $creatorLogin
        );

        try {
            \OmegaUp\Controllers\Identity::apiBulkCreateForTeams(
                new \OmegaUp\Request([
                    'auth_token' => $creatorLogin->auth_token,
                    'team_identities' => \OmegaUp\Test\Factories\Identity::getCsvData(
                        'duplicated_member_identities.csv',
                        $teamGroup->alias,
                        /*$password=*/ '',
                        /*$forTeams=*/ true
                    ),
                    'team_group_alias' => $teamGroup->alias,
                ])
            );
        } catch (\OmegaUp\Exceptions\DuplicatedEntryInDatabaseException $e) {
            $this->assertEquals('teamMemberUsernameInUse', $e->getMessage());
        }
    }

    public function testTeamsGroupDetails() {
        [
            'owner' => $owner,
            'teamGroup' => $teamGroup,
        ] = \OmegaUp\Test\Factories\Groups::createTeamsGroup();

        // Call API
        $login = self::login($owner);
        $response = \OmegaUp\Controllers\TeamsGroup::apiDetails(new \OmegaUp\Request([
            'auth_token' => $login->auth_token,
            'team_group_alias' => $teamGroup->alias,
        ]));
        $this->assertEquals(
            $teamGroup->alias,
            $response['team_group']['alias']
        );
    }

    public function testTeamsGroupsList() {
        ['identity' => $identity] = \OmegaUp\Test\Factories\User::createUser();
        $numberOfGroups = 3;

        $login = self::login($identity);
        foreach (range(0, $numberOfGroups - 1) as $i) {
            $name = \OmegaUp\Test\Utils::createRandomString();
            $description = \OmegaUp\Test\Utils::createRandomString();
            $alias = \OmegaUp\Test\Utils::createRandomString();
            \OmegaUp\Controllers\TeamsGroup::apiCreate(
                new \OmegaUp\Request([
                    'auth_token' => $login->auth_token,
                    'name' => $name,
                    'alias' => $alias,
                    'description' => $description
                ])
            );
        }
        $response = \OmegaUp\Controllers\TeamsGroup::getGroupListForTypeScript(
            new \OmegaUp\Request([
                'auth_token' => $login->auth_token,
            ])
        )['smartyProperties']['payload'];

        $this->assertCount($numberOfGroups, $response['teamsGroups']);
    }

    /**
     * A PHPUnit data provider for tests to search teams group.
     *
     * @return list<list<array{0: string, 1: bool, 2: bbol, 3: bool}>>
     */
    public function teamsGroupQueryProvider(): array {
        return [
            // query to search, number of matches
            ['teamsGroup', 2],
            ['s_Group', 3],
            ['Group', 10],
            ['teams', 5],
            ['teams-Group-', 1],
            ['unmatched_string', 0],
            ['_', 10],
        ];
    }

    /**
     * @dataProvider teamsGroupQueryProvider
     */
    public function testTeamsGroupsListForTypeahead(
        string $query,
        int $numberOfMatches
    ) {
        ['identity' => $identity] = \OmegaUp\Test\Factories\User::createUser();
        $string = substr(\OmegaUp\Test\Utils::createRandomString(), 0, 6);
        $teamsGroupsMapping = [
            "teamsGroup_{$string}",
            "teamGroup_{$string}",
            "teamsGroup{$string}",
            "teamGroup{$string}",
            "teams_Group_{$string}",
            "team_Group_{$string}",
            "teams-Group_{$string}",
            "team-Group_{$string}",
            "teams-Group-{$string}",
            "team-Group-{$string}",
        ];

        $login = self::login($identity);
        foreach ($teamsGroupsMapping as $teamsGroup) {
            \OmegaUp\Controllers\TeamsGroup::apiCreate(
                new \OmegaUp\Request([
                    'auth_token' => $login->auth_token,
                    'name' => \OmegaUp\Test\Utils::createRandomString(),
                    'alias' => $teamsGroup,
                    'description' => \OmegaUp\Test\Utils::createRandomString()
                ])
            );
        }
        $response = \OmegaUp\Controllers\TeamsGroup::apiList(
            new \OmegaUp\Request([
                'auth_token' => $login->auth_token,
                'query' => $query,
            ])
        );

        $this->assertCount($numberOfMatches, $response);
    }

    public function testTeamsIntoTeamsGroup() {
        // Identity creator group member will upload csv file
        [
            'identity' => $creatorIdentity,
        ] = \OmegaUp\Test\Factories\User::createGroupIdentityCreator();
        $creatorLogin = self::login($creatorIdentity);
        [
            'teamGroup' => $teamGroup,
        ] = \OmegaUp\Test\Factories\Groups::createTeamsGroup(
            $creatorIdentity,
            null,
            null,
            null,
            $creatorLogin
        );
        $numberOfUsers = 10;

        // Users to associate
        foreach (range(0, $numberOfUsers - 1) as $id) {
            \OmegaUp\Test\Factories\User::createUser(
                new \OmegaUp\Test\Factories\UserParams([
                    'username' => "user{$id}",
                ])
            );
        }

        $teamUsernames = \OmegaUp\Test\Factories\Identity::getUsernamesInCsvFile(
            'team_identities.csv',
            $teamGroup->alias,
        );

        // Call api using identity creator group member
        \OmegaUp\Controllers\Identity::apiBulkCreateForTeams(
            new \OmegaUp\Request([
                'auth_token' => $creatorLogin->auth_token,
                'team_identities' => \OmegaUp\Test\Factories\Identity::getCsvData(
                    'team_identities.csv',
                    $teamGroup->alias,
                    /*$password=*/ '',
                    /*$forTeams=*/ true
                ),
                'team_group_alias' => $teamGroup->alias,
            ])
        );

        [
            'identities' => $teams,
        ] = \OmegaUp\Controllers\TeamsGroup::apiTeams(
            new \OmegaUp\Request([
                'team_group_alias' => $teamGroup->alias,
                'auth_token' => $creatorLogin->auth_token,
            ])
        );

        $this->assertCount(5, $teams);

        foreach ($teams as $index => $identity) {
            $dbIdentity = \OmegaUp\DAO\Identities::findByUsername(
                $identity['username']
            );
            $team = \OmegaUp\DAO\Teams::getByIdentityId(
                $dbIdentity->identity_id
            );
            $result = \OmegaUp\DAO\TeamUsers::getByTeamId($team->team_id);
            // All the teams have 2 associated users
            $this->assertCount(2, $result);
            $teamUsername = $teamUsernames[$index];
            $this->assertEquals(
                "teams:{$teamGroup->alias}:{$teamUsername}",
                $identity['username']
            );
            $this->assertStringContainsString('Team', $identity['name']);
        }
    }

    public function testUpdateTeamsFromTeamsGroup() {
        // Identity creator group member will upload csv file
        [
           'identity' => $creatorIdentity,
        ] = \OmegaUp\Test\Factories\User::createGroupIdentityCreator();
        $creatorLogin = self::login($creatorIdentity);
        $teamGroup = \OmegaUp\Test\Factories\Groups::createTeamsGroup(
            $creatorIdentity,
            /*$name*/ null,
            /*$description*/ null,
            /*$alias*/ null,
            $creatorLogin
        )['teamGroup'];

        // Call api using identity creator group team
        \OmegaUp\Controllers\Identity::apiBulkCreateForTeams(
            new \OmegaUp\Request([
                'auth_token' => $creatorLogin->auth_token,
                'team_identities' => \OmegaUp\Test\Factories\Identity::getCsvData(
                    'team_identities.csv',
                    $teamGroup->alias,
                    /*$password=*/ '',
                    /*$forTeams=*/ true
                ),
                'team_group_alias' => $teamGroup->alias,
            ])
        );

        [
            'identities' => $teamIdentities,
        ] = \OmegaUp\Controllers\TeamsGroup::getTeamGroupEditDetailsForTypeScript(
            new \OmegaUp\Request([
                'team_group_alias' => $teamGroup->alias,
                'auth_token' => $creatorLogin->auth_token,
            ])
        )['smartyProperties']['payload'];

        $this->assertCount(5, $teamIdentities);

        // Now, we are going to update all teams from the teams group
        foreach ($teamIdentities as $i => $teamIdentity) {
            [
                'identities' => $teamIdentities,
            ] = \OmegaUp\Controllers\TeamsGroup::getTeamGroupEditDetailsForTypeScript(
                new \OmegaUp\Request([
                    'team_group_alias' => $teamGroup->alias,
                    'auth_token' => $creatorLogin->auth_token,
                ])
            )['smartyProperties']['payload'];

            $identity = \OmegaUp\Controllers\Identity::resolveIdentity(
                $teamIdentity['username']
            );
            $newIdentityName = substr(
                \OmegaUp\Test\Utils::createRandomString(),
                - 10
            );
            \OmegaUp\Controllers\Identity::apiUpdateIdentityTeam(
                new \OmegaUp\Request([
                    'auth_token' => $creatorLogin->auth_token,
                    'username' => $teamIdentity['username'],
                    'name' => $newIdentityName,
                    'country_id' => 'US',
                    'state_id' => 'CA',
                    'gender' => 'other',
                    'school_name' => \OmegaUp\Test\Utils::createRandomString(),
                    'group_alias' => $teamGroup->alias,
                    'original_username' => $identity->username,
                ])
            );

            $updatedIdentity = \OmegaUp\Controllers\Identity::resolveIdentity(
                $teamIdentity['username']
            );
            $this->assertEquals($updatedIdentity->name, $newIdentityName);
        }
    }

    public function testRemoveTeamsFromTeamsGroup() {
        // Identity creator group member will upload csv file
        [
           'identity' => $creatorIdentity,
        ] = \OmegaUp\Test\Factories\User::createGroupIdentityCreator();
        $creatorLogin = self::login($creatorIdentity);
        $teamGroup = \OmegaUp\Test\Factories\Groups::createTeamsGroup(
            $creatorIdentity,
            null,
            null,
            null,
            $creatorLogin
        )['teamGroup'];

        // Call api using identity creator group team
        \OmegaUp\Controllers\Identity::apiBulkCreateForTeams(
            new \OmegaUp\Request([
                'auth_token' => $creatorLogin->auth_token,
                'team_identities' => \OmegaUp\Test\Factories\Identity::getCsvData(
                    'team_identities.csv',
                    $teamGroup->alias,
                    /*$password=*/ '',
                    /*$forTeams=*/ true
                ),
                'team_group_alias' => $teamGroup->alias,
            ])
        );

        [
            'identities' => $teamIdentities,
        ] = \OmegaUp\Controllers\TeamsGroup::getTeamGroupEditDetailsForTypeScript(
            new \OmegaUp\Request([
                'team_group_alias' => $teamGroup->alias,
                'auth_token' => $creatorLogin->auth_token,
            ])
        )['smartyProperties']['payload'];

        $this->assertCount(5, $teamIdentities);

        // Now, we are going to remove all teams from the teams group
        foreach ($teamIdentities as $i => $teamIdentity) {
            [
                'identities' => $teamIdentities,
            ] = \OmegaUp\Controllers\TeamsGroup::getTeamGroupEditDetailsForTypeScript(
                new \OmegaUp\Request([
                    'team_group_alias' => $teamGroup->alias,
                    'auth_token' => $creatorLogin->auth_token,
                ])
            )['smartyProperties']['payload'];

            $this->assertCount(5 - $i, $teamIdentities);

            \OmegaUp\Controllers\TeamsGroup::apiRemoveTeam(new \OmegaUp\Request([
                'auth_token' => $creatorLogin->auth_token,
                'usernameOrEmail' => $teamIdentity['username'],
                'team_group_alias' => $teamGroup->alias
            ]));
        }

        [
            'identities' => $teamIdentities,
        ] = \OmegaUp\Controllers\TeamsGroup::getTeamGroupEditDetailsForTypeScript(
            new \OmegaUp\Request([
                'team_group_alias' => $teamGroup->alias,
                'auth_token' => $creatorLogin->auth_token,
            ])
        )['smartyProperties']['payload'];

        $this->assertEmpty($teamIdentities);
    }

    public function testSwitchBetweenAssociatedIdentities() {
        // Identity creator group member will upload csv file
        [
            'identity' => $creatorIdentity,
        ] = \OmegaUp\Test\Factories\User::createGroupIdentityCreator();
        $creatorLogin = self::login($creatorIdentity);
        [
            'teamGroup' => $teamGroup,
        ] = \OmegaUp\Test\Factories\Groups::createTeamsGroup(
            $creatorIdentity,
            null,
            null,
            null,
            $creatorLogin
        );
        $numberOfUsers = 2;

        $usernameAndPasswordIdentities = [];
        foreach (range(0, $numberOfUsers - 1) as $id) {
            $usernameAndPasswordIdentities[] = [
                'username' => "user{$id}",
                'password' => "user_password_{$id}",
            ];
        }

        // Users to associate
        foreach ($usernameAndPasswordIdentities as $id => $usernameIdentity) {
            [
                'identity' => $identities[$id],
            ] = \OmegaUp\Test\Factories\User::createUser(
                new \OmegaUp\Test\Factories\UserParams($usernameIdentity)
            );
        }

        $teamUsernames = \OmegaUp\Test\Factories\Identity::getUsernamesInCsvFile(
            'team_identities.csv',
            $teamGroup->alias,
        );

        // Call api using identity creator group member
        \OmegaUp\Controllers\Identity::apiBulkCreateForTeams(
            new \OmegaUp\Request([
                'auth_token' => $creatorLogin->auth_token,
                'team_identities' => \OmegaUp\Test\Factories\Identity::getCsvData(
                    'team_identities.csv',
                    $teamGroup->alias,
                    /*$password=*/ '',
                    /*$forTeams=*/ true
                ),
                'team_group_alias' => $teamGroup->alias,
            ])
        );

        [
            'identities' => $teams,
        ] = \OmegaUp\Controllers\TeamsGroup::apiTeams(
            new \OmegaUp\Request([
                'team_group_alias' => $teamGroup->alias,
                'auth_token' => $creatorLogin->auth_token,
            ])
        );

        foreach ($identities as $index => $identity) {
            $identity->password = $usernameAndPasswordIdentities[$index]['password'];
            $login = self::login($identity);

            [
                'identities' => $associatedIdentities,
            ] = \OmegaUp\Controllers\User::apiListAssociatedIdentities(
                new \OmegaUp\Request([
                    'auth_token' => $login->auth_token,
                ])
            );

            // All users have two associated identities
            $this->assertCount(2, $associatedIdentities);
            $this->assertStringContainsString(
                "{$teamGroup->alias}:",
                $associatedIdentities[1]['username']
            );

            // User switch the account
            $response = \OmegaUp\Controllers\Identity::apiSelectIdentity(
                new \OmegaUp\Request([
                    'auth_token' => $login->auth_token,
                    'usernameOrEmail' => $associatedIdentities[1]['username'],
                ])
            );

            // Identity can not access to apiListAssociatedIdentities
            try {
                \OmegaUp\Controllers\User::apiListAssociatedIdentities(
                    new \OmegaUp\Request([
                        'auth_token' => $login->auth_token,
                    ])
                );
            } catch (\OmegaUp\Exceptions\ForbiddenAccessException $e) {
                $this->assertEquals('userNotAllowed', $e->getMessage());
            }
        }
    }

    public function testListTeamMembers() {
        // Identity creator group member will upload csv file
        [
            'identity' => $creatorIdentity,
        ] = \OmegaUp\Test\Factories\User::createGroupIdentityCreator();
        $creatorLogin = self::login($creatorIdentity);
        [
            'teamGroup' => $teamGroup,
        ] = \OmegaUp\Test\Factories\Groups::createTeamsGroup(
            $creatorIdentity,
            null,
            null,
            null,
            $creatorLogin
        );

        // Users to associate
        foreach (range(0, 9) as $id) {
            \OmegaUp\Test\Factories\User::createUser(
                new \OmegaUp\Test\Factories\UserParams([
                    'username' => "user{$id}",
                ])
            );
        }

        $teamUsernames = \OmegaUp\Test\Factories\Identity::getUsernamesInCsvFile(
            'team_identities.csv',
            $teamGroup->alias,
        );

        // Call api using identity creator group member
        \OmegaUp\Controllers\Identity::apiBulkCreateForTeams(
            new \OmegaUp\Request([
                'auth_token' => $creatorLogin->auth_token,
                'team_identities' => \OmegaUp\Test\Factories\Identity::getCsvData(
                    'team_identities.csv',
                    $teamGroup->alias,
                    /*$password=*/ '',
                    /*$forTeams=*/ true
                ),
                'team_group_alias' => $teamGroup->alias,
            ])
        );

        $teamsUsers = \OmegaUp\Controllers\TeamsGroup::apiTeamsMembers(
            new \OmegaUp\Request([
                'auth_token' => $creatorLogin->auth_token,
                'team_group_alias' => $teamGroup->alias,
            ])
        )['teamsUsers'];

        foreach ($teamUsernames as $teamUsername) {
            $membersByTeam = array_filter(
                $teamsUsers,
                fn ($teamMember) => $teamMember['team_alias'] === "teams:{$teamGroup->alias}:{$teamUsername}"
            );
            $this->assertCount(2, $membersByTeam);
        }

        $teamsUsersChunk = \OmegaUp\Controllers\TeamsGroup::apiTeamsMembers(
            new \OmegaUp\Request([
                'auth_token' => $creatorLogin->auth_token,
                'team_group_alias' => $teamGroup->alias,
                'page' => 1,
                'page_size' => 4,
            ])
        );

        $this->assertCount(4, $teamsUsersChunk['teamsUsers']);
        $this->assertEquals(10, $teamsUsersChunk['totalRows']);

        $usernames = array_map(
            fn ($user) => $user['username'],
            $teamsUsersChunk['teamsUsers']
        );
        $this->assertEquals($usernames, ['user0', 'user1', 'user2', 'user3']);

        $teamsUsersChunk = \OmegaUp\Controllers\TeamsGroup::apiTeamsMembers(
            new \OmegaUp\Request([
                'auth_token' => $creatorLogin->auth_token,
                'team_group_alias' => $teamGroup->alias,
                'page' => 2,
                'page_size' => 4,
            ])
        )['teamsUsers'];

        $usernames = array_map(
            fn ($user) => $user['username'],
            $teamsUsersChunk
        );
        $this->assertEquals($usernames, ['user4', 'user5', 'user6', 'user7']);
    }

    public function testAddMembersToTeam() {
        // Identity creator group member will upload csv file
        [
            'identity' => $creatorIdentity,
        ] = \OmegaUp\Test\Factories\User::createGroupIdentityCreator();
        $creatorLogin = self::login($creatorIdentity);
        [
            'teamGroup' => $teamGroup,
        ] = \OmegaUp\Test\Factories\Groups::createTeamsGroup(
            $creatorIdentity,
            null,
            null,
            null,
            $creatorLogin
        );

        // Users to associate
<<<<<<< HEAD
        foreach (range(0, 11) as $id) {
=======
        foreach (range(0, 9) as $id) {
>>>>>>> 070e47d6
            \OmegaUp\Test\Factories\User::createUser(
                new \OmegaUp\Test\Factories\UserParams([
                    'username' => "user{$id}",
                ])
            );
        }

        $teamUsernames = \OmegaUp\Test\Factories\Identity::getUsernamesInCsvFile(
            'team_identities.csv',
            $teamGroup->alias,
        );

        // Call api using identity creator group member
        \OmegaUp\Controllers\Identity::apiBulkCreateForTeams(
            new \OmegaUp\Request([
                'auth_token' => $creatorLogin->auth_token,
                'team_identities' => \OmegaUp\Test\Factories\Identity::getCsvData(
                    'team_identities.csv',
                    $teamGroup->alias,
                    /*$password=*/ '',
                    /*$forTeams=*/ true
                ),
                'team_group_alias' => $teamGroup->alias,
            ])
        );

        $teamsUsers = \OmegaUp\Controllers\TeamsGroup::apiTeamsMembers(
            new \OmegaUp\Request([
                'auth_token' => $creatorLogin->auth_token,
                'team_group_alias' => $teamGroup->alias,
            ])
        )['teamsUsers'];
<<<<<<< HEAD
=======
        $teamAlias = "teams:{$teamGroup->alias}:{$teamUsernames[0]}";
>>>>>>> 070e47d6

        foreach ($teamUsernames as $teamUsername) {
            $membersByTeam = array_filter(
                $teamsUsers,
<<<<<<< HEAD
                fn ($teamMember) => $teamMember['team_alias'] === "teams:{$teamGroup->alias}:{$teamUsername}"
=======
                fn ($teamMember) => $teamMember['team_alias'] === $teamAlias
>>>>>>> 070e47d6
            );
            $this->assertCount(2, $membersByTeam);
        }

<<<<<<< HEAD
        // Add member to the first team
        $teamAlias = "teams:{$teamGroup->alias}:{$teamUsernames[0]}";
        \OmegaUp\Controllers\TeamsGroup::apiAddMembers(
            new \OmegaUp\Request([
                'auth_token' => $creatorLogin->auth_token,
                'team_group_alias' => $teamAlias,
                'usernames' => 'user10,user11',
            ])
        );
=======
        $membersByTeam1 = array_filter(
            $teamsUsers,
            fn ($teamMember) => $teamMember['team_alias'] === $teamAlias
        );
        $this->assertCount(2, $membersByTeam1);

        // Remove all team members for an specific team
        foreach ($membersByTeam1 as $member) {
            \OmegaUp\Controllers\TeamsGroup::apiRemoveMember(
                new \OmegaUp\Request([
                    'auth_token' => $creatorLogin->auth_token,
                    'team_group_alias' => $teamAlias,
                    'username' => $member['username'],
                ])
            );
        }
>>>>>>> 070e47d6

        $teamsUsers = \OmegaUp\Controllers\TeamsGroup::apiTeamsMembers(
            new \OmegaUp\Request([
                'auth_token' => $creatorLogin->auth_token,
                'team_group_alias' => $teamGroup->alias,
            ])
        )['teamsUsers'];
        $membersByTeam1 = array_filter(
            $teamsUsers,
            fn ($teamMember) => $teamMember['team_alias'] === $teamAlias
        );
<<<<<<< HEAD
        $this->assertCount(4, $membersByTeam1);
=======
        $this->assertEmpty($membersByTeam1);
>>>>>>> 070e47d6
    }
}<|MERGE_RESOLUTION|>--- conflicted
+++ resolved
@@ -968,7 +968,7 @@
         $this->assertEquals($usernames, ['user4', 'user5', 'user6', 'user7']);
     }
 
-    public function testAddMembersToTeam() {
+    public function testRemoveMembersToTeam() {
         // Identity creator group member will upload csv file
         [
             'identity' => $creatorIdentity,
@@ -985,11 +985,7 @@
         );
 
         // Users to associate
-<<<<<<< HEAD
-        foreach (range(0, 11) as $id) {
-=======
         foreach (range(0, 9) as $id) {
->>>>>>> 070e47d6
             \OmegaUp\Test\Factories\User::createUser(
                 new \OmegaUp\Test\Factories\UserParams([
                     'username' => "user{$id}",
@@ -1022,34 +1018,16 @@
                 'team_group_alias' => $teamGroup->alias,
             ])
         )['teamsUsers'];
-<<<<<<< HEAD
-=======
         $teamAlias = "teams:{$teamGroup->alias}:{$teamUsernames[0]}";
->>>>>>> 070e47d6
 
         foreach ($teamUsernames as $teamUsername) {
             $membersByTeam = array_filter(
                 $teamsUsers,
-<<<<<<< HEAD
-                fn ($teamMember) => $teamMember['team_alias'] === "teams:{$teamGroup->alias}:{$teamUsername}"
-=======
                 fn ($teamMember) => $teamMember['team_alias'] === $teamAlias
->>>>>>> 070e47d6
             );
             $this->assertCount(2, $membersByTeam);
         }
 
-<<<<<<< HEAD
-        // Add member to the first team
-        $teamAlias = "teams:{$teamGroup->alias}:{$teamUsernames[0]}";
-        \OmegaUp\Controllers\TeamsGroup::apiAddMembers(
-            new \OmegaUp\Request([
-                'auth_token' => $creatorLogin->auth_token,
-                'team_group_alias' => $teamAlias,
-                'usernames' => 'user10,user11',
-            ])
-        );
-=======
         $membersByTeam1 = array_filter(
             $teamsUsers,
             fn ($teamMember) => $teamMember['team_alias'] === $teamAlias
@@ -1066,7 +1044,6 @@
                 ])
             );
         }
->>>>>>> 070e47d6
 
         $teamsUsers = \OmegaUp\Controllers\TeamsGroup::apiTeamsMembers(
             new \OmegaUp\Request([
@@ -1078,10 +1055,88 @@
             $teamsUsers,
             fn ($teamMember) => $teamMember['team_alias'] === $teamAlias
         );
-<<<<<<< HEAD
+        $this->assertEmpty($membersByTeam1);
+    }
+
+    public function testAddMembersToTeam() {
+        // Identity creator group member will upload csv file
+        [
+            'identity' => $creatorIdentity,
+        ] = \OmegaUp\Test\Factories\User::createGroupIdentityCreator();
+        $creatorLogin = self::login($creatorIdentity);
+        [
+            'teamGroup' => $teamGroup,
+        ] = \OmegaUp\Test\Factories\Groups::createTeamsGroup(
+            $creatorIdentity,
+            null,
+            null,
+            null,
+            $creatorLogin
+        );
+
+        // Users to associate
+        foreach (range(0, 11) as $id) {
+            \OmegaUp\Test\Factories\User::createUser(
+                new \OmegaUp\Test\Factories\UserParams([
+                    'username' => "user{$id}",
+                ])
+            );
+        }
+
+        $teamUsernames = \OmegaUp\Test\Factories\Identity::getUsernamesInCsvFile(
+            'team_identities.csv',
+            $teamGroup->alias,
+        );
+
+        // Call api using identity creator group member
+        \OmegaUp\Controllers\Identity::apiBulkCreateForTeams(
+            new \OmegaUp\Request([
+                'auth_token' => $creatorLogin->auth_token,
+                'team_identities' => \OmegaUp\Test\Factories\Identity::getCsvData(
+                    'team_identities.csv',
+                    $teamGroup->alias,
+                    /*$password=*/ '',
+                    /*$forTeams=*/ true
+                ),
+                'team_group_alias' => $teamGroup->alias,
+            ])
+        );
+
+        $teamsUsers = \OmegaUp\Controllers\TeamsGroup::apiTeamsMembers(
+            new \OmegaUp\Request([
+                'auth_token' => $creatorLogin->auth_token,
+                'team_group_alias' => $teamGroup->alias,
+            ])
+        )['teamsUsers'];
+
+        foreach ($teamUsernames as $teamUsername) {
+            $membersByTeam = array_filter(
+                $teamsUsers,
+                fn ($teamMember) => $teamMember['team_alias'] === "teams:{$teamGroup->alias}:{$teamUsername}"
+            );
+            $this->assertCount(2, $membersByTeam);
+        }
+
+        // Add member to the first team
+        $teamAlias = "teams:{$teamGroup->alias}:{$teamUsernames[0]}";
+        \OmegaUp\Controllers\TeamsGroup::apiAddMembers(
+            new \OmegaUp\Request([
+                'auth_token' => $creatorLogin->auth_token,
+                'team_group_alias' => $teamAlias,
+                'usernames' => 'user10,user11',
+            ])
+        );
+
+        $teamsUsers = \OmegaUp\Controllers\TeamsGroup::apiTeamsMembers(
+            new \OmegaUp\Request([
+                'auth_token' => $creatorLogin->auth_token,
+                'team_group_alias' => $teamGroup->alias,
+            ])
+        )['teamsUsers'];
+        $membersByTeam1 = array_filter(
+            $teamsUsers,
+            fn ($teamMember) => $teamMember['team_alias'] === $teamAlias
+        );
         $this->assertCount(4, $membersByTeam1);
-=======
-        $this->assertEmpty($membersByTeam1);
->>>>>>> 070e47d6
     }
 }