--- conflicted
+++ resolved
@@ -81,19 +81,11 @@
     public function testUserHasTriedToSolvedProblem() {
         $problemData = ProblemsFactory::createProblem();
         $user = UserFactory::createUser();
-<<<<<<< HEAD
-
-=======
->>>>>>> d9551569
         // Never tried, never solved
         $this->assertFalse(\OmegaUp\DAO\Problems::hasTriedToSolveProblem(
             $problemData['problem'],
             $user->main_identity_id
         ));
-<<<<<<< HEAD
-
-=======
->>>>>>> d9551569
         // Tried, but didn't solve the problem
         $runData = RunsFactory::createRunToProblem($problemData, $user);
         RunsFactory::gradeRun($runData, 0, 'WA', 60);
@@ -105,10 +97,6 @@
             $problemData['problem'],
             $user->main_identity_id
         ));
-<<<<<<< HEAD
-
-=======
->>>>>>> d9551569
         // Already tried and solved also
         $runData = RunsFactory::createRunToProblem($problemData, $user);
         RunsFactory::gradeRun($runData);
