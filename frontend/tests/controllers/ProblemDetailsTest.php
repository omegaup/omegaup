--- conflicted
+++ resolved
@@ -438,11 +438,7 @@
         RunsFactory::gradeRun($runData);
 
         $result = \OmegaUp\Controllers\Authorization::apiProblem(new \OmegaUp\Request([
-<<<<<<< HEAD
-            'token' => OMEGAUP_GRADER_SECRET,
-=======
             'token' => OMEGAUP_GITSERVER_SECRET_TOKEN,
->>>>>>> 0d56d3c7
             'username' => $identity->username,
             'problem_alias' => $problemData['request']['problem_alias'],
         ]));
