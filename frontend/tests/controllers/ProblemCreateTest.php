--- conflicted
+++ resolved
@@ -474,9 +474,6 @@
     }
 
     /**
-<<<<<<< HEAD
-     * Basic test for uploading problem without statement
-=======
      * Basic test for creating a problem
      */
     public function testCreateProblemWithTags() {
@@ -542,9 +539,6 @@
 
     /**
      * Basic test for uploading problem without statement
-     *
-     * @expectedException InvalidParameterException
->>>>>>> d82f2eb6
      */
     public function testCreateProblemWithoutStatement() {
         // Get the problem data
