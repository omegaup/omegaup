<?php
/**
 * Description of ProblemList
 *
 * @author joemmanuel
 */
class ProblemList extends OmegaupTestCase {
    /**
     * Gets the list of problems
     */
    public function testProblemList() {
        // Get 3 problems
        $n = 3;
        for ($i = 0; $i < $n; $i++) {
            $problemData[$i] = ProblemsFactory::createProblem(new ProblemParams([
                'visibility' => \OmegaUp\Controllers\Problem::VISIBILITY_PROMOTED
            ]));
        }

        // Get 1 problem private, should not appear
        $privateProblemData = ProblemsFactory::createProblem(new ProblemParams([
            'visibility' => \OmegaUp\Controllers\Problem::VISIBILITY_PRIVATE
        ]));

        $login = self::login(UserFactory::createUser());
        $response = \OmegaUp\Controllers\Problem::apiList(new \OmegaUp\Request([
            'auth_token' => $login->auth_token,
        ]));

        // Check that all public problems are there
        for ($i = 0; $i < $n; $i++) {
            $count = 0;
            foreach ($response['results'] as $problemResponse) {
                if ($problemResponse === 'ok') {
                    continue;
                }

                if ($problemResponse['alias'] === $problemData[$i]['request']['problem_alias']) {
                    $count++;
                }
            }
            if ($count != 1) {
                $this->fail(
                    'Problem' . $problemData[$i]['request']['alias'] . ' is not exactly once.'
                );
            }
        }

        // Check private problem is not there
        $exists = false;
        foreach ($response['results'] as $problemResponse) {
            if ($problemResponse['alias'] === $privateProblemData['request']['problem_alias']) {
                $exists = true;
                break;
            }
            // Check if quality_histogram and difficulty_histogram fields are being returned also
            $this->assertTrue(
                array_key_exists(
                    'quality_histogram',
                    $problemResponse
                )
            );
            $this->assertTrue(
                array_key_exists(
                    'difficulty_histogram',
                    $problemResponse
                )
            );
        }

        if ($exists) {
            $this->fail(
                'Private problem' . $privateProblemData['request']['problem_alias'] . ' is in the list.'
            );
        }
    }

    /**
     * Test getting a list of problems while filtering by tag.
     */
    public function testProblemListWithTags() {
        // Get 3 problems
        $n = 3;
        for ($i = 0; $i < $n; $i++) {
            $problemData[$i] = ProblemsFactory::createProblem(new ProblemParams([
                'visibility' => \OmegaUp\Controllers\Problem::VISIBILITY_PROMOTED
            ]));
            for ($j = 0; $j <= $i; $j++) {
                ProblemsFactory::addTag(
                    $problemData[$i],
                    "tag-$j",
                    1 /* public */
                );
            }
        }

        // Get 1 problem private, should not appear
        $privateProblemData = ProblemsFactory::createProblem(new ProblemParams([
            'visibility' => \OmegaUp\Controllers\Problem::VISIBILITY_PRIVATE
        ]));
        for ($j = 0; $j < $n; $j++) {
            ProblemsFactory::addTag(
                $privateProblemData,
                "tag-$j",
                1 /* public */
            );
        }

        $login = self::login(UserFactory::createUser());

        // Test one tag at a time
        for ($j = 0; $j < $n; $j++) {
            $response = \OmegaUp\Controllers\Problem::apiList(new \OmegaUp\Request([
                'auth_token' => $login->auth_token,
                'tag' => "tag-$j",
            ]));
            $this->assertEquals($response['status'], 'ok');
            // $n public problems but not the private problem that has all tags.
            // But only problems $j or later have tag $j.
            $this->assertCount($n - $j, $response['results']);
        }

        // Test multiple tags at a time
        $tags = [];
        for ($j = 0; $j < $n; $j++) {
            $tags[] = "tag-$j";

            $response = \OmegaUp\Controllers\Problem::apiList(new \OmegaUp\Request([
                'auth_token' => $login->auth_token,
                'tag' => $tags,
            ]));
            $this->assertEquals($response['status'], 'ok');
            // $n public problems but not the private problem that has all tags.
            // But only problems $j or later have tags 0 through $j.
            $this->assertCount($n - $j, $response['results']);
        }
    }

    /**
     * Test getting a list of problems using Problem Finder's filters:
     * - tags
     * - karel vs language
     * - difficulty range
     * - Sort by: quality vs points vs submissions
     */
    public function testProblemFinderSearch() {
        // Create 5 problems
        // - Even problems could be solved using Karel, odd ones don't
        // - Each one will have i tags, where i equals the number of the problem
        $n = 5;
        $karel_problem = 'kj,kp,cpp,c'; // Karel problems should allow kj AND kp extensions
        for ($i = 0; $i < $n; $i++) {
            $problemData[$i] = ProblemsFactory::createProblem(new ProblemParams([
                'visibility' => \OmegaUp\Controllers\Problem::VISIBILITY_PROMOTED,
                'languages' => $i % 2 == 0 ? $karel_problem : 'kj,cpp,c',
            ]));
            for ($j = 0; $j <= $i; $j++) {
                ProblemsFactory::addTag(
                    $problemData[$i],
                    "test-tag-$j",
                    1 /* public */
                );
            }
        }

        // 5 users are going to be created, each i user will solve i problems
        // and all users are going to send their feedback to the first problem
        for ($i = 0; $i < 5; $i++) {
            $users[$i] = UserFactory::createUser();
            for ($j = 0; $j <= $i; $j++) {
                $runData = RunsFactory::createRunToProblem(
                    $problemData[$j],
                    $users[$i]
                );
                RunsFactory::gradeRun($runData);
            }
            $login[] = self::login($users[$i]);
        }

        QualityNominationFactory::createSuggestion(
            $login[0],
            $problemData[0]['request']['problem_alias'],
            4, // difficulty
            3, // quality
            []
        );

        QualityNominationFactory::createSuggestion(
            $login[1],
            $problemData[0]['request']['problem_alias'],
            4, // difficulty
            4, // quality
            []
        );

        QualityNominationFactory::createSuggestion(
            $login[2],
            $problemData[0]['request']['problem_alias'],
            4, // difficulty
            2, // quality
            []
        );

        QualityNominationFactory::createSuggestion(
            $login[3],
            $problemData[0]['request']['problem_alias'],
            4, // difficulty
            4, // quality
            []
        );

        QualityNominationFactory::createSuggestion(
            $login[4],
            $problemData[0]['request']['problem_alias'],
            4, // difficulty
            4, // quality
            []
        );

        Utils::RunAggregateFeedback();

        // Filter 1:
        // - Containing tag-0
        // - Only Karel problems
        // - Difficulty between 0 and 3
        // - Sorted by popularity
        $response = \OmegaUp\Controllers\Problem::apiList(new \OmegaUp\Request([
            'auth_token' => $login[0]->auth_token,
            'tag' => 'test-tag-0',
            'programming_languages' => ['kp', 'kj'],
            'difficulty_range' => [0,2],
            'order_by' => 'submissions',
        ]));
        $this->assertCount(2, $response['results']);
        $this->assertEquals(
            $problemData[2]['request']['problem_alias'],
            $response['results'][0]['alias']
        );
        $this->assertEquals(
            $problemData[4]['request']['problem_alias'],
            $response['results'][1]['alias']
        );

        // Filter 2:
        // - Containing tag-0 or/and tag-3
        // - Difficulty between 0 and 4
        // - Sorted by quality
        $response = \OmegaUp\Controllers\Problem::apiList(new \OmegaUp\Request([
            'auth_token' => $login[0]->auth_token,
            'tag' => ['test-tag-0', 'test-tag-3'],
            'require_all_tags' => false,
            'difficulty_range' => [0,4],
            'order_by' => 'quality',
        ]));
        $this->assertCount(5, $response['results']);
        $this->assertEquals(
            $problemData[0]['request']['problem_alias'],
            $response['results'][0]['alias']
        );

        // Filter 3:
        // - Containing tag-2 or/and tag-3
        // - Only karel
        // - Difficulty between 2 and 4
        // - Sorted by quality
        $response = \OmegaUp\Controllers\Problem::apiList(new \OmegaUp\Request([
            'auth_token' => $login[0]->auth_token,
            'tag' => ['test-tag-2', 'test-tag-3'],
            'require_all_tags' => false,
            'difficulty_range' => [1,4],
            'order_by' => 'quality',
        ]));
        $this->assertCount(0, $response['results']);
    }

    /**
     * Tests problem lists when searching by tag when tags are not public.
     */
    public function testProblemListWithPrivateTags() {
<<<<<<< HEAD
        [
            'user' => $admin,
            'identity' => $identityAdmin
        ] = UserFactory::createAdminUser(new UserParams(['username' => 'admin']));
        $user_a = UserFactory::createUser(new UserParams(['username' => 'user_a']));
        $user_b = UserFactory::createUser(new UserParams(['username' => 'user_b']));
        $other_user = UserFactory::createUser(new UserParams(['username' => 'other']));
=======
        $admin = UserFactory::createAdminUser(
            new UserParams(
                ['username' => 'admin']
            )
        );
        $user_a = UserFactory::createUser(
            new UserParams(
                ['username' => 'user_a']
            )
        );
        $user_b = UserFactory::createUser(
            new UserParams(
                ['username' => 'user_b']
            )
        );
        $other_user = UserFactory::createUser(
            new UserParams(
                ['username' => 'other']
            )
        );
>>>>>>> ed2c3720

        $problem = ProblemsFactory::createProblem(new ProblemParams([
            'visibility' => \OmegaUp\Controllers\Problem::VISIBILITY_PROMOTED,
            'author' => $admin
        ]));
        $private_problem = ProblemsFactory::createProblem(new ProblemParams([
            'visibility' => \OmegaUp\Controllers\Problem::VISIBILITY_PRIVATE,
            'author' => $admin
        ]));
        $problem_a = ProblemsFactory::createProblem(new ProblemParams([
            'visibility' => \OmegaUp\Controllers\Problem::VISIBILITY_PROMOTED,
            'author' => $user_a
        ]));
        $private_problem_a = ProblemsFactory::createProblem(new ProblemParams([
            'visibility' => \OmegaUp\Controllers\Problem::VISIBILITY_PRIVATE,
            'author' => $user_a
        ]));
        $problem_b = ProblemsFactory::createProblem(new ProblemParams([
            'visibility' => \OmegaUp\Controllers\Problem::VISIBILITY_PROMOTED,
            'author' => $user_b
        ]));
        $private_problem_b = ProblemsFactory::createProblem(new ProblemParams([
            'visibility' => \OmegaUp\Controllers\Problem::VISIBILITY_PRIVATE,
            'author' => $user_b
        ]));

        $all_problems = [$problem, $private_problem,
                         $problem_a, $private_problem_a, $problem_b, $private_problem_b];
        // Tag each problem with 3 tags, 2 public and 1 private.
        foreach ($all_problems as $problem) {
            ProblemsFactory::addTag($problem, 'a', 1 /* public */);
            ProblemsFactory::addTag($problem, 'b', 1 /* public */);
            ProblemsFactory::addTag($problem, 'c', 0 /* public */);
        }

        $all_users = [$admin, $user_a, $user_b, $other_user];
        $tag_a_results = [
            6,      // admin user can see all 6 problems
            4,      // User A sees 3 public problems and private_problem_a
            4,      // User B sees 3 public problems and private_problem_b
            3,      // Random user sees only 3 public problems
        ];
        // Same thing when searching for tags "a" and "b", since tags a and b are public
        $tag_ab_results = $tag_a_results;
        // But searching for tags "a" and "c" won't give other users' problems
        // because tag "c" is private.
        $tag_ac_results = [
            6,      // admin can still see all problems
            2,      // User a can only see their 2 problems
            2,      // User b can only see their own 2 problems
            0,      // Random user can't see any problem at all
        ];
        for ($i = 0; $i < 4; $i++) {
            $login = self::login($all_users[$i]);

            $response = \OmegaUp\Controllers\Problem::apiList(new \OmegaUp\Request([
                'auth_token' => $login->auth_token,
                'tag' => 'a',
            ]));
            $this->assertEquals($response['status'], 'ok');
            $this->assertCount($tag_a_results[$i], $response['results']);

            $response = \OmegaUp\Controllers\Problem::apiList(new \OmegaUp\Request([
                'auth_token' => $login->auth_token,
                'tag' => ['a', 'b']
            ]));
            $this->assertEquals($response['status'], 'ok');
            $this->assertCount($tag_ab_results[$i], $response['results']);

            $response = \OmegaUp\Controllers\Problem::apiList(new \OmegaUp\Request([
                'auth_token' => $login->auth_token,
                'tag' => ['a', 'c']
            ]));
            $this->assertEquals($response['status'], 'ok');
            $this->assertCount($tag_ac_results[$i], $response['results']);
        }
    }
    /**
     * Limit the output to one problem we know
     */
    public function testLimitOffset() {
        // Get 3 problems
        $n = 3;
        for ($i = 0; $i < $n; $i++) {
            $problemData[$i] = ProblemsFactory::createProblem(new ProblemParams([
                'visibility' => \OmegaUp\Controllers\Problem::VISIBILITY_PROMOTED
            ]));
        }
        $login = self::login(UserFactory::createUser());
        $response = \OmegaUp\Controllers\Problem::apiList(new \OmegaUp\Request([
            'auth_token' => $login->auth_token,
            'rowcount' => 1,
            'offset' => 1,
        ]));
        $this->assertCount(1, $response['results']);
        $this->assertEquals(
            $problemData[1]['request']['problem_alias'],
            $response['results'][0]['alias']
        );
    }

    /**
     * The author should see his problems as well
     *
     */
    public function testPrivateProblemsShowToAuthor() {
        $author = UserFactory::createUser();
        $anotherAuthor = UserFactory::createUser();

        $problemDataPublic = ProblemsFactory::createProblem(new ProblemParams([
            'visibility' => \OmegaUp\Controllers\Problem::VISIBILITY_PROMOTED,
            'author' => $author
        ]));
        $problemDataPrivate = ProblemsFactory::createProblem(new ProblemParams([
            'visibility' => \OmegaUp\Controllers\Problem::VISIBILITY_PRIVATE,
            'author' => $author
        ]));
        $anotherProblemDataPrivate = ProblemsFactory::createProblem(new ProblemParams([
            'visibility' => \OmegaUp\Controllers\Problem::VISIBILITY_PRIVATE,
            'author' => $anotherAuthor
        ]));

        $login = self::login($author);
        $response = \OmegaUp\Controllers\Problem::apiList(new \OmegaUp\Request([
            'auth_token' => $login->auth_token,
        ]));

        $this->assertArrayContainsInKey(
            $response['results'],
            'alias',
            $problemDataPrivate['request']['problem_alias']
        );
    }

    /**
     * The author should see his problems as well
     *
     */
    public function testAllPrivateProblemsShowToAdmin() {
        $author = UserFactory::createUser();

        $problemDataPublic = ProblemsFactory::createProblem(new ProblemParams([
            'visibility' => \OmegaUp\Controllers\Problem::VISIBILITY_PROMOTED,
            'author' => $author
        ]));
        $problemDataPrivate = ProblemsFactory::createProblem(new ProblemParams([
            'visibility' => \OmegaUp\Controllers\Problem::VISIBILITY_PRIVATE,
            'author' => $author
        ]));

        ['user' => $admin, 'identity' => $identityAdmin] = UserFactory::createAdminUser();

        $login = self::login($admin);
        $response = \OmegaUp\Controllers\Problem::apiList(new \OmegaUp\Request([
            'auth_token' => $login->auth_token,
        ]));

        $this->assertArrayContainsInKey(
            $response['results'],
            'alias',
            $problemDataPrivate['request']['problem_alias']
        );
    }

    /**
     * An added admin should see those problems as well
     */
    public function testAllPrivateProblemsShowToAddedAdmin() {
        $author = UserFactory::createUser();

        $problemDataPrivate = ProblemsFactory::createProblem(new ProblemParams([
            'visibility' => \OmegaUp\Controllers\Problem::VISIBILITY_PRIVATE,
            'author' => $author
        ]));

        $addedAdmin = UserFactory::createUser();

        $adminLogin = self::login($addedAdmin);
        $r = new \OmegaUp\Request([
            'auth_token' => $adminLogin->auth_token,
        ]);

        // Should not be contained in problem list.
        $response = \OmegaUp\Controllers\Problem::apiList($r);
        $this->assertArrayNotContainsInKey(
            $response['results'],
            'alias',
            $problemDataPrivate['request']['problem_alias']
        );

        $login = self::login($author);
        $response = \OmegaUp\Controllers\Problem::apiAddAdmin(new \OmegaUp\Request([
            'auth_token' => $login->auth_token,
            'problem_alias' => $problemDataPrivate['request']['problem_alias'],
            'usernameOrEmail' => $addedAdmin->username,
        ]));

        $this->assertEquals('ok', $response['status']);

        // Now it should be visible.
        $response = \OmegaUp\Controllers\Problem::apiList($r);
        $this->assertArrayContainsInKey(
            $response['results'],
            'alias',
            $problemDataPrivate['request']['problem_alias']
        );
    }

    /**
     * An added admin group should see those problems as well
     */
    public function testAllPrivateProblemsShowToAddedAdminGroup() {
        $author = UserFactory::createUser();

        $problemDataPrivate = ProblemsFactory::createProblem(new ProblemParams([
            'visibility' => \OmegaUp\Controllers\Problem::VISIBILITY_PRIVATE,
            'author' => $author
        ]));
        $alias = $problemDataPrivate['request']['problem_alias'];

        $addedAdmin = UserFactory::createUser();

        $login = self::login($addedAdmin);
        $r = new \OmegaUp\Request([
            'auth_token' => $login->auth_token,
        ]);

        // Should not be contained in problem list.
        $response = \OmegaUp\Controllers\Problem::apiList($r);
        $this->assertArrayNotContainsInKey(
            $response['results'],
            'alias',
            $alias
        );

        $response = \OmegaUp\Controllers\Problem::apiAdminList($r);
        $this->assertArrayNotContainsInKey(
            $response['problems'],
            'alias',
            $alias
        );

        $authorLogin = self::login($author);
        $group = GroupsFactory::createGroup(
            $author,
            null,
            null,
            null,
            $authorLogin
        );
        GroupsFactory::addUserToGroup($group, $addedAdmin, $authorLogin);
        GroupsFactory::addUserToGroup($group, $author, $authorLogin);

        $response = \OmegaUp\Controllers\Problem::apiAddGroupAdmin(new \OmegaUp\Request([
            'auth_token' => $authorLogin->auth_token,
            'problem_alias' => $problemDataPrivate['request']['problem_alias'],
            'group' => $group['group']->alias,
        ]));

        $this->assertEquals('ok', $response['status']);

        // Now it should be visible.
        $response = \OmegaUp\Controllers\Problem::apiList($r);
        $this->assertArrayContainsInKeyExactlyOnce(
            $response['results'],
            'alias',
            $alias
        );

        $response = \OmegaUp\Controllers\Problem::apiAdminList($r);
        $this->assertArrayContainsInKeyExactlyOnce(
            $response['problems'],
            'alias',
            $alias
        );
    }

    /**
     * Authors with admin groups should only see each problem once.
     */
    public function testAuthorOnlySeesProblemsOnce() {
        $author = UserFactory::createUser();

        $problemDataPrivate = ProblemsFactory::createProblem(new ProblemParams([
            'visibility' => \OmegaUp\Controllers\Problem::VISIBILITY_PRIVATE,
            'author' => $author
        ]));
        $alias = $problemDataPrivate['request']['problem_alias'];

        $authorLogin = self::login($author);
        $group = GroupsFactory::createGroup(
            $author,
            null,
            null,
            null,
            $authorLogin
        );
        GroupsFactory::addUserToGroup(
            $group,
            UserFactory::createUser(),
            $authorLogin
        );
        GroupsFactory::addUserToGroup($group, $author, $authorLogin);

        $response = \OmegaUp\Controllers\Problem::apiAddGroupAdmin(new \OmegaUp\Request([
            'auth_token' => $authorLogin->auth_token,
            'problem_alias' => $problemDataPrivate['request']['problem_alias'],
            'group' => $group['group']->alias,
        ]));

        $this->assertEquals('ok', $response['status']);

        // It should be visible just once.
        $r = new \OmegaUp\Request([
            'auth_token' => $authorLogin->auth_token,
        ]);
        $response = \OmegaUp\Controllers\Problem::apiList($r);
        $this->assertArrayContainsInKeyExactlyOnce(
            $response['results'],
            'alias',
            $alias
        );

        $response = \OmegaUp\Controllers\Problem::apiAdminList($r);
        $this->assertArrayContainsInKeyExactlyOnce(
            $response['problems'],
            'alias',
            $alias
        );
    }

    /**
     * An author that belongs to an admin group should not see repeated problems.
     */
    public function testPublicProblemsPlusAddedAdminGroup() {
        $author = UserFactory::createUser();
        $helper = UserFactory::createUser();

        $problemDataPrivate = ProblemsFactory::createProblem(new ProblemParams([
            'visibility' => \OmegaUp\Controllers\Problem::VISIBILITY_PROMOTED,
            'author' => $author
        ]));

        $group = GroupsFactory::createGroup($author);
        GroupsFactory::addUserToGroup($group, $helper);

        $login = self::login($author);
        $response = \OmegaUp\Controllers\Problem::apiAddGroupAdmin(new \OmegaUp\Request([
            'auth_token' => $login->auth_token,
            'problem_alias' => $problemDataPrivate['request']['problem_alias'],
            'group' => $group['group']->alias,
        ]));

        $this->assertEquals('ok', $response['status']);

        // This should be visible exactly once.
        $response = \OmegaUp\Controllers\Problem::apiList(new \OmegaUp\Request([
            'auth_token' => $login->auth_token,
        ]));
        $this->assertArrayContainsInKeyExactlyOnce(
            $response['results'],
            'alias',
            $problemDataPrivate['request']['problem_alias']
        );
    }

    /**
     * Test myList API
     */
    public function testMyList() {
        // Get 3 problems
        $author = UserFactory::createUser();
        $n = 3;
        for ($i = 0; $i < $n; $i++) {
            $problemData[$i] = ProblemsFactory::createProblem(new ProblemParams([
                'visibility' => \OmegaUp\Controllers\Problem::VISIBILITY_PROMOTED,
                'author' => $author
            ]));
        }

        $login = self::login($author);
        $response = \OmegaUp\Controllers\Problem::apiMyList(new \OmegaUp\Request([
            'auth_token' => $login->auth_token,
        ]));
        $this->assertEquals(3, count($response['problems']));
        $this->assertEquals(
            $problemData[2]['request']['problem_alias'],
            $response['problems'][0]['alias']
        );
    }

    /**
     * Logged-in users will have their best scores for all problems
     */
    public function testListContainsScores() {
        $contestant = UserFactory::createUser();

        $problemData = ProblemsFactory::createProblem();
        $problemDataNoRun = ProblemsFactory::createProblem();
        $problemDataDecimal = ProblemsFactory::createProblem();

        $runData = RunsFactory::createRunToProblem($problemData, $contestant);
        RunsFactory::gradeRun($runData);

        $runDataDecimal = RunsFactory::createRunToProblem(
            $problemDataDecimal,
            $contestant
        );
        RunsFactory::gradeRun($runDataDecimal, '.123456', 'PA');

        $login = self::login($contestant);
        $response = \OmegaUp\Controllers\Problem::apiList(new \OmegaUp\Request([
            'auth_token' => $login->auth_token,
        ]));

        // Validate results
        foreach ($response['results'] as $responseProblem) {
            if ($responseProblem['alias'] === $problemData['request']['problem_alias']) {
                if ($responseProblem['score'] != 100.00) {
                    $this->fail('Expected to see 100 score for this problem');
                }
            } elseif ($responseProblem['alias'] === $problemDataDecimal['request']['problem_alias']) {
                if ($responseProblem['score'] != 12.35) {
                    $this->fail('Expected to see 12.34 score for this problem');
                }
            } else {
                if ($responseProblem['score'] != 0) {
                    $this->fail('Expected to see 0 score for this problem');
                }
            }
        }
    }

    /**
     * Test that non-logged in users dont have score set
     */
    public function testListScoresForNonLoggedIn() {
        $problemData = ProblemsFactory::createProblem();

        $response = \OmegaUp\Controllers\Problem::apiList(
            new \OmegaUp\Request()
        );

        // Validate results
        foreach ($response['results'] as $responseProblem) {
            if ($responseProblem['score'] != '0') {
                $this->fail(
                    'Expecting score to be not set for non-logged in users'
                );
            }
        }
    }

    /**
     * Test List API with query param
     */
    public function testListWithAliasQuery() {
        $problemDataPublic = ProblemsFactory::createProblem(new ProblemParams([
            'visibility' => \OmegaUp\Controllers\Problem::VISIBILITY_PROMOTED
        ]));
        $problemDataPrivate = ProblemsFactory::createProblem(new ProblemParams([
            'visibility' => \OmegaUp\Controllers\Problem::VISIBILITY_PRIVATE
        ]));

        $user = UserFactory::createUser();
        $userLogin = self::login($user);

        // Expect public problem only
        $response = \OmegaUp\Controllers\Problem::apiList(new \OmegaUp\Request([
            'auth_token' => $userLogin->auth_token,
            'query' => substr($problemDataPublic['request']['title'], 2, 5),
        ]));
        $this->assertArrayContainsInKey(
            $response['results'],
            'alias',
            $problemDataPublic['request']['problem_alias']
        );

        // Expect 0 problems, matches are private for $user
        $response = \OmegaUp\Controllers\Problem::apiList(new \OmegaUp\Request([
            'auth_token' => $userLogin->auth_token,
            'query' => substr($problemDataPrivate['request']['title'], 2, 5),
        ]));
        $this->assertEquals(0, count($response['results']));

        // Expect 1 problem, admin can see private problem
        {
            ['user' => $admin, 'identity' => $identityAdmin] = UserFactory::createAdminUser();
            $adminLogin = self::login($admin);
            $response = \OmegaUp\Controllers\Problem::apiList(new \OmegaUp\Request([
                'auth_token' => $adminLogin->auth_token,
                'query' => substr(
                    $problemDataPrivate['request']['title'],
                    2,
                    5
                ),
            ]));
            $this->assertArrayContainsInKey(
                $response['results'],
                'alias',
                $problemDataPrivate['request']['problem_alias']
            );
        }

        // Expect public problem only
        $response = \OmegaUp\Controllers\Problem::apiList(new \OmegaUp\Request([
            'auth_token' => $userLogin->auth_token,
        ]));
        $this->assertArrayContainsInKey(
            $response['results'],
            'alias',
            $problemDataPublic['request']['problem_alias']
        );
    }

    /**
     * Test 'page', 'order_by' and 'mode' parametes of the apiList() method, and search by title.
     */
    public function testProblemListPager() {
        // Create a user and some problems with submissions for the tests.
        $contestant = UserFactory::createUser();
        for ($i = 0; $i < 6; $i++) {
            $problemData[$i] = ProblemsFactory::createProblem(new ProblemParams([
                'visibility' => \OmegaUp\Controllers\Problem::VISIBILITY_PROMOTED
            ]));
            $runs = $i / 2;
            for ($r = 0; $r < $runs; $r++) {
                $runData = RunsFactory::createRunToProblem(
                    $problemData[$i],
                    $contestant
                );
                $points = rand(0, 100);
                $verdict = 'WA';
                if ($points > 0) {
                    $verdict = ($points == 100) ? 'AC' : 'PA';
                }

                RunsFactory::gradeRun($runData, $points / 100, $verdict);
            }
        }

        $login = self::login($contestant);
        $request = new \OmegaUp\Request([
            'auth_token' => $login->auth_token,
        ]);
        $response = \OmegaUp\Controllers\Problem::apiList($request);

        // Test search by title
        $titles = [];
        foreach ($response['results'] as $problem) {
            array_push($titles, $problem['title']);
        }
        foreach ($titles as $title) {
            $request['query'] = $title;
            $response = \OmegaUp\Controllers\Problem::apiList($request);
            $this->assertTrue(count($response['results']) == 1);
            $this->assertTrue($title === $response['results'][0]['title']);
        }

        $request['query'] = null;
        $response = \OmegaUp\Controllers\Problem::apiList($request);
        $total = $response['total'];
        $pages = intval(($total + PROBLEMS_PER_PAGE - 1) / PROBLEMS_PER_PAGE);

        // The following tests will try the different scenarios that can occur
        // with the additions of the three features to apiList(), that is, paging,
        // order by column and order mode: Call apiList() with and without
        // pagination, for each allowed ordering and each possible order mode.
        $modes = ['asc', 'desc'];
        $columns = ['title', 'quality', 'difficulty', 'ratio', 'points', 'score'];
        $counter = 0;
        for ($paging = 0; $paging <= 1; $paging++) {
            foreach ($columns as $col) {
                foreach ($modes as $mode) {
                    $first = null;
                    $last = null;
                    $request['mode'] = $mode;
                    $request['order_by'] = $col;
                    if ($paging == 1) {
                        // Clear offset and rowcount if set.
                        if (isset($request['offset'])) {
                            unset($request['offset']);
                        }
                        if (isset($request['rowcount'])) {
                            unset($request['rowcount']);
                        }
                        $request['page'] = 1;
                        $response = \OmegaUp\Controllers\Problem::apiList(
                            $request
                        );
                        $first = $response['results'];
                        $request['page'] = $pages;
                        $response = \OmegaUp\Controllers\Problem::apiList(
                            $request
                        );
                        $last = $response['results'];

                        // Test number of problems per page
                        $this->assertEquals(PROBLEMS_PER_PAGE, count($first));
                    } else {
                        $request['page'] = null;
                        $response = \OmegaUp\Controllers\Problem::apiList(
                            $request
                        );
                        $first = $response['results'];
                        $last = $first;
                    }

                    $i = 0;
                    $j = count($last) - 1;
                    if ($col === 'title') {
                        $comp = strcmp($first[$i]['title'], $last[$j]['title']);
                        if ($mode === 'asc') {
                            $this->assertTrue($comp <= 0);
                        } else {
                            $this->assertTrue($comp >= 0);
                        }
                    } else {
                        if ($mode === 'asc') {
                            $this->assertTrue(
                                $first[$i][$col] <= $last[$j][$col]
                            );
                        } else {
                            $this->assertTrue(
                                $first[$i][$col] >= $last[$j][$col]
                            );
                        }
                    }
                }
            }
        }
    }

    /**
     * Test getting the list of Problems unsolved by some user.
     */
    public function testListUnsolvedProblemsByUser() {
        $user = UserFactory::createUser();
        /* Five different problems, each variable has its expected final verdict as suffix */
        $problemDataAC = ProblemsFactory::createProblem();
        $problemDataAC2 = ProblemsFactory::createProblem();
        $problemDataWA = ProblemsFactory::createProblem();
        $problemDataPE = ProblemsFactory::createProblem();

        /*----------------- Different runs for each problem -----------------*/
        // problemDataWA will have only one run with a WA verdict
        $runDataWA = RunsFactory::createRunToProblem($problemDataWA, $user);
        RunsFactory::gradeRun($runDataWA, '0.0', 'WA');

        // problemDataAC will have two AC runs
        $runDataAC1 = RunsFactory::createRunToProblem($problemDataAC, $user);
        RunsFactory::gradeRun($runDataAC1);
        $runDataAC1_2 = RunsFactory::createRunToProblem($problemDataAC, $user);
        RunsFactory::gradeRun($runDataAC1_2);

        // problemDataAC2 will have three runs, one AC, one PE and one TLE
        $runDataAC2_1 = RunsFactory::createRunToProblem($problemDataAC2, $user);
        RunsFactory::gradeRun($runDataAC2_1, '0.05', 'PE');
        $runDataAC2_2 = RunsFactory::createRunToProblem($problemDataAC2, $user);
        RunsFactory::gradeRun($runDataAC2_2, '0.04', 'TLE');
        $runDataAC2_3 = RunsFactory::createRunToProblem($problemDataAC2, $user);
        RunsFactory::gradeRun($runDataAC2_3);

        // problemDataPE will have two runs, one with a PE verdict and  the other with a TLE verdict.
        $runDataPE = RunsFactory::createRunToProblem($problemDataPE, $user);
        RunsFactory::gradeRun($runDataPE, '0.10', 'PE');
        $runDataTLE = RunsFactory::createRunToProblem($problemDataPE, $user);
        RunsFactory::gradeRun($runDataTLE, '0.10', 'TLE');

        // Pass the user user_id (necessary for the search) and the username necessary for the UN-authentication.
        $response = \OmegaUp\Controllers\User::apiListUnsolvedProblems(new \OmegaUp\Request([
            'user_id' => $user->user_id,
            'username' => $user->username,
        ]));

        /* -------- VALIDATE RESULTS -------*/

        // Expected to have only two problems as response although one same problem hasn't been accepted two times.
        $this->assertEquals(
            count(
                $response['problems']
            ),
            2,
            'Expected to have only 2 problems as response.'
        );

        foreach ($response['problems'] as $responseProblem) {
            // The title should match one of the non accepted problems's titles.
            switch ($responseProblem['title']) {
                case $problemDataAC['problem']->title:
                case $problemDataAC2['problem']->title:
                    $this->fail('Expected to see a non ACCEPTED problem.');
                    break;

                case $problemDataPE['problem']->title:
                    $this->assertEquals(
                        $responseProblem['title'],
                        $problemDataPE['problem']->title
                    );
                    break;

                case $problemDataWA['problem']->title:
                    $this->assertEquals(
                        $responseProblem['title'],
                        $problemDataWA['problem']->title
                    );
                    break;

                default:
                    $this->fail(
                        'Expected to see only problems tried (but not solved) by the user.'
                    );
            }
        }
    }
}<|MERGE_RESOLUTION|>--- conflicted
+++ resolved
@@ -277,36 +277,29 @@
      * Tests problem lists when searching by tag when tags are not public.
      */
     public function testProblemListWithPrivateTags() {
-<<<<<<< HEAD
         [
             'user' => $admin,
             'identity' => $identityAdmin
-        ] = UserFactory::createAdminUser(new UserParams(['username' => 'admin']));
-        $user_a = UserFactory::createUser(new UserParams(['username' => 'user_a']));
-        $user_b = UserFactory::createUser(new UserParams(['username' => 'user_b']));
-        $other_user = UserFactory::createUser(new UserParams(['username' => 'other']));
-=======
-        $admin = UserFactory::createAdminUser(
+        ] = UserFactory::createAdminUser(
             new UserParams(
                 ['username' => 'admin']
             )
         );
-        $user_a = UserFactory::createUser(
+        $userA = UserFactory::createUser(
             new UserParams(
                 ['username' => 'user_a']
             )
         );
-        $user_b = UserFactory::createUser(
+        $userB = UserFactory::createUser(
             new UserParams(
                 ['username' => 'user_b']
             )
         );
-        $other_user = UserFactory::createUser(
+        $otherUser = UserFactory::createUser(
             new UserParams(
                 ['username' => 'other']
             )
         );
->>>>>>> ed2c3720
 
         $problem = ProblemsFactory::createProblem(new ProblemParams([
             'visibility' => \OmegaUp\Controllers\Problem::VISIBILITY_PROMOTED,
@@ -318,19 +311,19 @@
         ]));
         $problem_a = ProblemsFactory::createProblem(new ProblemParams([
             'visibility' => \OmegaUp\Controllers\Problem::VISIBILITY_PROMOTED,
-            'author' => $user_a
+            'author' => $userA
         ]));
         $private_problem_a = ProblemsFactory::createProblem(new ProblemParams([
             'visibility' => \OmegaUp\Controllers\Problem::VISIBILITY_PRIVATE,
-            'author' => $user_a
+            'author' => $userA
         ]));
         $problem_b = ProblemsFactory::createProblem(new ProblemParams([
             'visibility' => \OmegaUp\Controllers\Problem::VISIBILITY_PROMOTED,
-            'author' => $user_b
+            'author' => $userB
         ]));
         $private_problem_b = ProblemsFactory::createProblem(new ProblemParams([
             'visibility' => \OmegaUp\Controllers\Problem::VISIBILITY_PRIVATE,
-            'author' => $user_b
+            'author' => $userB
         ]));
 
         $all_problems = [$problem, $private_problem,
@@ -342,7 +335,7 @@
             ProblemsFactory::addTag($problem, 'c', 0 /* public */);
         }
 
-        $all_users = [$admin, $user_a, $user_b, $other_user];
+        $all_users = [$admin, $userA, $userB, $otherUser];
         $tag_a_results = [
             6,      // admin user can see all 6 problems
             4,      // User A sees 3 public problems and private_problem_a
