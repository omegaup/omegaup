<?php
/**
 * Description of ContestScoreboardTest
 */

class ContestScoreboardTest extends \OmegaUp\Test\ControllerTestCase {
    /**
     * Sets the context for a basic scoreboard test
     * @param  int     $nUsers
     * @param  array   $runMap
     * @param  boolean $runForAdmin
     * @param  boolean $runForDirector
     * @return array
     */
    private function prepareContestScoreboardData(
        int $nUsers,
        array $runMap,
        bool $runForAdmin = true,
        bool $runForDirector = true,
        string $admissionMode = 'public'
    ) {
        $problemData = [
            \OmegaUp\Test\Factories\Problem::createProblem(),
            \OmegaUp\Test\Factories\Problem::createProblem(),
        ];
        $contestData = \OmegaUp\Test\Factories\Contest::createContest(
            new \OmegaUp\Test\Factories\ContestParams(
                ['admissionMode' => $admissionMode]
            )
        );

        // Add the problems to the contest
        \OmegaUp\Test\Factories\Contest::addProblemToContest(
            $problemData[0],
            $contestData
        );
        \OmegaUp\Test\Factories\Contest::addProblemToContest(
            $problemData[1],
            $contestData
        );

        // Create our contestants and add them explictly to private contest
        $identities = [];
        for ($i = 0; $i < $nUsers; $i++) {
            $usernameAndName = \OmegaUp\Test\Utils::CreateRandomString();
            $userParams = [
                'username' => $usernameAndName,
                'name' => $usernameAndName,
            ];
            [
                'identity' => $identities[$i],
            ] = \OmegaUp\Test\Factories\User::createUser(
                new \OmegaUp\Test\Factories\UserParams($userParams)
            );
            if ($admissionMode !== 'private') {
                continue;
            }
            \OmegaUp\Test\Factories\Contest::addUser(
                $contestData,
                $identities[$i]
            );
        }
        $contestDirector = $contestData['director'];
        [
            'user' => $contestAdmin,
            'identity' => $contestIdentityAdmin,
        ] = \OmegaUp\Test\Factories\User::createUser();
        \OmegaUp\Test\Factories\Contest::addAdminUser(
            $contestData,
            $contestIdentityAdmin
        );

        foreach ($runMap as $runDescription) {
            $runData = \OmegaUp\Test\Factories\Run::createRun(
                $problemData[$runDescription['problem_idx']],
                $contestData,
                $identities[$runDescription['contestant_idx']]
            );

            \OmegaUp\Test\Factories\Run::gradeRun(
                $runData,
                $runDescription['points'],
                $runDescription['verdict'],
                $runDescription['submit_delay']
            );
            \OmegaUp\Time::setTimeForTesting(\OmegaUp\Time::get() + 60);
        }

        if ($runForDirector) {
            $runDataDirector = \OmegaUp\Test\Factories\Run::createRun(
                $problemData[0],
                $contestData,
                $contestDirector
            );
            \OmegaUp\Test\Factories\Run::gradeRun($runDataDirector);
        }

        if ($runForAdmin) {
            $runDataAdmin = \OmegaUp\Test\Factories\Run::createRun(
                $problemData[0],
                $contestData,
                $contestIdentityAdmin
            );
            \OmegaUp\Test\Factories\Run::gradeRun($runDataAdmin);
        }

        return [
            'problemData' => $problemData,
            'contestData' => $contestData,
            'contestants' => $identities,
            'contestAdmin' => $contestAdmin,
            'contestIdentityAdmin' => $contestIdentityAdmin,
            'runMap' => $runMap,
        ];
    }

    /**
     * Basic test of scoreboard, shows at least the run
     * just submitted
     */
    public function testBasicScoreboard() {
        $runMap = [
            [
                'problem_idx' => 0,
                'contestant_idx' => 0,
                'points' => 0,
                'verdict' => 'CE',
                'submit_delay' => 60,
            ],
            [
                'problem_idx' => 0,
                'contestant_idx' => 0,
                'points' => 1,
                'verdict' => 'AC',
                'submit_delay' => 60,
            ],
            [
                'problem_idx' => 0,
                'contestant_idx' => 1,
                'points' => .9,
                'verdict' => 'PA',
                'submit_delay' => 60,
            ],
            [
                'problem_idx' => 0,
                'contestant_idx' => 2,
                'points' => 1,
                'verdict' => 'AC',
                'submit_delay' => 200,
            ],
            [
                'problem_idx' => 1,
                'contestant_idx' => 0,
                'points' => 1,
                'verdict' => 'AC',
                'submit_delay' => 200,
            ],
        ];
        $testData = $this->prepareContestScoreboardData(3, $runMap);

        // Create request
        $login = self::login($testData['contestants'][0]);
        $r = new \OmegaUp\Request([
            'auth_token' => $login->auth_token,
            'problemset_id' => $testData['contestData']['contest']->problemset_id,
        ]);

        // Create API
        $response = \OmegaUp\Controllers\Problemset::apiScoreboard($r);
        unset($login);

        // Validate that we have ranking
        $this->assertSame(3, count($response['ranking']));
        $this->assertSame(
            $testData['contestants'][0]->username,
            $response['ranking'][0]['username']
        );

        //Check totals
        $this->assertSame(200.0, $response['ranking'][0]['total']['points']);
        $this->assertSame(260.0, $response['ranking'][0]['total']['penalty']);

        // Check places
        $this->assertSame(1, $response['ranking'][0]['place']);
        $this->assertSame(2, $response['ranking'][1]['place']);
        $this->assertSame(3, $response['ranking'][2]['place']);

        // Check data per problem
        $this->assertSame(
            100.0,
            $response['ranking'][0]['problems'][0]['points']
        );
        $this->assertSame(
            60,
            $response['ranking'][0]['problems'][0]['penalty']
        );
        $this->assertSame(1, $response['ranking'][0]['problems'][0]['runs']);
        $this->assertSame(
            100.0,
            $response['ranking'][0]['problems'][1]['points']
        );
        $this->assertSame(
            200,
            $response['ranking'][0]['problems'][1]['penalty']
        );
        $this->assertSame(1, $response['ranking'][0]['problems'][1]['runs']);

        // Now get the scoreboard as an contest director
        $login = self::login($testData['contestData']['director']);
        $r = new \OmegaUp\Request([
            'auth_token' => $login->auth_token,
            'problemset_id' => $testData['contestData']['contest']->problemset_id,
        ]);

        // Create API
        $response = \OmegaUp\Controllers\Problemset::apiScoreboard($r);

        // Validate that we have ranking
        $this->assertSame(3, count($response['ranking']));
        $this->assertSame(
            $testData['contestants'][0]->username,
            $response['ranking'][0]['username']
        );

        //Check totals
        $this->assertSame(200.0, $response['ranking'][0]['total']['points']);
        $this->assertSame(260.0, $response['ranking'][0]['total']['penalty']);

        // Check places
        $this->assertSame(1, $response['ranking'][0]['place']);
        $this->assertSame(2, $response['ranking'][1]['place']);
        $this->assertSame(3, $response['ranking'][2]['place']);

        // Check data per problem
        $this->assertSame(
            100.0,
            $response['ranking'][0]['problems'][0]['points']
        );
        $this->assertSame(
            60,
            $response['ranking'][0]['problems'][0]['penalty']
        );
        $this->assertSame(1, $response['ranking'][0]['problems'][0]['runs']);
        $this->assertSame(
            100.0,
            $response['ranking'][0]['problems'][1]['points']
        );
        $this->assertSame(
            200,
            $response['ranking'][0]['problems'][1]['penalty']
        );
        $this->assertSame(1, $response['ranking'][0]['problems'][1]['runs']);

        // getContestScoreboardDetailsForTypeScript function can get the
        // ranking too
        $ranking = \OmegaUp\Controllers\Contest::getContestScoreboardDetailsForTypeScript(
            new \OmegaUp\Request([
                'auth_token' => $login->auth_token,
                'contest_alias' =>  $testData['contestData']['contest']->alias,
            ])
        )['templateProperties']['payload']['scoreboard']['ranking'];

        // Validate that we have ranking
        $this->assertSame(3, count($ranking));
        $this->assertSame(
            $testData['contestants'][0]->username,
            $ranking[0]['username']
        );

        //Check totals
        $this->assertSame(200.0, $ranking[0]['total']['points']);
        $this->assertSame(260.0, $ranking[0]['total']['penalty']);

        // Check places
        $this->assertSame(1, $ranking[0]['place']);
        $this->assertSame(2, $ranking[1]['place']);
        $this->assertSame(3, $ranking[2]['place']);

        // Check data per problem
        $this->assertSame(100.0, $ranking[0]['problems'][0]['points']);
        $this->assertSame(60, $ranking[0]['problems'][0]['penalty']);
        $this->assertSame(1, $ranking[0]['problems'][0]['runs']);
        $this->assertSame(100.0, $ranking[0]['problems'][1]['points']);
        $this->assertSame(200, $ranking[0]['problems'][1]['penalty']);
        $this->assertSame(1, $ranking[0]['problems'][1]['runs']);
    }

    /**
     * Basic test of scoreboard with max policy.
     */
    public function testMaxPolicyScoreboard() {
        // Get two problems
        $problemData = \OmegaUp\Test\Factories\Problem::createProblem();
        $problemData2 = \OmegaUp\Test\Factories\Problem::createProblem();

        // Get a contest
        $contestData = \OmegaUp\Test\Factories\Contest::createContest(
            new \OmegaUp\Test\Factories\ContestParams(
                ['penaltyCalcPolicy' => 'max']
            )
        );

        // Add the problems to the contest
        \OmegaUp\Test\Factories\Contest::addProblemToContest(
            $problemData,
            $contestData
        );
        \OmegaUp\Test\Factories\Contest::addProblemToContest(
            $problemData2,
            $contestData
        );

        // Create our contestants
        ['identity' => $identity] = \OmegaUp\Test\Factories\User::createUser();

        // Create runs
        $runData = \OmegaUp\Test\Factories\Run::createRun(
            $problemData,
            $contestData,
            $identity
        );
        $runData1 = \OmegaUp\Test\Factories\Run::createRun(
            $problemData2,
            $contestData,
            $identity
        );

        // Grade the runs
        \OmegaUp\Test\Factories\Run::gradeRun($runData, 1, 'AC', 60);
        \OmegaUp\Test\Factories\Run::gradeRun($runData1, 1, 'AC', 200);

        // Create request
        $login = self::login($identity);
        $r = new \OmegaUp\Request([
            'auth_token' => $login->auth_token,
            'problemset_id' =>  $contestData['contest']->problemset_id,
        ]);

        // Create API
        $response = \OmegaUp\Controllers\Problemset::apiScoreboard($r);

        // Validate that we have ranking
        $this->assertSame(1, count($response['ranking']));
        $this->assertSame(
            $identity->username,
            $response['ranking'][0]['username']
        );

        //Check totals
        $this->assertSame(200.0, $response['ranking'][0]['total']['points']);
        $this->assertSame(200, $response['ranking'][0]['total']['penalty']);
    }

    /**
     * A PHPUnit data provider for all percentages of scoreboard show.
     *
     * @return list<list<int>>
     */
    public function contestPercentageScoreboardShowProvider(): array {
        return [
            [0],
            [1],
        ];
    }

    /**
     * Set different percentage of scoreboard for contestants
     *
     * @dataProvider contestPercentageScoreboardShowProvider
     */
    public function testScoreboardPercentajeForContestant(int $percentage) {
        // Get a problem
        $problemData = \OmegaUp\Test\Factories\Problem::createProblem();

        // Get a contest
        $contestData = \OmegaUp\Test\Factories\Contest::createContest();

        // Set percentage of scoreboard show
        \OmegaUp\Test\Factories\Contest::setScoreboardPercentage(
            $contestData,
            $percentage
        );

        // Add the problem to the contest
        \OmegaUp\Test\Factories\Contest::addProblemToContest(
            $problemData,
            $contestData
        );

        // Create our contestant
        ['identity' => $identity] = \OmegaUp\Test\Factories\User::createUser();

        // Create a run
        $runData = \OmegaUp\Test\Factories\Run::createRun(
            $problemData,
            $contestData,
            $identity
        );

        // Grade the run
        \OmegaUp\Test\Factories\Run::gradeRun($runData);

        $runs = 0;
        if ($percentage !== 0) {
            $runs++;
        }

        // Create request
        $login = self::login($identity);

        // Create API
        $response = \OmegaUp\Controllers\Problemset::apiScoreboard(
            new \OmegaUp\Request([
                'auth_token' => $login->auth_token,
                'problemset_id' =>  $contestData['contest']->problemset_id,
            ])
        );

        // Validate that we have ranking
        $this->assertSame(1, count($response['ranking']));

        $this->assertSame(
            $identity->username,
            $response['ranking'][0]['username']
        );

        //Check totals
        $this->assertSame(0.0, $response['ranking'][0]['total']['points']);
        $this->assertSame(0.0, $response['ranking'][0]['total']['penalty']);

        // Check data per problem
        $this->assertSame(
            0.0,
            $response['ranking'][0]['problems'][0]['points']
        );
        $this->assertSame(
            0.0,
            $response['ranking'][0]['problems'][0]['penalty']
        );
        $this->assertSame(
            $runs,
            $response['ranking'][0]['problems'][0]['runs']
        );
    }

    /**
     * Set 0% of scoreboard for admins
     */
    public function testScoreboardPercentageForContestAdmin() {
        // Get a problem
        $problemData = \OmegaUp\Test\Factories\Problem::createProblem();

        // Get a contest
        $contestData = \OmegaUp\Test\Factories\Contest::createContest();

        // Set 0% of scoreboard show
        \OmegaUp\Test\Factories\Contest::setScoreboardPercentage(
            $contestData,
            0
        );

        // Add the problem to the contest
        \OmegaUp\Test\Factories\Contest::addProblemToContest(
            $problemData,
            $contestData
        );

        // Create our contestant
        ['identity' => $identity] = \OmegaUp\Test\Factories\User::createUser();

        // Create a run
        $runData = \OmegaUp\Test\Factories\Run::createRun(
            $problemData,
            $contestData,
            $identity
        );

        // Grade the run
        \OmegaUp\Test\Factories\Run::gradeRun($runData);

        // Create request
        $login = self::login($contestData['director']);
        $r = new \OmegaUp\Request([
            'auth_token' => $login->auth_token,
            'problemset_id' =>  $contestData['contest']->problemset_id,
        ]);

        // Create API
        $response = \OmegaUp\Controllers\Problemset::apiScoreboard($r);

        // Validate that we have ranking
        $this->assertSame(1, count($response['ranking']));

        $this->assertSame(
            $identity->username,
            $response['ranking'][0]['username']
        );

        //Check totals
        $this->assertSame(100.0, $response['ranking'][0]['total']['points']);
        $this->assertSame(60.0, $response['ranking'][0]['total']['penalty']); /* 60 because contest started 60 mins ago in the default factory */

        // Check data per problem
        $this->assertSame(
            100.0,
            $response['ranking'][0]['problems'][0]['points']
        );
        $this->assertSame(
            60,
            $response['ranking'][0]['problems'][0]['penalty']
        );
        $this->assertSame(1, $response['ranking'][0]['problems'][0]['runs']);
    }

    /**
     * Scoreboard merge basic test
     */
    public function testScoreboardMerge() {
        // Get a problem
        $problemData = \OmegaUp\Test\Factories\Problem::createProblem();

        // Get contests
        $contestData = \OmegaUp\Test\Factories\Contest::createContest();
        $contestData2 = \OmegaUp\Test\Factories\Contest::createContest();

        // Add the problem to the contest
        \OmegaUp\Test\Factories\Contest::addProblemToContest(
            $problemData,
            $contestData
        );
        \OmegaUp\Test\Factories\Contest::addProblemToContest(
            $problemData,
            $contestData2
        );

        // Create our contestants
        ['identity' => $identity] = \OmegaUp\Test\Factories\User::createUser();
        ['identity' => $identity2] = \OmegaUp\Test\Factories\User::createUser();

        // Create a run
        $runData = \OmegaUp\Test\Factories\Run::createRun(
            $problemData,
            $contestData,
            $identity
        );
        $runData2 = \OmegaUp\Test\Factories\Run::createRun(
            $problemData,
            $contestData,
            $identity2
        );
        $runData3 = \OmegaUp\Test\Factories\Run::createRun(
            $problemData,
            $contestData2,
            $identity2
        );

        // Grade the run
        \OmegaUp\Test\Factories\Run::gradeRun($runData);
        \OmegaUp\Test\Factories\Run::gradeRun($runData2);
        \OmegaUp\Test\Factories\Run::gradeRun($runData3);

        // Create request
        $login = self::login($identity);
        $r = new \OmegaUp\Request([
            'auth_token' => $login->auth_token,
            'contest_aliases' => $contestData['request']['alias'] . ',' . $contestData2['request']['alias'],
        ]);

        // Call API
        $response = \OmegaUp\Controllers\Contest::apiScoreboardMerge($r);

        $this->assertSame(200.0, $response['ranking'][0]['total']['points']);
        $this->assertSame(100.0, $response['ranking'][1]['total']['points']);
        $this->assertSame(
            0.0,
            $response['ranking'][1]['contests'][$contestData2['request']['alias']]['points']
        );
    }

    /**
     * Basic tests for shareable scoreboard url
     */
    public function testScoreboardUrl() {
        // Get a private contest with 0% of scoreboard show percentage
        $contestData = \OmegaUp\Test\Factories\Contest::createContest(
            new \OmegaUp\Test\Factories\ContestParams(
                ['admissionMode' => 'private']
            )
        );
        \OmegaUp\Test\Factories\Contest::setScoreboardPercentage(
            $contestData,
            0
        );

        // Create problem
        $problemData = \OmegaUp\Test\Factories\Problem::createProblem();
        \OmegaUp\Test\Factories\Contest::addProblemToContest(
            $problemData,
            $contestData
        );

        // Create our user not added to the contest
        ['identity' => $externalIdentity] = \OmegaUp\Test\Factories\User::createUser();

        // Create our contestant, will submit 1 run
        ['identity' => $identity] = \OmegaUp\Test\Factories\User::createUser();

        \OmegaUp\Test\Factories\Contest::addUser($contestData, $identity);
        $runData = \OmegaUp\Test\Factories\Run::createRun(
            $problemData,
            $contestData,
            $identity
        );
        \OmegaUp\Test\Factories\Run::gradeRun($runData);

        // Get the scoreboard url by using the MyList api being the
        // contest director
        $login = self::login($contestData['director']);
        $r = new \OmegaUp\Request([
            'auth_token' => $login->auth_token,
        ]);
        $response = \OmegaUp\Controllers\Contest::apiMyList($r);
        unset($login);

        // Look for our contest from the list and save the scoreboard tokens
        $scoreboard_url = null;
        $scoreboard_admin_url = null;
        foreach ($response['contests'] as $c) {
            if ($c['alias'] === $contestData['request']['alias']) {
                $scoreboard_url = $c['scoreboard_url'];
                $scoreboard_admin_url = $c['scoreboard_url_admin'];
                break;
            }
        }
        $this->assertNotNull($scoreboard_url);
        $this->assertNotNull($scoreboard_admin_url);

        // Call scoreboard api from the user
        $login = self::login($externalIdentity);
        $r = new \OmegaUp\Request([
            'auth_token' => $login->auth_token,
            'problemset_id' =>  $contestData['contest']->problemset_id,
            'token' => $scoreboard_url,
        ]);
        $scoreboardResponse = \OmegaUp\Controllers\Problemset::apiScoreboard(
            $r
        );

        $this->assertSame(
            0.0,
            $scoreboardResponse['ranking'][0]['total']['points']
        );

        // Call scoreboard api from the user with admin token
        $r = new \OmegaUp\Request([
            'auth_token' => $login->auth_token,
            'problemset_id' => $contestData['contest']->problemset_id,
            'token' => $scoreboard_admin_url,
        ]);
        $scoreboardResponse = \OmegaUp\Controllers\Problemset::apiScoreboard(
            $r
        );

        $this->assertSame(
            100.0,
            $scoreboardResponse['ranking'][0]['total']['points']
        );
    }

    /**
     * Test invalid token
     */
    public function testScoreboardUrlInvalidToken() {
        // Create our user not added to the contest
        ['identity' => $externalIdentity] = \OmegaUp\Test\Factories\User::createUser();

        // Get a contest with 0% of scoreboard show percentage
        $contestData = \OmegaUp\Test\Factories\Contest::createContest();

        // Call scoreboard api from the user
        $login = self::login($externalIdentity);
        try {
            \OmegaUp\Controllers\Problemset::apiScoreboard(new \OmegaUp\Request([
                'auth_token' => $login->auth_token,
                'problemset_id' =>  $contestData['contest']->problemset_id,
                'token' => 'invalid token',
            ]));
            $this->fail('Should have failed');
        } catch (\OmegaUp\Exceptions\ForbiddenAccessException $e) {
            $this->assertSame('invalidScoreboardUrl', $e->getMessage());
        }
    }

    /**
     * Basic tests for shareable scoreboard url
     */
    public function testScoreboardUrlNoLogin() {
        // Get a private contest with 0% of scoreboard show percentage
        $contestData = \OmegaUp\Test\Factories\Contest::createContest(
            new \OmegaUp\Test\Factories\ContestParams(
                ['admissionMode' => 'private']
            )
        );
        \OmegaUp\Test\Factories\Contest::setScoreboardPercentage(
            $contestData,
            0
        );

        // Create problem
        $problemData = \OmegaUp\Test\Factories\Problem::createProblem();
        \OmegaUp\Test\Factories\Contest::addProblemToContest(
            $problemData,
            $contestData
        );

        // Create our contestant, will submit 1 run
        ['identity' => $identity] = \OmegaUp\Test\Factories\User::createUser();

        \OmegaUp\Test\Factories\Contest::addUser($contestData, $identity);
        $runData = \OmegaUp\Test\Factories\Run::createRun(
            $problemData,
            $contestData,
            $identity
        );
        \OmegaUp\Test\Factories\Run::gradeRun($runData);

        // Get the scoreboard url by using the AdminList api being the
        // contest director
        $login = self::login($contestData['director']);
        $r = new \OmegaUp\Request([
            'auth_token' => $login->auth_token,
        ]);
        $response = \OmegaUp\Controllers\Contest::apiAdminList($r);
        unset($login);

        // Look for our contest from the list and save the scoreboard tokens
        $scoreboard_url = null;
        $scoreboard_admin_url = null;
        foreach ($response['contests'] as $c) {
            if ($c['alias'] === $contestData['request']['alias']) {
                $scoreboard_url = $c['scoreboard_url'];
                $scoreboard_admin_url = $c['scoreboard_url_admin'];
                break;
            }
        }
        $this->assertNotNull($scoreboard_url);
        $this->assertNotNull($scoreboard_admin_url);

        // Call scoreboard api from the user
        $scoreboardResponse = \OmegaUp\Controllers\Problemset::apiScoreboard(new \OmegaUp\Request([
            'problemset_id' =>  $contestData['contest']->problemset_id,
            'token' => $scoreboard_url
        ]));

        $this->assertSame(
            0.0,
            $scoreboardResponse['ranking'][0]['total']['points']
        );

        // Call scoreboard api from the user with admin token
        $scoreboardResponse = \OmegaUp\Controllers\Problemset::apiScoreboard(new \OmegaUp\Request([
            'problemset_id' => $contestData['contest']->problemset_id,
            'token' => $scoreboard_admin_url
        ]));

        $this->assertSame(
            100.0,
            $scoreboardResponse['ranking'][0]['total']['points']
        );
    }

    /**
     * Basic happy path for Scoreboard events
     */
    public function testBasicScoreboardEventsPositive() {
        $runMap = [
            [
                'problem_idx' => 0,
                'contestant_idx' => 0,
                'points' => 0,
                'verdict' => 'CE',
                'submit_delay' => 60,
            ],
            [
                'problem_idx' => 0,
                'contestant_idx' => 0,
                'points' => 1,
                'verdict' => 'AC',
                'submit_delay' => 60,
            ],
            [
                'problem_idx' => 0,
                'contestant_idx' => 1,
                'points' => .9,
                'verdict' => 'PA',
                'submit_delay' => 60,
            ],
            [
                'problem_idx' => 0,
                'contestant_idx' => 2,
                'points' => 1,
                'verdict' => 'AC',
                'submit_delay' => 200,
            ],
            [
                'problem_idx' => 1,
                'contestant_idx' => 0,
                'points' => 1,
                'verdict' => 'AC',
                'submit_delay' => 200,
            ],
            [
                'problem_idx' => 1,
                'contestant_idx' => 2,
                'points' => 0,
                'verdict' => 'CE',
                'submit_delay' => 200,
            ],
        ];

        $testData = $this->prepareContestScoreboardData(3, $runMap);
        $login = self::login($testData['contestants'][0]);
        $r = new \OmegaUp\Request([
            'auth_token' => $login->auth_token,
            'problemset_id' => $testData['contestData']['contest']->problemset_id,
        ]);

        $response = \OmegaUp\Controllers\Problemset::apiScoreboardEvents($r);

        // From the map above, there are 4 meaningful combinations for events
        $this->assertSame(4, count($response['events']));
        $this->assertRunMapEntryIsOnEvents(
            $runMap[1],
            $testData,
            $response['events']
        );
        $this->assertRunMapEntryIsOnEvents(
            $runMap[2],
            $testData,
            $response['events']
        );
        $this->assertRunMapEntryIsOnEvents(
            $runMap[3],
            $testData,
            $response['events']
        );
        $this->assertRunMapEntryIsOnEvents(
            $runMap[4],
            $testData,
            $response['events']
        );
        $this->assertRunMapEntryIsOnEvents(
            $runMap[5],
            $testData,
            $response['events'],
            false /*sholdBeIn*/
        );

        // getContestScoreboardDetailsForTypeScript function can get the
        // scoreboardEvents too
        $events = \OmegaUp\Controllers\Contest::getContestScoreboardDetailsForTypeScript(
            new \OmegaUp\Request([
                'auth_token' => $login->auth_token,
                'contest_alias' =>  $testData['contestData']['contest']->alias,
            ])
        )['templateProperties']['payload']['scoreboardEvents'];

        // From the map above, there are 4 meaningful combinations for events
        $this->assertSame(4, count($events));
        $this->assertRunMapEntryIsOnEvents($runMap[1], $testData, $events);
        $this->assertRunMapEntryIsOnEvents($runMap[2], $testData, $events);
        $this->assertRunMapEntryIsOnEvents($runMap[3], $testData, $events);
        $this->assertRunMapEntryIsOnEvents($runMap[4], $testData, $events);
        $this->assertRunMapEntryIsOnEvents(
            $runMap[5],
            $testData,
            $events,
            false /*sholdBeIn*/
        );
    }

    /**
     * Verify an entry on Scoreboard events maps to an expected input value
     * @param  array  $runMapEntry
     * @param  array  $testData
     * @param  array  $events
     */
    private function assertRunMapEntryIsOnEvents(
        array $runMapEntry,
        array $testData,
        array $events,
        $shouldBeIn = true
    ) {
        $username = $testData['contestants'][$runMapEntry['contestant_idx']]->username;
        $problemAlias = $testData['problemData'][$runMapEntry['problem_idx']]['request']['problem_alias'];
        $eventFound = null;
        foreach ($events as $event) {
            if (
                $event['name'] === $username &&
                $event['problem']['alias'] === $problemAlias
            ) {
                $eventFound = $event;
                break;
            }
        }

        if ($shouldBeIn !== true) {
            if (!is_null($eventFound)) {
                $this->fail(
                    "$username $problemAlias combination was found on events when it was not expected."
                );
            }
            return;
        }

        if (is_null($eventFound)) {
            $this->fail(
                "$username $problemAlias combination not found on events."
            );
        }
        if ($eventFound['problem']['points'] != $runMapEntry['points'] * 100) {
            $this->fail("$username $problemAlias has unexpected points.");
        }
    }

    /**
     * Test scoreboard cache for contestants
     */
    public function testScoreboardFromUserCache() {
        $this->scoreboardCacheHelper();
    }

    /**
     * Test scoreboard cache for admin
     */
    public function testScoreboardFromAdminCache() {
        $this->scoreboardCacheHelper(true /*isAdmin*/);
    }

        /**
     * Test scoreboard cache for contestants
     */
    public function testScoreboardEventsFromUserCache() {
        $this->scoreboardCacheHelper(false, 'apiScoreboardEvents');
    }

    /**
     * Test scoreboard cache for admin
     */
    public function testScoreboardEventsFromAdminCache() {
        $this->scoreboardCacheHelper(true /*isAdmin*/, 'apiScoreboardEvents');
    }

    /**
     * E2E generic test for Scoreboard cache usage
     * @param bool $isAdmin
     * @param string $testApi
     */
    private function scoreboardCacheHelper(
        $isAdmin = false,
        $testApi = 'apiScoreboard'
    ) {
        $_scoreboardTestRun = new \OmegaUp\Test\ScopedScoreboardTestRun();

        $runMap = [
            [
                'problem_idx' => 0,
                'contestant_idx' => 0,
                'points' => 0,
                'verdict' => 'CE',
                'submit_delay' => 60,
            ],
            [
                'problem_idx' => 0,
                'contestant_idx' => 0,
                'points' => 1,
                'verdict' => 'AC',
                'submit_delay' => 60,
            ],
        ];

        $testData = $this->prepareContestScoreboardData(2, $runMap);
        $login = self::login(
            ($isAdmin ? $testData['contestData']['director'] : $testData['contestants'][0])
        );
        $r = new \OmegaUp\Request([
            'auth_token' => $login->auth_token,
            'problemset_id' => $testData['contestData']['contest']->problemset_id,
        ]);

        $response1 = \OmegaUp\Controllers\Problemset::$testApi($r);
        $this->assertSame(
            false,
            \OmegaUp\Scoreboard::getIsLastRunFromCacheForTesting()
        );

        $response2 = \OmegaUp\Controllers\Problemset::$testApi($r);
        $this->assertSame(
            true,
            \OmegaUp\Scoreboard::getIsLastRunFromCacheForTesting()
        );

        $this->assertSame($response1, $response2);

        // Invalidate previously cached scoreboard
        \OmegaUp\Scoreboard::invalidateScoreboardCache(
            \OmegaUp\ScoreboardParams::fromContest(
                $testData['contestData']['contest']
            )
        );
        $response3 = \OmegaUp\Controllers\Problemset::$testApi($r);
        $this->assertSame(
            false,
            \OmegaUp\Scoreboard::getIsLastRunFromCacheForTesting()
        );

        // Single invalidation works, now invalidate again and check force referesh API
        \OmegaUp\Scoreboard::invalidateScoreboardCache(
            \OmegaUp\ScoreboardParams::fromContest(
                $testData['contestData']['contest']
            )
        );
        \OmegaUp\Scoreboard::refreshScoreboardCache(
            \OmegaUp\ScoreboardParams::fromContest(
                $testData['contestData']['contest']
            )
        );
        $response4 = \OmegaUp\Controllers\Problemset::$testApi($r);
        $this->assertSame(
            true,
            \OmegaUp\Scoreboard::getIsLastRunFromCacheForTesting()
        );
        $this->assertEquals($response3, $response4);
    }

    /**
     * Test for Scoreboard with an added and removed problem from the problemset.
     */
    public function testScoreboardWithRemovedProblem() {
        $runMap = [
            [
                'problem_idx' => 0,
                'contestant_idx' => 0,
                'points' => 1,
                'verdict' => 'AC',
                'submit_delay' => 60,
            ],
            [
                'problem_idx' => 1,
                'contestant_idx' => 0,
                'points' => 1,
                'verdict' => 'AC',
                'submit_delay' => 60,
            ],
        ];

        $testData = $this->prepareContestScoreboardData(2, $runMap);

        // Only system admins can remove problems from a problemset where at
        // least one run has been added.
        \OmegaUp\Test\Factories\User::addSystemRole(
            $testData['contestData']['userDirector'],
            \OmegaUp\Authorization::ADMIN_ROLE
        );
        $login = self::login($testData['contestData']['director']);
        \OmegaUp\Controllers\Contest::apiRemoveProblem(new \OmegaUp\Request([
            'auth_token' => $login->auth_token,
            'contest_alias' => $testData['contestData']['contest']->alias,
            'problem_alias' => $testData['problemData'][1]['problem']->alias,
        ]));

        // Now the scoreboard should be available with a single problem.
        $response = \OmegaUp\Controllers\Problemset::apiScoreboard(new \OmegaUp\Request([
            'auth_token' => $login->auth_token,
            'problemset_id' => $testData['contestData']['contest']->problemset_id,
        ]));
        $this->assertSame(1, count($response['ranking']));
        $this->assertSame(1, count($response['problems']));
        $this->assertSame(1, count($response['ranking'][0]['problems']));
    }

    /**
     * A user who was removed for a contest can not see their scoreboard
     */
    public function testScoreboardForRemovedUser() {
        $runMap = [
            [
                'problem_idx' => 0,
                'contestant_idx' => 0,
                'points' => 0,
                'verdict' => 'CE',
                'submit_delay' => 60,
            ],
        ];
        $testData = $this->prepareContestScoreboardData(
            nUsers: 3,
            runMap: $runMap,
            runForAdmin: true,
            runForDirector: true,
            admissionMode: 'private'
        );

        // Create request
        $identityToRemove = $testData['contestants'][0];
        $login = self::login($identityToRemove);

        // Create API
        $contestAlias = $testData['contestData']['contest']->alias;
        $response = \OmegaUp\Controllers\Contest::apiScoreboard(
            new \OmegaUp\Request([
                'auth_token' => $login->auth_token,
                'contest_alias' => $contestAlias,
            ])
        );

        $this->assertArrayHasKey('ranking', $response);
        $this->assertArrayHasKey('problems', $response);

        // Admin removes user from contest
        $login = self::login($testData['contestData']['director']);

        $response = \OmegaUp\Controllers\Contest::apiUsers(
            new \OmegaUp\Request([
                'auth_token' => $login->auth_token,
                'contest_alias' => $contestAlias,
            ])
        );

        \OmegaUp\Controllers\Contest::apiRemoveUser(
            new \OmegaUp\Request([
                'auth_token' => $login->auth_token,
                'contest_alias' => $contestAlias,
                'usernameOrEmail' => $identityToRemove->username,
            ])
        );

        $response = \OmegaUp\Controllers\Contest::apiUsers(
            new \OmegaUp\Request([
                'auth_token' => $login->auth_token,
                'contest_alias' => $contestAlias,
            ])
        );

        $login = self::login($identityToRemove);

        try {
            \OmegaUp\Controllers\Contest::apiScoreboard(
                new \OmegaUp\Request([
                    'auth_token' => $login->auth_token,
                    'contest_alias' => $contestAlias,
                ])
            );
            $this->fail('Should have failed');
        } catch (\OmegaUp\Exceptions\ForbiddenAccessException $e) {
            $this->assertSame('userNotAllowed', $e->getMessage());
        }
    }

    public function testScoreboardHideAdminRuns() {
        $runMap = [
            [
                'problem_idx' => 0,
                'contestant_idx' => 0,
                'points' => 0,
                'verdict' => 'CE',
                'submit_delay' => 60,
            ],
        ];
        $testData = $this->prepareContestScoreboardData(
            nUsers: 3,
            runMap: $runMap,
            runForAdmin: true,
            runForDirector: true,
            admissionMode: 'private'
        );

        // Add contestant as an admin via a group
        $contestData = $testData['contestData'];
        $adminGroup = \OmegaUp\Test\Factories\Groups::createGroup();
        $identityToRemove = $testData['contestants'][0];
        \OmegaUp\Test\Factories\Groups::addUserToGroup(
            $adminGroup,
            $identityToRemove
        );
        \OmegaUp\Test\Factories\Contest::addGroupAdmin(
            $contestData,
            $adminGroup['group']
        );

        // Create API
        $login = self::login($identityToRemove);
        $contestAlias = $contestData['contest']->alias;
        $response = \OmegaUp\Controllers\Contest::apiScoreboard(
            new \OmegaUp\Request([
                'auth_token' => $login->auth_token,
                'contest_alias' => $contestAlias,
            ])
        );

        $admins = [
            $identityToRemove->username,
            $contestData['director']->username,
            $testData['contestIdentityAdmin']->username
        ];

        // Check admin scoreboard.
        $this->assertArrayHasKey('ranking', $response);
        foreach ($response['ranking'] as $entry) {
            $this->assertNotContains($entry['username'], $admins);
        }

        // Check the public scoreboard.
        $contestant = $testData['contestants'][1];
        $login = self::login($contestant);
        $response = \OmegaUp\Controllers\Contest::apiScoreboard(
            new \OmegaUp\Request([
                'auth_token' => $login->auth_token,
                'contest_alias' => $contestAlias,
            ])
        );
        $this->assertArrayHasKey('ranking', $response);
        foreach ($response['ranking'] as $entry) {
            $this->assertNotContains($entry['username'], $admins);
        }
    }

    public function testScoreboardMergeDetailsForTypeScript() {
        $contests = [];
        // Get two contests
        $contests[] = \OmegaUp\Test\Factories\Contest::createContest();
        $contests[] = \OmegaUp\Test\Factories\Contest::createContest();

        // Get user to be added as contest admin
        [
            'identity' => $contestIdentityAdmin,
        ] = \OmegaUp\Test\Factories\User::createUser();

        // Set admin profile to user
        \OmegaUp\Test\Factories\Contest::addAdminUser(
            $contests[0],
            $contestIdentityAdmin
        );
        \OmegaUp\Test\Factories\Contest::addAdminUser(
            $contests[1],
            $contestIdentityAdmin
        );

        $login = self::login($contestIdentityAdmin);

        $contests = \OmegaUp\Controllers\Contest::getScoreboardMergeDetailsForTypeScript(
            new \OmegaUp\Request([ 'auth_token' => $login->auth_token ])
        )['templateProperties']['payload']['contests'];

        $this->assertCount(2, $contests);
    }

    /**
     * A PHPUnit data provider for the contest with max_per_group mode.
     *
     * @return array{0: int, 1: list<array: {runs: int, score: float, execution: string, output: string, status_memory: string, status_runtime: string}>, 2: list<array{total: float, points_per_group:array{group_name: string, score: float, verdict: string}}>}
     */
    public function runsMappingProvider(): array {
        $runsMapping = [
            [
                'total' => 0.4,
                'points_per_group' => [
                    ['group_name' => 'easy', 'score' => (0.8 / 3), 'verdict' => 'PA'],
                    ['group_name' => 'medium', 'score' => (0.4 / 3), 'verdict' => 'PA'],
                    ['group_name' => 'hard', 'score' => 0.0,'verdict' => 'WA'],
                ],
            ],
            [
                'total' => 0.7,
                'points_per_group' => [
                    ['group_name' => 'easy', 'score' => (0.8 / 3), 'verdict' => 'PA'],
                    ['group_name' => 'medium', 'score' => (0.3 / 3), 'verdict' => 'PA'],
                    ['group_name' => 'hard', 'score' => (1.0 / 3),'verdict' => 'AC'],
                ],
            ],
            [
                'total' => 0.4,
                'points_per_group' => [
                    ['group_name' => 'easy', 'score' => (0.2 / 3), 'verdict' => 'PA'],
                    ['group_name' => 'medium', 'score' => (0.6 / 3), 'verdict' => 'PA'],
                    ['group_name' => 'hard', 'score' => (0.4 / 3),'verdict' => 'PA'],
                ],
            ],
        ];

        return [
            [
                100,
                [
<<<<<<< HEAD
                    ['runs' => 1, 'score' => 0.4],
                    ['runs' => 2, 'score' => 0.73],
                    ['runs' => 3, 'score' => 0.8],
=======
                    ['runs' => 1, 'score' => 40.0, 'execution' => 'EXECUTION_FINISHED', 'output' => 'OUTPUT_INCORRECT', 'status_memory' => 'MEMORY_AVAILABLE', 'status_runtime' => 'RUNTIME_AVAILABLE'],
                    ['runs' => 2, 'score' => 73.33, 'execution' => 'EXECUTION_FINISHED', 'output' => 'OUTPUT_INCORRECT', 'status_memory' => 'MEMORY_AVAILABLE', 'status_runtime' => 'RUNTIME_AVAILABLE'],
                    ['runs' => 3, 'score' => 80.0, 'execution' => 'EXECUTION_FINISHED', 'output' => 'OUTPUT_INCORRECT', 'status_memory' => 'MEMORY_AVAILABLE', 'status_runtime' => 'RUNTIME_AVAILABLE'],
>>>>>>> faecb30a
                ],
                $runsMapping
            ],
            [
                60,
                [
<<<<<<< HEAD
                    ['runs' => 1, 'score' => 0.4],
                    ['runs' => 2, 'score' => 0.73],
                    // Only the number of runs should be updated, because of the
                    // contest's settings
                    ['runs' => 3, 'score' => 0.73],
=======
                    ['runs' => 1, 'score' => 40.0, 'execution' => 'EXECUTION_FINISHED', 'output' => 'OUTPUT_INCORRECT', 'status_memory' => 'MEMORY_AVAILABLE', 'status_runtime' => 'RUNTIME_AVAILABLE'],
                    ['runs' => 2, 'score' => 73.33, 'execution' => 'EXECUTION_FINISHED', 'output' => 'OUTPUT_INCORRECT', 'status_memory' => 'MEMORY_AVAILABLE', 'status_runtime' => 'RUNTIME_AVAILABLE'],
                    // Only the number of runs should be updated, because of the
                    // contest's settings
                    ['runs' => 3, 'score' => 73.33, 'execution' => 'EXECUTION_FINISHED', 'output' => 'OUTPUT_INCORRECT', 'status_memory' => 'MEMORY_AVAILABLE', 'status_runtime' => 'RUNTIME_AVAILABLE'],
>>>>>>> faecb30a
                ],
                $runsMapping
            ],
            [
                100,
                [
<<<<<<< HEAD
                    ['runs' => 1, 'score' => 0.5],
                    ['runs' => 2, 'score' => 0.83],
                    ['runs' => 3, 'score' => 1.0],
=======
                    ['runs' => 1, 'score' => 0.0, 'execution' => 'EXECUTION_COMPILATION_ERROR', 'output' => 'OUTPUT_INCORRECT', 'status_memory' => 'MEMORY_NOT_AVAILABLE', 'status_runtime' => 'RUNTIME_NOT_AVAILABLE'],
                    ['runs' => 2, 'score' => 50.0, 'execution' => 'EXECUTION_JUDGE_ERROR', 'output' => 'OUTPUT_EXCEEDED', 'status_memory' => 'MEMORY_NOT_AVAILABLE', 'status_runtime' => 'RUNTIME_NOT_AVAILABLE'],
                    ['runs' => 3, 'score' => 83.33, 'execution' => 'EXECUTION_INTERRUPTED', 'output' => 'OUTPUT_INTERRUPTED', 'status_memory' => 'MEMORY_AVAILABLE', 'status_runtime' => 'RUNTIME_EXCEEDED'],
                    ['runs' => 4, 'score' => 100.0, 'execution' => 'EXECUTION_FINISHED', 'output' => 'OUTPUT_CORRECT', 'status_memory' => 'MEMORY_AVAILABLE', 'status_runtime' => 'RUNTIME_AVAILABLE'],
>>>>>>> faecb30a
                ],
                [

                    [
                        'total' => 0.0,
                        'points_per_group' => [
                            ['group_name' => 'easy', 'score' => 0.0, 'verdict' => 'WA'],          // 0.00
                            ['group_name' => 'medium', 'score' => 0.0, 'verdict' => 'CE'],        // 0.00
                            ['group_name' => 'hard', 'score' => 0.0,'verdict' => 'RTE'],          // 0.00
                        ],
                    ],
                    [
                        'total' => 0.5,
                        'points_per_group' => [
                            ['group_name' => 'easy', 'score' => (1.0 / 3), 'verdict' => 'AC'],    // 0.33
                            ['group_name' => 'medium', 'score' => (0.5 / 3), 'verdict' => 'JE'],  // 0.16
                            ['group_name' => 'hard', 'score' => 0.0,'verdict' => 'OLE'],           // 0.00
                        ],
                    ],
                    [
                        'total' => 0.7,
                        'points_per_group' => [
                            ['group_name' => 'easy', 'score' => (0.8 / 3), 'verdict' => 'TLE'],    // 0.26
                            ['group_name' => 'medium', 'score' => (0.3 / 3), 'verdict' => 'TLE'], // 0.10
                            ['group_name' => 'hard', 'score' => (1.0 / 3),'verdict' => 'AC'],     // 0.33
                        ],
                    ],
                    [
                        'total' => 0.6,
                        'points_per_group' => [
                            ['group_name' => 'easy', 'score' => (0.4 / 3), 'verdict' => 'AC'],    // 0.13
                            ['group_name' => 'medium', 'score' => (1.0 / 3), 'verdict' => 'AC'],  // 0.33
                            ['group_name' => 'hard', 'score' => (0.4 / 3),'verdict' => 'AC'],     // 0.13
                        ],
                    ],
                ],
            ],
        ];
    }

    /**
     * @param list<array: {runs: int, score: float, execution: string, output: string, status_memory: string, status_runtime: string}> $expectedResultsInEverySubmission
     * @param list<array{total: float, points_per_group:array{group_name: string, score: float, verdict: string}}> $runsMapping
     *
     * @dataProvider runsMappingProvider
     */
    public function testScoreboardForContestInMaxPerGroupMode(
        int $scoreboardPercentage,
        array $expectedResultsInEverySubmission,
        array $runsMapping
    ) {
        // Get a problem
        $problemData = \OmegaUp\Test\Factories\Problem::createProblem();

        // Get a contest scoreMode
        $contestData = \OmegaUp\Test\Factories\Contest::createContest(
            new \OmegaUp\Test\Factories\ContestParams([
                'scoreMode' => 'max_per_group',
                'scoreboardPct' => $scoreboardPercentage,
            ])
        );

        // Add the problem to the contest
        \OmegaUp\Test\Factories\Contest::addProblemToContest(
            $problemData,
            $contestData
        );

        // Create our contestant
        ['identity' => $identity] = \OmegaUp\Test\Factories\User::createUser();

        $time = \OmegaUp\Time::get();

        // Create and grade some runs every five minutes
        foreach ($runsMapping as $index => $run) {
            \OmegaUp\Time::setTimeForTesting($time + (5 * 60));

            $runData = \OmegaUp\Test\Factories\Run::createRun(
                $problemData,
                $contestData,
                $identity
            );

            \OmegaUp\Test\Factories\Run::gradeRun(
                runData: $runData,
                points: $run['total'],
                verdict: 'PA',
                submitDelay: null,
                runGuid: null,
                runId: null,
                problemsetPoints: 100,
                outputFilesContent: null,
                problemsetScoreMode: 'max_per_group',
                runScoreByGroups: $run['points_per_group']
            );
            $time = \OmegaUp\Time::get();

            // Create request as a contestant
            $login = self::login($identity);

            // Create admin to get the runs
            ['identity' => $admin] = \OmegaUp\Test\Factories\User::createAdminUser();
            $adminLogin = self::login($admin);

            $runsList = \OmegaUp\Controllers\Run::apiList(new \OmegaUp\Request([
                'auth_token' => $adminLogin->auth_token,
            ]))['runs'];

            // Call API
            $response = \OmegaUp\Controllers\Contest::apiScoreboard(
                new \OmegaUp\Request([
                    'contest_alias' => $contestData['request']['alias'],
                    'auth_token' => $login->auth_token,
                ])
            )['ranking'];

            $this->assertSame(
                $response[0]['problems'][0]['points'],
                $expectedResultsInEverySubmission[$index]['score']
            );
            $this->assertSame(
                $response[0]['problems'][0]['runs'],
                $expectedResultsInEverySubmission[$index]['runs']
            );
            $this->assertSame(
                $runsList[0]['execution'],
                $expectedResultsInEverySubmission[$index]['execution']
            );
            $this->assertSame(
                $runsList[0]['output'],
                $expectedResultsInEverySubmission[$index]['output']
            );
            $this->assertSame(
                $runsList[0]['status_runtime'],
                $expectedResultsInEverySubmission[$index]['status_runtime']
            );
            $this->assertSame(
                $runsList[0]['status_memory'],
                $expectedResultsInEverySubmission[$index]['status_memory']
            );
        }
    }
}<|MERGE_RESOLUTION|>--- conflicted
+++ resolved
@@ -1291,50 +1291,30 @@
             [
                 100,
                 [
-<<<<<<< HEAD
-                    ['runs' => 1, 'score' => 0.4],
-                    ['runs' => 2, 'score' => 0.73],
-                    ['runs' => 3, 'score' => 0.8],
-=======
-                    ['runs' => 1, 'score' => 40.0, 'execution' => 'EXECUTION_FINISHED', 'output' => 'OUTPUT_INCORRECT', 'status_memory' => 'MEMORY_AVAILABLE', 'status_runtime' => 'RUNTIME_AVAILABLE'],
-                    ['runs' => 2, 'score' => 73.33, 'execution' => 'EXECUTION_FINISHED', 'output' => 'OUTPUT_INCORRECT', 'status_memory' => 'MEMORY_AVAILABLE', 'status_runtime' => 'RUNTIME_AVAILABLE'],
-                    ['runs' => 3, 'score' => 80.0, 'execution' => 'EXECUTION_FINISHED', 'output' => 'OUTPUT_INCORRECT', 'status_memory' => 'MEMORY_AVAILABLE', 'status_runtime' => 'RUNTIME_AVAILABLE'],
->>>>>>> faecb30a
+                    ['runs' => 1, 'score' => 0.4, 'execution' => 'EXECUTION_FINISHED', 'output' => 'OUTPUT_INCORRECT', 'status_memory' => 'MEMORY_AVAILABLE', 'status_runtime' => 'RUNTIME_AVAILABLE'],
+                    ['runs' => 2, 'score' => 0.73, 'execution' => 'EXECUTION_FINISHED', 'output' => 'OUTPUT_INCORRECT', 'status_memory' => 'MEMORY_AVAILABLE', 'status_runtime' => 'RUNTIME_AVAILABLE'],
+                    ['runs' => 3, 'score' => 0.8, 'execution' => 'EXECUTION_FINISHED', 'output' => 'OUTPUT_INCORRECT', 'status_memory' => 'MEMORY_AVAILABLE', 'status_runtime' => 'RUNTIME_AVAILABLE'],
                 ],
                 $runsMapping
             ],
             [
                 60,
                 [
-<<<<<<< HEAD
-                    ['runs' => 1, 'score' => 0.4],
-                    ['runs' => 2, 'score' => 0.73],
+                    ['runs' => 1, 'score' => 0.4, 'execution' => 'EXECUTION_FINISHED', 'output' => 'OUTPUT_INCORRECT', 'status_memory' => 'MEMORY_AVAILABLE', 'status_runtime' => 'RUNTIME_AVAILABLE'],
+                    ['runs' => 2, 'score' => 0.73, 'execution' => 'EXECUTION_FINISHED', 'output' => 'OUTPUT_INCORRECT', 'status_memory' => 'MEMORY_AVAILABLE', 'status_runtime' => 'RUNTIME_AVAILABLE'],
                     // Only the number of runs should be updated, because of the
                     // contest's settings
-                    ['runs' => 3, 'score' => 0.73],
-=======
-                    ['runs' => 1, 'score' => 40.0, 'execution' => 'EXECUTION_FINISHED', 'output' => 'OUTPUT_INCORRECT', 'status_memory' => 'MEMORY_AVAILABLE', 'status_runtime' => 'RUNTIME_AVAILABLE'],
-                    ['runs' => 2, 'score' => 73.33, 'execution' => 'EXECUTION_FINISHED', 'output' => 'OUTPUT_INCORRECT', 'status_memory' => 'MEMORY_AVAILABLE', 'status_runtime' => 'RUNTIME_AVAILABLE'],
-                    // Only the number of runs should be updated, because of the
-                    // contest's settings
-                    ['runs' => 3, 'score' => 73.33, 'execution' => 'EXECUTION_FINISHED', 'output' => 'OUTPUT_INCORRECT', 'status_memory' => 'MEMORY_AVAILABLE', 'status_runtime' => 'RUNTIME_AVAILABLE'],
->>>>>>> faecb30a
+                    ['runs' => 3, 'score' => 0.73, 'execution' => 'EXECUTION_FINISHED', 'output' => 'OUTPUT_INCORRECT', 'status_memory' => 'MEMORY_AVAILABLE', 'status_runtime' => 'RUNTIME_AVAILABLE'],
                 ],
                 $runsMapping
             ],
             [
                 100,
                 [
-<<<<<<< HEAD
-                    ['runs' => 1, 'score' => 0.5],
-                    ['runs' => 2, 'score' => 0.83],
-                    ['runs' => 3, 'score' => 1.0],
-=======
                     ['runs' => 1, 'score' => 0.0, 'execution' => 'EXECUTION_COMPILATION_ERROR', 'output' => 'OUTPUT_INCORRECT', 'status_memory' => 'MEMORY_NOT_AVAILABLE', 'status_runtime' => 'RUNTIME_NOT_AVAILABLE'],
-                    ['runs' => 2, 'score' => 50.0, 'execution' => 'EXECUTION_JUDGE_ERROR', 'output' => 'OUTPUT_EXCEEDED', 'status_memory' => 'MEMORY_NOT_AVAILABLE', 'status_runtime' => 'RUNTIME_NOT_AVAILABLE'],
-                    ['runs' => 3, 'score' => 83.33, 'execution' => 'EXECUTION_INTERRUPTED', 'output' => 'OUTPUT_INTERRUPTED', 'status_memory' => 'MEMORY_AVAILABLE', 'status_runtime' => 'RUNTIME_EXCEEDED'],
-                    ['runs' => 4, 'score' => 100.0, 'execution' => 'EXECUTION_FINISHED', 'output' => 'OUTPUT_CORRECT', 'status_memory' => 'MEMORY_AVAILABLE', 'status_runtime' => 'RUNTIME_AVAILABLE'],
->>>>>>> faecb30a
+                    ['runs' => 2, 'score' => 0.5, 'execution' => 'EXECUTION_JUDGE_ERROR', 'output' => 'OUTPUT_EXCEEDED', 'status_memory' => 'MEMORY_NOT_AVAILABLE', 'status_runtime' => 'RUNTIME_NOT_AVAILABLE'],
+                    ['runs' => 3, 'score' => 0.83, 'execution' => 'EXECUTION_INTERRUPTED', 'output' => 'OUTPUT_INTERRUPTED', 'status_memory' => 'MEMORY_AVAILABLE', 'status_runtime' => 'RUNTIME_EXCEEDED'],
+                    ['runs' => 4, 'score' => 1.0, 'execution' => 'EXECUTION_FINISHED', 'output' => 'OUTPUT_CORRECT', 'status_memory' => 'MEMORY_AVAILABLE', 'status_runtime' => 'RUNTIME_AVAILABLE'],
                 ],
                 [
 
