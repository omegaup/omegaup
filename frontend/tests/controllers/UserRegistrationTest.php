<?php

/**
 * Testing new user special cases
 *
 * @author alanboy@omegaup.com
 */
class UserRegistrationTest extends \OmegaUp\Test\ControllerTestCase {
    /**
     *  Scenario:
     *      user A creates a new native account :
     *          username=A email=A@example.com
     *
     *      user B logs in with fb/google:
     *          email=A@gmail.com
     */
    public function testUserNameCollision() {
        $salt = \OmegaUp\Time::get();

        // Test users should not exist
        $this->assertNull(\OmegaUp\DAO\Users::FindByUsername('A' . $salt));
        $this->assertNull(
            \OmegaUp\DAO\Users::FindByUsername(
                'A' . $salt . '1'
            )
        );
        $this->assertNull(
            \OmegaUp\DAO\Users::FindByUsername(
                'A' . $salt . '2'
            )
        );

        // Create collision
        \OmegaUp\Controllers\Session::LoginViaGoogle('A' . $salt . '@isp1.com');
        \OmegaUp\Controllers\Session::LoginViaGoogle('A' . $salt . '@isp2.com');
        \OmegaUp\Controllers\Session::LoginViaGoogle('A' . $salt . '@isp3.com');

        $this->assertNotNull(\OmegaUp\DAO\Users::FindByUsername('A' . $salt));
        $this->assertNotNull(
            \OmegaUp\DAO\Users::FindByUsername(
                'A' . $salt . '1'
            )
        );
        $this->assertNotNull(
            \OmegaUp\DAO\Users::FindByUsername(
                'A' . $salt . '2'
            )
        );
    }

    /**
     * User logged via google, try log in with native mode
     */
    public function testUserLoggedViaGoogleAndThenNativeMode() {
        $username = 'X' . \OmegaUp\Time::get();
        $password = \OmegaUp\Test\Utils::createRandomString();

        \OmegaUp\Controllers\Session::LoginViaGoogle($username . '@isp.com');
<<<<<<< HEAD
        $user = \OmegaUp\DAO\Users::FindByUsername($username);
=======
>>>>>>> de9c4e29
        $identity = \OmegaUp\DAO\Identities::findByUsername($username);

        // Users logged via google, facebook, linkedin does not have password
        $this->assertNull($identity->password);

        // Inflate request
        \OmegaUp\Controllers\User::$permissionKey = uniqid();
        $r = new \OmegaUp\Request([
            'username' => $username,
            'password' => $password,
            'email' => $username . '@isp.com',
            'permission_key' => \OmegaUp\Controllers\User::$permissionKey
        ]);

        // Call API
        $response = \OmegaUp\Controllers\User::apiCreate($r);

        $identity = \OmegaUp\DAO\Identities::findByUsername($username);

        // Users logged in native mode must have password
        $this->assertNotNull($identity->password);
    }

    /**
     * User logged via google, try log in with native mode, and
     * different username
     */
    public function testUserLoggedViaGoogleAndThenNativeModeWithDifferentUsername() {
        $username = 'Y' . \OmegaUp\Time::get();
        $email = $username . '@isp.com';

        \OmegaUp\Controllers\Session::LoginViaGoogle($email);
        $user = \OmegaUp\DAO\Users::FindByUsername($username);
        $identity = \OmegaUp\DAO\Identities::FindByUserId($user->user_id);
        $email_user = \OmegaUp\DAO\Emails::getByPK($user->main_email_id);

        // Asserts that user has the initial username and email
        $this->assertEquals($identity->username, $username);
        $this->assertEquals($email, $email_user->email);

        // Inflate request
        \OmegaUp\Controllers\User::$permissionKey = uniqid();
        $r = new \OmegaUp\Request([
            'username' => 'Z' . $username,
            'password' => \OmegaUp\Test\Utils::createRandomString(),
            'email' => $email,
            'permission_key' => \OmegaUp\Controllers\User::$permissionKey
        ]);

        // Call API
        $response = \OmegaUp\Controllers\User::apiCreate($r);

        $user = \OmegaUp\DAO\Users::FindByUsername('Z' . $username);
        $identity = \OmegaUp\DAO\Identities::FindByUserId($user->user_id);
        $email_user = \OmegaUp\DAO\Emails::getByPK($user->main_email_id);

        // Asserts that user has different username but the same email
        $this->assertNotEquals($identity->username, $username);
        $this->assertEquals($email, $email_user->email);
    }
}<|MERGE_RESOLUTION|>--- conflicted
+++ resolved
@@ -56,10 +56,6 @@
         $password = \OmegaUp\Test\Utils::createRandomString();
 
         \OmegaUp\Controllers\Session::LoginViaGoogle($username . '@isp.com');
-<<<<<<< HEAD
-        $user = \OmegaUp\DAO\Users::FindByUsername($username);
-=======
->>>>>>> de9c4e29
         $identity = \OmegaUp\DAO\Identities::findByUsername($username);
 
         // Users logged via google, facebook, linkedin does not have password
