<?php

/**
 * Testing new user special cases
 *
 * @author alanboy@omegaup.com
 */
class UserRegistrationTest extends OmegaupTestCase {
    /**
     *  Scenario:
     *      user A creates a new native account :
     *          username=A email=A@example.com
     *
     *      user B logs in with fb/google:
     *          email=A@gmail.com
     */
    public function testUserNameCollision() {
        $salt = \OmegaUp\Time::get();

        // Test users should not exist
        $this->assertNull(\OmegaUp\DAO\Users::FindByUsername('A' . $salt));
        $this->assertNull(
            \OmegaUp\DAO\Users::FindByUsername(
                'A' . $salt . '1'
            )
        );
        $this->assertNull(
            \OmegaUp\DAO\Users::FindByUsername(
                'A' . $salt . '2'
            )
        );

        // Create collision
        \OmegaUp\Controllers\Session::LoginViaGoogle('A' . $salt . '@isp1.com');
        \OmegaUp\Controllers\Session::LoginViaGoogle('A' . $salt . '@isp2.com');
        \OmegaUp\Controllers\Session::LoginViaGoogle('A' . $salt . '@isp3.com');

        $this->assertNotNull(\OmegaUp\DAO\Users::FindByUsername('A' . $salt));
        $this->assertNotNull(
            \OmegaUp\DAO\Users::FindByUsername(
                'A' . $salt . '1'
            )
        );
        $this->assertNotNull(
            \OmegaUp\DAO\Users::FindByUsername(
                'A' . $salt . '2'
            )
        );
    }

    /**
     * User logged via google, try log in with native mode
     */
    public function testUserLoggedViaGoogleAndThenNativeMode() {
        $username = 'X' . \OmegaUp\Time::get();
        $password = Utils::CreateRandomString();

<<<<<<< HEAD
        \OmegaUp\Controllers\Session::LoginViaGoogle($username.'@isp.com');
        $identity = \OmegaUp\DAO\Identities::findByUsername($username);
=======
        \OmegaUp\Controllers\Session::LoginViaGoogle($username . '@isp.com');
        $user = \OmegaUp\DAO\Users::FindByUsername($username);
>>>>>>> 63fb5643

        // Users logged via google, facebook, linkedin does not have password
        $this->assertNull($identity->password);

        // Inflate request
        \OmegaUp\Controllers\User::$permissionKey = uniqid();
        $r = new \OmegaUp\Request([
            'username' => $username,
            'password' => $password,
            'email' => $username . '@isp.com',
            'permission_key' => \OmegaUp\Controllers\User::$permissionKey
        ]);

        // Call API
        $response = \OmegaUp\Controllers\User::apiCreate($r);

        $identity = \OmegaUp\DAO\Identities::findByUsername($username);

        // Users logged in native mode must have password
        $this->assertNotNull($identity->password);
    }

    /**
     * User logged via google, try log in with native mode, and
     * different username
     */
    public function testUserLoggedViaGoogleAndThenNativeModeWithDifferentUsername() {
        $username = 'Y' . \OmegaUp\Time::get();
        $email = $username . '@isp.com';

        \OmegaUp\Controllers\Session::LoginViaGoogle($email);
        $user = \OmegaUp\DAO\Users::FindByUsername($username);
        $identity = \OmegaUp\DAO\Identities::FindByUserId($user->user_id);
        $email_user = \OmegaUp\DAO\Emails::getByPK($user->main_email_id);

        // Asserts that user has the initial username and email
        $this->assertEquals($identity->username, $username);
        $this->assertEquals($email, $email_user->email);

        // Inflate request
        \OmegaUp\Controllers\User::$permissionKey = uniqid();
        $r = new \OmegaUp\Request([
            'username' => 'Z' . $username,
            'password' => Utils::CreateRandomString(),
            'email' => $email,
            'permission_key' => \OmegaUp\Controllers\User::$permissionKey
        ]);

        // Call API
        $response = \OmegaUp\Controllers\User::apiCreate($r);

<<<<<<< HEAD
        $user = \OmegaUp\DAO\Users::FindByUsername('Z'.$username);
        $identity = \OmegaUp\DAO\Identities::FindByUserId($user->user_id);
=======
        $user = \OmegaUp\DAO\Users::FindByUsername('Z' . $username);
>>>>>>> 63fb5643
        $email_user = \OmegaUp\DAO\Emails::getByPK($user->main_email_id);

        // Asserts that user has different username but the same email
        $this->assertNotEquals($identity->username, $username);
        $this->assertEquals($email, $email_user->email);
    }
}<|MERGE_RESOLUTION|>--- conflicted
+++ resolved
@@ -55,13 +55,9 @@
         $username = 'X' . \OmegaUp\Time::get();
         $password = Utils::CreateRandomString();
 
-<<<<<<< HEAD
-        \OmegaUp\Controllers\Session::LoginViaGoogle($username.'@isp.com');
-        $identity = \OmegaUp\DAO\Identities::findByUsername($username);
-=======
         \OmegaUp\Controllers\Session::LoginViaGoogle($username . '@isp.com');
         $user = \OmegaUp\DAO\Users::FindByUsername($username);
->>>>>>> 63fb5643
+        $identity = \OmegaUp\DAO\Identities::findByUsername($username);
 
         // Users logged via google, facebook, linkedin does not have password
         $this->assertNull($identity->password);
@@ -113,12 +109,7 @@
         // Call API
         $response = \OmegaUp\Controllers\User::apiCreate($r);
 
-<<<<<<< HEAD
-        $user = \OmegaUp\DAO\Users::FindByUsername('Z'.$username);
-        $identity = \OmegaUp\DAO\Identities::FindByUserId($user->user_id);
-=======
         $user = \OmegaUp\DAO\Users::FindByUsername('Z' . $username);
->>>>>>> 63fb5643
         $email_user = \OmegaUp\DAO\Emails::getByPK($user->main_email_id);
 
         // Asserts that user has different username but the same email
