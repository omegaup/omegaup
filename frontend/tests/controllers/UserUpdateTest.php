<?php
/**
 * Description of UpdateContest
 *
 * @author joemmanuel
 */
class UserUpdateTest extends \OmegaUp\Test\ControllerTestCase {
    /**
     * Basic update test
     */
    public function testUserUpdate() {
        // Create the user to edit
        ['user' => $user, 'identity' => $identity] = \OmegaUp\Test\Factories\User::createUser();
        $login = self::login($identity);

        $locale = \OmegaUp\DAO\Languages::getByName('pt');
        $states = \OmegaUp\DAO\States::getByCountry('MX');
        $r = new \OmegaUp\Request([
            'auth_token' => $login->auth_token,
            'name' => \OmegaUp\Test\Utils::createRandomString(),
            'country_id' => 'MX',
            'state_id' => $states[0]->state_id,
            'scholar_degree' => 'master',
            'birth_date' => strtotime('1988-01-01'),
            'graduation_date' => strtotime('2016-02-02'),
            'locale' => $locale->name,
        ]);

        \OmegaUp\Controllers\User::apiUpdate($r);

        // Check user from db
        $userDb = \OmegaUp\DAO\AuthTokens::getUserByToken($r['auth_token']);
        $identityDb = \OmegaUp\DAO\AuthTokens::getIdentityByToken(
            $r['auth_token']
        );
        $this->assertEquals($r['name'], $identityDb->name);
        $this->assertEquals($r['country_id'], $identityDb->country_id);
        $this->assertEquals($r['state_id'], $identityDb->state_id);
        $this->assertEquals($r['scholar_degree'], $userDb->scholar_degree);
        $this->assertEquals(
            gmdate(
                'Y-m-d',
                $r['birth_date']
            ),
            $userDb->birth_date
        );
        $this->assertEquals(
            gmdate(
                'Y-m-d',
                $r['graduation_date']
            ),
            $userDb->graduation_date
        );
        $this->assertEquals($locale->language_id, $identityDb->language_id);

        // Edit all fields again with diff values
        $locale = \OmegaUp\DAO\Languages::getByName('pseudo');
        $states = \OmegaUp\DAO\States::getByCountry('US');
        $r = new \OmegaUp\Request([
            'auth_token' => $login->auth_token,
            'name' => \OmegaUp\Test\Utils::createRandomString(),
            'country_id' => $states[0]->country_id,
            'state_id' => $states[0]->state_id,
            'scholar_degree' => 'primary',
            'birth_date' => strtotime('2000-02-02'),
            'graduation_date' => strtotime('2026-03-03'),
            'locale' => $locale->name,
        ]);

        \OmegaUp\Controllers\User::apiUpdate($r);

        // Check user from db
        $userDb = \OmegaUp\DAO\AuthTokens::getUserByToken($r['auth_token']);
        $identityDb = \OmegaUp\DAO\AuthTokens::getIdentityByToken(
            $r['auth_token']
        );
        $this->assertEquals($r['name'], $identityDb->name);
        $this->assertEquals($r['country_id'], $identityDb->country_id);
        $this->assertEquals($r['state_id'], $identityDb->state_id);
        $this->assertEquals($r['scholar_degree'], $userDb->scholar_degree);
        $this->assertEquals(
            gmdate(
                'Y-m-d',
                $r['birth_date']
            ),
            $userDb->birth_date
        );
        $this->assertEquals(
            gmdate(
                'Y-m-d',
                $r['graduation_date']
            ),
            $userDb->graduation_date
        );
        $this->assertEquals($locale->language_id, $identityDb->language_id);

        // Double check language update with the appropiate API
        $r = new \OmegaUp\Request([
            'username' => $identity->username
        ]);
        $this->assertEquals($locale->name, \OmegaUp\Controllers\Identity::getPreferredLanguage(
            $r
        ));
    }

    /**
     * Value for the recruitment optin flag should be non-negative
     * @expectedException \OmegaUp\Exceptions\InvalidParameterException
     */
    public function testNegativeStateUpdate() {
        ['user' => $user, 'identity' => $identity] = \OmegaUp\Test\Factories\User::createUser();

        $login = self::login($identity);
        $r = new \OmegaUp\Request([
            'auth_token' => $login->auth_token,
            'name' => \OmegaUp\Test\Utils::createRandomString(),
            // Invalid state_id
            'state_id' => -1,
        ]);

        \OmegaUp\Controllers\User::apiUpdate($r);
    }

    /**
     * Update profile username with non-existence username
     */
    public function testUsernameUpdate() {
        ['user' => $user, 'identity' => $identity] = \OmegaUp\Test\Factories\User::createUser();
        $login = self::login($identity);
<<<<<<< HEAD
        $newUsername = Utils::CreateRandomString();
=======
        $newUsername = \OmegaUp\Test\Utils::createRandomString();
>>>>>>> de9c4e29
        $r = new \OmegaUp\Request([
            'auth_token' => $login->auth_token,
            //new username
            'username' => $newUsername
        ]);
        \OmegaUp\Controllers\User::apiUpdate($r);
        $user = \OmegaUp\DAO\AuthTokens::getUserByToken($r['auth_token']);
        $identity = \OmegaUp\DAO\Identities::getByPK($user->main_identity_id);

        $this->assertEquals($identity->username, $newUsername);
    }

    /**
     * Update profile username with existed username
     * @expectedException \OmegaUp\Exceptions\DuplicatedEntryInDatabaseException
     */
    public function testDuplicateUsernameUpdate() {
        ['user' => $oldUser, 'identity' => $oldIdentity] = \OmegaUp\Test\Factories\User::createUser();
        ['user' => $user, 'identity' => $identity] = \OmegaUp\Test\Factories\User::createUser();
        $login = self::login($identity);
        $r = new \OmegaUp\Request([
            'auth_token' => $login->auth_token,
            //update username with existed username
            'username' => $oldIdentity->username
        ]);
        \OmegaUp\Controllers\User::apiUpdate($r);
    }

     /**
     * Request parameter name cannot be too long
     * @expectedException \OmegaUp\Exceptions\InvalidParameterException
     */
    public function testNameUpdateTooLong() {
        ['user' => $user, 'identity' => $identity] = \OmegaUp\Test\Factories\User::createUser();

        $login = self::login($identity);
        $r = new \OmegaUp\Request([
            'auth_token' => $login->auth_token,
            // Invalid name
            'name' => 'TThisIsWayTooLong ThisIsWayTooLong ThisIsWayTooLong ThisIsWayTooLong hisIsWayTooLong ',
            'country_id' => 'MX',
        ]);

        \OmegaUp\Controllers\User::apiUpdate($r);
    }

    /**
     * Request parameter name cannot be empty
     * @expectedException \OmegaUp\Exceptions\InvalidParameterException
     */
    public function testEmptyNameUpdate() {
        ['user' => $user, 'identity' => $identity] = \OmegaUp\Test\Factories\User::createUser();

        $login = self::login($identity);
        $r = new \OmegaUp\Request([
            'auth_token' => $login->auth_token,
            // Invalid name
            'name' => '',
        ]);

        \OmegaUp\Controllers\User::apiUpdate($r);
    }

    /**
     * @expectedException \OmegaUp\Exceptions\InvalidParameterException
     */
    public function testFutureBirthday() {
        // Create the user to edit
        ['user' => $user, 'identity' => $identity] = \OmegaUp\Test\Factories\User::createUser();
        $login = self::login($identity);

        $r = new \OmegaUp\Request([
            'auth_token' => $login->auth_token,
            'birth_date' => strtotime('2088-01-01'),
        ]);

        \OmegaUp\Controllers\User::apiUpdate($r);
    }

    /**
     * https://github.com/omegaup/omegaup/issues/997
     * Superceded by https://github.com/omegaup/omegaup/issues/1228
     */
    public function testUpdateCountryWithNoStateData() {
        // Create the user to edit
        ['user' => $user, 'identity' => $identity] = \OmegaUp\Test\Factories\User::createUser();
        $login = self::login($identity);

        // Omit state.
        $country_id = 'MX';
        $r = new \OmegaUp\Request([
            'auth_token' => $login->auth_token,
            'country_id' => $country_id,
        ]);

        try {
            \OmegaUp\Controllers\User::apiUpdate($r);
            $this->fail(
                'All countries now have state information, so it must be provided.'
            );
        } catch (\OmegaUp\Exceptions\InvalidParameterException $e) {
            // OK!
        }
    }

    /**
     * https://github.com/omegaup/omegaup/issues/1802
     * Test gender with invalid gender option
     */
    public function testGenderWithInvalidOption() {
        // Create the user to edit
        ['user' => $user, 'identity' => $identity] = \OmegaUp\Test\Factories\User::createUser();
        $login = self::login($identity);

        //generate wrong gender option
        $r = new \OmegaUp\Request([
            'auth_token' => $login->auth_token,
            'gender' => \OmegaUp\Test\Utils::createRandomString(),
        ]);

        try {
            \OmegaUp\Controllers\User::apiUpdate($r);
            $this->fail('Please select a valid gender option');
        } catch (\OmegaUp\Exceptions\InvalidParameterException $e) {
            // OK!
        }
    }

    /**
     * https://github.com/omegaup/omegaup/issues/1802
     * Test gender with valid gender option
     */
    public function testGenderWithValidOption() {
        // Create the user to edit
        ['user' => $user, 'identity' => $identity] = \OmegaUp\Test\Factories\User::createUser();
        $login = self::login($identity);

        $r = new \OmegaUp\Request([
            'auth_token' => $login->auth_token,
            'gender' => 'female',
        ]);

        \OmegaUp\Controllers\User::apiUpdate($r);
    }

    /**
     * https://github.com/omegaup/omegaup/issues/1802
     * Test gender with valid default option null
     */
    public function testGenderWithNull() {
        // Create the user to edit
        ['user' => $user, 'identity' => $identity] = \OmegaUp\Test\Factories\User::createUser();
        $login = self::login($identity);

        $r = new \OmegaUp\Request([
            'auth_token' => $login->auth_token,
            'gender' => null,
        ]);

        \OmegaUp\Controllers\User::apiUpdate($r);
    }

    /**
     * https://github.com/omegaup/omegaup/issues/1802
     * Test gender with invalid gender option
     */
    public function testGenderWithEmptyString() {
        // Create the user to edit
        ['user' => $user, 'identity' => $identity] = \OmegaUp\Test\Factories\User::createUser();
        $login = self::login($identity);

        //generate wrong gender option
        $r = new \OmegaUp\Request([
            'auth_token' => $login->auth_token,
            'gender' => '',
        ]);

        try {
            \OmegaUp\Controllers\User::apiUpdate($r);
            $this->fail('Please select a valid gender option');
        } catch (\OmegaUp\Exceptions\InvalidParameterException $e) {
            // OK!
        }
    }

    /**
     * Tests that the user can generate a git token.
     */
    public function testGenerateGitToken() {
        ['user' => $user, 'identity' => $identity] = \OmegaUp\Test\Factories\User::createUser();
        $this->assertNull($user->git_token);
        $login = self::login($identity);
        $response = \OmegaUp\Controllers\User::apiGenerateGitToken(new \OmegaUp\Request([
            'auth_token' => $login->auth_token,
        ]));
        $this->assertNotEquals($response['token'], '');

        $dbUser = \OmegaUp\DAO\Users::FindByUsername($identity->username);
        $this->assertNotNull($dbUser->git_token);
        $this->assertTrue(
            \OmegaUp\SecurityTools::compareHashedStrings(
                $response['token'],
                $dbUser->git_token
            )
        );
    }

    /**
     * Tests that users that have old hashes can migrate transparently to
     * Argon2id.
     */
    public function testOldHashTransparentMigration() {
        // Create the user and manually set its password to the well-known
        // 'omegaup' hash.
        ['user' => $user, 'identity' => $identity] = \OmegaUp\Test\Factories\User::createUser();
        $identity->password = '$2a$08$tyE7x/yxOZ1ltM7YAuFZ8OK/56c9Fsr/XDqgPe22IkOORY2kAAg2a';
        \OmegaUp\DAO\Identities::update($identity);
        $user->password = $identity->password;
        \OmegaUp\DAO\Users::update($user);
        $this->assertTrue(
            \OmegaUp\SecurityTools::isOldHash(
                $identity->password
            )
        );

        // After logging in, the password should have been updated.
        $identity->password = 'omegaup';
        self::login($identity);
        $identity = \OmegaUp\DAO\Identities::getByPK($identity->identity_id);
        $this->assertFalse(
            \OmegaUp\SecurityTools::isOldHash(
                $identity->password
            )
        );

        // After logging in once, the user should be able to log in again with
        // the exact same password.
        $identity->password = 'omegaup';
        self::login($identity);
    }
}<|MERGE_RESOLUTION|>--- conflicted
+++ resolved
@@ -127,11 +127,7 @@
     public function testUsernameUpdate() {
         ['user' => $user, 'identity' => $identity] = \OmegaUp\Test\Factories\User::createUser();
         $login = self::login($identity);
-<<<<<<< HEAD
-        $newUsername = Utils::CreateRandomString();
-=======
         $newUsername = \OmegaUp\Test\Utils::createRandomString();
->>>>>>> de9c4e29
         $r = new \OmegaUp\Request([
             'auth_token' => $login->auth_token,
             //new username
