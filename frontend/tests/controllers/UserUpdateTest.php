--- conflicted
+++ resolved
@@ -317,16 +317,9 @@
      * Tests that the user can generate a git token.
      */
     public function testGenerateGitToken() {
-<<<<<<< HEAD
-        $identity = UserFactory::createUser();
-        $dbUser = \OmegaUp\DAO\Users::FindByUsername($identity->username);
-        $this->assertNull($dbUser->git_token);
-        $login = self::login($identity);
-=======
         ['user' => $user, 'identity' => $identity] = UserFactory::createUser();
         $this->assertNull($user->git_token);
         $login = self::login($user);
->>>>>>> 63fb5643
         $response = \OmegaUp\Controllers\User::apiGenerateGitToken(new \OmegaUp\Request([
             'auth_token' => $login->auth_token,
         ]));
@@ -349,12 +342,6 @@
     public function testOldHashTransparentMigration() {
         // Create the user and manually set its password to the well-known
         // 'omegaup' hash.
-<<<<<<< HEAD
-        $identity = UserFactory::createUser();
-        $identity->password = '$2a$08$tyE7x/yxOZ1ltM7YAuFZ8OK/56c9Fsr/XDqgPe22IkOORY2kAAg2a';
-        \OmegaUp\DAO\Identities::update($identity);
-        $this->assertTrue(\OmegaUp\SecurityTools::isOldHash($identity->password));
-=======
         ['user' => $user, 'identity' => $identity] = UserFactory::createUser();
         $identity->password = '$2a$08$tyE7x/yxOZ1ltM7YAuFZ8OK/56c9Fsr/XDqgPe22IkOORY2kAAg2a';
         \OmegaUp\DAO\Identities::update($identity);
@@ -365,7 +352,6 @@
                 $identity->password
             )
         );
->>>>>>> 63fb5643
 
         // After logging in, the password should have been updated.
         $identity->password = 'omegaup';
