--- conflicted
+++ resolved
@@ -2453,37 +2453,6 @@
     }
 
     /**
-<<<<<<< HEAD
-     * Test for the script to standardize tags send throught the
-     * reviewers feedback form.
-     */
-    public function testStandardizeTags() {
-        $problemData = \OmegaUp\Test\Factories\Problem::createProblem();
-        $problemData = \OmegaUp\Test\Factories\Problem::createProblem();
-
-        $reviewerLogin = self::login(
-            \OmegaUp\Test\Factories\QualityNomination::$reviewers[0]
-        );
-
-        $nomination = \OmegaUp\Controllers\QualityNomination::apiCreate(new \OmegaUp\Request([
-            'auth_token' => $reviewerLogin->auth_token,
-            'problem_alias' => $problemData['request']['problem_alias'],
-            'nomination' => 'quality_tag',
-            'contents' => json_encode([
-                'quality_seal' => true,
-                'tag' => 'problemCategoryKarelEducation',
-            ]),
-        ]));
-
-        // Run standardize tags
-        \OmegaUp\Test\Utils::runStandardizeTags();
-
-        $updatedNomination = \OmegaUp\DAO\QualityNominations::getByPK(
-            $nomination['qualitynomination_id']
-        );
-        $contents = json_decode($updatedNomination->contents, true);
-        $this->assertEquals('problemLevelBasicKarel', $contents['tag']);
-=======
      * A PHPUnit data provider for all the tests that can accept a status.
      *
      * @return list<array{0: string, 1: int, 2: int, 3: string, 4:array<int:boolean>, 5: boolean }>
@@ -2654,6 +2623,37 @@
                 );
             }
         }
->>>>>>> 15358f13
+    }
+
+    /**
+     * Test for the script to standardize tags send throught the
+     * reviewers feedback form.
+     */
+    public function testStandardizeTags() {
+        $problemData = \OmegaUp\Test\Factories\Problem::createProblem();
+        $problemData = \OmegaUp\Test\Factories\Problem::createProblem();
+
+        $reviewerLogin = self::login(
+            \OmegaUp\Test\Factories\QualityNomination::$reviewers[0]
+        );
+
+        $nomination = \OmegaUp\Controllers\QualityNomination::apiCreate(new \OmegaUp\Request([
+            'auth_token' => $reviewerLogin->auth_token,
+            'problem_alias' => $problemData['request']['problem_alias'],
+            'nomination' => 'quality_tag',
+            'contents' => json_encode([
+                'quality_seal' => true,
+                'tag' => 'problemCategoryKarelEducation',
+            ]),
+        ]));
+
+        // Run standardize tags
+        \OmegaUp\Test\Utils::runStandardizeTags();
+
+        $updatedNomination = \OmegaUp\DAO\QualityNominations::getByPK(
+            $nomination['qualitynomination_id']
+        );
+        $contents = json_decode($updatedNomination->contents, true);
+        $this->assertEquals('problemLevelBasicKarel', $contents['tag']);
     }
 }