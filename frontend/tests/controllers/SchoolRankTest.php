--- conflicted
+++ resolved
@@ -514,25 +514,7 @@
         $this->assertEquals(0, $result['users'][2]['created_problems']);
     }
 
-    /**
-<<<<<<< HEAD
-     * Tests historical schools rank
-     */
-    public function testHistoricalRank() {
-        // Just create three schools, and see that they are returned
-        //TODO: Verify the return order is right, when the cronjob update PR is accepted
-        $school0 = SchoolsFactory::createSchool();
-        $school1 = SchoolsFactory::createSchool();
-        $school2 = SchoolsFactory::createSchool();
-
-        $response = \OmegaUp\Controllers\School::apiRank(new \OmegaUp\Request([
-            'offset' => 1,
-            'rowcount' => 100,
-        ]));
-        $this->assertEquals('ok', $response['status']);
-        // Could exist more than 3 schools as previously created schools are not deleted
-        $this->assertGreaterThanOrEqual(3, count($response['rank']));
-=======
+        /**
      * Tests the historical rank of schools, based on the current
      * criteria: distinct active users and distinct problems solved
      */
@@ -634,6 +616,17 @@
         $this->assertEquals($school0->rank, $school2->rank);
         $this->assertGreaterThan($school1->rank, $school0->rank);
         $this->assertGreaterThan($school0->score, $school1->score);
->>>>>>> bf207233
+
+        // Test apiRank
+        $response = \OmegaUp\Controllers\School::apiRank(new \OmegaUp\Request([
+            'offset' => 1,
+            'rowcount' => 100,
+        ]));
+        $this->assertEquals('ok', $response['status']);
+        $this->assertGreaterThanOrEqual(3, count($response['rank']));
+        $this->assertGreaterThanOrEqual(
+            $response['rank'][0]['rank'],
+            $response['rank'][1]['rank']
+        ); /** is sorted */
     }
 }