--- conflicted
+++ resolved
@@ -327,72 +327,73 @@
         $this->assertTrue($recommendedPosition < $notRecommendedPosition);
     }
 
-<<<<<<< HEAD
+    /**
+     * Basic test. Check that only the first contest is on the list
+     */
+    public function testShowOnlyCurrentContests() {
+        $r = new Request();
+
+        // Create 2 contests, the second one will occur in to the future.
+        $currentContestData = ContestsFactory::createContest(null, 0);
+        $futureContestData = ContestsFactory::createContest(
+            null,
+            0,
+            null,
+            null,
+            $currentContestData['request']['finish_time'] + (60 * 60 * 49),
+            null,
+            $currentContestData['request']['finish_time'] + (60 * 60 * 48)
+        );
+
+        // Get a user for our scenario
+        $contestant = UserFactory::createUser();
+
+        // Add user to our private contests
+        ContestsFactory::addUser($currentContestData, $contestant);
+        ContestsFactory::addUser($futureContestData, $contestant);
+
+        $login = self::login($contestant);
+        $r = new Request([
+            'auth_token' => $login->auth_token,
+            'active' => ActiveStatus::ACTIVE,
+        ]);
+
+        $response = ContestController::apiList($r);
+
+        $this->assertArrayContainsInKey(
+            $response['results'],
+            'contest_id',
+            $currentContestData['contest']->contest_id
+        );
+        $this->assertArrayNotContainsInKey(
+            $response['results'],
+            'contest_id',
+            $futureContestData['contest']->contest_id
+        );
+    }
+    
     public function testPrivateContestListForInvitedUser() {
         // Create three new private contests, and one public contest
         for ($i = 0; $i < 4; $i++) {
             $isPublic = ($i === 0) ? true : false;
             $contestData[$i] = ContestsFactory::createContest(null, $isPublic);
         }
-=======
-    /**
-     * Basic test. Check that only the first contest is on the list
-     */
-    public function testShowOnlyCurrentContests() {
-        $r = new Request();
-
-        // Create 2 contests, the second one will occur in to the future.
-        $currentContestData = ContestsFactory::createContest(null, 0);
-        $futureContestData = ContestsFactory::createContest(
-            null,
-            0,
-            null,
-            null,
-            $currentContestData['request']['finish_time'] + (60 * 60 * 49),
-            null,
-            $currentContestData['request']['finish_time'] + (60 * 60 * 48)
-        );
->>>>>>> 804d9a25
-
-        // Get a user for our scenario
-        $contestant = UserFactory::createUser();
-
-<<<<<<< HEAD
+
+        // Get a user for our scenario
+        $contestant = UserFactory::createUser();
+
         // Add user to two private contest
         $numberOfPrivateContests = 2;
         for ($i = 0; $i < $numberOfPrivateContests; $i++) {
             ContestsFactory::addUser($contestData[$i], $contestant);
         }
-=======
-        // Add user to our private contests
-        ContestsFactory::addUser($currentContestData, $contestant);
-        ContestsFactory::addUser($futureContestData, $contestant);
->>>>>>> 804d9a25
-
-        $login = self::login($contestant);
-        $r = new Request([
-            'auth_token' => $login->auth_token,
-<<<<<<< HEAD
+
+        $login = self::login($contestant);
+        $r = new Request([
+            'auth_token' => $login->auth_token,
         ]);
         $response = ContestController::apiListParticipating($r);
 
         $this->assertEquals($numberOfPrivateContests, count($response['contests']));
-=======
-            'active' => ActiveStatus::ACTIVE,
-        ]);
-
-        $response = ContestController::apiList($r);
-
-        $this->assertArrayContainsInKey(
-            $response['results'],
-            'contest_id',
-            $currentContestData['contest']->contest_id
-        );
-        $this->assertArrayNotContainsInKey(
-            $response['results'],
-            'contest_id',
-            $futureContestData['contest']->contest_id
-        );
->>>>>>> 804d9a25
     }
 }