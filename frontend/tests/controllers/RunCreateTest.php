<?php

/**
 * Description of CreateRun
 *
 * @author joemmanuel
 */

class RunCreateTest extends OmegaupTestCase {
    private $contestData;
    private $contestant;

    /**
     * Prepares the context to submit a run to a problem. Creates the contest,
     * problem and opens them.
     *
     * @return Request
     */
    private function setValidRequest(
        ?ContestParams $contestParams = null
    ) : Request {
        if (is_null($contestParams)) {
            $contestParams = new ContestParams();
        }
        // Get a problem
        $problemData = ProblemsFactory::createProblem();

        // Get a contest
        $this->contestData = ContestsFactory::createContest($contestParams);

        // Add the problem to the contest
        ContestsFactory::addProblemToContest($problemData, $this->contestData);

        // Create our contestant
        $this->contestant = UserFactory::createUser();

        // If the contest is private, add the user
        if ($contestParams['admission_mode'] === 'private') {
            ContestsFactory::addUser($this->contestData, $this->contestant);
        }

        // Our contestant has to open the contest before sending a run
        ContestsFactory::openContest($this->contestData, $this->contestant);

        // Then we need to open the problem
        ContestsFactory::openProblemInContest($this->contestData, $problemData, $this->contestant);

        // Create an empty request
        $login = self::login($this->contestant);
        $r = new Request([
            'auth_token' => $login->auth_token,
            'contest_alias' => $this->contestData['request']['alias'],
            'problem_alias' => $problemData['request']['problem_alias'],
            'language' => 'c',
            'source' => "#include <stdio.h>\nint main() { printf(\"3\"); return 0; }",
        ]);

        return $r;
    }

    /**
     * @return Request
     */
    private function setUpAssignment($startTimeDelay = 0) {
        // Get a problem
        $problemData = ProblemsFactory::createProblem();

        // Create course and add user as a student
        $this->courseData = CoursesFactory::createCourseWithOneAssignment(null, null, false, 'no', 'false', $startTimeDelay);

        // Student user
        $this->student = UserFactory::createUser();
        CoursesFactory::addStudentToCourse($this->courseData, $this->student);

        // Non-student user
        $this->non_student = UserFactory::createUser();

        // Get the actual DB entries for later
        $this->course = CoursesDAO::getByAlias($this->courseData['course_alias']);
        $this->assignment = AssignmentsDAO::getByAliasAndCourse(
            $this->courseData['assignment_alias'],
            $this->course->course_id
        );

        $adminLogin = self::login($this->courseData['admin']);

        // Add the problem to the contest
        CourseController::apiAddProblem(new Request([
            'auth_token' => $adminLogin->auth_token,
            'course_alias' => $this->courseData['course_alias'],
            'assignment_alias' => $this->assignment->alias,
            'problem_alias' => $problemData['request']['problem_alias'],
        ]));

        // Create an empty request
        $r = new Request([
            'problemset_id' => $this->assignment->problemset_id,
            'problem_alias' => $problemData['request']['problem_alias'],
            'language' => 'c',
            'source' => "#include <stdio.h>\nint main() { printf(\"3\"); return 0; }",
        ]);

        return $r;
    }

    /**
     * Validate a run
     *
     * @param type $r
     * @param type $response
     */
    private function assertRun($r, $response) {
        // Validate
        $this->assertEquals('ok', $response['status']);
        $this->assertArrayHasKey('guid', $response);

        // Get submissionn from DB
        $submission = SubmissionsDAO::getByGuid($response['guid']);
        $this->assertNotNull($submission);

        // Get contest from DB to check times with respect to contest start
        $contest = ContestsDAO::getByAlias($r['contest_alias'] ?? '');

        // Validate data
        $this->assertEquals($r['language'], $submission->language);
        $this->assertNotNull($submission->guid);

        // Validate file created
        $fileContent = SubmissionController::getSource($submission->guid);
        $this->assertEquals($r['source'], $fileContent);

        // Validate defaults
        $run = RunsDAO::getByPK($submission->current_run_id);
        $this->assertEquals('new', $run->status);
        $this->assertEquals(0, $run->runtime);
        $this->assertEquals(0, $run->memory);
        $this->assertEquals(0, $run->score);
        $this->assertEquals(0, $run->contest_score);

        // Validate next submission timestamp
        $submission_gap = isset($contest->submissions_gap) ? $contest->submissions_gap : RunController::$defaultSubmissionGap;
        $this->assertEquals(Utils::GetPhpUnixTimestamp() + $submission_gap, $response['nextSubmissionTimestamp']);

        $log = SubmissionLogDAO::getByPK($submission->submission_id);

        $this->assertNotNull($log);
        $this->assertEquals(ip2long('127.0.0.1'), $log->ip);

        if (!is_null($contest)) {
            $this->assertEquals(
                (Utils::GetPhpUnixTimestamp() - intval(strtotime($contest->start_time))) / 60,
                $run->penalty,
                '',
                0.5
            );
        }

        $this->assertEquals('JE', $run->verdict);
    }

    /**
     * Basic new run test
     */
    public function testNewRunValid() {
        $r = $this->setValidRequest();
        $detourGrader = new ScopedGraderDetour();

        // Call API
        $response = RunController::apiCreate($r);

        $this->assertRun($r, $response);

        // Check problem submissions (1)
        $problem = ProblemsDAO::getByAlias($r['problem_alias']);
        $this->assertEquals(1, $problem->submissions);
    }

    /**
     * Cannot submit run when contest ended
     *
     * @expectedException NotAllowedToSubmitException
     */
    public function testRunWhenContestExpired() {
        $startTime = Time::get() - 60 * 60;
        $r = $this->setValidRequest(new ContestParams([
            'start_time' => $startTime,
            'finish_time' => $startTime + 2 * 60 * 60
        ]));

<<<<<<< HEAD
        // Manually expire the contest
        $contest = ContestsDAO::getByAlias($r['contest_alias']);
        $contest->start_time = Utils::GetTimeFromUnixTimestamp(Utils::GetPhpUnixTimestamp() - (60 * 2) - 2);
        $contest->finish_time = Utils::GetTimeFromUnixTimestamp(Utils::GetPhpUnixTimestamp() - (60 * 2) - 1);
        ContestsDAO::update($contest);
        Time::setTimeForTesting(Utils::GetTimeFromUnixTimestamp(Utils::GetPhpUnixTimestamp()));
=======
        // Now is one second after contest finishes
        Time::setTimeForTesting($startTime + (2 * 60 * 60) + 1);

>>>>>>> 5d6c051a
        // Call API
        RunController::apiCreate($r);
    }

    /**
     * Test a valid submission to a private contest
     */
    public function testRunToValidPrivateContest() {
        $r = $this->setValidRequest(new ContestParams([
            'admission_mode' => 'private'
        ]));
        $detourGrader = new ScopedGraderDetour();

        // Call API
        $response = RunController::apiCreate($r);

        // Validate
        $this->assertEquals('ok', $response['status']);
        $this->assertArrayHasKey('guid', $response);
    }

    /**
     * Test a invalid submission to a private contest
     *
     * @expectedException NotAllowedToSubmitException
     */
    public function testRunPrivateContestWithUserNotRegistred() {
        $r = $this->setValidRequest(new ContestParams([
            'admission_mode' => 'private'
        ]));

        // Create a second user not regitered to private contest
        $contestant2 = UserFactory::createUser();

        // Log in this second user
        $login = self::login($contestant2);
        $r['auth_token'] = $login->auth_token;

        // Call API
        RunController::apiCreate($r);
    }

    /**
     * Cannot submit run when contest not started yet
     */
    public function testRunWhenContestNotStarted() {
        $startTime = Time::get();
        $r = $this->setValidRequest(new ContestParams([
            'start_time' => $startTime,
            'finish_time' => $startTime + 2 * 60 * 60
        ]));

        // get back in time ten minutes before Contest starts
        Time::setTimeForTesting($startTime - (10 * 60));

        try {
            // Call API
            RunController::apiCreate($r);
            $this->fail('api should have not created run, because contest has not started yet.');
        } catch (NotAllowedToSubmitException $e) {
            $this->assertEquals('runNotInsideContest', $e->getMessage());
        }
    }

    /**
     * Test that a user cannot submit once he has already submitted something
     * and the submissions gap time has not expired
     *
     * @expectedException NotAllowedToSubmitException
     */
    public function testInvalidRunInsideSubmissionsGap() {
        // Set the context
        $r = $this->setValidRequest();
        $detourGrader = new ScopedGraderDetour();

        // Set submissions gap of 20 seconds
        $contest = ContestsDAO::getByAlias($r['contest_alias']);
        $contest->submissions_gap = 20;
        ContestsDAO::update($contest);

        // Call API
        $response = RunController::apiCreate($r);

        // Validate the run
        $this->assertRun($r, $response);

        // Send a second run. This one should fail
        $response = RunController::apiCreate($r);
    }

    /**
     * Submission gap is per problem, not per contest
     */
    public function testSubmissionGapIsPerProblem() {
        // Set the context
        $r = $this->setValidRequest();

        // Prepare the Grader mock, validate that grade is called 2 times
        $detourGrader = new ScopedGraderDetour();

        // Add a second problem to the contest
        $problemData2 = ProblemsFactory::createProblem();
        ContestsFactory::addProblemToContest($problemData2, $this->contestData);

        // Set submissions gap of 20 seconds
        $contest = ContestsDAO::getByAlias($r['contest_alias']);
        $contest->submissions_gap = 20;
        ContestsDAO::update($contest);

        // Call API, send a run for the first problem
        $response = RunController::apiCreate($r);
        $this->assertRun($r, $response);

        // Set the second problem as the target
        $r['problem_alias'] = $problemData2['request']['problem_alias'];

        // Send a run to the 2nd problem
        $response = RunController::apiCreate($r);
        $this->assertRun($r, $response);
    }

    /**
     * Test that grabbing a problem from a contest A and using it as
     * parameter of contest B does not work
     *
     * @expectedException InvalidParameterException
     */
    public function testInvalidContestProblemCombination() {
        // Set the context for the first contest
        $r1 = $this->setValidRequest();

        // Set the context for the second contest
        $r2 = $this->setValidRequest();

        // Mix problems
        $r2['problem_alias'] = $r1['problem_alias'];

        // Call API
        $response = RunController::apiCreate($r2);
    }

    /**
     * Test that a run can't be send with missing parameters
     */
    public function testMissingParameters() {
        // Set the context for the first contest
        $original_r = $this->setValidRequest();
        $detourGrader = new ScopedGraderDetour();

        $needed_keys = [
            'problem_alias',
            'contest_alias',
            'language',
            'source'
        ];

        foreach ($needed_keys as $key) {
            // Make a copy of the array
            $r = $original_r;

            // Erase the key
            unset($r[$key]);

            try {
                // Call API
                $response = RunController::apiCreate($r);
            } catch (InvalidParameterException $e) {
                // The API should throw this exception, in this case
                // we continue
                continue;
            }

            $this->fail('apiCreate did not return expected exception');
        }
    }

    /**
     * Test valid window length
     */
    public function testNewRunInWindowLengthPublicContest() {
        // Set the context for the first contest, with 20 minutes of window length
        $r = $this->setValidRequest(new ContestParams(['window_length' => 20]));
        $detourGrader = new ScopedGraderDetour();

        // Call API
        $response = RunController::apiCreate($r);

        $this->assertRun($r, $response);
    }

    /**
     * Test sending runs after the window length expired
     */
    public function testNewRunOutWindowLengthPublicContest() {
        // Set the context for the first contest, with 20 minutes of window length
        $r = $this->setValidRequest(new ContestParams(['window_length' => 20]));

        // Alter time for testing such that contestant started
        // 21 minutes ago, this is, window length has expired by 1 minute
<<<<<<< HEAD
        $problemsetIdentity = ProblemsetIdentitiesDAO::getByPK($this->contestant->main_identity_id, $contest->problemset_id);
        $problemsetIdentity->access_time = date('Y-m-d H:i:s', Utils::GetPhpUnixTimestamp() - 21 * 60); //Window length is in minutes
        $problemsetIdentity->end_time = date('Y-m-d H:i:s', Utils::GetPhpUnixTimestamp() - 1 * 60); //Window length is in minutes
        ProblemsetIdentitiesDAO::update($problemsetIdentity);
=======
        Time::setTimeForTesting(Time::get() + (21 * 60));
>>>>>>> 5d6c051a

        try {
            // Call API
            RunController::apiCreate($r);
            $this->fail('Contestant should not submitted a run because windows length has expired');
        } catch (NotAllowedToSubmitException $e) {
            $this->assertEquals('runNotInsideContest', $e->getMessage());
        }
    }

    /**
     * Admin is god, is able to submit even when contest has not started yet
     */
    public function testRunWhenContestNotStartedForContestDirector() {
        // Set the context for the first contest
        $r = $this->setValidRequest();
        $detourGrader = new ScopedGraderDetour();

        // Log as contest director
        $login = self::login($this->contestData['director']);
        $r['auth_token'] = $login->auth_token;

        // Manually set the contest start 10 mins in the future
        $contest = ContestsDAO::getByAlias($r['contest_alias']);
        $contest->start_time = Utils::GetTimeFromUnixTimestamp(Utils::GetPhpUnixTimestamp() + 10);
        ContestsDAO::update($contest);

        // Call API
        $response = RunController::apiCreate($r);

        $this->assertRun($r, $response);
    }

    /**
     * Admin is god, but even he is unable to submit even when contest has ended
     *
     * @expectedException NotAllowedToSubmitException
     */
    public function testRunWhenContestEndedForContestDirector() {
        $startTime = Time::get() - 60 * 60;
        $r = $this->setValidRequest(new ContestParams([
            'start_time' => $startTime,
            'finish_time' => $startTime + 2 * 60 * 60
        ]));

        // Now is one second after contest finishes
        Time::setTimeForTesting($startTime + (2 * 60 * 60) + 1);

        // Log as contest director
        $login = self::login($this->contestData['director']);
        $r['auth_token'] = $login->auth_token;

        // Call API
        $response = RunController::apiCreate($r);

        $this->assertRun($r, $response);
    }

    /**
     * Contest director is god, should be able to submit whenever he wants
     * for testing purposes
     */
    public function testInvalidRunInsideSubmissionsGapForContestDirector() {
        // Set the context for the first contest
        $r = $this->setValidRequest();
        $detourGrader = new ScopedGraderDetour();

        // Log as contest director
        $login = self::login($this->contestData['director']);
        $r['auth_token'] = $login->auth_token;

        // Set submissions gap of 20 seconds
        $contest = ContestsDAO::getByAlias($r['contest_alias']);
        $contest->submissions_gap = 20;
        ContestsDAO::update($contest);

        // Call API
        $response = RunController::apiCreate($r);

        // Validate the run
        $this->assertRun($r, $response);

        // Send a second run. This one should not fail
        $response = RunController::apiCreate($r);

        // Validate the run
        $this->assertRun($r, $response);
    }

    /**
     * User can send runs to a public problem, regardless of it being
     * in a contest
     */
    public function testRunToPublicProblemWhileInsideAContest() {
        // Create public problem
        $problemData = ProblemsFactory::createProblem();

        // Get a contest
        $contestData = ContestsFactory::createContest();

        // Add the problem to the contest
        ContestsFactory::addProblemToContest($problemData, $contestData);

        // Create our contestant
        $this->contestant = UserFactory::createUser();

        // Create an empty request
        $login = self::login($this->contestant);
        $r = new Request([
            'auth_token' => $login->auth_token,
            'contest_alias' => '', // Not inside a contest
            'problem_alias' => $problemData['request']['problem_alias'],
            'language' => 'c',
            'source' => "#include <stdio.h>\nint main() { printf(\"3\"); return 0; }",
        ]);

        // Call API
        $detourGrader = new ScopedGraderDetour();
        $response = RunController::apiCreate($r);

        // Validate the run
        $this->assertRun($r, $response);
    }

    /**
     * Languages must be validated against the problem's allowed languages.
     *
     * @expectedException InvalidParameterException
     */
    public function testRunInvalidProblemLanguage() {
        // Create public problem without C as an option.
        $problemData = ProblemsFactory::createProblem(new ProblemParams([
            'visibility' => 1,
            'languages' => 'cpp'
        ]));

        // Create our contestant
        $contestant = UserFactory::createUser();

        // Create an empty request
        $login = self::login($contestant);
        $r = new Request([
            'auth_token' => $login->auth_token,
            'problem_alias' => $problemData['request']['problem_alias'],
            'language' => 'c',
            'source' => "#include <stdio.h>\nint main() { printf(\"3\"); return 0; }",
        ]);

        // Call API
        $response = RunController::apiCreate($r);
    }

    /**
     * Languages must be validated against the problem's allowed languages.
     *
     * @expectedException InvalidParameterException
     */
    public function testRunInvalidContestLanguage() {
        $problemData = ProblemsFactory::createProblem();

        // Get a contest
        $contestData = ContestsFactory::createContest(new ContestParams(['languages' => ['cpp']]));

        // Add the problem to the contest
        ContestsFactory::addProblemToContest($problemData, $contestData);

        // Create our contestant
        $contestant = UserFactory::createUser();

        // Our contestant has to open the contest before sending a run
        ContestsFactory::openContest($contestData, $contestant);

        // Then we need to open the problem
        ContestsFactory::openProblemInContest($contestData, $problemData, $contestant);

        $login = self::login($contestant);
        $r = new Request([
            'auth_token' => $login->auth_token,
            'contest_alias' => $contestData['request']['alias'],
            'problem_alias' => $problemData['request']['problem_alias'],
            'language' => 'c',
            'source' => "#include <stdio.h>\nint main() { printf(\"3\"); return 0; }",
        ]);

        // Call API
        $response = RunController::apiCreate($r);
    }

    /**
     * User cannot send runs to a private problem, regardless of it being
     * in a contest
     *
     * @expectedException NotAllowedToSubmitException
     */
    public function testRunToPrivateProblemWhileInsideAPublicContest() {
        // Get a contest
        $contestData = ContestsFactory::createContest();

        // Create public problem
        $problemData = ProblemsFactory::createProblem(new ProblemParams([
            'visibility' => 0,
            'author' => $contestData['director']
        ]));

        // Add the problem to the contest
        ContestsFactory::addProblemToContest($problemData, $contestData);

        // Create our contestant
        $this->contestant = UserFactory::createUser();

        $login = self::login($this->contestant);
        $r = new Request([
            'auth_token' => $login->auth_token,
            'contest_alias' => '', // Not inside a contest
            'problem_alias' => $problemData['request']['problem_alias'],
            'language' => 'c',
            'source' => "#include <stdio.h>\nint main() { printf(\"3\"); return 0; }",
        ]);

        // Call API
        $response = RunController::apiCreate($r);
    }

    /**
     * User should wait between consecutive runs.
     *
     * @expectedException NotAllowedToSubmitException
     */
    public function testRunsToPublicProblemInsideSubmissionGap() {
        $originalGap = RunController::$defaultSubmissionGap;
        RunController::$defaultSubmissionGap = 60;
        try {
            // Create public problem
            $problemData = ProblemsFactory::createProblem();

            // Create our contestant
            $this->contestant = UserFactory::createUser();

            // Create an empty request
            $r = new Request();

            $login = self::login($this->contestant);
            $r = new Request([
                'auth_token' => $login->auth_token,
                'contest_alias' => '', // Not inside a contest
                'problem_alias' => $problemData['request']['problem_alias'],
                'language' => 'c',
                'source' => "#include <stdio.h>\nint main() { printf(\"3\"); return 0; }",
            ]);

            // Call API
            $detourGrader = new ScopedGraderDetour();
            $response = RunController::apiCreate($r);

            // Validate the run
            $this->assertRun($r, $response);

            // Call API
            $response = RunController::apiCreate($r);
        } finally {
            RunController::$defaultSubmissionGap = $originalGap;
        }
    }

    public function testRunWithProblemsetId() {
        $r = $this->setValidRequest();
        $r['problemset_id'] = $this->contestData['contest']->problemset_id;
        unset($r['contest_alias']);

        // Call API
        $response = RunController::apiCreate($r);

        $this->assertRun($r, $response);

        // Check problem submissions (1)
        $problem = ProblemsDAO::getByAlias($r['problem_alias']);
        $this->assertEquals(1, $problem->submissions);
    }

    /**
     * Can't set both params at the same time
     *
     * @expectedException InvalidParameterException
     */
    public function testRunWithProblemsetIdAndContestAlias() {
        $r = $this->setValidRequest();
        $r['problemset_id'] = $this->contestData['contest']->problemset_id;

        // Call API
        $response = RunController::apiCreate($r);
    }

    /**
     * Run from a student.
     */
    public function testRunInAssignmentFromStudent() {
        $r = $this->setUpAssignment();
        $login = self::login($this->student);
        $r['auth_token'] = $login->auth_token;

        // Call API
        $response = RunController::apiCreate($r);
    }

    /**
     * Can't submit by a user that is not enrolled in a course.
     *
     * @expectedException NotAllowedToSubmitException
     */
    public function testRunInAssignmentFromNonStudent() {
        $r = $this->setUpAssignment();
        $login = self::login($this->non_student);
        $r['auth_token'] = $login->auth_token;

        // Call API
        $response = RunController::apiCreate($r);
    }

    /**
     * Run from a student before assignment opens.
     *
     * @expectedException NotAllowedToSubmitException
     */
    public function testRunInAssignmentFromStudentBeforeStart() {
        $r = $this->setUpAssignment(10);

        $login = self::login($this->student);
        $r['auth_token'] = $login->auth_token;

        // Call API
        $response = RunController::apiCreate($r);
    }

    /**
     * Run from a student after the deadline passed.
     *
     * @expectedException NotAllowedToSubmitException
     */
    public function testRunInAssignmentFromStudentAfterDeadline() {
        $r = $this->setUpAssignment();

        $adminLogin = self::login($this->courseData['admin']);
        CourseController::apiUpdate(new Request([
            'auth_token' => $adminLogin->auth_token,
            'name' => $this->courseData['request']['course']->name,
            'alias' => $this->courseData['request']['course']->alias,
            'course_alias' => $this->courseData['request']['course']->alias,
            'description' => $this->courseData['request']['course']->description,
            'start_time' => Utils::GetPhpUnixTimestamp() - 10,
            'finish_time' => Utils::GetPhpUnixTimestamp() - 1,
        ]));
        // Creating a submission in the future
        Time::setTimeForTesting(Time::get() + 60 * 60);

        $login = self::login($this->student);
        $r['auth_token'] = $login->auth_token;

        // Call API
        $response = RunController::apiCreate($r);
    }

    /**
     * Should not allow sending to banned public problems.
     * @expectedException NotFoundException
     */
    public function testShouldNotAllowToSendPubliclyBannedProblems() {
        $problemData = ProblemsFactory::createProblem();
        $login = self::login($problemData['author']);
        $problem = $problemData['problem'];

        // Change the visibility to public banned.
        ProblemController::apiUpdate(new Request([
             'auth_token' => $login->auth_token,
             'problem_alias' => $problem->alias,
             'visibility' => ProblemController::VISIBILITY_PUBLIC_BANNED,
             'message' => 'public_banned',
        ]));

        // Call API
        RunController::apiCreate(new Request([
             'auth_token' => $login->auth_token,
             'problem_alias' => $problem->alias,
             'language' => 'c',
             'source'   => "#include <stdio.h>\nint main() {printf(\"3\"); return 0; }",
        ]));
    }

     /**
     * Should not allow sending to privately banned problems.
     * @expectedException NotFoundException
     */
    public function testShouldNotAllowToSendPrivatelyBannedProblems() {
        $problemData = ProblemsFactory::createProblem();
        $login = self::login($problemData['author']);
        $problem = $problemData['problem'];

        // Change the visibility to private banned.
        ProblemController::apiUpdate(new Request([
             'auth_token' => $login->auth_token,
             'problem_alias' => $problem->alias,
             'visibility' => ProblemController::VISIBILITY_PRIVATE_BANNED,
             'message' => 'private_banned',
        ]));

        // Call API
        RunController::apiCreate(new Request([
             'auth_token' => $login->auth_token,
             'problem_alias' => $problem->alias,
             'language' => 'c',
             'source'   => "#include <stdio.h>\nint main() {printf(\"3\"); return 0; }",
        ]));
    }

    /**
     * User can send runs and view details of it after they have solved it.
     */
    public function testRunDetailsAfterSolving() {
        // Create public problem
        $problemData = ProblemsFactory::createProblem();

        // Create contestant
        $contestant = UserFactory::createUser();

        $login = self::login($contestant);
        $waRunData = RunsFactory::createRunToProblem($problemData, $contestant, $login);
        RunsFactory::gradeRun($waRunData, 0, 'WA', 60);

        // Contestant should be able to view run (but not the run details).
        $contestantIdentity = IdentityController::resolveIdentity(
            $contestant->username
        );
        $this->assertFalse(Authorization::isProblemAdmin(
            $contestantIdentity,
            $problemData['problem']
        ));
        $response = RunController::apiDetails(new Request([
            'run_alias' => $waRunData['response']['guid'],
            'auth_token' => $login->auth_token,
        ]));
        $this->assertFalse(array_key_exists('details', $response));

        $acRunData = RunsFactory::createRunToProblem($problemData, $contestant, $login);
        RunsFactory::gradeRun($acRunData, 1, 'AC', 65);

        // Contestant should be able to view run and details after solving it.
        $response = RunController::apiDetails(new Request([
            'run_alias' => $acRunData['response']['guid'],
            'auth_token' => $login->auth_token,
        ]));
        $this->assertTrue(array_key_exists('details', $response));
        $response = RunController::apiDetails(new Request([
            'run_alias' => $waRunData['response']['guid'],
            'auth_token' => $login->auth_token,
        ]));
        $this->assertTrue(array_key_exists('details', $response));

        // But having solved a problem does not grant permission to view
        // details to runs that the user would otherwise not had permission to
        // view.
        $contestant2 = UserFactory::createUser();
        $login2 = self::login($contestant2);
        $runData = RunsFactory::createRunToProblem($problemData, $contestant2, $login2);
        RunsFactory::gradeRun($runData, 1, 'AC', 30);
        try {
            RunController::apiDetails(new Request([
                'run_alias' => $runData['response']['guid'],
                'auth_token' => $login->auth_token,
            ]));
            $this->fail('User should not have been able to view another users\' run details');
        } catch (ForbiddenAccessException $e) {
            // OK
        }
    }
}<|MERGE_RESOLUTION|>--- conflicted
+++ resolved
@@ -177,8 +177,6 @@
 
     /**
      * Cannot submit run when contest ended
-     *
-     * @expectedException NotAllowedToSubmitException
      */
     public function testRunWhenContestExpired() {
         $startTime = Time::get() - 60 * 60;
@@ -187,20 +185,16 @@
             'finish_time' => $startTime + 2 * 60 * 60
         ]));
 
-<<<<<<< HEAD
-        // Manually expire the contest
-        $contest = ContestsDAO::getByAlias($r['contest_alias']);
-        $contest->start_time = Utils::GetTimeFromUnixTimestamp(Utils::GetPhpUnixTimestamp() - (60 * 2) - 2);
-        $contest->finish_time = Utils::GetTimeFromUnixTimestamp(Utils::GetPhpUnixTimestamp() - (60 * 2) - 1);
-        ContestsDAO::update($contest);
-        Time::setTimeForTesting(Utils::GetTimeFromUnixTimestamp(Utils::GetPhpUnixTimestamp()));
-=======
         // Now is one second after contest finishes
         Time::setTimeForTesting($startTime + (2 * 60 * 60) + 1);
 
->>>>>>> 5d6c051a
-        // Call API
-        RunController::apiCreate($r);
+        try {
+            // Call API
+            RunController::apiCreate($r);
+            $this->fail('api should have not created run, because contest has expired.');
+        } catch (NotAllowedToSubmitException $e) {
+            $this->assertEquals('runNotInsideContest', $e->getMessage());
+        }
     }
 
     /**
@@ -398,14 +392,7 @@
 
         // Alter time for testing such that contestant started
         // 21 minutes ago, this is, window length has expired by 1 minute
-<<<<<<< HEAD
-        $problemsetIdentity = ProblemsetIdentitiesDAO::getByPK($this->contestant->main_identity_id, $contest->problemset_id);
-        $problemsetIdentity->access_time = date('Y-m-d H:i:s', Utils::GetPhpUnixTimestamp() - 21 * 60); //Window length is in minutes
-        $problemsetIdentity->end_time = date('Y-m-d H:i:s', Utils::GetPhpUnixTimestamp() - 1 * 60); //Window length is in minutes
-        ProblemsetIdentitiesDAO::update($problemsetIdentity);
-=======
         Time::setTimeForTesting(Time::get() + (21 * 60));
->>>>>>> 5d6c051a
 
         try {
             // Call API
