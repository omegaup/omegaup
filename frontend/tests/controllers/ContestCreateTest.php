--- conflicted
+++ resolved
@@ -168,13 +168,8 @@
      * Check if the plagiarism value is stored correctly in the database.
      * @dataProvider plagiarismThresholdProvider
      */
-<<<<<<< HEAD
     public function testValidatePlagiarismThresholdValue(
-        bool $checkPlagiarism
-=======
-    public function testToValidatePlagiarismThresholdValue(
         bool $checkPlagiarism,
->>>>>>> 0863ec2c
         int $plagiarismThresholdExpected
     ) {
         // Create a contest
