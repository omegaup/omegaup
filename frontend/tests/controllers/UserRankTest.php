<?php

class UserRankTest extends OmegaupTestCase {
    /**
     * Tests apiRankByProblemsSolved
     */
    public function testFullRankByProblemSolved() {
        // Create a user and sumbit a run with him
        ['user' => $contestant, 'identity' => $contestantIdentity] = UserFactory::createUser();
        $problemData = ProblemsFactory::createProblem();
        $runData = RunsFactory::createRunToProblem(
            $problemData,
            $contestantIdentity
        );
        RunsFactory::gradeRun($runData);

        // Refresh Rank
        Utils::RunUpdateUserRank();

        // Call API
        $response = \OmegaUp\Controllers\User::apiRankByProblemsSolved(
            new \OmegaUp\Request()
        );

        $found = false;
        foreach ($response['rank'] as $entry) {
            if ($entry['username'] == $contestantIdentity->username) {
                $found = true;
                $this->assertEquals($entry['name'], $contestantIdentity->name);
                $this->assertEquals($entry['problems_solved'], 1);
                $this->assertEquals($entry['score'], 100);
            }
        }

        $this->assertTrue($found);
    }

    /**
     * Tests refreshUserRank not displaying private profiles
     */
    public function testPrivateUserInRanking() {
        // Create a private user
        ['user' => $contestantPrivate, 'identity' => $identityPrivate] = UserFactory::createUser(
            new UserParams(
                ['is_private' => true]
            )
        );
        // Create one problem and a submission by the private user
        $problemData = ProblemsFactory::createProblem();
        $runDataPrivate = RunsFactory::createRunToProblem(
            $problemData,
            $identityPrivate
        );
        RunsFactory::gradeRun($runDataPrivate);

        // Refresh Rank
        Utils::RunUpdateUserRank();

        // Call API
        $response = \OmegaUp\Controllers\User::apiRankByProblemsSolved(
            new \OmegaUp\Request()
        );

        // Contestants should not appear in the rank as they're private.
        $found = false;
        foreach ($response['rank'] as $entry) {
            if ($entry['username'] == $identityPrivate->username) {
                $found = true;
                break;
            }
        }
        $this->assertFalse($found);
    }

    /**
     * Tests apiRankByProblemsSolved
     */
    public function testFullRankByProblemSolvedNoPrivateProblems() {
        // Create a user and sumbit a run with him
        ['user' => $contestant, 'identity' => $contestantIdentity] = UserFactory::createUser();
        $problemData = ProblemsFactory::createProblem();
        $runData = RunsFactory::createRunToProblem(
            $problemData,
            $contestantIdentity
        );
        RunsFactory::gradeRun($runData);

        // Create a user and sumbit a run with him
        ['user' => $contestant2, 'identity' => $identity2] = UserFactory::createUser();
        $problemDataPrivate = ProblemsFactory::createProblem(new ProblemParams([
            'visibility' => 0
        ]));
        $runDataPrivate = RunsFactory::createRunToProblem(
            $problemDataPrivate,
            $identity2
        );
        RunsFactory::gradeRun($runDataPrivate);

        // Refresh Rank
        Utils::RunUpdateUserRank();

        // Call API
        $response = \OmegaUp\Controllers\User::apiRankByProblemsSolved(
            new \OmegaUp\Request()
        );

        $found = false;
        foreach ($response['rank'] as $entry) {
<<<<<<< HEAD
            if ($entry['username'] == $contestantIdentity->username) {
=======
            if ($entry['username'] === $contestantIdentity->username) {
>>>>>>> 0d56d3c7
                $found = true;
                $this->assertEquals($entry['name'], $contestantIdentity->name);
                $this->assertEquals($entry['problems_solved'], 1);
                $this->assertEquals($entry['score'], 100);
            }

<<<<<<< HEAD
            if ($entry['username'] == $identity2->username) {
=======
            if ($entry['username'] === $identity2->username) {
>>>>>>> 0d56d3c7
                $this->fail('User with private problem solved showed in rank.');
            }
        }

        $this->assertTrue($found);
    }

    /**
     * Tests apiRankByProblemsSolved for a specific user
     */
    public function testUserRankByProblemsSolved() {
        // Create a user and sumbit a run with him
        ['user' => $contestant, 'identity' => $contestantIdentity] = UserFactory::createUser();
        $problemData = ProblemsFactory::createProblem();
        $runData = RunsFactory::createRunToProblem(
            $problemData,
            $contestantIdentity
        );
        RunsFactory::gradeRun($runData);

        // Refresh Rank
        Utils::RunUpdateUserRank();

        // Call API
        $response = \OmegaUp\Controllers\User::apiRankByProblemsSolved(new \OmegaUp\Request([
            'username' => $contestantIdentity->username
        ]));

        $this->assertEquals($response['name'], $contestantIdentity->name);
        $this->assertEquals($response['problems_solved'], 1);
    }

    /**
     * Tests apiRankByProblemsSolved for a specific user with no runs
     */
    public function testUserRankByProblemsSolvedWith0Runs() {
        // Create a user with no runs
        ['user' => $contestant, 'identity' => $contestantIdentity] = UserFactory::createUser();

        // Refresh Rank
        Utils::RunUpdateUserRank();

        // Call API
        $response = \OmegaUp\Controllers\User::apiRankByProblemsSolved(new \OmegaUp\Request([
            'username' => $contestantIdentity->username
        ]));

        $this->assertEquals($response['name'], $contestantIdentity->name);
        $this->assertEquals($response['problems_solved'], 0);
        $this->assertEquals($response['rank'], 0);
    }

    /**
     * Tests apiRankByProblemsSolved filters
     */
    public function testUserRankFiltered() {
        // Create a school
        $school = SchoolsFactory::createSchool();
        // Create a user with no country, state and school
        ['user' => $contestantWithNoCountry, 'identity' => $identityWithNoCountry] = UserFactory::createUser();
        $problemData = ProblemsFactory::createProblem();
        $runDataContestantWithNoCountry = RunsFactory::createRunToProblem(
            $problemData,
            $identityWithNoCountry
        );
        RunsFactory::gradeRun($runDataContestantWithNoCountry);

        // Create a user with country, state and school
        ['user' => $contestant, 'identity' => $identity] = UserFactory::createUser();
        $login = self::login($identity);

        $states = \OmegaUp\DAO\States::getByCountry('MX');
        \OmegaUp\Controllers\User::apiUpdate(new \OmegaUp\Request([
            'auth_token' => $login->auth_token,
            'country_id' => 'MX',
            'state_id' => $states[0]->state_id,
            'school_id' => $school['school']->school_id
        ]));

        // create runs
        $runDataContestant = RunsFactory::createRunToProblem(
            $problemData,
            $contestant,
            $login
        );
        RunsFactory::gradeRun($runDataContestant);

        // Refresh Rank
        Utils::RunUpdateUserRank();

        // Call API
        $response = \OmegaUp\Controllers\User::apiRankByProblemsSolved(new \OmegaUp\Request([
            'auth_token' => $login->auth_token,
            'filter' => 'country'
        ]));
        $this->assertCount(1, $response['rank']);
        $response = \OmegaUp\Controllers\User::apiRankByProblemsSolved(new \OmegaUp\Request([
            'auth_token' => $login->auth_token,
            'filter' => 'state'
        ]));
        $this->assertCount(1, $response['rank']);
        $response = \OmegaUp\Controllers\User::apiRankByProblemsSolved(new \OmegaUp\Request([
            'auth_token' => $login->auth_token,
            'filter' => 'school'
        ]));
        $this->assertCount(1, $response['rank']);
    }

    /**
     * Tests apiRankByProblemsSolved with state collision
     */
    public function testUserRankWithStateCollision() {
        // Create two problems
        $problemData[] = ProblemsFactory::createProblem();
        $problemData[] = ProblemsFactory::createProblem();

        // Create two users from Maranhao, Brasil
        [
            'user' => $contestantFromMaranhao1,
            'identity' => $identityFromMaranhao1
        ] = UserFactory::createUser();
        $maranhao1Login = self::login($identityFromMaranhao1);

        \OmegaUp\Controllers\User::apiUpdate(new \OmegaUp\Request([
            'auth_token' => $maranhao1Login->auth_token,
            'country_id' => 'BR',
            'state_id' => 'MA'
        ]));

        // Create two runs of different problems
        $runDataContestantFromMaranhao1 = RunsFactory::createRunToProblem(
            $problemData[0],
            $contestantFromMaranhao1,
            $maranhao1Login
        );
        RunsFactory::gradeRun($runDataContestantFromMaranhao1);
        $runDataContestantFromMaranhao1 = RunsFactory::createRunToProblem(
            $problemData[1],
            $contestantFromMaranhao1,
            $maranhao1Login
        );
        RunsFactory::gradeRun($runDataContestantFromMaranhao1);

        [
            'user' => $contestantFromMaranhao2,
            'identity' => $identityFromMaranhao2
        ] = UserFactory::createUser();
        $maranhao2Login = self::login($identityFromMaranhao2);

        \OmegaUp\Controllers\User::apiUpdate(new \OmegaUp\Request([
            'auth_token' => $maranhao2Login->auth_token,
            'country_id' => 'BR',
            'state_id' => 'MA'
        ]));

        // Create o run of one problem
        $runDataContestantFromMaranhao2 = RunsFactory::createRunToProblem(
            $problemData[0],
            $contestantFromMaranhao2,
            $maranhao2Login
        );
        RunsFactory::gradeRun($runDataContestantFromMaranhao2);

        // Create a user from Massachusetts, USA
        [
            'user' => $contestantFromMassachusetts,
            'identity' => $identityFromMassachusetts
        ] = UserFactory::createUser();
        $massachusettsLogin = self::login($identityFromMassachusetts);

        \OmegaUp\Controllers\User::apiUpdate(new \OmegaUp\Request([
            'auth_token' => $massachusettsLogin->auth_token,
            'country_id' => 'US',
            'state_id' => 'MA'
        ]));

        // create a run of one problem
        $runDataContestantFromMassachusetts = RunsFactory::createRunToProblem(
            $problemData[0],
            $contestantFromMassachusetts,
            $massachusettsLogin
        );
        RunsFactory::gradeRun($runDataContestantFromMassachusetts);

        // Refresh Rank
        Utils::RunUpdateUserRank();

        // Call API
        $response = \OmegaUp\Controllers\User::apiRankByProblemsSolved(new \OmegaUp\Request([
            'auth_token' => $maranhao1Login->auth_token,
            'filter' => 'state'
        ]));
        $this->assertCount(2, $response['rank']);

        // Call API
        $response = \OmegaUp\Controllers\User::apiRankByProblemsSolved(new \OmegaUp\Request([
            'auth_token' => $maranhao2Login->auth_token,
            'filter' => 'state'
        ]));
        $this->assertCount(2, $response['rank']);

        // Call API
        $response = \OmegaUp\Controllers\User::apiRankByProblemsSolved(new \OmegaUp\Request([
            'auth_token' => $massachusettsLogin->auth_token,
            'filter' => 'state'
        ]));
        $this->assertCount(1, $response['rank']);
    }

    public function testUserRankingClassName() {
        // Create a user and sumbit a run with them
        ['user' => $contestant, 'identity' => $identity] = UserFactory::createUser();
        $problemData = ProblemsFactory::createProblem();
        $runData = RunsFactory::createRunToProblem($problemData, $identity);
        RunsFactory::gradeRun($runData);

        // Refresh Rank
        Utils::RunUpdateUserRank();

        // Call API
        $response = \OmegaUp\Controllers\User::apiProfile(new \OmegaUp\Request([
            'username' => $identity->username
        ]));

        $this->assertNotEquals(
            $response['userinfo']['classname'],
            'user-rank-unranked'
        );
    }

    public function testUserRankWithForfeitedProblem() {
        ['user' => $firstPlaceUser, 'identity' => $firstPlaceIdentity] = UserFactory::createUser();
        $login = self::login($firstPlaceIdentity);
        $problems = [];
        $extraProblem = ProblemsFactory::createProblem();
        for (
            $i = 0; $i < \OmegaUp\Controllers\ProblemForfeited::SOLVED_PROBLEMS_PER_ALLOWED_SOLUTION; $i++
        ) {
            $problems[] = ProblemsFactory::createProblem();
            $run = RunsFactory::createRunToProblem(
                $problems[$i],
                $firstPlaceUser,
                $login
            );
            RunsFactory::gradeRun($run);
        }
        $run = RunsFactory::createRunToProblem(
            $extraProblem,
            $firstPlaceUser,
            $login
        );
        RunsFactory::gradeRun($run);

        ['user' => $user, 'identity' => $identity] = UserFactory::createUser();
        $login = self::login($identity);
        for (
            $i = 0; $i < \OmegaUp\Controllers\ProblemForfeited::SOLVED_PROBLEMS_PER_ALLOWED_SOLUTION; $i++
        ) {
            $run = RunsFactory::createRunToProblem(
                $problems[$i],
                $user,
                $login
            );
            RunsFactory::gradeRun($run);
        }

        \OmegaUp\Controllers\Problem::apiSolution(new \OmegaUp\Request([
            'auth_token' => $login->auth_token,
            'problem_alias' => $extraProblem['problem']->alias,
            'forfeit_problem' => true,
        ]));

        $run = RunsFactory::createRunToProblem($extraProblem, $user, $login);
        RunsFactory::gradeRun($run);

        // Refresh Rank
        Utils::RunUpdateUserRank();

        $firstPlaceUserRank = \OmegaUp\Controllers\User::apiRankByProblemsSolved(new \OmegaUp\Request([
            'username' => $firstPlaceIdentity->username
        ]));
        $userRank = \OmegaUp\Controllers\User::apiRankByProblemsSolved(new \OmegaUp\Request([
            'username' => $identity->username
        ]));

        $this->assertTrue($firstPlaceUserRank['rank'] < $userRank['rank']);
        $this->assertEquals(sizeof($problems), $userRank['problems_solved']);
        $this->assertEquals(
            sizeof($problems) + 1 /* extraProblem */,
            $firstPlaceUserRank['problems_solved']
        );
    }
}<|MERGE_RESOLUTION|>--- conflicted
+++ resolved
@@ -106,22 +106,14 @@
 
         $found = false;
         foreach ($response['rank'] as $entry) {
-<<<<<<< HEAD
-            if ($entry['username'] == $contestantIdentity->username) {
-=======
             if ($entry['username'] === $contestantIdentity->username) {
->>>>>>> 0d56d3c7
                 $found = true;
                 $this->assertEquals($entry['name'], $contestantIdentity->name);
                 $this->assertEquals($entry['problems_solved'], 1);
                 $this->assertEquals($entry['score'], 100);
             }
 
-<<<<<<< HEAD
-            if ($entry['username'] == $identity2->username) {
-=======
             if ($entry['username'] === $identity2->username) {
->>>>>>> 0d56d3c7
                 $this->fail('User with private problem solved showed in rank.');
             }
         }
