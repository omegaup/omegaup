<?php

/**
 * Description of SubmissionFeedbackTest
 *
 * @author carlosabcs
 */

class SubmissionFeedbackTest extends \OmegaUp\Test\ControllerTestCase {
    public function testSubmissionFeedbackForCourse() {
        $admin = \OmegaUp\Test\Factories\User::createUser();
        $courseData = \OmegaUp\Test\Factories\Course::createCourseWithOneAssignment(
            $admin['identity'],
            self::login($admin['identity']),
            \OmegaUp\Controllers\Course::ADMISSION_MODE_PUBLIC
        );

        $login = self::login($admin['identity']);
        $problemData = \OmegaUp\Test\Factories\Problem::createProblem();

        \OmegaUp\Test\Factories\Course::addProblemsToAssignment(
            $login,
            $courseData['course_alias'],
            $courseData['assignment_alias'],
            [ $problemData ]
        );

        $student = \OmegaUp\Test\Factories\User::createUser();

        \OmegaUp\Test\Factories\Course::addStudentToCourse(
            $courseData,
            $student['identity']
        );

        $runData = \OmegaUp\Test\Factories\Run::createCourseAssignmentRun(
            $problemData,
            $courseData,
            $student['identity']
        );
        \OmegaUp\Test\Factories\Run::gradeRun($runData);

        $run = \OmegaUp\DAO\Runs::getByGUID($runData['response']['guid']);
        if (is_null($run)) {
            return;
        }

        $feedback = 'Test feedback';
        \OmegaUp\Controllers\Submission::apiSetFeedback(
            new \OmegaUp\Request([
                'auth_token' => self::login($admin['identity'])->auth_token,
                'guid' => $runData['response']['guid'],
                'course_alias' => $courseData['course_alias'],
                'assignment_alias' => $courseData['assignment_alias'],
                'feedback' => $feedback,
            ])
        );

        // Verify notification for admin
        $notifications = \OmegaUp\DAO\Notifications::getUnreadNotifications(
            $student['user']
        );
        $this->assertCount(1, $notifications);

        $contents = json_decode($notifications[0]['contents'], true);
        $this->assertEquals(
            \OmegaUp\DAO\Notifications::COURSE_SUBMISSION_FEEDBACK,
            $contents['type']
        );
        $this->assertEquals(
            $courseData['course']->name,
            $contents['body']['localizationParams']['courseName']
        );
        $this->assertEquals(
            $problemData['problem']->alias,
            $contents['body']['localizationParams']['problemAlias']
        );
    }

    public function testGetCourseSubmissionFeedback() {
        $admin = \OmegaUp\Test\Factories\User::createUser();
        $courseData = \OmegaUp\Test\Factories\Course::createCourseWithOneAssignment(
            $admin['identity'],
            self::login($admin['identity']),
            \OmegaUp\Controllers\Course::ADMISSION_MODE_PUBLIC
        );

        $login = self::login($admin['identity']);
        $problemData = \OmegaUp\Test\Factories\Problem::createProblem();

        \OmegaUp\Test\Factories\Course::addProblemsToAssignment(
            $login,
            $courseData['course_alias'],
            $courseData['assignment_alias'],
            [ $problemData ]
        );

        $student = \OmegaUp\Test\Factories\User::createUser();

        \OmegaUp\Test\Factories\Course::addStudentToCourse(
            $courseData,
            $student['identity']
        );

        $runData = \OmegaUp\Test\Factories\Run::createCourseAssignmentRun(
            $problemData,
            $courseData,
            $student['identity']
        );
        \OmegaUp\Test\Factories\Run::gradeRun($runData);

        $run = \OmegaUp\DAO\Runs::getByGUID($runData['response']['guid']);
        if (is_null($run)) {
            return;
        }

        // Without the feedback
        $response = \OmegaUp\Controllers\Run::apiDetails(
            new \OmegaUp\Request([
                'auth_token' => self::login($admin['identity'])->auth_token,
                'problemset_id' => $courseData['assignment']->problemset_id,
                'run_alias' => $runData['response']['guid'],
            ])
        );
        $this->assertNull($response['feedback']);

        $feedback = 'Test feedback';
        \OmegaUp\Controllers\Submission::apiSetFeedback(
            new \OmegaUp\Request([
                'auth_token' => self::login($admin['identity'])->auth_token,
                'guid' => $runData['response']['guid'],
                'course_alias' => $courseData['course_alias'],
                'assignment_alias' => $courseData['assignment_alias'],
                'feedback' => $feedback,
            ])
        );

        // After adding the feedback
        $response = \OmegaUp\Controllers\Run::apiDetails(
            new \OmegaUp\Request([
                'auth_token' => self::login($admin['identity'])->auth_token,
                'problemset_id' => $courseData['assignment']->problemset_id,
                'run_alias' => $runData['response']['guid'],
                'include_feedback' => true,
            ])
        );
        $this->assertNotNull($response['feedback']);
        $this->assertEquals($feedback, $response['feedback']['feedback']);
        $this->assertEquals(
            $admin['identity']->username,
            $response['feedback']['author']
        );
    }

    public function testEditSubmissionFeedbackForCourse() {
        $admin = \OmegaUp\Test\Factories\User::createUser();
        $courseData = \OmegaUp\Test\Factories\Course::createCourseWithOneAssignment(
            $admin['identity'],
            self::login($admin['identity']),
            \OmegaUp\Controllers\Course::ADMISSION_MODE_PUBLIC
        );

        $login = self::login($admin['identity']);
        $problemData = \OmegaUp\Test\Factories\Problem::createProblem();

        \OmegaUp\Test\Factories\Course::addProblemsToAssignment(
            $login,
            $courseData['course_alias'],
            $courseData['assignment_alias'],
            [ $problemData ]
        );

        $student = \OmegaUp\Test\Factories\User::createUser();

        \OmegaUp\Test\Factories\Course::addStudentToCourse(
            $courseData,
            $student['identity']
        );

        $runData = \OmegaUp\Test\Factories\Run::createCourseAssignmentRun(
            $problemData,
            $courseData,
            $student['identity']
        );
        \OmegaUp\Test\Factories\Run::gradeRun($runData);

        $run = \OmegaUp\DAO\Runs::getByGUID($runData['response']['guid']);
        if (is_null($run)) {
            return;
        }

        $submission = \OmegaUp\DAO\Submissions::getByGuid(
            $runData['response']['guid']
        );
        if (is_null($submission)) {
            return;
        }

<<<<<<< HEAD
        \OmegaUp\Controllers\Submission::apiCreateFeedback(
=======
        \OmegaUp\Controllers\Submission::apiSetFeedback(
>>>>>>> 9a82c0b6
            new \OmegaUp\Request([
                'auth_token' => self::login($admin['identity'])->auth_token,
                'guid' => $runData['response']['guid'],
                'course_alias' => $courseData['course_alias'],
                'assignment_alias' => $courseData['assignment_alias'],
                'feedback' => 'Initial test feedback',
            ])
        );
        $initialFeedback = \OmegaUp\DAO\Submissions::getFeedbackBySubmission(
            $submission
        );

<<<<<<< HEAD
        \OmegaUp\Controllers\Submission::apiUpdateFeedback(
=======
        \OmegaUp\Controllers\Submission::apiSetFeedback(
>>>>>>> 9a82c0b6
            new \OmegaUp\Request([
                'auth_token' => self::login($admin['identity'])->auth_token,
                'guid' => $runData['response']['guid'],
                'course_alias' => $courseData['course_alias'],
                'assignment_alias' => $courseData['assignment_alias'],
                'feedback' => 'New feedback',
            ])
        );
        $newFeedback = \OmegaUp\DAO\Submissions::getFeedbackBySubmission(
            $submission
        );

        $this->assertNotEquals(
            $initialFeedback->feedback,
            $newFeedback->feedback
        );
    }
}<|MERGE_RESOLUTION|>--- conflicted
+++ resolved
@@ -195,11 +195,7 @@
             return;
         }
 
-<<<<<<< HEAD
-        \OmegaUp\Controllers\Submission::apiCreateFeedback(
-=======
-        \OmegaUp\Controllers\Submission::apiSetFeedback(
->>>>>>> 9a82c0b6
+        \OmegaUp\Controllers\Submission::apiSetFeedback(
             new \OmegaUp\Request([
                 'auth_token' => self::login($admin['identity'])->auth_token,
                 'guid' => $runData['response']['guid'],
@@ -212,11 +208,7 @@
             $submission
         );
 
-<<<<<<< HEAD
-        \OmegaUp\Controllers\Submission::apiUpdateFeedback(
-=======
-        \OmegaUp\Controllers\Submission::apiSetFeedback(
->>>>>>> 9a82c0b6
+        \OmegaUp\Controllers\Submission::apiSetFeedback(
             new \OmegaUp\Request([
                 'auth_token' => self::login($admin['identity'])->auth_token,
                 'guid' => $runData['response']['guid'],
