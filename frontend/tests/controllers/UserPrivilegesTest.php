--- conflicted
+++ resolved
@@ -51,12 +51,8 @@
      */
     public function testAddRemoveGroups() {
         $username = 'testusergroup';
-<<<<<<< HEAD
-        $user = UserFactory::createUser($username);
+        $user = UserFactory::createUser(new UserParams(['username' => $username]));
         $identity = IdentitiesDAO::getByPK($user->main_identity_id);
-=======
-        $user = UserFactory::createUser(new UserParams(['username' => $username]));
->>>>>>> dbb0bb11
 
         $login = self::login($user);
         // Call to API Add Group
