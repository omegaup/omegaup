--- conflicted
+++ resolved
@@ -11,11 +11,7 @@
      * Basic create group test
      */
     public function testCreateGroup() {
-<<<<<<< HEAD
-        $owner = UserFactory::createUser();
-=======
         ['user' => $owner, 'identity' => $identity] = UserFactory::createUser();
->>>>>>> 63fb5643
         $name = Utils::CreateRandomString();
         $description = Utils::CreateRandomString();
         $alias = Utils::CreateRandomString();
@@ -33,16 +29,12 @@
         $group = \OmegaUp\DAO\Groups::getByName($name);
         $this->assertNotNull($group);
         $this->assertEquals($description, $group->description);
-<<<<<<< HEAD
-        $this->assertTrue(\OmegaUp\Authorization::isGroupAdmin($owner, $group));
-=======
         $this->assertTrue(
             \OmegaUp\Authorization::isGroupAdmin(
                 $identity,
                 $group
             )
         );
->>>>>>> 63fb5643
     }
 
     /**
@@ -70,11 +62,7 @@
      */
     public function testAddUserToGroup() {
         $group = GroupsFactory::createGroup();
-<<<<<<< HEAD
-        $identity = UserFactory::createUser();
-=======
         ['user' => $user, 'identity' => $identity] = UserFactory::createUser();
->>>>>>> 63fb5643
 
         $login = self::login($group['owner']);
         $response = \OmegaUp\Controllers\Group::apiAddUser(new \OmegaUp\Request([
