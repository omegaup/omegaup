<?php

/**
 * Description of UpdateProblem
 *
 * @author joemmanuel
 */

class UpdateProblemTest extends OmegaupTestCase {
    public function testProblemUpdateLanguages() {
        // Get a problem (with 'es' statements)
        $problemData = ProblemsFactory::createProblem(OMEGAUP_RESOURCES_ROOT . 'triangulos.zip', 'Problem Language');

        // Update statement
        $login = self::login($problemData['author']);

        $problem_languages = ProblemsLanguagesDAO::search([
            'problem_id' => $problemData['problem']->problem_id,
        ]);
        // This problem only has one language at this point
        $this->assertEquals(1, count($problem_languages));

        ProblemController::apiUpdateStatement(new Request([
            'auth_token' => $login->auth_token,
            'problem_alias' => $problemData['request']['problem_alias'],
            'message' => 'New statement is now more fun',
            'statement' => 'This is the new statement',
            'lang' => 'en'
        ]));

        // The problem has two languages at this point
        $problem_languages = ProblemsLanguagesDAO::search([
            'problem_id' => $problemData['problem']->problem_id,
        ]);
        $this->assertEquals(2, count($problem_languages));
    }

    public function testUpdateProblemTitleAndContents() {
        // Get a problem
        $problemData = ProblemsFactory::createProblem();

        // Get a contest
        $contestData = ContestsFactory::createContest();

        // Add the problem to the contest
        ContestsFactory::addProblemToContest($problemData, $contestData);

        // Create our contestant
        $contestant = UserFactory::createUser();

        // Create a run
        $runData[0] = RunsFactory::createRun($problemData, $contestData, $contestant);
        $runData[1] = RunsFactory::createRun($problemData, $contestData, $contestant);

        // Grade the run
        RunsFactory::gradeRun($runData[0]);
        RunsFactory::gradeRun($runData[1]);

        // Get File Uploader Mock and tell Omegaup API to use it
        FileHandler::SetFileUploader($this->createFileUploaderMock());

        // Update Problem calls grader to rejudge, we need to detour grader calls
        // We will submit 2 runs to the problem, a call to grader to rejudge them
        $this->detourGraderCalls($this->exactly(1));

        $login = self::login($problemData['author']);
        $r = new Request([
            'auth_token' => $login->auth_token,
            'title' => 'new title',
            'time_limit' => 12345,
<<<<<<< HEAD
            'problem_alias' => $problemData['request']['problem_alias'],
            'stack_limit' => 12345,
=======
            'problem_alias' => $problemData['request']['alias'],
>>>>>>> 933c82f7
            'message' => 'Changed some properties',
        ]);

        // Set file upload context
        $_FILES['problem_contents']['tmp_name'] = OMEGAUP_RESOURCES_ROOT.'triangulos.zip';

        // Call API
        $response = ProblemController::apiUpdate($r);

        // Verify data in DB
        $problem_mask = new Problems();
        $problem_mask->title = $r['title'];
        $problems = ProblemsDAO::search($problem_mask);

        // Check that we only retreived 1 element
        $this->assertEquals(1, count($problems));

        // Validate rsponse
        $this->assertEquals('ok', $response['status']);
        $this->assertEquals(true, $response['rejudged']);
        $this->assertEquals('cases/1.in', $response['uploaded_files'][0]);

        // Verify problem contents were copied
        $problemArtifacts = new ProblemArtifacts($r['problem_alias']);

        $this->assertTrue($problemArtifacts->exists('cases'));
        $this->assertTrue($problemArtifacts->exists('statements/es.html'));
        $this->assertFalse($problemArtifacts->exists('examples/sample.in'));

        // Check update in statements
        $statement = $problemArtifacts->get('statements/es.html');
        $this->assertContains('perímetro', $statement);

        // Call API again to add an example, should not trigger rejudge.
        $_FILES['problem_contents']['tmp_name'] = OMEGAUP_RESOURCES_ROOT.'triangulos-examples.zip';
        $response = ProblemController::apiUpdate($r);
        $this->assertEquals('ok', $response['status']);
        $this->assertEquals(false, $response['rejudged']);
        $this->assertTrue($problemArtifacts->exists('examples/sample.in'));
    }

    public function testUpdateProblemWithValidLanguages() {
        // Get a problem
        $problemData = ProblemsFactory::createProblem(null, 'valid-languages');

        $login = self::login($problemData['author']);
        $r = new Request([
            'auth_token' => $login->auth_token,
            'languages' => 'hs,java,pl',
            'problem_alias' => $problemData['request']['problem_alias'],
            'message' => 'Changed alias and languages',
        ]);

        //Call API
        $response = ProblemController::apiUpdate($r);

        // Verify data in DB
        $problem_mask = new Problems();
        $problem_mask->alias = $r['alias'];
        $problems = ProblemsDAO::search($problem_mask);

        // Check that we only retrieved 1 element
        $this->assertEquals(1, count($problems));
        $this->assertEqualSets($r['languages'], $problems[0]->languages);

        // Validate response
        $this->assertEquals('ok', $response['status']);
    }

    /**
     * @expectedException InvalidParameterException
     */
    public function testUpdateProblemWithInvalidLanguages() {
        // Get a problem
        $problemData = ProblemsFactory::createProblem();

        $login = self::login($problemData['author']);
        $r = new Request([
            'auth_token' => $login->auth_token,
            'languages' => 'cows,hs,java,pl',
            'problem_alias' => $problemData['request']['alias'],
            'message' => 'Changed invalid languages',
        ]);

        // Log in as contest director

        //Call API
        $response = ProblemController::apiUpdate($r);
    }

    /**
     * Test apiUpdateStatement
     */
    public function testProblemStatementUpdate() {
        // Get a problem (with 'es' statements)
        $problemData = ProblemsFactory::createProblem(OMEGAUP_RESOURCES_ROOT . 'triangulos.zip');

        // Update statement
        $statement = 'This is the new statement \$x\$';
        $login = self::login($problemData['author']);
        $response = ProblemController::apiUpdateStatement(new Request([
            'auth_token' => $login->auth_token,
            'problem_alias' => $problemData['request']['problem_alias'],
            'message' => 'Statement is now more fun',
            'statement' => $statement
        ]));

        $this->assertEquals($response['status'], 'ok');

        // Check statment contents
        $problemArtifacts = new ProblemArtifacts($problemData['request']['problem_alias']);

        $statementHtmlContents = $problemArtifacts->get('statements/es.html');
        $statementMarkdownContents = $problemArtifacts->get('statements/es.markdown');

        $this->assertContains('<p>This is the new statement \$x\$</p>', $statementHtmlContents);
        $this->assertContains($statement, $statementMarkdownContents);
    }

    /**
     * Test apiUpdateStatement with embedded imgs via data URI
     */
    public function testProblemStatementUpdateWithImagesAsDataURI() {
        // Get a problem (with 'es' statements)
        $problemData = ProblemsFactory::createProblem(OMEGAUP_RESOURCES_ROOT . 'triangulos.zip');

        // Update statement
        $imgUri = 'data:image/png;base64,iVBORw0KGgoAAAANSUhEUgAAAAUAAAAFCAYAAACNbyblAAAAHElEQVQI12P4//8/w38GIAXDIBKE0DHxgljNBAAO9TXL0Y4OHwAAAABJRU5ErkJggg==';
        $imgFilename = 'af6a4603e039cca2f6823d287f6c87e561aa6e68.png';

        $statement = "This is the new statement with an image omg ![Alt text]($imgUri \"Optional title\")";
        $login = self::login($problemData['author']);
        $response = ProblemController::apiUpdateStatement(new Request([
            'auth_token' => $login->auth_token,
            'problem_alias' => $problemData['request']['problem_alias'],
            'message' => 'Statement now contains images',
            'statement' => $statement
        ]));

        $this->assertEquals($response['status'], 'ok');

        // Check statment contents
        $problemArtifacts = new ProblemArtifacts($problemData['request']['problem_alias']);
        $statementHtmlContents = $problemArtifacts->get('statements/es.html');
        $statementMarkdownContents = $problemArtifacts->get('statements/es.markdown');

        $this->assertFileExists(IMAGES_PATH . $imgFilename);
        $this->assertTrue($problemArtifacts->exists("statements/$imgFilename"));
        $this->assertContains('<img src="' . IMAGES_URL_PATH . $imgFilename . '" alt="Alt text" title="Optional title" />', $statementHtmlContents);
        $this->assertContains('![Alt text](' . IMAGES_URL_PATH . "$imgFilename \"Optional title\")", $statementMarkdownContents);
    }

    /**
     * Tests update problem: on error, original contents should persist
     */
    public function testUpdateProblemFailed() {
        // Get a problem
        $problemData = ProblemsFactory::createProblem();

        // Get File Uploader Mock and tell Omegaup API to use it
        FileHandler::SetFileUploader($this->createFileUploaderMock());

        // Update Problem calls grader to rejudge, we need to detour grader calls
        // We will submit 2 runs to the problem, so we can expect 2 calls to grader
        // to rejudge them
        $this->detourGraderCalls($this->exactly(0));

        // Prepare request
        $login = self::login($problemData['author']);
        $r = new Request([
            'auth_token' => $login->auth_token,
            'title' => 'new title',
            'time_limit' => 12345,
            'problem_alias' => $problemData['request']['problem_alias'],
            'message' => 'This shoudl fail',
        ]);

        // Set file upload context. This problem should fail
        $_FILES['problem_contents']['tmp_name'] = OMEGAUP_RESOURCES_ROOT.'nostmt.zip';

        // Call API. Should fail
        try {
            ProblemController::apiUpdate($r);
        } catch (InvalidParameterException $e) {
            // Expected
        }

        // Verify contents were not erased
        $problemArtifacts = new ProblemArtifacts($r['problem_alias']);

        $this->assertTrue($problemArtifacts->exists('cases'));
        $this->assertTrue($problemArtifacts->exists('statements/es.html'));

        // Check statements still is the original one
        $statement = $problemArtifacts->get('statements/es.html');
        $this->assertContains('<h1>Entrada</h1>', $statement);
    }

    /**
     * Tests problem admin can edit a problem
     */
    public function testUpdateProblemWithProblemAdmin() {
        // Get a problem
        $problemData = ProblemsFactory::createProblem();

        // Create our new admin
        $problemAdmin = UserFactory::createUser();

        // Add admin to the problem
        $adminLogin = self::login($problemData['author']);
        $response = ProblemController::apiAddAdmin(new Request([
            'auth_token' => $adminLogin->auth_token,
            'usernameOrEmail' => $problemAdmin->username,
            'problem_alias' => $problemData['request']['problem_alias'],
        ]));

        $this->assertEquals('ok', $response['status']);

        //Call API
        $newTitle = 'new title coadmin';
        $login = self::login($problemAdmin);
        $response = ProblemController::apiUpdate(new Request([
            'auth_token' => $login->auth_token,
            'problem_alias' => $problemData['request']['problem_alias'],
            'title' => $newTitle,
            'message' => 'Admin powers',
        ]));

        // Verify data in DB
        $problem_mask = new Problems();
        $problem_mask->title = $newTitle;
        $problems = ProblemsDAO::search($problem_mask);

        $this->assertTrue(!is_null($problems));
    }

    /**
     * Tests removed problem admin can't edit a problem anymore
     *
     * @expectedException ForbiddenAccessException
     */
    public function testUpdateProblemWithRemovedProblemAdmin() {
        // Get a problem
        $problemData = ProblemsFactory::createProblem();

        // Create our new admin
        $problemAdmin = UserFactory::createUser();

        // Add admin to the problem
        $adminLogin = self::login($problemData['author']);
        $response = ProblemController::apiAddAdmin(new Request([
            'auth_token' => $adminLogin->auth_token,
            'usernameOrEmail' => $problemAdmin->username,
            'problem_alias' => $problemData['request']['problem_alias'],
        ]));

        $this->assertEquals('ok', $response['status']);

        // Then remove the user
        $response = ProblemController::apiRemoveAdmin(new Request([
            'auth_token' => $adminLogin->auth_token,
            'usernameOrEmail' => $problemAdmin->username,
            'problem_alias' => $problemData['request']['problem_alias'],
        ]));
        $this->assertEquals('ok', $response['status']);

        //Call API
        $newTitle = 'new title coadmin';
        $login = self::login($problemAdmin);
        $response = ProblemController::apiUpdate(new Request([
            'auth_token' => $login->auth_token,
            'problem_alias' => $problemData['request']['problem_alias'],
            'title' => $newTitle,
            'message' => 'Non-admin powers',
        ]));

        // Verify data in DB
        $problem_mask = new Problems();
        $problem_mask->title = $newTitle;
        $problems = ProblemsDAO::search($problem_mask);
    }

    /**
     * Tests problem admins list API
     */
    public function testProblemAdmins() {
        // Get a problem
        $problemData = ProblemsFactory::createProblem();

        // Create our new admin
        $problemAdmin = UserFactory::createUser();

        // Add admin to the problem
        $login = self::login($problemData['author']);
        $response = ProblemController::apiAddAdmin(new Request([
            'usernameOrEmail' => $problemAdmin->username,
            'problem_alias' => $problemData['request']['problem_alias'],
            'auth_token' => $login->auth_token,
        ]));

        $this->assertEquals('ok', $response['status']);

        // Get the list of admins
        $response = ProblemController::apiAdmins(new Request([
            'problem_alias' => $problemData['request']['problem_alias'],
            'auth_token' => $login->auth_token,
        ]));

        $adminFound = false;
        $ownerFound = false;
        foreach ($response['admins'] as $adminEntry) {
            if ($adminEntry['username'] == $problemAdmin->username) {
                $adminFound = true;
            }

            if ($adminEntry['username'] == $problemData['author']->username) {
                $ownerFound = true;
            }
        }
        $this->assertTrue($adminFound);
        $this->assertTrue($ownerFound);
    }

    /**
     * Test reviewers can do some problem-related tasks.
     */
    public function testProblemUpdateByReviewer() {
        // Create a private problem.
        $problemData = ProblemsFactory::createProblem(OMEGAUP_RESOURCES_ROOT . 'triangulos.zip', null, 0);

        // Normal user shouldn't even be able to see the problem.
        $reviewer = UserFactory::createUser();
        $login = self::login($reviewer);
        try {
            ProblemController::apiDetails(new Request([
                'auth_token' => $login->auth_token,
                'problem_alias' => $problemData['request']['problem_alias'],
            ]));
            $this->fail('Should not have been able to see the problem');
        } catch (ForbiddenAccessException $e) {
            $this->assertEquals($e->getMessage(), 'problemIsPrivate');
        }

        // Promote to reviewer, can see the problem now.
        UserFactory::addSystemRole($reviewer, Authorization::REVIEWER_ROLE);
        $response = ProblemController::apiList(new Request([
            'auth_token' => $login->auth_token,
        ]));
        $this->assertEquals($response['status'], 'ok');
        $this->assertArrayContainsWithPredicate($response['results'], function ($problem) use (&$problemData) {
            return $problem['alias'] == $problemData['request']['problem_alias'];
        });
        $response = ProblemController::apiDetails(new Request([
            'auth_token' => $login->auth_token,
            'problem_alias' => $problemData['request']['problem_alias'],
        ]));
        $this->assertEquals($response['status'], 'ok');

        // Update statement
        $statement = 'This is the new statement \$x\$';
        $response = ProblemController::apiUpdateStatement(new Request([
            'auth_token' => $login->auth_token,
            'problem_alias' => $problemData['request']['problem_alias'],
            'message' => 'Statement is now more fun',
            'statement' => $statement
        ]));
        $this->assertEquals($response['status'], 'ok');

        // Add a tag
        $response = ProblemController::apiAddTag(new Request([
            'auth_token' => $login->auth_token,
            'problem_alias' => $problemData['request']['problem_alias'],
            'name' => 'test',
        ]));
        $this->assertEquals($response['status'], 'ok');
    }

    /**
     * Tests that problems cannot change their visibility under some scenarios.
     */
    public function testProblemUpdateVisibility() {
        // Create a public problem
        $problemData = ProblemsFactory::createProblem();
        $login = self::login($problemData['author']);
        $problem = $problemData['problem'];

        // Make it private.
        ProblemController::apiUpdate(new Request([
            'auth_token' => $login->auth_token,
            'problem_alias' => $problem->alias,
            'visibility' => ProblemController::VISIBILITY_PRIVATE,
            'message' => 'public -> private',
        ]));

        ProblemController::apiUpdate(new Request([
            'auth_token' => $login->auth_token,
            'problem_alias' => $problem->alias,
            'visibility' => ProblemController::VISIBILITY_PRIVATE,
            'message' => 'no-op',
        ]));
        ProblemController::apiUpdate(new Request([
            'auth_token' => $login->auth_token,
            'problem_alias' => $problem->alias,
            'message' => 'no-op',
        ]));

        // Make it public
        ProblemController::apiUpdate(new Request([
            'auth_token' => $login->auth_token,
            'problem_alias' => $problem->alias,
            'visibility' => ProblemController::VISIBILITY_PUBLIC,
            'message' => 'private -> public',
        ]));

        ProblemController::apiUpdate(new Request([
            'auth_token' => $login->auth_token,
            'problem_alias' => $problem->alias,
            'visibility' => ProblemController::VISIBILITY_PUBLIC,
            'message' => 'no-op',
        ]));
        ProblemController::apiUpdate(new Request([
            'auth_token' => $login->auth_token,
            'problem_alias' => $problem->alias,
            'message' => 'no-op',
        ]));

        ProblemController::apiUpdate(new Request([
            'auth_token' => $login->auth_token,
            'problem_alias' => $problem->alias,
            'visibility' => ProblemController::VISIBILITY_PUBLIC_BANNED,
            'message' => 'public -> banned',
        ]));

        try {
            ProblemController::apiUpdate(new Request([
                'auth_token' => $login->auth_token,
                'problem_alias' => $problem->alias,
                'visibility' => ProblemController::VISIBILITY_PROMOTED,
                'message' => 'public -> promoted',
            ]));
            $this->fail('Cannot ban problem from API');
        } catch (InvalidParameterException $e) {
        }

        // Ban the problem.
        $problem->visibility = ProblemController::VISIBILITY_PUBLIC_BANNED;
        ProblemsDAO::save($problem);

        ProblemController::apiUpdate(new Request([
            'auth_token' => $login->auth_token,
            'problem_alias' => $problem->alias,
            'visibility' => ProblemController::VISIBILITY_PUBLIC_BANNED,
            'message' => 'no-op',
        ]));
        ProblemController::apiUpdate(new Request([
            'auth_token' => $login->auth_token,
            'problem_alias' => $problem->alias,
            'message' => 'no-op',
        ]));

        try {
            ProblemController::apiUpdate(new Request([
                'auth_token' => $login->auth_token,
                'problem_alias' => $problem->alias,
                'visibility' => ProblemController::VISIBILITY_PRIVATE,
                'message' => 'banned -> private',
            ]));
            $this->fail('Cannot un-ban problem from API');
        } catch (InvalidParameterException $e) {
            $this->assertEquals($e->getMessage(), 'qualityNominationProblemHasBeenBanned');
        }

        try {
            ProblemController::apiUpdate(new Request([
                'auth_token' => $login->auth_token,
                'problem_alias' => $problem->alias,
                'visibility' => ProblemController::VISIBILITY_PUBLIC,
                'message' => 'banned -> public',
            ]));
            $this->fail('Cannot un-ban problem from API');
        } catch (InvalidParameterException $e) {
            $this->assertEquals($e->getMessage(), 'qualityNominationProblemHasBeenBanned');
        }

        // Promote the problem.
        $problem->visibility = ProblemController::VISIBILITY_PROMOTED;
        ProblemsDAO::save($problem);

        ProblemController::apiUpdate(new Request([
            'auth_token' => $login->auth_token,
            'problem_alias' => $problem->alias,
            'visibility' => ProblemController::VISIBILITY_PROMOTED,
            'message' => 'no-op',
        ]));
        ProblemController::apiUpdate(new Request([
            'auth_token' => $login->auth_token,
            'problem_alias' => $problem->alias,
            'message' => 'no-op',
        ]));

        try {
            ProblemController::apiUpdate(new Request([
                'auth_token' => $login->auth_token,
                'problem_alias' => $problem->alias,
                'visibility' => ProblemController::VISIBILITY_PRIVATE,
                'message' => 'promoted -> private',
            ]));
            $this->fail('Cannot un-promote problem from API');
        } catch (InvalidParameterException $e) {
            $this->assertEquals($e->getMessage(), 'qualityNominationProblemHasBeenPromoted');
        }

        try {
            ProblemController::apiUpdate(new Request([
                'auth_token' => $login->auth_token,
                'problem_alias' => $problem->alias,
                'visibility' => ProblemController::VISIBILITY_PUBLIC,
                'message' => 'promoted -> public',
            ]));
            $this->fail('Cannot un-promote problem from API');
        } catch (InvalidParameterException $e) {
            $this->assertEquals($e->getMessage(), 'qualityNominationProblemHasBeenPromoted');
        }
    }
}<|MERGE_RESOLUTION|>--- conflicted
+++ resolved
@@ -68,12 +68,8 @@
             'auth_token' => $login->auth_token,
             'title' => 'new title',
             'time_limit' => 12345,
-<<<<<<< HEAD
             'problem_alias' => $problemData['request']['problem_alias'],
             'stack_limit' => 12345,
-=======
-            'problem_alias' => $problemData['request']['alias'],
->>>>>>> 933c82f7
             'message' => 'Changed some properties',
         ]);
 
