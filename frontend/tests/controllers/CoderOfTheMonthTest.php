--- conflicted
+++ resolved
@@ -64,14 +64,8 @@
 
         // Test coder of the month details when common user is logged, it's the
         // same that not logged user
-<<<<<<< HEAD
-        $identity = UserFactory::createUser();
-        $login = self::login($identity);
-=======
         ['user' => $user, 'identity' => $identity] = UserFactory::createUser();
-        $identity = \OmegaUp\DAO\Identities::getByPK($user->main_identity_id);
         $login = self::login($user);
->>>>>>> 63fb5643
         $r['auth_token'] = $login->auth_token;
         $response = \OmegaUp\Controllers\User::getCoderOfTheMonthDetailsForSmarty(
             $r,
@@ -84,13 +78,8 @@
         $this->assertArrayNotHasKey('options', $response['payload']);
 
         // Test coder of the month details when mentor user is logged
-<<<<<<< HEAD
-        $mentorIdentity = UserFactory::createMentorIdentity();
-        $login = self::login($mentorIdentity);
-=======
         ['user' => $mentorUser, 'identity' => $mentorIdentity] = UserFactory::createMentorIdentity();
         $login = self::login($mentorUser);
->>>>>>> 63fb5643
         $r['auth_token'] = $login->auth_token;
         $response = \OmegaUp\Controllers\User::getCoderOfTheMonthDetailsForSmarty(
             $r,
@@ -202,11 +191,7 @@
      * Mentor can see the last coder of the month email
      */
     public function testMentorCanSeeLastCoderOfTheMonthEmail() {
-<<<<<<< HEAD
-        $mentor = UserFactory::createMentorIdentity();
-=======
-        ['user' => $mentorUser, 'identity' => $mentorIdentity] = UserFactory::createMentorIdentity();
->>>>>>> 63fb5643
+        ['user' => $mentor, 'identity' => $identity] = UserFactory::createMentorIdentity();
 
         $login = self::login($mentor);
         $response = \OmegaUp\Controllers\User::apiCoderOfTheMonthList(new \OmegaUp\Request([
@@ -252,11 +237,7 @@
      * already has a coder of the month selected
      */
     public function testMentorSelectsUserAsCoderOfTheMonth() {
-<<<<<<< HEAD
-        $mentor = UserFactory::createMentorIdentity();
-=======
-        ['user' => $mentorUser, 'identity' => $mentorIdentity] = UserFactory::createMentorIdentity();
->>>>>>> 63fb5643
+        ['user' => $mentor, 'identity' => $identity] = UserFactory::createMentorIdentity();
 
         // Setting time to the 15th of next month.
         $runCreationDate = new DateTimeImmutable(
@@ -379,11 +360,7 @@
         $this->createRuns(null, null, 3);
         $this->createRuns(null, null, 2);
 
-<<<<<<< HEAD
-        $mentor = UserFactory::createMentorIdentity();
-=======
-        ['user' => $mentorUser, 'identity' => $mentorIdentity] = UserFactory::createMentorIdentity();
->>>>>>> 63fb5643
+        ['user' => $mentor, 'identity' => $identity] = UserFactory::createMentorIdentity();
 
         $login = self::login($mentor);
         $this->assertTrue(\OmegaUp\Authorization::isMentor($mentor));
