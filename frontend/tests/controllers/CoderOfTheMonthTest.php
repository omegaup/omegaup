<?php
/**
 * Test getting general user Info methods
 */
class CoderOfTheMonthTest extends \OmegaUp\Test\ControllerTestCase {
    /**
     * A PHPUnit data provider for all the tests that can accept a category.
     *
     * @return list<list<string>>
     */
    public function coderOfTheMonthCategoryProvider(): array {
        return [
            ['all'],
            ['female'],
        ];
    }

    private function createRuns(
        \OmegaUp\DAO\VO\Identities $identity = null,
        string $runCreationDate = null,
        int $numRuns = 5,
        bool $quality = true
    ): void {
        if ($numRuns < 1) {
            return;
        }
        if (!$identity) {
            ['identity' => $identity] = \OmegaUp\Test\Factories\User::createUser();
        }
        if (!$runCreationDate) {
            $runCreationDate = date('Y-m-d', \OmegaUp\Time::get());
        }
        $contest = \OmegaUp\Test\Factories\Contest::createContest();
        $problems = [];
        foreach (range(0, $numRuns - 1) as $index) {
            $problems[$index] = \OmegaUp\Test\Factories\Problem::createProblem(
                new \OmegaUp\Test\Factories\ProblemParams([
                    'quality_seal' => $quality,
                ])
            );
            \OmegaUp\Test\Factories\Contest::addProblemToContest(
                $problems[$index],
                $contest
            );
        }
        \OmegaUp\Test\Factories\Contest::addUser($contest, $identity);

        foreach (range(0, $numRuns - 1) as $index) {
            $runData = \OmegaUp\Test\Factories\Run::createRun(
                $problems[$index],
                $contest,
                $identity
            );
            \OmegaUp\Test\Factories\Run::gradeRun($runData);
            //sumbmission gap between runs must be 60 seconds
            \OmegaUp\Time::setTimeForTesting(\OmegaUp\Time::get() + 60);

            // Force the submission to be in any date
            $submission = \OmegaUp\DAO\Submissions::getByGuid(
                $runData['response']['guid']
            );
            $submission->time = $runCreationDate;
            \OmegaUp\DAO\Submissions::update($submission);
            $run = \OmegaUp\DAO\Runs::getByPK($submission->current_run_id);
            $run->time = $runCreationDate;
            \OmegaUp\DAO\Runs::update($run);
        }
    }

    private function getCoderOfTheMonth(
        string $revDate,
        string $interval,
        string $category
    ) {
        $reviewDate = date_create($revDate);
        date_add($reviewDate, date_interval_create_from_date_string($interval));
        $reviewDate = date_format($reviewDate, 'Y-m-01');

        \OmegaUp\Time::setTimeForTesting(
            strtotime($reviewDate) + (60 * 60 * 24)
        );
        return \OmegaUp\Controllers\User::apiCoderOfTheMonth(
            new \OmegaUp\Request([
                'category' => $category,
            ])
        );
    }

    private function updateIdentity(
        \OmegaUp\DAO\VO\Identities $identity,
        string $gender
    ): void {
        $login = self::login($identity);
        $locale = \OmegaUp\DAO\Languages::getByName('pt');
        $states = \OmegaUp\DAO\States::getByCountry('MX');
        $r = new \OmegaUp\Request([
            'auth_token' => $login->auth_token,
            'name' => \OmegaUp\Test\Utils::createRandomString(),
            'country_id' => 'MX',
            'state_id' => $states[0]->state_id,
            'gender' => $gender,
            'scholar_degree' => 'master',
            'birth_date' => strtotime('1988-01-01'),
            'graduation_date' => strtotime('2016-02-02'),
            'locale' => $locale->name,
        ]);
        \OmegaUp\Controllers\User::apiUpdate($r);
         // Check user from db
        $userDb = \OmegaUp\DAO\AuthTokens::getUserByToken($r['auth_token']);
        $identityDb = \OmegaUp\DAO\AuthTokens::getIdentityByToken(
            $r['auth_token']
        )['loginIdentity'];
        $graduationDate = null;
        if (!is_null($identityDb['current_identity_school_id'])) {
            $identitySchool = \OmegaUp\DAO\IdentitiesSchools::getByPK(
                $identityDb['current_identity_school_id']
            );
            if (!is_null($identitySchool)) {
                $graduationDate = $identitySchool->graduation_date;
            }
        }

        $this->assertSame($r['name'], $identityDb['name']);
        $this->assertSame($r['country_id'], $identityDb['country_id']);
        $this->assertSame($r['state_id'], $identityDb['state_id']);
        $this->assertSame($r['scholar_degree'], $userDb->scholar_degree);
        $this->assertSame(
            gmdate(
                'Y-m-d',
                $r['birth_date']
            ),
            $userDb->birth_date
        );
        // Graduation date without school is not saved on database.
        $this->assertNull($graduationDate);
        $this->assertSame($locale->language_id, $identityDb['language_id']);
    }

    /**
     * Test the API behavior when there is more than one candidate for Coder of
     * the Month during the first days of the current month
     *
     * @dataProvider coderOfTheMonthCategoryProvider
     */
    public function testCodersOfTheMonthWithSubmissionsInDifferentMonths(string $category) {
        $gender = $category == 'all' ? 'male' : 'female';
        // Create a submissions mapping for different users, months, and problems.
        // The winner for the current month should be user_01 because all their
        // submissions are in the current month. Submissions from past months
        // should not be considered for the current month.
        $submissionsMapping = [
            0 => [
                ['username' => 'user_01', 'numRuns' => [0, 0, 0]], // 0
                ['username' => 'user_02', 'numRuns' => [1, 1, 1]], // 0
                ['username' => 'user_03', 'numRuns' => [1, 1, 0]], // 0
            ],
            1 => [
                ['username' => 'user_01', 'numRuns' => [0, 1, 1]], // 1
                ['username' => 'user_02', 'numRuns' => [0, 1, 1]], // 1
                ['username' => 'user_03', 'numRuns' => [1, 1, 0]], // 0
            ],
            2 => [
                ['username' => 'user_01', 'numRuns' => [0, 1, 1]], // 2
                ['username' => 'user_02', 'numRuns' => [1, 1, 1]], // 1
                ['username' => 'user_03', 'numRuns' => [1, 1, 0]], // 0
            ],
            3 => [
                ['username' => 'user_01', 'numRuns' => [0, 1, 1]], // 3
                ['username' => 'user_02', 'numRuns' => [1, 1, 1]], // 1
                ['username' => 'user_03', 'numRuns' => [0, 1, 1]], // 1
            ],
            4 => [
                ['username' => 'user_01', 'numRuns' => [0, 1, 1]], // 4
                ['username' => 'user_02', 'numRuns' => [0, 1, 1]], // 2
                ['username' => 'user_03', 'numRuns' => [1, 1, 0]], // 1
            ],
        ];

        // Create 3 users and their identities
        $identities = [];
        foreach ($submissionsMapping[0] as $index => $user) {
            [
                'identity' => $identities[$index],
            ] = \OmegaUp\Test\Factories\User::createUser(
                new \OmegaUp\Test\Factories\UserParams(
                    ['username' => $user['username']]
                )
            );
            self::updateIdentity($identities[$index], $gender);
        }

        $runCreationDate = self::setFirstDayOfTheCurrentMonth();

        $problemData = [];
        foreach ($submissionsMapping as $indexProblem => $problemSubmissions) {
            $problemData[$indexProblem] = \OmegaUp\Test\Factories\Problem::createProblem(
                new \OmegaUp\Test\Factories\ProblemParams([
                    'quality_seal' => true,
                    'alias' => 'problem_' . $indexProblem,
                ])
            );
            foreach ($problemSubmissions as $indexUser => $submissionsUser) {
                foreach ($submissionsUser['numRuns'] as $month => $shouldCreateRun) {
                    if ($shouldCreateRun == 0) {
                        continue;
                    }
                    switch ($month) {
                        case 0:
                            $runCreationDate = self::setFirstDayOfTwoMonthsAgo();
                            break;
                        case 1:
                            $runCreationDate = self::setFirstDayOfTheLastMonth();
                            break;
                        case 2:
                            $runCreationDate = self::setFirstDayOfTheCurrentMonth();
                            break;
                    }
                    \OmegaUp\Test\Factories\Run::createRunForSpecificProblem(
                        $identities[$indexUser],
                        $problemData[$indexProblem],
                        $runCreationDate
                    );
                }
            }
        }
        \OmegaUp\Test\Utils::runUpdateRanks($runCreationDate);

        $today = date('Y-m-01', \OmegaUp\Time::get());

        $response = $this->getCoderOfTheMonth(
            $today,
            'this month',
            $category
        );

        $this->assertSame(
            $identities[0]->username,
            $response['coderinfo']['username']
        );
    }

    /**
     * @dataProvider coderOfTheMonthCategoryProvider
     */
    public function testCoderOfTheMonthCalc(string $category) {
        $gender = $category == 'all' ? 'male' : 'female';
        ['identity' => $identity] = \OmegaUp\Test\Factories\User::createUser();
        self::updateIdentity($identity, $gender);
        [
            'identity' => $extraIdentity,
        ] = \OmegaUp\Test\Factories\User::createUser();
        self::updateIdentity($extraIdentity, $gender);

        // Add a custom school
        $login = self::login($identity);
        $school = \OmegaUp\Test\Factories\Schools::createSchool()['school'];
        \OmegaUp\Controllers\User::apiUpdate(new \OmegaUp\Request([
            'auth_token' => $login->auth_token,
            'school_id' => $school->school_id,
        ]));

        // First user solves two problems, second user solves just one, third
        // solves same problems than first.
        $runCreationDate = self::setFirstDayOfTheLastMonth();

        $this->createRuns($identity, $runCreationDate, numRuns: 1);
        $this->createRuns($identity, $runCreationDate, numRuns: 1);
        $this->createRuns($extraIdentity, $runCreationDate, numRuns: 1);

        \OmegaUp\Test\Utils::runUpdateRanks($runCreationDate);
        $response = \OmegaUp\Controllers\User::apiCoderOfTheMonth(
            new \OmegaUp\Request(['category' => $category])
        );

        $this->assertSame(
            $identity->username,
            $response['coderinfo']['username']
        );
        $this->assertArrayNotHasKey('email', $response['coderinfo']);

        // Calling API again to verify response is the same that in first time
        $response = \OmegaUp\Controllers\User::apiCoderOfTheMonth(
            new \OmegaUp\Request(['category' => $category])
        );

        $this->assertSame(
            $identity->username,
            $response['coderinfo']['username']
        );

        // CoderOfTheMonth school_id should match with identity school_id
        $this->assertSame(
            $school->school_id,
            $response['coderinfo']['school_id']
        );

        // Now check if the other user has been saved on database too
        $response = \OmegaUp\Controllers\User::apiCoderOfTheMonthList(new \OmegaUp\Request([
            'auth_token' => $login->auth_token,
            'date' => date('Y-m-d', \OmegaUp\Time::get()),
            'category' => $category,
        ]));
        // Now check if the third user has not participated in the coder of the
        // month in that category.
        $this->assertSame(
            $identity->username,
            $response['coders'][0]['username']
        );
        $this->assertSame(
            $extraIdentity->username,
            $response['coders'][1]['username']
        );
    }

    /**
     * @dataProvider coderOfTheMonthCategoryProvider
     */
    public function testCoderOfMonthWithQualityProblems(string $category) {
        $gender = $category == 'all' ? 'male' : 'female';
        ['identity' => $identity] = \OmegaUp\Test\Factories\User::createUser();
        self::updateIdentity($identity, $gender);
        [
            'identity' => $extraIdentity,
        ] = \OmegaUp\Test\Factories\User::createUser();
        self::updateIdentity($extraIdentity, $gender);

        // Add a custom school
        $login = self::login($identity);
        $school = \OmegaUp\Test\Factories\Schools::createSchool()['school'];
        \OmegaUp\Controllers\User::apiUpdate(new \OmegaUp\Request([
            'auth_token' => $login->auth_token,
            'school_id' => $school->school_id,
        ]));

        // First user solves two problems, second user solves just one, third
        // solves same problems than first.
        $runCreationDate = self::setFirstDayOfTheLastMonth();

        $this->createRuns($identity, $runCreationDate, numRuns: 1);
        $this->createRuns($identity, $runCreationDate, numRuns: 1);
        $this->createRuns($identity, $runCreationDate, numRuns: 1);
        $this->createRuns(
            $extraIdentity,
            $runCreationDate,
            numRuns: 1,
            quality: false
        );
        $this->createRuns(
            $extraIdentity,
            $runCreationDate,
            numRuns: 1,
            quality: false
        );
        $this->createRuns($extraIdentity, $runCreationDate, numRuns: 1);
        $this->createRuns($extraIdentity, $runCreationDate, numRuns: 1);

        \OmegaUp\Test\Utils::runUpdateRanks($runCreationDate);
        $response = \OmegaUp\Controllers\User::apiCoderOfTheMonth(
            new \OmegaUp\Request(['category' => $category])
        );

        $this->assertSame(
            $identity->username,
            $response['coderinfo']['username']
        );
        $this->assertArrayNotHasKey('email', $response['coderinfo']);

        // Calling API again to verify response is the same that in first time
        $response = \OmegaUp\Controllers\User::apiCoderOfTheMonth(
            new \OmegaUp\Request(['category' => $category])
        );

        $this->assertSame(
            $identity->username,
            $response['coderinfo']['username']
        );

        // CoderOfTheMonth school_id should match with identity school_id
        $this->assertSame(
            $school->school_id,
            $response['coderinfo']['school_id']
        );

        // Now check if the other user has been saved on database too
        $response = \OmegaUp\Controllers\User::apiCoderOfTheMonthList(new \OmegaUp\Request([
            'auth_token' => $login->auth_token,
            'date' => date('Y-m-d', \OmegaUp\Time::get()),
            'category' => $category,
        ]));

        $this->assertSame(
            $identity->username,
            $response['coders'][0]['username']
        );
        $this->assertSame(
            $extraIdentity->username,
            $response['coders'][1]['username']
        );
    }

    /**
     * @dataProvider coderOfTheMonthCategoryProvider
     */
    public function testCoderOfTheMonthList(string $category) {
        ['identity' => $identity] = \OmegaUp\Test\Factories\User::createUser();
        $login = self::login($identity);

        $response = \OmegaUp\Controllers\User::apiCoderOfTheMonthList(new \OmegaUp\Request([
            'auth_token' => $login->auth_token,
            'category' => $category,
        ]));

        // There are no previous Coders of The Month.
        $this->assertEmpty($response['coders']);

        // Adding parameter date should return the same value, it helps
        // to test getMonthlyList function.
        // It should return two users (the ones that got stored on the previous test)
        $response = \OmegaUp\Controllers\User::apiCoderOfTheMonthList(new \OmegaUp\Request([
            'auth_token' => $login->auth_token,
            'date' => date('Y-m-d', \OmegaUp\Time::get()),
            'category' => $category,
        ]));
        $this->assertEmpty($response['coders']);
    }

    /**
     * @dataProvider coderOfTheMonthCategoryProvider
     */
    public function testCodersOfTheMonthBySchool(string $category) {
        $gender = $category == 'all' ? 'male' : 'female';
        ['identity' => $identity1] = \OmegaUp\Test\Factories\User::createUser();
        self::updateIdentity($identity1, $gender);

        ['identity' => $identity2] = \OmegaUp\Test\Factories\User::createUser();
        self::updateIdentity($identity2, $gender);

        // Identity 3 won't have school_id
        ['identity' => $identity3] = \OmegaUp\Test\Factories\User::createUser();
        self::updateIdentity($identity3, $gender);

        // Add a custom school for identities 1 and 2
        $school = \OmegaUp\Test\Factories\Schools::createSchool()['school'];

        $login = self::login($identity1);
        \OmegaUp\Controllers\User::apiUpdate(new \OmegaUp\Request([
            'auth_token' => $login->auth_token,
            'school_id' => $school->school_id,
        ]));

        $login = self::login($identity2);
        \OmegaUp\Controllers\User::apiUpdate(new \OmegaUp\Request([
            'auth_token' => $login->auth_token,
            'school_id' => $school->school_id,
        ]));

        $today = date('Y-m-01', \OmegaUp\Time::get());

        // Identity 1 will be the coder of the month of four months ago
        $runCreationDate = date_create($today);
        date_add(
            $runCreationDate,
            date_interval_create_from_date_string(
                '-4 month'
            )
        );
        $runCreationDate = date_format($runCreationDate, 'Y-m-d');
        $this->createRuns($identity1, $runCreationDate, numRuns: 1);
        \OmegaUp\Test\Utils::runUpdateRanks($runCreationDate);
        $this->getCoderOfTheMonth($today, '-3 month', $category);

        // Identity 2 will be the coder of the month of three months ago
        $runCreationDate = date_create($runCreationDate);
        date_add(
            $runCreationDate,
            date_interval_create_from_date_string(
                '1 month'
            )
        );
        $runCreationDate = date_format($runCreationDate, 'Y-m-d');
        $this->createRuns($identity2, $runCreationDate, numRuns: 1);
        \OmegaUp\Test\Utils::runUpdateRanks($runCreationDate);
        $this->getCoderOfTheMonth($today, '-2 month', $category);

        // Identity 3 will be the coder of the month of two months ago
        $runCreationDate = date_create($runCreationDate);
        date_add(
            $runCreationDate,
            date_interval_create_from_date_string(
                '1 month'
            )
        );
        $runCreationDate = date_format($runCreationDate, 'Y-m-d');
        $this->createRuns($identity3, $runCreationDate, numRuns: 1);
        \OmegaUp\Test\Utils::runUpdateRanks($runCreationDate);
        $this->getCoderOfTheMonth($today, '-1 month', $category);

        // First run function with invalid school_id
        try {
            \OmegaUp\Controllers\School::getSchoolCodersOfTheMonth(
                1231
            );
        } catch (\OmegaUp\Exceptions\NotFoundException $e) {
            $this->assertSame($e->getMessage(), 'schoolNotFound');
        }

        // Now run function with valid school_id
        $results = \OmegaUp\Controllers\School::getSchoolCodersOfTheMonth(
            $school->school_id
        );
        // Get all usernames and verify that only identity1 username
        // and identity2 username are part of results
        $resultCoders = [];
        foreach ($results as $res) {
            $resultCoders[] = $res['username'];
        }

        $this->assertContains($identity1->username, $resultCoders);
        $this->assertContains($identity2->username, $resultCoders);
        $this->assertNotContains($identity3->username, $resultCoders);
    }

    /**
     * @dataProvider coderOfTheMonthCategoryProvider
     */
    public function testCoderOfTheMonthDetailsForTypeScript(string $category) {
        // Test coder of the month details when user is not logged
        $response = \OmegaUp\Controllers\User::getCoderOfTheMonthDetailsForTypeScript(
            new \OmegaUp\Request(['category' => $category])
        )['templateProperties'];
        $this->assertArrayHasKey('payload', $response);
        $this->assertArrayHasKey('codersOfCurrentMonth', $response['payload']);
        $this->assertArrayHasKey('codersOfPreviousMonth', $response['payload']);
        $this->assertFalse($response['payload']['isMentor']);
        $this->assertArrayNotHasKey('options', $response['payload']);

        // Test coder of the month details when common user is logged, it's the
        // same that not logged user
        ['identity' => $identity] = \OmegaUp\Test\Factories\User::createUser();
        $login = self::login($identity);
        $response = \OmegaUp\Controllers\User::getCoderOfTheMonthDetailsForTypeScript(
            new \OmegaUp\Request([
                'auth_token' => $login->auth_token,
                'category' => $category,
            ])
        )['templateProperties'];
        $this->assertArrayHasKey('payload', $response);
        $this->assertArrayHasKey('codersOfCurrentMonth', $response['payload']);
        $this->assertArrayHasKey('codersOfPreviousMonth', $response['payload']);
        $this->assertFalse($response['payload']['isMentor']);
        $this->assertArrayNotHasKey('options', $response['payload']);

        // Test coder of the month details when mentor user is logged
        [
            'identity' => $mentorIdentity,
        ] = \OmegaUp\Test\Factories\User::createMentorIdentity();
        $login = self::login($mentorIdentity);
        $response = \OmegaUp\Controllers\User::getCoderOfTheMonthDetailsForTypeScript(
            new \OmegaUp\Request([
                'auth_token' => $login->auth_token,
                'category' => $category,
            ])
        )['templateProperties'];
        $this->assertTrue($response['payload']['isMentor']);
        $this->assertArrayHasKey('payload', $response);
        $this->assertArrayHasKey('options', $response['payload']);
    }

    /**
     * @dataProvider coderOfTheMonthCategoryProvider
     */
    public function testCoderOfTheMonthAfterYear(string $category) {
        $this->markTestSkipped(
            'This test is skipped until all the rules are applied.'
        );
        $gender = $category == 'all' ? 'male' : 'female';
        ['identity' => $identity] = \OmegaUp\Test\Factories\User::createUser();
        self::updateIdentity($identity, $gender);

        // User "B" is always the second one in the ranking based on score
        ['identity' => $identityB] = \OmegaUp\Test\Factories\User::createUser();
        self::updateIdentity($identityB, $gender);

        // Using the first day of the month as "today" to avoid failures near
        // certain dates.
        $today = date('Y-m-01', \OmegaUp\Time::get());

        $runCreationDate = date_create($today);
        date_add(
            $runCreationDate,
            date_interval_create_from_date_string(
                '-13 month'
            )
        );
        $runCreationDate = date_format($runCreationDate, 'Y-m-d');
        $this->createRuns($identity, $runCreationDate, numRuns: 10);
        $this->createRuns($identityB, $runCreationDate, numRuns: 5);
        \OmegaUp\Test\Utils::runUpdateRanks($runCreationDate);

        $runCreationDate = date_create($runCreationDate);
        date_add(
            $runCreationDate,
            date_interval_create_from_date_string(
                '1 month'
            )
        );
        $runCreationDate = date_format($runCreationDate, 'Y-m-d');
        $this->createRuns($identity, $runCreationDate, numRuns: 10);
        $this->createRuns($identityB, $runCreationDate, numRuns: 5);
        \OmegaUp\Test\Utils::runUpdateRanks($runCreationDate);

        $this->createRuns($identity, $today, numRuns: 10);
        $this->createRuns($identityB, $runCreationDate, numRuns: 5);
        \OmegaUp\Test\Utils::runUpdateRanks($today);

        // Getting Coder Of The Month
        $responseCoder = $this->getCoderOfTheMonth(
            $today,
            '-12 month',
            $category
        );
        $this->assertSame(
            $identity->username,
            $responseCoder['coderinfo']['username']
        );

        $responseCoder = $this->getCoderOfTheMonth(
            $today,
            '-11 month',
            $category
        );
        // IdentityB is the CotM as Identity has already been selected.
        $this->assertSame(
            $identityB->username,
            $responseCoder['coderinfo']['username']
        );

        $responseCoder = $this->getCoderOfTheMonth(
            $today,
            '1 month',
            $category
        );
        $this->assertSame(
            $identity->username,
            $responseCoder['coderinfo']['username']
        );
    }

    /**
     * Mentor can see the last coder of the month email
     *
     * @dataProvider coderOfTheMonthCategoryProvider
     */
    public function testMentorCanSeeLastCoderOfTheMonthEmail(string $category) {
        [
            'identity' => $mentorIdentity,
        ] = \OmegaUp\Test\Factories\User::createMentorIdentity();

        $login = self::login($mentorIdentity);
        $response = \OmegaUp\Controllers\User::apiCoderOfTheMonthList(new \OmegaUp\Request([
            'auth_token' => $login->auth_token,
            'category' => $category,
        ]));
        $coders = [];
        foreach ($response['coders'] as $index => $coder) {
            $coders[$index] = $coder['username'];
        }
        $coders = array_unique($coders);

        foreach ($coders as $index => $coder) {
            $profile = \OmegaUp\Controllers\User::apiProfile(
                new \OmegaUp\Request([
                    'auth_token' => $login->auth_token,
                    'username' => $coder,
                    'category' => $category,
                ])
            );
            if ($index == 0) {
                // Mentor can see the current coder of the month email
                $this->assertArrayHasKey('email', $profile);
            } else {
                $this->assertArrayNotHasKey('email', $profile);
            }
        }

        ['identity' => $identity] = \OmegaUp\Test\Factories\User::createUser();
        $userLogin = self::login($identity);

        foreach ($coders as $index => $coder) {
            $profile = \OmegaUp\Controllers\User::apiProfile(
                new \OmegaUp\Request([
                    'auth_token' => $userLogin->auth_token,
                    'username' => $coder,
                ])
            );

            $this->assertArrayNotHasKey('email', $profile);
        }
    }

    /**
     * Sending several submissions at next month to verify
     * apiSelectCoderOfTheMonth is working correctly, current month
     * already has a coder of the month selected
     *
     * @dataProvider coderOfTheMonthCategoryProvider
     */
    public function testMentorSelectsUserAsCoderOfTheMonth(string $category) {
        $gender = $category == 'all' ? 'male' : 'female';
        [
            'identity' => $mentorIdentity,
        ] = \OmegaUp\Test\Factories\User::createMentorIdentity();

        // Setting time to the 15th of next month.
        $runCreationDate = new DateTimeImmutable(
            (new DateTimeImmutable(
                date(
                    'Y-m-d',
                    \OmegaUp\Time::get()
                )
            ))
                ->format('Y-m-15')
        );
        \OmegaUp\Time::setTimeForTesting(
            strtotime(
                $runCreationDate->format(
                    'Y-m-d'
                )
            )
        );

        // Submitting some runs with new users
        ['identity' => $identity1] = \OmegaUp\Test\Factories\User::createUser();
        self::updateIdentity($identity1, $gender);
        ['identity' => $identity2] = \OmegaUp\Test\Factories\User::createUser();
        self::updateIdentity($identity2, $gender);
        ['identity' => $identity3] = \OmegaUp\Test\Factories\User::createUser();
        self::updateIdentity($identity3, $gender);
        $this->createRuns($identity1, $runCreationDate->format('Y-m-d'), 2);
        $this->createRuns($identity1, $runCreationDate->format('Y-m-d'), 4);
        $this->createRuns($identity2, $runCreationDate->format('Y-m-d'), 4);
        $this->createRuns($identity2, $runCreationDate->format('Y-m-d'), 1);
        $this->createRuns($identity3, $runCreationDate->format('Y-m-d'), 2);

        // Setting new date to the first of the month following the run
        // creation.
        $firstDayOfNextMonth = $runCreationDate->modify(
            'first day of next month'
        );
        \OmegaUp\Time::setTimeForTesting(
            strtotime(
                $firstDayOfNextMonth->format(
                    'Y-m-d'
                )
            )
        );

        // Selecting one user as coder of the month
        $login = self::login($mentorIdentity);

        // Call api. This should fail.
        try {
            \OmegaUp\Test\Utils::runUpdateRanks();
            \OmegaUp\Controllers\User::apiSelectCoderOfTheMonth(new \OmegaUp\Request([
                'auth_token' => $login->auth_token,
                'username' => $identity3->username,
                'category' => $category,
            ]));
            $this->fail(
                'Exception was expected, because date is not in the range to select coder'
            );
        } catch (\OmegaUp\Exceptions\ForbiddenAccessException $e) {
            $this->assertSame(
                $e->getMessage(),
                'coderOfTheMonthIsNotInPeriodToBeChosen'
            );
            // Pass
        }

        // Changing date to the last day of the month in which the run was created.
        \OmegaUp\Time::setTimeForTesting(
            strtotime(
                $runCreationDate->format(
                    'Y-m-t'
                )
            )
        );

        // Call api again.
        \OmegaUp\Test\Utils::runUpdateRanks(
            date(
                'Y-m-d',
                \OmegaUp\Time::get()
            )
        );

        \OmegaUp\Controllers\User::apiSelectCoderOfTheMonth(new \OmegaUp\Request([
            'auth_token' => $login->auth_token,
            'username' => $identity3->username,
            'category' => $category,
        ]));

        // Set date to first day of next month
        \OmegaUp\Time::setTimeForTesting(
            strtotime(
                $firstDayOfNextMonth->format(
                    'Y-m-d'
                )
            )
        );

        $response = \OmegaUp\Controllers\User::apiCoderOfTheMonth(
            new \OmegaUp\Request(['category' => $category])
        );
        $this->assertNotNull(
            $response['coderinfo'],
            'A user has been selected by a mentor'
        );
        $this->assertSame(
            $response['coderinfo']['username'],
            $identity3->username
        );
        $response = \OmegaUp\Controllers\User::apiCoderOfTheMonthList(
            new \OmegaUp\Request(['category' => $category])
        );

        $this->assertSame(
            $firstDayOfNextMonth->format(
                'Y-m-d'
            ),
            $response['coders'][0]['date']
        );

        // Should get all other candidates for coder of the month that had not been
        // selected, and also the coder of the month previously selected.
        $response = \OmegaUp\Controllers\User::apiCoderOfTheMonthList(
            new \OmegaUp\Request([
                'date' => date('Y-m-d', \OmegaUp\Time::get()),
                'category' => $category,
            ])
        );
        $coders = [];
        foreach ($response['coders'] as $coder) {
            $coders[] = $coder['username'];
        }

        $this->assertContains($identity1->username, $coders);
        $this->assertContains($identity2->username, $coders);
        $this->assertContains($identity3->username, $coders);
    }

    /**
     * Mentor can choose the coder of the month only the last day
     * of the current month or the first day of the next month
     */
    public function testMentorCanChooseCoderOfTheMonth() {
        // Creating runs for 3 users
        $this->createRuns();
        $this->createRuns(null, null, 3);
        $this->createRuns(null, null, 2);

        [
            'identity' => $mentorIdentity,
        ] = \OmegaUp\Test\Factories\User::createMentorIdentity();

        $this->assertTrue(\OmegaUp\Authorization::isMentor($mentorIdentity));

        // Testing with an intermediate day of the month
        $timestampTest = \OmegaUp\Time::get();
        $dateTest = date('Y-m-15', $timestampTest);
        $timestampTest = strtotime($dateTest);
        $canChooseCoder = \OmegaUp\Authorization::canChooseCoderOrSchool(
            $timestampTest
        );
        $this->assertFalse($canChooseCoder);

        // Setting the date to the last day of the current month and testing
        // mentor can choose the coder.
        $date = new DateTime('now');
        $date->modify('last day of this month');
        $date->format('Y-m-d');
        \OmegaUp\Time::setTimeForTesting($date->getTimestamp());
        $timestampTest = \OmegaUp\Time::get();
        $dateTest = date('Y-m-d', $timestampTest);
        $canChooseCoder = \OmegaUp\Authorization::canChooseCoderOrSchool(
            $timestampTest
        );
        $this->assertTrue($canChooseCoder);

        // Setting the date to the first day of the next month and testing
        // mentor can not choose the coder.
        \OmegaUp\Time::setTimeForTesting(
            $date->getTimestamp() + (60 * 60 * 24)
        );
        $timestampTest = \OmegaUp\Time::get();
        $dateTest = date('Y-m-d', $timestampTest);
        $canChooseCoder = \OmegaUp\Authorization::canChooseCoderOrSchool(
            $timestampTest
        );
        $this->assertFalse($canChooseCoder);

        // Setting the date to the second day of the next month and testing
        // mentor can not choose the coder.
        \OmegaUp\Time::setTimeForTesting(
            $date->getTimestamp() + (60 * 60 * 48)
        );
        $timestampTest = \OmegaUp\Time::get();
        $dateTest = date('Y-m-d', $timestampTest);
        $canChooseCoder = \OmegaUp\Authorization::canChooseCoderOrSchool(
            $timestampTest
        );
        $this->assertFalse($canChooseCoder);
    }

    public function testCodersOfTheMonthIsTheSame() {
        ['identity' => $identity] = \OmegaUp\Test\Factories\User::createUser();
        self::updateIdentity($identity, 'female');
        [
            'identity' => $extraIdentity,
        ] = \OmegaUp\Test\Factories\User::createUser();
        self::updateIdentity($extraIdentity, 'female');

        // Add a custom school
        $login = self::login($identity);
        $school = \OmegaUp\Test\Factories\Schools::createSchool()['school'];
        \OmegaUp\Controllers\User::apiUpdate(new \OmegaUp\Request([
            'auth_token' => $login->auth_token,
            'school_id' => $school->school_id,
        ]));

        // First user solves two problems, second user solves just one, third
        // solves same problems than first.
        $today = date('Y-m-01');
        $runCreationDate = date_create($today);
        date_add(
            $runCreationDate,
            date_interval_create_from_date_string(
                '-5 month'
            )
        );
        $runCreationDate = date_format($runCreationDate, 'Y-m-d');
        $this->createRuns($identity, $runCreationDate, numRuns: 1);
        \OmegaUp\Test\Utils::runUpdateRanks($runCreationDate);
        $coderFemale = $this->getCoderOfTheMonth($today, '-5 month', 'female');
        $coderAll = $this->getCoderOfTheMonth($today, '-5 month', 'all');

        // Now check if the third user has not participated in the coder of the
        // month female.
        if (isset($coderAll['coderinfo']['username'])) {
            $this->assertSame(
                $coderAll['coderinfo']['username'],
                $coderFemale['coderinfo']['username']
            );
        }
    }

    /**
     * @dataProvider coderOfTheMonthCategoryProvider
     */
    public function testCoderOfTheMonthCalcWithIdentities(string $category) {
        $gender = $category == 'all' ? 'male' : 'female';
        ['identity' => $user1] = \OmegaUp\Test\Factories\User::createUser();
        self::updateIdentity($user1, $gender);
        ['identity' => $user2] = \OmegaUp\Test\Factories\User::createUser();
        self::updateIdentity($user2, $gender);
        ['identity' => $user3] = \OmegaUp\Test\Factories\User::createUser();
        self::updateIdentity($user3, $gender);

        // Add a custom school
        $login = self::login($user1);
        $school = \OmegaUp\Test\Factories\Schools::createSchool()['school'];
        \OmegaUp\Controllers\User::apiUpdate(new \OmegaUp\Request([
            'auth_token' => $login->auth_token,
            'school_id' => $school->school_id,
        ]));

        // First user solves two problems, second user solves just one, third
        // solves same problems than first.
        $runCreationDate = self::setFirstDayOfTheLastMonth();

        $this->createRuns($user1, $runCreationDate, numRuns: 1);
        $this->createRuns($user1, $runCreationDate, numRuns: 1);
        $this->createRuns($user2, $runCreationDate, numRuns: 1);
        $this->createRuns($user3, $runCreationDate, numRuns: 1);
        $this->createRuns($user3, $runCreationDate, numRuns: 1);
        $this->createRuns($user3, $runCreationDate, numRuns: 1);

        \OmegaUp\Test\Utils::runUpdateRanks($runCreationDate);
        $response = \OmegaUp\Controllers\User::apiCoderOfTheMonth(
            new \OmegaUp\Request(['category' => $category])
        );

        $this->assertSame(
            $user3->username,
            $response['coderinfo']['username']
        );

        // Now check if the other users have been saved on database too
        ['coders' => $coders] = \OmegaUp\Controllers\User::apiCoderOfTheMonthList(
            new \OmegaUp\Request([
                'auth_token' => $login->auth_token,
                'date' => date('Y-m-d', \OmegaUp\Time::get()),
                'category' => $category,
            ])
        );
        // Now check if the third user has not participated in the coder of the
        // month in that category.
        $this->assertSame($user3->username, $coders[0]['username']);
        $this->assertSame($user1->username, $coders[1]['username']);
        $this->assertSame($user2->username, $coders[2]['username']);

        // Identity creator group member will upload csv file
        [
            'identity' => $creatorIdentity,
        ] = \OmegaUp\Test\Factories\User::createGroupIdentityCreator();
        $creatorLogin = self::login($creatorIdentity);
        $group = \OmegaUp\Test\Factories\Groups::createGroup(
            $creatorIdentity,
            name: null,
            description: null,
            alias: null,
            login: $creatorLogin
        );

        $identityName = substr(\OmegaUp\Test\Utils::createRandomString(), - 10);
        $identityPassword = \OmegaUp\Test\Utils::createRandomString();
        // Call api using identity creator group member
        \OmegaUp\Controllers\Identity::apiCreate(new \OmegaUp\Request([
            'auth_token' => $creatorLogin->auth_token,
            'username' => "{$group['group']->alias}:{$identityName}",
            'name' => $identityName,
            'password' => $identityPassword,
            'country_id' => 'MX',
            'state_id' => 'QUE',
            'gender' => $gender,
            'school_name' => \OmegaUp\Test\Utils::createRandomString(),
            'group_alias' => $group['group']->alias,
        ]));
        $identity = \OmegaUp\DAO\Identities::findByUsername(
            "{$group['group']->alias}:{$identityName}"
        );
        $identity->password = $identityPassword;

        $this->createRuns($identity, $runCreationDate, numRuns: 1);
        $this->createRuns($identity, $runCreationDate, numRuns: 1);
        $this->createRuns($identity, $runCreationDate, numRuns: 1);
        $this->createRuns($identity, $runCreationDate, numRuns: 1);

        \OmegaUp\Test\Utils::runUpdateRanks($runCreationDate);
        $response = \OmegaUp\Controllers\User::apiCoderOfTheMonth(
            new \OmegaUp\Request(['category' => $category])
        );

        $this->assertSame(
            $user3->username,
            $response['coderinfo']['username']
        );

        $login = self::login($user2);
        \OmegaUp\Controllers\User::apiAssociateIdentity(
            new \OmegaUp\Request([
                'auth_token' => $login->auth_token,
                'username' => $identity->username,
                'password' => $identityPassword,
            ])
        );

        \OmegaUp\Test\Utils::runUpdateRanks($runCreationDate);
        $response = \OmegaUp\Controllers\User::apiCoderOfTheMonth(
            new \OmegaUp\Request(['category' => $category])
        );

        // Now user2 is the coder of the month
        $this->assertSame(
            $user2->username,
            $response['coderinfo']['username']
        );
    }

    /**
     * @dataProvider coderOfTheMonthCategoryProvider
     */
    public function testCoderOfTheMonthDuringOneYear(string $category) {
        $gender = $category == 'all' ? 'male' : 'female';

        // Create a submissions mapping for different users solving problems
        // in different months during a year
        $submissionsMapping = [
            0 => [
                ['username' => 'user_01', 'numRuns' => 0],
                ['username' => 'user_02', 'numRuns' => 0],
                ['username' => 'user_03', 'numRuns' => 0],
                ['username' => 'user_04', 'numRuns' => 0],
                ['username' => 'user_05', 'numRuns' => 0],
                ['username' => 'user_06', 'numRuns' => 0],
                ['username' => 'user_07', 'numRuns' => 0],
                ['username' => 'user_08', 'numRuns' => 0],
                ['username' => 'user_09', 'numRuns' => 1],
                ['username' => 'user_10', 'numRuns' => 0],
                ['username' => 'user_11', 'numRuns' => 0],
                ['username' => 'user_12', 'numRuns' => 0],
                ['username' => 'user_13', 'numRuns' => 0],
            ],
            1 => [
                ['username' => 'user_01', 'numRuns' => 0],
                ['username' => 'user_02', 'numRuns' => 0],
                ['username' => 'user_03', 'numRuns' => 1],
                ['username' => 'user_04', 'numRuns' => 0],
                ['username' => 'user_05', 'numRuns' => 0],
                ['username' => 'user_06', 'numRuns' => 0],
                ['username' => 'user_07', 'numRuns' => 0],
                ['username' => 'user_08', 'numRuns' => 0],
                ['username' => 'user_09', 'numRuns' => 0],
                ['username' => 'user_10', 'numRuns' => 0],
                ['username' => 'user_11', 'numRuns' => 0],
                ['username' => 'user_12', 'numRuns' => 0],
                ['username' => 'user_13', 'numRuns' => 0],
            ],
            2 => [
                ['username' => 'user_01', 'numRuns' => 0],
                ['username' => 'user_02', 'numRuns' => 0],
                ['username' => 'user_03', 'numRuns' => 0],
                ['username' => 'user_04', 'numRuns' => 0],
                ['username' => 'user_05', 'numRuns' => 0],
                ['username' => 'user_06', 'numRuns' => 0],
                ['username' => 'user_07', 'numRuns' => 0],
                ['username' => 'user_08', 'numRuns' => 0],
                ['username' => 'user_09', 'numRuns' => 0],
                ['username' => 'user_10', 'numRuns' => 1],
                ['username' => 'user_11', 'numRuns' => 0],
                ['username' => 'user_12', 'numRuns' => 0],
                ['username' => 'user_13', 'numRuns' => 0],
            ],
            3 => [
                ['username' => 'user_01', 'numRuns' => 0],
                ['username' => 'user_02', 'numRuns' => 1],
                ['username' => 'user_03', 'numRuns' => 0],
                ['username' => 'user_04', 'numRuns' => 0],
                ['username' => 'user_05', 'numRuns' => 0],
                ['username' => 'user_06', 'numRuns' => 0],
                ['username' => 'user_07', 'numRuns' => 0],
                ['username' => 'user_08', 'numRuns' => 0],
                ['username' => 'user_09', 'numRuns' => 0],
                ['username' => 'user_10', 'numRuns' => 0],
                ['username' => 'user_11', 'numRuns' => 0],
                ['username' => 'user_12', 'numRuns' => 0],
                ['username' => 'user_13', 'numRuns' => 0],
            ],
            4 => [
                ['username' => 'user_01', 'numRuns' => 1],
                ['username' => 'user_02', 'numRuns' => 0],
                ['username' => 'user_03', 'numRuns' => 0],
                ['username' => 'user_04', 'numRuns' => 0],
                ['username' => 'user_05', 'numRuns' => 0],
                ['username' => 'user_06', 'numRuns' => 0],
                ['username' => 'user_07', 'numRuns' => 0],
                ['username' => 'user_08', 'numRuns' => 0],
                ['username' => 'user_09', 'numRuns' => 0],
                ['username' => 'user_10', 'numRuns' => 0],
                ['username' => 'user_11', 'numRuns' => 0],
                ['username' => 'user_12', 'numRuns' => 0],
                ['username' => 'user_13', 'numRuns' => 0],
            ],
            5 => [
                ['username' => 'user_01', 'numRuns' => 0],
                ['username' => 'user_02', 'numRuns' => 0],
                ['username' => 'user_03', 'numRuns' => 0],
                ['username' => 'user_04', 'numRuns' => 0],
                ['username' => 'user_05', 'numRuns' => 0],
                ['username' => 'user_06', 'numRuns' => 0],
                ['username' => 'user_07', 'numRuns' => 0],
                ['username' => 'user_08', 'numRuns' => 1],
                ['username' => 'user_09', 'numRuns' => 0],
                ['username' => 'user_10', 'numRuns' => 0],
                ['username' => 'user_11', 'numRuns' => 0],
                ['username' => 'user_12', 'numRuns' => 0],
                ['username' => 'user_13', 'numRuns' => 0],
            ],
            6 => [
                ['username' => 'user_01', 'numRuns' => 0],
                ['username' => 'user_02', 'numRuns' => 0],
                ['username' => 'user_03', 'numRuns' => 0],
                ['username' => 'user_04', 'numRuns' => 0],
                ['username' => 'user_05', 'numRuns' => 0],
                ['username' => 'user_06', 'numRuns' => 0],
                ['username' => 'user_07', 'numRuns' => 0],
                ['username' => 'user_08', 'numRuns' => 0],
                ['username' => 'user_09', 'numRuns' => 0],
                ['username' => 'user_10', 'numRuns' => 0],
                ['username' => 'user_11', 'numRuns' => 1],
                ['username' => 'user_12', 'numRuns' => 0],
                ['username' => 'user_13', 'numRuns' => 0],
            ],
            7 => [
                ['username' => 'user_01', 'numRuns' => 0],
                ['username' => 'user_02', 'numRuns' => 0],
                ['username' => 'user_03', 'numRuns' => 0],
                ['username' => 'user_04', 'numRuns' => 1],
                ['username' => 'user_05', 'numRuns' => 0],
                ['username' => 'user_06', 'numRuns' => 0],
                ['username' => 'user_07', 'numRuns' => 0],
                ['username' => 'user_08', 'numRuns' => 0],
                ['username' => 'user_09', 'numRuns' => 0],
                ['username' => 'user_10', 'numRuns' => 0],
                ['username' => 'user_11', 'numRuns' => 0],
                ['username' => 'user_12', 'numRuns' => 0],
                ['username' => 'user_13', 'numRuns' => 0],
            ],
            8 => [
                ['username' => 'user_01', 'numRuns' => 0],
                ['username' => 'user_02', 'numRuns' => 0],
                ['username' => 'user_03', 'numRuns' => 0],
                ['username' => 'user_04', 'numRuns' => 0],
                ['username' => 'user_05', 'numRuns' => 1],
                ['username' => 'user_06', 'numRuns' => 0],
                ['username' => 'user_07', 'numRuns' => 0],
                ['username' => 'user_08', 'numRuns' => 0],
                ['username' => 'user_09', 'numRuns' => 0],
                ['username' => 'user_10', 'numRuns' => 0],
                ['username' => 'user_11', 'numRuns' => 0],
                ['username' => 'user_12', 'numRuns' => 0],
                ['username' => 'user_13', 'numRuns' => 0],
            ],
            9 => [
                ['username' => 'user_01', 'numRuns' => 0],
                ['username' => 'user_02', 'numRuns' => 0],
                ['username' => 'user_03', 'numRuns' => 0],
                ['username' => 'user_04', 'numRuns' => 0],
                ['username' => 'user_05', 'numRuns' => 0],
                ['username' => 'user_06', 'numRuns' => 0],
                ['username' => 'user_07', 'numRuns' => 0],
                ['username' => 'user_08', 'numRuns' => 0],
                ['username' => 'user_09', 'numRuns' => 0],
                ['username' => 'user_10', 'numRuns' => 0],
                ['username' => 'user_11', 'numRuns' => 0],
                ['username' => 'user_12', 'numRuns' => 1],
                ['username' => 'user_13', 'numRuns' => 0],
            ],
            10 => [
                ['username' => 'user_01', 'numRuns' => 0],
                ['username' => 'user_02', 'numRuns' => 0],
                ['username' => 'user_03', 'numRuns' => 0],
                ['username' => 'user_04', 'numRuns' => 0],
                ['username' => 'user_05', 'numRuns' => 0],
                ['username' => 'user_06', 'numRuns' => 1],
                ['username' => 'user_07', 'numRuns' => 0],
                ['username' => 'user_08', 'numRuns' => 0],
                ['username' => 'user_09', 'numRuns' => 0],
                ['username' => 'user_10', 'numRuns' => 0],
                ['username' => 'user_11', 'numRuns' => 0],
                ['username' => 'user_12', 'numRuns' => 0],
                ['username' => 'user_13', 'numRuns' => 0],
            ],
            11 => [
                ['username' => 'user_01', 'numRuns' => 0],
                ['username' => 'user_02', 'numRuns' => 0],
                ['username' => 'user_03', 'numRuns' => 0],
                ['username' => 'user_04', 'numRuns' => 0],
                ['username' => 'user_05', 'numRuns' => 0],
                ['username' => 'user_06', 'numRuns' => 0],
                ['username' => 'user_07', 'numRuns' => 1],
                ['username' => 'user_08', 'numRuns' => 0],
                ['username' => 'user_09', 'numRuns' => 0],
                ['username' => 'user_10', 'numRuns' => 0],
                ['username' => 'user_11', 'numRuns' => 0],
                ['username' => 'user_12', 'numRuns' => 0],
                ['username' => 'user_13', 'numRuns' => 0],
            ],
            12 => [
                ['username' => 'user_01', 'numRuns' => 2],
                ['username' => 'user_02', 'numRuns' => 2],
                ['username' => 'user_03', 'numRuns' => 2],
                ['username' => 'user_04', 'numRuns' => 2],
                ['username' => 'user_05', 'numRuns' => 2],
                ['username' => 'user_06', 'numRuns' => 2],
                ['username' => 'user_07', 'numRuns' => 2],
                ['username' => 'user_08', 'numRuns' => 2],
                ['username' => 'user_09', 'numRuns' => 2],
                ['username' => 'user_10', 'numRuns' => 2],
                ['username' => 'user_11', 'numRuns' => 2],
                ['username' => 'user_12', 'numRuns' => 2],
                ['username' => 'user_13', 'numRuns' => 1],
            ],
        ];

        $expectedWinners = [
            0 => 'user_09',
            1 => 'user_03',
            2 => 'user_10',
            3 => 'user_02',
            4 => 'user_01',
            5 => 'user_08',
            6 => 'user_11',
            7 => 'user_04',
            8 => 'user_05',
            9 => 'user_12',
            10 => 'user_06',
            11 => 'user_07',
            // user_13 is the only one who has solved a problem in the last month
            // and hasn't won in the last 12 months, even when they have solved
            // less number of problems than the other users.
            12 => 'user_13',
        ];

        // Create the identities
        $identities = [];

        foreach ($submissionsMapping[0] as $index => $user) {
            [
                'identity' => $identities[$index],
            ] = \OmegaUp\Test\Factories\User::createUser(
                new \OmegaUp\Test\Factories\UserParams(
                    ['username' => $user['username']]
                )
            );
            self::updateIdentity($identities[$index], $gender);
        }

        $initialMonth = 14;
        $runCreationDate = self::setFirstDayOfCustomMonths($initialMonth);
        foreach ($submissionsMapping as $month => $months) {
            foreach ($months as $submissionIndex => $submissions) {
                $this->createRuns(
                    $identities[$submissionIndex],
                    $runCreationDate,
                    $submissions['numRuns']
                );
            }
            $submissions = \OmegaUp\DAO\Submissions::getAll();

            \OmegaUp\Test\Utils::runUpdateRanks($runCreationDate);
            $coderOfTheMonth = $this->getCoderOfTheMonth(
                $runCreationDate,
                '1 month',
                $category
            )['coderinfo'];

            $this->assertSame(
                $coderOfTheMonth['username'],
                $expectedWinners[$month]
            );

            $runCreationDate = self::setFirstDayOfTheCurrentMonth();
        }
    }

    /**
     * Test the API behavior when there is more than one candidate for Coder of
     * the Month during the first days of the current month
     *
     * @dataProvider coderOfTheMonthCategoryProvider
     */
    public function testMultipleCodersOfTheMonth(string $category) {
        $gender = $category == 'all' ? 'male' : 'female';
        // Create a submissions mapping for different users
        // Add random number of runs for 5 users in 8 days
        $submissionsMapping = [
            0 => [
                ['username' => 'user_01', 'numRuns' => 2, 'expectedPosition' => 3],
                ['username' => 'user_02', 'numRuns' => 3, 'expectedPosition' => 2],
                ['username' => 'user_03', 'numRuns' => 4, 'expectedPosition' => 1],
                ['username' => 'user_04', 'numRuns' => 6, 'expectedPosition' => 0],
                ['username' => 'user_05', 'numRuns' => 1, 'expectedPosition' => 4],
            ],
            1 => [
                ['username' => 'user_01', 'numRuns' => 4, 'expectedPosition' => 1],
                ['username' => 'user_02', 'numRuns' => 1, 'expectedPosition' => 3],
                ['username' => 'user_03', 'numRuns' => 1, 'expectedPosition' => 2],
                ['username' => 'user_04', 'numRuns' => 2, 'expectedPosition' => 0],
                ['username' => 'user_05', 'numRuns' => 0, 'expectedPosition' => 4],
            ],
            2 => [
                ['username' => 'user_01', 'numRuns' => 1, 'expectedPosition' => 1],
                ['username' => 'user_02', 'numRuns' => 2, 'expectedPosition' => 2],
                ['username' => 'user_03', 'numRuns' => 0, 'expectedPosition' => 3],
                ['username' => 'user_04', 'numRuns' => 3, 'expectedPosition' => 0],
                ['username' => 'user_05', 'numRuns' => 1, 'expectedPosition' => 4],
            ],
            3 => [
                ['username' => 'user_01', 'numRuns' => 1, 'expectedPosition' => 3],
                ['username' => 'user_02', 'numRuns' => 4, 'expectedPosition' => 1],
                ['username' => 'user_03', 'numRuns' => 4, 'expectedPosition' => 2],
                ['username' => 'user_04', 'numRuns' => 1, 'expectedPosition' => 0],
                ['username' => 'user_05', 'numRuns' => 5, 'expectedPosition' => 4],
            ],
            4 => [
                ['username' => 'user_01', 'numRuns' => 1, 'expectedPosition' => 4],
                ['username' => 'user_02', 'numRuns' => 0, 'expectedPosition' => 3],
                ['username' => 'user_03', 'numRuns' => 2, 'expectedPosition' => 2],
                ['username' => 'user_04', 'numRuns' => 0, 'expectedPosition' => 1],
                ['username' => 'user_05', 'numRuns' => 6, 'expectedPosition' => 0],
            ],
            5 => [
                ['username' => 'user_01', 'numRuns' => 3, 'expectedPosition' => 2],
                ['username' => 'user_02', 'numRuns' => 2, 'expectedPosition' => 3],
                ['username' => 'user_03', 'numRuns' => 0, 'expectedPosition' => 4],
                ['username' => 'user_04', 'numRuns' => 2, 'expectedPosition' => 0],
                ['username' => 'user_05', 'numRuns' => 1, 'expectedPosition' => 1],
            ],
            6 => [
                ['username' => 'user_01', 'numRuns' => 3, 'expectedPosition' => 1],
                ['username' => 'user_02', 'numRuns' => 2, 'expectedPosition' => 2],
                ['username' => 'user_03', 'numRuns' => 1, 'expectedPosition' => 4],
                ['username' => 'user_04', 'numRuns' => 3, 'expectedPosition' => 0],
                ['username' => 'user_05', 'numRuns' => 0, 'expectedPosition' => 3],
            ],
            7 => [
                ['username' => 'user_01', 'numRuns' => 1, 'expectedPosition' => 2],
                ['username' => 'user_02', 'numRuns' => 1, 'expectedPosition' => 3],
                ['username' => 'user_03', 'numRuns' => 3, 'expectedPosition' => 4],
                ['username' => 'user_04', 'numRuns' => 2, 'expectedPosition' => 0],
                ['username' => 'user_05', 'numRuns' => 4, 'expectedPosition' => 1],
            ],
        ];

        foreach ($submissionsMapping[0] as $index => $user) {
            [
                'identity' => $identity[$index],
            ] = \OmegaUp\Test\Factories\User::createUser(
                new \OmegaUp\Test\Factories\UserParams(
                    ['username' => $user['username']]
                )
            );
            self::updateIdentity($identity[$index], $gender);
        }
        $runCreationDate = self::setFirstDayOfTheCurrentMonth();
        foreach ($submissionsMapping as $submissions) {
            foreach ($submissions as $index => $submission) {
                $this->createRuns(
                    $identity[$index],
                    $runCreationDate,
                    $submission['numRuns']
                );
            }
            $runCreationDate = date(
                'Y-m-d',
                strtotime(
                    $runCreationDate . ' +1 day'
                )
            );

            \OmegaUp\Test\Utils::runUpdateRanks();
            $response = \OmegaUp\Controllers\User::getCoderOfTheMonthDetailsForTypeScript(
                new \OmegaUp\Request([
                    'category' => $category,
                ])
            )['templateProperties']['payload'];

            foreach ($response['candidatesToCoderOfTheMonth'] as $index => $candidate) {
                $expectedCandidates = array_filter(
                    $submissions,
                    fn($element) => $element['expectedPosition'] === $index
                );
                $expectedCandidate = array_pop($expectedCandidates);
                $this->assertSame(
                    $expectedCandidate['username'],
                    $candidate['username'],
                    "Failed in the iteration for the day {$runCreationDate}, user {$candidate['username']}"
                );
            }
        }
    }

    private static function setFirstDayOfTheLastMonth() {
        return (new DateTimeImmutable(
            date(
                'Y-m-d',
                \OmegaUp\Time::get()
            )
        ))->modify(
            'first day of last month'
        )->format(
            'Y-m-d'
        );
    }

    private static function setFirstDayOfTheCurrentMonth() {
        return (new DateTimeImmutable(
            date(
                'Y-m-d',
                \OmegaUp\Time::get()
            )
        ))->modify(
            'first day of this month'
        )->format(
            'Y-m-d'
        );
    }

<<<<<<< HEAD
    private static function setFirstDayOfCustomMonths(int $monthsLeft) {
=======
    private static function setFirstDayOfTwoMonthsAgo() {
>>>>>>> af8ff13e
        return (new DateTimeImmutable(
            date(
                'Y-m-d',
                \OmegaUp\Time::get()
            )
<<<<<<< HEAD
        ))->modify("first day of -{$monthsLeft} months")->format('Y-m-d');
=======
        ))->modify(
            'first day of -2 months'
        )->format(
            'Y-m-d'
        );
>>>>>>> af8ff13e
    }
}<|MERGE_RESOLUTION|>--- conflicted
+++ resolved
@@ -206,7 +206,9 @@
                     }
                     switch ($month) {
                         case 0:
-                            $runCreationDate = self::setFirstDayOfTwoMonthsAgo();
+                            $runCreationDate = self::setFirstDayOfCustomMonths(
+                                monthsLeft: 2
+                            );
                             break;
                         case 1:
                             $runCreationDate = self::setFirstDayOfTheLastMonth();
@@ -1487,24 +1489,12 @@
         );
     }
 
-<<<<<<< HEAD
     private static function setFirstDayOfCustomMonths(int $monthsLeft) {
-=======
-    private static function setFirstDayOfTwoMonthsAgo() {
->>>>>>> af8ff13e
         return (new DateTimeImmutable(
             date(
                 'Y-m-d',
                 \OmegaUp\Time::get()
             )
-<<<<<<< HEAD
         ))->modify("first day of -{$monthsLeft} months")->format('Y-m-d');
-=======
-        ))->modify(
-            'first day of -2 months'
-        )->format(
-            'Y-m-d'
-        );
->>>>>>> af8ff13e
     }
 }