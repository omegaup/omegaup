<?php
/**
 * Test getting general user Info methods
 */
class CoderOfTheMonthTest extends \OmegaUp\Test\ControllerTestCase {
    /**
     * A PHPUnit data provider for all the tests that can accept a category.
     *
     * @return list<list<string>>
     */
    public function coderOfTheMonthCategoryProvider(): array {
        return [
            ['all'],
            ['female'],
        ];
    }

    private function createRuns(
        \OmegaUp\DAO\VO\Identities $identity = null,
        string $runCreationDate = null,
        int $numRuns = 5,
        bool $quality = true
    ): void {
        if ($numRuns < 1) {
            return;
        }
        if (!$identity) {
            ['identity' => $identity] = \OmegaUp\Test\Factories\User::createUser();
        }
        if (!$runCreationDate) {
            $runCreationDate = date('Y-m-d', \OmegaUp\Time::get());
        }
        $contest = \OmegaUp\Test\Factories\Contest::createContest();
        $problems = [];
        foreach (range(0, $numRuns - 1) as $index) {
            $problems[$index] = \OmegaUp\Test\Factories\Problem::createProblem(
                new \OmegaUp\Test\Factories\ProblemParams([
                    'quality_seal' => $quality,
                ])
            );
            \OmegaUp\Test\Factories\Contest::addProblemToContest(
                $problems[$index],
                $contest
            );
        }
        \OmegaUp\Test\Factories\Contest::addUser($contest, $identity);

        foreach (range(0, $numRuns - 1) as $index) {
            $runData = \OmegaUp\Test\Factories\Run::createRun(
                $problems[$index],
                $contest,
                $identity
            );
            \OmegaUp\Test\Factories\Run::gradeRun($runData);
            //sumbmission gap between runs must be 60 seconds
            \OmegaUp\Time::setTimeForTesting(\OmegaUp\Time::get() + 60);

            // Force the submission to be in any date
            $submission = \OmegaUp\DAO\Submissions::getByGuid(
                $runData['response']['guid']
            );
            $submission->time = $runCreationDate;
            \OmegaUp\DAO\Submissions::update($submission);
            $run = \OmegaUp\DAO\Runs::getByPK($submission->current_run_id);
            $run->time = $runCreationDate;
            \OmegaUp\DAO\Runs::update($run);
        }
    }

    private function getCoderOfTheMonth(
        string $revDate,
        string $interval,
        string $category
    ) {
        $reviewDate = date_create($revDate);
        date_add($reviewDate, date_interval_create_from_date_string($interval));
        $reviewDate = date_format($reviewDate, 'Y-m-01');

        \OmegaUp\Time::setTimeForTesting(
            strtotime($reviewDate) + (60 * 60 * 24)
        );
        return \OmegaUp\Controllers\User::apiCoderOfTheMonth(
            new \OmegaUp\Request([
                'category' => $category,
            ])
        );
    }

    private function updateIdentity(
        \OmegaUp\DAO\VO\Identities $identity,
        string $gender
    ): void {
        $login = self::login($identity);
        $locale = \OmegaUp\DAO\Languages::getByName('pt');
        $states = \OmegaUp\DAO\States::getByCountry('MX');
        $r = new \OmegaUp\Request([
            'auth_token' => $login->auth_token,
            'name' => \OmegaUp\Test\Utils::createRandomString(),
            'country_id' => 'MX',
            'state_id' => $states[0]->state_id,
            'gender' => $gender,
            'scholar_degree' => 'master',
            'birth_date' => strtotime('1988-01-01'),
            'graduation_date' => strtotime('2016-02-02'),
            'locale' => $locale->name,
        ]);
        \OmegaUp\Controllers\User::apiUpdate($r);
         // Check user from db
        $userDb = \OmegaUp\DAO\AuthTokens::getUserByToken($r['auth_token']);
        $identityDb = \OmegaUp\DAO\AuthTokens::getIdentityByToken(
            $r['auth_token']
        )['loginIdentity'];
        $graduationDate = null;
        if (!is_null($identityDb['current_identity_school_id'])) {
            $identitySchool = \OmegaUp\DAO\IdentitiesSchools::getByPK(
                $identityDb['current_identity_school_id']
            );
            if (!is_null($identitySchool)) {
                $graduationDate = $identitySchool->graduation_date;
            }
        }

        $this->assertSame($r['name'], $identityDb['name']);
        $this->assertSame($r['country_id'], $identityDb['country_id']);
        $this->assertSame($r['state_id'], $identityDb['state_id']);
        $this->assertSame($r['scholar_degree'], $userDb->scholar_degree);
        $this->assertSame(
            gmdate(
                'Y-m-d',
                $r['birth_date']
            ),
            $userDb->birth_date
        );
        // Graduation date without school is not saved on database.
        $this->assertNull($graduationDate);
        $this->assertSame($locale->language_id, $identityDb['language_id']);
    }

    /**
     * Test the API behavior when there is more than one candidate for Coder of
     * the Month during the first days of the current month
     *
     * @dataProvider coderOfTheMonthCategoryProvider
     */
    public function testCodersOfTheMonthWithSubmissionsInDifferentMonths(string $category) {
        $gender = $category == 'all' ? 'male' : 'female';
        // Create a submissions mapping for different users, months, and problems.
        // The winner for the current month should be user_01 because all their
        // submissions are in the current month. Submissions from past months
        // should not be considered for the current month.
        $submissionsMapping = [
            0 => [
                ['username' => 'user_01', 'numRuns' => [0, 0, 0]], // 0
                ['username' => 'user_02', 'numRuns' => [1, 1, 1]], // 0
                ['username' => 'user_03', 'numRuns' => [1, 1, 0]], // 0
            ],
            1 => [
                ['username' => 'user_01', 'numRuns' => [0, 1, 1]], // 1
                ['username' => 'user_02', 'numRuns' => [0, 1, 1]], // 1
                ['username' => 'user_03', 'numRuns' => [1, 1, 0]], // 0
            ],
            2 => [
                ['username' => 'user_01', 'numRuns' => [0, 1, 1]], // 2
                ['username' => 'user_02', 'numRuns' => [1, 1, 1]], // 1
                ['username' => 'user_03', 'numRuns' => [1, 1, 0]], // 0
            ],
            3 => [
                ['username' => 'user_01', 'numRuns' => [0, 1, 1]], // 3
                ['username' => 'user_02', 'numRuns' => [1, 1, 1]], // 1
                ['username' => 'user_03', 'numRuns' => [0, 1, 1]], // 1
            ],
            4 => [
                ['username' => 'user_01', 'numRuns' => [0, 1, 1]], // 4
                ['username' => 'user_02', 'numRuns' => [0, 1, 1]], // 2
                ['username' => 'user_03', 'numRuns' => [1, 1, 0]], // 1
            ],
        ];

        // Create 3 users and their identities
        $identities = [];
        foreach ($submissionsMapping[0] as $index => $user) {
            [
                'identity' => $identities[$index],
            ] = \OmegaUp\Test\Factories\User::createUser(
                new \OmegaUp\Test\Factories\UserParams(
                    ['username' => $user['username']]
                )
            );
            self::updateIdentity($identities[$index], $gender);
        }

        $runCreationDate = self::setFirstDayOfTheCurrentMonth();

        $problemData = [];
        foreach ($submissionsMapping as $indexProblem => $problemSubmissions) {
            $problemData[$indexProblem] = \OmegaUp\Test\Factories\Problem::createProblem(
                new \OmegaUp\Test\Factories\ProblemParams([
                    'quality_seal' => true,
                    'alias' => 'problem_' . $indexProblem,
                ])
            );
            foreach ($problemSubmissions as $indexUser => $submissionsUser) {
                foreach ($submissionsUser['numRuns'] as $month => $shouldCreateRun) {
                    if ($shouldCreateRun == 0) {
                        continue;
                    }
                    switch ($month) {
                        case 0:
                            $runCreationDate = self::setFirstDayOfCustomMonths(
                                monthsLeft: 2
                            );
                            break;
                        case 1:
                            $runCreationDate = self::setFirstDayOfTheLastMonth();
                            break;
                        case 2:
                            $runCreationDate = self::setFirstDayOfTheCurrentMonth();
                            break;
                    }
                    \OmegaUp\Test\Factories\Run::createRunForSpecificProblem(
                        $identities[$indexUser],
                        $problemData[$indexProblem],
                        $runCreationDate
                    );
                }
            }
        }
        \OmegaUp\Test\Utils::runUpdateRanks($runCreationDate);

        $today = date('Y-m-01', \OmegaUp\Time::get());

        $response = $this->getCoderOfTheMonth(
            $today,
            'this month',
            $category
        );

        $this->assertSame(
            $identities[0]->username,
            $response['coderinfo']['username']
        );
    }

    /**
     * @dataProvider coderOfTheMonthCategoryProvider
     */
    public function testCoderOfTheMonthCalc(string $category) {
        $gender = $category == 'all' ? 'male' : 'female';
        ['identity' => $identity] = \OmegaUp\Test\Factories\User::createUser();
        self::updateIdentity($identity, $gender);
        [
            'identity' => $extraIdentity,
        ] = \OmegaUp\Test\Factories\User::createUser();
        self::updateIdentity($extraIdentity, $gender);

        // Add a custom school
        $login = self::login($identity);
        $school = \OmegaUp\Test\Factories\Schools::createSchool()['school'];
        \OmegaUp\Controllers\User::apiUpdate(new \OmegaUp\Request([
            'auth_token' => $login->auth_token,
            'school_id' => $school->school_id,
        ]));

        // First user solves two problems, second user solves just one, third
        // solves same problems than first.
        $runCreationDate = self::setFirstDayOfTheLastMonth();

        $this->createRuns($identity, $runCreationDate, numRuns: 1);
        $this->createRuns($identity, $runCreationDate, numRuns: 1);
        $this->createRuns($extraIdentity, $runCreationDate, numRuns: 1);

        \OmegaUp\Test\Utils::runUpdateRanks($runCreationDate);
        $response = \OmegaUp\Controllers\User::apiCoderOfTheMonth(
            new \OmegaUp\Request(['category' => $category])
        );

        $this->assertSame(
            $identity->username,
            $response['coderinfo']['username']
        );
        $this->assertArrayNotHasKey('email', $response['coderinfo']);

        // Calling API again to verify response is the same that in first time
        $response = \OmegaUp\Controllers\User::apiCoderOfTheMonth(
            new \OmegaUp\Request(['category' => $category])
        );

        $this->assertSame(
            $identity->username,
            $response['coderinfo']['username']
        );

        // CoderOfTheMonth school_id should match with identity school_id
        $this->assertSame(
            $school->school_id,
            $response['coderinfo']['school_id']
        );

        // Now check if the other user has been saved on database too
        $response = \OmegaUp\Controllers\User::apiCoderOfTheMonthList(new \OmegaUp\Request([
            'auth_token' => $login->auth_token,
            'date' => date('Y-m-d', \OmegaUp\Time::get()),
            'category' => $category,
        ]));
        // Now check if the third user has not participated in the coder of the
        // month in that category.
        $this->assertSame(
            $identity->username,
            $response['coders'][0]['username']
        );
        $this->assertSame(
            $extraIdentity->username,
            $response['coders'][1]['username']
        );
    }

    /**
     * @dataProvider coderOfTheMonthCategoryProvider
     */
    public function testCoderOfMonthWithQualityProblems(string $category) {
        $gender = $category == 'all' ? 'male' : 'female';
        ['identity' => $identity] = \OmegaUp\Test\Factories\User::createUser();
        self::updateIdentity($identity, $gender);
        [
            'identity' => $extraIdentity,
        ] = \OmegaUp\Test\Factories\User::createUser();
        self::updateIdentity($extraIdentity, $gender);

        // Add a custom school
        $login = self::login($identity);
        $school = \OmegaUp\Test\Factories\Schools::createSchool()['school'];
        \OmegaUp\Controllers\User::apiUpdate(new \OmegaUp\Request([
            'auth_token' => $login->auth_token,
            'school_id' => $school->school_id,
        ]));

        // First user solves two problems, second user solves just one, third
        // solves same problems than first.
        $runCreationDate = self::setFirstDayOfTheLastMonth();

        $this->createRuns($identity, $runCreationDate, numRuns: 1);
        $this->createRuns($identity, $runCreationDate, numRuns: 1);
        $this->createRuns($identity, $runCreationDate, numRuns: 1);
        $this->createRuns(
            $extraIdentity,
            $runCreationDate,
            numRuns: 1,
            quality: false
        );
        $this->createRuns(
            $extraIdentity,
            $runCreationDate,
            numRuns: 1,
            quality: false
        );
        $this->createRuns($extraIdentity, $runCreationDate, numRuns: 1);
        $this->createRuns($extraIdentity, $runCreationDate, numRuns: 1);

        \OmegaUp\Test\Utils::runUpdateRanks($runCreationDate);
        $response = \OmegaUp\Controllers\User::apiCoderOfTheMonth(
            new \OmegaUp\Request(['category' => $category])
        );

        $this->assertSame(
            $identity->username,
            $response['coderinfo']['username']
        );
        $this->assertArrayNotHasKey('email', $response['coderinfo']);

        // Calling API again to verify response is the same that in first time
        $response = \OmegaUp\Controllers\User::apiCoderOfTheMonth(
            new \OmegaUp\Request(['category' => $category])
        );

        $this->assertSame(
            $identity->username,
            $response['coderinfo']['username']
        );

        // CoderOfTheMonth school_id should match with identity school_id
        $this->assertSame(
            $school->school_id,
            $response['coderinfo']['school_id']
        );

        // Now check if the other user has been saved on database too
        $response = \OmegaUp\Controllers\User::apiCoderOfTheMonthList(new \OmegaUp\Request([
            'auth_token' => $login->auth_token,
            'date' => date('Y-m-d', \OmegaUp\Time::get()),
            'category' => $category,
        ]));

        $this->assertSame(
            $identity->username,
            $response['coders'][0]['username']
        );
        $this->assertSame(
            $extraIdentity->username,
            $response['coders'][1]['username']
        );
    }

    /**
     * @dataProvider coderOfTheMonthCategoryProvider
     */
    public function testCoderOfTheMonthList(string $category) {
        ['identity' => $identity] = \OmegaUp\Test\Factories\User::createUser();
        $login = self::login($identity);

        $response = \OmegaUp\Controllers\User::apiCoderOfTheMonthList(new \OmegaUp\Request([
            'auth_token' => $login->auth_token,
            'category' => $category,
        ]));

        // There are no previous Coders of The Month.
        $this->assertEmpty($response['coders']);

        // Adding parameter date should return the same value, it helps
        // to test getMonthlyList function.
        // It should return two users (the ones that got stored on the previous test)
        $response = \OmegaUp\Controllers\User::apiCoderOfTheMonthList(new \OmegaUp\Request([
            'auth_token' => $login->auth_token,
            'date' => date('Y-m-d', \OmegaUp\Time::get()),
            'category' => $category,
        ]));
        $this->assertEmpty($response['coders']);
    }

    /**
     * @dataProvider coderOfTheMonthCategoryProvider
     */
    public function testCodersOfTheMonthBySchool(string $category) {
        $gender = $category == 'all' ? 'male' : 'female';
        ['identity' => $identity1] = \OmegaUp\Test\Factories\User::createUser();
        self::updateIdentity($identity1, $gender);

        ['identity' => $identity2] = \OmegaUp\Test\Factories\User::createUser();
        self::updateIdentity($identity2, $gender);

        // Identity 3 won't have school_id
        ['identity' => $identity3] = \OmegaUp\Test\Factories\User::createUser();
        self::updateIdentity($identity3, $gender);

        // Add a custom school for identities 1 and 2
        $school = \OmegaUp\Test\Factories\Schools::createSchool()['school'];

        $login = self::login($identity1);
        \OmegaUp\Controllers\User::apiUpdate(new \OmegaUp\Request([
            'auth_token' => $login->auth_token,
            'school_id' => $school->school_id,
        ]));

        $login = self::login($identity2);
        \OmegaUp\Controllers\User::apiUpdate(new \OmegaUp\Request([
            'auth_token' => $login->auth_token,
            'school_id' => $school->school_id,
        ]));

        $today = date('Y-m-01', \OmegaUp\Time::get());

        // Identity 1 will be the coder of the month of four months ago
        $runCreationDate = date_create($today);
        date_add(
            $runCreationDate,
            date_interval_create_from_date_string(
                '-4 month'
            )
        );
        $runCreationDate = date_format($runCreationDate, 'Y-m-d');
        $this->createRuns($identity1, $runCreationDate, numRuns: 1);
        \OmegaUp\Test\Utils::runUpdateRanks($runCreationDate);
        $this->getCoderOfTheMonth($today, '-3 month', $category);

        // Identity 2 will be the coder of the month of three months ago
        $runCreationDate = date_create($runCreationDate);
        date_add(
            $runCreationDate,
            date_interval_create_from_date_string(
                '1 month'
            )
        );
        $runCreationDate = date_format($runCreationDate, 'Y-m-d');
        $this->createRuns($identity2, $runCreationDate, numRuns: 1);
        \OmegaUp\Test\Utils::runUpdateRanks($runCreationDate);
        $this->getCoderOfTheMonth($today, '-2 month', $category);

        // Identity 3 will be the coder of the month of two months ago
        $runCreationDate = date_create($runCreationDate);
        date_add(
            $runCreationDate,
            date_interval_create_from_date_string(
                '1 month'
            )
        );
        $runCreationDate = date_format($runCreationDate, 'Y-m-d');
        $this->createRuns($identity3, $runCreationDate, numRuns: 1);
        \OmegaUp\Test\Utils::runUpdateRanks($runCreationDate);
        $this->getCoderOfTheMonth($today, '-1 month', $category);

        // First run function with invalid school_id
        try {
            \OmegaUp\Controllers\School::getSchoolCodersOfTheMonth(
                1231
            );
        } catch (\OmegaUp\Exceptions\NotFoundException $e) {
            $this->assertSame($e->getMessage(), 'schoolNotFound');
        }

        // Now run function with valid school_id
        $results = \OmegaUp\Controllers\School::getSchoolCodersOfTheMonth(
            $school->school_id
        );
        // Get all usernames and verify that only identity1 username
        // and identity2 username are part of results
        $resultCoders = [];
        foreach ($results as $res) {
            $resultCoders[] = $res['username'];
        }

        $this->assertContains($identity1->username, $resultCoders);
        $this->assertContains($identity2->username, $resultCoders);
        $this->assertNotContains($identity3->username, $resultCoders);
    }

    /**
     * @dataProvider coderOfTheMonthCategoryProvider
     */
    public function testCoderOfTheMonthDetailsForTypeScript(string $category) {
        // Test coder of the month details when user is not logged
        $response = \OmegaUp\Controllers\User::getCoderOfTheMonthDetailsForTypeScript(
            new \OmegaUp\Request(['category' => $category])
        )['templateProperties'];
        $this->assertArrayHasKey('payload', $response);
        $this->assertArrayHasKey('codersOfCurrentMonth', $response['payload']);
        $this->assertArrayHasKey('codersOfPreviousMonth', $response['payload']);
        $this->assertFalse($response['payload']['isMentor']);
        $this->assertArrayNotHasKey('options', $response['payload']);

        // Test coder of the month details when common user is logged, it's the
        // same that not logged user
        ['identity' => $identity] = \OmegaUp\Test\Factories\User::createUser();
        $login = self::login($identity);
        $response = \OmegaUp\Controllers\User::getCoderOfTheMonthDetailsForTypeScript(
            new \OmegaUp\Request([
                'auth_token' => $login->auth_token,
                'category' => $category,
            ])
        )['templateProperties'];
        $this->assertArrayHasKey('payload', $response);
        $this->assertArrayHasKey('codersOfCurrentMonth', $response['payload']);
        $this->assertArrayHasKey('codersOfPreviousMonth', $response['payload']);
        $this->assertFalse($response['payload']['isMentor']);
        $this->assertArrayNotHasKey('options', $response['payload']);

        // Test coder of the month details when mentor user is logged
        [
            'identity' => $mentorIdentity,
        ] = \OmegaUp\Test\Factories\User::createMentorIdentity();
        $login = self::login($mentorIdentity);
        $response = \OmegaUp\Controllers\User::getCoderOfTheMonthDetailsForTypeScript(
            new \OmegaUp\Request([
                'auth_token' => $login->auth_token,
                'category' => $category,
            ])
        )['templateProperties'];
        $this->assertTrue($response['payload']['isMentor']);
        $this->assertArrayHasKey('payload', $response);
        $this->assertArrayHasKey('options', $response['payload']);
    }

    /**
     * @dataProvider coderOfTheMonthCategoryProvider
     */
    public function testCoderOfTheMonthAfterYear(string $category) {
        $gender = $category == 'all' ? 'male' : 'female';
        ['identity' => $identity] = \OmegaUp\Test\Factories\User::createUser(
            new \OmegaUp\Test\Factories\UserParams(
                ['username' => 'identityA']
            )
        );
        self::updateIdentity($identity, $gender);

        // User "B" is always the second one in the ranking based on score
        ['identity' => $identityB] = \OmegaUp\Test\Factories\User::createUser(
            new \OmegaUp\Test\Factories\UserParams(
                ['username' => 'identityB']
            )
        );
        self::updateIdentity($identityB, $gender);

        // Using the first day of the month as "today" to avoid failures near
        // certain dates.
        $today = date('Y-m-01', \OmegaUp\Time::get());

        $runCreationDate = date_create($today);
        date_add(
            $runCreationDate,
            date_interval_create_from_date_string(
                '-13 month'
            )
        );
        $runCreationDate = date_format($runCreationDate, 'Y-m-d');
        $this->createRuns($identity, $runCreationDate, numRuns: 10);
        $this->createRuns($identityB, $runCreationDate, numRuns: 5);
        \OmegaUp\Test\Utils::runUpdateRanks($runCreationDate);

        $runCreationDate = date_create($runCreationDate);
        date_add(
            $runCreationDate,
            date_interval_create_from_date_string(
                '1 month'
            )
        );
        $runCreationDate = date_format($runCreationDate, 'Y-m-d');
        $this->createRuns($identity, $runCreationDate, numRuns: 10);
        $this->createRuns($identityB, $runCreationDate, numRuns: 5);
        \OmegaUp\Test\Utils::runUpdateRanks($runCreationDate);

        $this->createRuns($identity, $today, numRuns: 10);
        $this->createRuns($identityB, $runCreationDate, numRuns: 5);
        \OmegaUp\Test\Utils::runUpdateRanks($today);

        // Getting Coder Of The Month
        $responseCoder = $this->getCoderOfTheMonth(
            $today,
            '-12 month',
            $category
        );
        $this->assertSame(
            $identity->username,
            $responseCoder['coderinfo']['username']
        );

        $responseCoder = $this->getCoderOfTheMonth(
            $today,
            '-11 month',
            $category
        );
        // IdentityB is the CotM as Identity has already been selected.
        $this->assertSame(
            $identityB->username,
            $responseCoder['coderinfo']['username']
        );

        $responseCoder = $this->getCoderOfTheMonth(
            $today,
            '1 month',
            $category
        );
        $this->assertSame(
            $identity->username,
            $responseCoder['coderinfo']['username']
        );
    }

    /**
     * Mentor can see the last coder of the month email
     *
     * @dataProvider coderOfTheMonthCategoryProvider
     */
    public function testMentorCanSeeLastCoderOfTheMonthEmail(string $category) {
        [
            'identity' => $mentorIdentity,
        ] = \OmegaUp\Test\Factories\User::createMentorIdentity();

        $login = self::login($mentorIdentity);
        $response = \OmegaUp\Controllers\User::apiCoderOfTheMonthList(new \OmegaUp\Request([
            'auth_token' => $login->auth_token,
            'category' => $category,
        ]));
        $coders = [];
        foreach ($response['coders'] as $index => $coder) {
            $coders[$index] = $coder['username'];
        }
        $coders = array_unique($coders);

        foreach ($coders as $index => $coder) {
            $profile = \OmegaUp\Controllers\User::apiProfile(
                new \OmegaUp\Request([
                    'auth_token' => $login->auth_token,
                    'username' => $coder,
                    'category' => $category,
                ])
            );
            if ($index == 0) {
                // Mentor can see the current coder of the month email
                $this->assertArrayHasKey('email', $profile);
            } else {
                $this->assertArrayNotHasKey('email', $profile);
            }
        }

        ['identity' => $identity] = \OmegaUp\Test\Factories\User::createUser();
        $userLogin = self::login($identity);

        foreach ($coders as $index => $coder) {
            $profile = \OmegaUp\Controllers\User::apiProfile(
                new \OmegaUp\Request([
                    'auth_token' => $userLogin->auth_token,
                    'username' => $coder,
                ])
            );

            $this->assertArrayNotHasKey('email', $profile);
        }
    }

    /**
     * Sending several submissions at next month to verify
     * apiSelectCoderOfTheMonth is working correctly, current month
     * already has a coder of the month selected
     *
     * @dataProvider coderOfTheMonthCategoryProvider
     */
    public function testMentorSelectsUserAsCoderOfTheMonth(string $category) {
        $gender = $category == 'all' ? 'male' : 'female';
        [
            'identity' => $mentorIdentity,
        ] = \OmegaUp\Test\Factories\User::createMentorIdentity();

        // Setting time to the 15th of next month.
        $runCreationDate = new DateTimeImmutable(
            (new DateTimeImmutable(
                date(
                    'Y-m-d',
                    \OmegaUp\Time::get()
                )
            ))
                ->format('Y-m-15')
        );
        \OmegaUp\Time::setTimeForTesting(
            strtotime(
                $runCreationDate->format(
                    'Y-m-d'
                )
            )
        );

        // Submitting some runs with new users
        ['identity' => $identity1] = \OmegaUp\Test\Factories\User::createUser();
        self::updateIdentity($identity1, $gender);
        ['identity' => $identity2] = \OmegaUp\Test\Factories\User::createUser();
        self::updateIdentity($identity2, $gender);
        ['identity' => $identity3] = \OmegaUp\Test\Factories\User::createUser();
        self::updateIdentity($identity3, $gender);
        $this->createRuns($identity1, $runCreationDate->format('Y-m-d'), 2);
        $this->createRuns($identity1, $runCreationDate->format('Y-m-d'), 4);
        $this->createRuns($identity2, $runCreationDate->format('Y-m-d'), 4);
        $this->createRuns($identity2, $runCreationDate->format('Y-m-d'), 1);
        $this->createRuns($identity3, $runCreationDate->format('Y-m-d'), 2);

        // Setting new date to the first of the month following the run
        // creation.
        $firstDayOfNextMonth = $runCreationDate->modify(
            'first day of next month'
        );
        \OmegaUp\Time::setTimeForTesting(
            strtotime(
                $firstDayOfNextMonth->format(
                    'Y-m-d'
                )
            )
        );

        // Selecting one user as coder of the month
        $login = self::login($mentorIdentity);

        // Call api. This should fail.
        try {
            \OmegaUp\Test\Utils::runUpdateRanks();
            \OmegaUp\Controllers\User::apiSelectCoderOfTheMonth(new \OmegaUp\Request([
                'auth_token' => $login->auth_token,
                'username' => $identity3->username,
                'category' => $category,
            ]));
            $this->fail(
                'Exception was expected, because date is not in the range to select coder'
            );
        } catch (\OmegaUp\Exceptions\ForbiddenAccessException $e) {
            $this->assertSame(
                $e->getMessage(),
                'coderOfTheMonthIsNotInPeriodToBeChosen'
            );
            // Pass
        }

        // Changing date to the last day of the month in which the run was created.
        \OmegaUp\Time::setTimeForTesting(
            strtotime(
                $runCreationDate->format(
                    'Y-m-t'
                )
            )
        );

        // Call api again.
        \OmegaUp\Test\Utils::runUpdateRanks(
            date(
                'Y-m-d',
                \OmegaUp\Time::get()
            )
        );

        \OmegaUp\Controllers\User::apiSelectCoderOfTheMonth(new \OmegaUp\Request([
            'auth_token' => $login->auth_token,
            'username' => $identity3->username,
            'category' => $category,
        ]));

        // Set date to first day of next month
        \OmegaUp\Time::setTimeForTesting(
            strtotime(
                $firstDayOfNextMonth->format(
                    'Y-m-d'
                )
            )
        );

        $response = \OmegaUp\Controllers\User::apiCoderOfTheMonth(
            new \OmegaUp\Request(['category' => $category])
        );
        $this->assertNotNull(
            $response['coderinfo'],
            'A user has been selected by a mentor'
        );
        $this->assertSame(
            $response['coderinfo']['username'],
            $identity3->username
        );
        $response = \OmegaUp\Controllers\User::apiCoderOfTheMonthList(
            new \OmegaUp\Request(['category' => $category])
        );

        $this->assertSame(
            $firstDayOfNextMonth->format(
                'Y-m-d'
            ),
            $response['coders'][0]['date']
        );

        // Should get all other candidates for coder of the month that had not been
        // selected, and also the coder of the month previously selected.
        $response = \OmegaUp\Controllers\User::apiCoderOfTheMonthList(
            new \OmegaUp\Request([
                'date' => date('Y-m-d', \OmegaUp\Time::get()),
                'category' => $category,
            ])
        );
        $coders = [];
        foreach ($response['coders'] as $coder) {
            $coders[] = $coder['username'];
        }

        $this->assertContains($identity1->username, $coders);
        $this->assertContains($identity2->username, $coders);
        $this->assertContains($identity3->username, $coders);
    }

    /**
     * Mentor can choose the coder of the month only the last day
     * of the current month or the first day of the next month
     */
    public function testMentorCanChooseCoderOfTheMonth() {
        // Creating runs for 3 users
        $this->createRuns();
        $this->createRuns(null, null, 3);
        $this->createRuns(null, null, 2);

        [
            'identity' => $mentorIdentity,
        ] = \OmegaUp\Test\Factories\User::createMentorIdentity();

        $this->assertTrue(\OmegaUp\Authorization::isMentor($mentorIdentity));

        // Testing with an intermediate day of the month
        $timestampTest = \OmegaUp\Time::get();
        $dateTest = date('Y-m-15', $timestampTest);
        $timestampTest = strtotime($dateTest);
        $canChooseCoder = \OmegaUp\Authorization::canChooseCoderOrSchool(
            $timestampTest
        );
        $this->assertFalse($canChooseCoder);

        // Setting the date to the last day of the current month and testing
        // mentor can choose the coder.
        $date = new DateTime('now');
        $date->modify('last day of this month');
        $date->format('Y-m-d');
        \OmegaUp\Time::setTimeForTesting($date->getTimestamp());
        $timestampTest = \OmegaUp\Time::get();
        $dateTest = date('Y-m-d', $timestampTest);
        $canChooseCoder = \OmegaUp\Authorization::canChooseCoderOrSchool(
            $timestampTest
        );
        $this->assertTrue($canChooseCoder);

        // Setting the date to the first day of the next month and testing
        // mentor can not choose the coder.
        \OmegaUp\Time::setTimeForTesting(
            $date->getTimestamp() + (60 * 60 * 24)
        );
        $timestampTest = \OmegaUp\Time::get();
        $dateTest = date('Y-m-d', $timestampTest);
        $canChooseCoder = \OmegaUp\Authorization::canChooseCoderOrSchool(
            $timestampTest
        );
        $this->assertFalse($canChooseCoder);

        // Setting the date to the second day of the next month and testing
        // mentor can not choose the coder.
        \OmegaUp\Time::setTimeForTesting(
            $date->getTimestamp() + (60 * 60 * 48)
        );
        $timestampTest = \OmegaUp\Time::get();
        $dateTest = date('Y-m-d', $timestampTest);
        $canChooseCoder = \OmegaUp\Authorization::canChooseCoderOrSchool(
            $timestampTest
        );
        $this->assertFalse($canChooseCoder);
    }

    public function testCodersOfTheMonthIsTheSame() {
        ['identity' => $identity] = \OmegaUp\Test\Factories\User::createUser();
        self::updateIdentity($identity, 'female');
        [
            'identity' => $extraIdentity,
        ] = \OmegaUp\Test\Factories\User::createUser();
        self::updateIdentity($extraIdentity, 'female');

        // Add a custom school
        $login = self::login($identity);
        $school = \OmegaUp\Test\Factories\Schools::createSchool()['school'];
        \OmegaUp\Controllers\User::apiUpdate(new \OmegaUp\Request([
            'auth_token' => $login->auth_token,
            'school_id' => $school->school_id,
        ]));

        // First user solves two problems, second user solves just one, third
        // solves same problems than first.
        $today = date('Y-m-01');
        $runCreationDate = date_create($today);
        date_add(
            $runCreationDate,
            date_interval_create_from_date_string(
                '-5 month'
            )
        );
        $runCreationDate = date_format($runCreationDate, 'Y-m-d');
        $this->createRuns($identity, $runCreationDate, numRuns: 1);
        \OmegaUp\Test\Utils::runUpdateRanks($runCreationDate);
        $coderFemale = $this->getCoderOfTheMonth($today, '-5 month', 'female');
        $coderAll = $this->getCoderOfTheMonth($today, '-5 month', 'all');

        // Now check if the third user has not participated in the coder of the
        // month female.
        if (isset($coderAll['coderinfo']['username'])) {
            $this->assertSame(
                $coderAll['coderinfo']['username'],
                $coderFemale['coderinfo']['username']
            );
        }
    }

    /**
     * @dataProvider coderOfTheMonthCategoryProvider
     */
    public function testCoderOfTheMonthCalcWithIdentities(string $category) {
        $gender = $category == 'all' ? 'male' : 'female';
        ['identity' => $user1] = \OmegaUp\Test\Factories\User::createUser();
        self::updateIdentity($user1, $gender);
        ['identity' => $user2] = \OmegaUp\Test\Factories\User::createUser();
        self::updateIdentity($user2, $gender);
        ['identity' => $user3] = \OmegaUp\Test\Factories\User::createUser();
        self::updateIdentity($user3, $gender);

        // Add a custom school
        $login = self::login($user1);
        $school = \OmegaUp\Test\Factories\Schools::createSchool()['school'];
        \OmegaUp\Controllers\User::apiUpdate(new \OmegaUp\Request([
            'auth_token' => $login->auth_token,
            'school_id' => $school->school_id,
        ]));

        // First user solves two problems, second user solves just one, third
        // solves same problems than first.
        $runCreationDate = self::setFirstDayOfTheLastMonth();

        $this->createRuns($user1, $runCreationDate, numRuns: 1);
        $this->createRuns($user1, $runCreationDate, numRuns: 1);
        $this->createRuns($user2, $runCreationDate, numRuns: 1);
        $this->createRuns($user3, $runCreationDate, numRuns: 1);
        $this->createRuns($user3, $runCreationDate, numRuns: 1);
        $this->createRuns($user3, $runCreationDate, numRuns: 1);

        \OmegaUp\Test\Utils::runUpdateRanks($runCreationDate);
        $response = \OmegaUp\Controllers\User::apiCoderOfTheMonth(
            new \OmegaUp\Request(['category' => $category])
        );

        $this->assertSame(
            $user3->username,
            $response['coderinfo']['username']
        );

        // Now check if the other users have been saved on database too
        ['coders' => $coders] = \OmegaUp\Controllers\User::apiCoderOfTheMonthList(
            new \OmegaUp\Request([
                'auth_token' => $login->auth_token,
                'date' => date('Y-m-d', \OmegaUp\Time::get()),
                'category' => $category,
            ])
        );
        // Now check if the third user has not participated in the coder of the
        // month in that category.
        $this->assertSame($user3->username, $coders[0]['username']);
        $this->assertSame($user1->username, $coders[1]['username']);
        $this->assertSame($user2->username, $coders[2]['username']);

        // Identity creator group member will upload csv file
        [
            'identity' => $creatorIdentity,
        ] = \OmegaUp\Test\Factories\User::createGroupIdentityCreator();
        $creatorLogin = self::login($creatorIdentity);
        $group = \OmegaUp\Test\Factories\Groups::createGroup(
            $creatorIdentity,
            name: null,
            description: null,
            alias: null,
            login: $creatorLogin
        );

        $identityName = substr(\OmegaUp\Test\Utils::createRandomString(), - 10);
        $identityPassword = \OmegaUp\Test\Utils::createRandomString();
        // Call api using identity creator group member
        \OmegaUp\Controllers\Identity::apiCreate(new \OmegaUp\Request([
            'auth_token' => $creatorLogin->auth_token,
            'username' => "{$group['group']->alias}:{$identityName}",
            'name' => $identityName,
            'password' => $identityPassword,
            'country_id' => 'MX',
            'state_id' => 'QUE',
            'gender' => $gender,
            'school_name' => \OmegaUp\Test\Utils::createRandomString(),
            'group_alias' => $group['group']->alias,
        ]));
        $identity = \OmegaUp\DAO\Identities::findByUsername(
            "{$group['group']->alias}:{$identityName}"
        );
        $identity->password = $identityPassword;

        $this->createRuns($identity, $runCreationDate, numRuns: 1);
        $this->createRuns($identity, $runCreationDate, numRuns: 1);
        $this->createRuns($identity, $runCreationDate, numRuns: 1);
        $this->createRuns($identity, $runCreationDate, numRuns: 1);

        \OmegaUp\Test\Utils::runUpdateRanks($runCreationDate);
        $response = \OmegaUp\Controllers\User::apiCoderOfTheMonth(
            new \OmegaUp\Request(['category' => $category])
        );

        $this->assertSame(
            $user3->username,
            $response['coderinfo']['username']
        );

        $login = self::login($user2);
        \OmegaUp\Controllers\User::apiAssociateIdentity(
            new \OmegaUp\Request([
                'auth_token' => $login->auth_token,
                'username' => $identity->username,
                'password' => $identityPassword,
            ])
        );

        \OmegaUp\Test\Utils::runUpdateRanks($runCreationDate);
        $response = \OmegaUp\Controllers\User::apiCoderOfTheMonth(
            new \OmegaUp\Request(['category' => $category])
        );

        // Now user2 is the coder of the month
        $this->assertSame(
            $user2->username,
            $response['coderinfo']['username']
        );
    }

    /**
<<<<<<< HEAD
     * Test the API behavior when the submissions are made by unassociated
     * identities. Only one identity belongs to a user. The user should be the
     * coder of the month even if they have fewer accepted submissions.
     *
     * @dataProvider coderOfTheMonthCategoryProvider
     */
    public function testUnassociatedIdentities(string $category) {
        $gender = $category == 'all' ? 'male' : 'female';

        [
            'identity' => $creatorIdentity,
        ] = \OmegaUp\Test\Factories\User::createGroupIdentityCreator();
        $creatorLogin = self::login($creatorIdentity);
        $groupAlias = 'submissions-group';
        $group = \OmegaUp\Test\Factories\Groups::createGroup(
            $creatorIdentity,
            name: 'Group for submissions',
            description: 'This group will be used to create identities',
            alias: $groupAlias,
            login: $creatorLogin
        );

        $submissionsMapping = [
            ['username' => 'id_1', 'numRuns' => 3, 'password' => 'password_1'],
            ['username' => 'id_2', 'numRuns' => 4, 'password' => 'password_2'],
            ['username' => 'id_3', 'numRuns' => 2, 'password' => 'password_3'],
            ['username' => 'id_4', 'numRuns' => 6, 'password' => 'password_4'],
            ['username' => 'id_5', 'numRuns' => 5, 'password' => 'password_5'],
        ];

        $identities = [];

        $identityPassword = \OmegaUp\Test\Utils::createRandomString();
        foreach ($submissionsMapping as $index => $submissionsByUser) {
            $identityName = $submissionsByUser['username'];
            $identityPassword = $submissionsByUser['password'];
            $numRuns = $submissionsByUser['numRuns'];
            // Call api using identity creator group member
            \OmegaUp\Controllers\Identity::apiCreate(new \OmegaUp\Request([
                'auth_token' => $creatorLogin->auth_token,
                'username' => "{$group['group']->alias}:{$identityName}",
                'name' => $identityName,
                'password' => $identityPassword,
                'country_id' => 'MX',
                'state_id' => 'QUE',
                'gender' => $gender,
                'school_name' => \OmegaUp\Test\Utils::createRandomString(),
                'group_alias' => $group['group']->alias,
            ]));
            $identities[$index] = \OmegaUp\DAO\Identities::findByUsername(
                "{$group['group']->alias}:{$identityName}"
            );
            $identities[$index]->password = $identityPassword;

            [
                'identity' => $users[$index],
                ] = \OmegaUp\Test\Factories\User::createUser();
            self::updateIdentity($users[$index], $gender);

            $runCreationDate = self::setFirstDayOfTheLastMonth();
            $this->createRuns(
                $identities[$index],
                $runCreationDate,
                numRuns: $numRuns
            );
        }

        \OmegaUp\Test\Utils::runUpdateRanks($runCreationDate);
        $response = \OmegaUp\Controllers\User::apiCoderOfTheMonth(
            new \OmegaUp\Request(['category' => $category])
        );

        $this->assertNull($response['coderinfo']);

        // Create 5 user accounts and associate them with their corresponding
        // identities.
        $users = [];
        foreach ($identities as $index => $identity) {
            $username = $identity->name;
            $identityUsername = $identity->username;
            $identityPassword = $submissionsMapping[$index]['password'];

            [
                'identity' => $users[$index],
            ] = \OmegaUp\Test\Factories\User::createUser(
                new \OmegaUp\Test\Factories\UserParams(
                    [
                        'username' => $username,
                        'name' => $username,
                    ]
                )
            );

            $login = self::login($users[$index]);
            \OmegaUp\Controllers\User::apiAssociateIdentity(
                new \OmegaUp\Request([
                    'auth_token' => $login->auth_token,
                    'username' => $identityUsername,
                    'password' => $identityPassword,
                ])
            );
        }

        \OmegaUp\Test\Utils::runUpdateRanks($runCreationDate);
        $response = \OmegaUp\Controllers\User::apiCoderOfTheMonth(
            new \OmegaUp\Request(['category' => $category])
        );

        $this->assertSame(
            $response['coderinfo']['username'],
            $identities[3]->name
        );
=======
     * @dataProvider coderOfTheMonthCategoryProvider
     */
    public function testCoderOfTheMonthDuringOneYear(string $category) {
        $gender = $category == 'all' ? 'male' : 'female';

        // Create a submissions mapping for different users solving problems
        // in different months during a year
        $submissionsMapping = [
            0 => [
                ['username' => 'user_01', 'numRuns' => 0],
                ['username' => 'user_02', 'numRuns' => 0],
                ['username' => 'user_03', 'numRuns' => 0],
                ['username' => 'user_04', 'numRuns' => 0],
                ['username' => 'user_05', 'numRuns' => 0],
                ['username' => 'user_06', 'numRuns' => 0],
                ['username' => 'user_07', 'numRuns' => 0],
                ['username' => 'user_08', 'numRuns' => 0],
                ['username' => 'user_09', 'numRuns' => 1],
                ['username' => 'user_10', 'numRuns' => 0],
                ['username' => 'user_11', 'numRuns' => 0],
                ['username' => 'user_12', 'numRuns' => 0],
                ['username' => 'user_13', 'numRuns' => 0],
            ],
            1 => [
                ['username' => 'user_01', 'numRuns' => 0],
                ['username' => 'user_02', 'numRuns' => 0],
                ['username' => 'user_03', 'numRuns' => 1],
                ['username' => 'user_04', 'numRuns' => 0],
                ['username' => 'user_05', 'numRuns' => 0],
                ['username' => 'user_06', 'numRuns' => 0],
                ['username' => 'user_07', 'numRuns' => 0],
                ['username' => 'user_08', 'numRuns' => 0],
                ['username' => 'user_09', 'numRuns' => 0],
                ['username' => 'user_10', 'numRuns' => 0],
                ['username' => 'user_11', 'numRuns' => 0],
                ['username' => 'user_12', 'numRuns' => 0],
                ['username' => 'user_13', 'numRuns' => 0],
            ],
            2 => [
                ['username' => 'user_01', 'numRuns' => 0],
                ['username' => 'user_02', 'numRuns' => 0],
                ['username' => 'user_03', 'numRuns' => 0],
                ['username' => 'user_04', 'numRuns' => 0],
                ['username' => 'user_05', 'numRuns' => 0],
                ['username' => 'user_06', 'numRuns' => 0],
                ['username' => 'user_07', 'numRuns' => 0],
                ['username' => 'user_08', 'numRuns' => 0],
                ['username' => 'user_09', 'numRuns' => 0],
                ['username' => 'user_10', 'numRuns' => 1],
                ['username' => 'user_11', 'numRuns' => 0],
                ['username' => 'user_12', 'numRuns' => 0],
                ['username' => 'user_13', 'numRuns' => 0],
            ],
            3 => [
                ['username' => 'user_01', 'numRuns' => 0],
                ['username' => 'user_02', 'numRuns' => 1],
                ['username' => 'user_03', 'numRuns' => 0],
                ['username' => 'user_04', 'numRuns' => 0],
                ['username' => 'user_05', 'numRuns' => 0],
                ['username' => 'user_06', 'numRuns' => 0],
                ['username' => 'user_07', 'numRuns' => 0],
                ['username' => 'user_08', 'numRuns' => 0],
                ['username' => 'user_09', 'numRuns' => 0],
                ['username' => 'user_10', 'numRuns' => 0],
                ['username' => 'user_11', 'numRuns' => 0],
                ['username' => 'user_12', 'numRuns' => 0],
                ['username' => 'user_13', 'numRuns' => 0],
            ],
            4 => [
                ['username' => 'user_01', 'numRuns' => 1],
                ['username' => 'user_02', 'numRuns' => 0],
                ['username' => 'user_03', 'numRuns' => 0],
                ['username' => 'user_04', 'numRuns' => 0],
                ['username' => 'user_05', 'numRuns' => 0],
                ['username' => 'user_06', 'numRuns' => 0],
                ['username' => 'user_07', 'numRuns' => 0],
                ['username' => 'user_08', 'numRuns' => 0],
                ['username' => 'user_09', 'numRuns' => 0],
                ['username' => 'user_10', 'numRuns' => 0],
                ['username' => 'user_11', 'numRuns' => 0],
                ['username' => 'user_12', 'numRuns' => 0],
                ['username' => 'user_13', 'numRuns' => 0],
            ],
            5 => [
                ['username' => 'user_01', 'numRuns' => 0],
                ['username' => 'user_02', 'numRuns' => 0],
                ['username' => 'user_03', 'numRuns' => 0],
                ['username' => 'user_04', 'numRuns' => 0],
                ['username' => 'user_05', 'numRuns' => 0],
                ['username' => 'user_06', 'numRuns' => 0],
                ['username' => 'user_07', 'numRuns' => 0],
                ['username' => 'user_08', 'numRuns' => 1],
                ['username' => 'user_09', 'numRuns' => 0],
                ['username' => 'user_10', 'numRuns' => 0],
                ['username' => 'user_11', 'numRuns' => 0],
                ['username' => 'user_12', 'numRuns' => 0],
                ['username' => 'user_13', 'numRuns' => 0],
            ],
            6 => [
                ['username' => 'user_01', 'numRuns' => 0],
                ['username' => 'user_02', 'numRuns' => 0],
                ['username' => 'user_03', 'numRuns' => 0],
                ['username' => 'user_04', 'numRuns' => 0],
                ['username' => 'user_05', 'numRuns' => 0],
                ['username' => 'user_06', 'numRuns' => 0],
                ['username' => 'user_07', 'numRuns' => 0],
                ['username' => 'user_08', 'numRuns' => 0],
                ['username' => 'user_09', 'numRuns' => 0],
                ['username' => 'user_10', 'numRuns' => 0],
                ['username' => 'user_11', 'numRuns' => 1],
                ['username' => 'user_12', 'numRuns' => 0],
                ['username' => 'user_13', 'numRuns' => 0],
            ],
            7 => [
                ['username' => 'user_01', 'numRuns' => 0],
                ['username' => 'user_02', 'numRuns' => 0],
                ['username' => 'user_03', 'numRuns' => 0],
                ['username' => 'user_04', 'numRuns' => 1],
                ['username' => 'user_05', 'numRuns' => 0],
                ['username' => 'user_06', 'numRuns' => 0],
                ['username' => 'user_07', 'numRuns' => 0],
                ['username' => 'user_08', 'numRuns' => 0],
                ['username' => 'user_09', 'numRuns' => 0],
                ['username' => 'user_10', 'numRuns' => 0],
                ['username' => 'user_11', 'numRuns' => 0],
                ['username' => 'user_12', 'numRuns' => 0],
                ['username' => 'user_13', 'numRuns' => 0],
            ],
            8 => [
                ['username' => 'user_01', 'numRuns' => 0],
                ['username' => 'user_02', 'numRuns' => 0],
                ['username' => 'user_03', 'numRuns' => 0],
                ['username' => 'user_04', 'numRuns' => 0],
                ['username' => 'user_05', 'numRuns' => 1],
                ['username' => 'user_06', 'numRuns' => 0],
                ['username' => 'user_07', 'numRuns' => 0],
                ['username' => 'user_08', 'numRuns' => 0],
                ['username' => 'user_09', 'numRuns' => 0],
                ['username' => 'user_10', 'numRuns' => 0],
                ['username' => 'user_11', 'numRuns' => 0],
                ['username' => 'user_12', 'numRuns' => 0],
                ['username' => 'user_13', 'numRuns' => 0],
            ],
            9 => [
                ['username' => 'user_01', 'numRuns' => 0],
                ['username' => 'user_02', 'numRuns' => 0],
                ['username' => 'user_03', 'numRuns' => 0],
                ['username' => 'user_04', 'numRuns' => 0],
                ['username' => 'user_05', 'numRuns' => 0],
                ['username' => 'user_06', 'numRuns' => 0],
                ['username' => 'user_07', 'numRuns' => 0],
                ['username' => 'user_08', 'numRuns' => 0],
                ['username' => 'user_09', 'numRuns' => 0],
                ['username' => 'user_10', 'numRuns' => 0],
                ['username' => 'user_11', 'numRuns' => 0],
                ['username' => 'user_12', 'numRuns' => 1],
                ['username' => 'user_13', 'numRuns' => 0],
            ],
            10 => [
                ['username' => 'user_01', 'numRuns' => 0],
                ['username' => 'user_02', 'numRuns' => 0],
                ['username' => 'user_03', 'numRuns' => 0],
                ['username' => 'user_04', 'numRuns' => 0],
                ['username' => 'user_05', 'numRuns' => 0],
                ['username' => 'user_06', 'numRuns' => 1],
                ['username' => 'user_07', 'numRuns' => 0],
                ['username' => 'user_08', 'numRuns' => 0],
                ['username' => 'user_09', 'numRuns' => 0],
                ['username' => 'user_10', 'numRuns' => 0],
                ['username' => 'user_11', 'numRuns' => 0],
                ['username' => 'user_12', 'numRuns' => 0],
                ['username' => 'user_13', 'numRuns' => 0],
            ],
            11 => [
                ['username' => 'user_01', 'numRuns' => 0],
                ['username' => 'user_02', 'numRuns' => 0],
                ['username' => 'user_03', 'numRuns' => 0],
                ['username' => 'user_04', 'numRuns' => 0],
                ['username' => 'user_05', 'numRuns' => 0],
                ['username' => 'user_06', 'numRuns' => 0],
                ['username' => 'user_07', 'numRuns' => 1],
                ['username' => 'user_08', 'numRuns' => 0],
                ['username' => 'user_09', 'numRuns' => 0],
                ['username' => 'user_10', 'numRuns' => 0],
                ['username' => 'user_11', 'numRuns' => 0],
                ['username' => 'user_12', 'numRuns' => 0],
                ['username' => 'user_13', 'numRuns' => 0],
            ],
            12 => [
                ['username' => 'user_01', 'numRuns' => 2],
                ['username' => 'user_02', 'numRuns' => 2],
                ['username' => 'user_03', 'numRuns' => 2],
                ['username' => 'user_04', 'numRuns' => 2],
                ['username' => 'user_05', 'numRuns' => 2],
                ['username' => 'user_06', 'numRuns' => 2],
                ['username' => 'user_07', 'numRuns' => 2],
                ['username' => 'user_08', 'numRuns' => 2],
                ['username' => 'user_09', 'numRuns' => 2],
                ['username' => 'user_10', 'numRuns' => 2],
                ['username' => 'user_11', 'numRuns' => 2],
                ['username' => 'user_12', 'numRuns' => 2],
                ['username' => 'user_13', 'numRuns' => 1],
            ],
        ];

        $expectedWinners = [
            0 => 'user_09',
            1 => 'user_03',
            2 => 'user_10',
            3 => 'user_02',
            4 => 'user_01',
            5 => 'user_08',
            6 => 'user_11',
            7 => 'user_04',
            8 => 'user_05',
            9 => 'user_12',
            10 => 'user_06',
            11 => 'user_07',
            // user_13 is the only one who has solved a problem in the last month
            // and hasn't won in the last 12 months, even when they have solved
            // less number of problems than the other users.
            12 => 'user_13',
        ];

        // Create the identities
        $identities = [];

        foreach ($submissionsMapping[0] as $index => $user) {
            [
                'identity' => $identities[$index],
            ] = \OmegaUp\Test\Factories\User::createUser(
                new \OmegaUp\Test\Factories\UserParams(
                    ['username' => $user['username']]
                )
            );
            self::updateIdentity($identities[$index], $gender);
        }

        $initialMonth = 14;
        $runCreationDate = self::setFirstDayOfCustomMonths($initialMonth);
        foreach ($submissionsMapping as $month => $months) {
            foreach ($months as $submissionIndex => $submissions) {
                $this->createRuns(
                    $identities[$submissionIndex],
                    $runCreationDate,
                    $submissions['numRuns']
                );
            }
            $submissions = \OmegaUp\DAO\Submissions::getAll();

            \OmegaUp\Test\Utils::runUpdateRanks($runCreationDate);
            $coderOfTheMonth = $this->getCoderOfTheMonth(
                $runCreationDate,
                '1 month',
                $category
            )['coderinfo'];

            $this->assertSame(
                $coderOfTheMonth['username'],
                $expectedWinners[$month]
            );

            $runCreationDate = self::setFirstDayOfTheCurrentMonth();
        }
>>>>>>> 14e697f7
    }

    /**
     * Test the API behavior when there is more than one candidate for Coder of
     * the Month during the first days of the current month
     *
     * @dataProvider coderOfTheMonthCategoryProvider
     */
    public function testMultipleCodersOfTheMonth(string $category) {
        $gender = $category == 'all' ? 'male' : 'female';
        // Create a submissions mapping for different users
        // Add random number of runs for 5 users in 8 days
        $submissionsMapping = [
            0 => [
                ['username' => 'user_01', 'numRuns' => 2, 'expectedPosition' => 3],
                ['username' => 'user_02', 'numRuns' => 3, 'expectedPosition' => 2],
                ['username' => 'user_03', 'numRuns' => 4, 'expectedPosition' => 1],
                ['username' => 'user_04', 'numRuns' => 6, 'expectedPosition' => 0],
                ['username' => 'user_05', 'numRuns' => 1, 'expectedPosition' => 4],
            ],
            1 => [
                ['username' => 'user_01', 'numRuns' => 4, 'expectedPosition' => 1],
                ['username' => 'user_02', 'numRuns' => 1, 'expectedPosition' => 3],
                ['username' => 'user_03', 'numRuns' => 1, 'expectedPosition' => 2],
                ['username' => 'user_04', 'numRuns' => 2, 'expectedPosition' => 0],
                ['username' => 'user_05', 'numRuns' => 0, 'expectedPosition' => 4],
            ],
            2 => [
                ['username' => 'user_01', 'numRuns' => 1, 'expectedPosition' => 1],
                ['username' => 'user_02', 'numRuns' => 2, 'expectedPosition' => 2],
                ['username' => 'user_03', 'numRuns' => 0, 'expectedPosition' => 3],
                ['username' => 'user_04', 'numRuns' => 3, 'expectedPosition' => 0],
                ['username' => 'user_05', 'numRuns' => 1, 'expectedPosition' => 4],
            ],
            3 => [
                ['username' => 'user_01', 'numRuns' => 1, 'expectedPosition' => 3],
                ['username' => 'user_02', 'numRuns' => 4, 'expectedPosition' => 1],
                ['username' => 'user_03', 'numRuns' => 4, 'expectedPosition' => 2],
                ['username' => 'user_04', 'numRuns' => 1, 'expectedPosition' => 0],
                ['username' => 'user_05', 'numRuns' => 5, 'expectedPosition' => 4],
            ],
            4 => [
                ['username' => 'user_01', 'numRuns' => 1, 'expectedPosition' => 4],
                ['username' => 'user_02', 'numRuns' => 0, 'expectedPosition' => 3],
                ['username' => 'user_03', 'numRuns' => 2, 'expectedPosition' => 2],
                ['username' => 'user_04', 'numRuns' => 0, 'expectedPosition' => 1],
                ['username' => 'user_05', 'numRuns' => 6, 'expectedPosition' => 0],
            ],
            5 => [
                ['username' => 'user_01', 'numRuns' => 3, 'expectedPosition' => 2],
                ['username' => 'user_02', 'numRuns' => 2, 'expectedPosition' => 3],
                ['username' => 'user_03', 'numRuns' => 0, 'expectedPosition' => 4],
                ['username' => 'user_04', 'numRuns' => 2, 'expectedPosition' => 0],
                ['username' => 'user_05', 'numRuns' => 1, 'expectedPosition' => 1],
            ],
            6 => [
                ['username' => 'user_01', 'numRuns' => 3, 'expectedPosition' => 1],
                ['username' => 'user_02', 'numRuns' => 2, 'expectedPosition' => 2],
                ['username' => 'user_03', 'numRuns' => 1, 'expectedPosition' => 4],
                ['username' => 'user_04', 'numRuns' => 3, 'expectedPosition' => 0],
                ['username' => 'user_05', 'numRuns' => 0, 'expectedPosition' => 3],
            ],
            7 => [
                ['username' => 'user_01', 'numRuns' => 1, 'expectedPosition' => 2],
                ['username' => 'user_02', 'numRuns' => 1, 'expectedPosition' => 3],
                ['username' => 'user_03', 'numRuns' => 3, 'expectedPosition' => 4],
                ['username' => 'user_04', 'numRuns' => 2, 'expectedPosition' => 0],
                ['username' => 'user_05', 'numRuns' => 4, 'expectedPosition' => 1],
            ],
        ];

        foreach ($submissionsMapping[0] as $index => $user) {
            [
                'identity' => $identity[$index],
            ] = \OmegaUp\Test\Factories\User::createUser(
                new \OmegaUp\Test\Factories\UserParams(
                    ['username' => $user['username']]
                )
            );
            self::updateIdentity($identity[$index], $gender);
        }
        $runCreationDate = self::setFirstDayOfTheCurrentMonth();
        foreach ($submissionsMapping as $submissions) {
            foreach ($submissions as $index => $submission) {
                $this->createRuns(
                    $identity[$index],
                    $runCreationDate,
                    $submission['numRuns']
                );
            }
            $runCreationDate = date(
                'Y-m-d',
                strtotime(
                    $runCreationDate . ' +1 day'
                )
            );

            \OmegaUp\Test\Utils::runUpdateRanks();
            $response = \OmegaUp\Controllers\User::getCoderOfTheMonthDetailsForTypeScript(
                new \OmegaUp\Request([
                    'category' => $category,
                ])
            )['templateProperties']['payload'];

            foreach ($response['candidatesToCoderOfTheMonth'] as $index => $candidate) {
                $expectedCandidates = array_filter(
                    $submissions,
                    fn($element) => $element['expectedPosition'] === $index
                );
                $expectedCandidate = array_pop($expectedCandidates);
                $this->assertSame(
                    $expectedCandidate['username'],
                    $candidate['username'],
                    "Failed in the iteration for the day {$runCreationDate}, user {$candidate['username']}"
                );
            }
        }
    }

    private static function setFirstDayOfTheLastMonth() {
        return (new DateTimeImmutable(
            date(
                'Y-m-d',
                \OmegaUp\Time::get()
            )
        ))->modify(
            'first day of last month'
        )->format(
            'Y-m-d'
        );
    }

    private static function setFirstDayOfTheCurrentMonth() {
        return (new DateTimeImmutable(
            date(
                'Y-m-d',
                \OmegaUp\Time::get()
            )
        ))->modify(
            'first day of this month'
        )->format(
            'Y-m-d'
        );
    }

    private static function setFirstDayOfCustomMonths(int $monthsLeft) {
        return (new DateTimeImmutable(
            date(
                'Y-m-d',
                \OmegaUp\Time::get()
            )
        ))->modify("first day of -{$monthsLeft} months")->format('Y-m-d');
    }
}<|MERGE_RESOLUTION|>--- conflicted
+++ resolved
@@ -1085,7 +1085,6 @@
     }
 
     /**
-<<<<<<< HEAD
      * Test the API behavior when the submissions are made by unassociated
      * identities. Only one identity belongs to a user. The user should be the
      * coder of the month even if they have fewer accepted submissions.
@@ -1198,7 +1197,9 @@
             $response['coderinfo']['username'],
             $identities[3]->name
         );
-=======
+    }
+
+    /**
      * @dataProvider coderOfTheMonthCategoryProvider
      */
     public function testCoderOfTheMonthDuringOneYear(string $category) {
@@ -1463,7 +1464,6 @@
 
             $runCreationDate = self::setFirstDayOfTheCurrentMonth();
         }
->>>>>>> 14e697f7
     }
 
     /**
