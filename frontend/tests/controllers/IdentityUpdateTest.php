<?php

/**
 * Tests for apiUpdate and apiChangePassword in IdentityController
 *
 * @author juan.pablo
 */

class IdentityUpdateTest extends \OmegaUp\Test\ControllerTestCase {
    /**
     * Basic test for updating a single identity
     */
    public function testUpdateSingleIdentity() {
        // Identity creator group member will create an identity
        ['user' => $creator, 'identity' => $creatorIdentity] = \OmegaUp\Test\Factories\User::createGroupIdentityCreator();
        $creatorLogin = self::login($creatorIdentity);
        $group = GroupsFactory::createGroup(
            $creatorIdentity,
            null,
            null,
            null,
            $creatorLogin
        );

        $identityName = substr(\OmegaUp\Test\Utils::createRandomString(), - 10);
        $username = "{$group['group']->alias}:{$identityName}";
        // Call api using identity creator group member
        \OmegaUp\Controllers\Identity::apiCreate(new \OmegaUp\Request([
            'auth_token' => $creatorLogin->auth_token,
            'username' => $username,
            'name' => $identityName,
            'password' => \OmegaUp\Test\Utils::createRandomString(),
            'country_id' => 'MX',
            'state_id' => 'QUE',
            'gender' => 'male',
            'school_name' => \OmegaUp\Test\Utils::createRandomString(),
            'group_alias' => $group['group']->alias,
        ]));

        $identity = \OmegaUp\Controllers\Identity::resolveIdentity($username);

        $this->assertEquals($username, $identity->username);
        $this->assertEquals($identityName, $identity->name);
        $this->assertEquals('MX', $identity->country_id);
        $this->assertEquals('QUE', $identity->state_id);
        $this->assertEquals('male', $identity->gender);

        $newIdentityName = substr(
            \OmegaUp\Test\Utils::createRandomString(),
            - 10
        );
        \OmegaUp\Controllers\Identity::apiUpdate(new \OmegaUp\Request([
            'auth_token' => $creatorLogin->auth_token,
            'username' => $username,
            'name' => $newIdentityName,
            'country_id' => 'US',
            'state_id' => 'CA',
            'gender' => 'female',
            'school_name' => \OmegaUp\Test\Utils::createRandomString(),
            'group_alias' => $group['group']->alias,
            'original_username' => $identity->username,
        ]));

        $newIdentity = \OmegaUp\Controllers\Identity::resolveIdentity(
            $username
        );

        $this->assertNotEquals($newIdentity->name, $identity->name);
        $this->assertNotEquals($newIdentity->country_id, $identity->country_id);
        $this->assertNotEquals($newIdentity->state_id, $identity->state_id);
        $this->assertNotEquals($newIdentity->gender, $identity->gender);
        $this->assertNotEquals($newIdentity->school_id, $identity->school_id);
    }

    /**
<<<<<<< HEAD
     * Test for updating IdentitySchool on IdentityUpdate
     */
    public function testIdentitySchoolUpdate() {
        // Identity creator group member will create an identity
        ['user' => $creator, 'identity' => $creatorIdentity] = \OmegaUp\Test\Factories\User::createGroupIdentityCreator();
        $creatorLogin = self::login($creatorIdentity);
        $group = GroupsFactory::createGroup(
            $creatorIdentity,
=======
     * Test for updating a no-main identity's username
     */
    public function testUpdateNoMainIdentityUsername() {
        // Identity creator group member will create an identity
        ['user' => $user, 'identity' => $creator] = \OmegaUp\Test\Factories\User::createGroupIdentityCreator();
        $creatorLogin = self::login($creator);
        $group = GroupsFactory::createGroup(
            $creator,
>>>>>>> de9c4e29
            null,
            null,
            null,
            $creatorLogin
        );

<<<<<<< HEAD
        $identityName = substr(\OmegaUp\Test\Utils::createRandomString(), - 10);
        $username = "{$group['group']->alias}:{$identityName}";
        $schoolName = \OmegaUp\Test\Utils::createRandomString();
=======
        $identityName = substr(\OmegaUp\Test\Utils::CreateRandomString(), - 10);
        $username = "{$group['group']->alias}:{$identityName}";
        $password = \OmegaUp\Test\Utils::CreateRandomString();
>>>>>>> de9c4e29
        // Call api using identity creator group member
        \OmegaUp\Controllers\Identity::apiCreate(new \OmegaUp\Request([
            'auth_token' => $creatorLogin->auth_token,
            'username' => $username,
            'name' => $identityName,
<<<<<<< HEAD
            'password' => \OmegaUp\Test\Utils::createRandomString(),
            'country_id' => 'MX',
            'state_id' => 'QUE',
            'gender' => 'male',
            'school_name' => $schoolName,
            'group_alias' => $group['group']->alias,
        ]));

        $school = \OmegaUp\DAO\Schools::findByName($schoolName);

        $identity = \OmegaUp\Controllers\Identity::resolveIdentity($username);
        $identitySchool = \OmegaUp\DAO\IdentitiesSchools::getCurrentSchoolFromIdentity(
            $identity
        );
        $this->assertEquals($school[0]->school_id, $identitySchool->school_id);
        $this->assertNull($identitySchool->end_time);

        // Update the Identity, but preserve the same school
        $newIdentityName = substr(
            \OmegaUp\Test\Utils::createRandomString(),
            - 10
        );
        \OmegaUp\Controllers\Identity::apiUpdate(new \OmegaUp\Request([
            'auth_token' => $creatorLogin->auth_token,
            'username' => $username,
            'name' => $newIdentityName,
            'country_id' => 'US',
            'state_id' => 'CA',
            'gender' => 'female',
            'school_name' => $schoolName,
            'group_alias' => $group['group']->alias,
            'original_username' => $identity->username,
        ]));

        $identitySchool = \OmegaUp\DAO\IdentitiesSchools::getCurrentSchoolFromIdentity(
            $identity
        );
        $this->assertEquals($school[0]->school_id, $identitySchool->school_id);
        $this->assertNull($identitySchool->end_time);

        // Now update the school for Identity
        $newSchoolName = \OmegaUp\Test\Utils::createRandomString();
        \OmegaUp\Controllers\Identity::apiUpdate(new \OmegaUp\Request([
            'auth_token' => $creatorLogin->auth_token,
            'username' => $username,
            'name' => $newIdentityName,
            'country_id' => 'US',
            'state_id' => 'CA',
            'gender' => 'female',
            'school_name' => $newSchoolName,
            'group_alias' => $group['group']->alias,
            'original_username' => $identity->username,
        ]));

        // Verify that the end time is not null from previous IdentitySchool record
        $previousIdentitySchool = \OmegaUp\DAO\IdentitiesSchools::getByPK(
            $identitySchool->identity_school_id
        );
        $this->assertNotNull($previousIdentitySchool->end_time);

        $newSchool = \OmegaUp\DAO\Schools::findByName($newSchoolName);

        $identitySchool = \OmegaUp\DAO\IdentitiesSchools::getCurrentSchoolFromIdentity(
            $identity
        );
        $this->assertEquals(
            $newSchool[0]->school_id,
            $identitySchool->school_id
        );
        $this->assertNull($identitySchool->end_time);
=======
            'password' => $password,
            'country_id' => 'MX',
            'state_id' => 'QUE',
            'gender' => 'male',
            'school_name' => \OmegaUp\Test\Utils::CreateRandomString(),
            'group_alias' => $group['group']->alias,
        ]));

        $identity = \OmegaUp\Controllers\Identity::resolveIdentity($username);
        $identity->password = $password;
        $login = self::login($identity);
        $newUsername = 'newname';

        try {
            \OmegaUp\Controllers\User::apiUpdate(new \OmegaUp\Request([
                'auth_token' => $login->auth_token,
                //new username
                'username' => $newUsername
            ]));
            $this->fail('User should not be able to change username');
        } catch (\OmegaUp\Exceptions\ForbiddenAccessException $e) {
            $this->assertEquals($e->getMessage(), 'userNotAllowed');
        }
>>>>>>> de9c4e29
    }

    /**
     * Test for changing identity password
     */
    public function testChangePasswordIdentity() {
        // Identity creator group member will create an identity
        ['user' => $creator, 'identity' => $creatorIdentity] = \OmegaUp\Test\Factories\User::createGroupIdentityCreator();
        $creatorLogin = self::login($creatorIdentity);
        $group = GroupsFactory::createGroup(
            $creatorIdentity,
            null,
            null,
            null,
            $creatorLogin
        );

        $identityName = substr(\OmegaUp\Test\Utils::createRandomString(), - 10);
        $username = "{$group['group']->alias}:{$identityName}";
        $originalPassword = \OmegaUp\Test\Utils::createRandomString();
        // Call api using identity creator group member
        \OmegaUp\Controllers\Identity::apiCreate(new \OmegaUp\Request([
            'auth_token' => $creatorLogin->auth_token,
            'username' => $username,
            'name' => $identityName,
            'password' => $originalPassword,
            'country_id' => 'MX',
            'state_id' => 'QUE',
            'gender' => 'male',
            'school_name' => \OmegaUp\Test\Utils::createRandomString(),
            'group_alias' => $group['group']->alias,
        ]));

        $identity = \OmegaUp\Controllers\Identity::resolveIdentity($username);
        $identity->password = $originalPassword;
        $identityLogin = self::login($identity);

        // Changing password
        $newPassword = \OmegaUp\Test\Utils::createRandomString();
        \OmegaUp\Controllers\Identity::apiChangePassword(new \OmegaUp\Request([
            'auth_token' => $creatorLogin->auth_token,
            'username' => $username,
            'password' => $newPassword,
            'group_alias' => $group['group']->alias,
        ]));

        $identity = \OmegaUp\Controllers\Identity::resolveIdentity($username);
        $identity->password = $newPassword;

        $identityLogin = self::login($identity);
    }

    /**
     * Test for changing no-main identity password
     */
    public function testChangePasswordNoMainIdentity() {
        // Identity creator group member will create an identity
        ['user' => $user, 'identity' => $creator] = \OmegaUp\Test\Factories\User::createGroupIdentityCreator();
        $creatorLogin = self::login($creator);
        $group = GroupsFactory::createGroup(
            $creator,
            null,
            null,
            null,
            $creatorLogin
        );

        $identityName = substr(\OmegaUp\Test\Utils::CreateRandomString(), - 10);
        $username = "{$group['group']->alias}:{$identityName}";
        $originalPassword = \OmegaUp\Test\Utils::CreateRandomString();
        // Call api using identity creator group member
        \OmegaUp\Controllers\Identity::apiCreate(new \OmegaUp\Request([
            'auth_token' => $creatorLogin->auth_token,
            'username' => $username,
            'name' => $identityName,
            'password' => $originalPassword,
            'country_id' => 'MX',
            'state_id' => 'QUE',
            'gender' => 'male',
            'school_name' => \OmegaUp\Test\Utils::CreateRandomString(),
            'group_alias' => $group['group']->alias,
        ]));

        $identity = \OmegaUp\Controllers\Identity::resolveIdentity($username);
        $identity->password = $originalPassword;
        $identityLogin = self::login($identity);
        $newPassword = 'anypassword';

        try {
            \OmegaUp\Controllers\User::apiUpdateBasicInfo(new \OmegaUp\Request([
                'auth_token' => $identityLogin->auth_token,
                'username' => $username,
                'password' => $newPassword,
            ]));
            $this->fail('User shold not be able to change password');
        } catch (\OmegaUp\Exceptions\ForbiddenAccessException $e) {
            $this->assertEquals($e->getMessage(), 'userNotAllowed');
        }
    }

    /**
     * Test for changing identity password and trying logging with old password
     */
    public function testChangePasswordIdentityAndLoginWithOldPassword() {
        // Identity creator group member will create an identity
        ['user' => $creator, 'identity' => $creatorIdentity] = \OmegaUp\Test\Factories\User::createGroupIdentityCreator();
        $creatorLogin = self::login($creatorIdentity);
        $group = GroupsFactory::createGroup(
            $creatorIdentity,
            null,
            null,
            null,
            $creatorLogin
        );

        $identityName = substr(\OmegaUp\Test\Utils::createRandomString(), - 10);
        $username = "{$group['group']->alias}:{$identityName}";
        $originalPassword = \OmegaUp\Test\Utils::createRandomString();
        // Call api using identity creator group member
        \OmegaUp\Controllers\Identity::apiCreate(new \OmegaUp\Request([
            'auth_token' => $creatorLogin->auth_token,
            'username' => $username,
            'name' => $identityName,
            'password' => $originalPassword,
            'country_id' => 'MX',
            'state_id' => 'QUE',
            'gender' => 'male',
            'school_name' => \OmegaUp\Test\Utils::createRandomString(),
            'group_alias' => $group['group']->alias,
        ]));

        $identity = \OmegaUp\Controllers\Identity::resolveIdentity($username);
        $identity->password = $originalPassword;
        $identityLogin = self::login($identity);

        // Changing password
        $newPassword = \OmegaUp\Test\Utils::createRandomString();
        \OmegaUp\Controllers\Identity::apiChangePassword(new \OmegaUp\Request([
            'auth_token' => $creatorLogin->auth_token,
            'username' => $username,
            'password' => $newPassword,
            'group_alias' => $group['group']->alias,
        ]));

        $identity = \OmegaUp\Controllers\Identity::resolveIdentity($username);
        $identity->password = $originalPassword;

        try {
            $identityLogin = self::login($identity);
            $this->fail('Identity can not login with old password');
        } catch (\OmegaUp\Exceptions\InvalidCredentialsException $e) {
            $this->assertEquals($e->getMessage(), 'usernameOrPassIsWrong');
        }
    }

    /**
     * Test for changing identity password from another group
     */
    public function testChangePasswordIdentityFromOtherGroup() {
        // Identity creator group member will create an identity
        ['user' => $creator, 'identity' => $creatorIdentity] = \OmegaUp\Test\Factories\User::createGroupIdentityCreator();
        $creatorLogin = self::login($creatorIdentity);
        $group = GroupsFactory::createGroup(
            $creatorIdentity,
            null,
            null,
            null,
            $creatorLogin
        );

        ['user' => $creator2, 'identity' => $creatorIdentity2] = \OmegaUp\Test\Factories\User::createGroupIdentityCreator();
        $creatorLogin2 = self::login($creatorIdentity2);

        $identityName = substr(\OmegaUp\Test\Utils::createRandomString(), - 10);
        $username = "{$group['group']->alias}:{$identityName}";
        $originalPassword = \OmegaUp\Test\Utils::createRandomString();
        // Call api using identity creator group member
        \OmegaUp\Controllers\Identity::apiCreate(new \OmegaUp\Request([
            'auth_token' => $creatorLogin->auth_token,
            'username' => $username,
            'name' => $identityName,
            'password' => $originalPassword,
            'country_id' => 'MX',
            'state_id' => 'QUE',
            'gender' => 'male',
            'school_name' => \OmegaUp\Test\Utils::createRandomString(),
            'group_alias' => $group['group']->alias,
        ]));

        $identity = \OmegaUp\Controllers\Identity::resolveIdentity($username);
        $identity->password = $originalPassword;
        $identityLogin = self::login($creatorIdentity);

        try {
            // Trying to change the password, it must fail
            $newPassword = \OmegaUp\Test\Utils::createRandomString();
            \OmegaUp\Controllers\Identity::apiChangePassword(new \OmegaUp\Request([
                'auth_token' => $creatorLogin2->auth_token,
                'username' => $username,
                'password' => $newPassword,
                'group_alias' => $group['group']->alias,
            ]));
            $this->fail(
                'Creators are not authorized to change passwords from other groups they do not belong'
            );
        } catch (\OmegaUp\Exceptions\ForbiddenAccessException $e) {
            $this->assertEquals($e->getMessage(), 'userNotAllowed');
        }
    }

    /**
     * Test for trying change identity password with invalid user
     */
    public function testChangePasswordIdentityWithInvalidUser() {
        // Identity creator group member will create an identity
        ['user' => $creator, 'identity' => $creatorIdentity] = \OmegaUp\Test\Factories\User::createGroupIdentityCreator();
        $creatorLogin = self::login($creatorIdentity);
        $group = GroupsFactory::createGroup(
            $creatorIdentity,
            null,
            null,
            null,
            $creatorLogin
        );

        $identityName = substr(\OmegaUp\Test\Utils::createRandomString(), - 10);
        $username = "{$group['group']->alias}:{$identityName}";
        $originalPassword = \OmegaUp\Test\Utils::createRandomString();
        // Call api using identity creator group member
        \OmegaUp\Controllers\Identity::apiCreate(new \OmegaUp\Request([
            'auth_token' => $creatorLogin->auth_token,
            'username' => $username,
            'name' => $identityName,
            'password' => $originalPassword,
            'country_id' => 'MX',
            'state_id' => 'QUE',
            'gender' => 'male',
            'school_name' => \OmegaUp\Test\Utils::createRandomString(),
            'group_alias' => $group['group']->alias,
        ]));

        $identity = \OmegaUp\Controllers\Identity::resolveIdentity($username);
        $identity->password = $originalPassword;
        $identityLogin = self::login($creatorIdentity);

        // Normal user will try change the passowrd of an identity
        ['user' => $normalUser, 'identity' => $normalIdentity] = \OmegaUp\Test\Factories\User::createUser();
        $userLogin = self::login($normalIdentity);

        try {
            // Changing password
            $newPassword = \OmegaUp\Test\Utils::createRandomString();
            \OmegaUp\Controllers\Identity::apiChangePassword(new \OmegaUp\Request([
                'auth_token' => $userLogin->auth_token,
                'username' => $username,
                'password' => $newPassword,
                'group_alias' => $group['group']->alias,
            ]));
            $this->fail('User is not allowed to change password');
        } catch (\OmegaUp\Exceptions\ForbiddenAccessException $e) {
            $this->assertEquals($e->getMessage(), 'userNotAllowed');
        }
    }
}<|MERGE_RESOLUTION|>--- conflicted
+++ resolved
@@ -73,7 +73,6 @@
     }
 
     /**
-<<<<<<< HEAD
      * Test for updating IdentitySchool on IdentityUpdate
      */
     public function testIdentitySchoolUpdate() {
@@ -82,37 +81,20 @@
         $creatorLogin = self::login($creatorIdentity);
         $group = GroupsFactory::createGroup(
             $creatorIdentity,
-=======
-     * Test for updating a no-main identity's username
-     */
-    public function testUpdateNoMainIdentityUsername() {
-        // Identity creator group member will create an identity
-        ['user' => $user, 'identity' => $creator] = \OmegaUp\Test\Factories\User::createGroupIdentityCreator();
-        $creatorLogin = self::login($creator);
-        $group = GroupsFactory::createGroup(
-            $creator,
->>>>>>> de9c4e29
-            null,
-            null,
-            null,
-            $creatorLogin
-        );
-
-<<<<<<< HEAD
+            null,
+            null,
+            null,
+            $creatorLogin
+        );
+
         $identityName = substr(\OmegaUp\Test\Utils::createRandomString(), - 10);
         $username = "{$group['group']->alias}:{$identityName}";
         $schoolName = \OmegaUp\Test\Utils::createRandomString();
-=======
-        $identityName = substr(\OmegaUp\Test\Utils::CreateRandomString(), - 10);
-        $username = "{$group['group']->alias}:{$identityName}";
-        $password = \OmegaUp\Test\Utils::CreateRandomString();
->>>>>>> de9c4e29
-        // Call api using identity creator group member
-        \OmegaUp\Controllers\Identity::apiCreate(new \OmegaUp\Request([
-            'auth_token' => $creatorLogin->auth_token,
-            'username' => $username,
-            'name' => $identityName,
-<<<<<<< HEAD
+        // Call api using identity creator group member
+        \OmegaUp\Controllers\Identity::apiCreate(new \OmegaUp\Request([
+            'auth_token' => $creatorLogin->auth_token,
+            'username' => $username,
+            'name' => $identityName,
             'password' => \OmegaUp\Test\Utils::createRandomString(),
             'country_id' => 'MX',
             'state_id' => 'QUE',
@@ -183,7 +165,31 @@
             $identitySchool->school_id
         );
         $this->assertNull($identitySchool->end_time);
-=======
+    }
+
+    /**
+     * Test for updating a no-main identity's username
+     */
+    public function testUpdateNoMainIdentityUsername() {
+        // Identity creator group member will create an identity
+        ['user' => $user, 'identity' => $creator] = \OmegaUp\Test\Factories\User::createGroupIdentityCreator();
+        $creatorLogin = self::login($creator);
+        $group = GroupsFactory::createGroup(
+            $creator,
+            null,
+            null,
+            null,
+            $creatorLogin
+        );
+
+        $identityName = substr(\OmegaUp\Test\Utils::CreateRandomString(), - 10);
+        $username = "{$group['group']->alias}:{$identityName}";
+        $password = \OmegaUp\Test\Utils::CreateRandomString();
+        // Call api using identity creator group member
+        \OmegaUp\Controllers\Identity::apiCreate(new \OmegaUp\Request([
+            'auth_token' => $creatorLogin->auth_token,
+            'username' => $username,
+            'name' => $identityName,
             'password' => $password,
             'country_id' => 'MX',
             'state_id' => 'QUE',
@@ -207,7 +213,6 @@
         } catch (\OmegaUp\Exceptions\ForbiddenAccessException $e) {
             $this->assertEquals($e->getMessage(), 'userNotAllowed');
         }
->>>>>>> de9c4e29
     }
 
     /**
