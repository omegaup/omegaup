<?php

/**
 * Parent class of all Test cases for Omegaup
 * Implements common methods for setUp and asserts
 *
 * @author joemmanuel
 */
class OmegaupTestCase extends \PHPUnit\Framework\TestCase {
    public $mockClarificationController = null;
    private static $logObj = null;

    public static function setUpBeforeClass() {
        parent::setUpBeforeClass();

        $scriptFilename = __DIR__ . '/gitserver-start.sh ' .
            OMEGAUP_GITSERVER_PORT . ' /tmp/omegaup/problems.git';
        exec($scriptFilename, $output, $returnVar);
        if ($returnVar != 0) {
            throw new Exception(
                "{$scriptFilename} failed with {$returnVar}:\n" .
                implode("\n", $output)
            );
        }
    }

    public static function tearDownAfterClass() {
        parent::tearDownAfterClass();
        $scriptFilename = __DIR__ . '/gitserver-stop.sh';
        exec($scriptFilename, $output, $returnVar);
        if ($returnVar != 0) {
            throw new Exception(
                "{$scriptFilename} failed with {$returnVar}:\n" .
                implode("\n", $output)
            );
        }
    }

    /**
     * setUp function gets executed before each test (thanks to phpunit)
     */
    public function setUp() {
        parent::setUp();
        \OmegaUp\Controllers\User::$sendEmailOnVerify = false;
        \OmegaUp\Controllers\Session::setCookieOnRegisterSessionForTesting(
            false
        );
        \OmegaUp\Controllers\Session::invalidateCache();
        \OmegaUp\Controllers\Session::invalidateLocalCache();

        // Mock time
        $currentTime = time();
        \OmegaUp\Time::setTimeForTesting($currentTime);
        \OmegaUp\MySQLConnection::getInstance()->Execute(
            "SET TIMESTAMP = {$currentTime};"
        );

        //Clean $_REQUEST before each test
        unset($_REQUEST);
    }

    /**
     * tearDown function gets executed after each test (thanks to phpunit)
     */
    public function tearDown() {
        parent::tearDown();
        self::logout();
    }

    public static function logout() {
        if (\OmegaUp\Controllers\Session::currentSessionAvailable()) {
            \OmegaUp\Controllers\Session::invalidateCache();
        }
        if (isset($_COOKIE[OMEGAUP_AUTH_TOKEN_COOKIE_NAME])) {
            unset($_COOKIE[OMEGAUP_AUTH_TOKEN_COOKIE_NAME]);
        }
        if (isset($_REQUEST[OMEGAUP_AUTH_TOKEN_COOKIE_NAME])) {
            unset($_REQUEST[OMEGAUP_AUTH_TOKEN_COOKIE_NAME]);
        }
        \OmegaUp\Controllers\Session::invalidateLocalCache();
    }

    /**
     * Override session_start, validating that it is called once.
     */
    public function mockSessionManager(): void {
        $sessionManagerMock =
            $this->getMockBuilder('\\OmegaUp\\SessionManager')->getMock();
        $sessionManagerMock->expects($this->once())
                ->method('sessionStart');
        \OmegaUp\Controllers\Session::setSessionManagerForTesting(
            $sessionManagerMock
        );
    }

    /**
     * Given an Identity, checks that login let state as supposed
     *
     * @param \OmegaUp\DAO\VO\Identities $identity
     * @param type $auth_token
     */
    public function assertLogin(
        \OmegaUp\DAO\VO\Identities $identity,
        $auth_token = null
    ) {
        // Check auth token
        $auth_tokens_bd = \OmegaUp\DAO\AuthTokens::getByIdentityId(
            $identity->identity_id
        );

        // Validar que el token se guardó en la BDD
        if (!is_null($auth_token)) {
            $exists = false;
            foreach ($auth_tokens_bd as $token_db) {
                if (strcmp($token_db->token, $auth_token) === 0) {
                    $exists = true;
                    break;
                }
            }

            if ($exists === false) {
                $this->fail("Token $auth_token not in DB.");
            }
        }

        // @todo check last access time
    }

    /**
     * Logs in an identity and returns the auth_token
     *
     * @param $identity to be logged in
     */
<<<<<<< HEAD
    public static function login(\OmegaUp\DAO\VO\Identities $identity) : ScopedLoginToken {
=======
    public static function login($identity): ScopedLoginToken {
>>>>>>> 63fb5643
        \OmegaUp\Controllers\User::$sendEmailOnVerify = false;

        // Deactivate cookie setting
        $oldCookieSetting = \OmegaUp\Controllers\Session::setCookieOnRegisterSessionForTesting(
            false
        );

        // Inflate request with identity data
        $r = new \OmegaUp\Request([
            'usernameOrEmail' => $identity->username,
            'password' => $identity->password,
        ]);

        // Call the API
        $response = \OmegaUp\Controllers\User::apiLogin($r);

        // Sanity check
        self::assertEquals('ok', $response['status']);

        // Clean up leftovers of Login API
        unset($_REQUEST);

        // Set cookie setting as it was before the login
        \OmegaUp\Controllers\Session::setCookieOnRegisterSessionForTesting(
            $oldCookieSetting
        );

        return new ScopedLoginToken($response['auth_token']);
    }

    /**
     * Assert that contest in the request actually exists in the DB
     *
     * @param \OmegaUp\Request $r
     */
    public function assertContest(\OmegaUp\Request $r) {
        // Validate that data was written to DB by getting the contest by title
        $contests = \OmegaUp\DAO\Contests::getByTitle($r['title']);
        $contest = $contests[0];

        // Assert that we found our contest
        $this->assertNotNull($contest);
        $this->assertNotNull($contest->contest_id);

        // Assert data was correctly saved
        $this->assertEquals($r['description'], $contest->description);

        $this->assertGreaterThanOrEqual(
            $r['start_time'] - 1,
            $contest->start_time
        );
        $this->assertGreaterThanOrEqual(
            $r['start_time'],
            $contest->start_time + 1
        );

        $this->assertGreaterThanOrEqual(
            $r['finish_time'] - 1,
            $contest->finish_time
        );
        $this->assertGreaterThanOrEqual(
            $r['finish_time'],
            $contest->finish_time + 1
        );

        $this->assertEquals($r['window_length'], $contest->window_length);
        $this->assertEquals($r['admission_mode'], $contest->admission_mode);
        $this->assertEquals($r['alias'], $contest->alias);
        $this->assertEquals(
            $r['points_decay_factor'],
            $contest->points_decay_factor
        );
        $this->assertEquals(
            $r['partial_score'] == '1',
            $contest->partial_score
        );
        $this->assertEquals($r['submissions_gap'], $contest->submissions_gap);
        $this->assertEquals($r['feedback'], $contest->feedback);
        $this->assertEquals($r['penalty'], $contest->penalty);
        $this->assertEquals($r['scoreboard'], $contest->scoreboard);
        $this->assertEquals($r['penalty_type'], $contest->penalty_type);
        $this->assertEquals(
            $r['penalty_calc_policy'],
            $contest->penalty_calc_policy
        );
        $this->assertEquals($r['recommended'], $contest->recommended);
    }

    /**
     * Find a string into a keyed array
     *
     * @param array $array
     * @param string $key
     * @param string $needle
     */
    public function assertArrayContainsInKey($array, $key, $needle) {
        foreach ($array as $a) {
            if ($a[$key] === $needle) {
                return;
            }
        }
        $this->fail("$needle not found in array");
    }

    /**
     * Find a string into a keyed array. Should appear exactly once.
     *
     * @param array $array
     * @param string $key
     * @param string $needle
     */
    public function assertArrayContainsInKeyExactlyOnce($array, $key, $needle) {
        $count = 0;
        foreach ($array as $a) {
            if ($a[$key] === $needle) {
                $count++;
            }
        }
        if ($count == 0) {
            $this->fail("$needle not found in array");
        }
        if ($count > 1) {
            $this->fail("$needle found multiple times in array");
        }
    }

    /**
     * Asserts that $array has at least one element that matches $predicate.
     *
     * @param array $array
     * @param callable $predicate
     */
    public function assertArrayContainsWithPredicate($array, $predicate) {
        foreach ($array as $key => $value) {
            if ($predicate($value)) {
                return;
            }
        }
        $this->fail('No elements in array satisfied predicate');
    }

    /**
     * Asserts that $array has no elements that matches $predicate.
     *
     * @param array $array
     * @param callable $predicate
     */
    public function assertArrayNotContainsWithPredicate($array, $predicate) {
        foreach ($array as $key => $value) {
            if ($predicate($value)) {
                $this->fail(
                    'At least one element in array satisfied predicate'
                );
            }
        }
    }

    /**
     * Finds the first element in $array that matches $predicate.
     *
     * @param array $array
     * @param callable $predicate
     */
    public function findByPredicate($array, $predicate) {
        foreach ($array as $key => $value) {
            if ($predicate($value)) {
                return $value;
            }
        }
        return null;
    }

    /**
     * Asserts that string is not present in keyed array
     *
     * @param array $array
     * @param string $key
     * @param string $needle
     */
    public function assertArrayNotContainsInKey($array, $key, $needle) {
        foreach ($array as $a) {
            if ($a[$key] === $needle) {
                $this->fail("$needle found in array");
            }
        }
    }

    /**
     * Checks that two sets (given by char delimited strings) are equal.
     */
    public function assertEqualSets($expected, $actual, $delim = ',') {
        $expected_set = explode($delim, $expected);
        sort($expected_set);
        $actual_set = explode($delim, $actual);
        sort($actual_set);
        $this->assertEquals($expected_set, $actual_set);
    }

    /**
     * Problem: PHPUnit does not support is_uploaded_file and move_uploaded_file
     * native functions of PHP to move files around needed for store zip contents
     * in the required places.
     *
     * Solution: We abstracted those PHP native functions in an object
     * \OmegaUp\FileUploader.  We need to create a new \OmegaUp\FileUploader
     * object that uses our own implementations.
     *
     * Here we create a \OmegaUp\FileUploader and set our own implementations
     * of is_uploaded_file and move_uploaded_file. PHPUnit will intercept those
     * calls and use our owns instead (mock).  Moreover, it will validate that
     * they were actually called.
     */
    public function createFileUploaderMock(): \OmegaUp\FileUploader {
        // Create fileUploader mock
        $fileUploaderMock = $this->getMockBuilder('\\OmegaUp\\FileUploader')
                ->getMock();

        // Detour isUploadedFile function inside \OmegaUp\FileUploader to our
        // own isUploadedFile
        $fileUploaderMock->expects($this->any())
                ->method('isUploadedFile')
                ->will($this->returnCallback([$this, 'isUploadedFile']));

        // Detour moveUploadedFile function inside \OmegaUp\FileUploader to our
        // own moveUploadedFile
        $fileUploaderMock->expects($this->any())
                ->method('moveUploadedFile')
                ->will($this->returnCallback([$this, 'moveUploadedFile']));

        return $fileUploaderMock;
    }

    /**
     * Redefinition of \OmegaUp\FileUploader::isUploadedFile
     *
     * @param string $filename
     */
    public function isUploadedFile($filename): bool {
        return file_exists($filename);
    }

    /**
     * Redefinition of \OmegaUp\FileUploader::moveUploadedFile
     */
    public function moveUploadedFile(): bool {
        $filename = func_get_arg(0);
        $targetpath = func_get_arg(1);

        return copy($filename, $targetpath);
    }

    protected function detourBroadcasterCalls($times = null) {
        if (is_null($times)) {
            $times = $this->once();
        }

        $broadcasterMock = $this->getMockBuilder('\\OmegaUp\\Broadcaster')
            ->getMock();
        $broadcasterMock
            ->expects($times)
            ->method('broadcastClarification');
        \OmegaUp\Controllers\Clarification::$broadcaster = $broadcasterMock;
    }

    /**
     * Log a message to STDERR
     *
     * @param string $message Message to log
     */
    public static function logToErr($message) {
        fwrite(STDERR, $message . "\n");
    }

    public static function log($message) {
        if (is_null(self::$logObj)) {
            self::$logObj = Logger::getLogger('tests');
        }

        self::$logObj->info('[INFO] ' . $message);
    }
}

/**
 * Simple RAII class that logs out as soon as it goes out of scope.
 */
class ScopedLoginToken {
<<<<<<< HEAD
    /** @var string|null */
    public $auth_token = null;

    public function __construct(string $authToken) {
=======
    /**
     * @var string|null
     */
    public $auth_token = null;

    public function __construct(string $auth_token) {
>>>>>>> 63fb5643
        \OmegaUp\Authorization::clearCacheForTesting();
        $this->auth_token = $authToken;
    }

    public function __destruct() {
        OmegaUpTestCase::logout();
        \OmegaUp\Authorization::clearCacheForTesting();
    }
}

/**
 * Simple RAII class to enable Test runs on Scoreboard
 */
class ScopedScoreboardTestRun {
    public function __construct() {
        \OmegaUp\Scoreboard::setIsTestRunForTesting(true);
    }

    public function __destruct() {
        \OmegaUp\Scoreboard::setIsTestRunForTesting(false);
    }
}

class ScopedEmailSender implements \OmegaUp\EmailSender {
    /** @var array{email: string[], subject: string, body: string}[] */
    public static $listEmails = [];

    public function __construct() {
        \OmegaUp\Email::setEmailSenderForTesting($this);
    }

    public function __destruct() {
        \OmegaUp\Email::setEmailSenderForTesting(null);
    }

    /**
     * @param string[] $emails
     * @param string $subject
     * @param string $body
     */
    public function sendEmail(
        array $emails,
        string $subject,
        string $body
    ): void {
        self::$listEmails[] = [
            'email' => $emails,
            'subject' => $subject,
            'body' => $body,
        ];
    }
}

/**
 * No-op version of the Grader.
 *
 * We are not testing the Grader functionallity itself, we are only validating
 * that we populate the DB correctly and that we make a call to the function
 * \OmegaUp\Grader::grade(), without executing the contents.
 */
class NoOpGrader extends \OmegaUp\Grader {
    /** @var array<string, string> */
    private $_resources = [];

    /** @var array<string, string> */
    private $_submissions = [];

    /** @var \OmegaUp\DAO\VO\Runs[] */
    private $_runs = [];

    public function grade(\OmegaUp\DAO\VO\Runs $run, string $source): void {
        $sql = '
            SELECT
                s.guid
            FROM
                Submissions s
            WHERE
                s.submission_id = ?;
        ';
        /** @var string */
        $guid = \OmegaUp\MySQLConnection::getInstance()->GetOne(
            $sql,
            [$run->submission_id]
        );
        $this->_submissions[$guid] = $source;
        array_push($this->_runs, $run);
    }

    public function rejudge(array $runs, bool $debug): void {
        $this->_runs += $runs;
    }

    public function getSource(string $guid): string {
        return $this->_submissions[$guid];
    }

    public function status(): array {
        return [
            'status' => 'ok',
            'broadcaster_sockets' => 0,
            'embedded_runner' => false,
            'queue' => [
                'running' => [],
                'run_queue_length' => 0,
                'runner_queue_length' => 0,
                'runners' => []
            ],
        ];
    }

    public function broadcast(
        ?string $contestAlias,
        ?int $problemsetId,
        ?string $problemAlias,
        string $message,
        bool $public,
        ?string $username,
        int $userId = -1,
        bool $userOnly = false
    ): void {
    }

    public function getGraderResource(
        \OmegaUp\DAO\VO\Runs $run,
        string $filename,
        bool $missingOk = false
    ): ?string {
        $path = "{$run->run_id}/{$filename}";
        if (!array_key_exists($path, $this->_resources)) {
            if (!$missingOk) {
                throw new Exception("Resource {$path} not found");
            }
            return null;
        }

        return $this->_resources[$path];
    }

    public function getGraderResourcePassthru(
        \OmegaUp\DAO\VO\Runs $run,
        string $filename,
        bool $missingOk = false
    ): ?bool {
        throw new \OmegaUp\Exceptions\UnimplementedException();
    }

    public function setGraderResourceForTesting(
        \OmegaUp\DAO\VO\Runs $run,
        string $filename,
        string $contents
    ): void {
        $path = "{$run->run_id}/{$filename}";
        $this->_resources[$path] = $contents;
    }

    public function getRuns(): array {
        return $this->_runs;
    }
}

/**
 * Simple RAII class to detour grader calls to a mock instance.
 */
class ScopedGraderDetour {
    /** @var OmegaUp\Grader */
    private $_originalInstance;

    /** @var NoOpGrader */
    private $_instance;

    public function __construct() {
        $this->_originalInstance = \OmegaUp\Grader::getInstance();
        $this->_instance = new NoOpGrader();
        \OmegaUp\Grader::setInstanceForTesting($this->_instance);
    }

    public function __destruct() {
        \OmegaUp\Grader::setInstanceForTesting($this->_originalInstance);
    }

    public function getGraderCallCount(): int {
        return count($this->_instance->getRuns());
    }

    public function getRuns(): array {
        return $this->_instance->getRuns();
    }
}<|MERGE_RESOLUTION|>--- conflicted
+++ resolved
@@ -131,11 +131,7 @@
      *
      * @param $identity to be logged in
      */
-<<<<<<< HEAD
-    public static function login(\OmegaUp\DAO\VO\Identities $identity) : ScopedLoginToken {
-=======
     public static function login($identity): ScopedLoginToken {
->>>>>>> 63fb5643
         \OmegaUp\Controllers\User::$sendEmailOnVerify = false;
 
         // Deactivate cookie setting
@@ -422,19 +418,12 @@
  * Simple RAII class that logs out as soon as it goes out of scope.
  */
 class ScopedLoginToken {
-<<<<<<< HEAD
-    /** @var string|null */
+    /**
+     * @var string|null
+     */
     public $auth_token = null;
 
     public function __construct(string $authToken) {
-=======
-    /**
-     * @var string|null
-     */
-    public $auth_token = null;
-
-    public function __construct(string $auth_token) {
->>>>>>> 63fb5643
         \OmegaUp\Authorization::clearCacheForTesting();
         $this->auth_token = $authToken;
     }
