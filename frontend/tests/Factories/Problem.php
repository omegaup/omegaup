<?php

namespace OmegaUp\Test\Factories;

class ProblemParams {
    /**
     * @readonly
     * @var string
     */
    public $zipName;

    /**
     * @readonly
     * @var string
     */
    public $title;

    /**
     * @var 'deleted'|'private_banned'|'public_banned'|'private_warning'|'private'|'public_warning'|'public'|'promoted'
     */
    public $visibility;

    /**
     * @readonly
     * @var string
     */
    public $languages;

    /**
     * @readonly
     * @var \OmegaUp\DAO\VO\Identities
     */
    public $author;

    /**
     * @readonly
     * @var \OmegaUp\DAO\VO\Users
     */
    public $authorUser;

    /**
     * @readonly
     * @var string
     */
    public $showDiff;

    /**
     * @readonly
     * @var bool
     */
    public $allowUserAddTags;

    /**
     * @readonly
     * @var string
     */
    public $problemLevel;

    /**
     * @readonly
     * @var string
     */
<<<<<<< HEAD
    public $selectedTags;

    /**
     * @param array{allow_user_add_tags?: bool, zipName?: string, title?: string, visibility?: ('deleted'|'private_banned'|'public_banned'|'private_warning'|'private'|'public_warning'|'public'|'promoted'), author?: \OmegaUp\DAO\VO\Identities, authorUser?: \OmegaUp\DAO\VO\Users, languages?: string, show_diff?: string, problem_level?: string, selected_tags?: string} $params
=======
    public $validator;

    /**
     * @param array{allow_user_add_tags?: bool, zipName?: string, title?: string, visibility?: ('deleted'|'private_banned'|'public_banned'|'private_warning'|'private'|'public_warning'|'public'|'promoted'), author?: \OmegaUp\DAO\VO\Identities, authorUser?: \OmegaUp\DAO\VO\Users, languages?: string, show_diff?: string, problem_level?: string, validator?: string} $params
>>>>>>> 55ccc895
     */
    public function __construct($params = []) {
        $this->zipName = $params['zipName'] ?? (OMEGAUP_TEST_RESOURCES_ROOT . 'testproblem.zip');
        $this->title = $params['title'] ?? \OmegaUp\Test\Utils::createRandomString();
        $this->languages = $params['languages'] ?? 'c11-gcc,c11-clang,cpp17-gcc,cpp17-clang,py2,py3';
        $this->visibility = $params['visibility'] ?? 'public';
        $this->showDiff = $params['show_diff'] ?? 'none';
        $this->allowUserAddTags = $params['allow_user_add_tags'] ?? false;
        $this->problemLevel = $params['problem_level'] ?? 'problemLevelBasicIntroductionToProgramming';
<<<<<<< HEAD
        $this->selectedTags = $params['selected_tags'] ?? $params['selected_tags'] ?? json_encode([
            [
                'tagname' => 'problemLevelBasicIntroductionToProgramming',
                'public' => true,
            ],
        ]);
=======
        $this->validator = $params['validator'] ?? 'token';
>>>>>>> 55ccc895
        if (!empty($params['author']) && !empty($params['authorUser'])) {
            $this->author = $params['author'];
            $this->authorUser = $params['authorUser'];
        } else {
            [
                'user' => $user,
                'identity' => $identity,
            ] = \OmegaUp\Test\Factories\User::createUser();
            $this->author = $params['author'] ?? $identity;
            $this->authorUser = $params['authorUser'] ?? $user;
        }
    }
}

/**
 * Problem: PHPUnit does not support is_uploaded_file and move_uploaded_file
 * native functions of PHP to move files around needed for store zip contents
 * in the required places.
 *
 * Solution: We abstracted those PHP native functions in an object FileUploader.
 * We need to create a new FileUploader object that uses our own implementations.
 */
class FileUploaderMock extends \OmegaUp\FileUploader {
    public function isUploadedFile(string $filename): bool {
        return file_exists($filename);
    }

    public function moveUploadedFile(
        string $filename,
        string $targetPath
    ): bool {
        return copy($filename, $targetPath);
    }
}

class Problem {
    /**
     * Returns a Request object with valid info to create a problem and the
     * author of the problem
     *
     * @return array{author: \OmegaUp\DAO\VO\Identities, authorUser: \OmegaUp\DAO\VO\Users, request: \OmegaUp\Request, zip_path: string}
     */
    public static function getRequest(?\OmegaUp\Test\Factories\ProblemParams $params = null) {
        if (is_null($params)) {
            $params = new \OmegaUp\Test\Factories\ProblemParams();
        }
        $r = new \OmegaUp\Request([
            'title' => $params->title,
            'problem_alias' => substr(
                preg_replace(
                    '/[^a-zA-Z0-9_-]/',
                    '',
                    str_replace(' ', '-', $params->title)
                ),
                0,
                32
            ),
            'author_username' => $params->author->username,
            'validator' => $params->validator,
            'time_limit' => 5000,
            'overall_wall_time_limit' => 60000,
            'validator_time_limit' => 30000,
            'extra_wall_time' => 0,
            'memory_limit' => 32000,
            'source' => 'yo',
            'order' => 'normal',
            'visibility' => $params->visibility,
            'output_limit' => 10240,
            'input_limit' => 10240,
            'languages' => $params->languages,
            'show_diff' => $params->showDiff,
            'allow_user_add_tags' => $params->allowUserAddTags,
<<<<<<< HEAD
            'problem_level' => 'problemLevelBasicIntroductionToProgramming',
            'selected_tags' => $params->selectedTags,
=======
            'problem_level' => $params->problemLevel,
>>>>>>> 55ccc895
        ]);

        // Set file upload context
        /** @var array<string, array{tmp_name: string}> $_FILES */
        $_FILES['problem_contents']['tmp_name'] = $params->zipName;

        return [
            'request' => $r,
            'author' => $params->author,
            'authorUser' => $params->authorUser,
            'zip_path' => $params->zipName,
        ];
    }

    /**
     * @return array{author: \OmegaUp\DAO\VO\Identities, authorUser: \OmegaUp\DAO\VO\Users, problem: \OmegaUp\DAO\VO\Problems, request: \OmegaUp\Request}
     */
    public static function createProblemWithAuthor(
        \OmegaUp\DAO\VO\Identities $author,
        \OmegaUp\Test\ScopedLoginToken $login = null
    ): array {
        return self::createProblem(new \OmegaUp\Test\Factories\ProblemParams([
            'visibility' => 'public',
            'author' => $author,
        ]), $login);
    }

    /**
     * @return array{author: \OmegaUp\DAO\VO\Identities, authorUser: \OmegaUp\DAO\VO\Users, problem: \OmegaUp\DAO\VO\Problems, request: \OmegaUp\Request}
     */
    public static function createProblem(
        ?\OmegaUp\Test\Factories\ProblemParams $params = null,
        \OmegaUp\Test\ScopedLoginToken $login = null
    ) {
        if (is_null($params)) {
            $params = new \OmegaUp\Test\Factories\ProblemParams();
        }

        $visibility = $params->visibility;

        if ($params->visibility != 'private' && $params->visibility != 'public') {
            $params->visibility = 'public';
        }

        // Get a user
        $problemData = self::getRequest($params);
        $r = $problemData['request'];
        $problemAuthorIdentity = $problemData['author'];

        if (is_null($login)) {
            // Login user
            $login = \OmegaUp\Test\ControllerTestCase::login(
                $problemAuthorIdentity
            );
        }
        $r['auth_token'] = $login->auth_token;

        // Get File Uploader Mock and tell Omegaup API to use it
        \OmegaUp\FileHandler::setFileUploaderForTesting(new FileUploaderMock());

        // Call the API
        \OmegaUp\Controllers\Problem::apiCreate($r);
        $problem = \OmegaUp\DAO\Problems::getByAlias(
            $r->ensureString('problem_alias')
        );
        if (is_null($problem)) {
            throw new \OmegaUp\Exceptions\NotFoundException(
                'problemNotFound'
            );
        }

        if (
            $visibility === 'public_banned'
            || $visibility === 'private_banned'
            || $visibility === 'public_warning'
            || $visibility === 'private_warning'
            || $visibility === 'promoted'
        ) {
            switch (strval($visibility)) {
                case 'private_banned':
                    $problem->visibility = \OmegaUp\ProblemParams::VISIBILITY_PRIVATE_BANNED;
                    break;
                case 'public_banned':
                    $problem->visibility = \OmegaUp\ProblemParams::VISIBILITY_PUBLIC_BANNED;
                    break;
                case 'private_warning':
                    $problem->visibility = \OmegaUp\ProblemParams::VISIBILITY_PRIVATE_WARNING;
                    break;
                case 'public_warning':
                    $problem->visibility = \OmegaUp\ProblemParams::VISIBILITY_PUBLIC_WARNING;
                    break;
                case 'promoted':
                    $problem->visibility = \OmegaUp\ProblemParams::VISIBILITY_PROMOTED;
                    break;
            }
            \OmegaUp\DAO\Problems::update($problem);
        }

        return  [
            'request' => $r,
            'author' => $problemAuthorIdentity,
            'authorUser' => $problemData['authorUser'],
            'problem' => $problem,
        ];
    }

    /**
     * @param array{problem: \OmegaUp\DAO\VO\Problems, author: \OmegaUp\DAO\VO\Identities, request: \OmegaUp\Request, authorUser: \OmegaUp\DAO\VO\Users} $problemData
     */
    public static function addAdminUser(
        $problemData,
        \OmegaUp\DAO\VO\Identities $identity
    ): void {
        $login = \OmegaUp\Test\ControllerTestCase::login(
            $problemData['author']
        );
        \OmegaUp\Controllers\Problem::apiAddAdmin(new \OmegaUp\Request([
            'problem_alias' => $problemData['request']['problem_alias'],
            'usernameOrEmail' => $identity->username,
            'auth_token' => $login->auth_token,
        ]));
    }

    /**
     * @param array{problem: \OmegaUp\DAO\VO\Problems, author: \OmegaUp\DAO\VO\Identities, request: \OmegaUp\Request, authorUser: \OmegaUp\DAO\VO\Users} $problemData
     */
    public static function addGroupAdmin(
        $problemData,
        \OmegaUp\DAO\VO\Groups $group
    ): void {
        $login = \OmegaUp\Test\ControllerTestCase::login(
            $problemData['author']
        );
        \OmegaUp\Controllers\Problem::apiAddGroupAdmin(new \OmegaUp\Request([
            'auth_token' => $login->auth_token,
            'problem_alias' => $problemData['request']['problem_alias'],
            'group' => $group->alias,
        ]));
    }

    /**
     * @param array{problem: \OmegaUp\DAO\VO\Problems, author: \OmegaUp\DAO\VO\Identities, request: \OmegaUp\Request, authorUser: \OmegaUp\DAO\VO\Users} $problemData
     */
    public static function addTag(
        $problemData,
        string $tag,
        int $public
    ): void {
        // Prepare our request
        $r = new \OmegaUp\Request([
            'problem_alias' => $problemData['request']['problem_alias'],
            'name' => $tag,
            'public' => $public
        ]);

        // Log in the problem author
        $login = \OmegaUp\Test\ControllerTestCase::login(
            $problemData['author']
        );
        $r['auth_token'] = $login->auth_token;

        // Call api
        \OmegaUp\Controllers\Problem::apiAddTag($r);
    }
}<|MERGE_RESOLUTION|>--- conflicted
+++ resolved
@@ -60,17 +60,16 @@
      * @readonly
      * @var string
      */
-<<<<<<< HEAD
     public $selectedTags;
 
     /**
-     * @param array{allow_user_add_tags?: bool, zipName?: string, title?: string, visibility?: ('deleted'|'private_banned'|'public_banned'|'private_warning'|'private'|'public_warning'|'public'|'promoted'), author?: \OmegaUp\DAO\VO\Identities, authorUser?: \OmegaUp\DAO\VO\Users, languages?: string, show_diff?: string, problem_level?: string, selected_tags?: string} $params
-=======
+     * @readonly
+     * @var string
+     */
     public $validator;
 
     /**
      * @param array{allow_user_add_tags?: bool, zipName?: string, title?: string, visibility?: ('deleted'|'private_banned'|'public_banned'|'private_warning'|'private'|'public_warning'|'public'|'promoted'), author?: \OmegaUp\DAO\VO\Identities, authorUser?: \OmegaUp\DAO\VO\Users, languages?: string, show_diff?: string, problem_level?: string, validator?: string} $params
->>>>>>> 55ccc895
      */
     public function __construct($params = []) {
         $this->zipName = $params['zipName'] ?? (OMEGAUP_TEST_RESOURCES_ROOT . 'testproblem.zip');
@@ -80,16 +79,13 @@
         $this->showDiff = $params['show_diff'] ?? 'none';
         $this->allowUserAddTags = $params['allow_user_add_tags'] ?? false;
         $this->problemLevel = $params['problem_level'] ?? 'problemLevelBasicIntroductionToProgramming';
-<<<<<<< HEAD
         $this->selectedTags = $params['selected_tags'] ?? $params['selected_tags'] ?? json_encode([
             [
                 'tagname' => 'problemLevelBasicIntroductionToProgramming',
                 'public' => true,
             ],
         ]);
-=======
         $this->validator = $params['validator'] ?? 'token';
->>>>>>> 55ccc895
         if (!empty($params['author']) && !empty($params['authorUser'])) {
             $this->author = $params['author'];
             $this->authorUser = $params['authorUser'];
@@ -162,12 +158,8 @@
             'languages' => $params->languages,
             'show_diff' => $params->showDiff,
             'allow_user_add_tags' => $params->allowUserAddTags,
-<<<<<<< HEAD
-            'problem_level' => 'problemLevelBasicIntroductionToProgramming',
+            'problem_level' => $params->problemLevel,
             'selected_tags' => $params->selectedTags,
-=======
-            'problem_level' => $params->problemLevel,
->>>>>>> 55ccc895
         ]);
 
         // Set file upload context
