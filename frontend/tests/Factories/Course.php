--- conflicted
+++ resolved
@@ -300,10 +300,6 @@
                 'assignment_alias' => $assignmentAlias,
                 'problem_alias' => $problem['problem']->alias,
                 'points' => $problem['points'] ?? 100.0,
-<<<<<<< HEAD
-                'is_extra_problem' => $extraProblems,
-            ]));
-=======
             ]);
 
             if ($extraProblems) {
@@ -312,7 +308,6 @@
 
             // Add a problem to the assignment
             $responses[] = \OmegaUp\Controllers\Course::apiAddProblem($request);
->>>>>>> 062e7cea
         }
 
         return $responses;
