--- conflicted
+++ resolved
@@ -123,9 +123,6 @@
     public $showScoreboardAfter;
 
     /**
-<<<<<<< HEAD
-     * @param array{alias?: string, title?: string, admissionMode?: string, basicInformation?: bool, contestForTeams?: bool, teamsGroupAlias?: string, requestsUserInformation?: string, contestDirector?: \OmegaUp\DAO\VO\Identities, contestDirectorUser?: \OmegaUp\DAO\VO\Users, windowLength?: ?int, languages?: ?list<string>, startTime?: \OmegaUp\Timestamp, finishTime?: \OmegaUp\Timestamp, lastUpdated?: \OmegaUp\Timestamp, penaltyCalcPolicy?: string, feedback?: string, scoreMode?: string, checkPlagiarism?: bool, scoreboardPct?: int, showScoreboardAfter?: bool} $params
-=======
      * @readonly
      * @var string
      */
@@ -133,7 +130,6 @@
 
     /**
      * @param array{alias?: string, admissionMode?: string, basicInformation?: bool, checkPlagiarism?: bool, contestDirector?: \OmegaUp\DAO\VO\Identities, contestDirectorUser?: \OmegaUp\DAO\VO\Users, contestForTeams?: bool, feedback?: string, finishTime?: \OmegaUp\Timestamp, languages?: ?list<string>, lastUpdated?: \OmegaUp\Timestamp, penaltyCalcPolicy?: string, penaltyType?: string, requestsUserInformation?: string, scoreboardPct?: int, scoreMode?: string, showScoreboardAfter?: bool, startTime?: \OmegaUp\Timestamp, teamsGroupAlias?: string, title?: string, windowLength?: ?int} $params
->>>>>>> 8a6e5210
      */
     public function __construct($params = []) {
         $this->title = $params['title'] ?? \OmegaUp\Test\Utils::createRandomString();
