<?php

namespace OmegaUp\Test\Factories;

class ContestParams {
    /**
     * @readonly
     * @var string
     */
    public $title;

    /**
     * @var string
     */
    public $admissionMode;

    /**
     * @readonly
     * @var bool
     */
    public $basicInformation;

    /**
     * @readonly
     * @var string
     */
    public $requestsUserInformation;

    /**
     * @readonly
     * @var \OmegaUp\DAO\VO\Identities
     */
    public $contestDirector;

    /**
     * @readonly
     * @var \OmegaUp\DAO\VO\Users
     */
    public $contestDirectorUser;

    /**
     * @readonly
     * @var ?int
     */
    public $windowLength;

    /**
     * @readonly
     * @var null|list<string>
     */
    public $languages;

    /**
     * @readonly
     * @var \OmegaUp\Timestamp
     */
    public $startTime;

    /**
     * @readonly
     * @var \OmegaUp\Timestamp
     */
    public $finishTime;

    /**
     * @readonly
     * @var \OmegaUp\Timestamp
     */
    public $lastUpdated;

    /**
     * @readonly
     * @var string
     */
    public $penaltyCalcPolicy;

    /**
<<<<<<< HEAD
     * @readonly
     * @var string
     */
    public $feedback;

    /**
     * @param array{title?: string, admissionMode?: string, basicInformation?: bool, requestsUserInformation?: string, contestDirector?: \OmegaUp\DAO\VO\Identities, contestDirectorUser?: \OmegaUp\DAO\VO\Users, windowLength?: ?int, languages?: ?list<string>, startTime?: int, finishTime?: int, lastUpdated?: int, penaltyCalcPolicy?: string, feedback?: string} $params
=======
     * @param array{title?: string, admissionMode?: string, basicInformation?: bool, requestsUserInformation?: string, contestDirector?: \OmegaUp\DAO\VO\Identities, contestDirectorUser?: \OmegaUp\DAO\VO\Users, windowLength?: ?int, languages?: ?list<string>, startTime?: \OmegaUp\Timestamp, finishTime?: \OmegaUp\Timestamp, lastUpdated?: \OmegaUp\Timestamp, penaltyCalcPolicy?: string} $params
>>>>>>> a2416243
     */
    public function __construct($params = []) {
        $this->title = $params['title'] ?? \OmegaUp\Test\Utils::createRandomString();
        $this->admissionMode = $params['admissionMode'] ?? 'public';
        $this->basicInformation = $params['basicInformation'] ?? false;
        $this->requestsUserInformation = $params['requestsUserInformation'] ?? 'no';
        if (
            !empty($params['contestDirector']) &&
            !empty($params['contestDirectorUser'])
        ) {
            $this->contestDirector = $params['contestDirector'];
            $this->contestDirectorUser = $params['contestDirectorUser'];
        } else {
            [
                'user' => $user,
                'identity' => $identity,
            ] = \OmegaUp\Test\Factories\User::createUser();
            $this->contestDirector = $params['contestDirector'] ?? $identity;
            $this->contestDirectorUser = $params['contestDirectorUser'] ?? $user;
        }
        $this->windowLength = $params['windowLength'] ?? null;
        $this->languages = $params['languages'] ?? null;
        $this->startTime = (
            $params['startTime'] ??
            new \OmegaUp\Timestamp(\OmegaUp\Time::get() - 60 * 60)
        );
        $this->finishTime = (
            $params['finishTime'] ??
            new \OmegaUp\Timestamp(\OmegaUp\Time::get() + 60 * 60)
        );
        $this->lastUpdated = (
            $params['lastUpdated'] ??
            new \OmegaUp\Timestamp(\OmegaUp\Time::get() + 60 * 60)
        );
        $this->penaltyCalcPolicy = $params['penaltyCalcPolicy'] ?? 'sum';
        $this->feedback = $params['feedback'] ?? 'detailed';
    }
}

class Contest {
    /**
     * Returns a Request object with complete context to create a contest.
     * By default, contest duration is 1HR.
     * @return array{director: \OmegaUp\DAO\VO\Identities, request: \OmegaUp\Request, userDirector: \OmegaUp\DAO\VO\Users}
     */
    public static function getRequest(?ContestParams $params = null): array {
        if (is_null($params)) {
            $params = new ContestParams();
        }

        // Set context
        $r = new \OmegaUp\Request([
            'title' => $params->title,
            'description' => 'description',
            'start_time' => (new \OmegaUp\Timestamp($params->startTime))->time,
            'finish_time' => (new \OmegaUp\Timestamp(
                $params->finishTime
            ))->time,
            'last_updated' => (new \OmegaUp\Timestamp(
                $params->lastUpdated
            ))->time,
            'window_length' => $params->windowLength,
            'admission_mode' => $params->admissionMode,
            'alias' => substr($params->title, 0, 20),
            'points_decay_factor' => '0.02',
            'partial_score' => '0',
            'submissions_gap' => '60',
            'feedback' => $params->feedback,
            'penalty' => 100,
            'scoreboard' => 100,
            'penalty_type' => 'contest_start',
            'languages' => $params->languages,
            'recommended' => 0, // This is just a default value, it is not honored by apiCreate.
            'basic_information' => $params->basicInformation,
            'requests_user_information' => $params->requestsUserInformation,
            'penalty_calc_policy' => $params->penaltyCalcPolicy,
        ]);

        return [
            'request' => $r,
            'director' => $params->contestDirector,
            'userDirector' => $params->contestDirectorUser,
        ];
    }

    /**
     * Insert problems in a contest
     *
     * @param array{contest: \OmegaUp\DAO\VO\Contests|null, director: \OmegaUp\DAO\VO\Identities, request: \OmegaUp\Request, userDirector: \OmegaUp\DAO\VO\Users} $contestData
     * @param int $numOfProblems
     * @return list<array{author: \OmegaUp\DAO\VO\Identities, authorUser: \OmegaUp\DAO\VO\Users, problem: \OmegaUp\DAO\VO\Problems, request: \OmegaUp\Request}>
     */
    public static function insertProblemsInContest(
        array $contestData,
        int $numOfProblems = 3
    ): array {
        /** @var list<array{author: \OmegaUp\DAO\VO\Identities, authorUser: \OmegaUp\DAO\VO\Users, problem: \OmegaUp\DAO\VO\Problems, request: \OmegaUp\Request}> */
        $problems = [];
        for ($i = 0; $i < $numOfProblems; $i++) {
            $problem = \OmegaUp\Test\Factories\Problem::createProblem();
            \OmegaUp\Test\Factories\Contest::addProblemToContest(
                $problem,
                $contestData
            );
            $problems[] = $problem;
        }

        return $problems;
    }

    /**
     * @return array{contest: \OmegaUp\DAO\VO\Contests|null, director: \OmegaUp\DAO\VO\Identities, request: \OmegaUp\Request, userDirector: \OmegaUp\DAO\VO\Users}
     */
    public static function createContest(?ContestParams $params = null) {
        if (is_null($params)) {
            $params = new ContestParams();
        }

        $privateParams = clone $params;
        // Create a valid contest Request object
        $privateParams->admissionMode = 'private';
        $contestData = \OmegaUp\Test\Factories\Contest::getRequest(
            $privateParams
        );

        $r = $contestData['request'];
        $contestDirector = $contestData['director'];

        // Log in the user and set the auth token in the new request
        $login = \OmegaUp\Test\ControllerTestCase::login($contestDirector);
        $r['auth_token'] = $login->auth_token;

        // Call the API
        $response = \OmegaUp\Controllers\Contest::apiCreate(clone $r);
        if ($params->admissionMode === 'public') {
            self::forcePublic($contestData, $params->lastUpdated);
            $r['admission_mode'] = 'public';
        }

        $contest = \OmegaUp\DAO\Contests::getByAlias(strval($r['alias']));

        return [
            'director' => $contestData['director'],
            'userDirector' => $contestData['userDirector'],
            'request' => $r,
            'contest' => $contest
        ];
    }

    /**
     * @param array{problem: \OmegaUp\DAO\VO\Problems, author: \OmegaUp\DAO\VO\Identities, request: \OmegaUp\Request, authorUser: \OmegaUp\DAO\VO\Users} $problemData
     * @param array{contest: \OmegaUp\DAO\VO\Contests|null, director: \OmegaUp\DAO\VO\Identities, request: \OmegaUp\Request, userDirector: \OmegaUp\DAO\VO\Users} $contestData
     */
    public static function addProblemToContest(
        $problemData,
        $contestData
    ): void {
        // Log in as contest director
        $login = \OmegaUp\Test\ControllerTestCase::login(
            $contestData['director']
        );

        // Call API
        \OmegaUp\Controllers\Contest::apiAddProblem(new \OmegaUp\Request([
            'auth_token' => $login->auth_token,
            'contest_alias' => $contestData['request']['alias'],
            'problem_alias' => $problemData['request']['problem_alias'],
            'points' => 100,
            'order_in_contest' => 1,
        ]));
    }

    /**
     * @param array{problem: \OmegaUp\DAO\VO\Problems, author: \OmegaUp\DAO\VO\Identities, request: \OmegaUp\Request, authorUser: \OmegaUp\DAO\VO\Users} $problemData
     * @param array{contest: \OmegaUp\DAO\VO\Contests|null, director: \OmegaUp\DAO\VO\Identities, request: \OmegaUp\Request, userDirector: \OmegaUp\DAO\VO\Users} $contestData
     * @return array{status: string}
     */
    public static function removeProblemFromContest(
        $problemData,
        $contestData
    ): array {
        // Log in as contest director
        $login = \OmegaUp\Test\ControllerTestCase::login(
            $contestData['director']
        );

        // Call API
        return \OmegaUp\Controllers\Contest::apiRemoveProblem(new \OmegaUp\Request([
            'auth_token' => $login->auth_token,
            'contest_alias' => $contestData['request']['alias'],
            'problem_alias' => $problemData['request']['problem_alias']
        ]));
    }

    /**
     * @param array{contest: \OmegaUp\DAO\VO\Contests|null, director: \OmegaUp\DAO\VO\Identities, request: \OmegaUp\Request, userDirector: \OmegaUp\DAO\VO\Users} $contestData
     * @param \OmegaUp\DAO\VO\Identities $user
     */
    public static function openContest(
        $contestData,
        $user
    ): void {
        $login = \OmegaUp\Test\ControllerTestCase::login($user);

        \OmegaUp\Controllers\Contest::apiOpen(new \OmegaUp\Request([
            'auth_token' => $login->auth_token,
            'contest_alias' => $contestData['request']['alias'],
        ]));
    }

    /**
     * @param array{problem: \OmegaUp\DAO\VO\Problems, author: \OmegaUp\DAO\VO\Identities, request: \OmegaUp\Request, authorUser: \OmegaUp\DAO\VO\Users} $problemData
     * @param array{contest: \OmegaUp\DAO\VO\Contests|null, director: \OmegaUp\DAO\VO\Identities, request: \OmegaUp\Request, userDirector: \OmegaUp\DAO\VO\Users} $contestData
     * @param \OmegaUp\DAO\VO\Identities $user
     */
    public static function openProblemInContest(
        $contestData,
        $problemData,
        $user
    ): void {
        $login = \OmegaUp\Test\ControllerTestCase::login($user);

        \OmegaUp\Controllers\Problem::apiDetails(new \OmegaUp\Request([
            'auth_token' => $login->auth_token,
            'contest_alias' => $contestData['request']['alias'],
            'problem_alias' => strval($problemData['request']['problem_alias']),
        ]));
    }

    /**
     * @param array{contest: \OmegaUp\DAO\VO\Contests|null, director: \OmegaUp\DAO\VO\Identities, request: \OmegaUp\Request, userDirector: \OmegaUp\DAO\VO\Users} $contestData
     */
    public static function addUser(
        array $contestData,
        \OmegaUp\DAO\VO\Identities $identity
    ): void {
        // Prepare our request
        $r = new \OmegaUp\Request();
        $r['contest_alias'] = strval($contestData['request']['alias']);
        $r['usernameOrEmail'] = $identity->username;

        // Log in the contest director
        $login = \OmegaUp\Test\ControllerTestCase::login(
            $contestData['director']
        );
        $r['auth_token'] = $login->auth_token;

        // Call api
        \OmegaUp\Controllers\Contest::apiAddUser($r);
    }

    /**
     * @param array{contest: \OmegaUp\DAO\VO\Contests|null, director: \OmegaUp\DAO\VO\Identities, request: \OmegaUp\Request, userDirector: \OmegaUp\DAO\VO\Users} $contestData
     */
    public static function addIdentity(
        array $contestData,
        \OmegaUp\DAO\VO\Identities $identitiy
    ): void {
        // Prepare our request
        $r = new \OmegaUp\Request();
        $r['contest_alias'] = strval($contestData['request']['alias']);
        $r['usernameOrEmail'] = $identitiy->username;

        // Log in the contest director
        $login = \OmegaUp\Test\ControllerTestCase::login(
            $contestData['director']
        );
        $r['auth_token'] = $login->auth_token;

        // Call api
        \OmegaUp\Controllers\Contest::apiAddUser($r);
    }

    /**
     * @param array{contest: \OmegaUp\DAO\VO\Contests|null, director: \OmegaUp\DAO\VO\Identities, request: \OmegaUp\Request, userDirector: \OmegaUp\DAO\VO\Users} $contestData
     */
    public static function addAdminUser(
        $contestData,
        \OmegaUp\DAO\VO\Identities $user
    ): void {
        // Prepare our request
        $r = new \OmegaUp\Request();
        $r['contest_alias'] = strval($contestData['request']['alias']);
        $r['usernameOrEmail'] = $user->username;

        // Log in the contest director
        $login = \OmegaUp\Test\ControllerTestCase::login(
            $contestData['director']
        );
        $r['auth_token'] = $login->auth_token;

        // Call api
        \OmegaUp\Controllers\Contest::apiAddAdmin($r);
    }

    /**
     * @param array{contest: \OmegaUp\DAO\VO\Contests|null, director: \OmegaUp\DAO\VO\Identities, request: \OmegaUp\Request, userDirector: \OmegaUp\DAO\VO\Users} $contestData
     */
    public static function addGroupAdmin(
        $contestData,
        \OmegaUp\DAO\VO\Groups $group
    ): void {
        // Prepare our request
        $r = new \OmegaUp\Request([
            'contest_alias' => $contestData['request']['alias'],
            'group' => $group->alias,
        ]);

        // Log in the contest director
        $login = \OmegaUp\Test\ControllerTestCase::login(
            $contestData['director']
        );
        $r['auth_token'] = $login->auth_token;

        // Call api
        \OmegaUp\Controllers\Contest::apiAddGroupAdmin($r);
    }

    /**
     * @param array{director: \OmegaUp\DAO\VO\Identities, request: \OmegaUp\Request, userDirector: \OmegaUp\DAO\VO\Users} $contestData
     */
    public static function forcePublic(
        array $contestData,
        ?\OmegaUp\Timestamp $lastUpdated = null
    ): void {
        $contest = \OmegaUp\DAO\Contests::getByAlias(
            strval($contestData['request']['alias'])
        );
        if (is_null($contest)) {
            throw new \OmegaUp\Exceptions\NotFoundException(
                'contestNotFound'
            );
        }
        $contest->admission_mode = 'public';
        if (!is_null($lastUpdated)) {
            $contest->last_updated = $lastUpdated;
        }
        \OmegaUp\DAO\Contests::update($contest);
    }

    /**
     * @param array{contest: \OmegaUp\DAO\VO\Contests|null, director: \OmegaUp\DAO\VO\Identities, request: \OmegaUp\Request, userDirector: \OmegaUp\DAO\VO\Users} $contestData
     */
    public static function setScoreboardPercentage(
        array $contestData,
        int $percentage
    ): void {
        $contest = \OmegaUp\DAO\Contests::getByAlias(
            strval($contestData['request']['alias'])
        );
        if (is_null($contest)) {
            throw new \OmegaUp\Exceptions\NotFoundException(
                'contestNotFound'
            );
        }
        $contest->scoreboard = $percentage;
        \OmegaUp\DAO\Contests::update($contest);
    }
}<|MERGE_RESOLUTION|>--- conflicted
+++ resolved
@@ -75,17 +75,13 @@
     public $penaltyCalcPolicy;
 
     /**
-<<<<<<< HEAD
      * @readonly
      * @var string
      */
     public $feedback;
 
     /**
-     * @param array{title?: string, admissionMode?: string, basicInformation?: bool, requestsUserInformation?: string, contestDirector?: \OmegaUp\DAO\VO\Identities, contestDirectorUser?: \OmegaUp\DAO\VO\Users, windowLength?: ?int, languages?: ?list<string>, startTime?: int, finishTime?: int, lastUpdated?: int, penaltyCalcPolicy?: string, feedback?: string} $params
-=======
-     * @param array{title?: string, admissionMode?: string, basicInformation?: bool, requestsUserInformation?: string, contestDirector?: \OmegaUp\DAO\VO\Identities, contestDirectorUser?: \OmegaUp\DAO\VO\Users, windowLength?: ?int, languages?: ?list<string>, startTime?: \OmegaUp\Timestamp, finishTime?: \OmegaUp\Timestamp, lastUpdated?: \OmegaUp\Timestamp, penaltyCalcPolicy?: string} $params
->>>>>>> a2416243
+     * @param array{title?: string, admissionMode?: string, basicInformation?: bool, requestsUserInformation?: string, contestDirector?: \OmegaUp\DAO\VO\Identities, contestDirectorUser?: \OmegaUp\DAO\VO\Users, windowLength?: ?int, languages?: ?list<string>, startTime?: \OmegaUp\Timestamp, finishTime?: \OmegaUp\Timestamp, lastUpdated?: \OmegaUp\Timestamp, penaltyCalcPolicy?: string, feedback?: string} $params
      */
     public function __construct($params = []) {
         $this->title = $params['title'] ?? \OmegaUp\Test\Utils::createRandomString();
