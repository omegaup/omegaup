--- conflicted
+++ resolved
@@ -145,66 +145,4 @@
     driver.wait.until(
         EC.element_to_be_clickable(
             (By.XPATH,
-<<<<<<< HEAD
-             '//a[text() = "%s"]' % problem_alias))).click()
-
-
-@util.annotate
-@util.no_javascript_errors()
-def create_problem(driver, problem_alias):
-    '''Create a problem.'''
-    with driver.login_admin():
-        driver.wait.until(
-            EC.element_to_be_clickable(
-                (By.CSS_SELECTOR,
-                 'a[data-nav-problems]'))).click()
-        with driver.page_transition():
-            driver.wait.until(
-                EC.element_to_be_clickable(
-                    (By.CSS_SELECTOR,
-                     'a[data-nav-problems-create]'))).click()
-
-        with util.assert_js_errors(
-                driver,
-                expected_messages=('/api/problem/details/',)
-        ):
-            driver.wait.until(
-                EC.visibility_of_element_located(
-                    (By.XPATH,
-                     '//input[@name = "alias"]'))).send_keys(problem_alias)
-            driver.wait.until(
-                EC.visibility_of_element_located(
-                    (By.XPATH,
-                     '//input[@name = "title"]'))).send_keys(problem_alias)
-        input_limit = driver.wait.until(
-            EC.visibility_of_element_located(
-                (By.XPATH,
-                 '//input[@name = "input_limit"]')))
-        input_limit.clear()
-        input_limit.send_keys('1024')
-        problem_level = driver.wait.until(
-            EC.visibility_of_element_located(
-                (
-                    By.CSS_SELECTOR,
-                    'option[value="problemLevelBasicKarel"]'
-                )
-            )
-        )
-        problem_level.click()
-        # Alias should be set automatically
-        driver.browser.find_element_by_name('source').send_keys('test')
-        # Make the problem public
-        driver.browser.find_element_by_xpath(
-            '//input[@type = "radio" and @name = "visibility" and @value = '
-            '"true"]').click()
-        contents_element = driver.browser.find_element_by_name(
-            'problem_contents')
-        contents_element.send_keys(os.path.join(
-            util.OMEGAUP_ROOT, 'frontend/tests/resources/triangulos.zip'))
-        with driver.page_transition(wait_for_ajax=False):
-            contents_element.submit()
-        assert (('/problem/%s/edit/' % problem_alias) in
-                driver.browser.current_url), driver.browser.current_url
-=======
-             '//a[text() = "%s"]' % problem_alias))).click()
->>>>>>> 0a3d8399
+             '//a[text() = "%s"]' % problem_alias))).click()