--- conflicted
+++ resolved
@@ -84,9 +84,6 @@
                 if row is not None:
                     assert (row in textarea.text), row
 
-<<<<<<< HEAD
-        driver.browser.find_element_by_id('overlay').click()
-=======
         driver.browser.find_element_by_id('overlay').click()
         driver.update_score(problem_alias)
 
@@ -169,5 +166,4 @@
         with driver.page_transition(wait_for_ajax=False):
             contents_element.submit()
         assert (('/problem/%s/edit/' % problem_alias) in
-                driver.browser.current_url), driver.browser.current_url
->>>>>>> 84ab59b2
+                driver.browser.current_url), driver.browser.current_url