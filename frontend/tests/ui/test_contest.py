#!/usr/bin/python3
# -*- coding: utf-8 -*-

'''Run Selenium contest tests.'''

import urllib

from selenium.webdriver.common.by import By
from selenium.webdriver.support import expected_conditions as EC

import ui.util as util


@util.no_javascript_errors()
@util.annotate
def test_create_contest(driver):
    '''Tests creating a contest and retrieving it.'''

    run_id = driver.generate_id()
    contest_alias = 'ut_contest_%s' % run_id
    problem = 'sumas'
    user1 = 'ut_user_1_%s' % run_id
    user2 = 'ut_user_2_%s' % run_id
    password = 'P@55w0rd'

    driver.register_user(user1, password)
    driver.register_user(user2, password)

    create_contest_admin(driver, contest_alias, problem, [user1, user2],
                         driver.user_username)

    with driver.login(user1, password):
        create_run_user(driver, contest_alias, problem, 'Main.cpp11',
                        verdict='AC', score=1)

    with driver.login(user2, password):
        create_run_user(driver, contest_alias, problem, 'Main_wrong.cpp11',
                        verdict='WA', score=0)

    update_scoreboard_for_contest(driver, contest_alias)

    with driver.login_admin():
        driver.wait.until(
            EC.element_to_be_clickable(
                (By.ID, 'nav-contests'))).click()

        with driver.page_transition():
            driver.wait.until(
                EC.element_to_be_clickable(
                    (By.XPATH,
                     ('//li[@id = "nav-contests"]'
                      '//a[@href = "/contest/mine/"]')))).click()

        with driver.page_transition():
            driver.wait.until(
                EC.element_to_be_clickable(
                    (By.XPATH,
                     ('//a[contains(@href, "/arena/%s/scoreboard/")]' %
                      contest_alias)))).click()

        run_accepted_user = driver.browser.find_element_by_xpath(
            '//td[@class="accepted"]/preceding-sibling::td[1]')
        assert run_accepted_user.text == user1, run_accepted_user

        run_wrong_user = driver.browser.find_element_by_xpath(
            '//td[@class="wrong"]/preceding-sibling::td[1]')
        assert run_wrong_user.text == user2, run_wrong_user


<<<<<<< HEAD
@util.no_javascript_errors(path_whitelist=('/js/dist/omegaup.js',
                                           '/api/run/details/'))
=======
@util.no_javascript_errors(path_whitelist=('/js/dist/omegaup.js',))
>>>>>>> c788ec24
@util.annotate
def test_user_ranking_contest(driver):
    '''Tests creating a contest and reviewing ranking.'''

    run_id = driver.generate_id()
    contest_alias = 'utrank_contest_%s' % run_id
    problem = 'sumas'
    user1 = 'ut_rank_user_1_%s' % run_id
    user2 = 'ut_rank_user_2_%s' % run_id
    password = 'P@55w0rd'

    driver.register_user(user1, password)
    driver.register_user(user2, password)

    create_contest_admin(driver, contest_alias, problem, [user1, user2],
                         driver.user_username)

    with driver.login(user1, password):
        create_run_user(driver, contest_alias, problem, 'Main.cpp11',
                        verdict='AC', score=1)

    with driver.login(user2, password):
        create_run_user(driver, contest_alias, problem, 'Main_wrong.cpp11',
                        verdict='WA', score=0)

    update_scoreboard_for_contest(driver, contest_alias)

    with driver.login_admin():
        with driver.page_transition():
            driver.wait.until(
                EC.element_to_be_clickable(
                    (By.XPATH, '//a[@href = "/arena/"]'))).click()

        with driver.page_transition():
            contest_url = '/arena/%s' % contest_alias
            driver.wait.until(
                EC.element_to_be_clickable(
                    (By.CSS_SELECTOR,
                     '#current-contests a[href="%s"]' % contest_url))).click()

        driver.wait.until(
            EC.element_to_be_clickable(
                (By.XPATH, '//a[@href = "#ranking"]'))).click()
        driver.wait.until(
            EC.visibility_of_element_located(
                (By.CSS_SELECTOR, '#ranking')))

        run_accepted_user = driver.browser.find_element_by_xpath(
            '//td[@class="accepted"]/preceding-sibling::td[1]')
        assert run_accepted_user.text == user1, run_accepted_user

        run_wrong_user = driver.browser.find_element_by_xpath(
            '//td[@class="wrong"]/preceding-sibling::td[1]')
        assert run_wrong_user.text == user2, run_wrong_user


@util.annotate
def create_contest_admin(driver, contest_alias, problem, users, user):
    '''Creates a contest as an admin.'''

    with driver.login_admin():
        create_contest(driver, contest_alias)

        assert (('/contest/%s/edit/' % contest_alias) in
                driver.browser.current_url), driver.browser.current_url

        add_problem_to_contest(driver, problem)

        add_students_bulk(driver, users)
        add_students_contest(driver, [user])

        contest_url = '/arena/%s' % contest_alias
        with driver.page_transition():
            driver.wait.until(
                EC.element_to_be_clickable(
                    (By.XPATH,
                     '//a[starts-with(@href, "%s")]' % contest_url))).click()
        assert (contest_alias in
                driver.browser.current_url), driver.browser.current_url

        with driver.page_transition():
            driver.wait.until(
                EC.element_to_be_clickable(
                    (By.ID, 'start-contest-submit'))).click()
        driver.wait.until(
            EC.element_to_be_clickable(
                (By.XPATH, '//a[@href = "#ranking"]'))).click()
        driver.wait.until(
            EC.visibility_of_element_located(
                (By.CSS_SELECTOR, '#ranking')))
        assert ((contest_url) in
                driver.browser.current_url), driver.browser.current_url


@util.annotate
def update_scoreboard_for_contest(driver, contest_alias):
    '''Updates the scoreboard for a contest.

    This can be run without a session being active.
    '''

    scoreboard_refresh_url = driver.url(
        '/api/scoreboard/refresh/alias/%s/token/secret' %
        urllib.parse.quote(contest_alias, safe=''))
    driver.browser.get(scoreboard_refresh_url)
    assert '{"status":"ok"}' in driver.browser.page_source


@util.annotate
def create_run_user(driver, contest_alias, problem, filename, **kwargs):
    '''Makes the user join a course and then creates a run.'''

    enter_contest(driver, contest_alias)

    util.create_run(driver, problem, filename)
    driver.update_score_in_contest(problem, contest_alias, **kwargs)

    driver.wait.until(
        EC.element_to_be_clickable(
            (By.CSS_SELECTOR,
             'button.details'))).click()
    assert (('show-run:') in
            driver.browser.current_url), driver.browser.current_url


@util.annotate
def create_contest(driver, contest_alias):
    '''Creates a new contest.'''

    driver.wait.until(
        EC.element_to_be_clickable(
            (By.ID, 'nav-contests'))).click()
    with driver.page_transition():
        driver.wait.until(
            EC.element_to_be_clickable(
                (By.XPATH,
                 ('//li[@id = "nav-contests"]'
                  '//a[@href = "/contest/new/"]')))).click()

    driver.wait.until(
        EC.visibility_of_element_located(
            (By.ID, ('title')))).send_keys(contest_alias)
    driver.browser.find_element_by_id('alias').send_keys(
        contest_alias)
    driver.browser.find_element_by_id('description').send_keys(
        'contest description')

    with driver.page_transition():
        driver.browser.find_element_by_tag_name('form').submit()


@util.annotate
def add_students_contest(driver, users):
    '''Add students to a recently contest.'''

    util.add_students(
        driver, users, container_id='contestants',
        parent_xpath='*[@id="contestants"]',
        submit_locator=(By.CLASS_NAME, 'user-add-single'))


@util.annotate
def add_students_bulk(driver, users):
    '''Add students to a recently created contest.'''

    driver.wait.until(
        EC.element_to_be_clickable(
            (By.XPATH, ('//a[contains(@href, "#contestants")]')))).click()
    driver.wait.until(
        EC.visibility_of_element_located(
            (By.CSS_SELECTOR, '#contestants')))

    driver.wait.until(
        EC.visibility_of_element_located(
            (By.XPATH, (
                '//textarea[contains(@name, "usernames")]')))).send_keys(
                    ', '.join(users))
    driver.wait.until(
        EC.element_to_be_clickable(
            (By.CLASS_NAME, ('user-add-bulk')))).click()
    for user in users:
        driver.wait.until(
            EC.visibility_of_element_located(
                (By.XPATH, '//*[@id="contest-users"]//a[text()="%s"]' % user)))


@util.annotate
def add_problem_to_contest(driver, problem):
    '''Add problems to a contest given.'''

    driver.wait.until(
        EC.element_to_be_clickable(
            (By.XPATH, '//a[@href = "#problems"]'))).click()

    driver.typeahead_helper('*[@id="problems"]', problem)
    driver.wait.until(
        EC.element_to_be_clickable(
            (By.CSS_SELECTOR,
             '#add-problem-form button[type="submit"]'))).click()
    driver.wait.until(
        EC.visibility_of_element_located(
            (By.XPATH, '//*[@id="problems"]//a[text()="%s"]' % problem)))


@util.annotate
def enter_contest(driver, contest_alias):
    '''Enter contest previously created.'''

    with driver.page_transition():
        driver.wait.until(
            EC.element_to_be_clickable(
                (By.XPATH, '//a[@href = "/arena/"]'))).click()

    driver.wait.until(
        EC.element_to_be_clickable(
            (By.XPATH, '//a[contains(@href, "#list-past-contest")]'))).click()
    driver.wait.until(
        EC.visibility_of_element_located(
            (By.CSS_SELECTOR, '#list-past-contest')))

    driver.wait.until(
        EC.element_to_be_clickable(
            (By.XPATH,
             '//a[contains(@href, "#list-current-contest")]'))).click()
    driver.wait.until(
        EC.visibility_of_element_located(
            (By.CSS_SELECTOR, '#list-current-contest')))

    contest_url = '/arena/%s' % contest_alias
    with driver.page_transition():
        driver.wait.until(
            EC.element_to_be_clickable(
                (By.CSS_SELECTOR,
                 '#current-contests a[href="%s"]' % contest_url))).click()
    assert (contest_url in
            driver.browser.current_url), driver.browser.current_url

    with driver.page_transition():
        driver.wait.until(
            EC.element_to_be_clickable(
                (By.ID, 'start-contest-submit'))).click()<|MERGE_RESOLUTION|>--- conflicted
+++ resolved
@@ -67,12 +67,7 @@
         assert run_wrong_user.text == user2, run_wrong_user
 
 
-<<<<<<< HEAD
-@util.no_javascript_errors(path_whitelist=('/js/dist/omegaup.js',
-                                           '/api/run/details/'))
-=======
 @util.no_javascript_errors(path_whitelist=('/js/dist/omegaup.js',))
->>>>>>> c788ec24
 @util.annotate
 def test_user_ranking_contest(driver):
     '''Tests creating a contest and reviewing ranking.'''
