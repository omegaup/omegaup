#!/usr/bin/python3
# -*- coding: utf-8 -*-

'''Run Selenium contest tests.'''

import urllib

from selenium.webdriver.common.by import By
from selenium.webdriver.support import expected_conditions as EC

import ui.util as util


@util.no_javascript_errors()
@util.annotate
def test_create_contest(driver):
    '''Tests creating a contest and retrieving it.'''

    run_id = driver.generate_id()
    contest_alias = 'ut_contest_%s' % run_id
    problem = 'sumas'
    user1 = 'ut_user_1_%s' % run_id
    user2 = 'ut_user_2_%s' % run_id
    password = 'P@55w0rd'

    driver.register_user(user1, password)
    driver.register_user(user2, password)

    create_contest_admin(driver, contest_alias, problem, [user1, user2],
                         driver.user_username)

    with driver.login(user1, password):
        create_run_user(driver, contest_alias, problem, 'Main.cpp11',
                        verdict='AC', score=1)

    with driver.login(user2, password):
        create_run_user(driver, contest_alias, problem, 'Main_wrong.cpp11',
                        verdict='WA', score=0)

    update_scoreboard_for_contest(driver, contest_alias)

    with driver.login_admin():
        driver.wait.until(
            EC.element_to_be_clickable(
                (By.ID, 'nav-contests'))).click()

        with driver.page_transition():
            driver.wait.until(
                EC.element_to_be_clickable(
                    (By.XPATH,
                     ('//li[@id = "nav-contests"]'
                      '//a[@href = "/contest/mine/"]')))).click()

        with driver.page_transition():
            driver.wait.until(
                EC.element_to_be_clickable(
                    (By.XPATH,
                     ('//a[contains(@href, "/arena/%s/scoreboard/")]' %
                      contest_alias)))).click()

        run_accepted_user = driver.browser.find_element_by_xpath(
            '//td[@class="accepted"]/preceding-sibling::td[1]')
        assert run_accepted_user.text == user1, run_accepted_user

        run_wrong_user = driver.browser.find_element_by_xpath(
            '//td[@class="wrong"]/preceding-sibling::td[1]')
        assert run_wrong_user.text == user2, run_wrong_user


<<<<<<< HEAD
@flaky
@util.no_javascript_errors(path_whitelist=('/js/dist/omegaup.js',
                                           '/api/run/details/'))
=======
@util.no_javascript_errors()
@util.annotate
>>>>>>> d32e778c
def test_user_ranking_contest(driver):
    '''Tests creating a contest and reviewing ranking.'''

    run_id = driver.generate_id()
    contest_alias = 'utrank_contest_%s' % run_id
    problem = 'sumas'
    user1 = 'ut_rank_user_1_%s' % run_id
    user2 = 'ut_rank_user_2_%s' % run_id
    password = 'P@55w0rd'

    driver.register_user(user1, password)
    driver.register_user(user2, password)

    create_contest_admin(driver, contest_alias, problem, [user1, user2],
                         driver.user_username)

    with driver.login(user1, password):
        create_run_user(driver, contest_alias, problem, 'Main.cpp11',
                        verdict='AC', score=1)

    with driver.login(user2, password):
        create_run_user(driver, contest_alias, problem, 'Main_wrong.cpp11',
                        verdict='WA', score=0)

    update_scoreboard_for_contest(driver, contest_alias)

    with driver.login_admin():
        with driver.page_transition():
            driver.wait.until(
                EC.element_to_be_clickable(
                    (By.XPATH, '//a[@href = "/arena/"]'))).click()

        with driver.page_transition():
            contest_url = '/arena/%s' % contest_alias
            driver.wait.until(
                EC.element_to_be_clickable(
                    (By.CSS_SELECTOR,
                     '#current-contests a[href="%s"]' % contest_url))).click()

        driver.wait.until(
            EC.element_to_be_clickable(
                (By.XPATH, '//a[@href = "#ranking"]'))).click()
        driver.wait.until(
            EC.visibility_of_element_located(
                (By.CSS_SELECTOR, '#ranking')))

        run_accepted_user = driver.browser.find_element_by_xpath(
            '//td[@class="accepted"]/preceding-sibling::td[1]')
        assert run_accepted_user.text == user1, run_accepted_user

        run_wrong_user = driver.browser.find_element_by_xpath(
            '//td[@class="wrong"]/preceding-sibling::td[1]')
        assert run_wrong_user.text == user2, run_wrong_user


@util.annotate
def create_contest_admin(driver, contest_alias, problem, users, user):
    '''Creates a contest as an admin.'''

    with driver.login_admin():
        create_contest(driver, contest_alias)

        assert (('/contest/%s/edit/' % contest_alias) in
                driver.browser.current_url), driver.browser.current_url

        add_problem_to_contest(driver, problem)

        add_students_bulk(driver, users)
        add_students_contest(driver, [user])

        contest_url = '/arena/%s' % contest_alias
        with driver.page_transition():
            driver.wait.until(
                EC.element_to_be_clickable(
                    (By.XPATH,
                     '//a[starts-with(@href, "%s")]' % contest_url))).click()
        assert (contest_alias in
                driver.browser.current_url), driver.browser.current_url

        with driver.page_transition():
            driver.wait.until(
                EC.element_to_be_clickable(
                    (By.ID, 'start-contest-submit'))).click()
        driver.wait.until(
            EC.element_to_be_clickable(
                (By.XPATH, '//a[@href = "#ranking"]'))).click()
        driver.wait.until(
            EC.visibility_of_element_located(
                (By.CSS_SELECTOR, '#ranking')))
        assert ((contest_url) in
                driver.browser.current_url), driver.browser.current_url


@util.annotate
def update_scoreboard_for_contest(driver, contest_alias):
    '''Updates the scoreboard for a contest.

    This can be run without a session being active.
    '''

    scoreboard_refresh_url = driver.url(
        '/api/scoreboard/refresh/alias/%s/token/secret' %
        urllib.parse.quote(contest_alias, safe=''))
    driver.browser.get(scoreboard_refresh_url)
    assert '{"status":"ok"}' in driver.browser.page_source


@util.annotate
def create_run_user(driver, contest_alias, problem, filename, **kwargs):
    '''Makes the user join a course and then creates a run.'''

    enter_contest(driver, contest_alias)

    util.create_run(driver, problem, filename)
    driver.update_score_in_contest(problem, contest_alias, **kwargs)

    driver.wait.until(
        EC.element_to_be_clickable(
            (By.CSS_SELECTOR,
             'button.details'))).click()
    assert (('show-run:') in
            driver.browser.current_url), driver.browser.current_url


@util.annotate
def create_contest(driver, contest_alias):
    '''Creates a new contest.'''

    driver.wait.until(
        EC.element_to_be_clickable(
            (By.ID, 'nav-contests'))).click()
    with driver.page_transition():
        driver.wait.until(
            EC.element_to_be_clickable(
                (By.XPATH,
                 ('//li[@id = "nav-contests"]'
                  '//a[@href = "/contest/new/"]')))).click()

    driver.wait.until(
        EC.visibility_of_element_located(
            (By.ID, ('title')))).send_keys(contest_alias)
    driver.browser.find_element_by_id('alias').send_keys(
        contest_alias)
    driver.browser.find_element_by_id('description').send_keys(
        'contest description')

    with driver.page_transition():
        driver.browser.find_element_by_tag_name('form').submit()


@util.annotate
def add_students_contest(driver, users):
    '''Add students to a recently contest.'''

    util.add_students(
        driver, users, container_id='contestants',
        parent_xpath='*[@id="contestants"]',
        submit_locator=(By.CLASS_NAME, 'user-add-single'))


@util.annotate
def add_students_bulk(driver, users):
    '''Add students to a recently created contest.'''

    driver.wait.until(
        EC.element_to_be_clickable(
            (By.XPATH, ('//a[contains(@href, "#contestants")]')))).click()
    driver.wait.until(
        EC.visibility_of_element_located(
            (By.CSS_SELECTOR, '#contestants')))

    driver.wait.until(
        EC.visibility_of_element_located(
            (By.XPATH, (
                '//textarea[contains(@name, "usernames")]')))).send_keys(
                    ', '.join(users))
    driver.wait.until(
        EC.element_to_be_clickable(
            (By.CLASS_NAME, ('user-add-bulk')))).click()
    for user in users:
        driver.wait.until(
            EC.visibility_of_element_located(
                (By.XPATH, '//*[@id="contest-users"]//a[text()="%s"]' % user)))


@util.annotate
def add_problem_to_contest(driver, problem):
    '''Add problems to a contest given.'''

    driver.wait.until(
        EC.element_to_be_clickable(
            (By.XPATH, '//a[@href = "#problems"]'))).click()

    driver.typeahead_helper('*[@id="problems"]', problem)
    driver.wait.until(
        EC.element_to_be_clickable(
            (By.CSS_SELECTOR,
             '#add-problem-form button[type="submit"]'))).click()
    driver.wait.until(
        EC.visibility_of_element_located(
            (By.XPATH, '//*[@id="problems"]//a[text()="%s"]' % problem)))


@util.annotate
def enter_contest(driver, contest_alias):
    '''Enter contest previously created.'''

    with driver.page_transition():
        driver.wait.until(
            EC.element_to_be_clickable(
                (By.XPATH, '//a[@href = "/arena/"]'))).click()

    driver.wait.until(
        EC.element_to_be_clickable(
            (By.XPATH, '//a[contains(@href, "#list-past-contest")]'))).click()
    driver.wait.until(
        EC.visibility_of_element_located(
            (By.CSS_SELECTOR, '#list-past-contest')))

    driver.wait.until(
        EC.element_to_be_clickable(
            (By.XPATH,
             '//a[contains(@href, "#list-current-contest")]'))).click()
    driver.wait.until(
        EC.visibility_of_element_located(
            (By.CSS_SELECTOR, '#list-current-contest')))

    contest_url = '/arena/%s' % contest_alias
    with driver.page_transition():
        driver.wait.until(
            EC.element_to_be_clickable(
                (By.CSS_SELECTOR,
                 '#current-contests a[href="%s"]' % contest_url))).click()
    assert (contest_url in
            driver.browser.current_url), driver.browser.current_url

    with driver.page_transition():
        driver.wait.until(
            EC.element_to_be_clickable(
                (By.ID, 'start-contest-submit'))).click()<|MERGE_RESOLUTION|>--- conflicted
+++ resolved
@@ -67,14 +67,9 @@
         assert run_wrong_user.text == user2, run_wrong_user
 
 
-<<<<<<< HEAD
-@flaky
 @util.no_javascript_errors(path_whitelist=('/js/dist/omegaup.js',
                                            '/api/run/details/'))
-=======
-@util.no_javascript_errors()
-@util.annotate
->>>>>>> d32e778c
+@util.annotate
 def test_user_ranking_contest(driver):
     '''Tests creating a contest and reviewing ranking.'''
 
