--- conflicted
+++ resolved
@@ -304,12 +304,8 @@
             'email_%s@localhost.localdomain' % user)
         self.browser.find_element(By.NAME, 'reg_password').send_keys(passw)
         self.browser.find_element(By.NAME,
-<<<<<<< HEAD
             'reg_password_confirmation').send_keys(passw)
         self.browser.find_element(By.NAME, 'reg_accept_policies').click()
-=======
-                                  'reg_password_confirmation').send_keys(passw)
->>>>>>> dc98fbb3
         with self.page_transition():
             self.browser.find_element(By.NAME, 'sign_up').click()
 
