#!/usr/bin/python3
# -*- coding: utf-8 -*-

'''Fixtures for Selenium end-to-end tests.'''

import contextlib
import json
import logging
import os.path
import sys
import time
import urllib

import pytest

from selenium import webdriver
from selenium.common.exceptions import WebDriverException, TimeoutException
from selenium.webdriver.common.by import By
from selenium.webdriver.common.desired_capabilities import DesiredCapabilities
from selenium.webdriver.support import expected_conditions as EC
from selenium.webdriver.support.wait import WebDriverWait

from ui.util import database_utils as database_utils
from ui.util import CI


_DEFAULT_TIMEOUT = 10  # seconds
_DIRNAME = os.path.dirname(__file__)
_SUCCESS = True
_WINDOW_SIZE = (1920, 1080)


class Driver(object):
    '''Wraps the state needed to run a test.'''

    def __init__(self, browser, wait, url, options):
        self.browser = browser
        self.wait = wait
        self._next_id = 0
        self._url = url
        self.options = options
        self.user_username = self.create_user()
        self.admin_username = self.create_user(admin=True)

    def generate_id(self):
        '''Generates a relatively unique id.'''

        self._next_id += 1
        return '%d_%d' % (int(time.time()), self._next_id)

    def url(self, path):
        '''Gets the full url for :path.'''

        return urllib.parse.urljoin(self._url, path)

    def mysql_auth(self):
        '''Gets the authentication string for MySQL.'''

        return database_utils.authentication(
            config_file=self.options.mysql_config_file,
            username=self.options.username, password=self.options.password)

    def eval_script(self, script):
        '''Returns the evaluation of the JavaScript expression |script|'''

        return self.browser.execute_script('return (%s);' % script)

    def assert_script(self, script):
        '''Asserts that evaluating the JavaScript |script| returns true.'''

        assert self.browser.execute_script('return !!(%s);' % script), \
            'Evaluation of `%s` returned false' % script

    def assert_script_equal(self, script, value):
        '''Asserts that evaluating the JavaScript |script| returns true.'''

        assert self.eval_script(script) == value, script

    @contextlib.contextmanager
    def ajax_page_transition(self, wait_for_ajax=True):
        '''Waits for an AJAX-initiated page transition to finish.'''

        prev_url = self.browser.current_url
        logging.debug('Waiting for the URL to change from %s', prev_url)
        yield
        self.wait.until(lambda _: self.browser.current_url != prev_url)
        logging.debug('New URL: %s', self.browser.current_url)
        if wait_for_ajax:
            self.wait_for_page_loaded()

    def wait_for_page_loaded(self):
        '''Waits for the page to be loaded.'''

        try:
            def _is_page_loaded(*_):
                return self.browser.execute_script(
                    'return document.readyState;') == 'complete'
            if _is_page_loaded():
                return
            logging.debug('Waiting for the page to finish loading...')
            self.wait.until(_is_page_loaded)
            logging.debug('Page loaded')
        except TimeoutException as ex:
            raise Exception('document ready state still %s' %
                            self.browser.execute_script(
                                'return document.readyState;')) from ex
        t0 = time.time()
        try:
            def _is_jquery_done(*_):
                return self.browser.execute_script(
                    'return jQuery.active;') == 0
            logging.debug('Waiting for all the pending AJAXcalls to finish...')
            self.wait.until(_is_jquery_done)
            logging.debug('AJAX calls done.')
        except TimeoutException as ex:
            raise Exception('%d AJAX calls still active after %f s' %
                            (self.browser.execute_script(
                                'return jQuery.active;'),
                             time.time() - t0)) from ex

    def typeahead_helper(self, parent_xpath, value, select_suggestion=True):
        '''Helper to interact with Typeahead elements.'''

        tt_input = self.wait.until(
            EC.visibility_of_element_located(
<<<<<<< HEAD
                (By.XPATH,
                 '//%s//input[contains(@class, "tt-input")]' % parent_xpath)))
        for value_char in value:
            tt_input.send_keys(value_char)
=======
                (By.CSS_SELECTOR,
                 '%s input.tt-input' % parent_selector)))
        tt_input.click()
        tt_input.send_keys(value)
>>>>>>> b6f5422a

        if not select_suggestion:
            return

        self.wait.until(
            EC.element_to_be_clickable(
                (By.XPATH,
                 '//%s//div[@data-value = "%s"]' %
                 (parent_xpath, value)))).click()

    @contextlib.contextmanager
    def login_user(self):
        '''Logs in as a user, and logs out when out of scope.'''

        with self.login(self.user_username, 'user'):
            yield

    @contextlib.contextmanager
    def login_admin(self):
        '''Logs in as an admin, and logs out when out of scope.'''

        with self.login(self.admin_username, 'omegaup'):
            yield

    @contextlib.contextmanager
    def login(self, username, password):
        '''Logs in as :username, and logs out when out of scope.'''

        # Home page
        logging.debug('Logging in as %s...', username)
        home_page_url = self.url('/')
        self.browser.get(home_page_url)
        self.wait_for_page_loaded()
        self.wait.until(
            EC.element_to_be_clickable(
                (By.XPATH,
                 '//a[starts-with(@href, "/login/")]'))).click()

        # Login screen
        self.wait.until(lambda _: self.browser.current_url != home_page_url)
        self.wait_for_page_loaded()

        self.wait.until(
            EC.visibility_of_element_located(
                (By.ID, 'user'))).send_keys(username)
        self.browser.find_element_by_id('pass').send_keys(password)
        with self.ajax_page_transition():
            self.browser.find_element_by_id('login_form').submit()

        try:
            yield
        finally:
            self.browser.get(self.url('/logout/?redirect=/'))
            self.wait.until(lambda _: self.browser.current_url ==
                            home_page_url)
            self.wait_for_page_loaded()

    def register_user(self, user, passw):
        '''Creates user :user and logs out when out of scope.'''

        # Home page
        home_page_url = self.url('/')
        self.browser.get(home_page_url)
        self.wait_for_page_loaded()
        self.wait.until(
            EC.element_to_be_clickable(
                (By.XPATH,
                 '//a[contains(@href, "/login/")]'))).click()

        # Login screen
        self.wait.until(lambda _: self.browser.current_url != home_page_url)
        self.browser.find_element_by_id('reg_username').send_keys(user)
        self.browser.find_element_by_id('reg_email').send_keys(
            'email_%s@localhost.localdomain' % user)
        self.browser.find_element_by_id('reg_pass').send_keys(passw)
        self.browser.find_element_by_id('reg_pass2').send_keys(passw)
        with self.ajax_page_transition():
            self.browser.find_element_by_id('register-form').submit()

        # Home screen
        self.browser.get(self.url('/logout/?redirect=/'))
        self.wait.until(lambda _: self.browser.current_url == home_page_url)
        self.wait_for_page_loaded()

    def update_run_score(self, run_id, verdict, score):
        '''Set verdict and score of specified run'''

        database_utils.mysql(
            ('''
            UPDATE
                `Runs`
            SET
                `score` = %s,
                `contest_score` = %s,
                `verdict` = '%s',
                `status` = 'ready'
            WHERE
                `run_id` = %s;
            ''') % (str(score), str(score * 100), verdict, str(run_id)),
            dbname='omegaup', auth=self.mysql_auth())

    def update_score_in_course(self, problem_alias, assignment_alias,
                               verdict='AC', score=1):
        '''Set verdict and score of latest run'''

        run_id = database_utils.mysql(
            ('''
            SELECT
                MAX(`r`.`run_id`)
            FROM
                `Runs` AS `r`
            INNER JOIN
                `Problems` AS `p` ON
                `p`.`problem_id` = `r`.`problem_id`
            INNER JOIN
                `Problemsets` AS `ps` ON
                `ps`.`problemset_id` = `r`.`problemset_id`
            INNER JOIN
                `Assignments` AS `a` ON `a`.`acl_id` = `ps`.`acl_id`
            WHERE
                `p`.`alias` = '%s'
                AND `a`.`alias` = '%s';
            ''') % (problem_alias, assignment_alias),
            dbname='omegaup', auth=self.mysql_auth())
        self.update_run_score(int(run_id.strip()), verdict, score)

    def update_score_in_contest(self, problem_alias, contest_alias,
                                verdict='AC', score=1):
        '''Set verdict and score of latest run'''

        run_id = database_utils.mysql(
            ('''
            SELECT
                MAX(`r`.`run_id`)
            FROM
                `Runs` AS `r`
            INNER JOIN
                `Problems` AS `p` ON
                `p`.`problem_id` = `r`.`problem_id`
            INNER JOIN
                `Problemsets` AS `ps` ON
                `ps`.`problemset_id` = `r`.`problemset_id`
            INNER JOIN
                `Contests` AS `c` ON `c`.`acl_id` = `ps`.`acl_id`
            WHERE
                `p`.`alias` = '%s'
                AND `c`.`alias` = '%s';
            ''') % (problem_alias, contest_alias),
            dbname='omegaup', auth=self.mysql_auth())
        self.update_run_score(int(run_id.strip()), verdict, score)

    def create_user(self, admin=False):
        '''Create a user, with optional admin privileges.'''

        if admin:
            username = 'admin_%s' % self.generate_id()
            password = (
                '$2a$08$tyE7x/yxOZ1ltM7YAuFZ8OK/56c9Fsr/XDqgPe22IkOORY2kAAg2a')
        else:
            username = 'user_%s' % self.generate_id()
            password = (
                '$2a$08$wxJh5voFPGuP8fUEthTSvutdb1OaWOa8ZCFQOuU/ZxcsOuHGw0Cqy')

        user_id = database_utils.mysql(
            ('''
            INSERT INTO
                Users(`username`, `password`, `verified`, `name`)
            VALUES
                ('%s', '%s', 1, '%s');
            SELECT LAST_INSERT_ID();
            ''') % (username, password, username),
            dbname='omegaup', auth=self.mysql_auth())
        identity_id = database_utils.mysql(
            ('''
            INSERT INTO
                Identities(`username`, `password`, `name`, `user_id`)
            VALUES
                ('%s', '%s', '%s', %s);
            SELECT LAST_INSERT_ID();
            ''') % (username, password, username, user_id),
            dbname='omegaup', auth=self.mysql_auth())
        database_utils.mysql(
            ('''
            UPDATE
                Users
            SET
                main_identity_id = %s
            WHERE
                user_id = %s;
            ''') % (identity_id, user_id),
            dbname='omegaup', auth=self.mysql_auth())
        if admin:
            database_utils.mysql(
                ('''
                INSERT INTO
                    User_Roles(`user_id`, `role_id`, `acl_id`)
                VALUES
                    (%s, 1, 1);
                ''') % (user_id,),
                dbname='omegaup', auth=self.mysql_auth())
        return username


@pytest.hookimpl(hookwrapper=True)
def pytest_pyfunc_call(pyfuncitem):
    '''Takes a screenshot and grabs console logs on test failures.'''

    global _SUCCESS  # pylint: disable=global-statement

    outcome = yield

    if not outcome.excinfo:
        return
    _SUCCESS = False
    if 'driver' not in pyfuncitem.funcargs:
        return
    if CI:
        # When running in CI, we have movies, screenshots and logs in
        # Sauce Labs.
        return
    try:
        current_driver = pyfuncitem.funcargs['driver']
        try:
            logs = current_driver.browser.get_log('browser')
        except:  # pylint: disable=bare-except
            # geckodriver does not support getting logs:
            # https://github.com/mozilla/geckodriver/issues/284
            logs = []
        results_dir = os.path.join(_DIRNAME, 'results')
        os.makedirs(results_dir, exist_ok=True)
        current_driver.browser.get_screenshot_as_file(
            os.path.join(results_dir, 'webdriver_%s.png' % pyfuncitem.name))
        logpath = os.path.join(results_dir,
                               'webdriver_%s.log' % pyfuncitem.name)
        with open(logpath, 'w') as logfile:
            json.dump(logs, logfile, indent=2)
    except Exception as ex:  # pylint: disable=broad-except
        print(ex)


def pytest_addoption(parser):
    '''Allow configuration of test invocation.'''

    parser.addoption('--browser', action='append', type=str, dest='browsers',
                     help='The browsers that the test will run against')
    parser.addoption('--url', default=('http://localhost/' if not CI else
                                       'http://localhost:8000/'),
                     help='The URL that the test will be run against')
    parser.addoption('--disable-headless', action='store_false',
                     dest='headless', help='Show the browser window')
    parser.addoption('--mysql-config-file',
                     default=database_utils.default_config_file(),
                     help='.my.cnf file that stores credentials')
    parser.addoption('--username', default='root', help='MySQL root username')
    parser.addoption('--password', default='omegaup', help='MySQL password')


def pytest_generate_tests(metafunc):
    '''Parameterize the tests with the browsers.'''

    if not metafunc.config.option.browsers:
        metafunc.config.option.browsers = ['chrome', 'firefox']

    if 'driver' in metafunc.fixturenames:
        metafunc.parametrize('browser_name', metafunc.config.option.browsers,
                             scope='session')


def _get_browser(request, browser_name):
    '''Gets a browser object from the request parameters.'''

    if CI:
        capabilities = {
            'tunnel-identifier': os.environ['TRAVIS_JOB_NUMBER'],
            'name': 'Travis CI run %s[%s]' % (
                os.environ.get('TRAVIS_BUILD_NUMBER', ''), browser_name),
            'build': os.environ.get('TRAVIS_BUILD_NUMBER', ''),
            'tags': [os.environ.get('TRAVIS_PYTHON_VERSION', '3'), 'CI'],
            'extendedDebugging': 'true',
            'loggingPrefs': {'browser': 'ALL'},
        }
        # Add browser configuration
        capabilities.update({
            'browserName': browser_name,
            'version': 'latest',
            'platform': 'Windows 10',
            'screenResolution': '%dx%d' % _WINDOW_SIZE,
        })
        hub_url = 'http://%s:%s@localhost:4445/wd/hub' % (
            os.environ.get('SAUCE_USERNAME', 'lhchavez'),
            os.environ['SAUCE_ACCESS_KEY']
        )
        return webdriver.Remote(desired_capabilities=capabilities,
                                command_executor=hub_url)
    if browser_name == 'chrome':
        chrome_options = webdriver.ChromeOptions()
        chrome_options.binary_location = '/usr/bin/google-chrome'
        chrome_options.add_experimental_option(
            'prefs', {'intl.accept_languages': 'en_US'})
        chrome_options.add_argument('--lang=en-US')
        if request.config.option.headless:
            chrome_options.add_argument('--headless')
        chrome_capabilities = DesiredCapabilities.CHROME
        chrome_capabilities['loggingPrefs'] = {'browser': 'ALL'}
        chrome_browser = webdriver.Chrome(
            chrome_options=chrome_options,
            desired_capabilities=chrome_capabilities)
        chrome_browser.set_window_size(*_WINDOW_SIZE)
        return chrome_browser
    firefox_capabilities = DesiredCapabilities.FIREFOX
    firefox_capabilities['marionette'] = True
    firefox_capabilities['loggingPrefs'] = {'browser': 'ALL'}
    firefox_options = webdriver.firefox.options.Options()
    firefox_profile = webdriver.FirefoxProfile()
    firefox_profile.set_preference(
        'webdriver.log.file', '/tmp/firefox_console')
    if request.config.option.headless:
        firefox_options.add_argument('-headless')
    firefox_browser = webdriver.Firefox(
        capabilities=firefox_capabilities,
        firefox_options=firefox_options,
        firefox_profile=firefox_profile)
    firefox_browser.set_window_size(*_WINDOW_SIZE)
    return firefox_browser


@pytest.yield_fixture(scope='session')
def driver(request, browser_name):
    '''Run tests using the selenium webdriver.'''

    browser = _get_browser(request, browser_name)
    browser.implicitly_wait(_DEFAULT_TIMEOUT)
    if browser_name != 'firefox':
        # Ensure that getting browser logs is supported in non-Firefox
        # browsers.
        assert isinstance(browser.get_log('browser'), list)
    wait = WebDriverWait(browser, _DEFAULT_TIMEOUT,
                         poll_frequency=0.1)

    try:
        yield Driver(browser, wait, request.config.option.url,
                     request.config.option)
    finally:
        if CI:
            print(('\n\nYou can see the report at '
                   'https://saucelabs.com/beta/tests/%s/commands') %
                  browser.session_id, file=sys.stderr)
            try:
                browser.execute_script("sauce:job-result=%s" %
                                       str(_SUCCESS).lower())
            except WebDriverException:
                # Test is done. Just ignore the error.
                pass
        browser.quit()<|MERGE_RESOLUTION|>--- conflicted
+++ resolved
@@ -123,17 +123,10 @@
 
         tt_input = self.wait.until(
             EC.visibility_of_element_located(
-<<<<<<< HEAD
                 (By.XPATH,
                  '//%s//input[contains(@class, "tt-input")]' % parent_xpath)))
-        for value_char in value:
-            tt_input.send_keys(value_char)
-=======
-                (By.CSS_SELECTOR,
-                 '%s input.tt-input' % parent_selector)))
         tt_input.click()
         tt_input.send_keys(value)
->>>>>>> b6f5422a
 
         if not select_suggestion:
             return
