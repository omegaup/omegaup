#!/usr/bin/python3
# -*- coding: utf-8 -*-
# type: ignore

'''Utils for Selenium tests.'''

import contextlib
import inspect
import logging
import os
import functools
import re
import sys
import traceback

from urllib.parse import urlparse
from typing import NamedTuple, Text
from selenium.webdriver.common.by import By
from selenium.webdriver.support import expected_conditions as EC
from selenium.webdriver.support.select import Select

CI = os.environ.get('CONTINUOUS_INTEGRATION') == 'true'
OMEGAUP_ROOT = os.path.normpath(os.path.join(__file__, '../../../..'))

PATH_WHITELIST = ('/api/grader/status/', '/js/error_handler.js')
MESSAGE_WHITELIST = ('http://staticxx.facebook.com/', '/api/grader/status/')

# This contains all the Python path-hacking to a single file instead of
# spreading it throughout all the files.
sys.path.append(os.path.join(OMEGAUP_ROOT, 'stuff'))
# pylint: disable=wrong-import-position,unused-import
import database_utils  # NOQA

Identity = NamedTuple('Identity', [('username', Text), ('password', Text)])


class StatusBarIsDismissed:
    """A class that can wait for the status bar to be dismissed."""

    def __init__(self, status_element):
        self.status_element = status_element
        self.counter = int(
            self.status_element.get_attribute('data-counter') or '0')
        self.clicked = False

    def __call__(self, driver):
        counter = int(self.status_element.get_attribute('data-counter') or '0')
        if counter in (self.counter, self.counter + 1):
            # We're still waiting for the status bar to open.
            return False
        if counter == self.counter + 2:
            # Status has finished animating. Time to click the close button.
            if not self.clicked:
                self.status_element.find_element_by_css_selector(
                    'button.close').click()
                self.clicked = True
            return False
        if counter == self.counter + 3:
            # Status is currently closing down.
            return False
        return self.status_element


# pylint: disable=too-many-arguments
def add_students(driver, users, *, tab_xpath,
                 container_xpath, parent_xpath, submit_locator):
    '''Add students to a recently :instance.'''

    driver.wait.until(
        EC.element_to_be_clickable(
            (By.XPATH, tab_xpath))).click()
    driver.wait.until(
        EC.visibility_of_element_located(
            (By.XPATH, container_xpath)))

    for user in users:
        driver.typeahead_helper(parent_xpath, user)

        with dismiss_status(driver):
            driver.wait.until(
                EC.element_to_be_clickable(submit_locator)).click()
        driver.wait.until(
            EC.visibility_of_element_located(
                (By.XPATH,
                 '%s//a[text()="%s"]' % (container_xpath, user))))


@contextlib.contextmanager
def dismiss_status(driver):
    '''Closes the status bar and waits for it to disappear.'''
    status_element = driver.wait.until(
        EC.presence_of_element_located((By.ID, 'status')))
    status_bar_is_dismissed = StatusBarIsDismissed(status_element)
    try:
        yield
    finally:
        driver.wait.until(status_bar_is_dismissed)


def create_run(driver, problem_alias, filename):
    '''Utility function to create a new run.'''
    logging.debug('Trying to submit new run for %s...', problem_alias)

    driver.wait.until(
        EC.element_to_be_clickable(
            (By.XPATH,
             ('//a[contains(@href, "new-run")]')))).click()

    _, language = os.path.splitext(filename)
    language = language.lstrip('.')
    Select(driver.wait.until(
        EC.element_to_be_clickable(
            (By.XPATH,
             '//select[@name = "language"]')))).select_by_value(language)

    resource_path = os.path.join(OMEGAUP_ROOT,
                                 'frontend/tests/resources/%s' % filename)
    with open(resource_path, 'r') as f:
        driver.browser.execute_script(
            'document.querySelector("#submit .CodeMirror")'
            '.CodeMirror.setValue(arguments[0]);',
            f.read())
    with driver.page_transition():
        driver.browser.find_element_by_css_selector(
            '#submit input[type="submit"]').submit()

    logging.debug('Run submitted.')


def no_javascript_errors(*, path_whitelist=(), message_whitelist=()):
    '''Decorator for javascript errors'''
    def _internal(f):
        @functools.wraps(f)
        def _wrapper(driver, *args, **kwargs):
            '''Wrapper for javascript errors'''
            with assert_no_js_errors(driver, path_whitelist=path_whitelist,
                                     message_whitelist=message_whitelist):
                return f(driver, *args, **kwargs)
        return _wrapper
    return _internal


def annotate(f):
    '''Decorator to add annotations around the function call.'''
    @functools.wraps(f)
    def _wrapper(driver, *args, **kwargs):
        signature = inspect.signature(f)
        args_names = [param.name for param in signature.parameters.values()]
        string_args = []
        # Skipping the first arg, since it was already captured by driver.
        for param, val in zip(args_names[1:], args):
            string_args.append('%s=%r' % (param, val))
        for k, val in kwargs.items():
            string_args.append('%s=%r' % (k, val))
        funcstring = '%s(%s)' % (f.__name__, ', '.join(string_args))
        driver.annotate('begin %s' % funcstring)
        try:
            return f(driver, *args, **kwargs)
        except:  # noqa: bare-except
            driver.annotate(
                ''.join(traceback.format_exception(*sys.exc_info())).rstrip(),
                level=logging.ERROR)
            raise
        finally:
            driver.annotate('end %s' % funcstring)
    return _wrapper


@contextlib.contextmanager
def assert_no_js_errors(driver, *, path_whitelist=(), message_whitelist=()):
    '''Shows in a list unexpected errors in javascript console'''
    driver.log_collector.push()
    try:
        yield
    finally:
        unexpected_errors = []
        for entry in driver.log_collector.pop():
            if 'WebSocket' in entry['message']:
                # Travis does not have broadcaster yet.
                continue
<<<<<<< HEAD
            if path_matches(entry['message'], path_whitelist):
=======
            if 'https://www.facebook.com/' in entry['message']:
                # Let's not block submissions when Facebook is
                # having a bad day.
                continue
            if is_path_whitelisted(entry['message'], path_whitelist):
>>>>>>> ab488c12
                continue
            if message_matches(entry['message'], message_whitelist):
                continue
            unexpected_errors.append(entry['message'])
        assert not unexpected_errors, '\n'.join(unexpected_errors)


@contextlib.contextmanager
def assert_js_errors(driver, *, message_list):
    '''Asserts that a JavaScript error is logged in the console'''
    assert message_list, 'Message list cannot be empty'

    driver.log_collector.push()
    try:
        yield
    finally:
        for entry in driver.log_collector.pop():
            if message_matches(entry['message'], message_list):
                break
            if path_matches(entry['message'], message_list):
                break
        else:
            assert True, 'Only for testing purpose'
            # raise Exception('%r was not logged to the JavaScript console.' %
            #                message_list)


def path_matches(message, path_list):
    '''Checks whether URL in message is whitelisted.'''

    match = re.search(r'(https?://[^\s\'"]+)', message)
    url = urlparse(match.group(1))

    if not url:
        return False

    for whitelisted_path in path_list + PATH_WHITELIST:
        if url.path == whitelisted_path:  # Compares params in the url
            return True

    return False


def message_matches(message, message_list):
    '''Checks whether string in message is listed.

    It only compares strings between double or single quotes.
    '''

    match = re.search(r'(\'(?:[^\']|\\\')*\'|"(?:[^"]|\\")*")', message)

    if not match:
        return False

    quoted_string = match.group(1)[1:-1]  # Removing quotes of match regex.
    for listed_message in message_list + MESSAGE_WHITELIST:
        if quoted_string == listed_message:
            return True

    return False


def check_scoreboard_events(driver, alias, url, *, num_elements, scoreboard):
    '''Verifies chart is correctly generated'''

    with driver.page_transition():
        driver.wait.until(
            EC.element_to_be_clickable(
                (By.XPATH,
                 '//tr/td/a[contains(@href, "%s")][text()="%s"]' %
                 (alias, scoreboard)))).click()
    assert (url in driver.browser.current_url), driver.browser.current_url

    series = 'highcharts-series-group'
    driver.wait.until(
        EC.visibility_of_element_located(
            (By.XPATH,
             '//*[name()="svg"]/*[contains(@class, "%s")]' % (series))))

    scoreboard_events = driver.browser.find_elements_by_xpath(
        '//*[name()="svg"]/*[contains(@class, "%s")]/*[contains(@class'
        ', "highcharts-tracker")]' % series)
    assert len(scoreboard_events) == num_elements, len(scoreboard_events)


def create_group(driver, group_title, description):
    ''' Creates a group as an admin and returns a generated group alias. '''

    driver.wait.until(
        EC.element_to_be_clickable(
            (By.ID, 'nav-contests'))).click()
    with driver.page_transition():
        driver.wait.until(
            EC.element_to_be_clickable(
                (By.XPATH,
                 ('//li[@id = "nav-contests"]'
                  '//a[@href = "/group/"]')))).click()
    with driver.page_transition():
        driver.wait.until(
            EC.element_to_be_clickable(
                (By.XPATH,
                 ('//a[@href = "/group/new/"]')))).click()
    driver.wait.until(
        EC.visibility_of_element_located(
            (By.XPATH,
             '//input[@name = "title"]'))).send_keys(group_title)
    driver.wait.until(
        EC.visibility_of_element_located(
            (By.XPATH,
             '//textarea[@name = "description"]'))).send_keys(description)

    with driver.page_transition():
        driver.wait.until(
            EC.visibility_of_element_located(
                (By.XPATH,
                 '//form[contains(concat(" ", normalize-space(@class), '
                 '" "), " new-group-form ")]'))).submit()

    group_alias = re.search(r'/group/([^/]*)/edit/',
                            driver.browser.current_url).group(1)

    return group_alias


def add_identities_group(driver, group_alias):
    '''Upload csv and add identities into the group'''

    driver.wait.until(
        EC.element_to_be_clickable(
            (By.ID, 'nav-contests'))).click()
    with driver.page_transition():
        driver.wait.until(
            EC.element_to_be_clickable(
                (By.XPATH,
                 ('//li[@id = "nav-contests"]'
                  '//a[@href = "/group/"]')))).click()
    with driver.page_transition():
        driver.wait.until(
            EC.element_to_be_clickable(
                (By.XPATH,
                 ('//a[contains(@href, "/group/%s/edit/")]' %
                  group_alias)))).click()

    driver.wait.until(
        EC.element_to_be_clickable(
            (By.XPATH, '//a[contains(@href, "#identities")]'))).click()
    identities_element = driver.browser.find_element_by_name('identities')
    identities_element.send_keys(os.path.join(
        OMEGAUP_ROOT, 'frontend/tests/resources/identities.csv'))
    driver.wait.until(
        EC.element_to_be_clickable(
            (By.XPATH,
             '//div[contains(concat(" ", normalize-space(@class), " "), '
             '" upload-csv ")]/div/a'))).click()

    username_elements = driver.browser.find_elements_by_xpath(
        '//table[contains(concat(" ", normalize-space(@class), " "), " '
        'identities-table ")]/tbody/tr/td[contains(concat(" ", '
        'normalize-space(@class), " "), " username ")]/strong')
    password_elements = driver.browser.find_elements_by_xpath(
        '//table[contains(concat(" ", normalize-space(@class), " "), " '
        'identities-table ")]/tbody/tr/td[contains(concat(" ", '
        'normalize-space(@class), " "), " password ")]')
    usernames = [username.text for username in username_elements]
    passwords = [password.text for password in password_elements]

    identities = [Identity(*x) for x in zip(usernames, passwords)]

    create_identities_button = driver.wait.until(
        EC.element_to_be_clickable(
            (By.XPATH,
             '//button[starts-with(@name, "create-identities")]')))
    create_identities_button.click()
    message = driver.wait.until(
        EC.visibility_of_element_located((By.ID, 'status')))
    message_class = message.get_attribute('class')
    assert 'success' in message_class, message_class

    return identities


def create_contest(driver, contest_alias, scoreboard_time_percent=100,
                   has_privileges=True):
    '''Creates a new contest.'''

    driver.wait.until(
        EC.element_to_be_clickable(
            (By.ID, 'nav-contests'))).click()
    with driver.page_transition():
        driver.wait.until(
            EC.element_to_be_clickable(
                (By.XPATH,
                 ('//li[@id = "nav-contests"]'
                  '//a[@href = "/contest/new/"]')))).click()

    driver.wait.until(
        EC.visibility_of_element_located(
            (By.ID, ('title')))).send_keys(contest_alias)
    driver.browser.find_element_by_id('alias').send_keys(
        contest_alias)
    driver.browser.find_element_by_id('description').send_keys(
        'contest description')
    scoreboard_element = driver.browser.find_element_by_id('scoreboard')
    scoreboard_element.clear()
    scoreboard_element.send_keys(scoreboard_time_percent)

    if has_privileges:
        with driver.page_transition():
            driver.browser.find_element_by_tag_name('form').submit()
    else:
        driver.browser.find_element_by_tag_name('form').submit()
        assert_alert_is_shown(driver)


def create_course(driver, course_alias, school_name, has_privileges=True):
    '''Creates one course with a new school.'''

    with driver.page_transition():
        driver.wait.until(
            EC.element_to_be_clickable(
                (By.XPATH, '//a[@href = "/schools/"]'))).click()

    if has_privileges is False:
        with driver.page_transition():
            driver.wait.until(
                EC.element_to_be_clickable(
                    (By.XPATH, '//a[@href = "/course/"]'))).click()

    with driver.page_transition():
        driver.wait.until(
            EC.element_to_be_clickable(
                (By.XPATH, ('//a[@href = "/course/new/"]')))).click()

    driver.wait.until(
        EC.visibility_of_element_located(
            (By.CLASS_NAME, ('name')))).send_keys(course_alias)
    driver.browser.find_element_by_class_name('alias').send_keys(
        course_alias)
    driver.typeahead_helper('*[contains(@class, "omegaup-course-details")]',
                            school_name,
                            select_suggestion=False)
    driver.browser.find_element_by_tag_name('textarea').send_keys(
        'course description')

    if not has_privileges:
        driver.browser.find_element_by_tag_name('form').submit()
        assert_alert_is_shown(driver)
        return

    with driver.page_transition():
        driver.browser.find_element_by_tag_name('form').submit()
    assert (('/course/%s/edit/' % course_alias) in
            driver.browser.current_url), driver.browser.current_url


def create_problem(driver, problem_alias, has_privileges=True):
    '''Create a problem.'''

    driver.wait.until(
        EC.element_to_be_clickable(
            (By.ID, 'nav-problems'))).click()
    with driver.page_transition():
        driver.wait.until(
            EC.element_to_be_clickable(
                (By.XPATH,
                 ('//li[@id = "nav-problems"]'
                  '//a[@href = "/problem/new/"]')))).click()

    driver.wait.until(
        EC.visibility_of_element_located(
            (By.XPATH,
             '//input[@name = "alias"]'))).send_keys(problem_alias)
    driver.wait.until(
        EC.visibility_of_element_located(
            (By.XPATH,
             '//input[@name = "title"]'))).send_keys(problem_alias)
    input_limit = driver.wait.until(
        EC.visibility_of_element_located(
            (By.XPATH,
             '//input[@name = "input_limit"]')))
    input_limit.clear()
    input_limit.send_keys('1024')
    # Alias should be set automatically
    driver.browser.find_element_by_name('source').send_keys('test')
    # Make the problem public
    driver.browser.find_element_by_xpath(
        '//input[@name="visibility" and @value = "1"]').click()
    contents_element = driver.browser.find_element_by_name(
        'problem_contents')
    contents_element.send_keys(os.path.join(
        OMEGAUP_ROOT, 'frontend/tests/resources/triangulos.zip'))

    if has_privileges:
        with driver.page_transition(wait_for_ajax=False):
            contents_element.submit()
        assert (('/problem/%s/edit/' % problem_alias) in
                driver.browser.current_url), driver.browser.current_url
    else:
        contents_element.submit()
        assert_alert_is_shown(driver)


def assert_alert_is_shown(driver):
    '''An alert is shown when an action is attempted without permission.'''

    message = driver.wait.until(
        EC.visibility_of_element_located((By.ID, 'status')))
    message_class = message.get_attribute('class')

    assert 'danger' in message_class, message_class<|MERGE_RESOLUTION|>--- conflicted
+++ resolved
@@ -178,15 +178,11 @@
             if 'WebSocket' in entry['message']:
                 # Travis does not have broadcaster yet.
                 continue
-<<<<<<< HEAD
-            if path_matches(entry['message'], path_whitelist):
-=======
             if 'https://www.facebook.com/' in entry['message']:
                 # Let's not block submissions when Facebook is
                 # having a bad day.
                 continue
-            if is_path_whitelisted(entry['message'], path_whitelist):
->>>>>>> ab488c12
+            if path_matches(entry['message'], path_whitelist):
                 continue
             if message_matches(entry['message'], message_whitelist):
                 continue
