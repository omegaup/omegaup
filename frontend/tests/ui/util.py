--- conflicted
+++ resolved
@@ -44,16 +44,10 @@
         self.counter = int(
             self.status_element.get_attribute('data-counter') or '0')
         self.clicked = False
-<<<<<<< HEAD
-        self.already_opened = already_opened
-
-    def _click_button(self, driver):
-=======
         self.message_class = message_class
         self.already_opened = already_opened
 
     def _click_button(self):
->>>>>>> e8e32c60
         if self.clicked:
             return
         message_class = self.status_element.get_attribute('class')
@@ -68,11 +62,7 @@
             # the button immediately.
             if not self.status_element.is_displayed():
                 return self.status_element
-<<<<<<< HEAD
-            self._click_button(driver)
-=======
             self._click_button()
->>>>>>> e8e32c60
             return False
         counter = int(self.status_element.get_attribute('data-counter') or '0')
         if counter in (self.counter, self.counter + 1):
@@ -80,11 +70,7 @@
             return False
         if counter == self.counter + 2:
             # Status has finished animating. Time to click the close button.
-<<<<<<< HEAD
-            self._click_button(driver)
-=======
             self._click_button()
->>>>>>> e8e32c60
             return False
         if counter == self.counter + 3:
             # Status is currently closing down.
@@ -121,20 +107,14 @@
     '''Closes the status bar and waits for it to disappear.'''
     status_element = driver.wait.until(
         EC.presence_of_element_located((By.ID, 'status')))
-<<<<<<< HEAD
-    status_bar_dismissed = StatusBarIsDismissed(status_element,
-                                                message_class=message_class,
-                                                already_opened=already_opened)
-=======
     status_bar_is_dismissed = StatusBarIsDismissed(
         status_element,
         message_class=message_class,
         already_opened=already_opened)
->>>>>>> e8e32c60
     try:
         yield
     finally:
-        driver.wait.until(status_bar_dismissed)
+        driver.wait.until(status_bar_is_dismissed)
 
 
 def create_run(driver, problem_alias, filename):
