#!/usr/bin/python3
# -*- coding: utf-8 -*-
# type: ignore

'''Utils for Selenium tests.'''

import contextlib
import inspect
import json
import logging
import os
import functools
import re
import sys
import traceback

from urllib.parse import urlparse
from typing import Iterator, List, NamedTuple, Text, Sequence
from selenium.webdriver.common.by import By
from selenium.webdriver.support import expected_conditions as EC
from selenium.webdriver.support.select import Select

CI = os.environ.get('CONTINUOUS_INTEGRATION') == 'true'
OMEGAUP_ROOT = os.path.normpath(os.path.join(__file__, '../../../..'))

PATH_WHITELIST = ('/api/grader/status/', '/js/error_handler.js')
MESSAGE_WHITELIST = ('http://staticxx.facebook.com/', '/api/grader/status/')

# This contains all the Python path-hacking to a single file instead of
# spreading it throughout all the files.
sys.path.append(os.path.join(OMEGAUP_ROOT, 'stuff'))
# pylint: disable=wrong-import-position,unused-import
import database_utils  # NOQA

Identity = NamedTuple('Identity', [('username', Text), ('password', Text)])


class StatusBarIsDismissed:
    """A class that can wait for the status bar to be dismissed."""

    def __init__(self, status_element):
        self.status_element = status_element
        self.counter = int(
            self.status_element.get_attribute('data-counter') or '0')
        self.clicked = False

    def __call__(self, driver):
        counter = int(self.status_element.get_attribute('data-counter') or '0')
        if counter in (self.counter, self.counter + 1):
            # We're still waiting for the status bar to open.
            return False
        if counter == self.counter + 2:
            # Status has finished animating. Time to click the close button.
            if not self.clicked:
                self.status_element.find_element_by_css_selector(
                    'button.close').click()
                self.clicked = True
            return False
        if counter == self.counter + 3:
            # Status is currently closing down.
            return False
        return self.status_element


# pylint: disable=too-many-arguments
def add_students(driver, users, *, tab_xpath,
                 container_xpath, parent_xpath, submit_locator):
    '''Add students to a recently :instance.'''

    driver.wait.until(
        EC.element_to_be_clickable(
            (By.XPATH, tab_xpath))).click()
    driver.wait.until(
        EC.visibility_of_element_located(
            (By.XPATH, container_xpath)))

    for user in users:
        driver.typeahead_helper(parent_xpath, user)

        with dismiss_status(driver):
            driver.wait.until(
                EC.element_to_be_clickable(submit_locator)).click()
        driver.wait.until(
            EC.visibility_of_element_located(
                (By.XPATH,
                 '%s//a[text()="%s"]' % (container_xpath, user))))


@contextlib.contextmanager
def dismiss_status(driver):
    '''Closes the status bar and waits for it to disappear.'''
    status_element = driver.wait.until(
        EC.presence_of_element_located((By.ID, 'status')))
    status_bar_is_dismissed = StatusBarIsDismissed(status_element)
    try:
        yield
    finally:
        driver.wait.until(status_bar_is_dismissed)


def create_run(driver, problem_alias, filename):
    '''Utility function to create a new run.'''
    logging.debug('Trying to submit new run for %s...', problem_alias)

    driver.wait.until(
        EC.element_to_be_clickable(
            (By.XPATH,
             ('//a[contains(@href, "new-run")]')))).click()

    _, language = os.path.splitext(filename)
    language = language.lstrip('.')
    Select(driver.wait.until(
        EC.element_to_be_clickable(
            (By.XPATH,
             '//select[@name = "language"]')))).select_by_value(language)

    resource_path = os.path.join(OMEGAUP_ROOT,
                                 'frontend/tests/resources/%s' % filename)
    with open(resource_path, 'r') as f:
        driver.browser.execute_script(
            'document.querySelector("#submit .CodeMirror")'
            '.CodeMirror.setValue(arguments[0]);',
            f.read())
    with driver.page_transition():
        driver.browser.find_element_by_css_selector(
            '#submit input[type="submit"]').submit()

    logging.debug('Run submitted.')


def no_javascript_errors(*, path_whitelist=(), message_whitelist=()):
    '''Decorator for javascript errors'''
    def _internal(f):
        @functools.wraps(f)
        def _wrapper(driver, *args, **kwargs):
            '''Wrapper for javascript errors'''
            with assert_no_js_errors(driver, path_whitelist=path_whitelist,
                                     message_whitelist=message_whitelist):
                return f(driver, *args, **kwargs)
        return _wrapper
    return _internal


def annotate(f):
    '''Decorator to add annotations around the function call.'''
    @functools.wraps(f)
    def _wrapper(driver, *args, **kwargs):
        signature = inspect.signature(f)
        args_names = [param.name for param in signature.parameters.values()]
        string_args = []
        # Skipping the first arg, since it was already captured by driver.
        for param, val in zip(args_names[1:], args):
            string_args.append('%s=%r' % (param, val))
        for k, val in kwargs.items():
            string_args.append('%s=%r' % (k, val))
        funcstring = '%s(%s)' % (f.__name__, ', '.join(string_args))
        driver.annotate('begin %s' % funcstring)
        try:
            return f(driver, *args, **kwargs)
        except:  # noqa: bare-except
            driver.annotate(
                ''.join(traceback.format_exception(*sys.exc_info())).rstrip(),
                level=logging.ERROR)
            raise
        finally:
            driver.annotate('end %s' % funcstring)
    return _wrapper


@contextlib.contextmanager
def assert_js_errors(driver,
                     *,
                     expected_paths: Sequence[str] = (),
                     expected_messages: Sequence[str] = ()) -> Iterator[None]:
    '''Shows in a list unexpected errors in javascript console'''
    assert expected_paths or expected_messages, (
        'Both `expected_paths` and `expected_messages` cannot be empty')
    assert not driver.log_collector.empty(), (
        'assert_js_errors() cannot be called without an assert_no_js_errors()')
    driver.log_collector.push()
    try:
        yield
    finally:
        matched_errors = []
        unmatched_errors = []
        seen_paths: List[bool] = [False] * len(expected_paths)
        seen_messages: List[bool] = [False] * len(expected_messages)
        for entry in driver.log_collector.pop():
            matched = False
            for i, path in enumerate(expected_paths):
                if not path_matches(entry['message'], (path, )):
                    continue
                matched = True
                seen_paths[i] = True
            for i, message in enumerate(expected_messages):
                if not message_matches(entry['message'], (message, )):
                    continue
                matched = True
                seen_messages[i] = True
            if matched:
                matched_errors.append(entry)
            else:
                unmatched_errors.append(entry)
        driver.log_collector.extend(unmatched_errors)

        missed_paths = [
            path for path, seen in zip(expected_paths, seen_paths) if not seen
        ]
        missed_messages = [
            message for message, seen in zip(expected_messages, seen_messages)
            if not seen
        ]
<<<<<<< HEAD
        assert not missed_paths, 'Paths are missing:\n\t' + '\n\t'.join(
            missed_paths)
        assert not missed_messages, 'Messages are missing:\n\t' + '\n\t'.join(
            missed_messages)
        assert not unexpected_errors, 'Unexpected errors:\n\t' + '\n\t'.join(
            unexpected_errors) + '\n\nExpected errors:\n\t' + '\n\t'.join(
                expected_paths) + '\n\t'.join(expected_messages)
=======
        if missed_paths or missed_messages:
            raise Exception(
                ('Some messages were not matched\n'
                 '\tMatched errors:\n\t\t{matched_errors}\n'
                 '\tUnmatched errors:\n\t\t{unmatched_errors}\n'
                 '\tMissed paths:\n\t\t{missed_paths}\n'
                 '\tMissed messages:\n\t\t{missed_messages}').format(
                     matched_errors='\n'.join(
                         json.dumps(entry) for entry in matched_errors),
                     unmatched_errors='\n'.join(
                         json.dumps(entry) for entry in unmatched_errors),
                     missed_paths='\n'.join(missed_paths),
                     missed_messages='\n'.join(missed_messages)))
>>>>>>> ab0ee1e5


@contextlib.contextmanager
def assert_no_js_errors(
        driver,
        *,
        path_whitelist: Sequence[str] = (),
        message_whitelist: Sequence[str] = ()) -> Iterator[None]:
    '''Shows in a list unexpected errors in javascript console'''
    driver.log_collector.push()
    try:
        yield
    finally:
        original_errors = []
        unexpected_errors = []
        for entry in driver.log_collector.pop():
            original_errors.append(entry)
            if path_matches(entry['message'], path_whitelist + PATH_WHITELIST):
                continue
            if message_matches(entry['message'],
                               message_whitelist + MESSAGE_WHITELIST):
                continue
            unexpected_errors.append(entry['message'])
        if unexpected_errors:
            raise Exception(
                ('There were unexpected messages\n'
                 '\tOriginal errors:\n\t\t{original_errors}\n'
                 '\tUnexpected errors:\n\t\t{unexpected_errors}').format(
                     original_errors='\n'.join(
                         json.dumps(message) for message in original_errors),
                     unexpected_errors='\n'.join(unexpected_errors)))


def path_matches(message: str, path_list: Sequence[str]) -> bool:
    '''Checks whether URL in message matches the expected list.'''

    match = re.search(r'(https?://[^\s\'"]+)', message)
    if not match:
        return False
    url = urlparse(match.group(1))
    if not url:
        return False

    for whitelisted_path in path_list:
        if url.path == whitelisted_path:  # Compares params in the url
            return True

    return False


def message_matches(message: str, message_list: Sequence[str]) -> bool:
    '''Checks whether string in message is whitelisted.

    It compares strings between double or single quotes, or the trailing part
    of the message. This last part is needed because SauceLabs for some reason
    sometimes does not quote messages that are manually injected through
    console.error().
    '''

    match = re.search(r'(\'(?:[^\']|\\\')*\'|"(?:[^"]|\\")*")', message)
    if match:
        quoted_string = match.group(1)[1:-1]  # Removing quotes of match regex.
        for whitelisted_message in message_list:
            if quoted_string == whitelisted_message:
                return True

        return False

    # No quoted messages found, so let's try to do a suffix match.
    for whitelisted_message in message_list:
        if message.endswith(whitelisted_message):
            return True

    return False


def check_scoreboard_events(driver, alias, url, *, num_elements, scoreboard):
    '''Verifies chart is correctly generated'''

    with driver.page_transition():
        driver.wait.until(
            EC.element_to_be_clickable(
                (By.XPATH,
                 '//tr/td/a[contains(@href, "%s")][text()="%s"]' %
                 (alias, scoreboard)))).click()
    assert (url in driver.browser.current_url), driver.browser.current_url

    series = 'highcharts-series-group'
    driver.wait.until(
        EC.visibility_of_element_located(
            (By.XPATH,
             '//*[name()="svg"]/*[contains(@class, "%s")]' % (series))))

    scoreboard_events = driver.browser.find_elements_by_xpath(
        '//*[name()="svg"]/*[contains(@class, "%s")]/*[contains(@class'
        ', "highcharts-tracker")]' % series)
    assert len(scoreboard_events) == num_elements, len(scoreboard_events)


def create_group(driver, group_title, description):
    ''' Creates a group as an admin and returns a generated group alias. '''

    driver.wait.until(
        EC.element_to_be_clickable(
            (By.ID, 'nav-contests'))).click()
    with driver.page_transition():
        driver.wait.until(
            EC.element_to_be_clickable(
                (By.XPATH,
                 ('//li[@id = "nav-contests"]'
                  '//a[@href = "/group/"]')))).click()
    with driver.page_transition():
        driver.wait.until(
            EC.element_to_be_clickable(
                (By.XPATH,
                 ('//a[@href = "/group/new/"]')))).click()
    driver.wait.until(
        EC.visibility_of_element_located(
            (By.XPATH,
             '//input[@name = "title"]'))).send_keys(group_title)
    driver.wait.until(
        EC.visibility_of_element_located(
            (By.XPATH,
             '//textarea[@name = "description"]'))).send_keys(description)

    with driver.page_transition():
        driver.wait.until(
            EC.visibility_of_element_located(
                (By.XPATH,
                 '//form[contains(concat(" ", normalize-space(@class), '
                 '" "), " new-group-form ")]'))).submit()

    group_alias = re.search(r'/group/([^/]*)/edit/',
                            driver.browser.current_url).group(1)

    return group_alias


def add_identities_group(driver, group_alias):
    '''Upload csv and add identities into the group'''

    driver.wait.until(
        EC.element_to_be_clickable(
            (By.ID, 'nav-contests'))).click()
    with driver.page_transition():
        driver.wait.until(
            EC.element_to_be_clickable(
                (By.XPATH,
                 ('//li[@id = "nav-contests"]'
                  '//a[@href = "/group/"]')))).click()
    with driver.page_transition():
        driver.wait.until(
            EC.element_to_be_clickable(
                (By.XPATH,
                 ('//a[contains(@href, "/group/%s/edit/")]' %
                  group_alias)))).click()

    driver.wait.until(
        EC.element_to_be_clickable(
            (By.XPATH, '//a[contains(@href, "#identities")]'))).click()
    identities_element = driver.browser.find_element_by_name('identities')
    identities_element.send_keys(os.path.join(
        OMEGAUP_ROOT, 'frontend/tests/resources/identities.csv'))
    driver.wait.until(
        EC.element_to_be_clickable(
            (By.XPATH,
             '//div[contains(concat(" ", normalize-space(@class), " "), '
             '" upload-csv ")]/div/a'))).click()

    username_elements = driver.browser.find_elements_by_xpath(
        '//table[contains(concat(" ", normalize-space(@class), " "), " '
        'identities-table ")]/tbody/tr/td[contains(concat(" ", '
        'normalize-space(@class), " "), " username ")]/strong')
    password_elements = driver.browser.find_elements_by_xpath(
        '//table[contains(concat(" ", normalize-space(@class), " "), " '
        'identities-table ")]/tbody/tr/td[contains(concat(" ", '
        'normalize-space(@class), " "), " password ")]')
    usernames = [username.text for username in username_elements]
    passwords = [password.text for password in password_elements]

    identities = [Identity(*x) for x in zip(usernames, passwords)]

    create_identities_button = driver.wait.until(
        EC.element_to_be_clickable(
            (By.XPATH,
             '//button[starts-with(@name, "create-identities")]')))
    create_identities_button.click()
    message = driver.wait.until(
        EC.visibility_of_element_located((By.ID, 'status')))
    message_class = message.get_attribute('class')
    assert 'success' in message_class, message_class

    return identities


def create_contest(driver, contest_alias, scoreboard_time_percent=100,
                   has_privileges=True):
    '''Creates a new contest.'''

    driver.wait.until(
        EC.element_to_be_clickable(
            (By.ID, 'nav-contests'))).click()
    with driver.page_transition():
        driver.wait.until(
            EC.element_to_be_clickable(
                (By.XPATH,
                 ('//li[@id = "nav-contests"]'
                  '//a[@href = "/contest/new/"]')))).click()

    driver.wait.until(
        EC.visibility_of_element_located(
            (By.ID, ('title')))).send_keys(contest_alias)
    driver.browser.find_element_by_id('alias').send_keys(
        contest_alias)
    driver.browser.find_element_by_id('description').send_keys(
        'contest description')
    scoreboard_element = driver.browser.find_element_by_id('scoreboard')
    scoreboard_element.clear()
    scoreboard_element.send_keys(scoreboard_time_percent)

    if has_privileges:
        with driver.page_transition():
            driver.browser.find_element_by_tag_name('form').submit()
    else:
        driver.browser.find_element_by_tag_name('form').submit()
        assert_alert_is_shown(driver)


def create_course(driver, course_alias, school_name, has_privileges=True):
    '''Creates one course with a new school.'''

    with driver.page_transition():
        driver.wait.until(
            EC.element_to_be_clickable(
                (By.XPATH, '//a[@href = "/schools/"]'))).click()

    if has_privileges is False:
        with driver.page_transition():
            driver.wait.until(
                EC.element_to_be_clickable(
                    (By.XPATH, '//a[@href = "/course/"]'))).click()

    with driver.page_transition():
        driver.wait.until(
            EC.element_to_be_clickable(
                (By.XPATH, ('//a[@href = "/course/new/"]')))).click()

    driver.wait.until(
        EC.visibility_of_element_located(
            (By.CLASS_NAME, ('name')))).send_keys(course_alias)
    driver.browser.find_element_by_class_name('alias').send_keys(
        course_alias)
    driver.typeahead_helper('*[contains(@class, "omegaup-course-details")]',
                            school_name,
                            select_suggestion=False)
    driver.browser.find_element_by_tag_name('textarea').send_keys(
        'course description')

    if not has_privileges:
        driver.browser.find_element_by_tag_name('form').submit()
        assert_alert_is_shown(driver)
        return

    with driver.page_transition():
        driver.browser.find_element_by_tag_name('form').submit()
    assert (('/course/%s/edit/' % course_alias) in
            driver.browser.current_url), driver.browser.current_url


def create_problem(driver, problem_alias, has_privileges=True):
    '''Create a problem.'''

    driver.wait.until(
        EC.element_to_be_clickable(
            (By.ID, 'nav-problems'))).click()
    with driver.page_transition():
        driver.wait.until(
            EC.element_to_be_clickable(
                (By.XPATH,
                 ('//li[@id = "nav-problems"]'
                  '//a[@href = "/problem/new/"]')))).click()

    driver.wait.until(
        EC.visibility_of_element_located(
            (By.XPATH,
             '//input[@name = "alias"]'))).send_keys(problem_alias)
    driver.wait.until(
        EC.visibility_of_element_located(
            (By.XPATH,
             '//input[@name = "title"]'))).send_keys(problem_alias)
    input_limit = driver.wait.until(
        EC.visibility_of_element_located(
            (By.XPATH,
             '//input[@name = "input_limit"]')))
    input_limit.clear()
    input_limit.send_keys('1024')
    # Alias should be set automatically
    driver.browser.find_element_by_name('source').send_keys('test')
    # Make the problem public
    driver.browser.find_element_by_xpath(
        '//input[@name="visibility" and @value = "1"]').click()
    contents_element = driver.browser.find_element_by_name(
        'problem_contents')
    contents_element.send_keys(os.path.join(
        OMEGAUP_ROOT, 'frontend/tests/resources/triangulos.zip'))

    if has_privileges:
        with driver.page_transition(wait_for_ajax=False):
            contents_element.submit()
        assert (('/problem/%s/edit/' % problem_alias) in
                driver.browser.current_url), driver.browser.current_url
    else:
        contents_element.submit()
        assert_alert_is_shown(driver)


def assert_alert_is_shown(driver):
    '''An alert is shown when an action is attempted without permission.'''

    message = driver.wait.until(
        EC.visibility_of_element_located((By.ID, 'status')))
    message_class = message.get_attribute('class')

    assert 'danger' in message_class, message_class<|MERGE_RESOLUTION|>--- conflicted
+++ resolved
@@ -210,15 +210,6 @@
             message for message, seen in zip(expected_messages, seen_messages)
             if not seen
         ]
-<<<<<<< HEAD
-        assert not missed_paths, 'Paths are missing:\n\t' + '\n\t'.join(
-            missed_paths)
-        assert not missed_messages, 'Messages are missing:\n\t' + '\n\t'.join(
-            missed_messages)
-        assert not unexpected_errors, 'Unexpected errors:\n\t' + '\n\t'.join(
-            unexpected_errors) + '\n\nExpected errors:\n\t' + '\n\t'.join(
-                expected_paths) + '\n\t'.join(expected_messages)
-=======
         if missed_paths or missed_messages:
             raise Exception(
                 ('Some messages were not matched\n'
@@ -232,7 +223,6 @@
                          json.dumps(entry) for entry in unmatched_errors),
                      missed_paths='\n'.join(missed_paths),
                      missed_messages='\n'.join(missed_messages)))
->>>>>>> ab0ee1e5
 
 
 @contextlib.contextmanager
