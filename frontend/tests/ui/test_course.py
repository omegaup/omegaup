#!/usr/bin/python3
# -*- coding: utf-8 -*-

'''Run Selenium course tests.'''

import urllib

from selenium.webdriver.common.by import By
from selenium.webdriver.support import expected_conditions as EC
from selenium.webdriver.support.select import Select

from ui import util


# Assignment scoreboard is still not completely working.
@util.no_javascript_errors()
@util.annotate
def test_user_ranking_course(driver):
    '''Creates a course and students to participate make submits to problems'''

    run_id = driver.generate_id()
    course_alias = 'ut_rank_course_%s' % run_id
    school_name = 'ut_rank_school_%s' % run_id
    assignment_alias = 'ut_rank_hw_%s' % run_id
    problem = 'sumas'

    with driver.login_admin():
        create_course(driver, course_alias, school_name)
        add_students_course(driver, [driver.user_username])
        add_assignment(driver, assignment_alias)
        add_problem_to_assignment(driver, assignment_alias, problem)

    with driver.login_user():
        enter_course(driver, course_alias, assignment_alias)

        driver.wait.until(
            EC.element_to_be_clickable(
                (By.XPATH,
                 ('//a[contains(@href, "#problems/%s")]' %
                  problem)))).click()

        util.create_run(driver, problem, 'Main.cpp11')
        driver.update_score_in_course(problem, assignment_alias)

        driver.wait.until(
            EC.element_to_be_clickable(
                (By.CSS_SELECTOR,
                 'button.details'))).click()

        assert (('show-run:') in
                driver.browser.current_url), driver.browser.current_url

    update_scoreboard_for_assignment(driver, assignment_alias, course_alias)

    with driver.login_admin():
        with driver.page_transition():
            driver.wait.until(
                EC.element_to_be_clickable(
                    (By.XPATH, '//a[@href = "/schools/"]'))).click()

        with driver.page_transition():
            course_url = '/course/%s' % course_alias
            driver.wait.until(
                EC.element_to_be_clickable(
                    (By.XPATH,
                     '//a[@href = "%s"]' % course_url))).click()

        with driver.page_transition():
            driver.wait.until(EC.element_to_be_clickable(
                (By.XPATH,
                 '//a[contains(@href, "/assignment/%s/scoreboard/")]' %
                 assignment_alias))).click()

        run_user = driver.browser.find_element_by_xpath(
<<<<<<< HEAD
            '//td[@class="accepted"]/preceding-sibling::td[@class="user"]')
=======
            '//td[contains(@class, "accepted")]/preceding-sibling::td[1]')
>>>>>>> 17a17397
        assert run_user.text == driver.user_username, run_user


@util.annotate
def create_course(driver, course_alias, school_name):
    '''Creates one course with a new school.'''

    with driver.page_transition():
        driver.wait.until(
            EC.element_to_be_clickable(
                (By.XPATH, '//a[@href = "/schools/"]'))).click()

    with driver.page_transition():
        driver.wait.until(
            EC.element_to_be_clickable(
                (By.XPATH, ('//a[@href = "/course/new/"]')))).click()

    driver.wait.until(
        EC.visibility_of_element_located(
            (By.CLASS_NAME, ('name')))).send_keys(course_alias)
    driver.browser.find_element_by_class_name('alias').send_keys(
        course_alias)
    driver.typeahead_helper('*[contains(@class, "omegaup-course-details")]',
                            school_name,
                            select_suggestion=False)
    driver.browser.find_element_by_tag_name('textarea').send_keys(
        'course description')

    with driver.page_transition():
        driver.browser.find_element_by_tag_name('form').submit()
    assert (('/course/%s/edit/' % course_alias) in
            driver.browser.current_url), driver.browser.current_url


@util.annotate
def add_assignment(driver, assignment_alias):
    '''Add assignments to a recently created course.'''

    driver.wait.until(
        EC.element_to_be_clickable(
            (By.XPATH, (
                '//a[contains(@href, "#assignments")]')))).click()
    driver.wait.until(
        EC.visibility_of_element_located((By.CSS_SELECTOR, '#assignments')))

    driver.wait.until(
        EC.element_to_be_clickable(
            (By.CSS_SELECTOR, ('#assignments .new button')))).click()

    driver.wait.until(
        EC.visibility_of_element_located(
            (By.CSS_SELECTOR, '.omegaup-course-assignmentdetails')))
    driver.wait.until(
        EC.visibility_of_element_located(
            (By.CSS_SELECTOR, ('.schedule .name')))).send_keys(
                assignment_alias)
    assignments_tab = driver.browser.find_element_by_css_selector(
        '.tab-pane.active')
    new_assignment_form = assignments_tab.find_element_by_css_selector(
        '.schedule')
    new_assignment_form.find_element_by_css_selector('.alias').send_keys(
        assignment_alias)
    new_assignment_form.find_element_by_css_selector('textarea').send_keys(
        'homework description')

    new_assignment_form.find_element_by_css_selector(
        'button[type=submit]').click()
    driver.wait.until(
        EC.invisibility_of_element_located(
            (By.CSS_SELECTOR, '.omegaup-course-assignmentdetails')))
    driver.wait.until(
        EC.visibility_of_element_located(
            (By.XPATH,
             '//*[contains(@class, "omegaup-course-assignmentlist")]'
             '//a[text()="%s"]' % assignment_alias)))


@util.annotate
def add_problem_to_assignment(driver, assignment_alias, problem):
    '''Add problems to an assignment given.'''

    driver.wait.until(
        EC.element_to_be_clickable(
            (By.XPATH, '//a[@href = "#problems"]'))).click()
    Select(driver.wait.until(
        EC.element_to_be_clickable(
            (By.XPATH,
             '//select[@name = "assignments"]')))).select_by_visible_text(
                 assignment_alias)
    driver.wait.until(
        EC.element_to_be_clickable(
            (By.CSS_SELECTOR,
             '#problems .problemlist button'))).click()
    driver.wait.until(
        EC.visibility_of_element_located(
            (By.CSS_SELECTOR,
             '.omegaup-course-problemlist .panel-footer')))

    driver.typeahead_helper(
        '*[contains(@class, "panel-footer")]', problem)
    driver.wait.until(
        EC.element_to_be_clickable(
            (By.CSS_SELECTOR,
             '.omegaup-course-problemlist .panel-footer '
             'button[type=submit]'))).click()
    driver.wait.until(
        EC.invisibility_of_element_located(
            (By.CSS_SELECTOR,
             '.omegaup-course-problemlist .panel-footer')))


@util.annotate
def update_scoreboard_for_assignment(driver, assignment_alias, course_alias):
    '''Updates the scoreboard for an assignment.

    This can be run without a session being active.
    '''

    scoreboard_refresh_url = driver.url(
        '/api/scoreboard/refresh/alias/%s/course_alias/%s/token/secret' %
        (urllib.parse.quote(assignment_alias, safe=''),
         urllib.parse.quote(course_alias, safe='')))
    driver.browser.get(scoreboard_refresh_url)
    assert '{"status":"ok"}' in driver.browser.page_source


@util.annotate
def add_students_course(driver, users):
    '''Add students to a recently course.'''

    util.add_students(
        driver, users, tab_xpath='//a[contains(@href, "#students")]',
        container_xpath='//*[@id="students"]',
        parent_xpath='*[contains(@class, "omegaup-course-addstudent")]',
        submit_locator=(By.CSS_SELECTOR,
                        '.omegaup-course-addstudent form button[type=submit]'))


@util.annotate
def enter_course(driver, course_alias, assignment_alias):
    '''Enter to course previously created.'''

    with driver.page_transition():
        driver.wait.until(
            EC.element_to_be_clickable(
                (By.XPATH, '//a[@href = "/schools/"]'))).click()

    course_url = '/course/%s' % course_alias
    with driver.page_transition():
        driver.wait.until(
            EC.element_to_be_clickable(
                (By.XPATH,
                 '//a[starts-with(@href, "%s")]' % course_url))).click()
    assert (course_url in
            driver.browser.current_url), driver.browser.current_url

    driver.wait.until(
        EC.element_to_be_clickable(
            (By.XPATH, '//input[@name = "accept-teacher"]'))).click()
    driver.wait.until(
        EC.element_to_be_clickable(
            (By.XPATH, '//button[@name = "start-course-submit"]'))).click()

    assignment_url = '/course/%s/assignment/%s' % (course_alias,
                                                   assignment_alias)
    with driver.page_transition():
        driver.wait.until(
            EC.element_to_be_clickable(
                (By.XPATH,
                 ('//a[starts-with(@href, "%s")]' % assignment_url)))).click()
    assert (assignment_url in
            driver.browser.current_url), driver.browser.current_url<|MERGE_RESOLUTION|>--- conflicted
+++ resolved
@@ -72,11 +72,8 @@
                  assignment_alias))).click()
 
         run_user = driver.browser.find_element_by_xpath(
-<<<<<<< HEAD
-            '//td[@class="accepted"]/preceding-sibling::td[@class="user"]')
-=======
-            '//td[contains(@class, "accepted")]/preceding-sibling::td[1]')
->>>>>>> 17a17397
+            '//td[contains(@class, "accepted")]/preceding-sibling::td[@class='
+            '"user"]')
         assert run_user.text == driver.user_username, run_user
 
 
