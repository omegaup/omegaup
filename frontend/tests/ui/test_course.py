--- conflicted
+++ resolved
@@ -10,11 +10,13 @@
 import ui.util as util
 
 
-<<<<<<< HEAD
-@flaky
-@util.no_javascript_errors(path_whitelist=('/api/course/assignmentScoreboard/',
-                                           '/api/problemset/scoreboard/',
-                                           '/js/dist/omegaup.js'))
+# Assignment scoreboard is still not completely working.
+@util.no_javascript_errors(
+    path_whitelist=('/api/course/assignmentScoreboard/',
+                    '/api/problemset/scoreboard/',
+                    '/js/dist/omegaup.js'),
+    message_whitelist=('/api/course/assignmentScoreboard/',))
+@util.annotate
 def test_create_course(driver):
     '''Tests creating an course and retrieving it.'''
 
@@ -41,16 +43,8 @@
         enter_course(driver, course_alias, assignment_alias)
 
 
-@flaky
 @util.no_javascript_errors(path_whitelist=('/api/course/assignmentScoreboard/',
                                            '/js/dist/omegaup.js'))
-=======
-# Assignment scoreboard is still not completely working.
-@util.no_javascript_errors(
-    path_whitelist=('/api/course/assignmentScoreboard/',),
-    message_whitelist=('/api/course/assignmentScoreboard/',))
-@util.annotate
->>>>>>> d32e778c
 def test_user_ranking_course(driver):
     '''Creates a course and students to participate make submits to problems'''
 
@@ -152,13 +146,9 @@
     driver.wait.until(
         EC.element_to_be_clickable(
             (By.XPATH, (
-<<<<<<< HEAD
-                '//a[@href = "#assignments"]')))).click()
-=======
                 '//a[contains(@href, "#assignments")]')))).click()
     driver.wait.until(
         EC.visibility_of_element_located((By.CSS_SELECTOR, '#assignments')))
->>>>>>> d32e778c
 
     driver.wait.until(
         EC.element_to_be_clickable(
