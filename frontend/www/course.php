--- conflicted
+++ resolved
@@ -28,13 +28,8 @@
         'alias' => $intro_details['alias'],
         'currentUsername' => $session['user']->username,
         'needsBasicInformation' => $intro_details['basic_information_required']
-<<<<<<< HEAD
-         && !is_null($session['identity']) && (!$session['identity']->country_id
-            || !$session['identity']->state_id || !$session['identity']->school_id
-=======
             && !is_null($session['identity']) && (!$session['identity']->country_id
                 || !$session['identity']->state_id || !$session['identity']->school_id
->>>>>>> 91931d0b
         ),
         'requestsUserInformation' => $intro_details['requests_user_information'],
         'showAcceptTeacher' => $intro_details['showAcceptTeacher'],
