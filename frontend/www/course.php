--- conflicted
+++ resolved
@@ -19,12 +19,8 @@
     header('HTTP/1.1 404 Not Found');
     die();
 }
-<<<<<<< HEAD
 
 if ($intro_details['shouldShowResults'] || $intro_details['showAcceptTeacher'] ||
-=======
-if ($intro_details['shouldShowResults'] ||
->>>>>>> 0b8f42c0
     ($intro_details['isFirstTimeAccess'] && $intro_details['requests_user_information'] != 'no')) {
     $smarty->assign('course_payload', [
         'name' => $intro_details['name'],
@@ -35,13 +31,10 @@
             !$session['user']->country_id || !$session['user']->state_id || !$session['user']->school_id
         ),
         'requestsUserInformation' => $intro_details['requests_user_information'],
-<<<<<<< HEAD
         'showAcceptTeacher' => $intro_details['showAcceptTeacher'],
-=======
         'privacyStatementMarkdown' => $intro_details['privacy_statement_markdown'],
         'gitObjectId' => $intro_details['git_object_id'],
         'statementType' => $intro_details['statement_type'],
->>>>>>> 0b8f42c0
     ]);
 
     $smarty->display('../templates/arena.course.intro.tpl');
