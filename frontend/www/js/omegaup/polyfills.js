// This file contains miscellaneous polyfills to increase
// backwards-compatibility with older browsers.

'use strict';

// From https://developer.mozilla.org/en-US/docs/Web/API/NodeList/forEach
if (window.NodeList && !window.NodeList.prototype.forEach) {
  window.NodeList.prototype.forEach = function(callback, thisArg) {
    thisArg = thisArg || window;
    for (var i = 0; i < this.length; i++) {
      callback.call(thisArg, this[i], i, this);
    }
  };
}

if (window.Node && !window.Node.prototype.innerText && Object.defineProperty) {
  Object.defineProperty(window.Node.prototype, 'innerText', {
    get: function() { return this.textContent; },
    set: function(value) { this.textContent = value; },
  });
}

<<<<<<< HEAD
// From
// https://developer.mozilla.org/en-US/docs/Web/JavaScript/Reference/Global_Objects/String/includes#Polyfill
if (!String.prototype.includes) {
  String.prototype.includes = function(search, start) {
    if (typeof start !== 'number') {
      start = 0;
    }

    if (start + search.length > this.length) {
      return false;
    } else {
      return this.indexOf(search, start) !== -1;
    }
=======
// From https://developer.mozilla.org/en-US/docs/Web/API/Element/closest
if (window.Element && !window.Element.prototype.matches)
  window.Element.prototype.matches =
      window.Element.prototype.msMatchesSelector ||
      window.Element.prototype.webkitMatchesSelector;

if (window.Element && !window.Element.prototype.closest) {
  window.Element.prototype.closest = function(s) {
    var el = this;
    if (!document.documentElement.contains(el)) return null;
    do {
      if (el.matches(s)) return el;
      el = el.parentElement || el.parentNode;
    } while (el !== null && el.nodeType === 1);
    return null;
>>>>>>> b25c6333
  };
}<|MERGE_RESOLUTION|>--- conflicted
+++ resolved
@@ -20,7 +20,6 @@
   });
 }
 
-<<<<<<< HEAD
 // From
 // https://developer.mozilla.org/en-US/docs/Web/JavaScript/Reference/Global_Objects/String/includes#Polyfill
 if (!String.prototype.includes) {
@@ -34,7 +33,9 @@
     } else {
       return this.indexOf(search, start) !== -1;
     }
-=======
+  };
+}
+
 // From https://developer.mozilla.org/en-US/docs/Web/API/Element/closest
 if (window.Element && !window.Element.prototype.matches)
   window.Element.prototype.matches =
@@ -50,6 +51,5 @@
       el = el.parentElement || el.parentNode;
     } while (el !== null && el.nodeType === 1);
     return null;
->>>>>>> b25c6333
   };
 }