--- conflicted
+++ resolved
@@ -252,13 +252,9 @@
 ): void {
   if (!cb) {
     cb = (event: Event, val: { label: string; value: string }) =>
-<<<<<<< HEAD
-      $(<EventTarget>event.target).val(val.value);
-=======
       $(<EventTarget>event.target)
         .attr('data-value', val.value)
         .val(val.label);
->>>>>>> 00ff7d2c
   }
   typeahead<{ label: string; value: string }>(elem, api.Group.list, cb);
 }