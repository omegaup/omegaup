'use strict';

import JSZip from 'jszip';
import Vue from 'vue';
import pako from 'pako';

import * as Util from './util';
import CaseSelectorComponent from './CaseSelectorComponent.vue';
import MonacoDiffComponent from './MonacoDiffComponent.vue';
import MonacoEditorComponent from './MonacoEditorComponent.vue';
import SettingsComponent from './SettingsComponent.vue';
import TextEditorComponent from './TextEditorComponent.vue';
import ZipViewerComponent from './ZipViewerComponent.vue';

// imports from new files
import store from './GraderStore';

const isEmbedded = window.location.search.indexOf('embedded') !== -1;
const theme = document.getElementById('theme').value;
let isInitialised = false;

const languageExtensionMapping = Object.fromEntries(
  Object.entries(Util.supportedLanguages).map(([key, value]) => [
    key,
    value.extension,
  ]),
);

const goldenLayoutSettings = {
  settings: {
    showPopoutIcon: false,
  },
  content: [
    {
      type: 'row',
      content: [
        {
          type: 'column',
          id: 'main-column',
          content: [
            {
              type: 'stack',
              id: 'source-and-settings',
              content: [
                {
                  type: 'component',
                  componentName: 'monaco-editor-component',
                  componentState: {
                    storeMapping: {
                      contents: 'request.source',
                      language: 'request.language',
                      module: 'moduleName',
                    },
                    theme,
                  },
                  id: 'source',
                  isClosable: false,
                },
                {
                  type: 'component',
                  componentName: 'settings-component',
                  id: 'settings',
                  componentState: {
                    storeMapping: {},
                    id: 'settings',
                  },
                  isClosable: false,
                },
              ],
            },
            {
              type: 'stack',
              content: [
                {
                  type: 'component',
                  componentName: 'text-editor-component',
                  componentState: {
                    storeMapping: {
                      contents: 'compilerOutput',
                    },
                    id: 'compiler',
                    readOnly: true,
                    module: 'compiler',
                    extension: 'out/err',
                    theme,
                  },
                  isClosable: false,
                },
                {
                  type: 'component',
                  componentName: 'text-editor-component',
                  componentState: {
                    storeMapping: {
                      contents: 'logs',
                    },
                    id: 'logs',
                    readOnly: true,
                    module: 'logs',
                    extension: 'txt',
                    theme,
                  },
                  isClosable: false,
                },
                {
                  type: 'component',
                  componentName: 'zip-viewer-component',
                  componentState: {
                    storeMapping: {},
                    id: 'zipviewer',
                    theme,
                  },
                  title: 'files.zip',
                  isClosable: false,
                },
              ],
              height: 20,
            },
          ],
          isClosable: false,
        },
        {
          type: 'column',
          id: 'cases-column',
          content: [
            {
              type: 'row',
              content: [
                {
                  type: 'component',
                  componentName: 'text-editor-component',
                  componentState: {
                    storeMapping: {
                      contents: 'inputIn',
                      module: 'currentCase',
                    },
                    id: 'in',
                    readOnly: false,
                    extension: 'in',
                    theme,
                  },
                  isClosable: false,
                },
                {
                  type: 'component',
                  componentName: 'text-editor-component',
                  componentState: {
                    storeMapping: {
                      contents: 'inputOut',
                      module: 'currentCase',
                    },
                    id: 'out',
                    readOnly: false,
                    extension: 'out',
                    theme,
                  },
                  isClosable: false,
                },
              ],
            },
            {
              type: 'stack',
              content: [
                {
                  type: 'component',
                  componentName: 'text-editor-component',
                  componentState: {
                    storeMapping: {
                      contents: 'outputStdout',
                      module: 'currentCase',
                    },
                    id: 'stdout',
                    readOnly: false,
                    extension: 'out',
                    theme,
                  },
                  isClosable: false,
                },
                {
                  type: 'component',
                  componentName: 'text-editor-component',
                  componentState: {
                    storeMapping: {
                      contents: 'outputStderr',
                      module: 'currentCase',
                    },
                    id: 'stderr',
                    readOnly: false,
                    extension: 'err',
                    theme,
                  },
                  isClosable: false,
                },
                {
                  type: 'component',
                  componentName: 'monaco-diff-component',
                  componentState: {
                    storeMapping: {
                      originalContents: 'inputOut',
                      modifiedContents: 'outputStdout',
                    },
                    id: 'diff',
                    theme,
                  },
                  isClosable: false,
                },
              ],
            },
          ],
          isClosable: false,
        },
        {
          type: 'component',
          id: 'case-selector-column',
          componentName: 'case-selector-component',
          componentState: {
            storeMapping: {
              cases: 'request.input.cases',
              currentCase: 'currentCase',
            },
            id: 'source',
            theme,
          },
          title: 'cases/',
          width: 15,
          isClosable: false,
        },
      ],
    },
  ],
};

// eslint-disable-next-line no-undef
const layout = new GoldenLayout(
  goldenLayoutSettings,
  document.getElementById('layout-root'),
);

function RegisterVueComponent(layout, componentName, component, componentMap) {
  layout.registerComponent(componentName, function (container, componentState) {
    container.on('open', () => {
      let vueComponents = {};
      vueComponents[componentName] = component;
      let props = {
        store: store,
        storeMapping: componentState.storeMapping,
      };
      for (let k in componentState) {
        if (k == 'id') continue;
        if (!Object.prototype.hasOwnProperty.call(componentState, k)) continue;
        props[k] = componentState[k];
      }
      let vue = new Vue({
        el: container.getElement()[0],
        render: function (createElement) {
          return createElement(componentName, {
            props: props,
          });
        },
        components: vueComponents,
      });
      let vueComponent = vue.$children[0];
      if (vueComponent.title) {
        container.setTitle(vueComponent.title);
        vueComponent.$watch('title', function (title) {
          container.setTitle(title);
        });
      }
      if (vueComponent.onResize) {
        container.on('resize', () => vueComponent.onResize());
      }
      componentMap[componentState.id] = vueComponent;
    });
  });
}

let componentMapping = {};
RegisterVueComponent(
  layout,
  'case-selector-component',
  CaseSelectorComponent,
  componentMapping,
);
RegisterVueComponent(
  layout,
  'monaco-editor-component',
  MonacoEditorComponent,
  componentMapping,
);
RegisterVueComponent(
  layout,
  'monaco-diff-component',
  MonacoDiffComponent,
  componentMapping,
);
RegisterVueComponent(
  layout,
  'settings-component',
  SettingsComponent,
  componentMapping,
);
RegisterVueComponent(
  layout,
  'text-editor-component',
  TextEditorComponent,
  componentMapping,
);
RegisterVueComponent(
  layout,
  'zip-viewer-component',
  ZipViewerComponent,
  componentMapping,
);

function initialize() {
  layout.init();

<<<<<<< HEAD
=======
  // is custome validator this like another mode other than
  // interactive and non interactive problems?
  let sourceAndSettings = layout.root.getItemsById('source-and-settings')[0];
  if (store.getters.isCustomValidator) {
    const activeContentItem = sourceAndSettings.getActiveContentItem();
    sourceAndSettings.addChild(validatorSettings);
    if (activeContentItem) {
      sourceAndSettings.setActiveContentItem(activeContentItem);
    }
  }
  store.watch(
    Object.getOwnPropertyDescriptor(store.getters, 'isCustomValidator').get,
    function (value) {
      if (value) {
        const activeContentItem = sourceAndSettings.getActiveContentItem();
        sourceAndSettings.addChild(validatorSettings);
        if (activeContentItem) {
          sourceAndSettings.setActiveContentItem(activeContentItem);
        }
      } else {
        layout.root.getItemsById(validatorSettings.id)[0].remove();
      }
    },
  );
  if (store.getters.isInteractive) {
    const activeContentItem = sourceAndSettings.getActiveContentItem();
    sourceAndSettings.addChild(interactiveIdlSettings);
    sourceAndSettings.addChild(interactiveMainSourceSettings);
    if (activeContentItem) {
      sourceAndSettings.setActiveContentItem(activeContentItem);
    }
  }
  // if we load an interactive problem from a list like a course or
  // a contest make sure to change to interactive settings
  store.watch(
    Object.getOwnPropertyDescriptor(store.getters, 'isInteractive').get,
    function (value) {
      if (value) {
        const activeContentItem = sourceAndSettings.getActiveContentItem();
        sourceAndSettings.addChild(interactiveIdlSettings);
        sourceAndSettings.addChild(interactiveMainSourceSettings);
        if (activeContentItem) {
          sourceAndSettings.setActiveContentItem(activeContentItem);
        }
      } else {
        layout.root.getItemsById(interactiveIdlSettings.id)[0].remove();
        layout.root.getItemsById(interactiveMainSourceSettings.id)[0].remove();
      }
    },
  );

>>>>>>> f90badb8
  if (isEmbedded) {
    // Embedded layout should not be able to modify the settings.
    layout.root.getItemsById('settings')[0].remove();
    document.getElementById('download').style.display = 'none';
    document.getElementById('upload').style.display = 'none';
    document.querySelector('label[for="upload"]').style.display = 'none';

    // Since the embedded grader has a lot less horizontal space available, we
    // move the first two columns into a stack so they can be switched between.
    let mainColumn = layout.root.getItemsById('main-column')[0];
    let casesColumn = layout.root.getItemsById('cases-column')[0];
    let caseSelectorColumn = layout.root.getItemsById(
      'case-selector-column',
    )[0];
    let oldWidth = caseSelectorColumn.element[0].clientWidth;
    let oldHeight = caseSelectorColumn.element[0].clientHeight;

    let newStack = layout.createContentItem({
      type: 'stack',
      content: [],
      isClosable: false,
    });

    mainColumn.parent.addChild(newStack, 0);

    casesColumn.setTitle('cases');
    casesColumn.parent.removeChild(casesColumn, true);
    newStack.addChild(casesColumn, 0);

    mainColumn.setTitle('code');
    mainColumn.parent.removeChild(mainColumn, true);
    newStack.addChild(mainColumn, 0);

    // Also extend the case selector column a little bit so that it looks nicer.
    caseSelectorColumn.container.setSize(Math.max(160, oldWidth), oldHeight);

    // Whenever a case is selected, show the cases tab.
    store.watch(
      Object.getOwnPropertyDescriptor(store.getters, 'currentCase').get,
      (value) => {
        if (store.getters.isUpdatingSettings) return;
        casesColumn.parent.setActiveContentItem(casesColumn);
      },
    );
  }
}

function onResized() {
  const layoutRoot = document.getElementById('layout-root');
  if (!layoutRoot.clientWidth) return;
  if (!isInitialised) {
    initialize();
    isInitialised = true;
  }
  layout.updateSize();
}

if (window.ResizeObserver) {
  new ResizeObserver(onResized).observe(document.getElementById('layout-root'));
} else {
  window.addEventListener('resize', onResized);
}
onResized();

document.getElementById('language').addEventListener('change', function () {
  store.commit('request.language', this.value);
});

function onDetailsJsonReady(results) {
  store.commit('results', results);
  store.commit('compilerOutput', results.compile_error || '');
}

function onFilesZipReady(blob) {
  if (blob == null || blob.size == 0) {
    if (componentMapping.zipviewer) {
      componentMapping.zipviewer.zip = null;
    }
    store.commit('clearOutputs');
    return;
  }
  let reader = new FileReader();
  reader.addEventListener('loadend', (e) => {
    if (e.target.readyState != FileReader.DONE) return;
    JSZip.loadAsync(reader.result)
      .then((zip) => {
        if (componentMapping.zipviewer) {
          componentMapping.zipviewer.zip = zip;
        }
        store.commit('clearOutputs');
        Promise.all([
          zip.file('Main/compile.err').async('string'),
          zip.file('Main/compile.out').async('string'),
        ])
          .then((values) => {
            for (let value of values) {
              if (!value) continue;
              store.commit('compilerOutput', value);
              return;
            }
            store.commit('compilerOutput', '');
          })
          .catch(Util.asyncError);
        for (let filename in zip.files) {
          if (filename.indexOf('/') !== -1) continue;
          zip
            .file(filename)
            .async('string')
            .then((contents) => {
              store.commit('output', {
                name: filename,
                contents: contents,
              });
            })
            .catch(Util.asyncError);
        }
      })
      .catch(Util.asyncError);
  });
  reader.readAsArrayBuffer(blob);
}

store.watch(
  Object.getOwnPropertyDescriptor(store.getters, 'isDirty').get,
  function (value) {
    let downloadLabelElement = document.getElementById('download-label');
    if (!value || !downloadLabelElement) return;

    if (downloadLabelElement.className.indexOf('fa-download') == -1) return;
    downloadLabelElement.className = downloadLabelElement.className.replace(
      'fa-download',
      'fa-file-archive-o',
    );
    let downloadElement = document.getElementById('download');
    downloadElement.download = undefined;
    downloadElement.href = undefined;
  },
);

document.getElementById('upload').addEventListener('change', (e) => {
  let files = e.target.files;
  if (!files.length) return;

  let reader = new FileReader();
  reader.addEventListener('loadend', (e) => {
    if (e.target.readyState != FileReader.DONE) return;
    JSZip.loadAsync(reader.result)
      .then((zip) => {
        store.commit('reset');
        store.commit('removeCase', 'long');
        let cases = {};
        for (let fileName in zip.files) {
          if (!Object.prototype.hasOwnProperty.call(zip.files, fileName))
            continue;

          if (fileName.startsWith('cases/') && fileName.endsWith('.in')) {
            let caseName = fileName.substring(
              'cases/'.length,
              fileName.length - '.in'.length,
            );
            cases[caseName] = true;
            let caseOutFileName = `cases/${caseName}.out`;
            if (
              !Object.prototype.hasOwnProperty.call(zip.files, caseOutFileName)
            )
              continue;
            store.commit('createCase', {
              name: caseName,
              weight: 1,
            });

            zip
              .file(fileName)
              .async('string')
              .then((value) => {
                store.commit('currentCase', caseName);
                store.commit('inputIn', value);
              })
              .catch(Util.asyncError);
            zip
              .file(caseOutFileName)
              .async('string')
              .then((value) => {
                store.commit('currentCase', caseName);
                store.commit('inputOut', value);
              })
              .catch(Util.asyncError);
          } else if (fileName.startsWith('validator.')) {
            let extension = fileName.substring('validator.'.length);
            if (
              !Object.prototype.hasOwnProperty.call(
                languageExtensionMapping,
                extension,
              )
            )
              continue;
            zip
              .file(fileName)
              .async('string')
              .then((value) => {
                store.commit('Validator', 'custom');
                store.commit('ValidatorLanguage', extension);
                store.commit(
                  'request.input.validator.custom_validator.source',
                  value,
                );
              })
              .catch(Util.asyncError);
          } else if (
            fileName.startsWith('interactive/') &&
            fileName.endsWith('.idl')
          ) {
            let moduleName = fileName.substring(
              'interactive/'.length,
              fileName.length - '.idl'.length,
            );
            zip
              .file(fileName)
              .async('string')
              .then((value) => {
                store.commit('Interactive', {
                  idl: value,
                  module_name: moduleName,
                });
              })
              .catch(Util.asyncError);
          } else if (fileName.startsWith('interactive/Main.')) {
            let extension = fileName.substring('interactive/Main.'.length);
            if (
              !Object.prototype.hasOwnProperty.call(
                languageExtensionMapping,
                extension,
              )
            )
              continue;
            zip
              .file(fileName)
              .async('string')
              .then((value) => {
                store.commit('Interactive', {
                  language: extension,
                  main_source: value,
                });
              })
              .catch(Util.asyncError);
          }
        }

        if (Object.prototype.hasOwnProperty.call(zip.files, 'testplan')) {
          zip
            .file('testplan')
            .async('string')
            .then((value) => {
              for (let line of value.split('\n')) {
                if (line.startsWith('#') || line.trim() == '') continue;
                let tokens = line.split(/\s+/);
                if (tokens.length != 2) continue;
                let [caseName, weight] = tokens;
                if (!Object.prototype.hasOwnProperty.call(cases, caseName))
                  continue;
                store.commit('createCase', {
                  name: caseName,
                  weight: parseFloat(weight),
                });
              }
            })
            .catch(Util.asyncError);
        }
        if (Object.prototype.hasOwnProperty.call(zip.files, 'settings.json')) {
          zip
            .file('settings.json')
            .async('string')
            .then((value) => {
              value = JSON.parse(value);
              if (Object.prototype.hasOwnProperty.call(value, 'Limits')) {
                for (let name of [
                  'TimeLimit',
                  'OverallWallTimeLimit',
                  'ExtraWallTime',
                  'MemoryLimit',
                  'OutputLimit',
                ]) {
                  if (!Object.prototype.hasOwnProperty.call(value.Limits, name))
                    continue;
                  store.commit(name, value.Limits[name]);
                }
              }
              if (Object.prototype.hasOwnProperty.call(value, 'Validator')) {
                if (
                  Object.prototype.hasOwnProperty.call(value.Validator, 'Name')
                ) {
                  store.commit('Validator', value.Validator.Name);
                }
                if (
                  Object.prototype.hasOwnProperty.call(
                    value.Validator,
                    'Tolerance',
                  )
                ) {
                  store.commit('Tolerance', value.Validator.Tolerance);
                }
              }
            })
            .catch(Util.asyncError);
        }
      })
      .catch(Util.asyncError);
  });
  reader.readAsArrayBuffer(files[0]);
});

document.getElementById('download').addEventListener('click', (e) => {
  let downloadLabelElement = document.getElementById('download-label');
  if (downloadLabelElement.className.indexOf('fa-download') != -1) return true;
  e.preventDefault();

  let zip = new JSZip();
  let cases = zip.folder('cases');

  let testplan = '';
  for (let caseName in store.state.request.input.cases) {
    if (
      !Object.prototype.hasOwnProperty.call(
        store.state.request.input.cases,
        caseName,
      )
    )
      continue;

    cases.file(`${caseName}.in`, store.state.request.input.cases[caseName].in);
    cases.file(
      `${caseName}.out`,
      store.state.request.input.cases[caseName].out,
    );
    testplan +=
      caseName + ' ' + store.state.request.input.cases[caseName].weight + '\n';
  }
  zip.file('testplan', testplan);
  let settingsValidator = {
    Name: store.state.request.input.validator.name,
  };
  if (
    Object.prototype.hasOwnProperty.call(
      store.state.request.input.validator,
      'tolerance',
    )
  ) {
    settingsValidator.Tolerance = store.state.request.input.validator.Tolerance;
  }
  if (
    Object.prototype.hasOwnProperty.call(
      store.state.request.input.validator,
      'custom_validator',
    )
  ) {
    settingsValidator.Lang =
      store.state.request.input.validator.custom_validator.lang;
  }
  zip.file(
    'settings.json',
    JSON.stringify(
      {
        Cases: store.getters.settingsCases,
        Limits: store.state.request.input.limits,
        Validator: settingsValidator,
      },
      null,
      '  ',
    ),
  );

  let interactive = store.state.request.input.interactive;
  if (interactive) {
    let interactiveFolder = zip.folder('interactive');
    interactiveFolder.file(`${interactive.module_name}.idl`, interactive.idl);
    interactiveFolder.file(
      `Main.${interactive.language}`,
      interactive.main_source,
    );
    interactiveFolder.file(
      'examples/sample.in',
      store.state.request.input.cases.sample.in,
    );
  }

  let customValidator = store.state.request.input.validator.custom_validator;
  if (customValidator) {
    zip.file('validator.' + customValidator.language, customValidator.source);
  }

  zip
    .generateAsync({ type: 'blob' })
    .then((blob) => {
      downloadLabelElement.className = downloadLabelElement.className.replace(
        'fa-file-archive-o',
        'fa-download',
      );
      let downloadElement = document.getElementById('download');
      downloadElement.download = 'omegaup.zip';
      downloadElement.href = window.URL.createObjectURL(blob);
    })
    .catch(Util.asyncError);
});

const submitButton = document.querySelector('button[data-submit-button]');
document
  .querySelector('form.ephemeral-form')
  .addEventListener('submit', (e) => {
    e.preventDefault();
    submitButton.setAttribute('disabled', '');
    parent.postMessage({
      method: 'submitRun',
      params: {
        problem_alias: store.state.alias,
        language: store.state.request.language,
        source: store.state.request.source,
      },
    });
    submitButton.removeAttribute('disabled');
  });

const runButton = document.querySelector('button[data-run-button]');
runButton.addEventListener('click', () => {
  runButton.setAttribute('disabled', '');
  fetch('run/new/', {
    method: 'POST',
    headers: new Headers({
      'Content-Type': 'application/json',
    }),
    body: JSON.stringify(store.state.request),
  })
    .then((response) => {
      if (!response.ok) return null;
      history.replaceState(
        undefined,
        undefined,
        '#' + response.headers.get('X-OmegaUp-EphemeralToken'),
      );
      return response.formData();
    })
    .then((formData) => {
      runButton.removeAttribute('disabled');
      if (!formData) {
        onDetailsJsonReady({
          verdict: 'JE',
          contest_score: 0,
          max_score: this.state.max_score,
        });
        store.commit('logs', '');
        onFilesZipReady(null);
        return;
      }

      if (formData.has('details.json')) {
        let reader = new FileReader();
        reader.addEventListener('loadend', function () {
          onDetailsJsonReady(JSON.parse(reader.result));
        });
        reader.readAsText(formData.get('details.json'));
      }

      if (formData.has('logs.txt.gz')) {
        let reader = new FileReader();
        reader.addEventListener('loadend', function () {
          if (reader.result.byteLength == 0) {
            store.commit('logs', '');
            return;
          }

          store.commit(
            'logs',
            new TextDecoder('utf-8').decode(pako.inflate(reader.result)),
          );
        });
        reader.readAsArrayBuffer(formData.get('logs.txt.gz'));
      } else {
        store.commit('logs', '');
      }

      onFilesZipReady(formData.get('files.zip'));
    })
    .catch(Util.asyncError);
});

function setSettings({ alias, settings, languages, showSubmitButton }) {
  // if there is not an alias for some reason
  // should also return early
  if (!settings || !alias) {
    return;
  }
  store.commit('updatingSettings', true);

  store.commit('Interactive', settings.interactive);
  store.commit('alias', alias);
  store.commit('languages', languages);
  store.commit('showSubmitButton', showSubmitButton);
  store.commit('limits', settings.limits);
  store.commit('Validator', settings.validator.name);
  store.commit('Tolerance', settings.validator.tolerance);

  for (let name in store.state.request.input.cases) {
    store.commit('removeCase', name);
  }
  // create sample case if there are no cases for the problem
  if (!Object.keys(settings.cases).length) {
    store.commit('createCase', {
      name: 'sample',
      in: '1 2\n',
      out: '3\n',
      weight: 1,
    });
  }

  // create cases for current problem
  for (let caseName in settings.cases) {
    if (!Object.prototype.hasOwnProperty.call(settings.cases, caseName))
      continue;
    let caseData = settings.cases[caseName];
    store.commit('createCase', {
      name: caseName,
      weight: caseData.weight,
      in: caseData['in'],
      out: caseData['out'],
    });
  }

  // Given that the current case will change several times, schedule the
  // flag to avoid swapping into the cases view for the next tick.
  //
  // Also change to the main column in case it was not previously selected.
  setTimeout(() => {
    store.commit('updatingSettings', false);
    if (!isInitialised) return;
    let mainColumn = layout.root.getItemsById('main-column')[0];
    mainColumn.parent.setActiveContentItem(mainColumn);
  });
}

// Add a message listener in case we are embedded or the embedded runner was
// popped into a full-blown tab.
window.addEventListener(
  'message',
  (e) => {
    if (e.origin != window.location.origin || !e.data) return;

    switch (e.data.method) {
      case 'setSettings':
        setSettings({
          alias: e.data.params.alias,
          settings: e.data.params.settings,
          showSubmitButton: e.data.params.showSubmitButton,
          languages: e.data.params.languages,
        });
        break;
    }
  },
  false,
);

function onHashChanged() {
  if (window.location.hash.length == 0) {
    store.commit('reset');
    store.commit('logs', '');
    onDetailsJsonReady({});
    onFilesZipReady(null);
    return;
  }
  let token = window.location.hash.substring(1);
  fetch(`run/${token}/request.json`)
    .then((response) => {
      if (!response.ok) return null;
      return response.json();
    })
    .then((request) => {
      if (!request) {
        store.commit('reset');
        store.commit('logs', '');
        onDetailsJsonReady({});
        onFilesZipReady(null);
        return;
      }
      request.input.limits.ExtraWallTime = Util.parseDuration(
        request.input.limits.ExtraWallTime,
      );
      request.input.limits.OverallWallTimeLimit = Util.parseDuration(
        request.input.limits.OverallWallTimeLimit,
      );
      request.input.limits.TimeLimit = Util.parseDuration(
        request.input.limits.TimeLimit,
      );
      if (!request.input.cases.sample) {
        // When the run was made programatically, it does not always contain
        // a sample case. In order to display those runs without crashing,
        // just create a fake entry with no weight.
        request.input.cases.sample = {
          in: '',
          out: '',
          weight: 0,
        };
      }
      store.commit('request', request);
      fetch(`run/${token}/details.json`)
        .then((response) => {
          if (!response.ok) return {};
          return response.json();
        })
        .then(onDetailsJsonReady)
        .catch(Util.asyncError);
      fetch(`run/${token}/files.zip`)
        .then((response) => {
          if (!response.ok) return null;
          return response.blob();
        })
        .then(onFilesZipReady)
        .catch(Util.asyncError);
      fetch(`run/${token}/logs.txt`)
        .then((response) => {
          if (!response.ok) return '';
          return response.text();
        })
        .then((text) => store.commit('logs', text))
        .catch(Util.asyncError);
    })
    .catch(Util.asyncError);
}
window.addEventListener('hashchange', onHashChanged, false);
onHashChanged();<|MERGE_RESOLUTION|>--- conflicted
+++ resolved
@@ -314,60 +314,6 @@
 function initialize() {
   layout.init();
 
-<<<<<<< HEAD
-=======
-  // is custome validator this like another mode other than
-  // interactive and non interactive problems?
-  let sourceAndSettings = layout.root.getItemsById('source-and-settings')[0];
-  if (store.getters.isCustomValidator) {
-    const activeContentItem = sourceAndSettings.getActiveContentItem();
-    sourceAndSettings.addChild(validatorSettings);
-    if (activeContentItem) {
-      sourceAndSettings.setActiveContentItem(activeContentItem);
-    }
-  }
-  store.watch(
-    Object.getOwnPropertyDescriptor(store.getters, 'isCustomValidator').get,
-    function (value) {
-      if (value) {
-        const activeContentItem = sourceAndSettings.getActiveContentItem();
-        sourceAndSettings.addChild(validatorSettings);
-        if (activeContentItem) {
-          sourceAndSettings.setActiveContentItem(activeContentItem);
-        }
-      } else {
-        layout.root.getItemsById(validatorSettings.id)[0].remove();
-      }
-    },
-  );
-  if (store.getters.isInteractive) {
-    const activeContentItem = sourceAndSettings.getActiveContentItem();
-    sourceAndSettings.addChild(interactiveIdlSettings);
-    sourceAndSettings.addChild(interactiveMainSourceSettings);
-    if (activeContentItem) {
-      sourceAndSettings.setActiveContentItem(activeContentItem);
-    }
-  }
-  // if we load an interactive problem from a list like a course or
-  // a contest make sure to change to interactive settings
-  store.watch(
-    Object.getOwnPropertyDescriptor(store.getters, 'isInteractive').get,
-    function (value) {
-      if (value) {
-        const activeContentItem = sourceAndSettings.getActiveContentItem();
-        sourceAndSettings.addChild(interactiveIdlSettings);
-        sourceAndSettings.addChild(interactiveMainSourceSettings);
-        if (activeContentItem) {
-          sourceAndSettings.setActiveContentItem(activeContentItem);
-        }
-      } else {
-        layout.root.getItemsById(interactiveIdlSettings.id)[0].remove();
-        layout.root.getItemsById(interactiveMainSourceSettings.id)[0].remove();
-      }
-    },
-  );
-
->>>>>>> f90badb8
   if (isEmbedded) {
     // Embedded layout should not be able to modify the settings.
     layout.root.getItemsById('settings')[0].remove();
