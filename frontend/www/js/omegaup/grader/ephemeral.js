--- conflicted
+++ resolved
@@ -908,33 +908,6 @@
   store.commit('Validator', settings.validator.name);
   store.commit('Tolerance', settings.validator.tolerance);
 
-<<<<<<< HEAD
-  // if the problem is interactive, we need to init remaining settings
-  store.commit('Interactive', !!settings.interactive);
-  if (settings.interactive) {
-    store.commit('InteractiveLanguage', settings.interactive.language);
-    store.commit('InteractiveModuleName', settings.interactive.module_name);
-    store.commit('request.input.interactive.idl', settings.interactive.idl);
-    store.commit(
-      'request.input.interactive.main_source',
-      settings.interactive.main_source,
-    );
-  }
-=======
-  for (let name in store.state.request.input.cases) {
-    store.commit('removeCase', name);
-  }
-  // create sample case if there are no cases for the problem
-  if (!Object.keys(settings.cases).length) {
-    store.commit('createCase', {
-      name: 'sample',
-      in: '1 2\n',
-      out: '3\n',
-      weight: 1,
-    });
-  }
-
->>>>>>> f90badb8
   // create cases for current problem
   for (let caseName in settings.cases) {
     if (!Object.prototype.hasOwnProperty.call(settings.cases, caseName))
@@ -947,16 +920,12 @@
       out: caseData['out'],
     });
   }
-<<<<<<< HEAD
   // delete cases that are not in settings cases
   for (let caseName of Object.keys(store.state.request.input.cases)) {
     if (Object.prototype.hasOwnProperty.call(settings.cases, caseName))
       continue;
     store.commit('removeCase', caseName);
   }
-=======
-
->>>>>>> f90badb8
   // Given that the current case will change several times, schedule the
   // flag to avoid swapping into the cases view for the next tick.
   //
