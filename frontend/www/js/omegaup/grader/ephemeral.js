--- conflicted
+++ resolved
@@ -174,11 +174,8 @@
 let store = new Vuex.Store({
   state: {
     alias: null,
-<<<<<<< HEAD
     showSubmitButton: false,
-=======
     languages: [],
->>>>>>> f29b678a
     localStorageSources: null,
     request: {
       input: {
@@ -198,13 +195,11 @@
     alias(state) {
       return state.alias;
     },
-<<<<<<< HEAD
     showSubmitButton(state) {
       return state.showSubmitButton;
-=======
+    },
     languages(state) {
       return state.languages;
->>>>>>> f29b678a
     },
     localStorageSources(state) {
       return state.localStorageSources;
@@ -363,7 +358,6 @@
         ];
       document.getElementById('language').value = state.request.language;
     },
-<<<<<<< HEAD
     showSubmitButton(state, value) {
       state.problemsetId = value;
       if (value) {
@@ -372,7 +366,7 @@
         );
         submitButton.classList.remove('d-none');
       }
-=======
+    },
     languages(state, value) {
       state.languages = value;
       document
@@ -384,7 +378,6 @@
             option.classList.remove('d-none');
           }
         });
->>>>>>> f29b678a
     },
     currentCase(state, value) {
       state.currentCase = value;
@@ -1493,11 +1486,7 @@
     .catch(Util.asyncError);
 });
 
-<<<<<<< HEAD
-function setSettings({ alias, settings, showSubmitButton }) {
-=======
-function setSettings({ alias, settings, languages }) {
->>>>>>> f29b678a
+function setSettings({ alias, settings, languages, showSubmitButton }) {
   if (!settings) {
     return;
   }
@@ -1577,11 +1566,8 @@
         setSettings({
           alias: e.data.params.alias,
           settings: e.data.params.settings,
-<<<<<<< HEAD
           showSubmitButton: e.data.params.showSubmitButton,
-=======
           languages: e.data.params.languages,
->>>>>>> f29b678a
         });
         break;
     }
