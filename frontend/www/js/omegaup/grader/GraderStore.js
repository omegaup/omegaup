--- conflicted
+++ resolved
@@ -10,13 +10,8 @@
     `ephemeral-sources-${alias}`,
     JSON.stringify(contents),
   );
-<<<<<<< HEAD
-}, 10000);
-const languageSelectElement = document.getElementById('language');
-=======
 }, 1000);
 
->>>>>>> 8e8e8586
 // literal strings
 const defaultValidatorSource = templates.defaultValidatorSource;
 const defaultInteractiveIdlSource = templates.defaultInteractiveIdlSource;
@@ -241,16 +236,7 @@
           contents: state.sessionStorageSources,
         });
       }
-<<<<<<< HEAD
       store.commit('request.language', state.sessionStorageSources.language);
-=======
-      state.request.language = state.sessionStorageSources.language;
-      state.request.source =
-        state.sessionStorageSources.sources[
-          languageExtensionMapping[state.sessionStorageSources.language]
-        ];
-      languageSelectElement.value = state.request.language;
->>>>>>> 8e8e8586
     },
     showSubmitButton(state, value) {
       state.problemsetId = value;
