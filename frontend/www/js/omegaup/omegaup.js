--- conflicted
+++ resolved
@@ -148,22 +148,9 @@
       on:
           function(events, handler) {
             OmegaUp._initialize();
-<<<<<<< HEAD
             for (let eventName of events.split(' ')) {
               if (!OmegaUp._listeners.hasOwnProperty(eventName)) continue;
               OmegaUp._listeners[eventName].add(handler);
-=======
-            var splitNames = events.split(' ');
-            for (var i = 0; i < splitNames.length; i++) {
-              if (!OmegaUp._listeners.hasOwnProperty(splitNames[i])) continue;
-
-              if (splitNames[i] == 'ready' && OmegaUp.ready) {
-                handler();
-                continue;
-              }
-
-              OmegaUp._listeners[splitNames[i]].push(handler);
->>>>>>> 8e052b30
             }
           },
 
