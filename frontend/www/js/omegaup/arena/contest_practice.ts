--- conflicted
+++ resolved
@@ -7,22 +7,13 @@
 import arena_ContestPractice, {
   ActiveProblem,
 } from '../components/arena/ContestPractice.vue';
-<<<<<<< HEAD
 import { PopupDisplayed } from '../components/problem/Details.vue';
-import arena_NewClarification from '../components/arena/NewClarificationPopup.vue';
 import {
   showSubmission,
   SubmissionRequest,
   submitRun,
   submitRunFailed,
 } from './submissions';
-=======
-import problem_Details, {
-  PopupDisplayed,
-} from '../components/problem/Details.vue';
-import JSZip from 'jszip';
-import { submitRun, submitRunFailed } from './submissions';
->>>>>>> 4bc67a2d
 import { getOptionsFromLocation } from './location';
 import { navigateToProblem } from './navigation';
 import {
@@ -83,18 +74,13 @@
               problems: this.problems,
             });
           },
-          'show-run': ({ request, target }: SubmissionRequest) => {
-            const redirect = `#problems/${
-              this.problemAlias ?? request.problemAlias
-            }/show-run:${request.guid}/`;
-            api.Run.details({ run_alias: request.guid })
-              .then((data) => {
-                showSubmission({
-                  request,
-                  target,
-                  data,
-                  redirect,
-                });
+          'show-run': (request: SubmissionRequest) => {
+            const hash = `#problems/${
+              this.problemAlias ?? request.request.problemAlias
+            }/show-run:${request.request.guid}/`;
+            api.Run.details({ run_alias: request.request.guid })
+              .then((runDetails) => {
+                showSubmission({ request, runDetails, hash });
               })
               .catch((error) => {
                 ui.apiError(error);
