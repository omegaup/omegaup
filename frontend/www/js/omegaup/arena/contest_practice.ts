--- conflicted
+++ resolved
@@ -7,14 +7,10 @@
 import arena_ContestPractice, {
   ActiveProblem,
 } from '../components/arena/ContestPractice.vue';
-<<<<<<< HEAD
-import { PopupDisplayed } from '../components/problem/Details.vue';
-=======
 import problem_Details, {
   PopupDisplayed,
 } from '../components/problem/Details.vue';
 import { myRunsStore } from '../arena/runsStore';
->>>>>>> 901d1932
 import arena_NewClarification from '../components/arena/NewClarificationPopup.vue';
 import JSZip from 'jszip';
 
@@ -35,6 +31,7 @@
       clarifications: payload.clarifications,
       popupDisplayed: PopupDisplayed.None,
       showNewClarificationPopup: false,
+      guid: null as null | string,
     }),
     methods: {
       getMaxScore: (
@@ -65,6 +62,7 @@
           popupDisplayed: this.popupDisplayed,
           showNewClarificationPopup: this.showNewClarificationPopup,
           activeTab,
+          guid: this.guid,
         },
         on: {
           'navigate-to-problem': (request: ActiveProblem) => {
@@ -81,17 +79,6 @@
                 );
                 problemInfo.title = currentProblem?.text ?? '';
                 contestPractice.problemInfo = problemInfo;
-<<<<<<< HEAD
-                source.alias = problemInfo.alias;
-                source.runs = problemInfo.runs ?? [];
-                if (
-                  contestPractice.popupDisplayed === PopupDisplayed.RunSubmit
-                ) {
-                  window.location.hash = `#problems/${source.alias}/new-run`;
-                  return;
-                }
-                window.location.hash = `#problems/${source.alias}`;
-=======
                 request.problem.alias = problemInfo.alias;
                 request.runs = myRunsStore.state.runs;
                 request.problem.bestScore = this.getMaxScore(
@@ -99,8 +86,13 @@
                   problemInfo.alias,
                   0,
                 );
+                if (
+                  contestPractice.popupDisplayed === PopupDisplayed.RunSubmit
+                ) {
+                  window.location.hash = `#problems/${request.problem.alias}/new-run`;
+                  return;
+                }
                 window.location.hash = `#problems/${request.problem.alias}`;
->>>>>>> 901d1932
               })
               .catch(() => {
                 ui.dismissNotifications();
@@ -174,6 +166,12 @@
                 source.target.popupDisplayed = PopupDisplayed.None;
               });
           },
+          'change-show-run-location': (request: {
+            guid: string;
+            alias: string;
+          }) => {
+            window.location.hash = `#problems/${request.alias}/show-run:${request.guid}/`;
+          },
           'submit-run': (
             request: ActiveProblem & { code: string; selectedLanguage: string },
           ) => {
@@ -230,6 +228,9 @@
           'update:activeTab': (tabName: string) => {
             window.location.replace(`#${tabName}`);
           },
+          'reset-hash': (request: { selectedTab: string; alias: string }) => {
+            window.location.replace(`#${request.selectedTab}/${request.alias}`);
+          },
           'clarification-response': (
             id: number,
             responseText: string,
@@ -260,7 +261,6 @@
       });
   }
 
-<<<<<<< HEAD
   // The hash is of the forms:
   // - `#problems/${alias}`
   // - `#problems/${alias}/new-run`
@@ -275,10 +275,21 @@
       // This needs to be set here and not at the top because it depends
       // on the `navigate-to-problem` callback being invoked, and that is
       // not the case if this is set a priori.
-      contestPractice.problem = { alias: match.groups.alias, runs: [] };
+      contestPractice.problem = {
+        problem: {
+          alias: match?.groups?.alias,
+          text: '',
+          acceptsSubmissions: true,
+          bestScore: 0,
+          maxScore: 0,
+          hasRuns: false,
+        },
+        runs: [],
+      };
       if (match.groups.popup === 'new-run') {
         contestPractice.popupDisplayed = PopupDisplayed.RunSubmit;
-      } else if (match.groups.popup.startsWith('show-run')) {
+      } else if (match.groups.popup?.startsWith('show-run')) {
+        contestPractice.guid = match.groups.popup.split(':')[1];
         contestPractice.popupDisplayed = PopupDisplayed.RunDetails;
       }
       break;
@@ -290,25 +301,6 @@
     default:
       contestPractice.popupDisplayed = PopupDisplayed.None;
       contestPractice.showNewClarificationPopup = false;
-=======
-  // The hash is of the form `#problems/${alias}`.
-  const problemMatch = /#problems\/([^/]+)/.exec(window.location.hash);
-  const problemAlias = problemMatch?.[1] ?? null;
-  if (problemAlias) {
-    // This needs to be set here and not at the top because it depends
-    // on the `navigate-to-problem` callback being invoked, and that is
-    // not the case if this is set a priori.
-    contestPractice.problem = {
-      problem: {
-        alias: problemAlias,
-        text: '',
-        acceptsSubmissions: true,
-        bestScore: 0,
-        maxScore: 0,
-        hasRuns: false,
-      },
-      runs: [],
-    };
   }
 
   function updateRun(run: types.Run): void {
@@ -333,7 +325,6 @@
 
   function trackRun(run: types.Run): void {
     myRunsStore.commit('addRun', run);
->>>>>>> 901d1932
   }
 
   setInterval(() => {
