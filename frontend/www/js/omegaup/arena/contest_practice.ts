import { OmegaUp } from '../omegaup';
import * as time from '../time';
import { types } from '../api_types';
import * as api from '../api';
import * as ui from '../ui';
import Vue from 'vue';
import arena_ContestPractice from '../components/arena/ContestPractice.vue';
import problemsStore from './problemStore';
import {
  showSubmission,
  SubmissionRequest,
  submitRun,
  submitRunFailed,
  trackRun,
} from './submissions';
import { getOptionsFromLocation, getProblemAndRunDetails } from './location';
import {
  ContestClarification,
  ContestClarificationType,
  ContestClarificationRequest,
  refreshContestClarifications,
  trackClarifications,
} from './clarifications';
import clarificationStore from './clarificationsStore';
import { navigateToProblem, NavigationType } from './navigation';
import { myRunsStore } from './runsStore';

OmegaUp.on('ready', async () => {
  time.setSugarLocale();
  const payload = types.payloadParsers.ContestPracticeDetailsPayload();
  const commonPayload = types.payloadParsers.CommonPayload();
  const activeTab = window.location.hash
    ? window.location.hash.substr(1).split('/')[0]
    : 'problems';
<<<<<<< HEAD
  const {
    guid,
    popupDisplayed,
    problem,
    problemAlias,
    showNewClarificationPopup,
  } = getOptionsFromLocation(window.location.hash);
  const runDetailsResponse: { runDetails: null | types.RunDetails } = {
    runDetails: null,
  };
  const problemDetailsResponse: { problemInfo: null | types.ProblemDetails } = {
    problemInfo: null,
  };
  if (problemAlias) {
    await getProblemDetails({
      problemAlias,
      contestAlias: payload.contest.alias,
      problems: payload.problems,
      response: problemDetailsResponse,
    });
    if (guid) {
      await getRunDetails({ guid, response: runDetailsResponse });
    }
  }

=======
  let runDetails: null | types.RunDetails = null;
  let problemDetails: null | types.ProblemDetails = null;
  try {
    ({ runDetails, problemDetails } = await getProblemAndRunDetails({
      contestAlias: payload.contest.alias,
      problems: payload.problems,
      location: window.location.hash,
    }));
  } catch (e) {
    ui.apiError(e);
  }
>>>>>>> ac80499c
  trackClarifications(payload.clarifications);

  const contestPractice = new Vue({
    el: '#main-container',
    components: { 'omegaup-arena-contest-practice': arena_ContestPractice },
    data: () => ({
<<<<<<< HEAD
      problemInfo: problemDetailsResponse.problemInfo,
      problem,
      problems: payload.problems,
      popupDisplayed,
      showNewClarificationPopup,
      guid,
      problemAlias,
      isAdmin: false,
      runDetailsData: runDetailsResponse.runDetails,
      nextSubmissionTimestamp:
        problemDetailsResponse.problemInfo?.nextSubmissionTimestamp,
=======
      problemInfo: null as types.ProblemInfo | null,
      problem: null as types.NavbarProblemsetProblem | null,
      problems: payload.problems,
      popupDisplayed: PopupDisplayed.None,
      showNewClarificationPopup: false,
      guid: null as null | string,
      problemAlias: null as null | string,
      isAdmin: false,
      nextSubmissionTimestamp: problemDetails?.nextSubmissionTimestamp,
      runDetailsData: runDetails,
>>>>>>> ac80499c
    }),
    render: function (createElement) {
      return createElement('omegaup-arena-contest-practice', {
        props: {
          contest: payload.contest,
          contestAdmin: Boolean(payload.adminPayload),
          problems: this.problems,
          users: payload.adminPayload?.users,
          problemInfo: this.problemInfo,
          problem: this.problem,
          clarifications: clarificationStore.state.clarifications,
          popupDisplayed: this.popupDisplayed,
          showNewClarificationPopup: this.showNewClarificationPopup,
          activeTab,
          guid: this.guid,
          problemAlias: this.problemAlias,
          isAdmin: this.isAdmin,
          runs: myRunsStore.state.runs,
<<<<<<< HEAD
          runDetailsData: this.runDetailsData,
          nextSubmissionTimestamp: this.nextSubmissionTimestamp,
=======
          nextSubmissionTimestamp: this.nextSubmissionTimestamp,
          runDetailsData: this.runDetailsData,
>>>>>>> ac80499c
        },
        on: {
          'navigate-to-problem': ({
            problem,
          }: {
            problem: types.NavbarProblemsetProblem;
          }) => {
            navigateToProblem({
              type: NavigationType.ForContest,
              problem,
              target: contestPractice,
              problems: this.problems,
              contestAlias: payload.contest.alias,
            });
          },
          'show-run': async (source: SubmissionRequest) => {
            await getRunDetails({
              guid: source.request.guid,
              response: runDetailsResponse,
            });
            const runDetails = runDetailsResponse.runDetails;
            if (runDetails == null) {
              return;
            }
            showSubmission({ source, runDetails });
          },
          'submit-run': ({
            problem,
            code,
            language,
            target,
          }: {
            code: string;
            language: string;
            problem: types.NavbarProblemsetProblem;
            target: Vue & { currentNextSubmissionTimestamp: Date };
          }) => {
            api.Run.create({
              problem_alias: problem.alias,
              language: language,
              source: code,
            })
              .then(time.remoteTimeAdapter)
              .then((response) => {
                submitRun({
                  guid: response.guid,
                  submitDelay: response.submit_delay,
                  language,
                  username: commonPayload.currentUsername,
                  classname: commonPayload.userClassname,
                  problemAlias: problem.alias,
                });
                target.currentNextSubmissionTimestamp =
                  response.nextSubmissionTimestamp;
              })
              .catch((run) => {
                submitRunFailed({
                  error: run.error,
                  errorname: run.errorname,
                  run,
                });
              });
          },
          'new-clarification': ({
            clarification,
            clearForm,
            contestClarificationRequest,
          }: {
            clarification: types.Clarification;
            clearForm: () => void;
            contestClarificationRequest: ContestClarificationRequest;
          }) => {
            if (!clarification) {
              return;
            }
            const contestAlias = payload.contest.alias;
            api.Clarification.create({
              contest_alias: contestAlias,
              problem_alias: clarification.problem_alias,
              username: clarification.author,
              message: clarification.message,
            })
              .then(() => {
                clearForm();
                refreshContestClarifications(contestClarificationRequest);
              })
              .catch(ui.apiError);
          },
          'clarification-response': ({
            clarification,
            contestClarificationRequest,
          }: ContestClarification) => {
            api.Clarification.update(clarification)
              .then(() => {
                refreshContestClarifications(contestClarificationRequest);
              })
              .catch(ui.apiError);
          },
          'update:activeTab': (tabName: string) => {
            window.location.replace(`#${tabName}`);
          },
          'reset-hash': (request: { selectedTab: string; alias: string }) => {
            window.location.replace(`#${request.selectedTab}/${request.alias}`);
          },
        },
      });
    },
  });

  async function getRunDetails({
    guid,
    response,
  }: {
    guid: string;
    response: { runDetails: null | types.RunDetails };
  }): Promise<void> {
    return api.Run.details({ run_alias: guid })
      .then((runDetails) => {
        response.runDetails = runDetails;
      })
      .catch((error) => {
        ui.apiError(error);
      });
  }

  async function getProblemDetails({
    problemAlias,
    contestAlias,
    problems,
    response,
  }: {
    problemAlias: string;
    contestAlias: string;
    problems: types.NavbarProblemsetProblem[];
    response: { problemInfo: null | types.ProblemInfo };
  }): Promise<void> {
    return api.Problem.details({
      problem_alias: problemAlias,
      prevent_problemset_open: false,
      contest_alias: contestAlias,
    })
      .then((problemInfo) => {
        for (const run of problemInfo.runs ?? []) {
          trackRun({ run });
        }
        const currentProblem = problems?.find(
          ({ alias }: { alias: string }) => alias === problemInfo.alias,
        );
        problemInfo.title = currentProblem?.text ?? '';
        response.problemInfo = problemInfo;
        problemsStore.commit('addProblem', problemInfo);
      })
      .catch(() => {
        ui.dismissNotifications();
      });
  }

  setInterval(() => {
    refreshContestClarifications({
      type: ContestClarificationType.AllProblems,
      contestAlias: payload.contest.alias,
      rowcount: 20,
      offset: 0,
    });
  }, 5 * 60 * 1000);
});<|MERGE_RESOLUTION|>--- conflicted
+++ resolved
@@ -5,13 +5,11 @@
 import * as ui from '../ui';
 import Vue from 'vue';
 import arena_ContestPractice from '../components/arena/ContestPractice.vue';
-import problemsStore from './problemStore';
 import {
   showSubmission,
   SubmissionRequest,
   submitRun,
   submitRunFailed,
-  trackRun,
 } from './submissions';
 import { getOptionsFromLocation, getProblemAndRunDetails } from './location';
 import {
@@ -32,7 +30,6 @@
   const activeTab = window.location.hash
     ? window.location.hash.substr(1).split('/')[0]
     : 'problems';
-<<<<<<< HEAD
   const {
     guid,
     popupDisplayed,
@@ -40,25 +37,6 @@
     problemAlias,
     showNewClarificationPopup,
   } = getOptionsFromLocation(window.location.hash);
-  const runDetailsResponse: { runDetails: null | types.RunDetails } = {
-    runDetails: null,
-  };
-  const problemDetailsResponse: { problemInfo: null | types.ProblemDetails } = {
-    problemInfo: null,
-  };
-  if (problemAlias) {
-    await getProblemDetails({
-      problemAlias,
-      contestAlias: payload.contest.alias,
-      problems: payload.problems,
-      response: problemDetailsResponse,
-    });
-    if (guid) {
-      await getRunDetails({ guid, response: runDetailsResponse });
-    }
-  }
-
-=======
   let runDetails: null | types.RunDetails = null;
   let problemDetails: null | types.ProblemDetails = null;
   try {
@@ -70,15 +48,13 @@
   } catch (e) {
     ui.apiError(e);
   }
->>>>>>> ac80499c
   trackClarifications(payload.clarifications);
 
   const contestPractice = new Vue({
     el: '#main-container',
     components: { 'omegaup-arena-contest-practice': arena_ContestPractice },
     data: () => ({
-<<<<<<< HEAD
-      problemInfo: problemDetailsResponse.problemInfo,
+      problemInfo: problemDetails,
       problem,
       problems: payload.problems,
       popupDisplayed,
@@ -86,21 +62,8 @@
       guid,
       problemAlias,
       isAdmin: false,
-      runDetailsData: runDetailsResponse.runDetails,
-      nextSubmissionTimestamp:
-        problemDetailsResponse.problemInfo?.nextSubmissionTimestamp,
-=======
-      problemInfo: null as types.ProblemInfo | null,
-      problem: null as types.NavbarProblemsetProblem | null,
-      problems: payload.problems,
-      popupDisplayed: PopupDisplayed.None,
-      showNewClarificationPopup: false,
-      guid: null as null | string,
-      problemAlias: null as null | string,
-      isAdmin: false,
       nextSubmissionTimestamp: problemDetails?.nextSubmissionTimestamp,
       runDetailsData: runDetails,
->>>>>>> ac80499c
     }),
     render: function (createElement) {
       return createElement('omegaup-arena-contest-practice', {
@@ -119,13 +82,8 @@
           problemAlias: this.problemAlias,
           isAdmin: this.isAdmin,
           runs: myRunsStore.state.runs,
-<<<<<<< HEAD
-          runDetailsData: this.runDetailsData,
-          nextSubmissionTimestamp: this.nextSubmissionTimestamp,
-=======
           nextSubmissionTimestamp: this.nextSubmissionTimestamp,
           runDetailsData: this.runDetailsData,
->>>>>>> ac80499c
         },
         on: {
           'navigate-to-problem': ({
@@ -141,16 +99,18 @@
               contestAlias: payload.contest.alias,
             });
           },
-          'show-run': async (source: SubmissionRequest) => {
-            await getRunDetails({
-              guid: source.request.guid,
-              response: runDetailsResponse,
-            });
-            const runDetails = runDetailsResponse.runDetails;
-            if (runDetails == null) {
-              return;
-            }
-            showSubmission({ source, runDetails });
+          'show-run': (source: SubmissionRequest) => {
+            api.Run.details({ run_alias: source.request.guid })
+              .then((response) => {
+                showSubmission({ source, runDetails: response });
+              })
+              .catch((run) => {
+                submitRunFailed({
+                  error: run.error,
+                  errorname: run.errorname,
+                  run,
+                });
+              });
           },
           'submit-run': ({
             problem,
@@ -235,54 +195,6 @@
     },
   });
 
-  async function getRunDetails({
-    guid,
-    response,
-  }: {
-    guid: string;
-    response: { runDetails: null | types.RunDetails };
-  }): Promise<void> {
-    return api.Run.details({ run_alias: guid })
-      .then((runDetails) => {
-        response.runDetails = runDetails;
-      })
-      .catch((error) => {
-        ui.apiError(error);
-      });
-  }
-
-  async function getProblemDetails({
-    problemAlias,
-    contestAlias,
-    problems,
-    response,
-  }: {
-    problemAlias: string;
-    contestAlias: string;
-    problems: types.NavbarProblemsetProblem[];
-    response: { problemInfo: null | types.ProblemInfo };
-  }): Promise<void> {
-    return api.Problem.details({
-      problem_alias: problemAlias,
-      prevent_problemset_open: false,
-      contest_alias: contestAlias,
-    })
-      .then((problemInfo) => {
-        for (const run of problemInfo.runs ?? []) {
-          trackRun({ run });
-        }
-        const currentProblem = problems?.find(
-          ({ alias }: { alias: string }) => alias === problemInfo.alias,
-        );
-        problemInfo.title = currentProblem?.text ?? '';
-        response.problemInfo = problemInfo;
-        problemsStore.commit('addProblem', problemInfo);
-      })
-      .catch(() => {
-        ui.dismissNotifications();
-      });
-  }
-
   setInterval(() => {
     refreshContestClarifications({
       type: ContestClarificationType.AllProblems,
