import { OmegaUp } from '../omegaup';
import * as time from '../time';
import { types } from '../api_types';
import * as api from '../api';
import * as ui from '../ui';
import Vue from 'vue';
import arena_ContestPractice, {
  ActiveProblem,
} from '../components/arena/ContestPractice.vue';
import problem_Details, {
  PopupDisplayed,
} from '../components/problem/Details.vue';
import { myRunsStore } from '../arena/runsStore';
import arena_NewClarification from '../components/arena/NewClarificationPopup.vue';
import problemsStore from './problemStore';
import JSZip from 'jszip';

OmegaUp.on('ready', () => {
  time.setSugarLocale();
  const payload = types.payloadParsers.ContestPracticePayload();
  const commonPayload = types.payloadParsers.CommonPayload();
  const activeTab = window.location.hash
    ? window.location.hash.substr(1).split('/')[0]
    : 'problems';
  const contestPractice = new Vue({
    el: '#main-container',
    components: { 'omegaup-arena-contest-practice': arena_ContestPractice },
    data: () => ({
      problemInfo: null as types.ProblemInfo | null,
      problem: null as ActiveProblem | null,
      problems: payload.problems as types.NavbarProblemsetProblem[],
      clarifications: payload.clarifications,
      popupDisplayed: PopupDisplayed.None,
      showNewClarificationPopup: false,
      guid: null as null | string,
    }),
    methods: {
      getMaxScore: (
        runs: types.Run[],
        alias: string,
        previousScore: number,
      ): number => {
        let maxScore = previousScore;
        for (const run of runs) {
          if (alias != run.alias) {
            continue;
          }
          maxScore = Math.max(maxScore, run.contest_score || 0);
        }
        return maxScore;
      },
    },
    render: function (createElement) {
      return createElement('omegaup-arena-contest-practice', {
        props: {
          contest: payload.contest,
          contestAdmin: payload.contestAdmin,
          problems: this.problems,
          users: payload.users,
          problemInfo: this.problemInfo,
          problem: this.problem,
          clarifications: this.clarifications,
          popupDisplayed: this.popupDisplayed,
          showNewClarificationPopup: this.showNewClarificationPopup,
          activeTab,
          guid: this.guid,
        },
        on: {
          'navigate-to-problem': (request: ActiveProblem) => {
            if (
              Object.prototype.hasOwnProperty.call(
                problemsStore.state.problems,
                request.problem.alias,
              )
            ) {
              contestPractice.problemInfo =
                problemsStore.state.problems[request.problem.alias];
              window.location.hash = `#problems/${request.problem.alias}`;
              return;
            }
            api.Problem.details({
              problem_alias: request.problem.alias,
              prevent_problemset_open: false,
            })
              .then((problemInfo) => {
                for (const run of problemInfo.runs ?? []) {
                  trackRun(run);
                }
                const currentProblem = payload.problems?.find(
                  ({ alias }) => alias == problemInfo.alias,
                );
                problemInfo.title = currentProblem?.text ?? '';
                contestPractice.problemInfo = problemInfo;
                request.problem.alias = problemInfo.alias;
                request.runs = myRunsStore.state.runs;
                request.problem.bestScore = this.getMaxScore(
                  request.runs,
                  problemInfo.alias,
                  0,
                );
<<<<<<< HEAD
                if (
                  contestPractice.popupDisplayed === PopupDisplayed.RunSubmit
                ) {
                  window.location.hash = `#problems/${request.problem.alias}/new-run`;
                  return;
                }
=======
                problemsStore.commit('addProblem', problemInfo);
>>>>>>> 14d60863
                window.location.hash = `#problems/${request.problem.alias}`;
              })
              .catch(() => {
                ui.dismissNotifications();
                window.location.hash = '#problems';
                contestPractice.problem = null;
              });
          },
          'show-run': (source: {
            target: problem_Details;
            request: { guid: string };
          }) => {
            api.Run.details({ run_alias: source.request.guid })
              .then((data) => {
                if (data.show_diff === 'none' || !commonPayload.isAdmin) {
                  source.target.displayRunDetails(source.request.guid, data);
                  return;
                }
                fetch(
                  `/api/run/download/run_alias/${source.request.guid}/show_diff/true/`,
                )
                  .then((response) => {
                    if (!response.ok) {
                      return Promise.reject(new Error(response.statusText));
                    }
                    return Promise.resolve(response.blob());
                  })
                  .then(JSZip.loadAsync)
                  .then((zip: JSZip) => {
                    const result: {
                      cases: string[];
                      promises: Promise<string>[];
                    } = { cases: [], promises: [] };
                    zip.forEach(async (relativePath, zipEntry) => {
                      const pos = relativePath.lastIndexOf('.');
                      const basename = relativePath.substring(0, pos);
                      const extension = relativePath.substring(pos + 1);
                      if (
                        extension !== 'out' ||
                        relativePath.indexOf('/') !== -1
                      ) {
                        return;
                      }
                      if (
                        data.show_diff === 'examples' &&
                        relativePath.indexOf('sample/') === 0
                      ) {
                        return;
                      }
                      result.cases.push(basename);
                      result.promises.push(
                        zip.file(zipEntry.name).async('text'),
                      );
                    });
                    return result;
                  })
                  .then((response) => {
                    Promise.allSettled(response.promises).then((results) => {
                      results.forEach((result: any, index: number) => {
                        if (data.cases[response.cases[index]]) {
                          data.cases[response.cases[index]].contestantOutput =
                            result.value;
                        }
                      });
                    });
                    source.target.displayRunDetails(source.request.guid, data);
                  })
                  .catch(ui.apiError);
              })
              .catch((error) => {
                ui.apiError(error);
                source.target.popupDisplayed = PopupDisplayed.None;
              });
          },
          'change-show-run-location': (request: {
            guid: string;
            alias: string;
          }) => {
            window.location.hash = `#problems/${request.alias}/show-run:${request.guid}/`;
          },
          'submit-run': (
            request: ActiveProblem & { code: string; selectedLanguage: string },
          ) => {
            api.Run.create({
              problem_alias: request.problem.alias,
              language: request.selectedLanguage,
              source: request.code,
            })
              .then((response) => {
                ui.reportEvent('submission', 'submit');

                updateRun({
                  guid: response.guid,
                  submit_delay: response.submit_delay,
                  username: commonPayload.currentUsername,
                  classname: commonPayload.userClassname,
                  country: 'xx',
                  status: 'new',
                  alias: request.problem.alias,
                  time: new Date(),
                  penalty: 0,
                  runtime: 0,
                  memory: 0,
                  verdict: 'JE',
                  score: 0,
                  language: request.selectedLanguage,
                });
              })
              .catch((run) => {
                ui.error(run.error ?? run);
                if (run.errorname) {
                  ui.reportEvent('submission', 'submit-fail', run.errorname);
                }
              });
          },
          'new-clarification': (request: {
            request: types.Clarification;
            target: arena_NewClarification;
          }) => {
            api.Clarification.create({
              contest_alias: payload.contest.alias,
              problem_alias: request.request.problem_alias,
              username: request.request.author,
              message: request.request.message,
            })
              .then(() => {
                request.target.clearForm();
                refreshClarifications();
              })
              .catch(ui.apiError);

            return false;
          },
          'update:activeTab': (tabName: string) => {
            window.location.replace(`#${tabName}`);
          },
          'reset-hash': (request: { selectedTab: string; alias: string }) => {
            window.location.replace(`#${request.selectedTab}/${request.alias}`);
          },
          'clarification-response': (
            id: number,
            responseText: string,
            isPublic: boolean,
          ) => {
            api.Clarification.update({
              clarification_id: id,
              answer: responseText,
              public: isPublic,
            })
              .then(refreshClarifications)
              .catch(ui.apiError);
          },
        },
      });
    },
  });

  function refreshClarifications() {
    api.Contest.clarifications({
      contest_alias: payload.contest.alias,
      rowcount: 100,
      offset: null,
    })
      .then(time.remoteTimeAdapter)
      .then((data) => {
        contestPractice.clarifications = data.clarifications;
      });
  }

  // The hash is of the forms:
  // - `#problems/${alias}`
  // - `#problems/${alias}/new-run`
  // - `#problems/${alias}/show-run:xyz`
  // - `#clarifications/${alias}/new`
  // and all the matching forms in the following regex
  const match = /#(?<tab>\w+)\/(?<alias>[^/]+)(?:\/(?<popup>[^/]+))?/g.exec(
    window.location.hash,
  );
  switch (match?.groups?.tab) {
    case 'problems':
      // This needs to be set here and not at the top because it depends
      // on the `navigate-to-problem` callback being invoked, and that is
      // not the case if this is set a priori.
      contestPractice.problem = {
        problem: {
          alias: match?.groups?.alias,
          text: '',
          acceptsSubmissions: true,
          bestScore: 0,
          maxScore: 0,
          hasRuns: false,
        },
        runs: [],
      };
      if (match.groups.popup === 'new-run') {
        contestPractice.popupDisplayed = PopupDisplayed.RunSubmit;
      } else if (match.groups.popup?.startsWith('show-run')) {
        contestPractice.guid = match.groups.popup.split(':')[1];
        contestPractice.popupDisplayed = PopupDisplayed.RunDetails;
      }
      break;
    case 'clarifications':
      if (match.groups.popup === 'new') {
        contestPractice.showNewClarificationPopup = true;
      }
      break;
    default:
      contestPractice.popupDisplayed = PopupDisplayed.None;
      contestPractice.showNewClarificationPopup = false;
  }

  function updateRun(run: types.Run): void {
    trackRun(run);

    // TODO: Implement websocket support

    if (run.status != 'ready') {
      updateRunFallback(run.guid);
      return;
    }
  }

  function updateRunFallback(guid: string): void {
    setTimeout(() => {
      api.Run.status({ run_alias: guid })
        .then(time.remoteTimeAdapter)
        .then((response) => updateRun(response))
        .catch(ui.ignoreError);
    }, 5000);
  }

  function trackRun(run: types.Run): void {
    myRunsStore.commit('addRun', run);
  }

  setInterval(() => {
    refreshClarifications();
  }, 5 * 60 * 1000);
});<|MERGE_RESOLUTION|>--- conflicted
+++ resolved
@@ -98,16 +98,13 @@
                   problemInfo.alias,
                   0,
                 );
-<<<<<<< HEAD
+                problemsStore.commit('addProblem', problemInfo);
                 if (
                   contestPractice.popupDisplayed === PopupDisplayed.RunSubmit
                 ) {
                   window.location.hash = `#problems/${request.problem.alias}/new-run`;
                   return;
                 }
-=======
-                problemsStore.commit('addProblem', problemInfo);
->>>>>>> 14d60863
                 window.location.hash = `#problems/${request.problem.alias}`;
               })
               .catch(() => {
