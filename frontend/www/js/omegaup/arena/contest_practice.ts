import { OmegaUp } from '../omegaup';
import * as time from '../time';
import { types } from '../api_types';
import * as api from '../api';
import * as ui from '../ui';
import Vue from 'vue';
import arena_ContestPractice, {
  ActiveProblem,
} from '../components/arena/ContestPractice.vue';
import problem_Details, {
  PopupDisplayed,
} from '../components/problem/Details.vue';
import { myRunsStore } from '../arena/runsStore';
import arena_NewClarification from '../components/arena/NewClarificationPopup.vue';
<<<<<<< HEAD
import problemsStore from './problemStore';
=======
import JSZip from 'jszip';
>>>>>>> 763b9fa3

OmegaUp.on('ready', () => {
  time.setSugarLocale();
  const payload = types.payloadParsers.ContestPracticePayload();
  const commonPayload = types.payloadParsers.CommonPayload();
  const activeTab = window.location.hash
    ? window.location.hash.substr(1).split('/')[0]
    : 'problems';
  const contestPractice = new Vue({
    el: '#main-container',
    components: { 'omegaup-arena-contest-practice': arena_ContestPractice },
    data: () => ({
      problemInfo: null as types.ProblemInfo | null,
      problem: null as ActiveProblem | null,
      problems: payload.problems as types.NavbarProblemsetProblem[],
      clarifications: payload.clarifications,
    }),
    methods: {
      getMaxScore: (
        runs: types.Run[],
        alias: string,
        previousScore: number,
      ): number => {
        let maxScore = previousScore;
        for (const run of runs) {
          if (alias != run.alias) {
            continue;
          }
          maxScore = Math.max(maxScore, run.contest_score || 0);
        }
        return maxScore;
      },
    },
    render: function (createElement) {
      return createElement('omegaup-arena-contest-practice', {
        props: {
          contest: payload.contest,
          contestAdmin: payload.contestAdmin,
          problems: this.problems,
          users: payload.users,
          problemInfo: this.problemInfo,
          problem: this.problem,
          clarifications: this.clarifications,
          activeTab,
        },
        on: {
<<<<<<< HEAD
          'navigate-to-problem': (source: ActiveProblem) => {
            const problemIndex = problemsStore.state.index[source.alias];
            if (typeof problemIndex !== 'undefined') {
              contestPractice.problemInfo =
                problemsStore.state.problems[problemIndex];
              window.location.hash = `#problems/${source.alias}`;
              return;
            }
=======
          'navigate-to-problem': (request: ActiveProblem) => {
>>>>>>> 763b9fa3
            api.Problem.details({
              problem_alias: request.problem.alias,
              prevent_problemset_open: false,
            })
              .then((problemInfo) => {
                for (const run of problemInfo.runs ?? []) {
                  trackRun(run);
                }
                const currentProblem = payload.problems?.find(
                  ({ alias }) => alias == problemInfo.alias,
                );
                problemInfo.title = currentProblem?.text ?? '';
                contestPractice.problemInfo = problemInfo;
<<<<<<< HEAD
                source.alias = problemInfo.alias;
                source.runs = problemInfo.runs ?? [];
                problemsStore.commit('addProblem', problemInfo);
                window.location.hash = `#problems/${source.alias}`;
=======
                request.problem.alias = problemInfo.alias;
                request.runs = myRunsStore.state.runs;
                request.problem.bestScore = this.getMaxScore(
                  request.runs,
                  problemInfo.alias,
                  0,
                );
                window.location.hash = `#problems/${request.problem.alias}`;
>>>>>>> 763b9fa3
              })
              .catch(() => {
                ui.dismissNotifications();
                window.location.hash = '#problems';
                contestPractice.problem = null;
              });
          },
          'show-run': (source: {
            target: problem_Details;
            request: { guid: string };
          }) => {
            api.Run.details({ run_alias: source.request.guid })
              .then((data) => {
                if (data.show_diff === 'none' || !commonPayload.isAdmin) {
                  source.target.displayRunDetails(source.request.guid, data);
                  return;
                }
                fetch(
                  `/api/run/download/run_alias/${source.request.guid}/show_diff/true/`,
                )
                  .then((response) => {
                    if (!response.ok) {
                      return Promise.reject(new Error(response.statusText));
                    }
                    return Promise.resolve(response.blob());
                  })
                  .then(JSZip.loadAsync)
                  .then((zip: JSZip) => {
                    const result: {
                      cases: string[];
                      promises: Promise<string>[];
                    } = { cases: [], promises: [] };
                    zip.forEach(async (relativePath, zipEntry) => {
                      const pos = relativePath.lastIndexOf('.');
                      const basename = relativePath.substring(0, pos);
                      const extension = relativePath.substring(pos + 1);
                      if (
                        extension !== 'out' ||
                        relativePath.indexOf('/') !== -1
                      ) {
                        return;
                      }
                      if (
                        data.show_diff === 'examples' &&
                        relativePath.indexOf('sample/') === 0
                      ) {
                        return;
                      }
                      result.cases.push(basename);
                      result.promises.push(
                        zip.file(zipEntry.name).async('text'),
                      );
                    });
                    return result;
                  })
                  .then((response) => {
                    Promise.allSettled(response.promises).then((results) => {
                      results.forEach((result: any, index: number) => {
                        if (data.cases[response.cases[index]]) {
                          data.cases[response.cases[index]].contestantOutput =
                            result.value;
                        }
                      });
                    });
                    source.target.displayRunDetails(source.request.guid, data);
                  })
                  .catch(ui.apiError);
              })
              .catch((error) => {
                ui.apiError(error);
                source.target.popupDisplayed = PopupDisplayed.None;
              });
          },
          'submit-run': (
            request: ActiveProblem & { code: string; selectedLanguage: string },
          ) => {
            api.Run.create({
              problem_alias: request.problem.alias,
              language: request.selectedLanguage,
              source: request.code,
            })
              .then((response) => {
                ui.reportEvent('submission', 'submit');

                updateRun({
                  guid: response.guid,
                  submit_delay: response.submit_delay,
                  username: commonPayload.currentUsername,
                  classname: commonPayload.userClassname,
                  country: 'xx',
                  status: 'new',
                  alias: request.problem.alias,
                  time: new Date(),
                  penalty: 0,
                  runtime: 0,
                  memory: 0,
                  verdict: 'JE',
                  score: 0,
                  language: request.selectedLanguage,
                });
              })
              .catch((run) => {
                ui.error(run.error ?? run);
                if (run.errorname) {
                  ui.reportEvent('submission', 'submit-fail', run.errorname);
                }
              });
          },
          'new-clarification': (request: {
            request: types.Clarification;
            target: arena_NewClarification;
          }) => {
            api.Clarification.create({
              contest_alias: payload.contest.alias,
              problem_alias: request.request.problem_alias,
              username: request.request.author,
              message: request.request.message,
            })
              .then(() => {
                request.target.clearForm();
                refreshClarifications();
              })
              .catch(ui.apiError);

            return false;
          },
          'update:activeTab': (tabName: string) => {
            window.location.replace(`#${tabName}`);
          },
          'clarification-response': (
            id: number,
            responseText: string,
            isPublic: boolean,
          ) => {
            api.Clarification.update({
              clarification_id: id,
              answer: responseText,
              public: isPublic,
            })
              .then(refreshClarifications)
              .catch(ui.apiError);
          },
        },
      });
    },
  });

  function refreshClarifications() {
    api.Contest.clarifications({
      contest_alias: payload.contest.alias,
      rowcount: 100,
      offset: null,
    })
      .then(time.remoteTimeAdapter)
      .then((data) => {
        contestPractice.clarifications = data.clarifications;
      });
  }

  // The hash is of the form `#problems/${alias}`.
  const problemMatch = /#problems\/([^/]+)/.exec(window.location.hash);
  const problemAlias = problemMatch?.[1] ?? null;
  if (problemAlias) {
    // This needs to be set here and not at the top because it depends
    // on the `navigate-to-problem` callback being invoked, and that is
    // not the case if this is set a priori.
    contestPractice.problem = {
      problem: {
        alias: problemAlias,
        text: '',
        acceptsSubmissions: true,
        bestScore: 0,
        maxScore: 0,
        hasRuns: false,
      },
      runs: [],
    };
  }

  function updateRun(run: types.Run): void {
    trackRun(run);

    // TODO: Implement websocket support

    if (run.status != 'ready') {
      updateRunFallback(run.guid);
      return;
    }
  }

  function updateRunFallback(guid: string): void {
    setTimeout(() => {
      api.Run.status({ run_alias: guid })
        .then(time.remoteTimeAdapter)
        .then((response) => updateRun(response))
        .catch(ui.ignoreError);
    }, 5000);
  }

  function trackRun(run: types.Run): void {
    myRunsStore.commit('addRun', run);
  }

  setInterval(() => {
    refreshClarifications();
  }, 5 * 60 * 1000);
});<|MERGE_RESOLUTION|>--- conflicted
+++ resolved
@@ -12,11 +12,8 @@
 } from '../components/problem/Details.vue';
 import { myRunsStore } from '../arena/runsStore';
 import arena_NewClarification from '../components/arena/NewClarificationPopup.vue';
-<<<<<<< HEAD
 import problemsStore from './problemStore';
-=======
 import JSZip from 'jszip';
->>>>>>> 763b9fa3
 
 OmegaUp.on('ready', () => {
   time.setSugarLocale();
@@ -63,18 +60,16 @@
           activeTab,
         },
         on: {
-<<<<<<< HEAD
-          'navigate-to-problem': (source: ActiveProblem) => {
-            const problemIndex = problemsStore.state.index[source.alias];
-            if (typeof problemIndex !== 'undefined') {
+          'navigate-to-problem': (request: ActiveProblem) => {
+            const problemAliasStored = problemsStore.state.sortedAliases.find(
+              (alias: string) => alias === request.problem.alias,
+            );
+            if (typeof problemAliasStored !== 'undefined') {
               contestPractice.problemInfo =
-                problemsStore.state.problems[problemIndex];
-              window.location.hash = `#problems/${source.alias}`;
+                problemsStore.state.problems[problemAliasStored];
+              window.location.hash = `#problems/${request.problem.alias}`;
               return;
             }
-=======
-          'navigate-to-problem': (request: ActiveProblem) => {
->>>>>>> 763b9fa3
             api.Problem.details({
               problem_alias: request.problem.alias,
               prevent_problemset_open: false,
@@ -88,12 +83,6 @@
                 );
                 problemInfo.title = currentProblem?.text ?? '';
                 contestPractice.problemInfo = problemInfo;
-<<<<<<< HEAD
-                source.alias = problemInfo.alias;
-                source.runs = problemInfo.runs ?? [];
-                problemsStore.commit('addProblem', problemInfo);
-                window.location.hash = `#problems/${source.alias}`;
-=======
                 request.problem.alias = problemInfo.alias;
                 request.runs = myRunsStore.state.runs;
                 request.problem.bestScore = this.getMaxScore(
@@ -101,8 +90,8 @@
                   problemInfo.alias,
                   0,
                 );
+                problemsStore.commit('addProblem', problemInfo);
                 window.location.hash = `#problems/${request.problem.alias}`;
->>>>>>> 763b9fa3
               })
               .catch(() => {
                 ui.dismissNotifications();
