--- conflicted
+++ resolved
@@ -10,10 +10,9 @@
 import problem_Details, {
   PopupDisplayed,
 } from '../components/problem/Details.vue';
-import { myRunsStore } from '../arena/runsStore';
 import arena_NewClarification from '../components/arena/NewClarificationPopup.vue';
 import JSZip from 'jszip';
-import { submitRun, submitRunFailed, trackRun } from './submissions';
+import { submitRun, submitRunFailed } from './submissions';
 import { getOptionsFromLocation } from './location';
 import { navigateToProblem } from './navigation';
 import { ClarificationEvent, refreshClarifications } from './clarifications';
@@ -53,54 +52,6 @@
           guid: this.guid,
         },
         on: {
-<<<<<<< HEAD
-          'navigate-to-problem': (request: ActiveProblem) => {
-            if (
-              Object.prototype.hasOwnProperty.call(
-                problemsStore.state.problems,
-                request.problem.alias,
-              )
-            ) {
-              contestPractice.problemInfo =
-                problemsStore.state.problems[request.problem.alias];
-              window.location.hash = `#problems/${request.problem.alias}`;
-              return;
-            }
-            api.Problem.details({
-              problem_alias: request.problem.alias,
-              prevent_problemset_open: false,
-            })
-              .then((problemInfo) => {
-                for (const run of problemInfo.runs ?? []) {
-                  trackRun({ run, target: contestPractice });
-                }
-                const currentProblem = payload.problems?.find(
-                  ({ alias }) => alias == problemInfo.alias,
-                );
-                problemInfo.title = currentProblem?.text ?? '';
-                contestPractice.problemInfo = problemInfo;
-                request.problem.alias = problemInfo.alias;
-                request.runs = myRunsStore.state.runs;
-                request.problem.bestScore = this.getMaxScore(
-                  request.runs,
-                  problemInfo.alias,
-                  0,
-                );
-                problemsStore.commit('addProblem', problemInfo);
-                if (
-                  contestPractice.popupDisplayed === PopupDisplayed.RunSubmit
-                ) {
-                  window.location.hash = `#problems/${request.problem.alias}/new-run`;
-                  return;
-                }
-                window.location.hash = `#problems/${request.problem.alias}`;
-              })
-              .catch(() => {
-                ui.dismissNotifications();
-                window.location.hash = '#problems';
-                contestPractice.problem = null;
-              });
-=======
           'navigate-to-problem': ({ problem, runs }: ActiveProblem) => {
             navigateToProblem({
               problem,
@@ -108,7 +59,6 @@
               target: contestPractice,
               problems: this.problems,
             });
->>>>>>> d516c5a1
           },
           'show-run': (source: {
             target: problem_Details;
