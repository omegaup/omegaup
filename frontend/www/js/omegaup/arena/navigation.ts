--- conflicted
+++ resolved
@@ -9,16 +9,12 @@
 import { ActiveProblem } from '../components/arena/ContestPractice.vue';
 import { trackRun } from './submissions';
 
-<<<<<<< HEAD
-export interface Navigation {
-=======
 export enum NavigationType {
   ForContest,
   ForSingleProblemOrCourse,
 }
 
 interface BaseNavigation {
->>>>>>> 391ace97
   target: Vue & {
     problemInfo: types.ProblemInfo | null;
     popupDisplayed?: PopupDisplayed;
@@ -58,13 +54,10 @@
     )
   ) {
     target.problemInfo = problemsStore.state.problems[problem.alias];
-<<<<<<< HEAD
     if (target.popupDisplayed === PopupDisplayed.RunSubmit) {
       setLocationHash(`#problems/${problem.alias}/new-run`);
       return;
     }
-=======
->>>>>>> 391ace97
     setLocationHash(`#problems/${problem.alias}`);
     return;
   }
@@ -113,12 +106,4 @@
     maxScore = Math.max(maxScore, run.contest_score || 0);
   }
   return maxScore;
-}
-
-export function setLocationHash(hash: string): void {
-  window.location.hash = hash;
-}
-
-export function getLocationHash(): string {
-  return window.location.hash;
 }