--- conflicted
+++ resolved
@@ -2023,13 +2023,7 @@
     const problem = this.problems[this.currentProblem.alias];
     if (typeof problem !== 'undefined') {
       if (typeof problem.nextSubmissionTimestamp !== 'undefined') {
-<<<<<<< HEAD
-        nextSubmissionTimestamp = new Date(
-          problem.nextSubmissionTimestamp.getTime(),
-        );
-=======
         nextSubmissionTimestamp = problem.nextSubmissionTimestamp;
->>>>>>> 8daab264
       } else if (
         typeof problem.runs !== 'undefined' &&
         typeof this.currentProblemset?.submissions_gap !== 'undefined' &&
