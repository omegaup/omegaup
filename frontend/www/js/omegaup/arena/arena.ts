--- conflicted
+++ resolved
@@ -72,67 +72,6 @@
   visibility: number;
 }
 
-<<<<<<< HEAD
-export interface RunsState {
-  // The list of runs.
-  runs: types.Run[];
-
-  // The mapping of run GUIDs to indices on the runs array.
-  index: Record<string, number>;
-}
-
-export const runsStore = new Vuex.Store<RunsState>({
-  state: {
-    runs: [],
-    index: {},
-  },
-  mutations: {
-    addRun(state, run: types.Run) {
-      if (Object.prototype.hasOwnProperty.call(state.index, run.guid)) {
-        Vue.set(
-          state.runs,
-          state.index[run.guid],
-          Object.assign({}, state.runs[state.index[run.guid]], run),
-        );
-        return;
-      }
-      Vue.set(state.index, run.guid, state.runs.length);
-      state.runs.push(run);
-    },
-    clear(state) {
-      state.runs.splice(0);
-      state.index = {};
-    },
-  },
-});
-
-export const myRunsStore = new Vuex.Store<RunsState>({
-  state: {
-    runs: [],
-    index: {},
-  },
-  mutations: {
-    addRun(state, run: types.Run) {
-      if (Object.prototype.hasOwnProperty.call(state.index, run.guid)) {
-        Vue.set(
-          state.runs,
-          state.index[run.guid],
-          Object.assign({}, state.runs[state.index[run.guid]], run),
-        );
-        return;
-      }
-      Vue.set(state.index, run.guid, state.runs.length);
-      state.runs.push(run);
-    },
-    clear(state) {
-      state.runs.splice(0);
-      state.index = {};
-    },
-  },
-});
-
-=======
->>>>>>> fe7a80f1
 // Number of digits after the decimal point to show.
 const digitsAfterDecimalPoint: number = 2;
 
