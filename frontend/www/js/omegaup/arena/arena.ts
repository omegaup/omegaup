import Vue from 'vue';
import Vuex from 'vuex';
import * as Highcharts from 'highcharts/highstock';

import * as api from '../api';
import T from '../lang';
import { omegaup, OmegaUp } from '../omegaup';
import { types, messages } from '../api_types';
import * as time from '../time';
import * as ui from '../ui';
import JSZip from 'jszip';
import * as markdown from '../markdown';

import arena_ContestSummary from '../components/arena/ContestSummary.vue';
import arena_Navbar_Assignments from '../components/arena/NavbarAssignments.vue';
import arena_Navbar_Miniranking from '../components/arena/NavbarMiniranking.vue';
import arena_Navbar_Problems from '../components/arena/NavbarProblems.vue';
import arena_RunDetails from '../components/arena/RunDetails.vue';
import arena_RunSubmit from '../components/arena/RunSubmit.vue';
import arena_Runs from '../components/arena/Runs.vue';
import arena_Scoreboard from '../components/arena/Scoreboard.vue';
import common_Navbar from '../components/common/Navbar.vue';
import omegaup_Markdown from '../components/Markdown.vue';
import problem_SettingsSummary from '../components/problem/SettingsSummary.vue';
import qualitynomination_Popup from '../components/qualitynomination/Popup.vue';

import ArenaAdmin from './admin_arena';

export { ArenaAdmin };

Vue.use(Vuex);

export interface ArenaOptions {
  assignmentAlias: string | null;
  contestAlias: string | null;
  courseAlias: string | null;
  courseName: string | null;
  disableClarifications: boolean;
  disableSockets: boolean;
  isInterview: boolean;
  isLockdownMode: boolean;
  isOnlyProblem: boolean;
  isPractice: boolean;
  onlyProblemAlias: string | null;
  originalContestAlias: string | null;
  originalProblemsetId?: number;
  payload: types.CommonPayload;
  problemsetId: number | null;
  problemsetAdmin: boolean;
  preferredLanguage: string | null;
  scoreboardToken: string | null;
  shouldShowFirstAssociatedIdentityRunWarning: boolean;
  partialScore: boolean;
}

export interface Problem {
  accepts_submissions: boolean;
  alias: string;
  commit: string;
  input_limit: number;
  languages: string[];
  lastSubmission?: Date;
  letter?: string;
  nextSubmissionTimestamp?: Date;
  points: number;
  problemsetter?: types.ProblemsetterInfo;
  quality_seal: boolean;
  quality_payload?: types.ProblemQualityPayload;
  runs?: types.Run[];
  settings?: types.ProblemSettingsDistrib;
  source?: string;
  statement?: types.ProblemStatement;
  title: string;
  visibility: number;
}

export interface RunsState {
  // The list of runs.
  runs: types.Run[];

  // The mapping of run GUIDs to indices on the runs array.
  index: Record<string, number>;
}

export const runsStore = new Vuex.Store<RunsState>({
  state: {
    runs: [],
    index: {},
  },
  mutations: {
    addRun(state, run: types.Run) {
      if (Object.prototype.hasOwnProperty.call(state.index, run.guid)) {
        Vue.set(
          state.runs,
          state.index[run.guid],
          Object.assign({}, state.runs[state.index[run.guid]], run),
        );
        return;
      }
      Vue.set(state.index, run.guid, state.runs.length);
      state.runs.push(run);
    },
    clear(state) {
      state.runs.splice(0);
      state.index = {};
    },
  },
});

export const myRunsStore = new Vuex.Store<RunsState>({
  state: {
    runs: [],
    index: {},
  },
  mutations: {
    addRun(state, run: types.Run) {
      if (Object.prototype.hasOwnProperty.call(state.index, run.guid)) {
        Vue.set(
          state.runs,
          state.index[run.guid],
          Object.assign({}, state.runs[state.index[run.guid]], run),
        );
        return;
      }
      Vue.set(state.index, run.guid, state.runs.length);
      state.runs.push(run);
    },
    clear(state) {
      state.runs.splice(0);
      state.index = {};
    },
  },
});

// Number of digits after the decimal point to show.
const digitsAfterDecimalPoint: number = 2;

const scoreboardColors = [
  '#FB3F51',
  '#FF5D40',
  '#FFA240',
  '#FFC740',
  '#59EA3A',
  '#37DD6F',
  '#34D0BA',
  '#3AAACF',
  '#8144D6',
  '#CD35D3',
];

function getMaxScore(
  runs: types.Run[],
  alias: string,
  previousScore: number,
): number {
  let maxScore = previousScore;
  for (const run of runs) {
    if (alias != run.alias) {
      continue;
    }
    const score = run.contest_score || 0;
    if (score > maxScore) {
      maxScore = score;
    }
  }
  return maxScore;
}

function findElement(
  element: HTMLElement | null,
  itemSelector: string | null,
): HTMLElement | null {
  if (!element || itemSelector === null) {
    return element;
  }
  return element.querySelector(itemSelector);
}

function setItemText(
  element: HTMLElement | null,
  itemSelector: string | null,
  text: string,
) {
  element = findElement(element, itemSelector);
  if (element) {
    element.textContent = text;
  }
}

export class Arena {
  options: ArenaOptions;

  // Currently opened problem.
  currentProblem: Problem = {
    accepts_submissions: true,
    title: '',
    alias: '',
    commit: '',
    source: '',
    languages: [],
    points: 0,
    input_limit: 0,
    quality_seal: false,
    visibility: 2,
  };

  // The current problemset.
  currentProblemset: types.Problemset | null = null;

  // The interval for clock updates.
  clockInterval: ReturnType<typeof setTimeout> | null = null;

  // The start time of the contest.
  startTime: Date | null = null;

  // The finish time of the contest.
  finishTime: Date | null = null;

  // The deadline for submissions. This might be different from the end time.
  submissionDeadline: Date | null = null;

  // The guid of any run that is pending.
  pendingRuns = {};

  // The set of problems in this contest.
  problems: {
    [alias: string]: Problem;
  } = {};

  // WebSocket for real-time updates.
  socket: EventsSocket | null = null;

  // The offset of each user into the ranking table.
  currentRanking: { [username: string]: number } = {};

  // The previous ranking information. Useful to show diffs.
  prevRankingState: { [username: string]: { place: number } } = {};

  // The previous location hash.
  previousHash: string = '';

  // Every time a recent event is shown, have this interval clear it after
  // 30s.
  removeRecentEventClassTimeout: ReturnType<typeof setTimeout> | null = null;

  // The last known scoreboard event stream.
  currentEvents: types.ScoreboardEvent[] = [];

  // If we have admin powers in this contest.
  problemsetAdmin: boolean = false;

  preferredLanguage: string | null;

  answeredClarifications: number = 0;
  clarificationsOffset: number = 0;
  clarificationsRowcount: number = 20;
  activeTab: string = 'problems';
  clarifications: { [key: number]: HTMLElement } = {};
  submissionGap: number = 0;

  // Clarification refresh interval.
  clarificationInterval: ReturnType<typeof setTimeout> | null = null;

  rankingInterval: ReturnType<typeof setTimeout> | null = null;

  // The interval of time that submissions button will be disabled
  submissionGapInterval: ReturnType<typeof setTimeout> | null = null;

  // Cache scoreboard data for virtual contest
  originalContestScoreboardEvents: types.ScoreboardEvent[] | null = null;

  // Virtual contest refresh interval
  virtualContestRefreshInterval: ReturnType<typeof setTimeout> | null = null;

  // Ephemeral grader support.
  ephemeralGrader: EphemeralGrader = new EphemeralGrader();

  // UI elements
  elements: {
    clarification: HTMLElement | null;
    clock: HTMLElement | null;
    loadingOverlay: HTMLElement | null;
    ranking: HTMLElement | null;
    socketStatus: HTMLElement | null;
  };

  initialClarifications: types.Clarification[] = [];

  navbarAssignments: Vue | null = null;

  navbarProblems:
    | (Vue & {
        problems: omegaup.ContestProblem[];
        activeProblem: string | null;
      })
    | null = null;

  navbarMiniRanking:
    | (Vue & {
        showRanking: boolean;
        users: omegaup.UserRank[];
      })
    | null = null;

  myRunsList: Vue & {
    isContestFinished: boolean;
    isProblemsetOpened: boolean;
    problemAlias: string;
  };

  problemSettingsSummary:
    | (Vue & { problem: types.ArenaProblemDetails })
    | null = null;

  qualityNominationForm:
    | (Vue & { qualityPayload: types.ProblemQualityPayload })
    | null = null;

  commonNavbar:
    | (Vue & {
        initialClarifications: types.Clarification[];
        graderInfo: types.GraderStatus | null;
        errorMessage: string | null;
        graderQueueLength: number;
        notifications: types.Notification[];
      })
    | null = null;

  markdownView: Vue & {
    markdown: string;
    imageMapping: markdown.ImageMapping;
    sourceMapping: markdown.SourceMapping;
    problemSettings?: types.ProblemSettingsDistrib;
  };

  runDetailsView:
    | (Vue & {
        data: types.RunDetails;
      })
    | null = null;

  runSubmitView:
    | (Vue & {
        languages: string[];
        code: string;
        nextSubmissionTimestamp: Date;
        preferredLanguage: string | null;
      })
    | null = null;

  scoreboard:
    | (Vue & {
        problems: omegaup.Problem[];
        ranking: types.ScoreboardRankingEntry[];
        showPenalty: boolean;
        lastUpdated: Date;
      })
    | null = null;

  summaryView: Vue & { contest: omegaup.Contest };

  rankingChart: Highcharts.Chart | null = null;

  constructor(options: ArenaOptions) {
    // eslint-disable-next-line @typescript-eslint/no-this-alias
    const self = this;
    this.options = options;

    // All runs in this contest/problem.
    this.myRunsList = new Vue({
      components: { 'omegaup-arena-runs': arena_Runs },
      data: () => ({
        isContestFinished: false,
        isProblemsetOpened: true,
        problemAlias: options.isOnlyProblem ? options.onlyProblemAlias : null,
      }),
      render: function (createElement) {
        return createElement('omegaup-arena-runs', {
          props: {
            contestAlias: options.contestAlias,
            isContestFinished:
              this.isContestFinished &&
              !options.isPractice &&
              !options.isOnlyProblem,
            isProblemsetOpened: this.isProblemsetOpened,
            problemAlias: this.problemAlias,
            runs: myRunsStore.state.runs,
            showDetails: true,
            showPoints: !options.isPractice && !options.isOnlyProblem,
          },
          on: {
            details: (run: types.Run) => {
              window.location.hash += `/show-run:${run.guid}`;
            },
          },
        });
      },
    });
    const myRunsListElement = document.querySelector('#problem table.runs');
    if (myRunsListElement) {
      this.myRunsList.$mount(myRunsListElement);
    }

    // Currently opened clarification notifications.
    if (document.getElementById('common-navbar')) {
      const commonNavbar = (this.commonNavbar = new Vue({
        el: '#common-navbar',
        components: {
          'omegaup-common-navbar': common_Navbar,
        },
        data: () => ({
          graderInfo: null,
          graderQueueLength: -1,
          errorMessage: null,
          initialClarifications: [],
          notifications: [],
        }),
        render: function (createElement) {
          return createElement('omegaup-common-navbar', {
            props: {
              omegaUpLockDown: options.payload.omegaUpLockDown,
              inContest: options.payload.inContest,
              isLoggedIn: options.payload.isLoggedIn,
              isReviewer: options.payload.isReviewer,
              gravatarURL51: options.payload.gravatarURL51,
              gravatarURL128: options.payload.gravatarURL128,
              currentUsername: options.payload.currentUsername,
              isAdmin: options.payload.isAdmin,
              isMainUserIdentity: options.payload.isMainUserIdentity,
              lockDownImage: options.payload.lockDownImage,
              navbarSection: options.payload.navbarSection,
              graderInfo: this.graderInfo,
              graderQueueLength: this.graderQueueLength,
              errorMessage: this.errorMessage,
              initialClarifications: this.initialClarifications,
            },
          });
        },
      }));

      if (this.options.payload.isAdmin) {
        api.Notification.myList({})
          .then((data) => {
            commonNavbar.notifications = data.notifications;
          })
          .catch(ui.apiError);

        const updateGraderStatus = () => {
          api.Grader.status()
            .then((stats) => {
              commonNavbar.graderInfo = stats.grader;
              if (stats.grader.queue) {
                commonNavbar.graderQueueLength =
                  stats.grader.queue.run_queue_length +
                  stats.grader.queue.running.length;
              }
              commonNavbar.errorMessage = null;
            })
            .catch((stats) => {
              commonNavbar.errorMessage = stats.error;
            });
        };

        updateGraderStatus();
        setInterval(updateGraderStatus, 30000);
      }
    }

    // Setup preferred language
    this.preferredLanguage = options.preferredLanguage || null;

    // UI elements
    this.elements = {
      clarification: document.querySelector('#clarification'),
      clock: document.querySelector('#title .clock'),
      loadingOverlay: document.querySelector('#loading'),
      ranking: document.querySelector('#ranking div'),
      socketStatus: document.querySelector('#title .socket-status'),
    };

    if (document.getElementById('arena-navbar-problems') !== null) {
      this.navbarProblems = new Vue({
        el: '#arena-navbar-problems',
        components: { 'omegaup-arena-navbar-problems': arena_Navbar_Problems },
        data: () => ({
          problems: [],
          activeProblem: '',
        }),
        render: function (createElement) {
          return createElement('omegaup-arena-navbar-problems', {
            props: {
              problems: this.problems,
              activeProblem: this.activeProblem,
              inAssignment: !!options.courseAlias,
              digitsAfterDecimalPoint: options.partialScore ? 2 : 0,
              courseAlias: options.courseAlias,
              courseName: options.courseName,
              currentAssignment: self.currentProblemset,
            },
            on: {
              'navigate-to-problem': (problemAlias: string) => {
                window.location.hash = `#problems/${problemAlias}`;
              },
            },
          });
        },
      });
    }

    const navbar = document.getElementById('arena-navbar-payload');
    let navbarPayload = false;
    if (navbar !== null) {
      navbarPayload = JSON.parse(navbar.innerText);
    }

    if (
      document.getElementById('arena-navbar-miniranking') !== null &&
      this.options.contestAlias !== null
    ) {
      this.navbarMiniRanking = new Vue({
        el: '#arena-navbar-miniranking',
        components: {
          'omegaup-arena-navbar-miniranking': arena_Navbar_Miniranking,
        },
        data: () => ({
          showRanking: navbarPayload,
          users: [],
        }),
        render: function (createElement) {
          return createElement('omegaup-arena-navbar-miniranking', {
            props: {
              showRanking: this.showRanking,
              users: this.users,
            },
          });
        },
      });
    }

    if (this.elements.ranking) {
      this.scoreboard = new Vue({
        el: this.elements.ranking,
        components: {
          'omegaup-arena-scoreboard': arena_Scoreboard,
        },
        data: () => ({
          problems: [],
          ranking: [],
          lastUpdated: new Date(0),
          showPenalty: true,
        }),
        render: function (createElement) {
          return createElement('omegaup-arena-scoreboard', {
            props: {
              scoreboardColors: scoreboardColors,
              problems: this.problems,
              ranking: this.ranking,
              lastUpdated: this.lastUpdated,
              digitsAfterDecimalPoint: digitsAfterDecimalPoint,
              showPenalty: this.showPenalty,
              showInvitedUsersFilter: options.contestAlias !== null,
            },
          });
        },
      });
    }

    // Setup run details view, if available.
    if (document.getElementById('run-details') != null) {
      this.runDetailsView = new Vue({
        el: '#run-details',
        components: {
          'omegaup-arena-rundetails': arena_RunDetails,
        },
        data: () => ({
          data: null,
        }),
        render: function (createElement) {
          return createElement('omegaup-arena-rundetails', {
            props: {
              data: this.data,
            },
          });
        },
      });
    }

    // Setup run submit view, if it is available.
    if (document.getElementById('run-submit') !== null) {
      self.runSubmitView = new Vue({
        el: '#run-submit',
        components: {
          'omegaup-arena-runsubmit': arena_RunSubmit,
        },
        data: () => ({
          languages: [],
          preferredLanguage: '',
          nextSubmissionTimestamp: new Date(0),
        }),
        render: function (createElement) {
          return createElement('omegaup-arena-runsubmit', {
            props: {
              languages: this.languages,
              nextSubmissionTimestamp: this.nextSubmissionTimestamp,
              preferredLanguage: this.preferredLanguage,
            },
            on: {
              'submit-run': (code: string, language: string) => {
                self.submitRun(code, language);
              },
            },
            ref: 'component',
          });
        },
      });
    }

    // Setup any global hooks.
    this.bindGlobalHandlers();

    // Contest summary view model
    this.summaryView = new Vue({
      components: {
        'omegaup-arena-contestsummary': arena_ContestSummary,
      },
      data: () => ({
        contest: {
          start_time: new Date(),
          finish_time: null,
          window_length: 0,
          rerun_id: 0,
          title: '',
          director: '',
        },
      }),
      render: function (createElement) {
        return createElement('omegaup-arena-contestsummary', {
          props: {
            contest: this.contest,
            showRanking: !options.isPractice,
          },
        });
      },
    });
    const summaryElement = document.getElementById('summary');
    if (summaryElement) {
      this.summaryView.$mount(summaryElement);
    }

    // Markdown view.
    this.markdownView = new Vue({
      components: {
        'omegaup-markdown': omegaup_Markdown,
      },
      data: () => ({
        markdown: '',
        imageMapping: <markdown.ImageMapping>{},
        sourceMapping: <markdown.SourceMapping>{},
        problemSettings: <types.ProblemSettingsDistrib | undefined>undefined,
      }),
      render: function (createElement) {
        return createElement('omegaup-markdown', {
          props: {
            markdown: this.markdown,
            imageMapping: this.imageMapping,
            sourceMapping: this.sourceMapping,
            problemSettings: this.problemSettings,
          },
          on: {
            rendered: () => {
              self.onProblemRendered();
            },
          },
        });
      },
    });
    const problemStatementElement = document.querySelector(
      '#problem div.statement',
    );
    if (problemStatementElement) {
      this.markdownView.$mount(problemStatementElement);
    }

    this.navbarAssignments = null;
  }

  installProblemArtifactHooks(): void {
    $('.libinteractive-download form').on('submit', (e: Event) => {
      e.preventDefault();

      const form = <HTMLElement>e.target;
      const alias = this.currentProblem.alias;
      const commit = this.currentProblem.commit;
      const os = (<HTMLInputElement>form.querySelector('.download-os'))?.value;
      const lang = (<HTMLInputElement>form.querySelector('.download-lang'))
        ?.value;
      const extension = os == 'unix' ? '.tar.bz2' : '.zip';

      ui.navigateTo(
        `${window.location.protocol}//${window.location.host}/templates/${alias}/${commit}/${alias}_${os}_${lang}${extension}`,
      );
    });

    $('.libinteractive-download .download-lang').on('change', (e: Event) => {
      let form = <HTMLElement>e.target;
      while (!form.classList.contains('libinteractive-download')) {
        if (!form.parentElement) {
          return;
        }
        form = form.parentElement;
      }
      $(form)
        .find('.libinteractive-extension')
        .html(<string>$(<HTMLElement>e.target).val());
    });

    $('.output-only-download a').attr(
      'href',
      `/probleminput/${this.currentProblem.alias}/${this.currentProblem.commit}/${this.currentProblem.alias}-input.zip`,
    );
  }

  connectSocket(): boolean {
    if (
      this.options.isPractice ||
      this.options.disableSockets ||
      this.options.contestAlias == 'admin'
    ) {
      this.updateSocketStatus('✗', '#800');
      return false;
    }

    const protocol = window.location.protocol === 'https:' ? 'wss://' : 'ws://';
    const uris = [];
    // Backendv2 uri
    uris.push(
      `${protocol}${window.location.host}/events/?filter=/problemset/${this.options.problemsetId}` +
        (this.options.scoreboardToken
          ? `/${this.options.scoreboardToken}`
          : ''),
    );

    const connect = (uris: string[], index: number) => {
      this.socket = new EventsSocket(uris[index], this);
      this.socket.connect().catch((e) => {
        console.log(e);
        // Try the next uri.
        index++;
        if (index < uris.length) {
          connect(uris, index);
        } else {
          // Out of options. Falling back to polls.
          this.socket = null;
          setTimeout(() => {
            this.setupPolls();
          }, Math.random() * 15000);
        }
      });
    };

    this.updateSocketStatus('↻', '#888');
    connect(uris, 0);
    return false;
  }

  updateSocketStatus(status: string, color: string): void {
    if (!this.elements.socketStatus) {
      return;
    }
    this.elements.socketStatus.textContent = status;
    this.elements.socketStatus.style.color = color;
  }

  setupPolls(): void {
    this.refreshRanking();
    if (!this.options.contestAlias) {
      return;
    }
    this.refreshClarifications();

    if (!this.socket) {
      this.clarificationInterval = setInterval(() => {
        this.clarificationsOffset = 0; // Return pagination to start on refresh
        this.refreshClarifications();
      }, 5 * 60 * 1000);

      this.rankingInterval = setInterval(
        () => this.refreshRanking(),
        5 * 60 * 1000,
      );
    }
  }

  initProblemsetId(problemset: types.Problemset): void {
    if (!problemset.problemset_id) {
      return;
    }
    this.options.problemsetId = problemset.problemset_id;
  }

  initClock(start: Date, finish: Date | null, deadline: Date | null): void {
    this.startTime = start;
    this.finishTime = finish;
    // Once the clock is ready, we can now connect to the socket.
    this.connectSocket();
    if (this.options.isPractice || !this.finishTime) {
      setItemText(this.elements.clock, null, '∞');
      return;
    }
    if (deadline) this.submissionDeadline = deadline;
    if (!this.clockInterval) {
      this.updateClock();
      this.clockInterval = setInterval(this.updateClock.bind(this), 1000);
    }
  }

  problemsetLoadedError(e: { start_time?: string }): void {
    console.error(e);
    if (!OmegaUp.loggedIn) {
      window.location.href = `/login/?redirect=${encodeURIComponent(
        window.location.pathname,
      )}`;
      return;
    }
    if (e.start_time) {
      const problemsetId = this.options.problemsetId;
      const problemsetStartTime = time.remoteDate(new Date(e.start_time));

      const problemsetCallback = () => {
        const now = Date.now();
        if (this.elements.loadingOverlay) {
          this.elements.loadingOverlay.textContent = `${problemsetId} ${time.formatDelta(
            problemsetStartTime.getTime() - now,
          )}`;
        }
        if (now < problemsetStartTime.getTime()) {
          setTimeout(problemsetCallback, 1000);
        } else {
          api.Problemset.details({ problemset_id: problemsetId })
            .then((result) => this.problemsetLoaded(result))
            .catch((e) => this.problemsetLoadedError(e));
        }
      };
      setTimeout(problemsetCallback, 1000);
      return;
    }
    if (this.elements.loadingOverlay) {
      this.elements.loadingOverlay.textContent = '404';
    }
  }

  problemsetLoaded(problemset: types.Problemset): void {
    if (
      this.options.isPractice &&
      problemset.finish_time &&
      Date.now() < problemset.finish_time.getTime()
    ) {
      window.location.pathname = window.location.pathname.replace(
        /\/practice.*/,
        '/',
      );
      return;
    }

    if (typeof problemset.problemset_id !== 'undefined') {
      this.options.problemsetId = problemset.problemset_id;
    }

    if (typeof problemset.original_contest_alias !== 'undefined') {
      this.options.originalContestAlias = problemset.original_contest_alias;
    }

    if (typeof problemset.original_problemset_id !== 'undefined') {
      this.options.originalProblemsetId = problemset.original_problemset_id;
    }

    $('#title .contest-title').text(problemset.title ?? problemset.name ?? '');
    this.updateSummary({
      ...problemset,
      alias: <string>problemset.alias,
      title: <string>problemset.title,
      start_time: <Date>problemset.start_time,
      admission_mode: <omegaup.AdmissionMode | undefined>(
        problemset.admission_mode
      ),
      requests_user_information: <omegaup.RequestsUserInformation | undefined>(
        problemset.requests_user_information
      ),
    });
    this.submissionGap = Math.max(0, problemset.submissions_gap ?? 60);

    this.initClock(
      <Date>problemset.start_time,
      problemset.finish_time ?? null,
      problemset.submission_deadline ?? null,
    );
    this.initProblems(problemset);

    const problemSelect = this.elements.clarification?.querySelector('select');
    if (problemSelect) {
      for (const problem of problemset.problems ?? []) {
        const problemName = `${problem.letter}. ${ui.escape(problem.title)}`;

        if (this.navbarProblems) {
          this.navbarProblems.problems.push({
            alias: problem.alias,
            text: problemName,
            acceptsSubmissions: problem.languages !== '',
            bestScore: 0,
            maxScore: problem.points,
            hasRuns: false,
          });
        }

        $('<option>')
          .val(problem.alias)
          .text(problemName)
          .appendTo(<Element>problemSelect);
      }
    }

    if (!this.options.isPractice && !this.options.isInterview) {
      this.setupPolls();
    }

    // Trigger the event (useful on page load).
    this.onHashChanged();

    if (this.elements.loadingOverlay) {
      this.elements.loadingOverlay.style.display = 'none';
    }
    $('#root').fadeIn('slow');

    if (
      typeof problemset.courseAssignments !== 'undefined' &&
      document.getElementById('arena-navbar-assignments') !== null &&
      this.navbarAssignments === null
    ) {
      const courseAlias = this.options.courseAlias;
      this.navbarAssignments = new Vue({
        el: '#arena-navbar-assignments',
        components: {
          'omegaup-arena-navbar-assignments': arena_Navbar_Assignments,
        },
        render: function (createElement) {
          return createElement('omegaup-arena-navbar-assignments', {
            props: {
              assignments: problemset.courseAssignments,
              currentAssignment: problemset,
            },
            on: {
              'navigate-to-assignment': (assignmentAlias: string) => {
                window.location.pathname = `/course/${courseAlias}/assignment/${assignmentAlias}/${
                  problemset.admin ? 'admin/' : ''
                }`;
              },
            },
          });
        },
      });
    }
  }

  initProblems(problemset: types.Problemset): void {
    this.currentProblemset = problemset;
    this.problemsetAdmin = problemset.admin ?? false;
    this.myRunsList.isProblemsetOpened =
      !Object.prototype.hasOwnProperty.call(problemset, 'opened') ||
      (problemset.opened ?? false);
    const problemsetProblems = problemset.problems ?? [];
    for (const problemsetProblem of problemsetProblems) {
      const alias = problemsetProblem.alias;
      this.problems[alias] = {
        ...problemsetProblem,
        languages: problemsetProblem.languages
          .split(',')
          .filter((language) => language !== ''),
      };
    }
    if (this.scoreboard) {
      this.scoreboard.problems = problemsetProblems;
      this.scoreboard.showPenalty = problemset.show_penalty ?? false;
    }
  }

  updateClock(): void {
    const countdownTime = this.submissionDeadline || this.finishTime;
    if (this.startTime === null || countdownTime === null || !OmegaUp.ready) {
      return;
    }

    const now = Date.now();
    let clock = '';
    if (now < this.startTime.getTime()) {
      clock = `-${time.formatDelta(this.startTime.getTime() - now)}`;
    } else if (now > countdownTime.getTime()) {
      // Contest for this user is over
      clock = '00:00:00';
      if (this.clockInterval) {
        clearInterval(this.clockInterval);
        this.clockInterval = null;
      }

      // Show go-to-practice-mode messages on contest end
      if (this.finishTime && now > this.finishTime.getTime()) {
        if (this.options.contestAlias) {
          ui.warning(
            `<a href="/arena/${this.options.contestAlias}/practice/">${T.arenaContestEndedUsePractice}</a>`,
          );
          this.myRunsList.isContestFinished = true;
        }
      }
    } else {
      clock = time.formatDelta(countdownTime.getTime() - now);
    }
    setItemText(this.elements.clock, null, clock);
  }

  updateRunFallback(guid: string): void {
    if (this.socket != null) return;
    setTimeout(() => {
      api.Run.status({ run_alias: guid })
        .then(time.remoteTimeAdapter)
        .then((response) => this.updateRun(response))
        .catch(ui.ignoreError);
    }, 5000);
  }

  updateRun(run: types.Run): void {
    this.trackRun(run);

    if (this.socket != null) return;

    if (run.status != 'ready') {
      this.updateRunFallback(run.guid);
      return;
    }
    if (
      !this.options.isPractice &&
      !this.options.isOnlyProblem &&
      this.options.contestAlias != 'admin'
    ) {
      this.refreshRanking();
    }
  }

  refreshRanking(): void {
    const scoreboardParams = {
      problemset_id:
        this.options.problemsetId || this.currentProblemset?.problemset_id,
      token: this.options.scoreboardToken,
    };

    if (this.options.contestAlias != null) {
      api.Problemset.scoreboard(scoreboardParams)
        .then((response) => {
          // Differentiate ranking change between virtual and normal contest
          if (this.options.originalContestAlias != null)
            this.virtualRankingChange(response);
          else this.rankingChange(response);
        })
        .catch(ui.ignoreError);
    } else if (
      this.options.problemsetAdmin ||
      this.options.contestAlias != null ||
      this.problemsetAdmin ||
      (this.options.courseAlias && this.options.assignmentAlias)
    ) {
      api.Problemset.scoreboard(scoreboardParams)
        .then((response) => this.rankingChange(response))
        .catch(ui.ignoreError);
    }
  }

  onVirtualRankingChange(virtualContestData: types.Scoreboard): void {
    // This clones virtualContestData to data so that virtualContestData values
    // won't be overriden by processes below
    const data = <types.Scoreboard>(
      JSON.parse(JSON.stringify(virtualContestData.ranking))
    );
    const dataRanking = <
      (types.ScoreboardRankingEntry & { virtual?: boolean })[]
    >data.ranking;
    const events = this.originalContestScoreboardEvents ?? [];
    const currentDelta =
      (new Date().getTime() - (this.startTime?.getTime() ?? 0)) / (1000 * 60);

    for (const rank of dataRanking) rank.virtual = true;

    const problemOrder: { [problemAlias: string]: number } = {};
    const problems: { order: number; alias: string }[] = [];
    const initialProblems: types.ScoreboardRankingProblem[] = [];

    for (const problem of Object.values(this.problems)) {
      problemOrder[problem.alias] = problems.length;
      initialProblems.push({
        alias: problem.alias,
        penalty: 0,
        percent: 0,
        points: 0,
        runs: 0,
      });
      problems.push({ order: problems.length + 1, alias: problem.alias });
    }

    // Calculate original contest scoreboard with current delta time
    const originalContestRanking: {
      [username: string]: types.ScoreboardRankingEntry;
    } = {};
    const originalContestEvents: types.ScoreboardEvent[] = [];

    // Refresh after time T
    let refreshTime = 30 * 1000; // 30 seconds

    events.forEach((evt) => {
      const key = evt.username;
      if (!Object.prototype.hasOwnProperty.call(originalContestRanking, key)) {
        originalContestRanking[key] = {
          country: evt.country,
          name: evt.name,
          username: evt.username,
          classname: evt.classname,
          is_invited: evt.is_invited,
          problems: Array.from(initialProblems),
          total: {
            penalty: 0,
            points: 0,
          },
          place: 0,
        };
      }
      if (evt.delta > currentDelta) {
        refreshTime = Math.min(
          refreshTime,
          (evt.delta - currentDelta) * 60 * 1000,
        );
        return;
      }
      originalContestEvents.push(evt);
      const problem =
        originalContestRanking[key].problems[problemOrder[evt.problem.alias]];
      originalContestRanking[key].problems[problemOrder[evt.problem.alias]] = {
        alias: evt.problem.alias,
        penalty: evt.problem.penalty,
        points: evt.problem.points,
        percent: evt.problem.points,
        // If problem appeared in event for than one, it means a problem has
        // been solved multiple times
        runs: problem ? problem.runs + 1 : 1,
      };
      originalContestRanking[key].total = evt.total;
    });
    // Merge original contest scoreboard ranking with virtual contest
    for (const ranking of Object.values(originalContestRanking)) {
      dataRanking.push(ranking);
    }

    // Re-sort rank
    dataRanking.sort((rank1, rank2) => {
      return rank2.total.points - rank1.total.points;
    });

    // Override ranking
    dataRanking.forEach((rank, index) => (rank.place = index + 1));
    this.onRankingChanged(data);

    api.Problemset.scoreboardEvents({
      problemset_id: this.options.problemsetId,
      token: this.options.scoreboardToken,
    })
      .then((response) => {
        // Change username to username-virtual
        for (const evt of response.events) {
          evt.username = ui.formatString(T.virtualSuffix, {
            username: evt.username,
          });
          evt.name = ui.formatString(T.virtualSuffix, { username: evt.name });
        }

        // Merge original contest and virtual contest scoreboard events
        this.onRankingEvents(response.events.concat(originalContestEvents));
      })
      .catch(ui.ignoreError);

    this.virtualContestRefreshInterval = setTimeout(() => {
      this.onVirtualRankingChange(virtualContestData);
    }, refreshTime);
  }

  /**
   * Merge original contest scoreboard and virtual contest
   */
  virtualRankingChange(scoreboard: types.Scoreboard): void {
    // Stop existing scoreboard simulation
    if (this.virtualContestRefreshInterval != null)
      clearTimeout(this.virtualContestRefreshInterval);

    if (this.originalContestScoreboardEvents == null) {
      api.Problemset.scoreboardEvents({
        problemset_id: this.options.originalProblemsetId,
      })
        .then((response) => {
          this.originalContestScoreboardEvents = response.events;
          this.onVirtualRankingChange(scoreboard);
        })
        .catch(ui.apiError);
    } else {
      this.onVirtualRankingChange(scoreboard);
    }
  }

  rankingChange(
    scoreboard: types.Scoreboard,
    rankingEvent: boolean = true,
  ): void {
    this.onRankingChanged(scoreboard);

    if (rankingEvent) {
      api.Problemset.scoreboardEvents({
        problemset_id:
          this.options.problemsetId || this.currentProblemset?.problemset_id,
        token: this.options.scoreboardToken,
      })
        .then((response) => this.onRankingEvents(response.events))
        .catch(ui.ignoreError);
    }
  }

  onRankingChanged(scoreboard: types.Scoreboard): void {
    if (this.navbarMiniRanking) {
      this.navbarMiniRanking.users = [];
    }

    if (this.removeRecentEventClassTimeout) {
      clearTimeout(this.removeRecentEventClassTimeout);
      this.removeRecentEventClassTimeout = null;
    }

    const ranking: types.ScoreboardRankingEntry[] = scoreboard.ranking || [];
    const newRanking: { [username: string]: number } = {};
    const order: { [problemAlias: string]: number } = {};
    const currentRankingState: { [username: string]: { place: number } } = {};

    for (let i = 0; i < scoreboard.problems.length; i++) {
      order[scoreboard.problems[i].alias] = i;
    }

    // Push scoreboard to ranking table
    for (let i = 0; i < ranking.length; i++) {
      const rank = ranking[i];
      newRanking[rank.username] = i;

      const username = ui.rankingUsername(rank);
      currentRankingState[username] = { place: rank.place ?? 0 };

      // Update problem scores.
      for (const alias of Object.keys(order)) {
        const problem = rank.problems[order[alias]];
        if (
          this.problems[alias] &&
          rank.username == OmegaUp.username &&
          this.problems[alias].languages.length > 0
        ) {
          const currentPoints = this.problems[alias].points;
          if (this.navbarProblems) {
            const currentProblem = this.navbarProblems.problems.find(
              (problem) => problem.alias === alias,
            );
            if (currentProblem) {
              currentProblem.hasRuns = problem.runs > 0;
              currentProblem.bestScore = problem.points;
              currentProblem.maxScore = currentPoints;
            }
          }
          this.updateProblemScore(alias, currentPoints, problem.points);
        }
      }

      // update miniranking
      if (i < 10) {
        if (this.navbarMiniRanking) {
          const username = ui.rankingUsername(rank);
          this.navbarMiniRanking.users.push({
            position: rank.place,
            username: username,
            country: rank.country,
            classname: rank.classname,
            points: rank.total.points,
            penalty: rank.total.penalty,
          });
        }
      }
    }

    if (this.scoreboard) {
      this.scoreboard.ranking = ranking;
      if (scoreboard.time) {
        this.scoreboard.lastUpdated = scoreboard.time;
      }
    }

    this.currentRanking = newRanking;
    this.prevRankingState = currentRankingState;
    this.removeRecentEventClassTimeout = setTimeout(() => {
      $('.recent-event').removeClass('recent-event');
    }, 30000);
  }

  onRankingEvents(events: types.ScoreboardEvent[]): void {
    const startTime = this.startTime?.getTime() ?? 0;

    const dataInSeries: { [name: string]: number[][] } = {};
    const navigatorData: number[][] = [[startTime, 0]];
    const series: (Highcharts.SeriesLineOptions & { rank: number })[] = [];
    const usernames: { [name: string]: string } = {};

    // Don't trust input data (data might not be sorted)
    events.sort((a, b) => a.delta - b.delta);

    this.currentEvents = events;

    // group points by person
    for (const curr of events) {
      // limit chart to top n users
      if (this.currentRanking[curr.username] > scoreboardColors.length - 1)
        continue;

      const name = curr.name ?? curr.username;

      if (!dataInSeries[name]) {
        dataInSeries[name] = [[startTime, 0]];
        usernames[name] = curr.username;
      }
      dataInSeries[name].push([
        startTime + curr.delta * 60 * 1000,
        curr.total.points,
      ]);

      // check if to add to navigator
      if (curr.total.points > navigatorData[navigatorData.length - 1][1]) {
        navigatorData.push([
          startTime + curr.delta * 60 * 1000,
          curr.total.points,
        ]);
      }
    }

    // convert datas to series
    for (const name of Object.keys(dataInSeries)) {
      dataInSeries[name].push([
        this.finishTime
          ? Math.min(this.finishTime.getTime(), Date.now())
          : Date.now(),
        dataInSeries[name][dataInSeries[name].length - 1][1],
      ]);
      series.push({
        type: 'line',
        name: name,
        rank: this.currentRanking[usernames[name]],
        data: dataInSeries[name],
        step: 'right',
      });
    }

    series.sort((a, b) => a.rank - b.rank);

    navigatorData.push([
      this.finishTime
        ? Math.min(this.finishTime.getTime(), Date.now())
        : Date.now(),
      navigatorData[navigatorData.length - 1][1],
    ]);
    this.createChart(series, navigatorData);
  }

  createChart(
    series: Highcharts.SeriesLineOptions[],
    navigatorSeries: number[][],
  ): void {
    if (series.length == 0 || !this.elements.ranking) return;

    this.rankingChart = Highcharts.stockChart(
      <HTMLElement>document.getElementById('ranking-chart'),
      <Highcharts.Options>{
        chart: { height: 300, spacingTop: 20 },

        colors: scoreboardColors,

        xAxis: {
          ordinal: false,
          min: this.startTime?.getTime() ?? Date.now(),
          max: Math.min(this.finishTime?.getTime() || Infinity, Date.now()),
        },

        yAxis: {
          showLastLabel: true,
          showFirstLabel: false,
          min: 0,
          max: ((problems) => {
            let total = 0;
            for (const problem of Object.values(problems)) {
              total += problem.points;
            }
            return total;
          })(this.problems),
        },

        plotOptions: {
          series: {
            animation: false,
            lineWidth: 3,
            states: { hover: { lineWidth: 3 } },
            marker: { radius: 5, symbol: 'circle', lineWidth: 1 },
          },
        },

        navigator: {
          series: {
            type: 'line',
            step: true,
            lineWidth: 3,
            lineColor: '#333',
            data: navigatorSeries,
          },
        },

        rangeSelector: { enabled: false },

        series: series,
      },
    );
  }

  refreshClarifications(): void {
    api.Contest.clarifications({
      contest_alias: this.options.contestAlias,
      offset: this.clarificationsOffset,
      rowcount: this.clarificationsRowcount,
    })
      .then(time.remoteTimeAdapter)
      .then((response) => this.clarificationsChange(response.clarifications))
      .catch(ui.ignoreError);
  }

  updateClarification(clarification: types.Clarification): void {
    let r: HTMLElement | null = null;
    const anchor = `clarifications/clarification-${clarification.clarification_id}`;
    const clarifications =
      this.commonNavbar?.initialClarifications ?? this.initialClarifications;
    if (this.clarifications[clarification.clarification_id]) {
      r = this.clarifications[clarification.clarification_id];
      if (this.problemsetAdmin) {
        this.initialClarifications = clarifications.filter(
          (notification) =>
            notification.clarification_id !== clarification.clarification_id,
        );
        if (this.commonNavbar !== null) {
          this.commonNavbar.initialClarifications = this.initialClarifications;
        }
      } else {
        clarifications.push(clarification);
      }
    } else {
      r = <HTMLElement | null>(
        document
          .querySelector('.clarifications tbody.clarification-list tr.template')
          ?.cloneNode(true)
      );
      if (r) {
        r.classList.remove('template');
        r.classList.add('inserted');
        $('.clarifications tbody.clarification-list').prepend(r);
        this.clarifications[clarification.clarification_id] = r;
      }
      if (this.problemsetAdmin) {
        if (clarifications !== null) {
          clarifications.push(clarification);
        }
        if (!r) {
          return;
        }
        ((id, answerNode) => {
          const responseFormNode = $('.create-response-form', answerNode)
            .first()
            .removeClass('template');
          const cannedResponse = $(
            '.create-response-canned',
            answerNode,
          ).first();
          cannedResponse.on('change', () => {
            if (cannedResponse.val() === 'other') {
              $('.create-response-text', answerNode).first().show();
            } else {
              $('.create-response-text', answerNode).first().hide();
            }
          });
          if (clarification.public) {
            $('.create-response-is-public', responseFormNode)
              .first()
              .attr('checked', 'checked');
            $('.create-response-is-public', responseFormNode)
              .first()
              .prop('checked', true);
          }
          responseFormNode.on('submit', () => {
            let responseText: string = '';
            if (
              $('.create-response-canned', answerNode).first().val() === 'other'
            ) {
              responseText = String(
                $('.create-response-text', responseFormNode).first().val(),
              );
            } else {
              responseText = String(
                $(
                  '.create-response-canned>option:selected',
                  responseFormNode,
                ).html(),
              );
            }
            api.Clarification.update({
              clarification_id: id,
              answer: responseText,
              public: (<HTMLInputElement>(
                $('.create-response-is-public', responseFormNode)[0]
              )).checked,
            })
              .then(() => {
                $('pre', answerNode).html(responseText);
                $('.create-response-text', answerNode).first().val('');
              })
              .catch(() => {
                $('pre', answerNode).html(responseText);
                $('.create-response-text', answerNode).first().val('');
              });
            return false;
          });
        })(clarification.clarification_id, $('.answer', r));
      }
    }

    if (r) {
      r.querySelector('.anchor')?.setAttribute('name', anchor);
      setItemText(r, '.contest', clarification.contest_alias ?? '');
      setItemText(r, '.problem', clarification.problem_alias);
      if (this.problemsetAdmin) {
        setItemText(r, '.author', clarification.author ?? '');
      }
      setItemText(r, '.time', time.formatTimestamp(clarification.time));
      setItemText(r, '.message', clarification.message);
      setItemText(r, '.answer pre', clarification.answer ?? '');
      if (clarification.answer) {
        this.answeredClarifications++;
      }

      if (clarification.answer == null) {
        $('.answer pre', r).hide();
        if (clarification.receiver != null) {
          $(r).addClass('direct-message');
        }
      } else {
        $('.answer pre', r).show();
        $(r).addClass('resolved');
      }
      if (clarification.public) {
        $('.create-response-is-public', r).first().prop('checked', true);
      }
    }
  }
  clarificationsChange(clarifications: types.Clarification[]): void {
    $('.clarifications tr.inserted').remove();
    if (
      clarifications.length > 0 &&
      clarifications.length < this.clarificationsRowcount
    ) {
      $('#clarifications-count').html(`(${clarifications.length})`);
    } else if (clarifications.length >= this.clarificationsRowcount) {
      $('#clarifications-count').html(`(${clarifications.length}+)`);
    }

    const previouslyAnswered = this.answeredClarifications;
    this.answeredClarifications = 0;
    this.clarifications = {};

    for (let i = clarifications.length - 1; i >= 0; i--) {
      this.updateClarification(clarifications[i]);
    }

    if (this.commonNavbar !== null) {
      this.commonNavbar.initialClarifications = clarifications
        .filter((clarification) =>
          // Removing all unsolved clarifications.
          this.problemsetAdmin
            ? clarification.answer === null
            : clarification.answer !== null &&
              // Removing all unanswered clarifications.
              localStorage.getItem(
                `clarification-${clarification.clarification_id}`,
              ) === null,
        )
        .reverse();
    } else {
      this.initialClarifications = clarifications
        .filter((clarification) =>
          // Removing all unsolved clarifications.
          this.problemsetAdmin
            ? clarification.answer === null
            : clarification.answer !== null &&
              // Removing all unanswered clarifications.
              localStorage.getItem(
                `clarification-${clarification.clarification_id}`,
              ) === null,
        )
        .reverse();
    }
    if (
      this.answeredClarifications > previouslyAnswered &&
      this.activeTab != 'clarifications'
    ) {
      $('#clarifications-count').css('font-weight', 'bold');
    }
  }

  updateAllowedLanguages(languages: string[]): void {
    const canSubmit = languages.length !== 0;

    $('.runs').toggle(canSubmit);
    $('.data').toggle(canSubmit);
    $('.best-solvers').toggle(canSubmit);

    if (this.runSubmitView) {
      this.runSubmitView.languages = languages;
      this.runSubmitView.preferredLanguage = this.preferredLanguage;
    }
  }

  onHashChanged(): void {
    let tabChanged = false;
    let foundHash = false;
    const tabs = ['summary', 'problems', 'ranking', 'clarifications', 'runs'];

    for (const tabName of tabs) {
      if (window.location.hash.indexOf(`#${tabName}`) == 0) {
        tabChanged = this.activeTab != tabName;
        this.activeTab = tabName;
        foundHash = true;

        break;
      }
    }

    if (!foundHash) {
      // Change the URL to the deafult tab but don't break the back button.
      window.history.replaceState({}, '', `#${this.activeTab}`);
    }

    const problemMatch = /#problems\/([^/]+)(\/new-run)?/.exec(
      window.location.hash,
    );
    // Check if we were already viewing this problem to avoid reloading
    // it and repainting the screen.
    let problemChanged = true;
    if (
      this.previousHash == `${window.location.hash}/new-run` ||
      window.location.hash == `${this.previousHash}/new-run`
    ) {
      problemChanged = false;
    }
    this.previousHash = window.location.hash;

    if (problemMatch && this.problems[problemMatch[1]]) {
      const newRun = problemMatch[2];
      const problem = (this.currentProblem = this.problems[problemMatch[1]]);
      // Set as active the selected problem
      if (this.navbarProblems) {
        this.navbarProblems.activeProblem = this.currentProblem.alias;
      }

      const update = (problem: Problem) => {
        // TODO: Make #problem a component
        $('#summary').hide();
        $('#problem').show();
        if (this.problemSettingsSummary !== null) {
          this.problemSettingsSummary.problem = problem;
        } else if (document.getElementById('problem-settings-summary')) {
          this.problemSettingsSummary = new Vue({
            el: '#problem-settings-summary',
            components: {
              'omegaup-problem-settings-summary': problem_SettingsSummary,
            },
            data: () => ({
              problem: problem,
            }),
            render: function (createElement) {
              return createElement('omegaup-problem-settings-summary', {
                props: { problem: this.problem },
              });
            },
          });
        }
        this.renderProblem(problem);
        const karelLangs = ['kp', 'kj'];
        if (karelLangs.every((x) => problem.languages.indexOf(x) != -1)) {
          let originalHref = $('#problem .karel-js-link a').attr('href');
          if (originalHref) {
            const hashIndex = originalHref.indexOf('#');
            if (hashIndex != -1) {
              originalHref = originalHref.substring(0, hashIndex);
            }
          }
          if (problem.settings?.cases.sample) {
            $('#problem .karel-js-link a').attr(
              'href',
              `${originalHref}#mundo:${encodeURIComponent(
                problem.settings.cases.sample.in,
              )}`,
            );
          } else {
            $('#problem .karel-js-link a').attr('href', originalHref ?? null);
          }
          $('#problem .karel-js-link').removeClass('hide');
        } else {
          $('#problem .karel-js-link').addClass('hide');
        }
        if (problem.source) {
          $('#problem .source span').html(ui.escape(problem.source));
          $('#problem .source').show();
        } else {
          $('#problem .source').hide();
        }
        if (problem.problemsetter) {
          $('#problem .problemsetter a')
            .html(ui.escape(problem.problemsetter.name))
            .attr('href', `/profile/${problem.problemsetter.username}/`);
          $('#problem .problemsetter').show();
        } else {
          $('#problem .problemsetter').hide();
        }

        $('#problem tbody.added').remove();

        const updateRuns = (runs?: types.Run[]) => {
          if (runs) {
            for (const run of runs) {
              this.trackRun(run);
            }
          }
          this.myRunsList.problemAlias = problem.alias;
        };

        if (this.options.isPractice || this.options.isOnlyProblem) {
          api.Problem.runs({ problem_alias: problem.alias })
            .then(time.remoteTimeAdapter)
            .then((data) => {
              updateRuns(data.runs);
            })
            .catch(ui.apiError);
        } else {
          updateRuns(problem.runs);
          this.showQualityNominationPopup();
        }

        if (!this.options.courseAlias) {
          this.initSubmissionCountdown();
        }
      };

      if (problemChanged) {
        // Ping Analytics with updated problem id
        const page = window.location.pathname + window.location.hash;
        if (typeof window.ga == 'function') {
          window.ga('set', 'page', page);
          window.ga('send', 'pageview');
        }
        if (problem.statement) {
          update(problem);
        } else {
          const problemset = this.computeProblemsetArg();
          api.Problem.details(
            $.extend(problemset, {
              problem_alias: problem.alias,
              prevent_problemset_open:
                this.problemsetAdmin && !this.myRunsList.isProblemsetOpened,
            }),
          )
            .then((problem_ext) => {
              problem.source = problem_ext.source;
              problem.problemsetter = problem_ext.problemsetter;
              if (problem_ext.statement) {
                problem.statement = problem_ext.statement;
              }
              problem.settings = problem_ext.settings;
              problem.input_limit = problem_ext.input_limit ?? 10240;
              problem.runs = problem_ext.runs;
              this.preferredLanguage = problem_ext.preferred_language ?? null;
              update(problem);
            })
            .catch(ui.apiError);
        }
      }

      if (newRun) {
        $('#overlay form:not([data-run-submit])').hide();
        $('#overlay').show();
        if (this.options.shouldShowFirstAssociatedIdentityRunWarning) {
          this.options.shouldShowFirstAssociatedIdentityRunWarning = false;
          ui.warning(T.firstSumbissionWithIdentity);
        }
      }
    } else if (this.activeTab == 'problems') {
      $('#problem').hide();
      $('#summary').show();
      if (this.navbarProblems) {
        this.navbarProblems.activeProblem = null;
      }
    } else if (this.activeTab == 'clarifications') {
      if (window.location.hash == '#clarifications/new') {
        $('#overlay form').hide();
        $('#overlay, #clarification').show();
      }
    }
    this.detectShowRun();

    if (tabChanged) {
      $('.tabs a.active').removeClass('active');
      $(`.tabs a[href="#${this.activeTab}"]`).addClass('active');
      $('.tab').hide();
      $(`#${this.activeTab}`).show();

      if (this.activeTab == 'ranking') {
        if (this.currentEvents) {
          this.onRankingEvents(this.currentEvents);
        }
      } else if (this.activeTab == 'clarifications') {
        $('#clarifications-count').css('font-weight', 'normal');
      }
    }
  }

  showQualityNominationPopup(): void {
    const qualityPayload = this.currentProblem.quality_payload;
    if (!qualityPayload) {
      // Quality Nomination only works for Courses
      return;
    }
    if (!qualityPayload.canNominateProblem) {
      // Only real users can perform this action.
      return;
    }
    if (this.qualityNominationForm !== null) {
      this.qualityNominationForm.qualityPayload = qualityPayload;
      return;
    }
    this.qualityNominationForm = new Vue({
      el: '#qualitynomination-popup',
      components: {
        'qualitynomination-popup': qualitynomination_Popup,
      },
      data: () => ({
        qualityPayload: qualityPayload,
      }),
      mounted: () => {
        ui.reportEvent('quality-nomination', 'shown');
      },
      render: function (createElement) {
        return createElement('qualitynomination-popup', {
          props: {
            nominated: this.qualityPayload.nominated,
            nominatedBeforeAC: this.qualityPayload.nominatedBeforeAC,
            solved: this.qualityPayload.solved,
            tried: this.qualityPayload.tried,
            dismissed: this.qualityPayload.dismissed,
            dismissedBeforeAC: this.qualityPayload.dismissedBeforeAC,
            canNominateProblem: this.qualityPayload.canNominateProblem,
            problemAlias: this.qualityPayload.problemAlias,
          },
          on: {
            submit: (popup: qualitynomination_Popup) => {
              const contents = {
                before_ac: !popup.solved && popup.tried,
                difficulty:
                  popup.difficulty !== ''
                    ? Number.parseInt(popup.difficulty, 10)
                    : 0,
                tags: popup.tags.length > 0 ? popup.tags : [],
                quality:
                  popup.quality !== '' ? Number.parseInt(popup.quality, 10) : 0,
              };
              api.QualityNomination.create({
                problem_alias: popup.problemAlias,
                nomination: 'suggestion',
                contents: JSON.stringify(contents),
              })
                .then(() => {
                  ui.reportEvent('quality-nomination', 'submit');
                })
                .catch(ui.apiError);
            },
            dismiss: (popup: qualitynomination_Popup) => {
              const contents = {
                before_ac: !popup.solved && popup.tried,
              };
              api.QualityNomination.create({
                problem_alias: popup.problemAlias,
                nomination: 'dismissal',
                contents: JSON.stringify(contents),
              })
                .then(() => {
                  ui.info(T.qualityNominationRateProblemDesc);
                  ui.reportEvent('quality-nomination', 'dismiss');
                })
                .catch(ui.apiError);
            },
          },
        });
      },
    });
  }

  renderProblem(problem: Problem): void {
    this.currentProblem = problem;
    if (problem.statement) {
      this.markdownView.markdown = problem.statement.markdown;
      this.markdownView.imageMapping = problem.statement.images;
      this.markdownView.sourceMapping = problem.statement.sources;
      this.markdownView.problemSettings = problem.settings;
    }
    const creationDateElement = <HTMLElement>(
      document.querySelector('#problem .problem-creation-date')
    );
    if (problem.problemsetter?.creation_date && creationDateElement) {
      creationDateElement.innerText = ui.formatString(T.wordsUploadedOn, {
        date: time.formatDate(problem.problemsetter.creation_date),
      });
    }
  }

  onProblemRendered(): void {
    const libinteractiveInterfaceNameElement = <HTMLElement>(
      this.markdownView.$el.querySelector('span.libinteractive-interface-name')
    );
    if (
      libinteractiveInterfaceNameElement &&
      this.currentProblem.settings?.interactive?.module_name
    ) {
      libinteractiveInterfaceNameElement.innerText = this.currentProblem.settings.interactive.module_name.replace(
        /\.idl$/,
        '',
      );
    }
    this.installProblemArtifactHooks();

    this.updateAllowedLanguages(this.currentProblem.languages);

    this.ephemeralGrader.send('setSettings', this.currentProblem.settings);
  }

  detectShowRun(): void {
    const showRunRegex = /.*\/show-run:([a-fA-F0-9]+)/;
    const showRunMatch = window.location.hash.match(showRunRegex);
    if (!showRunMatch) {
      return;
    }
    $('#overlay form:not([data-run-submit])').hide();
    $('#overlay').show();
    const guid = showRunMatch[1];
    api.Run.details({ run_alias: guid })
      .then(time.remoteTimeAdapter)
      .then((data) => {
        if (
          data.show_diff === 'none' ||
          (this.options.contestAlias && this.options.contestAlias !== 'admin')
        ) {
          this.displayRunDetails(guid, data);
          return;
        }
        fetch(`/api/run/download/run_alias/${guid}/show_diff/true/`)
          .then((response) => {
            if (!response.ok) {
              return Promise.reject(new Error(response.statusText));
            }
            return Promise.resolve(response.blob());
          })
          .then(JSZip.loadAsync)
          .then((zip: JSZip) => {
            const result: {
              cases: string[];
              promises: Promise<string>[];
            } = { cases: [], promises: [] };
            zip.forEach(async (relativePath, zipEntry) => {
              const pos = relativePath.lastIndexOf('.');
              const basename = relativePath.substring(0, pos);
              const extension = relativePath.substring(pos + 1);
              if (extension !== 'out' || relativePath.indexOf('/') !== -1) {
                return;
              }
              if (
                data.show_diff === 'examples' &&
                relativePath.indexOf('sample/') === 0
              ) {
                return;
              }
              result.cases.push(basename);
              result.promises.push(zip.file(zipEntry.name).async('text'));
            });
            return result;
          })
          .then((response) => {
            Promise.allSettled(response.promises).then((results) => {
              results.forEach((result: any, index: number) => {
                if (data.cases[response.cases[index]]) {
                  data.cases[response.cases[index]].contestantOutput =
                    result.value;
                }
              });
            });
            this.displayRunDetails(guid, data);
          })
          .catch(ui.apiError);
      })
      .catch((error) => {
        ui.apiError(error);
        this.hideOverlay();
      });
  }

  hideOverlay(): void {
    if ($('#overlay').css('display') === 'none') return;
    $('#overlay').hide();
    window.location.hash = window.location.hash.substring(
      0,
      window.location.hash.lastIndexOf('/'),
    );
  }

  bindGlobalHandlers(): void {
    $('#overlay, .close').on('click', (e: Event) => this.onCloseSubmit(e));
  }

  onCloseSubmit(e: Event): void {
    if (
      (<HTMLElement>e.target).id !== 'overlay' &&
      (<HTMLElement>e.target).closest('button.close') === null
    ) {
      return;
    }
    this.hideOverlay();
    e.preventDefault();
  }

  initSubmissionCountdown(): void {
    let nextSubmissionTimestamp = new Date(0);
    const problem = this.problems[this.currentProblem.alias];
    if (typeof problem !== 'undefined') {
      if (typeof problem.nextSubmissionTimestamp !== 'undefined') {
        nextSubmissionTimestamp = new Date(problem.nextSubmissionTimestamp);
      } else if (
        typeof problem.runs !== 'undefined' &&
        typeof this.currentProblemset?.submissions_gap !== 'undefined' &&
        problem.runs.length > 0
      ) {
        nextSubmissionTimestamp = new Date(
          problem.runs[problem.runs.length - 1].time.getTime() +
            this.currentProblemset.submissions_gap * 1000,
        );
      }
    }
    if (this.runSubmitView) {
      this.runSubmitView.nextSubmissionTimestamp = nextSubmissionTimestamp;
    }
  }

  computeProblemsetArg(): { contest_alias?: string; problemset_id?: number } {
    if (this.options.isOnlyProblem) {
      return {};
    }
    if (this.options.contestAlias) {
      return { contest_alias: this.options.contestAlias };
    }
    if (this.options.problemsetId) {
      return { problemset_id: this.options.problemsetId };
    }
    return {};
  }

  submitRun(code: string, language: string): void {
    const problemset = this.options.isPractice
      ? {}
      : this.computeProblemsetArg();

    api.Run.create(
      Object.assign(problemset, {
        problem_alias: this.currentProblem.alias,
        language: language,
        source: code,
      }),
    )
      .then((response) => {
        ui.reportEvent('submission', 'submit');
        if (this.options.isLockdownMode && sessionStorage) {
          sessionStorage.setItem(`run:${response.guid}`, code);
        }

        const currentProblem = this.problems[this.currentProblem.alias];
        if (!this.options.isOnlyProblem) {
          currentProblem.lastSubmission = new Date();
          currentProblem.nextSubmissionTimestamp =
            response.nextSubmissionTimestamp;
        }
        const run = {
          guid: response.guid,
          submit_delay: response.submit_delay,
          username: this.options.payload.currentUsername,
          classname: this.options.payload.userClassname,
          country: 'xx',
          status: 'new',
          alias: this.currentProblem.alias,
          time: new Date(),
          penalty: 0,
          runtime: 0,
          memory: 0,
          verdict: 'JE',
          score: 0,
          language: language,
        };
        this.updateRun(run);
        if (this.runSubmitView) {
          const component = <arena_RunSubmit>this.runSubmitView.$refs.component;
          component.clearForm();
          // Wait until the code view has been cleared before hiding the
          // overlay. Not doing so will sometimes cause the contents of the
          // editor to still be visible when the overlay is shown again.
          component.$nextTick(() => this.hideOverlay());
        } else {
          this.hideOverlay();
        }
        if (!this.options.courseAlias) {
          this.initSubmissionCountdown();
        }
      })
      .catch((run) => {
        alert(run.error ?? run);
        if (run.errorname) {
          ui.reportEvent('submission', 'submit-fail', run.errorname);
        }
      });
  }

  updateSummary(contest: omegaup.Contest): void {
    this.summaryView.contest = contest;
  }

  displayRunDetails(guid: string, data: messages.RunDetailsResponse): void {
    let sourceHTML,
      sourceLink = false;
    if (data.source?.indexOf('data:') === 0) {
      sourceLink = true;
      sourceHTML = data.source;
    } else if (data.source == 'lockdownDetailsDisabled') {
      sourceHTML =
        (typeof sessionStorage !== 'undefined' &&
          sessionStorage.getItem(`run:${guid}`)) ||
        T.lockdownDetailsDisabled;
    } else {
      sourceHTML = data.source;
    }

    const numericSort = <T extends { [key: string]: any }>(key: string) => {
      const isDigit = (ch: string) => '0' <= ch && ch <= '9';
      return (x: T, y: T) => {
        let i = 0,
          j = 0;
        for (; i < x[key].length && j < y[key].length; i++, j++) {
          if (isDigit(x[key][i]) && isDigit(x[key][j])) {
            let nx = 0,
              ny = 0;
            while (i < x[key].length && isDigit(x[key][i]))
              nx = nx * 10 + parseInt(x[key][i++]);
            while (j < y[key].length && isDigit(y[key][j]))
              ny = ny * 10 + parseInt(y[key][j++]);
            i--;
            j--;
            if (nx != ny) return nx - ny;
          } else if (x[key][i] < y[key][j]) {
            return -1;
          } else if (x[key][i] > y[key][j]) {
            return 1;
          }
        }
        return x[key].length - i - (y[key].length - j);
      };
    };
    const detailsGroups = data.details && data.details.groups;
    let groups = undefined;
    if (detailsGroups && detailsGroups.length) {
      detailsGroups.sort(numericSort('group'));
      for (const detailGroup of detailsGroups) {
        if (!detailGroup.cases) {
          continue;
        }
        detailGroup.cases.sort(numericSort('name'));
      }
      groups = detailsGroups;
    }
    if (this.runDetailsView) {
      this.runDetailsView.data = Object.assign({}, data, {
        logs: data.logs || '',
        judged_by: data.judged_by || '',
        source: sourceHTML,
        source_link: sourceLink,
        source_url: window.URL.createObjectURL(
          new Blob([data.source || ''], { type: 'text/plain' }),
        ),
        source_name: `Main.${data.language}`,
        groups: groups,
        show_diff:
          !this.options.contestAlias || this.options.contestAlias === 'admin'
            ? data.show_diff
            : 'none',
        feedback: <omegaup.SubmissionFeedback>(
          ((this.options.contestAlias && this.currentProblemset?.feedback) ||
            'detailed')
        ),
      });
      const runDetailsView = <HTMLElement | null>(
        document.querySelector('[data-run-details-view]')
      );
      if (runDetailsView) runDetailsView.style.display = 'block';
    }
  }

  trackRun(run: types.Run): void {
    runsStore.commit('addRun', run);
    if (run.username !== OmegaUp.username) {
      return;
    }
    myRunsStore.commit('addRun', run);
    if (run.status !== 'ready') {
      return;
    }
    const problem = this.problems[run.alias];
    if (!problem) {
      return;
    }
    this.updateProblemScore(run.alias, problem.points, 0);
    const qualityPayload = problem.quality_payload;
    if (!qualityPayload) {
      return;
    }
    if (run.verdict !== 'AC' && run.verdict !== 'CE' && run.verdict !== 'JE') {
      qualityPayload.tried = true;
    }
    if (run.verdict === 'AC') {
      qualityPayload.solved = true;
    }
    if (problem.alias === this.currentProblem.alias) {
      this.showQualityNominationPopup();
    }
  }

  updateProblemScore(
    alias: string,
    maxScore: number,
    previousScore: number,
  ): void {
    // It only works for contests
    if (this.options.contestAlias != null && this.scoreboard !== null) {
      this.scoreboard.ranking = this.scoreboard.ranking.map((rank) => {
        const ranking = rank;
        if (ranking.username == OmegaUp.username) {
          ranking.problems = rank.problems.map((problem) => {
            const problemRanking = problem;
            if (problemRanking.alias == alias) {
              const maxScore = getMaxScore(
                myRunsStore.state.runs,
                problemRanking.alias,
                previousScore,
              );
              problemRanking.points = maxScore;
            }
            return problemRanking;
          });
          ranking.total.points = rank.problems.reduce(
            (accumulator, problem) => accumulator + problem.points,
            0,
          );
        }
        return ranking;
      });
    }
    if (this.navbarProblems) {
      const currentProblem = this.navbarProblems.problems.find(
        (problem) => problem.alias === alias,
      );
      if (currentProblem) {
        currentProblem.bestScore = getMaxScore(
          myRunsStore.state.runs,
          alias,
          previousScore,
        );
        currentProblem.maxScore = maxScore;
      }
    }
  }
}

export function GetDefaultOptions(): ArenaOptions {
  return {
    isLockdownMode: false,
    isInterview: false,
    isPractice: false,
    isOnlyProblem: false,
    disableClarifications: false,
    disableSockets: false,
    assignmentAlias: null,
    contestAlias: null,
    courseAlias: null,
    courseName: null,
    scoreboardToken: null,
    shouldShowFirstAssociatedIdentityRunWarning: false,
    onlyProblemAlias: null,
    originalContestAlias: null,
    partialScore: true,
    problemsetId: null,
    problemsetAdmin: false,
    payload: {
      associatedIdentities: [],
      omegaUpLockDown: false,
      bootstrap4: false,
      inContest: false,
      isLoggedIn: false,
      isReviewer: false,
      gravatarURL51: '',
      gravatarURL128: '',
      currentEmail: '',
      currentName: undefined,
      currentUsername: '',
      userClassname: 'user-rank-unranked',
      userCountry: 'xx',
      profileProgress: 0,
      isMainUserIdentity: false,
      isAdmin: false,
      lockDownImage: '',
      navbarSection: '',
    },
    preferredLanguage: null,
  };
}

export function GetOptionsFromLocation(
  arenaLocation: Location | URL,
): ArenaOptions {
  const options = GetDefaultOptions();

  if (
    document.getElementsByTagName('body')[0].className.indexOf('lockdown') !==
    -1
  ) {
    options.isLockdownMode = true;
    window.onbeforeunload = (e: BeforeUnloadEvent) => {
      e.preventDefault();
      e.returnValue = T.lockdownMessageWarning;
    };
  }

  if (arenaLocation.pathname.indexOf('/practice') !== -1) {
    options.isPractice = true;
  }

  if (
    arenaLocation.pathname.indexOf('/arena/problemv2/') !== -1 ||
    arenaLocation.pathname.indexOf('/arena/problem/') !== -1
  ) {
    options.isOnlyProblem = true;
<<<<<<< HEAD
    const match = /\/arena\/problem(?:v2)?\/([^\/]+)\/?/.exec(
      arenaLocation.pathname,
    );
=======
    const match = /\/arena\/problem\/([^/]+)\/?/.exec(arenaLocation.pathname);
>>>>>>> 264906c3
    if (match) {
      options.onlyProblemAlias = match[1];
    }
  } else {
    const match = /\/arena\/([^/]+)\/?/.exec(arenaLocation.pathname);
    if (match) {
      options.contestAlias = match[1];
    }
  }

  if (arenaLocation.search.indexOf('ws=off') !== -1) {
    options.disableSockets = true;
  }
  if (document.getElementById('payload')) {
    const payload = <
      types.CommonPayload & {
        shouldShowFirstAssociatedIdentityRunWarning?: boolean;
        contest?: omegaup.Contest;
        preferred_language?: string;
      }
    >types.payloadParsers.CommonPayload();
    if (payload !== null) {
      options.shouldShowFirstAssociatedIdentityRunWarning =
        payload.shouldShowFirstAssociatedIdentityRunWarning || false;
      options.preferredLanguage = payload.preferred_language || null;
      options.partialScore = payload.contest?.partial_score ?? true;
      options.payload = payload;
    }
  }
  return options;
}

export class EventsSocket {
  uri: string;
  arena: Arena;
  shouldRetry: boolean = false;
  socket: WebSocket | null = null;
  socketKeepalive: ReturnType<typeof setTimeout> | null = null;
  retries: number = 10;

  constructor(uri: string, arena: Arena) {
    this.uri = uri;
    this.arena = arena;
  }

  connect(): Promise<void> {
    this.shouldRetry = false;
    return new Promise((accept, reject) => {
      try {
        const socket = new WebSocket(this.uri, 'com.omegaup.events');

        socket.onmessage = (message) => this.onmessage(message);
        socket.onopen = () => {
          this.shouldRetry = true;
          this.arena.updateSocketStatus('•', '#080');
          this.socketKeepalive = setInterval(
            () => socket.send('"ping"'),
            30000,
          );
          accept();
        };
        socket.onclose = (e: Event) => {
          this.onclose(e);
          reject(e);
        };

        this.socket = socket;
      } catch (e) {
        reject(e);
        return;
      }
    });
  }

  onmessage(message: MessageEvent) {
    const data = JSON.parse(message.data);

    if (data.message == '/run/update/') {
      data.run.time = time.remoteTime(data.run.time * 1000);
      this.arena.updateRun(data.run);
    } else if (data.message == '/clarification/update/') {
      if (!this.arena.options.disableClarifications) {
        data.clarification.time = time.remoteTime(
          data.clarification.time * 1000,
        );
        this.arena.updateClarification(data.clarification);
      }
    } else if (data.message == '/scoreboard/update/') {
      data.time = time.remoteTime(data.time * 1000);
      if (this.arena.problemsetAdmin && data.scoreboard_type != 'admin') {
        if (this.arena.options.originalContestAlias == null) return;
        this.arena.virtualRankingChange(data.scoreboard);
        return;
      }
      this.arena.rankingChange(data.scoreboard);
    }
  }

  // eslint-disable-next-line @typescript-eslint/no-unused-vars
  onclose(e: Event) {
    this.socket = null;
    if (this.socketKeepalive) {
      clearInterval(this.socketKeepalive);
      this.socketKeepalive = null;
    }
    if (this.shouldRetry && this.retries > 0) {
      this.retries--;
      this.arena.updateSocketStatus('↻', '#888');
      setTimeout(() => this.connect(), Math.random() * 15000);
      return;
    }

    this.arena.updateSocketStatus('✗', '#800');
  }
}

export class EphemeralGrader {
  ephemeralEmbeddedGraderElement: null | HTMLIFrameElement;
  messageQueue: { method: string; params: any[] }[];
  loaded: boolean;

  constructor() {
    this.ephemeralEmbeddedGraderElement = <null | HTMLIFrameElement>(
      document.getElementById('ephemeral-embedded-grader')
    );
    this.messageQueue = [];
    this.loaded = false;

    if (!this.ephemeralEmbeddedGraderElement) return;

    this.ephemeralEmbeddedGraderElement.onload = () => {
      this.loaded = true;
      this.messageQueue.slice(0).forEach((message) => {
        this._sendInternal(message);
      });
    };
  }

  send(method: string, ...params: any[]): void {
    const message = {
      method: method,
      params: params,
    };

    if (!this.loaded) {
      this.messageQueue.push(message);
      return;
    }
    this._sendInternal(message);
  }

  _sendInternal(message: { method: string; params: any[] }): void {
    if (!this.ephemeralEmbeddedGraderElement) {
      return;
    }
    (<Window>this.ephemeralEmbeddedGraderElement.contentWindow).postMessage(
      message,
      `${window.location.origin}/grader/ephemeral/embedded/`,
    );
  }
}<|MERGE_RESOLUTION|>--- conflicted
+++ resolved
@@ -2372,13 +2372,9 @@
     arenaLocation.pathname.indexOf('/arena/problem/') !== -1
   ) {
     options.isOnlyProblem = true;
-<<<<<<< HEAD
-    const match = /\/arena\/problem(?:v2)?\/([^\/]+)\/?/.exec(
+    const match = /\/arena\/problem(?:v2)?\/([^/]+)\/?/.exec(
       arenaLocation.pathname,
     );
-=======
-    const match = /\/arena\/problem\/([^/]+)\/?/.exec(arenaLocation.pathname);
->>>>>>> 264906c3
     if (match) {
       options.onlyProblemAlias = match[1];
     }
