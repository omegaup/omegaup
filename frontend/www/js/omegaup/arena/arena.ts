--- conflicted
+++ resolved
@@ -803,11 +803,7 @@
     // Once the clock is ready, we can now connect to the socket.
     this.connectSocket();
     if (this.options.isPractice || !this.finishTime) {
-<<<<<<< HEAD
       ui.setItemText(this.elements.clock, null, '∞');
-=======
-      setItemText(this.elements.clock, null, '∞');
->>>>>>> 12c8ec12
       return;
     }
     if (deadline) this.submissionDeadline = deadline;
@@ -1016,11 +1012,7 @@
     } else {
       clock = time.formatDelta(countdownTime.getTime() - now);
     }
-<<<<<<< HEAD
     ui.setItemText(this.elements.clock, null, clock);
-=======
-    setItemText(this.elements.clock, null, clock);
->>>>>>> 12c8ec12
   }
 
   updateRunFallback(guid: string): void {
@@ -1468,11 +1460,7 @@
         clarifications.push(clarification);
       }
     } else {
-<<<<<<< HEAD
-      r = <HTMLElement|null>(
-=======
       r = <HTMLElement | null>(
->>>>>>> 12c8ec12
         document
           .querySelector('.clarifications tbody.clarification-list tr.template')
           ?.cloneNode(true)
@@ -1552,7 +1540,6 @@
 
     if (r) {
       r.querySelector('.anchor')?.setAttribute('name', anchor);
-<<<<<<< HEAD
       ui.setItemText(r, '.contest', clarification.contest_alias ?? '');
       ui.setItemText(r, '.problem', clarification.problem_alias);
       if (this.problemsetAdmin) {
@@ -1561,16 +1548,6 @@
       ui.setItemText(r, '.time', time.formatTimestamp(clarification.time));
       ui.setItemText(r, '.message', clarification.message);
       ui.setItemText(r, '.answer pre', clarification.answer ?? '');
-=======
-      setItemText(r, '.contest', clarification.contest_alias ?? '');
-      setItemText(r, '.problem', clarification.problem_alias);
-      if (this.problemsetAdmin) {
-        setItemText(r, '.author', clarification.author ?? '');
-      }
-      setItemText(r, '.time', time.formatTimestamp(clarification.time));
-      setItemText(r, '.message', clarification.message);
-      setItemText(r, '.answer pre', clarification.answer ?? '');
->>>>>>> 12c8ec12
       if (clarification.answer) {
         this.answeredClarifications++;
       }
