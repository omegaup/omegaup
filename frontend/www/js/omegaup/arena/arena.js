--- conflicted
+++ resolved
@@ -1501,17 +1501,9 @@
 
   onCloseSubmit(e) {
     let self = this;
-<<<<<<< HEAD
-    if (e.target.id === 'runs-overlay' || e.target.className === 'close') {
-      $('#clarification', self.elements.submitForm).hide();
-      self.hideOverlay();
-      self.clearInputFile();
-      return false;
-=======
-    if (e.target.id !== 'overlay' &&
+    if (e.target.id !== 'runs-overlay' &&
         e.target.closest('button.close') === null) {
       return;
->>>>>>> f9b1bf51
     }
     $('#clarification', self.elements.submitForm).hide();
     self.hideOverlay();
