--- conflicted
+++ resolved
@@ -913,8 +913,7 @@
   }
 
   updateAllowedLanguages(lang_array) {
-<<<<<<< HEAD
-    var self = this;
+    let self = this;
 
     lang_array = lang_array.filter(function(x) { return x; });
 
@@ -923,10 +922,6 @@
     $('.runs').toggle(can_submit);
     $('.data').toggle(can_submit);
     $('.best-solvers').toggle(can_submit);
-
-=======
-    let self = this;
->>>>>>> 04be8d83
     $('option', self.elements.submitForm.language)
         .each(function(index, item) {
           item = $(item);
