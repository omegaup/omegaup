--- conflicted
+++ resolved
@@ -437,20 +437,14 @@
       self.options.problemsetId = problemset.problemset_id;
     }
 
-<<<<<<< HEAD
+    if (problemset.hasOwnProperty('original_contest_alias')) {
+      self.options.originalContestAlias = problemset.original_contest_alias;
+    }
+
     $('#title .contest-title')
         .html(UI.escape(problemset.title | problemset.name));
     self.updateSummary(problemset);
     self.submissionGap = parseInt(problemset.submission_gap);
-=======
-    if (contest.hasOwnProperty('original_contest_alias')) {
-      self.options.originalContestAlias = contest.original_contest_alias;
-    }
-
-    $('#title .contest-title').html(UI.escape(contest.title));
-    self.updateSummary(contest);
-    self.submissionGap = parseInt(contest.submission_gap);
->>>>>>> 9c82418d
     if (!(self.submissionGap > 0)) self.submissionGap = 0;
 
     self.initClock(problemset.start_time, problemset.finish_time,
@@ -572,11 +566,6 @@
 
   refreshRanking() {
     let self = this;
-<<<<<<< HEAD
-    API.Problemset.scoreboard({problemset_id: self.options.problemsetId})
-        .then(self.rankingChange.bind(self))
-        .fail(UI.ignoreError);
-=======
     if (self.options.originalContestAlias != null) {
       API.Contest.scoreboardEvents({contest_alias: self.options.contestAlias})
           .then(function(response) {
@@ -607,7 +596,6 @@
           .then(self.rankingChange.bind(self))
           .fail(UI.ignoreError);
     }
->>>>>>> 9c82418d
   }
 
   virtualRankingChange(data) {
@@ -679,18 +667,12 @@
     if (self.options.scoreboardToken) {
       params.token = self.options.scoreboardToken;
     }
-<<<<<<< HEAD
-    API.Problemset.scoreboardEvents(params)
-        .then(self.onRankingEvents.bind(self))
-        .fail(UI.ignoreError);
-=======
 
     if (rankingEvent) {
-      API.Contest.scoreboardEvents(params)
+      API.Problemset.scoreboardEvents(params)
           .then(self.onRankingEvents.bind(self))
           .fail(UI.ignoreError);
     }
->>>>>>> 9c82418d
   }
 
   onRankingChanged(data) {
