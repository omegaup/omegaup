--- conflicted
+++ resolved
@@ -1780,9 +1780,9 @@
     if (showRunMatch) {
       $('#overlay form').hide();
       $('#overlay').show();
-<<<<<<< HEAD
       const guid = showRunMatch[1];
-      API.Run.details({ run_alias: guid })
+      api.Run.details({ run_alias: guid })
+        .then(time.remoteTimeAdapter)
         .then(data => {
           if (
             data.show_diff === 'none' ||
@@ -1840,12 +1840,6 @@
               )
               .catch(ui.apiError);
           }
-=======
-      api.Run.details({ run_alias: showRunMatch[1] })
-        .then(time.remoteTimeAdapter)
-        .then(function(data) {
-          self.displayRunDetails(showRunMatch[1], data);
->>>>>>> c96326ac
         })
         .catch(ui.apiError);
     }
