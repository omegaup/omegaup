--- conflicted
+++ resolved
@@ -485,11 +485,7 @@
 
   initProblems(problemset) {
     let self = this;
-<<<<<<< HEAD
-    self.currentContest = problemset;
-=======
     self.currentProblemset = problemset;
->>>>>>> 0b8f42c0
     self.contestAdmin = problemset.admin;
     let problems = problemset.problems;
     for (let i = 0; i < problems.length; i++) {
