--- conflicted
+++ resolved
@@ -122,7 +122,6 @@
       data.clarification.time = time.remoteTime(data.clarification.time * 1000);
       clarificationStore.commit('addClarification', data.clarification);
     } else if (data.message == '/scoreboard/update/') {
-<<<<<<< HEAD
       if (this.isContestModeMaxPerGroup) {
         api.Contest.scoreboard({ contest_alias: this.problemsetAlias })
           .then((result: types.Scoreboard) => {
@@ -144,46 +143,6 @@
       }
     }
   }
-=======
-      data.scoreboard.time = time.remoteTime(data.scoreboard.time * 1000);
-      data.scoreboard.start_time = time.remoteTime(
-        data.scoreboard.start_time * 1000,
-      );
-      data.scoreboard.finish_time = time.remoteTime(
-        data.scoreboard.finish_time * 1000,
-      );
-      if (this.isVirtual) {
-        api.Problemset.scoreboardEvents({
-          problemset_id: this.originalProblemsetId,
-          token: this.scoreboardToken,
-        })
-          .then((response) => {
-            onVirtualRankingChanged({
-              scoreboard: data.scoreboard,
-              currentUsername: this.currentUsername,
-              scoreboardEvents: response.events,
-              problems: this.navbarProblems,
-              startTime: this.startTime,
-              finishTime: this.finishTime,
-            });
-          })
-          .catch(ui.ignoreError);
-        return;
-      }
-      const {
-        currentRanking,
-        ranking,
-        users,
-        lastTimeUpdated,
-      } = onRankingChanged({
-        scoreboard: data.scoreboard,
-        currentUsername: this.currentUsername,
-        navbarProblems: this.navbarProblems,
-      });
-      rankingStore.commit('updateRanking', ranking);
-      rankingStore.commit('updateMiniRankingUsers', users);
-      rankingStore.commit('updateLastTimeUpdated', lastTimeUpdated);
->>>>>>> faecb30a
 
   private processRankings({
     scoreboard,
@@ -201,12 +160,24 @@
     if (scoreboard.finish_time != null) {
       scoreboard.finish_time = time.remoteTime(finishTime * 1000);
     }
-    // TODO: Uncomment next block when virtual contest is migrated
-    /*if (problemsetAdmin && scoreboard_type != 'admin') {
-      if (options.originalContestAlias == null) return;
-      virtualRankingChange(scoreboard);
+    if (this.isVirtual) {
+      api.Problemset.scoreboardEvents({
+        problemset_id: this.originalProblemsetId,
+        token: this.scoreboardToken,
+      })
+        .then((response) => {
+          onVirtualRankingChanged({
+            scoreboard,
+            currentUsername: this.currentUsername,
+            scoreboardEvents: response.events,
+            problems: this.navbarProblems,
+            startTime: this.startTime,
+            finishTime: this.finishTime,
+          });
+        })
+        .catch(ui.ignoreError);
       return;
-    }*/
+    }
     const {
       currentRanking,
       ranking,
