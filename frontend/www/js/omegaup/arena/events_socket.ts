--- conflicted
+++ resolved
@@ -99,15 +99,12 @@
       clarificationStore.commit('addClarification', data.clarification);
     } else if (data.message == '/scoreboard/update/') {
       data.scoreboard.time = time.remoteTime(data.scoreboard.time * 1000);
-<<<<<<< HEAD
-=======
       data.scoreboard.start_time = time.remoteTime(
         data.scoreboard.start_time * 1000,
       );
       data.scoreboard.finish_time = time.remoteTime(
         data.scoreboard.finish_time * 1000,
       );
->>>>>>> 8f28448b
       // TODO: Uncomment next block when virtual contest is migrated
       /*if (problemsetAdmin && data.scoreboard_type != 'admin') {
         if (options.originalContestAlias == null) return;
