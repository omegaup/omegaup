--- conflicted
+++ resolved
@@ -29,12 +29,9 @@
     },
     data: () => {
       return {
-<<<<<<< HEAD
-        selectedTab: null as null | Tabs,
-        problemSelectedTab: null as null | ProblemTabs,
-=======
+        selectedTab: null as null | string,
+        problemSelectedTab: null as null | string,
         currentRunDetails: null as types.RunDetails | null,
->>>>>>> dec6e4da
       };
     },
     render: function (createElement) {
@@ -58,10 +55,8 @@
         },
         on: {
           'show-run-details': (request: SubmissionRequest) => {
-            console.log(request);
             api.Run.details({ run_alias: request.guid })
               .then((runDetails) => {
-                console.log(runDetails);
                 this.currentRunDetails = showSubmission({
                   request,
                   runDetails,
