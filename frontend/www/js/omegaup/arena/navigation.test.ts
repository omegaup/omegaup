--- conflicted
+++ resolved
@@ -4,16 +4,12 @@
 import Vue from 'vue';
 import arena_ContestPractice from '../components/arena/ContestPractice.vue';
 import { types } from '../api_types';
-<<<<<<< HEAD
-import { navigation } from './navigation';
-=======
 import { setLocationHash } from '../location';
 import {
   NavigationRequest,
   NavigationType,
   navigateToProblem,
 } from './navigation';
->>>>>>> 0222a37a
 import { PopupDisplayed } from '../components/problem/Details.vue';
 import { ActiveProblem } from '../components/arena/ContestPractice.vue';
 import fetchMock from 'jest-fetch-mock';
@@ -122,33 +118,18 @@
 describe('navigation.ts', () => {
   describe('navigateToProblem', () => {
     it('Should change hash when contest alias is declared in practice mode', async () => {
-<<<<<<< HEAD
-      const spy = jest.spyOn(navigation, 'setLocationHash');
-      const params: navigation.NavigationRequest = {
-        type: navigation.NavigationType.ForContest,
-=======
       const params: NavigationRequest = {
         type: NavigationType.ForContest,
->>>>>>> 0222a37a
         target: vueInstance,
         runs: [],
         problems: navbarProblems,
         problem: navbarProblems[0],
         contestAlias: 'contest_alias',
       };
-<<<<<<< HEAD
-      navigation.setLocationHash(`#problems/${navbarProblems[0].alias}`);
-      const locationHash = navigation.getLocationHash();
-      expect(spy).toHaveBeenCalled();
-      expect(locationHash).toBe('#problems/problem_alias');
-      navigation.navigateToProblem(params);
-      spy.mockRestore();
-=======
       await navigateToProblem(params);
       expect(setLocationHash).toHaveBeenCalledWith(
         `#problems/${params.problem.alias}/new-run`,
       );
->>>>>>> 0222a37a
     });
   });
 });