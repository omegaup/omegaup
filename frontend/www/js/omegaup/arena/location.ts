import { types } from '../api_types';
import { PopupDisplayed } from '../components/problem/Details.vue';
import clarificationsStore from './clarificationsStore';
import * as api from '../api';
import { trackRun } from './submissions';
import problemsStore from './problemStore';

export interface LocationOptions {
  problem: types.NavbarProblemsetProblem | null;
  popupDisplayed: PopupDisplayed;
  guid: null | string;
  problemAlias: null | string;
  showNewClarificationPopup: boolean;
}

export function getOptionsFromLocation(location: string): LocationOptions {
  const response: LocationOptions = {
    problem: null,
    popupDisplayed: PopupDisplayed.None,
    guid: null,
    problemAlias: null,
    showNewClarificationPopup: false,
  };

  // Location string is of the forms:
  // - `#problems/${alias}`
  // - `#problems/${alias}/new-run`
  // - `#problems/${alias}/show-run:xyz`
  // - `#clarifications/${alias}/new`
  // and all the matching forms in the following regex
  const match = /#(?<tab>\w+)\/(?<alias>[^/]+)(?:\/(?<popup>[^/]+))?/g.exec(
    location,
  );
  switch (match?.groups?.tab) {
    case 'problems':
      response.problem = {
        alias: match?.groups?.alias,
        text: '',
        acceptsSubmissions: true,
        bestScore: 0,
        maxScore: 0,
        hasRuns: false,
      };
      response.problemAlias = match?.groups?.alias;
      if (match.groups.popup === 'new-run') {
        response.popupDisplayed = PopupDisplayed.RunSubmit;
      } else if (match.groups.popup?.startsWith('show-run')) {
        response.guid = match.groups.popup.split(':')[1];
        response.popupDisplayed = PopupDisplayed.RunDetails;
      }
      break;
    case 'clarifications':
      if (match.groups.popup === 'new') {
        response.showNewClarificationPopup = true;
      } else if (match.groups.alias?.startsWith('clarification-')) {
        clarificationsStore.commit(
          'selectClarificationId',
          parseInt(match.groups.alias.split('-')[1]),
        );
      }
      break;
    default:
      response.popupDisplayed = PopupDisplayed.None;
      response.showNewClarificationPopup = false;
  }

  return response;
}

export async function getProblemAndRunDetails({
  location,
<<<<<<< HEAD
  problems,
}: {
  location: string;
=======
  contestAlias,
  problems,
}: {
  location: string;
  contestAlias?: string;
>>>>>>> 0b49f4a0
  problems?: types.NavbarProblemsetProblem[];
}): Promise<{
  runDetails: null | types.RunDetails;
  problemDetails: null | types.ProblemDetails;
}> {
  const { guid, problemAlias } = getOptionsFromLocation(location);
<<<<<<< HEAD
  let problemPromise: Promise<null | types.ProblemDetails> = Promise.resolve(
    null,
  );
  let runPromise: Promise<null | types.RunDetails> = Promise.resolve(null);

  if (problemAlias) {
    problemPromise = api.Problem.details({
      problem_alias: problemAlias,
      prevent_problemset_open: false,
    });
  }
  if (guid) {
    runPromise = api.Run.details({ run_alias: guid });
  }

  const [problemDetails, runDetails] = await Promise.all([
    problemPromise,
    runPromise,
  ]);

  if (problemDetails != null) {
    for (const run of problemDetails.runs ?? []) {
      trackRun({ run });
    }
    const currentProblem = problems?.find(
      ({ alias }: { alias: string }) => alias === problemDetails?.alias,
    );
    problemDetails.title = currentProblem?.text ?? '';
    problemsStore.commit('addProblem', problemDetails);
  }
=======
  let runDetails: null | types.RunDetails = null;
  let problemDetails: null | types.ProblemDetails = null;
  if (!problemAlias) {
    return { problemDetails, runDetails };
  }
  [problemDetails, runDetails] = await Promise.all([
    api.Problem.details({
      problem_alias: problemAlias,
      prevent_problemset_open: false,
      contest_alias: contestAlias,
    }),
    guid ? api.Run.details({ run_alias: guid }) : Promise.resolve(null),
  ]);
  for (const run of problemDetails.runs ?? []) {
    trackRun({ run });
  }
  const currentProblem = problems?.find(
    ({ alias }: { alias: string }) => alias === problemDetails?.alias,
  );
  problemDetails.title = currentProblem?.text ?? '';
  problemsStore.commit('addProblem', problemDetails);
>>>>>>> 0b49f4a0

  return { problemDetails, runDetails };
}<|MERGE_RESOLUTION|>--- conflicted
+++ resolved
@@ -69,34 +69,34 @@
 
 export async function getProblemAndRunDetails({
   location,
-<<<<<<< HEAD
-  problems,
-}: {
-  location: string;
-=======
   contestAlias,
   problems,
 }: {
   location: string;
   contestAlias?: string;
->>>>>>> 0b49f4a0
   problems?: types.NavbarProblemsetProblem[];
 }): Promise<{
   runDetails: null | types.RunDetails;
   problemDetails: null | types.ProblemDetails;
 }> {
   const { guid, problemAlias } = getOptionsFromLocation(location);
-<<<<<<< HEAD
   let problemPromise: Promise<null | types.ProblemDetails> = Promise.resolve(
     null,
   );
   let runPromise: Promise<null | types.RunDetails> = Promise.resolve(null);
 
   if (problemAlias) {
-    problemPromise = api.Problem.details({
-      problem_alias: problemAlias,
-      prevent_problemset_open: false,
-    });
+    const params = contestAlias
+      ? {
+          problem_alias: problemAlias,
+          prevent_problemset_open: false,
+        }
+      : {
+          problem_alias: problemAlias,
+          prevent_problemset_open: false,
+          contest_alias: contestAlias,
+        };
+    problemPromise = api.Problem.details(params);
   }
   if (guid) {
     runPromise = api.Run.details({ run_alias: guid });
@@ -117,29 +117,6 @@
     problemDetails.title = currentProblem?.text ?? '';
     problemsStore.commit('addProblem', problemDetails);
   }
-=======
-  let runDetails: null | types.RunDetails = null;
-  let problemDetails: null | types.ProblemDetails = null;
-  if (!problemAlias) {
-    return { problemDetails, runDetails };
-  }
-  [problemDetails, runDetails] = await Promise.all([
-    api.Problem.details({
-      problem_alias: problemAlias,
-      prevent_problemset_open: false,
-      contest_alias: contestAlias,
-    }),
-    guid ? api.Run.details({ run_alias: guid }) : Promise.resolve(null),
-  ]);
-  for (const run of problemDetails.runs ?? []) {
-    trackRun({ run });
-  }
-  const currentProblem = problems?.find(
-    ({ alias }: { alias: string }) => alias === problemDetails?.alias,
-  );
-  problemDetails.title = currentProblem?.text ?? '';
-  problemsStore.commit('addProblem', problemDetails);
->>>>>>> 0b49f4a0
 
   return { problemDetails, runDetails };
 }