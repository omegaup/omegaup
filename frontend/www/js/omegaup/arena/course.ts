--- conflicted
+++ resolved
@@ -7,12 +7,7 @@
 
 import Vue from 'vue';
 import arena_Course from '../components/arena/Course.vue';
-<<<<<<< HEAD
-import { getOptionsFromLocation } from './location';
-import problemsStore from './problemStore';
-=======
 import { getOptionsFromLocation, getProblemAndRunDetails } from './location';
->>>>>>> ac80499c
 import {
   showSubmission,
   SubmissionRequest,
@@ -46,7 +41,6 @@
   if (activeTab !== locationHash[0]) {
     window.location.hash = activeTab;
   }
-<<<<<<< HEAD
   const {
     guid,
     popupDisplayed,
@@ -54,23 +48,6 @@
     problemAlias,
     showNewClarificationPopup,
   } = getOptionsFromLocation(window.location.hash);
-  const runDetailsResponse: { runDetails: null | types.RunDetails } = {
-    runDetails: null,
-  };
-  const problemDetailsResponse: { problemInfo: null | types.ProblemDetails } = {
-    problemInfo: null,
-  };
-  if (problemAlias) {
-    await getProblemDetails({
-      problemAlias,
-      problems: payload.currentAssignment.problems,
-      response: problemDetailsResponse,
-    });
-  }
-  if (guid) {
-    await getRunDetails({ guid, response: runDetailsResponse });
-  }
-=======
   let runDetails: null | types.RunDetails = null;
   let problemDetails: null | types.ProblemDetails = null;
   try {
@@ -82,7 +59,6 @@
     ui.apiError(e);
   }
 
->>>>>>> ac80499c
   trackClarifications(payload.courseDetails.clarifications);
 
   const arenaCourse = new Vue({
@@ -91,8 +67,7 @@
       'omegaup-arena-course': arena_Course,
     },
     data: () => ({
-<<<<<<< HEAD
-      problemInfo: problemDetailsResponse.problemInfo,
+      problemInfo: problemDetails,
       problem,
       problems: payload.currentAssignment.problems,
       popupDisplayed,
@@ -100,21 +75,8 @@
       guid,
       problemAlias,
       searchResultUsers: [] as types.ListItem[],
-      runDetailsData: runDetailsResponse.runDetails,
-      nextSubmissionTimestamp:
-        problemDetailsResponse.problemInfo?.nextSubmissionTimestamp,
-=======
-      popupDisplayed: PopupDisplayed.None,
-      problemInfo: null as types.ProblemInfo | null,
-      problem: null as types.NavbarProblemsetProblem | null,
-      problems: payload.currentAssignment.problems,
-      showNewClarificationPopup: false,
-      guid: null as null | string,
-      problemAlias: null as null | string,
-      searchResultUsers: [] as types.ListItem[],
       runDetailsData: runDetails,
       nextSubmissionTimestamp: problemDetails?.nextSubmissionTimestamp,
->>>>>>> ac80499c
     }),
     render: function (createElement) {
       return createElement('omegaup-arena-course', {
@@ -137,10 +99,7 @@
           searchResultUsers: this.searchResultUsers,
           runDetailsData: this.runDetailsData,
           nextSubmissionTimestamp: this.nextSubmissionTimestamp,
-<<<<<<< HEAD
-=======
           socketStatus: socketStore.state.socketStatus,
->>>>>>> ac80499c
         },
         on: {
           'navigate-to-problem': ({
@@ -156,27 +115,27 @@
               problemsetId: payload.currentAssignment.problemset_id,
             });
           },
-          'show-run': async (source: SubmissionRequest) => {
-            await getRunDetails({
-              guid: source.request.guid,
-              response: runDetailsResponse,
-            });
-            const runDetails = runDetailsResponse.runDetails;
-            if (runDetails == null) {
-              return;
-            }
-            showSubmission({ source, runDetails });
+          'show-run': (source: SubmissionRequest) => {
+            api.Run.details({ run_alias: source.request.guid })
+              .then((response) => {
+                showSubmission({ source, runDetails: response });
+              })
+              .catch((run) => {
+                submitRunFailed({
+                  error: run.error,
+                  errorname: run.errorname,
+                  run,
+                });
+              });
           },
           'submit-run': ({
             problem,
             code,
             language,
-            target,
           }: {
             code: string;
             language: string;
             problem: types.NavbarProblemsetProblem;
-            target: Vue & { currentNextSubmissionTimestamp: Date };
           }) => {
             api.Run.create({
               problemset_id: payload.currentAssignment.problemset_id,
@@ -194,8 +153,6 @@
                   classname: commonPayload.userClassname,
                   problemAlias: problem.alias,
                 });
-                target.currentNextSubmissionTimestamp =
-                  response.nextSubmissionTimestamp;
               })
               .catch((run) => {
                 submitRunFailed({
@@ -344,51 +301,6 @@
     },
   });
 
-  async function getRunDetails({
-    guid,
-    response,
-  }: {
-    guid: string;
-    response: { runDetails: null | types.RunDetails };
-  }): Promise<void> {
-    return api.Run.details({ run_alias: guid })
-      .then((runDetails) => {
-        response.runDetails = runDetails;
-      })
-      .catch((error) => {
-        ui.apiError(error);
-      });
-  }
-
-  async function getProblemDetails({
-    problemAlias,
-    problems,
-    response,
-  }: {
-    problemAlias: string;
-    problems: types.NavbarProblemsetProblem[];
-    response: { problemInfo: null | types.ProblemInfo };
-  }): Promise<void> {
-    return api.Problem.details({
-      problem_alias: problemAlias,
-      prevent_problemset_open: false,
-    })
-      .then((problemInfo) => {
-        for (const run of problemInfo.runs ?? []) {
-          trackRun({ run });
-        }
-        const currentProblem = problems?.find(
-          ({ alias }: { alias: string }) => alias === problemInfo.alias,
-        );
-        problemInfo.title = currentProblem?.text ?? '';
-        response.problemInfo = problemInfo;
-        problemsStore.commit('addProblem', problemInfo);
-      })
-      .catch(() => {
-        ui.dismissNotifications();
-      });
-  }
-
   function getSelectedValidTab(tab: string, isAdmin: boolean): string {
     const validTabs = ['problems', 'ranking', 'runs', 'clarifications'];
     const defaultTab = 'problems';
@@ -401,15 +313,6 @@
     for (const run of payload.currentAssignment.runs) {
       trackRun({ run });
     }
-  }
-
-<<<<<<< HEAD
-=======
-  if (locationHash[1] && locationHash[1].includes('show-run:')) {
-    const showRunRegex = /.*\/show-run:([a-fA-F0-9]+)/;
-    const showRunMatch = window.location.hash.match(showRunRegex);
-    arenaCourse.guid = showRunMatch?.[1] ?? null;
-    arenaCourse.popupDisplayed = PopupDisplayed.RunDetails;
   }
 
   const socket = new EventsSocket({
@@ -427,7 +330,6 @@
   });
   socket.connect();
 
->>>>>>> ac80499c
   setInterval(() => {
     refreshCourseClarifications({
       type: CourseClarificationType.AllProblems,
