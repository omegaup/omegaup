export default class {
  constructor() {
    let self = this;

    self.notifications = ko.observableArray();
    self.notificationMapping = {};
    self.unread = ko.observable(false);
    self.flashInterval = null;

    self.unread.subscribe(function(newValue) {
      if (newValue) {
        if (self.flashInterval) return;
        self.flashInterval = setInterval(self.flashTitle, 1000);
      } else {
        if (!self.flashInterval) return;
        clearInterval(self.flashInterval);
        self.flashInterval = null;
        if (document.title.indexOf('!') === 0) {
          document.title = document.title.substring(2);
        }
      }
    });
  }

  flashTitle(reset) {
    if (document.title.indexOf('!') === 0) {
      document.title = document.title.substring(2);
    } else if (!reset) {
      document.title = '! ' + document.title;
    }
  }

  attach(element) {
    let self = this;

    self.button = $('.notification-button', element);
    self.button.on('click', function() {
      self.unread(false);
    });

    self.onMarkAllAsRead = function() {
      self.notifications.removeAll();
      for (let key in self.notificationMapping) {
        if (!self.notificationMapping.hasOwnProperty(key)) continue;
        localStorage.setItem(key, Date.now());
      }
      self.notificationMapping = {};
    };

    if (element[0] && !ko.dataFor(element[0]))
      ko.applyBindings(self, element[0]);
  }

  notify(data) {
    let self = this;

    if (self.notificationMapping.hasOwnProperty(data.id)) {
      // Update the pre-existing notification.
<<<<<<< HEAD
      let notification = self.notificationMapping[data.id];
      for (let key in data) {
        if (!data.hasOwnProperty(key) ||
            typeof(notification[key]) != 'function' ||
            notification[key]() == data[key]) {
=======
      var notification = self.notificationMapping[data.id];
      for (var key in data) {
        if (
          !data.hasOwnProperty(key) ||
          typeof notification[key] != 'function' ||
          notification[key]() == data[key]
        ) {
>>>>>>> fdc219fa
          continue;
        }
        notification[key](data[key]);
      }
      self.unread(true);
      let audio = document.getElementById('notification-audio');
      if (audio != null) audio.play();
      return;
    }

<<<<<<< HEAD
    let lastModified = parseInt((typeof(localStorage) !== 'undefined' &&
                                 localStorage.getItem(data.id)) ||
                                    '0',
                                10) ||
                       0;
=======
    var lastModified =
      parseInt(
        (typeof localStorage !== 'undefined' &&
          localStorage.getItem(data.id)) ||
          '0',
        10,
      ) || 0;
>>>>>>> fdc219fa
    if (lastModified >= data.modificationTime) return;

    for (let key in data) {
      if (!data.hasOwnProperty(key)) continue;
      data[key] = ko.observable(data[key]);
    }
    data.onCloseClicked = function() {
      localStorage.setItem(data.id(), Date.now());
      self.notifications.remove(data);
    };
    self.notificationMapping[data.id()] = data;

    self.notifications.push(data);

    self.unread(true);
    let audio = document.getElementById('notification-audio');
    if (audio != null) audio.play();
  }

  resolve(data) {
    let self = this;
    if (!self.notificationMapping.hasOwnProperty(data.id)) {
      return;
    }
    self.notificationMapping[data.id].onCloseClicked();
  }
}<|MERGE_RESOLUTION|>--- conflicted
+++ resolved
@@ -56,21 +56,13 @@
 
     if (self.notificationMapping.hasOwnProperty(data.id)) {
       // Update the pre-existing notification.
-<<<<<<< HEAD
       let notification = self.notificationMapping[data.id];
       for (let key in data) {
-        if (!data.hasOwnProperty(key) ||
-            typeof(notification[key]) != 'function' ||
-            notification[key]() == data[key]) {
-=======
-      var notification = self.notificationMapping[data.id];
-      for (var key in data) {
         if (
           !data.hasOwnProperty(key) ||
           typeof notification[key] != 'function' ||
           notification[key]() == data[key]
         ) {
->>>>>>> fdc219fa
           continue;
         }
         notification[key](data[key]);
@@ -81,21 +73,13 @@
       return;
     }
 
-<<<<<<< HEAD
-    let lastModified = parseInt((typeof(localStorage) !== 'undefined' &&
-                                 localStorage.getItem(data.id)) ||
-                                    '0',
-                                10) ||
-                       0;
-=======
-    var lastModified =
+    let lastModified =
       parseInt(
         (typeof localStorage !== 'undefined' &&
           localStorage.getItem(data.id)) ||
           '0',
         10,
       ) || 0;
->>>>>>> fdc219fa
     if (lastModified >= data.modificationTime) return;
 
     for (let key in data) {
