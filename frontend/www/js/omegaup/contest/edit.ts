import { omegaup, OmegaUp } from '../omegaup';
import { types } from '../api_types';
import Vue from 'vue';
import T from '../lang';
import contest_Edit from '../components/contest/Edit.vue';
import * as ui from '../ui';
import * as api from '../api';

OmegaUp.on('ready', () => {
  const payload = types.payloadParsers.ContestEditPayload();

  const contestEdit = new Vue({
    el: '#main-container',
    components: {
      'omegaup-contest-edit': contest_Edit,
    },
    data: () => ({
      admins: payload.admins,
      details: payload.details,
      groupAdmins: payload.group_admins,
      groups: payload.groups,
      problems: payload.problems,
      requests: payload.requests,
      users: payload.users,
      searchResultProblems: [] as types.ListItem[],
      searchResultUsers: [] as types.ListItem[],
    }),
    methods: {
      arbitrateRequest: (username: string, resolution: boolean): void => {
        const resolutionText = resolution ? T.wordAccepted : T.wordsDenied;
        api.Contest.arbitrateRequest({
          contest_alias: payload.details.alias,
          username,
          resolution,
          note: resolutionText,
        })
          .then(() => {
            if (resolution) {
              ui.success(T.arbitrateRequestAcceptSuccessfully);
            } else {
              ui.success(T.arbitrateRequestDenySuccessfully);
            }
            contestEdit.refreshRequests();
          })
          .catch(ui.apiError);
      },
      refreshDetails: (): void => {
        api.Contest.adminDetails({
          contest_alias: payload.details.alias,
        })
          .then((response) => {
            contestEdit.details = response;
          })
          .catch(ui.apiError);
      },
      refreshGroups: (): void => {
        api.Contest.users({
          contest_alias: payload.details.alias,
        })
          .then((response) => {
            contestEdit.groups = response.groups;
          })
          .catch(ui.apiError);
      },
      refreshProblems: (): void => {
        api.Contest.problems({
          contest_alias: payload.details.alias,
        })
          .then((response) => {
            contestEdit.problems = response.problems;
          })
          .catch(ui.apiError);
      },
      refreshRequests: (): void => {
        api.Contest.requests({
          contest_alias: payload.details.alias,
        })
          .then((response) => {
            contestEdit.requests = response.users;
          })
          .catch(ui.apiError);
      },
      refreshUsers: (): void => {
        api.Contest.users({
          contest_alias: payload.details.alias,
        })
          .then((response) => {
            contestEdit.users = response.users;
          })
          .catch(ui.apiError);
      },
      refreshAdmins: (): void => {
        api.Contest.admins({
          contest_alias: payload.details.alias,
        })
          .then((response) => {
            contestEdit.admins = response.admins;
          })
          .catch(ui.apiError);
      },
      refreshGroupAdmins: (): void => {
        api.Contest.admins({
          contest_alias: payload.details.alias,
        })
          .then((response) => {
            contestEdit.groupAdmins = response.group_admins;
          })
          .catch(ui.apiError);
      },
    },
    render: function (createElement) {
      return createElement('omegaup-contest-edit', {
        props: {
          admins: this.admins,
          details: this.details,
          groupAdmins: this.groupAdmins,
          groups: this.groups,
          problems: this.problems,
          requests: this.requests,
          users: this.users,
          searchResultProblems: this.searchResultProblems,
          searchResultUsers: this.searchResultUsers,
        },
        on: {
          'update-search-result-problems': (query: string) => {
            api.Problem.list({
              query,
            })
              .then((data) => {
                // Problems previously added into the contest should not be
                // shown in the dropdown
                const addedProblems = new Set(
                  this.problems.map((problem) => problem.alias),
                );
                this.searchResultProblems = data.results
                  .filter((problem) => !addedProblems.has(problem.alias))
                  .map((problem) => ({
                    key: problem.alias,
                    value: `${ui.escape(problem.title)} (<strong>${ui.escape(
                      problem.alias,
                    )}</strong>)`,
                  }));
              })
              .catch(ui.apiError);
          },
          'update-search-result-users': (query: string) => {
            api.User.list({ query })
              .then((data) => {
                // Users previously invited to the contest should not be shown
                // in the dropdown
                const addedUsers = new Set(
                  this.users.map((user) => user.username),
                );

                this.searchResultUsers = data
                  .filter((user) => !addedUsers.has(user.label))
                  .map((user) => ({
                    key: user.label,
                    value: `${ui.escape(user.label)} (<strong>${ui.escape(
                      user.value,
                    )}</strong>)`,
                  }));
              })
              .catch(ui.apiError);
          },
          'update-contest': function (contest: omegaup.Contest) {
            api.Contest.update(
              Object.assign({}, contest, {
                contest_alias: contest.alias,
                alias: null,
              }),
            )
              .then(() => {
                ui.success(`
                  ${T.contestEditContestEdited} <a href="/arena/${contest.alias}/">${T.contestEditGoToContest}</a>
                `);
              })
              .catch(ui.apiError);
          },
          'add-problem': ({
            problem,
<<<<<<< HEAD
            isUpdate,
=======
            isUpdate = false,
>>>>>>> 26580425
          }: {
            problem: types.ProblemsetProblem;
            isUpdate: boolean;
          }) => {
            api.Contest.addProblem({
              contest_alias: payload.details.alias,
              order_in_contest: problem.order,
              problem_alias: problem.alias,
              points: problem.points,
              commit: problem.commit,
            })
              .then(() => {
                this.refreshProblems();
                if (isUpdate) {
                  ui.success(T.problemSuccessfullyUpdated);
                  return;
                }
                ui.success(T.problemSuccessfullyAdded);
              })
              .catch(ui.apiError);
          },
          'get-versions': ({
            request,
            target,
          }: {
            request: { problemAlias: string };
            target: {
              versionLog: types.ProblemVersion[];
              problems: types.ProblemsetProblem[];
              selectedRevision: types.ProblemVersion;
              publishedRevision: types.ProblemVersion;
            };
          }) => {
            api.Problem.versions({
              problem_alias: request.problemAlias,
              problemset_id: payload.details.problemset_id,
            })
              .then((result) => {
                target.versionLog = result.log;
                let currentProblem = null;
                for (const problem of target.problems) {
                  if (problem.alias === request.problemAlias) {
                    currentProblem = problem;
                    break;
                  }
                }
                let publishedCommitHash = result.published;
                if (currentProblem != null) {
                  publishedCommitHash = currentProblem.commit;
                }
                for (const revision of result.log) {
                  if (publishedCommitHash === revision.commit) {
                    target.selectedRevision = target.publishedRevision = revision;
                    break;
                  }
                }
              })
              .catch(ui.apiError);
          },
          'remove-problem': (problemAlias: string) => {
            api.Contest.removeProblem({
              contest_alias: payload.details.alias,
              problem_alias: problemAlias,
            })
              .then(() => {
                ui.success(T.problemSuccessfullyRemoved);
                this.refreshProblems();
              })
              .catch(ui.apiError);
          },
          'runs-diff': (
            problemAlias: string,
            versionsComponent: types.CommitRunsDiff,
            selectedCommit: types.ProblemVersion,
          ) => {
            api.Contest.runsDiff({
              problem_alias: problemAlias,
              contest_alias: payload.details.alias,
              version: selectedCommit.version,
            })
              .then((response) => {
                Vue.set(
                  versionsComponent.runsDiff,
                  selectedCommit.version,
                  response.diff,
                );
              })
              .catch(ui.apiError);
          },
          'update-admission-mode': (admissionMode: string) => {
            api.Contest.update({
              contest_alias: payload.details.alias,
              admission_mode: admissionMode,
            })
              .then(() => {
                ui.success(`
                  ${T.contestEditContestEdited} <a href="/arena/${payload.details.alias}/">${T.contestEditGoToContest}</a>
                `);
                this.refreshDetails();
                if (admissionMode === 'registration') {
                  this.refreshRequests();
                }
              })
              .catch(ui.apiError);
          },
          'add-user': (contestants: string[]) => {
            Promise.allSettled(
              contestants.map((user: string) =>
                api.Contest.addUser({
                  contest_alias: payload.details.alias,
                  usernameOrEmail: user,
                }).catch(() => user),
              ),
            )
              .then((results) => {
                const contestantsWithError: string[] = results
                  .filter(
                    (result): result is PromiseRejectedResult =>
                      result.status === 'rejected',
                  )
                  .map((result) => result.reason);
                this.refreshUsers();
                this.refreshRequests();
                if (!contestantsWithError.length) {
                  ui.success(
                    contestants.length === 1
                      ? T.singleUserAddSuccess
                      : T.bulkUserAddSuccess,
                  );
                } else {
                  ui.error(
                    ui.formatString(T.bulkUserAddError, {
                      userEmail: contestantsWithError.join('<br>'),
                    }),
                  );
                }
              })
              .catch(ui.ignoreError);
          },
          'remove-user': (contestant: types.ContestUser) => {
            api.Contest.removeUser({
              contest_alias: payload.details.alias,
              usernameOrEmail: contestant.username,
            })
              .then(() => {
                ui.success(T.userRemoveSuccess);
                this.refreshUsers();
              })
              .catch(ui.apiError);
          },
          'save-end-time': (user: types.ContestUser) => {
            if (user.end_time === undefined) {
              return;
            }
            api.Contest.updateEndTimeForIdentity({
              contest_alias: payload.details.alias,
              username: user.username,
              end_time: user.end_time,
            })
              .then(() => {
                ui.success(T.userEndTimeUpdatedSuccessfully);
              })
              .catch(ui.apiError);
          },
          'accept-request': ({ username }: { username: string }) => {
            this.arbitrateRequest(username, true);
          },
          'deny-request': ({ username }: { username: string }) => {
            this.arbitrateRequest(username, false);
          },
          'add-admin': (username: string) => {
            api.Contest.addAdmin({
              contest_alias: payload.details.alias,
              usernameOrEmail: username,
            })
              .then(() => {
                ui.success(T.adminAdded);
                this.refreshAdmins();
              })
              .catch(ui.apiError);
          },
          'remove-admin': (username: string) => {
            api.Contest.removeAdmin({
              contest_alias: payload.details.alias,
              usernameOrEmail: username,
            })
              .then(() => {
                ui.success(T.adminRemoved);
                this.refreshAdmins();
              })
              .catch(ui.apiError);
          },
          'add-group-admin': (groupAlias: string) => {
            api.Contest.addGroupAdmin({
              contest_alias: payload.details.alias,
              group: groupAlias,
            })
              .then(() => {
                ui.success(T.groupAdminAdded);
                this.refreshGroupAdmins();
              })
              .catch(ui.apiError);
          },
          'remove-group-admin': (groupAlias: string) => {
            api.Contest.removeGroupAdmin({
              contest_alias: payload.details.alias,
              group: groupAlias,
            })
              .then(() => {
                ui.success(T.groupAdminRemoved);
                this.refreshGroupAdmins();
              })
              .catch(ui.apiError);
          },
          'add-group': (groupAlias: string) => {
            api.Contest.addGroup({
              contest_alias: payload.details.alias,
              group: groupAlias,
            })
              .then(() => {
                ui.success(T.contestGroupAdded);
                this.refreshGroups();
              })
              .catch(ui.apiError);
          },
          'remove-group': (groupAlias: string) => {
            api.Contest.removeGroup({
              contest_alias: payload.details.alias,
              group: groupAlias,
            })
              .then(() => {
                ui.success(T.contestGroupRemoved);
                this.refreshGroups();
              })
              .catch(ui.apiError);
          },
          'clone-contest': (
            title: string,
            alias: string,
            description: string,
            startTime: Date,
          ) => {
            api.Contest.clone({
              contest_alias: payload.details.alias,
              title: title,
              alias: alias,
              description: description,
              start_time: startTime.getTime() / 1000,
            })
              .then(() => {
                ui.success(T.contestEditContestClonedSuccessfully);
              })
              .catch(ui.apiError);
          },
          'archive-contest': (contestAlias: string, archive: string) => {
            api.Contest.archive({ contest_alias: contestAlias, archive })
              .then(() => {
                if (archive) {
                  ui.success(T.contestEditArchivedSuccess);
                  return;
                }
                ui.success(T.contestEditUnarchivedSuccess);
              })
              .catch(ui.apiError);
          },
        },
      });
    },
  });
});<|MERGE_RESOLUTION|>--- conflicted
+++ resolved
@@ -179,11 +179,7 @@
           },
           'add-problem': ({
             problem,
-<<<<<<< HEAD
-            isUpdate,
-=======
             isUpdate = false,
->>>>>>> 26580425
           }: {
             problem: types.ProblemsetProblem;
             isUpdate: boolean;
