--- conflicted
+++ resolved
@@ -624,8 +624,6 @@
           'show-copy-message': (): void => {
             ui.success(T.contestEditContestLinkCopiedToClipboard);
           },
-<<<<<<< HEAD
-=======
           'generate-certificates': (certificateCutoff: number) => {
             api.Certificate.generateContestCertificates({
               certificates_cutoff: certificateCutoff,
@@ -638,7 +636,6 @@
               })
               .catch(ui.apiError);
           },
->>>>>>> 8a6e5210
         },
       });
     },
