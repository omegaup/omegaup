--- conflicted
+++ resolved
@@ -1,55 +1,17 @@
 import { OmegaUp } from '../omegaup';
 
 OmegaUp.on('ready', () => {
+  // Remove ephemeral sources
+  for (const key of Object.keys(sessionStorage)) {
+    if (key.startsWith('ephemeral-sources-')) continue;
+    sessionStorage.removeItem(key);
+  }
+
+  // Just in case we need redirect when user logs out
   const params = new URL(document.location.toString()).searchParams;
   let pathname = params.get('redirect');
   if (!pathname || pathname.indexOf('/') !== 0) {
     pathname = '/';
   }
   window.location.href = pathname;
-<<<<<<< HEAD
-=======
-}
-
-function removeEphemeralSources() {
-  for (const key of Object.keys(sessionStorage)) {
-    if (key.startsWith('ephemeral-sources-')) continue;
-    sessionStorage.removeItem(key);
-  }
-}
-
-OmegaUp.on('ready', () => {
-  const clientId = document.querySelector(
-    'meta[name="google-signin-client_id"]',
-  );
-
-  removeEphemeralSources();
-
-  if (!clientId || !window.gapi) {
-    redirect();
-    return;
-  }
-
-  // All possible paths need to end with redirect().
-  window.gapi.load('auth2', () => {
-    // ['then'] is used instead of .then(), since these are not real ES6
-    // Promise objects, therefore they don't have an .else() or .finally().
-    // That trips up the linter.
-    window.gapi.auth2.init({})['then'](
-      (auth: gapi.auth2.GoogleAuth) => {
-        auth.signOut()['then'](
-          () => redirect(),
-          // eslint-disable-next-line @typescript-eslint/no-unused-vars
-          (error: Promise<string>) => {
-            redirect();
-          },
-        );
-      },
-      // eslint-disable-next-line @typescript-eslint/no-unused-vars
-      (error: { error: string; details: string }) => {
-        redirect();
-      },
-    );
-  });
->>>>>>> 32a6c36f
 });