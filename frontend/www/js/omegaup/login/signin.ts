import { OmegaUp } from '../omegaup';
import { types } from '../api_types';
import * as api from '../api';
import * as ui from '../ui';
import T from '../lang';
import Vue from 'vue';
import login_Signin from '../components/login/Signin.vue';
import VueRecaptcha from 'vue-recaptcha';

OmegaUp.on('ready', () => {
  function loginAndRedirect(
    usernameOrEmail: string,
    password: string,
    isAccountCreation: boolean,
  ): void {
    api.User.login({
      usernameOrEmail: usernameOrEmail,
      password: password,
    })
      .then(() => {
        redirect(isAccountCreation);
      })
      .catch(ui.apiError);
  }

  function redirect(isAccountCreation: boolean): void {
    const params = new URL(document.location.toString()).searchParams;
    const pathname = params.get('redirect');
    if (pathname && pathname.indexOf('/') === 0) {
      const url = new URL(document.location.origin + pathname);
      url.searchParams.set('fromLogin', '');
      window.location.href = url.toString();
      return;
    }
    if (pathname && pathname.indexOf(document.location.origin) === 0) {
      window.location.href = pathname;
      return;
    }
    const fromLoginParam = '?fromLogin';
    if (isAccountCreation) {
      window.location.href = `/profile/${fromLoginParam}`;
      return;
    }
    window.location.href = `/${fromLoginParam}`;
  }

  const payload = types.payloadParsers.LoginDetailsPayload();
  const urlParams = new URLSearchParams(window.location.search);
  const useSignupFormWithBirthDate =
    urlParams.get('useSignupFormWithBirthDate') === 'true';
  const googleClientId = document
    .querySelector('meta[name="google-signin-client_id"]')
    ?.getAttribute('content');
  if (payload.statusError) {
    ui.warning(payload.statusError);
  } else if (payload.verifyEmailSuccessfully) {
    ui.success(payload.verifyEmailSuccessfully);
  }
  new Vue({
    el: '#main-container',
    components: {
      'omegaup-login-signin': login_Signin,
      'vue-recaptcha': VueRecaptcha,
    },
    render: function (createElement) {
      return createElement('omegaup-login-signin', {
        props: {
          validateRecaptcha: payload.validateRecaptcha,
          facebookUrl: payload.facebookUrl,
          googleClientId,
          hasVisitedSection: payload.hasVisitedSection,
          useSignupFormWithBirthDate,
        },
        on: {
<<<<<<< HEAD
          'register-and-login': ({
            over13Checked,
            username,
            email,
            dateOfBirth,
            parentEmail,
            password,
            passwordConfirmation,
            recaptchaResponse,
          }: {
            over13Checked: boolean;
            username: string;
            email: string;
            dateOfBirth: Date;
            parentEmail: string;
            password: string;
            passwordConfirmation: string;
            recaptchaResponse: string;
          }) => {
=======
          'register-and-login': (
            username: string,
            email: string,
            password: string,
            passwordConfirmation: string,
            recaptchaResponse: string,
            termsAndPolicies: boolean,
          ) => {
>>>>>>> 35e040be
            if (password != passwordConfirmation) {
              ui.error(T.passwordMismatch);
              return;
            }
            if (password.length < 8) {
              ui.error(T.loginPasswordTooShort);
              return;
            }
<<<<<<< HEAD
            if (!useSignupFormWithBirthDate) {
              api.User.create({
                username: username,
                email: email,
                password: password,
                recaptcha: recaptchaResponse,
              })
                .then(() => {
                  loginAndRedirect(
                    username,
                    password,
                    /*isAccountCreation=*/ true,
                  );
                })
                .catch(ui.apiError);
              return;
            }
            const request: {
              username: string;
              email?: string;
              birth_date: Date;
              parent_email?: string;
              password: string;
              recaptcha: string;
            } = {
              username,
              birth_date: dateOfBirth,
              password,
=======
            if (!termsAndPolicies) {
              ui.error(T.privacyPolicyNotAccepted);
              return;
            }
            api.User.create({
              username: username,
              email: email,
              password: password,
>>>>>>> 35e040be
              recaptcha: recaptchaResponse,
            };
            if (over13Checked) {
              request.email = email;
            } else {
              request.parent_email = parentEmail;
            }

            api.User.create(request)
              .then(() => {
                loginAndRedirect(
                  username,
                  password,
                  /*isAccountCreation=*/ true,
                );
              })
              .catch(ui.apiError);
          },
          login: (usernameOrEmail: string, password: string) => {
            loginAndRedirect(
              usernameOrEmail,
              password,
              /*isAccountCreation=*/ false,
            );
          },
        },
      });
    },
  });
});<|MERGE_RESOLUTION|>--- conflicted
+++ resolved
@@ -72,7 +72,6 @@
           useSignupFormWithBirthDate,
         },
         on: {
-<<<<<<< HEAD
           'register-and-login': ({
             over13Checked,
             username,
@@ -82,6 +81,7 @@
             password,
             passwordConfirmation,
             recaptchaResponse,
+            termsAndPolicies,
           }: {
             over13Checked: boolean;
             username: string;
@@ -91,17 +91,12 @@
             password: string;
             passwordConfirmation: string;
             recaptchaResponse: string;
+            termsAndPolicies: boolean;
           }) => {
-=======
-          'register-and-login': (
-            username: string,
-            email: string,
-            password: string,
-            passwordConfirmation: string,
-            recaptchaResponse: string,
-            termsAndPolicies: boolean,
-          ) => {
->>>>>>> 35e040be
+            if (!termsAndPolicies) {
+              ui.error(T.privacyPolicyNotAccepted);
+              return;
+            }
             if (password != passwordConfirmation) {
               ui.error(T.passwordMismatch);
               return;
@@ -110,7 +105,6 @@
               ui.error(T.loginPasswordTooShort);
               return;
             }
-<<<<<<< HEAD
             if (!useSignupFormWithBirthDate) {
               api.User.create({
                 username: username,
@@ -139,16 +133,6 @@
               username,
               birth_date: dateOfBirth,
               password,
-=======
-            if (!termsAndPolicies) {
-              ui.error(T.privacyPolicyNotAccepted);
-              return;
-            }
-            api.User.create({
-              username: username,
-              email: email,
-              password: password,
->>>>>>> 35e040be
               recaptcha: recaptchaResponse,
             };
             if (over13Checked) {
