declare namespace omegaup {
  export interface UI {
    buildURLQuery: (queryParameters: { [key: string]: string; }) => string;
    info: (message: string) => void;
    error: (message: string) => void;
    escape: (s: string) => string;
    formatDate: (date: Date) => string;
    formatString: (template: string, values: { [key: string]: string; }) => string;
    markdownConverter: (options?: MarkdownConverterOptions) => Converter;
    navigateTo: (url: string) => void;
    problemTypeahead: (elem: HTMLElement, cb: (event: HTMLEvent, val: any) => void) => void;
    userTypeahead: (elem: HTMLElement, cb: (event: HTMLEvent, val: any) => void) => void;
<<<<<<< HEAD
    schoolTypeahead: (elem: any, cb: (event: HTMLEvent, val: any) => void) => void;
=======
    groupTypeahead: (elem: HTMLElement, cb: (event: HTMLEvent, val: any) => void) => void;
    isVirtual: (contest: omegaup.Contest) => boolean,
>>>>>>> 4a56685a
  };

  interface MarkdownConverterOptions {
    preview: boolean;
  }

  interface Converter {
    makeHtml: (text: string) => string;
  }
}

declare let UI: omegaup.UI;
export default UI;<|MERGE_RESOLUTION|>--- conflicted
+++ resolved
@@ -6,16 +6,13 @@
     escape: (s: string) => string;
     formatDate: (date: Date) => string;
     formatString: (template: string, values: { [key: string]: string; }) => string;
+    groupTypeahead: (elem: HTMLElement, cb: (event: HTMLEvent, val: any) => void) => void;
+    isVirtual: (contest: omegaup.Contest) => boolean,
     markdownConverter: (options?: MarkdownConverterOptions) => Converter;
     navigateTo: (url: string) => void;
     problemTypeahead: (elem: HTMLElement, cb: (event: HTMLEvent, val: any) => void) => void;
+    schoolTypeahead: (elem: any, cb: (event: HTMLEvent, val: any) => void) => void;
     userTypeahead: (elem: HTMLElement, cb: (event: HTMLEvent, val: any) => void) => void;
-<<<<<<< HEAD
-    schoolTypeahead: (elem: any, cb: (event: HTMLEvent, val: any) => void) => void;
-=======
-    groupTypeahead: (elem: HTMLElement, cb: (event: HTMLEvent, val: any) => void) => void;
-    isVirtual: (contest: omegaup.Contest) => boolean,
->>>>>>> 4a56685a
   };
 
   interface MarkdownConverterOptions {
