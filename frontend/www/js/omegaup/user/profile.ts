import Vue from 'vue';

import { OmegaUp } from '../omegaup';
import { types } from '../api_types';
import * as api from '../api';
import * as ui from '../ui';
import T from '../lang';

// TODO: Import Profile.vue when PR #5951 is merged
import user_Profile from '../components/user/Profile.vue';

OmegaUp.on('ready', () => {
  const payload = types.payloadParsers.UserProfileDetailsPayload();
  const locationHash = window.location.hash.substr(1).split('#');

  const userProfile = new Vue({
    el: '#main-container',
    components: {
      'omegaup-user-profile': user_Profile,
    },
    data: () => {
      return {
        profile: payload.profile,
        data: payload.extraProfileDetails,
        identities: payload.identities,
      };
    },
    render: function (createElement) {
      return createElement('omegaup-user-profile', {
        props: {
          data: payload.extraProfileDetails,
          profile: payload.profile,
          profileBadges: new Set(
            payload.extraProfileDetails?.ownedBadges?.map(
              (badge) => badge.badge_alias,
            ),
          ),
          visitorBadges: new Set(payload.extraProfileDetails?.badges),
          selectedTab: locationHash[0] != '' ? locationHash[0] : 'see-profile',
          identities: this.identities,
<<<<<<< HEAD
          countries: payload.countries,
          programmingLanguages: payload.programmingLanguages,
=======
          hasPassword: payload.extraProfileDetails?.hasPassword,
>>>>>>> 591ec24b
        },
        on: {
          'update-user-basic-information': (
            userBasicInformation: Partial<types.UserProfileInfo>,
          ) => {
            api.User.update(userBasicInformation)
              .then(() => {
                ui.success(T.userEditSuccess);
              })
              .catch(ui.apiError);
          },
          'update-user-preferences': ({
            userPreferences,
            localeChanged,
          }: {
            userPreferences: Partial<types.UserProfileInfo>;
            localeChanged: boolean;
          }) => {
            const profile = {
              ...userPreferences,
              ...{ username: this.profile.username },
            };
            console.log(profile);
            api.User.update(profile)
              .then(() => {
                ui.success(T.userEditPreferencesSuccess);
                if (localeChanged) {
                  window.location.reload();
                }
              })
              .catch(ui.apiError);
          },
          'update-user-schools': (
            schoolInformation: Partial<types.UserProfileInfo>,
          ) => {
            api.User.update(schoolInformation)
              .then(() => {
                ui.success(T.userEditSchoolSuccess);
              })
              .catch(ui.apiError);
          },
          'add-identity': ({
            username,
            password,
          }: {
            username: string;
            password: string;
          }) => {
            api.User.associateIdentity({
              username: username,
              password: password,
            })
              .then(() => {
                refreshIdentityList();
                ui.success(T.profileIdentityAdded);
              })
              .catch(ui.apiError);
          },
          'update-password': ({
            oldPassword,
            newPassword,
          }: {
            oldPassword: string;
            newPassword: string;
          }) => {
            api.User.changePassword({
              old_password: oldPassword,
              password: newPassword,
            })
              .then(() => {
                ui.success(T.passwordResetResetSuccess);
              })
              .catch(ui.apiError);
          },
          'add-password': ({
            username,
            password,
          }: {
            username: string;
            password: string;
          }) => {
            api.User.updateBasicInfo({
              username,
              password,
            })
              .then(() => {
                ui.success(T.passwordAddRequestSuccess);
              })
              .catch(ui.apiError);
          },
        },
      });
    },
  });

  function refreshIdentityList() {
    api.User.listAssociatedIdentities({})
      .then(function (data) {
        userProfile.identities = data.identities;
      })
      .catch(ui.apiError);
  }
});<|MERGE_RESOLUTION|>--- conflicted
+++ resolved
@@ -6,7 +6,6 @@
 import * as ui from '../ui';
 import T from '../lang';
 
-// TODO: Import Profile.vue when PR #5951 is merged
 import user_Profile from '../components/user/Profile.vue';
 
 OmegaUp.on('ready', () => {
@@ -38,12 +37,9 @@
           visitorBadges: new Set(payload.extraProfileDetails?.badges),
           selectedTab: locationHash[0] != '' ? locationHash[0] : 'see-profile',
           identities: this.identities,
-<<<<<<< HEAD
           countries: payload.countries,
           programmingLanguages: payload.programmingLanguages,
-=======
           hasPassword: payload.extraProfileDetails?.hasPassword,
->>>>>>> 591ec24b
         },
         on: {
           'update-user-basic-information': (
@@ -131,6 +127,7 @@
             })
               .then(() => {
                 ui.success(T.passwordAddRequestSuccess);
+                window.location.reload();
               })
               .catch(ui.apiError);
           },
