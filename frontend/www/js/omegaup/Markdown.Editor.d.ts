--- conflicted
+++ resolved
@@ -1,11 +1,6 @@
 declare module '@/third_party/js/pagedown/Markdown.Editor.js' {
   import * as Markdown from '@/third_party/js/pagedown/Markdown.Converter.js';
 
-<<<<<<< HEAD
-  interface Hooks {
-    set: (eventName: string, callback: () => void) => void;
-    chain: (eventName: string, callback: () => void) => void;
-=======
   type HookCallback = (text?: string, ...args: any[]) => string | void;
 
   interface Hooks {
@@ -49,21 +44,16 @@
       preview: HTMLElement;
       input: HTMLElement;
     };
->>>>>>> 15d3faa6
   }
 
   export class Editor {
     hooks: Hooks;
 
-<<<<<<< HEAD
-    constructor(markdownConverter: Markdown.Converter, idPostfix?: string);
-=======
     constructor(
       markdownConverter: Markdown.Converter,
       idPostfix?: string,
       options?: EditorOptions,
     );
->>>>>>> 15d3faa6
 
     getConverter: () => Markdown.Converter;
     run: () => void;
