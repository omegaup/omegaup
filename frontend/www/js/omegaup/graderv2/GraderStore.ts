--- conflicted
+++ resolved
@@ -294,7 +294,6 @@
     logs(state: GraderStore) {
       return state.logs;
     },
-<<<<<<< HEAD
     Validator(state: GraderStore) {
       return state.request.input.validator.name;
     },
@@ -345,10 +344,9 @@
         a.name < b.name ? -1 : a.name > b.name ? 1 : 0,
       );
       return result;
-=======
+    },
     showRunButton(state: GraderStore) {
       return state.showRunButton;
->>>>>>> 28cada00
     },
   },
   mutations: {
@@ -748,7 +746,6 @@
     'request.source'({ commit }: { commit: Commit }, value: string) {
       commit('request.source', value);
     },
-<<<<<<< HEAD
     limits({ commit }: { commit: Commit }, limits: types.LimitsSettings) {
       commit('limits', limits);
     },
@@ -790,7 +787,7 @@
     },
     removeCase({ commit }: { commit: Commit }, name: string) {
       commit('removeCase', name);
-=======
+    },
     reset({ commit }: { commit: Commit }) {
       commit(
         'languages',
@@ -887,7 +884,6 @@
         if (settings.cases[caseName]) continue;
         commit('removeCase', caseName);
       }
->>>>>>> 28cada00
     },
   },
   strict: true,
