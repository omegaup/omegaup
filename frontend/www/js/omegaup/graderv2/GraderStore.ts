// TODO: add return types to each of the getters
// TODO: move logic from components inside this store

import Vuex, { Commit, StoreOptions } from 'vuex';
import Vue from 'vue';

import * as Util from './util';
import * as templates from './GraderTemplates';
import { types } from './../api_types';

export type CaseKey = `${string}.${'err' | 'meta' | 'out'}`;
export interface GraderOutputs {
  [key: CaseKey]: string;
}

export interface GraderRequest {
  input: types.ProblemSettingsDistrib;
  language: string;
  source: string;
}

export interface GraderResults {
  compile_meta?: { [key: string]: types.RunMetadata };
  contest_score: number;
  groups?: types.RunDetailsGroup[];
  judged_by: string;
  max_score?: number;
  memory?: number;
  score: number;
  time?: number;
  verdict: string;
  wall_time?: number;
}

export interface GraderSessionStorageSources {
  language: string;
  sources: { [key: string]: string };
}

export interface GraderStore {
  alias: string;
  compilerOutput: string;
  currentCase: string;
  dirty: boolean;
  languages: string[];
  logs: string;
  outputs: GraderOutputs;
  problemsetId: boolean;
  request: GraderRequest;
  results: GraderResults;
  sessionStorageSources: GraderSessionStorageSources | null;
  showSubmitButton: boolean;
  updatingSettings: boolean;

  // new attributes separate from refactored code
  zipContent: string;
  showRunButton: boolean;
}
export interface SettingsCase {
  Name: string;
  Weight: number;
}
// this type does not exist in types
export interface SettingsCasesGroup {
  Name: string;
  Cases: SettingsCase[];
  Weight: number;
}
// TODO: combine case selector group and settings cases group
export interface CaseSelectorGroup {
  explicit: boolean;
  name: string;
  cases: {
    name: string;
    item: { in: string; out: string; weight?: number };
  }[];
}

const languageSelectElement = document.getElementById(
  'language',
) as HTMLSelectElement;

const persistToSessionStorage = Util.throttle(
  ({
    alias,
    contents,
  }: {
    alias: string;
    contents: GraderSessionStorageSources | null;
  }) => {
    if (!contents) return;
    sessionStorage.setItem(
      `ephemeral-sources-${alias}`,
      JSON.stringify(contents),
    );
  },
  1000,
);

const defaultValidatorSource = templates.defaultValidatorSource;
const defaultInteractiveIdlSource = templates.defaultInteractiveIdlSource;
const defaultInteractiveMainSource = templates.defaultInteractiveMainSource;

const sourceTemplates = { ...templates.sourceTemplates };
const originalInteractiveTemplates = {
  ...templates.originalInteractiveTemplates,
};
const interactiveTemplates = { ...originalInteractiveTemplates };

const languageExtensionMapping: Record<string, string> = {};
Object.keys(Util.supportedLanguages).forEach((key) => {
  languageExtensionMapping[key] = Util.supportedLanguages[key].extension;
});
Vue.use(Vuex);
const storeOptions: StoreOptions<GraderStore> = {
  state: {
    alias: '',
    compilerOutput: '',
    currentCase: '',
    dirty: true,
    languages: [],
    logs: '',
    outputs: {},
    problemsetId: false,
    request: {
      input: {
        cases: {},
        limits: {
          ExtraWallTime: '0s',
          MemoryLimit: 33554432,
          OutputLimit: 10240,
          OverallWallTimeLimit: '1s',
          TimeLimit: '1s',
        },
        validator: {
          name: 'token-caseless',
        },
      },
      language: '',
      source: '',
    },
    results: {
      compile_meta: {},
      contest_score: 0,
      groups: [],
      judged_by: '',
      max_score: 0,
      memory: 0,
      score: 0,
      time: 0,
      verdict: '',
      wall_time: 0,
    },
    sessionStorageSources: null,
    showSubmitButton: false,
    updatingSettings: false,
    zipContent: '',
    showRunButton: true,
  },
  getters: {
    alias(state: GraderStore) {
      return state.alias;
    },
    showSubmitButton(state: GraderStore) {
      return state.showSubmitButton;
    },
    languages(state: GraderStore) {
      return state.languages;
    },
    sessionStorageSources(state: GraderStore) {
      return state.sessionStorageSources;
    },
    moduleName(state: GraderStore) {
      return (
        state.request.input.interactive?.module_name || state.alias || 'Main'
      );
    },
    flatCaseResults(state: GraderStore) {
      const result: { [key: string]: types.CaseResult } = {};
      if (!state.results || !state.results.groups) return result;
      for (const group of state.results.groups) {
        for (const caseData of group.cases) {
          result[caseData.name] = caseData;
        }
      }
      return result;
    },
    currentCase(state: GraderStore) {
      return state.currentCase;
    },
    inputIn(state: GraderStore) {
      return state.request.input.cases[state.currentCase]['in'];
    },
    inputOut(state: GraderStore) {
      return state.request.input.cases[state.currentCase]['out'];
    },
    outputStdout(state: GraderStore) {
      const filename: CaseKey = `${state.currentCase}.out`;
      return state.outputs[filename] || '';
    },
    outputStderr(state: GraderStore) {
      const filename: CaseKey = `${state.currentCase}.err`;
      return state.outputs[filename] || '';
    },
    settingsCases(state: GraderStore) {
      // resultMap type is not present in types
      const resultMap: {
        [key: string]: SettingsCasesGroup;
      } = {};
      for (const caseName in state.request.input.cases) {
        if (
          !Object.prototype.hasOwnProperty.call(
            state.request.input.cases,
            caseName,
          )
        )
          continue;
        const tokens = caseName.split('.', 2);
        if (!Object.prototype.hasOwnProperty.call(resultMap, tokens[0])) {
          resultMap[tokens[0]] = {
            Name: tokens[0],
            Cases: [],
            Weight: 0,
          };
        }
        resultMap[tokens[0]].Cases.push({
          Name: caseName,
          Weight: state.request.input.cases[caseName].weight || 0,
        });
        resultMap[tokens[0]].Weight +=
          state.request.input.cases[caseName].weight || 0;
      }
      const result: SettingsCasesGroup[] = [];
      for (const groupName in resultMap) {
        if (!Object.prototype.hasOwnProperty.call(resultMap, groupName))
          continue;
        resultMap[groupName].Cases.sort((a: SettingsCase, b: SettingsCase) => {
          if (a.Name < b.Name) return -1;
          if (a.Name > b.Name) return 1;
          return 0;
        });
        result.push(resultMap[groupName]);
      }
      result.sort((a, b) => {
        if (a.Name < b.Name) return -1;
        if (a.Name > b.Name) return 1;
        return 0;
      });
      return result;
    },
    'request.source'(state: GraderStore) {
      return state.request.source;
    },
    'request.language'(state: GraderStore) {
      return state.request.language;
    },
    'request.input.validator.custom_validator.language'(state: GraderStore) {
      return state.request.input.validator.custom_validator?.language || '';
    },
    'request.input.validator.custom_validator.source'(state: GraderStore) {
      return state.request.input.validator.custom_validator?.source || '';
    },
    'request.input.interactive.idl'(state: GraderStore) {
      return state.request.input.interactive?.idl || '';
    },
    'request.input.interactive.main_source'(state: GraderStore) {
      return state.request.input.interactive?.main_source || '';
    },
    'request.input.interactive.language'(state: GraderStore) {
      return state.request.input.interactive?.language || '';
    },
    Tolerance(state: GraderStore) {
      return state.request.input.validator?.tolerance || 0;
    },
    isCustomValidator(state: GraderStore) {
      return !!state.request.input.validator.custom_validator;
    },
    isInteractive(state: GraderStore) {
      return !!state.request.input.interactive;
    },
    isUpdatingSettings(state: GraderStore) {
      return state.updatingSettings;
    },
    isDirty(state: GraderStore) {
      return state.dirty;
    },
    // new getters separate from refactored code
    zipContent(state: GraderStore) {
      return state.zipContent;
    },
    compilerOutput(state: GraderStore) {
      return state.compilerOutput;
    },
    logs(state: GraderStore) {
      return state.logs;
    },
<<<<<<< HEAD
    showRunButton(state: GraderStore) {
      return state.showRunButton;
=======
    Validator(state: GraderStore) {
      return state.request.input.validator.name;
    },
    caseSelectorGroups(state: GraderStore): CaseSelectorGroup[] {
      const flatCases = state.request.input.cases;

      const resultMap: {
        [key: string]: CaseSelectorGroup;
      } = {};

      for (const caseName in flatCases) {
        if (!flatCases[caseName]) continue;

        const tokens = caseName.split('.', 2);
        if (!resultMap[tokens[0]]) {
          resultMap[tokens[0]] = {
            explicit: tokens.length > 1,
            name: tokens[0],
            cases: [],
          };
        }

        resultMap[tokens[0]].cases.push({
          name: caseName,
          item: flatCases[caseName],
        });
      }

      const result: CaseSelectorGroup[] = [];
      for (const groupName in resultMap) {
        if (!resultMap[groupName]) continue;

        resultMap[groupName].cases.sort(
          (
            a: {
              name: string;
              item: { in: string; out: string; weight?: number };
            },
            b: {
              name: string;
              item: { in: string; out: string; weight?: number };
            },
          ) => (a.name < b.name ? -1 : a.name > b.name ? 1 : 0),
        );
        result.push(resultMap[groupName]);
      }
      result.sort((a: CaseSelectorGroup, b: CaseSelectorGroup) =>
        a.name < b.name ? -1 : a.name > b.name ? 1 : 0,
      );
      return result;
>>>>>>> 82f4b1de
    },
  },
  mutations: {
    alias(
      state: GraderStore,
      {
        alias,
        initialLanguage,
        initialSource = '',
      }: {
        alias: string;
        initialLanguage: string;
        initialSource?: string;
      },
    ) {
      if (state.alias) {
        persistToSessionStorage(state.alias).flush?.();
      }

      state.sessionStorageSources = null;
      state.alias = alias;
      const itemString = sessionStorage.getItem(
        `ephemeral-sources-${state.alias}`,
      );

      if (itemString) {
        state.sessionStorageSources = JSON.parse(itemString);
      }
      if (!state.sessionStorageSources) {
        state.sessionStorageSources = {
          language: initialLanguage,
          sources: state.request.input.interactive
            ? interactiveTemplates
            : sourceTemplates,
        };
      }
      // do not persist storage sources
      state.request.language = state.sessionStorageSources.language;
      state.request.source =
        initialSource ||
        state.sessionStorageSources.sources[
          languageExtensionMapping[state.request.language]
        ];
      languageSelectElement.value = state.sessionStorageSources.language;
    },
    showSubmitButton(state: GraderStore, value: boolean) {
      state.problemsetId = value;
      const submitButton = document.querySelector(
        'button[data-submit-button]',
      ) as HTMLButtonElement;
      if (value) {
        submitButton.classList.remove('d-none');
      } else {
        submitButton.classList.add('d-none');
      }
    },
    languages(state: GraderStore, value: string[]) {
      // hide languages that are not accepted
      state.languages = value;
      document
        .querySelectorAll<HTMLOptionElement>(
          'select[data-language-select] option',
        )
        .forEach((option) => {
          if (!state.languages.includes(option.value)) {
            option.classList.add('d-none');
          } else {
            option.classList.remove('d-none');
          }
        });
    },
    currentCase(state: GraderStore, value: string) {
      state.currentCase = value;
    },
    compilerOutput(state: GraderStore, value: string) {
      state.compilerOutput = value;
    },
    logs(state: GraderStore, value: string) {
      state.logs = value;
    },
    request(state: GraderStore, value: GraderRequest) {
      Vue.set(state, 'request', value);
    },
    'request.language'(state: GraderStore, language: string) {
      state.request.language = language;
      languageSelectElement.value = language;
      const extension = languageExtensionMapping[language];

      if (!extension) {
        state.dirty = true;
        return;
      }

      if (state.sessionStorageSources) {
        if (state.sessionStorageSources.sources[extension]) {
          state.request.source = state.sessionStorageSources.sources[extension];
        }
      } else if (state.request.input.interactive) {
        if (interactiveTemplates[extension]) {
          state.request.source = interactiveTemplates[extension];
        }
      } else {
        if (sourceTemplates[extension]) {
          state.request.source = sourceTemplates[extension];
        }
      }

      if (state.sessionStorageSources && !state.updatingSettings) {
        state.sessionStorageSources.language = language;
        persistToSessionStorage(state.alias)({
          alias: state.alias,
          contents: state.sessionStorageSources,
        });
      }

      state.dirty = true;
    },
    'request.source'(state: GraderStore, value: string) {
      state.request.source = value;
      if (state.updatingSettings || !state.sessionStorageSources) {
        state.dirty = true;
        return;
      }

      state.sessionStorageSources.sources[
        languageExtensionMapping[state.sessionStorageSources.language]
      ] = value;
      persistToSessionStorage(state.alias)({
        alias: state.alias,
        contents: state.sessionStorageSources,
      });

      state.dirty = true;
    },
    inputIn(state: GraderStore, value: string) {
      state.request.input.cases[state.currentCase]['in'] = value;
      state.dirty = true;
    },
    inputOut(state: GraderStore, value: string) {
      state.request.input.cases[state.currentCase]['out'] = value;
      state.dirty = true;
    },
    results(state: GraderStore, value: GraderResults) {
      Vue.set(state, 'results', value);
      state.dirty = false;
    },
    clearOutputs(state: GraderStore) {
      Vue.set(state, 'outputs', {});
    },
    output(state: GraderStore, payload: { name: CaseKey; contents: string }) {
      Vue.set(state.outputs, payload.name, payload.contents);
    },
    'request.input.validator.custom_validator.source'(
      state: GraderStore,
      value: string,
    ) {
      if (!state.request.input.validator.custom_validator) return;
      state.request.input.validator.custom_validator.source = value;
      state.dirty = true;
    },
    'request.input.interactive.idl'(state: GraderStore, value: string) {
      if (!state.request.input.interactive) return;
      state.request.input.interactive.idl = value;
      state.dirty = true;
    },
    'request.input.interactive.main_source'(state: GraderStore, value: string) {
      if (!state.request.input.interactive) return;
      state.request.input.interactive.main_source = value;
      state.dirty = true;
    },
    TimeLimit(state: GraderStore, value: string) {
      state.request.input.limits.TimeLimit = value;
      state.dirty = true;
    },
    OverallWallTimeLimit(state: GraderStore, value: string) {
      state.request.input.limits.OverallWallTimeLimit = value;
      state.dirty = true;
    },
    ExtraWallTime(state: GraderStore, value: string) {
      state.request.input.limits.ExtraWallTime = value;
      state.dirty = true;
    },
    MemoryLimit(state: GraderStore, value: number | string) {
      state.request.input.limits.MemoryLimit = value;
      state.dirty = true;
    },
    OutputLimit(state: GraderStore, value: number | string) {
      state.request.input.limits.OutputLimit = value;
      state.dirty = true;
    },
    Validator(state: GraderStore, value: string) {
      if (value == 'token-numeric') {
        if (
          !Object.prototype.hasOwnProperty.call(
            state.request.input.validator,
            'tolerance',
          )
        )
          Vue.set(state.request.input.validator, 'tolerance', 1e-9);
      } else {
        Vue.delete(state.request.input.validator, 'tolerance');
      }
      if (value == 'custom') {
        if (
          !Object.prototype.hasOwnProperty.call(
            state.request.input.validator,
            'custom_validator',
          )
        ) {
          Vue.set(state.request.input.validator, 'custom_validator', {
            source: defaultValidatorSource,
            language: 'py3',
          });
        }
      } else {
        Vue.delete(state.request.input.validator, 'custom_validator');
      }

      Vue.set(state.request.input.validator, 'name', value);
      state.dirty = true;
    },
    Tolerance(state: GraderStore, value: number) {
      state.request.input.validator.tolerance = value;
      state.dirty = true;
    },
    'request.input.validator.custom_validator.language'(
      state: GraderStore,
      value: string,
    ) {
      if (!state.request.input.validator.custom_validator) return;
      Vue.set(
        state.request.input.validator.custom_validator,
        'language',
        value,
      );
      state.dirty = true;
    },
    Interactive(
      state: GraderStore,
      value: types.InteractiveSettingsDistrib | undefined,
    ) {
      const isInteractive = !!value;
      if (!isInteractive) {
        if (!state.request.input.interactive) {
          return;
        }
        Vue.delete(state.request.input, 'interactive');
        state.dirty = true;
        return;
      }

      // initialize interactive if its not present in state
      if (
        !Object.prototype.hasOwnProperty.call(
          state.request.input,
          'interactive',
        )
      ) {
        Vue.set(state.request.input, 'interactive', {});
      }

      // update interactive problem data
      const {
        idl = state.request.input.interactive?.idl ||
          defaultInteractiveIdlSource,
        module_name = state.request.input.interactive?.module_name || 'sumas',
        language = state.request.input.interactive?.language || 'cpp17-gcc',
        main_source = state.request.input.interactive?.main_source ||
          defaultInteractiveMainSource,
        templates = state.request.input.interactive?.templates ||
          originalInteractiveTemplates,
      } = value;

      store.commit('request.input.interactive.idl', idl);
      store.commit('request.input.interactive.language', language);
      store.commit('moduleName', module_name);
      store.commit('request.input.interactive.main_source', main_source);
      // if its the same template from before, no need to update
      if (templates == state.request.input.interactive?.templates) {
        state.dirty = true;
        return;
      }

      // update with interactive problem templates for each language
      // dont forget to update all cppxx and pyx templates
      for (const lang in templates) {
        const extension = Util.supportedLanguages[lang].extension;

        if (Object.prototype.hasOwnProperty.call(templates, extension)) {
          for (const language of Util.extensionToLanguages[extension]) {
            interactiveTemplates[language] = templates[extension];
          }
        } else {
          for (const language of Util.extensionToLanguages[extension]) {
            interactiveTemplates[language] =
              originalInteractiveTemplates[extension];
          }
        }
      }

      state.dirty = true;
    },
    'request.input.interactive.language'(state: GraderStore, value: string) {
      if (value == 'cpp') value = 'cpp17-gcc';
      if (!state.request.input.interactive) return;

      Vue.set(state.request.input.interactive, 'language', value);
      state.dirty = true;
    },
    moduleName(state: GraderStore, value: string) {
      if (!state.request.input.interactive) return;

      // this statement is not reactive
      // state.request.input.interactive.module_name = value;

      // this one is reactive
      Vue.set(state.request.input.interactive, 'module_name', value);
      state.dirty = true;
    },
    updatingSettings(state: GraderStore, value: boolean) {
      state.updatingSettings = value;
    },
    createCase(
      state: GraderStore,
      caseData: { name: string; in?: string; out?: string; weight?: number },
    ) {
      // if case doesnt already exist create it?
      // no! always create a case
      // 2 cases can be of same name and different data

      Vue.set(state.request.input.cases, caseData.name, {
        in: caseData.in || '',
        out: caseData.out || '',
        weight: caseData.weight || 1,
      });
      // if we call this function, we must set current case
      // or it could cause errors
      store.commit('currentCase', caseData.name);
      state.dirty = true;
    },
    removeCase(state: GraderStore, name: string) {
      if (
        !Object.prototype.hasOwnProperty.call(state.request.input.cases, name)
      )
        return;

      const keys = Object.keys(store.state.request.input.cases);

      // do not delete if there is only one test case
      if (keys.length === 1) {
        return;
      }

      // switch to a random case
      const caseName = keys[0] === name ? keys[1] : keys[0];
      store.commit('currentCase', caseName);

      Vue.delete(state.request.input.cases, name);
      state.dirty = true;
    },
    limits(_state: GraderStore, limits: types.LimitsSettings) {
      store.commit(
        'MemoryLimit',
        // is memory implicitly stored in units of kilobytes?
        // Util.parseDuration(limits.MemoryLimit) * 1024,
        Util.parseDuration(limits.MemoryLimit),
      );

      store.commit('OutputLimit', limits.OutputLimit);
      store.commit('TimeLimit', limits.TimeLimit);
      store.commit('OverallWallTimeLimit', limits.OverallWallTimeLimit);
      store.commit('ExtraWallTime', limits.ExtraWallTime);
    },
    zipContent(state: GraderStore, value: string) {
      state.zipContent = value;
    },
    showRunButton(state: GraderStore, value: boolean) {
      state.showRunButton = value;
    },
  },
  actions: {
    zipContent({ commit }: { commit: Commit }, value: string) {
      commit('zipContent', value);
    },
    compilerOutput({ commit }: { commit: Commit }, value: string) {
      commit('compilerOutput', value);
    },
    logs({ commit }: { commit: Commit }, value: string) {
      commit('logs', value);
    },
    inputIn({ commit }: { commit: Commit }, value: string) {
      commit('inputIn', value);
    },
    inputOut({ commit }: { commit: Commit }, value: string) {
      commit('inputOut', value);
    },
    'request.source'({ commit }: { commit: Commit }, value: string) {
      commit('request.source', value);
    },
<<<<<<< HEAD
    reset({ commit }: { commit: Commit }) {
      commit(
        'languages',
        Object.values(Util.supportedLanguages).map(
          (languageInfo) => languageInfo.language,
        ),
      );
      commit('Interactive', undefined);
      commit('request.language', 'cpp17-gcc');
      commit('request.source', sourceTemplates.cpp);

      commit('TimeLimit', '1s');
      commit('MemoryLimit', 67108864);
      commit('OverallWallTimeLimit', '5s');
      commit('ExtraWallTime', '0s');
      commit('OutputLimit', 10240);

      commit('Validator', 'token-caseless');
      commit('Tolerance', 0);

      commit('createCase', {
        name: 'sample',
        in: '1 2\n',
        out: '3\n',
        weight: 1,
      });
      commit('createCase', {
        name: 'long',
        in: '123456789012345678 123456789012345678\n',
        out: '246913578024691356\n',
        weight: 1,
      });

      commit('clearOutputs');
      commit('logs', '');
      commit('compilerOutput', '');

      commit('updatingSettings', false);
      store.state.dirty = true;
    },
    initProblem(
      { commit }: { commit: Commit },
      {
        initialLanguage,
        initialSource = '',
        languages,
        problem,
        showRunButton,
        showSubmitButton,
      }: {
        initialLanguage: string;
        initialSource: string;
        languages: string[];
        problem: types.ProblemInfo;
        showRunButton: boolean;
        showSubmitButton: boolean;
      },
    ) {
      const { alias, settings } = problem;

      if (!alias || !settings) {
        return;
      }
      commit('updatingSettings', true);

      commit('languages', languages);
      commit('Interactive', settings.interactive);
      commit('alias', {
        alias,
        initialLanguage,
        initialSource,
      });

      commit('showSubmitButton', showSubmitButton);
      commit('showRunButton', showRunButton);
      commit('limits', settings.limits);
      commit('Validator', settings.validator.name);
      commit('Tolerance', settings.validator.tolerance);

      // create cases for current problem
      for (const caseName in settings.cases) {
        if (!settings.cases[caseName]) continue;
        const caseData = settings.cases[caseName];
        commit('createCase', {
          name: caseName,
          weight: caseData.weight,
          in: caseData['in'],
          out: caseData['out'],
        });
      }

      // delete cases that are not in settings cases
      for (const caseName of Object.keys(store.state.request.input.cases)) {
        if (settings.cases[caseName]) continue;
        commit('removeCase', caseName);
      }
=======
    limits({ commit }: { commit: Commit }, limits: types.LimitsSettings) {
      commit('limits', limits);
    },
    Interactive(
      { commit }: { commit: Commit },
      interactiveSettings: types.InteractiveSettingsDistrib | undefined,
    ) {
      commit('Interactive', interactiveSettings);
    },
    'request.input.validator.custom_validator.language'(
      { commit }: { commit: Commit },
      language: string,
    ) {
      commit('request.input.validator.custom_validator.language', language);
    },
    'request.input.interactive.language'(
      { commit }: { commit: Commit },
      language: string,
    ) {
      commit('request.input.interactive.language', language);
    },
    moduleName({ commit }: { commit: Commit }, moduleName: string) {
      commit('moduleName', moduleName);
    },
    Tolerance({ commit }: { commit: Commit }, value: number) {
      commit('Tolerance', value);
    },
    Validator({ commit }: { commit: Commit }, value: string) {
      commit('Validator', value);
    },
    currentCase({ commit }: { commit: Commit }, value: string) {
      commit('currentCase', value);
    },
    createCase(
      { commit }: { commit: Commit },
      caseData: { name: string; in?: string; out?: string; weight?: number },
    ) {
      commit('createCase', caseData);
    },
    removeCase({ commit }: { commit: Commit }, name: string) {
      commit('removeCase', name);
>>>>>>> 82f4b1de
    },
  },
  strict: true,
};
const store = new Vuex.Store<GraderStore>(storeOptions);
store.dispatch('reset');
export default store;<|MERGE_RESOLUTION|>--- conflicted
+++ resolved
@@ -294,10 +294,9 @@
     logs(state: GraderStore) {
       return state.logs;
     },
-<<<<<<< HEAD
     showRunButton(state: GraderStore) {
       return state.showRunButton;
-=======
+    },
     Validator(state: GraderStore) {
       return state.request.input.validator.name;
     },
@@ -348,7 +347,6 @@
         a.name < b.name ? -1 : a.name > b.name ? 1 : 0,
       );
       return result;
->>>>>>> 82f4b1de
     },
   },
   mutations: {
@@ -748,7 +746,48 @@
     'request.source'({ commit }: { commit: Commit }, value: string) {
       commit('request.source', value);
     },
-<<<<<<< HEAD
+    limits({ commit }: { commit: Commit }, limits: types.LimitsSettings) {
+      commit('limits', limits);
+    },
+    Interactive(
+      { commit }: { commit: Commit },
+      interactiveSettings: types.InteractiveSettingsDistrib | undefined,
+    ) {
+      commit('Interactive', interactiveSettings);
+    },
+    'request.input.validator.custom_validator.language'(
+      { commit }: { commit: Commit },
+      language: string,
+    ) {
+      commit('request.input.validator.custom_validator.language', language);
+    },
+    'request.input.interactive.language'(
+      { commit }: { commit: Commit },
+      language: string,
+    ) {
+      commit('request.input.interactive.language', language);
+    },
+    moduleName({ commit }: { commit: Commit }, moduleName: string) {
+      commit('moduleName', moduleName);
+    },
+    Tolerance({ commit }: { commit: Commit }, value: number) {
+      commit('Tolerance', value);
+    },
+    Validator({ commit }: { commit: Commit }, value: string) {
+      commit('Validator', value);
+    },
+    currentCase({ commit }: { commit: Commit }, value: string) {
+      commit('currentCase', value);
+    },
+    createCase(
+      { commit }: { commit: Commit },
+      caseData: { name: string; in?: string; out?: string; weight?: number },
+    ) {
+      commit('createCase', caseData);
+    },
+    removeCase({ commit }: { commit: Commit }, name: string) {
+      commit('removeCase', name);
+    },
     reset({ commit }: { commit: Commit }) {
       commit(
         'languages',
@@ -845,49 +884,6 @@
         if (settings.cases[caseName]) continue;
         commit('removeCase', caseName);
       }
-=======
-    limits({ commit }: { commit: Commit }, limits: types.LimitsSettings) {
-      commit('limits', limits);
-    },
-    Interactive(
-      { commit }: { commit: Commit },
-      interactiveSettings: types.InteractiveSettingsDistrib | undefined,
-    ) {
-      commit('Interactive', interactiveSettings);
-    },
-    'request.input.validator.custom_validator.language'(
-      { commit }: { commit: Commit },
-      language: string,
-    ) {
-      commit('request.input.validator.custom_validator.language', language);
-    },
-    'request.input.interactive.language'(
-      { commit }: { commit: Commit },
-      language: string,
-    ) {
-      commit('request.input.interactive.language', language);
-    },
-    moduleName({ commit }: { commit: Commit }, moduleName: string) {
-      commit('moduleName', moduleName);
-    },
-    Tolerance({ commit }: { commit: Commit }, value: number) {
-      commit('Tolerance', value);
-    },
-    Validator({ commit }: { commit: Commit }, value: string) {
-      commit('Validator', value);
-    },
-    currentCase({ commit }: { commit: Commit }, value: string) {
-      commit('currentCase', value);
-    },
-    createCase(
-      { commit }: { commit: Commit },
-      caseData: { name: string; in?: string; out?: string; weight?: number },
-    ) {
-      commit('createCase', caseData);
-    },
-    removeCase({ commit }: { commit: Commit }, name: string) {
-      commit('removeCase', name);
->>>>>>> 82f4b1de
     },
   },
   strict: true,
