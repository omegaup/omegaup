--- conflicted
+++ resolved
@@ -1,9 +1,6 @@
-<<<<<<< HEAD
 import languages from '../../../../data/languages.json';
-=======
 import { types } from '../api_types';
 
->>>>>>> fef9cfc8
 export function vuexGet(store: any, name: string) {
   if (typeof store.getters[name] !== 'undefined') return store.getters[name];
   let o = store.state;
