--- conflicted
+++ resolved
@@ -204,43 +204,6 @@
       });
   },
 
-<<<<<<< HEAD
-  bulkOperation: function(items, operation, onOperationFinished, options) {
-    var isStopExecuted = false;
-    var success = true;
-    var error = null;
-
-    var resolve = function(data) {};
-    var reject = function(data) {
-      success = false;
-      error = data.error;
-    };
-    let promises = [];
-    for (const item of items) {
-      promises.push(
-        new Promise(function() {
-          operation(item, resolve, reject);
-        }),
-      );
-    }
-
-    Promise.all(promises)
-      .then(function() {
-        onOperationFinished();
-        UI.success(T.updateItemsSuccess);
-      })
-      .catch(function() {
-        UI.error(
-          UI.formatString(
-            (options && options.errorTemplate) || T.bulkOperationError,
-            error,
-          ),
-        );
-      });
-  },
-
-=======
->>>>>>> cbb237dd
   prettyPrintJSON: function(json) {
     return UI.syntaxHighlight(JSON.stringify(json, undefined, 4) || '');
   },
