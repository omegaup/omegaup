import API from './api.js';
import {T} from './omegaup.js';

let UI = {
  navigateTo: function(url) { window.location = url; },

  escape: function(s) {
    if (typeof s !== 'string') return '';
    return s.replace(/&/g, '&amp;').replace(/</g, '&lt;').replace(/>/g, '&gt;');
  },

  formatString: function(template, values) {
    for (var key in values) {
      if (!values.hasOwnProperty(key)) continue;
      template =
          template.replace(new RegExp('%\\(' + key + '\\)', 'g'), values[key]);
    }
    return template;
  },

  displayStatus: function(message, type) {
    if ($('#status .message').length == 0) {
      console.error('Showing warning but there is no status div');
    }

    // Just in case this needs to be displayed but the UI wasn't set up yet.
    $('#loading').hide();
    $('#root').show();

    $('#status .message').html(message);
    $('#status')
        .removeClass('alert-success alert-info alert-warning alert-danger')
        .addClass(type)
        .slideDown();
    if (type == 'alert-success') {
      setTimeout(UI.dismissNotifications, 5000);
    }
  },

  error: function(message) { UI.displayStatus(message, 'alert-danger'); },

  info: function(message) { UI.displayStatus(message, 'alert-info'); },

  success: function(message) { UI.displayStatus(message, 'alert-success'); },

  warning: function(message) { UI.displayStatus(message, 'alert-warning'); },

  apiError: function(response) {
    UI.error(((response && response.error) || 'error').toString());
  },

  ignoreError: function(response) {},

  dismissNotifications: function() { $('#status')
                                         .slideUp(); },

  bulkOperation: function(operation, onOperationFinished, options) {
    var isStopExecuted = false;
    var success = true;
    var error = null;

    var resolve = function(data) {};
    var reject = function(data) {
      success = false;
      error = data.error;
    };
    $('input[type=checkbox]')
        .each(function() {
          if (this.checked) {
            operation(this.id, resolve, reject);
          }
        });

    // Wait for all
    $(document)
        .ajaxStop(function() {
          if (!isStopExecuted) {
            // Make sure we execute this block once. onOperationFinish might
            // have
            // async calls that would fire ajaxStop event
            isStopExecuted = true;
            $(document).off('ajaxStop');

            onOperationFinished();

            if (success === false) {
              UI.error(UI.formatString(
                  options && options.errorTemplate || T.bulkOperationError,
                  error));
            } else {
              UI.success(T.updateItemsSuccess);
            }
          }
        });
  },

  prettyPrintJSON: function(json) {
    return UI.syntaxHighlight(JSON.stringify(json, undefined, 4) || '');
  },

  syntaxHighlight: function(json) {
    var jsonRE =
        /("(\\u[a-zA-Z0-9]{4}|\\[^u]|[^\\"])*"(\s*:)?|\b(true|false|null)\b|-?\d+(?:\.\d*)?(?:[eE][+\-]?\d+)?)/g;
    json =
        json.replace(/&/g, '&amp;').replace(/</g, '&lt;').replace(/>/g, '&gt;');
    return json.replace(jsonRE, function(match) {
      var cls = 'number';
      if (/^"/.test(match)) {
        if (/:$/.test(match)) {
          cls = 'key';
        } else {
          cls = 'string';
        }
      } else if (/true|false/.test(match)) {
        cls = 'boolean';
      } else if (/null/.test(match)) {
        cls = 'null';
      }
      return '<span class="' + cls + '">' + match + '</span>';
    });
  },

  columnName: function(idx) {
    var name = String.fromCharCode('A'.charCodeAt(0) + idx % 26);
    while (idx >= 26) {
      idx = (idx / 26) | 0;
      idx--;
      name = String.fromCharCode('A'.charCodeAt(0) + idx % 26) + name;
    }
    return name;
  },

  typeaheadWrapper: function(f) {
    let lastRequest = null;
    let pending = false;
    function wrappedCall(query, syncResults, asyncResults) {
      if (pending) {
        lastRequest = arguments;
        return;
      }
      pending = true;
      f({query: query})
          .then(function(data) {
            if (lastRequest != null) {
              // Typeahead will ignore any stale callbacks. Given that we
              // will start a new request ASAP, let's do a best-effort
              // asyncResults to the current request with the old data.
              lastRequest[2](data.results || data);
              pending = false;
              let request = lastRequest;
              lastRequest = null;
              wrappedCall.apply(null, request);
              return;
            }
            asyncResults(data.results || data);
          })
          .fail(UI.ignoreError)
          .always(function() { pending = false; });
    }
    return wrappedCall;
  },

  typeahead: function(elem, searchFn, cb) {
    cb = cb || function(event, val) { $(event.target).val(val.value); };
    elem.typeahead(
            {
              minLength: 2,
              highlight: true,
            },
            {
              source: UI.typeaheadWrapper(searchFn),
              async: true,
              display: 'label',
            })
        .on('typeahead:select', cb)
        .on('typeahead:autocomplete', cb);
  },

  problemTypeahead: function(elem, cb) {
    cb = cb || function(event, val) { $(event.target).val(val.alias); };
    elem.typeahead(
            {
              minLength: 3,
              highlight: false,
            },
            {
              source: UI.typeaheadWrapper(API.Problem.list),
              async: true,
              display: 'alias',
              templates: {
                suggestion: function(val) {
                  return UI.formatString('<strong>%(title)</strong> (%(alias))',
                                         val);
                }
              }
            })
        .on('typeahead:select', cb)
        .on('typeahead:autocomplete', cb);
  },

  problemContestTypeahead: function(elem, problemList, cb) {
    var substringMatcher = function(query, cb) {
      var matches, substringRegex;

      // an array that will be populated with substring matches
      matches = [];

      // regex used to determine if a string contains the substring `query`
      substringRegex = new RegExp(query, 'i');

      // iterate through the pool of strings and for any string that
      // contains the substring `query`, add it to the `matches` array
      $.each(problemList, function(i, problem) {
        if (substringRegex.test(problem.alias)) {
          matches.push(problem);
        }
      });

      cb(matches);
    };

    cb = cb || function(event, val) { $(event.target).val(val.alias); };

    elem.typeahead(
            {
              minLength: 3,
              highlight: false,
            },
            {
              source: substringMatcher,
              async: true,
              display: 'alias',
            })
        .on('typeahead:select', cb)
        .on('typeahead:autocomplete', cb);
  },

  schoolTypeahead: function(elem, cb) {
    cb = cb || function(event, val) { $(event.target).val(val.value); };
    elem.typeahead(
            {
              minLength: 2,
              highlight: true,
            },
            {
              source: UI.typeaheadWrapper(omegaup.API.School.list),
              async: true,
              display: 'label',
              templates: {
                empty: T.schoolToBeAdded,
              }
            })
        .on('typeahead:select', cb)
        .on('typeahead:autocomplete', cb);
  },

  userTypeahead: function(elem, cb) { UI.typeahead(elem, API.User.list, cb); },

  groupTypeahead: function(elem, cb) {
    UI.typeahead(elem, API.Group.list, cb);
  },

  getProfileLink: function(username) {
    return '<a href="/profile/' + username + '" >' + username + '</a>';
  },

  toDDHHMM: function(duration) {
    var sec_num = parseInt(duration, 10);
    var days = Math.floor(sec_num / 86400);
    var hours = Math.floor((sec_num - (days * 86400)) / 3600);
    var minutes = Math.floor((sec_num - (days * 86400) - (hours * 3600)) / 60);
    var seconds = sec_num - (days * 86400) - (hours * 3600) - (minutes * 60);

    if (minutes < 10) {
      minutes = '0' + minutes;
    }
    if (seconds < 10) {
      seconds = '0' + seconds;
    }

    var time = '';
    if (days > 0) time += days + 'd ';
    return time + hours + 'h ' + minutes + 'm';
  },

  getFlag: function(country) {
    if (!country) {
      return '';
    }
    return ' <img src="/media/flags/' + country.toLowerCase() +
           '.png" width="16" height="11" title="' + country + '" />';
  },

  formatDateTime: function(date) {
    return date.format('{MM}/{dd}/{yyyy} {HH}:{mm}');
  },

  formatDate: function(date) { return date.format('{MM}/{dd}/{yyyy}'); },

<<<<<<< HEAD
  copyToClipboard: function() {
    $('.clipboard')
        .on('click', function() {
          let value = $(this).data('value');
          value = window.problem_samples[value];
          
          let tempInput = document.createElement('textarea');

          tempInput.style = 'position: absolute; left: -1000px; top: -1000px';
          tempInput.value = value;

          document.body.appendChild(tempInput);
          tempInput.select();
          document.execCommand('copy');
          
          document.body.removeChild(tempInput);
        });
  },

  renderSampleToClipboardButton: function() {
    $('.sample_io > tbody > tr').each(function(index) {
      let inputSample = $(this).find('td')[0];
      $(inputSample).append('<button class="glyphicon glyphicon-copy clipboard" aria-hidden="true" data-value="' + index + '"></button>');
    });

    UI.copyToClipboard();
  }

=======
  markdownConverter: function(options) {
    options = options || {};

    // Map of templates.
    var templates = {};
    if (options.preview) {
      templates['libinteractive:download'] =
          '<code class="libinteractive-download">' +
          '<i class="glyphicon glyphicon-download-alt"></i></code>';
    } else {
      templates['libinteractive:download'] =
          `<div class="libinteractive-download panel panel-default">
        <div class="panel-heading">
          <h3 class="panel-title">
            ${T.libinteractiveTitle}
            <a class="libinteractive-help" target="_blank" href="/libinteractive/${T.locale}/contest/"><span class="glyphicon glyphicon-question-sign"></span></a>
          </h3>
        </div>
        <div class="panel-body">
          <form role="form">
            <div class="form-horizontal">
              <div class="form-group">
                <div class="col-sm-10">
                  <label class="col-sm-2 control-label">${T.libinteractiveOs}</label>
                  <select class="form-control download-os">
                    <option value="unix">Linux/Mac OS X</option>
                    <option value="windows">Windows</option>
                  </select>
                </div>
              </div>
              <div class="form-group">
                <div class="col-sm-10">
                  <label class="col-sm-2 control-label">${T.libinteractiveLanguage}</label>
                  <select class="form-control download-lang">
                    <option value="c" selected="selected">C</option>
                    <option value="cpp">C++</option>
                    <option value="java">Java</option>
                    <option value="py">Python</option>
                    <option value="pas">Pascal</option>
                  </select>
                </div>
              </div>
              <div class="form-group">
                <strong class="col-sm-2 control-label">${T.libinteractiveFilename}</strong>
                <div class="col-sm-10">
                  <span class="libinteractive-interface-name"></span>.<span class="libinteractive-extension">c</span>
                </div>
              </div>
              <div class="form-group">
                <div class="col-sm-offset-2 col-sm-10">
                  <button type="submit" class="btn btn-primary active">
                    ${T.libinteractiveDownload}
                  </button>
                </div>
              </div>
            </div>
          </form>
        </div>
      </div>`;
    }

    let converter = Markdown.getSanitizingConverter();
    let whitelist = /^<\/?(a(?: (target|class|href)="[a-z/_-]+")*|code|i|table|tbody|thead|tr|th|td|div|h3|span|form(?: role="\w+")*|label|select|option(?: (value|selected)="\w+")*|strong|span|button(?: type="\w+")?)( class="[a-zA-Z0-9 _-]+")?>$/i;
    let imageWhitelist = new RegExp('^<img\\ssrc="data:image\/[a-zA-Z0-9/;,=+]+"(\\swidth="\\d{1,3}")?(\\sheight="\\d{1,3}")?(\\salt="[^"<>]*")?(\\stitle="[^"<>]*")?\\s?/?>$', 'i');

    converter.hooks.chain('isValidTag', function(tag) {
      return tag.match(whitelist) || tag.match(imageWhitelist);
    });

    converter.hooks.chain('postSpanGamut', function(text) {
      // Templates.
      return text.replace(
          /^\s*\{\{([a-z0-9_:]+)\}\}\s*$/g, function(wholematch, m1) {
            if (templates.hasOwnProperty(m1)) {
              return templates[m1];
            }
            return '<strong style="color: red">Unrecognized template name: ' +
                   m1 + '</strong>';
          });
    });
    converter.hooks.chain('preBlockGamut', function(text, hashBlock) {
      // Sample I/O table.
      return text.replace(
          /^( {0,3}\|\| *input *\n(?:.|\n)+?\n) {0,3}\|\| *end *\n/gm,
          function(whole, inner) {
            var matches =
                inner.split(/ {0,3}\|\| *(input|output|description) *\n/);
            var result = '';
            var description_column = false;
            for (var i = 1; i < matches.length; i += 2) {
              if (matches[i] == 'description') {
                description_column = true;
                break;
              }
            }
            result += '<thead><tr>';
            result += '<th>Entrada</th>';
            result += '<th>Salida</th>';
            if (description_column) {
              result += '<th>Descripción</th>';
            }
            result += '</tr></thead>';
            var first_row = true;
            var columns = 0;
            result += '<tbody>';
            for (var i = 1; i < matches.length; i += 2) {
              if (matches[i] == 'description') {
                result += '<td>' + hashBlock(matches[i + 1]) + '</td>';
                columns++;
              } else {
                if (matches[i] == 'input') {
                  if (!first_row) {
                    while (columns < (description_column ? 3 : 2)) {
                      result += '<td></td>';
                      columns++;
                    }
                    result += '</tr>';
                  }
                  first_row = false;
                  result += '<tr>';
                  columns = 0;
                }
                result += '<td><pre>' + matches[i + 1].replace(/\s+$/, '') +
                          '</pre></td>';
                columns++;
              }
            }
            while (columns < (description_column ? 3 : 2)) {
              result += '<td></td>';
              columns++;
            }
            result += '</tr></tbody>';
            return hashBlock('<table class="sample_io">\n' + result +
                             '\n</table>');
          });
    });

    return converter;
  },
>>>>>>> 4dced5f5
};

export {UI as default};

$(document)
    .ajaxError(function(e, xhr, settings, exception) {
      try {
        var responseText = xhr.responseText;
        var response = {};
        if (responseText) {
          response = JSON.parse(responseText);
        }
        console.error(settings.url, xhr.status, response.error, response);
      } catch (e) {
        console.error(settings.url, xhr.status, xhr.responseText);
      }
    });<|MERGE_RESOLUTION|>--- conflicted
+++ resolved
@@ -297,7 +297,6 @@
 
   formatDate: function(date) { return date.format('{MM}/{dd}/{yyyy}'); },
 
-<<<<<<< HEAD
   copyToClipboard: function() {
     $('.clipboard')
         .on('click', function() {
@@ -324,9 +323,8 @@
     });
 
     UI.copyToClipboard();
-  }
-
-=======
+  },
+
   markdownConverter: function(options) {
     options = options || {};
 
@@ -466,7 +464,6 @@
 
     return converter;
   },
->>>>>>> 4dced5f5
 };
 
 export {UI as default};
