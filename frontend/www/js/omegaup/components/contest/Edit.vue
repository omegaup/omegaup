--- conflicted
+++ resolved
@@ -83,21 +83,15 @@
       </div>
       <div class="tab-pane active"
            v-if="showTab === 'admins'">
-<<<<<<< HEAD
         <omegaup-contest-admins v-bind:data="admins"
              v-on:emit-add-admin="addAdminComponent =&gt; $emit('add-admin', addAdminComponent)"
              v-on:emit-remove-admin=
              "addAdminComponent =&gt; $emit('remove-admin', addAdminComponent)"></omegaup-contest-admins>
-             <omegaup-contest-group-admins v-bind:data=
-             "groupAdmins"></omegaup-contest-group-admins>
-=======
-        <omegaup-contest-admins v-bind:data="admins"></omegaup-contest-admins>
-        <omegaup-contest-group-admins v-bind:data="groupAdmins"
+             <omegaup-contest-group-admins v-bind:data="groupAdmins"
              v-on:emit-add-group-admin=
              "groupAdminsComponent =&gt; $emit('add-group-admin', groupAdminsComponent)"
              v-on:emit-remove-group-admin=
              "groupAdminsComponent =&gt; $emit('remove-group-admin', groupAdminsComponent)"></omegaup-contest-group-admins>
->>>>>>> 8b1664f9
       </div>
       <div class="tab-pane active"
            v-if="showTab === 'links'">
