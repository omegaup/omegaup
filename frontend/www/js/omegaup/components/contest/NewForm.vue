<template>
  <div class="card">
    <div v-if="!update" class="card-header bg-primary text-white panel-heading">
      <h3 class="card-title mb-0">{{ T.contestNew }}</h3>
    </div>
    <div class="card-body">
      <div class="btn-group d-block mb-3 text-center">
        <button class="btn btn-secondary" data-contest-omi @click="fillOmi">
          {{ T.contestNewFormOmiStyle }}
        </button>
        <button
          class="btn btn-secondary"
          data-contest-preioi
          @click="fillPreIoi"
        >
          {{ T.contestNewForm }}
        </button>
        <button
          class="btn btn-secondary"
          data-contest-conacup
          @click="fillConacup"
        >
          {{ T.contestNewFormConacupStyle }}
        </button>
        <button class="btn btn-secondary" data-contest-cpc @click="fillIcpc">
          {{ T.contestNewFormICPCStyle }}
        </button>
      </div>
      <form class="contest-form" @submit.prevent="onSubmit">
        <div class="row">
          <div class="form-group col-md-6">
            <label>{{ T.wordsTitle }}</label>
            <input
              v-model="title"
              class="form-control"
              :class="{
                'is-invalid': invalidParameterName === 'title',
              }"
              name="title"
              data-title
              :placeholder="titlePlaceHolder"
              size="30"
              type="text"
              required="required"
            />
          </div>
          <div class="form-group col-md-6">
            <label>{{ T.contestNewFormShortTitleAlias }}</label>
            <input
              v-model="alias"
              class="form-control"
              :class="{
                'is-invalid': invalidParameterName === 'alias',
              }"
              name="alias"
              :disabled="update"
              type="text"
              required="required"
            />
            <p class="help-block">
              {{ T.contestNewFormShortTitleAliasDesc }}
            </p>
          </div>
        </div>
        <div class="row">
          <div class="form-group col-md-6">
            <label>{{ T.contestNewFormStartDate }}</label>
            <omegaup-datetimepicker
              v-model="startTime"
            ></omegaup-datetimepicker>
            <p class="help-block">{{ T.contestNewFormStartDateDesc }}</p>
          </div>
          <div class="form-group col-md-6">
            <label>{{ T.contestNewFormEndDate }}</label>
            <omegaup-datetimepicker
              v-model="finishTime"
              :is-invalid="invalidParameterName === 'finish_time'"
            ></omegaup-datetimepicker>
            <p class="help-block">{{ T.contestNewFormEndDateDesc }}</p>
          </div>
        </div>
        <div class="row">
          <div class="form-group col-md-6">
            <label>{{ T.contestNewFormDescription }}</label>
            <textarea
              v-model="description"
              class="form-control"
              :class="{
                'is-invalid': invalidParameterName === 'description',
              }"
              name="description"
              cols="30"
              rows="10"
              required="required"
            ></textarea>
          </div>
          <div class="form-group col-md-6">
            <label>{{ T.contestNewFormDifferentStarts }}</label>
            <div class="checkbox">
              <label
                ><input v-model="windowLengthEnabled" type="checkbox" />
                {{ T.wordsEnable }}</label
              >
            </div>
            <input
              v-model="windowLength"
              class="form-control"
              :class="{
                'is-invalid': invalidParameterName === 'window_length',
              }"
              size="3"
              type="text"
              :disabled="!windowLengthEnabled"
            />
            <p class="help-block">{{ T.contestNewFormDifferentStartsDesc }}</p>
          </div>
        </div>
        <div class="row">
          <div class="form-group col-md-6">
            <label>{{ T.contestNewFormScoreboardTimePercent }}</label>
            <input
              v-model="scoreboard"
              class="form-control scoreboard-time-percent"
              :class="{
                'is-invalid': invalidParameterName === 'scoreboard',
              }"
              name="scoreboard"
              size="3"
              type="text"
              required="required"
            />
            <p class="help-block">
              {{ T.contestNewFormScoreboardTimePercentDesc }}
            </p>
          </div>
          <div class="form-group col-md-6">
            <label>{{ T.contestNewFormSubmissionsSeparation }}</label>
            <input
              v-model="submissionsGap"
              class="form-control"
              :class="{
                'is-invalid': invalidParameterName === 'submissions_gap',
              }"
              size="2"
              type="text"
              required="required"
            />
            <p class="help-block">
              {{ T.contestNewFormSubmissionsSeparationDesc }}
            </p>
          </div>
        </div>
        <div class="row">
          <div class="form-group col-md-6">
            <label>{{ T.contestNewFormPenaltyType }}</label>
            <select v-model="penaltyType" class="form-control">
              <option value="none">
                {{ T.contestNewFormNoPenalty }}
              </option>
              <option value="problem_open">
                {{ T.contestNewFormByProblem }}
              </option>
              <option value="contest_start">
                {{ T.contestNewFormByContests }}
              </option>
              <option value="runtime">
                {{ T.contestNewFormByRuntime }}
              </option>
            </select>
            <p class="help-block">{{ T.contestNewFormPenaltyTypeDesc }}</p>
          </div>
          <div class="form-group col-md-6">
            <label>{{ T.wordsPenalty }}</label>
            <input
              v-model="penalty"
              class="form-control"
              :class="{
                'is-invalid': invalidParameterName === 'penalty',
              }"
              size="2"
              type="text"
              required="required"
            />
            <p class="help-block">{{ T.contestNewFormPenaltyDesc }}</p>
          </div>
        </div>
        <div class="row">
          <div class="form-group col-md-6">
            <label>{{ T.wordsFeedback }}</label>
            <select v-model="feedback" class="form-control">
              <option value="none">
                {{ T.wordsNone }}
              </option>
              <option value="summary">
                {{ T.wordsSummary }}
              </option>
              <option value="detailed">
                {{ T.wordsDetailed }}
              </option>
            </select>
            <p class="help-block">
              {{ T.contestNewFormImmediateFeedbackDesc }}
            </p>
          </div>
          <div class="form-group col-md-6">
            <label>{{ T.contestNewFormForTeams }}</label>
            <div class="checkbox">
              <label>
                <input
                  v-model="currentContestForTeams"
                  type="checkbox"
                  :disabled="update"
                />
                {{ T.wordsEnable }}
              </label>
            </div>

            <omegaup-common-typeahead
              v-if="currentContestForTeams && !hasSubmissions"
              :existing-options="searchResultTeamsGroups"
              :value.sync="teamsGroupAlias"
              @update-existing-options="
                (query) => $emit('update-search-result-teams-groups', query)
              "
            >
            </omegaup-common-typeahead>
            <input
              v-else
              class="form-control"
              disabled
              :value="teamsGroupAlias"
            />
            <p class="help-block">{{ T.contestNewFormForTeamsDesc }}</p>
          </div>
        </div>
        <div class="row">
          <div class="form-group col-md-6">
            <label>{{ T.contestNewFormScoreboardAtEnd }}</label>
            <select v-model="showScoreboardAfter" class="form-control">
              <option :value="true">
                {{ T.wordsYes }}
              </option>
              <option :value="false">
                {{ T.wordsNo }}
              </option>
            </select>
            <p class="help-block">{{ T.contestNewFormScoreboardAtEndDesc }}</p>
          </div>
          <div class="form-group col-md-6">
            <label>{{ T.contestNewFormPartialScore }}</label>
            <select v-model="partialScore" class="form-control">
              <option :value="true">
                {{ T.wordsYes }}
              </option>
              <option :value="false">
                {{ T.wordsNo }}
              </option>
            </select>
            <p class="help-block">{{ T.contestNewFormPartialScoreDesc }}</p>
          </div>
        </div>
        <div class="row">
          <div class="form-group col-md-6">
            <label>{{ T.contestNewFormPointDecrementFactor }}</label>
            <input
              v-model="pointsDecayFactor"
              class="form-control"
              :class="{
                'is-invalid': invalidParameterName === 'points_decay_factor',
              }"
              size="4"
              type="text"
              required="required"
            />
            <p class="help-block">
              {{ T.contestNewFormPointDecrementFactorDesc }}
            </p>
          </div>
          <div class="form-group col-md-6">
            <label>{{ T.wordsLanguages }}</label
            ><br />
            <multiselect
              v-model="languages"
              :options="Object.keys(allLanguages)"
              :multiple="true"
              :placeholder="T.contestNewFormLanguages"
              :close-on-select="false"
              :allow-empty="false"
            >
            </multiselect>
            <p class="help-block">{{ T.contestNewFormLanguages }}</p>
          </div>
        </div>
        <div class="row">
          <div class="form-group col-md-6">
            <label>{{ T.contestNewFormBasicInformationRequired }}</label>
            <div class="checkbox">
              <label
                ><input v-model="needsBasicInformation" type="checkbox" />{{
                  T.wordsEnable
                }}</label
              >
            </div>
            <p class="help-block">
              {{ T.contestNewFormBasicInformationRequiredDesc }}
            </p>
          </div>
          <div class="form-group col-md-6">
            <label>{{ T.contestNewFormUserInformationRequired }}</label>
            <select v-model="requestsUserInformation" class="form-control">
              <option value="no">
                {{ T.wordsNo }}
              </option>
              <option value="optional">
                {{ T.wordsOptional }}
              </option>
              <option value="required">
                {{ T.wordsRequired }}
              </option>
            </select>
            <p class="help-block">
              {{ T.contestNewFormUserInformationRequiredDesc }}
            </p>
          </div>
        </div>
        <div class="form-group">
          <button class="btn btn-primary" type="submit">
            {{
              update
                ? T.contestNewFormUpdateContest
                : T.contestNewFormScheduleContest
            }}
          </button>
        </div>
      </form>
    </div>
  </div>
</template>

<script lang="ts">
import { Vue, Component, Prop, Watch } from 'vue-property-decorator';
import T from '../../lang';
import common_Typeahead from '../common/Typeahead.vue';
import DateTimePicker from '../DateTimePicker.vue';
import Multiselect from 'vue-multiselect';
import { types } from '../../api_types';

@Component({
  components: {
    'omegaup-common-typeahead': common_Typeahead,
    'omegaup-datetimepicker': DateTimePicker,
    Multiselect,
  },
})
export default class NewForm extends Vue {
  @Prop() update!: boolean;
  @Prop() allLanguages!: string[];
  @Prop({ default: '' }) initialAlias!: string;
  @Prop({ default: '' }) initialDescription!: string;
  @Prop({ default: 'none' }) initialFeedback!: string;
  @Prop() initialLanguages!: string[];
  @Prop() initialFinishTime!: Date;
  @Prop({ default: false }) initialNeedsBasicInformation!: boolean;
  @Prop({ default: 0 }) initialPenalty!: number;
  @Prop({ default: 'none' }) initialPenaltyType!: string;
  @Prop({ default: 0.0 }) initialPointsDecayFactor!: number;
  @Prop({ default: 'no' }) initialRequestsUserInformation!: string;
  @Prop({ default: 100 }) initialScoreboard!: number;
  @Prop({ default: true }) initialShowScoreboardAfter!: boolean;
  @Prop({ default: true }) initialPartialScore!: boolean;
  @Prop({ default: false }) hasSubmissions!: boolean;
  @Prop() initialStartTime!: Date;
  @Prop() initialSubmissionsGap!: number;
  @Prop({ default: '' }) initialTitle!: string;
  @Prop({ default: null }) initialWindowLength!: null | number;
  @Prop({ default: null }) invalidParameterName!: null | string;
<<<<<<< HEAD
  @Prop({ default: null }) initialTeamsGroupAlias!: null | string;
  @Prop({ default: false }) contestForTeams!: boolean;
  @Prop() searchResultTeamsGroups!: types.ListItem[];
=======
  @Prop({ default: false }) contestForTeams!: boolean;
>>>>>>> 5661f804

  T = T;
  alias = this.initialAlias;
  description = this.initialDescription;
  feedback = this.initialFeedback;
  finishTime = this.initialFinishTime;
  languages = this.initialLanguages;
  needsBasicInformation = this.initialNeedsBasicInformation;
  penalty = this.initialPenalty;
  penaltyType = this.initialPenaltyType;
  pointsDecayFactor = this.initialPointsDecayFactor;
  requestsUserInformation = this.initialRequestsUserInformation;
  scoreboard = this.initialScoreboard;
  showScoreboardAfter = this.initialShowScoreboardAfter;
  partialScore = this.initialPartialScore;
  startTime = this.initialStartTime;
  submissionsGap = this.initialSubmissionsGap
    ? this.initialSubmissionsGap / 60
    : 1;
  title = this.initialTitle;
  windowLength = this.initialWindowLength;
  windowLengthEnabled = this.initialWindowLength !== null;
  currentContestForTeams = this.contestForTeams;
<<<<<<< HEAD
  teamsGroupAlias = this.initialTeamsGroupAlias;
=======
>>>>>>> 5661f804
  titlePlaceHolder = '';

  @Watch('windowLengthEnabled')
  onPropertyChange(newValue: boolean): void {
    if (!newValue) {
      this.windowLength = null;
    }
  }

  fillOmi(): void {
    this.languages = Object.keys(this.allLanguages);
    this.titlePlaceHolder = T.contestNewFormTitlePlaceholderOmiStyle;
    this.windowLengthEnabled = false;
    this.windowLength = 0;
    this.scoreboard = 0;
    this.pointsDecayFactor = 0;
    this.submissionsGap = 1;
    this.feedback = 'detailed';
    this.penalty = 0;
    this.penaltyType = 'none';
    this.showScoreboardAfter = true;
    this.partialScore = true;
  }

  fillPreIoi(): void {
    this.languages = Object.keys(this.allLanguages);
    this.titlePlaceHolder = T.contestNewFormTitlePlaceholderIoiStyle;
    this.windowLengthEnabled = true;
    this.windowLength = 180;
    this.scoreboard = 0;
    this.pointsDecayFactor = 0;
    this.submissionsGap = 0;
    this.feedback = 'detailed';
    this.penalty = 0;
    this.penaltyType = 'none';
    this.showScoreboardAfter = true;
    this.partialScore = true;
  }

  fillConacup(): void {
    this.languages = Object.keys(this.allLanguages);
    this.titlePlaceHolder = T.contestNewFormTitlePlaceholderConacupStyle;
    this.windowLengthEnabled = false;
    this.windowLength = 0;
    this.scoreboard = 75;
    this.pointsDecayFactor = 0;
    this.submissionsGap = 1;
    this.feedback = 'detailed';
    this.penalty = 20;
    this.penaltyType = 'none';
    this.showScoreboardAfter = true;
    this.partialScore = true;
  }

  fillIcpc(): void {
    const languagesKeys = Object.keys(this.allLanguages);
    this.languages = languagesKeys.filter(
      (lang) =>
        lang.includes('c11') ||
        lang.includes('cpp') ||
        lang.includes('py') ||
        lang.includes('java'),
    );
    this.titlePlaceHolder = T.contestNewFormTitlePlaceholderICPCStyle;
    this.windowLengthEnabled = false;
    this.windowLength = null;
    this.scoreboard = 80;
    this.pointsDecayFactor = 0;
    this.submissionsGap = 1;
    this.feedback = 'none';
    this.penalty = 20;
    this.penaltyType = 'contest_start';
    this.showScoreboardAfter = true;
    this.partialScore = false;
  }

  onSubmit() {
    const contest: types.ContestAdminDetails = {
      admin: true,
      admission_mode: 'private',
      alias: this.alias,
      archived: false,
      available_languages: {},
      director: '',
      opened: false,
      penalty_calc_policy: 'sum',
      problemset_id: 0,
      show_penalty: true,
      title: this.title,
      description: this.description,
      has_submissions: this.hasSubmissions,
      start_time: this.startTime,
      finish_time: this.finishTime,
      points_decay_factor: this.pointsDecayFactor,
      submissions_gap: (this.submissionsGap || 1) * 60,
      languages: this.languages,
      feedback: this.feedback,
      penalty: this.penalty,
      scoreboard: this.scoreboard,
      penalty_type: this.penaltyType,
      show_scoreboard_after: this.showScoreboardAfter,
      partial_score: this.partialScore,
      needs_basic_information: this.needsBasicInformation,
      requests_user_information: this.requestsUserInformation,
      contest_for_teams: this.currentContestForTeams,
    };
    if (this.windowLengthEnabled && this.windowLength) {
      contest.window_length = this.windowLength;
    }
    const request = { contest, teamsGroupAlias: this.teamsGroupAlias };
    if (this.update) {
      this.$emit('update-contest', request);
      return;
    }
    this.$emit('create-contest', request);
  }
}
</script>

<style lang="scss" scoped>
@import '../../../../sass/main.scss';
@import '../../../../../../node_modules/vue-multiselect/dist/vue-multiselect.min.css';

.multiselect__tag {
  background: var(--multiselect-tag-background-color);
}
</style><|MERGE_RESOLUTION|>--- conflicted
+++ resolved
@@ -374,13 +374,9 @@
   @Prop({ default: '' }) initialTitle!: string;
   @Prop({ default: null }) initialWindowLength!: null | number;
   @Prop({ default: null }) invalidParameterName!: null | string;
-<<<<<<< HEAD
   @Prop({ default: null }) initialTeamsGroupAlias!: null | string;
+  @Prop() searchResultTeamsGroups!: types.ListItem[];
   @Prop({ default: false }) contestForTeams!: boolean;
-  @Prop() searchResultTeamsGroups!: types.ListItem[];
-=======
-  @Prop({ default: false }) contestForTeams!: boolean;
->>>>>>> 5661f804
 
   T = T;
   alias = this.initialAlias;
@@ -404,10 +400,7 @@
   windowLength = this.initialWindowLength;
   windowLengthEnabled = this.initialWindowLength !== null;
   currentContestForTeams = this.contestForTeams;
-<<<<<<< HEAD
   teamsGroupAlias = this.initialTeamsGroupAlias;
-=======
->>>>>>> 5661f804
   titlePlaceHolder = '';
 
   @Watch('windowLengthEnabled')
