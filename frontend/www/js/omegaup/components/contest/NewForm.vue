<template>
  <div class="card">
    <div v-if="!update" class="card-header bg-primary text-white panel-heading">
      <h3 class="card-title mb-0">{{ T.contestNew }}</h3>
    </div>
    <div class="card-body">
      <div class="btn-group d-block mb-3 text-center">
        <button class="btn btn-secondary" data-contest-omi @click="fillOmi">
          {{ T.contestNewFormOmiStyle }}
        </button>
        <button
          class="btn btn-secondary"
          data-contest-preioi
          @click="fillPreIoi"
        >
          {{ T.contestNewForm }}
        </button>
        <button
          class="btn btn-secondary"
          data-contest-conacup
          @click="fillConacup"
        >
          {{ T.contestNewFormConacupStyle }}
        </button>
        <button class="btn btn-secondary" data-contest-cpc @click="fillIcpc">
          {{ T.contestNewFormICPCStyle }}
        </button>
      </div>
      <form class="contest-form" @submit.prevent="onSubmit">
        <div class="row">
          <div class="form-group col-md-6">
            <label>{{ T.wordsTitle }}</label>
            <input
              v-model="title"
              class="form-control"
              :class="{
                'is-invalid': invalidParameterName === 'title',
              }"
              name="title"
              data-title
              :placeholder="titlePlaceHolder"
              size="30"
              type="text"
              required="required"
            />
          </div>
          <div class="form-group col-md-6">
            <label>{{ T.contestNewFormShortTitleAlias }}</label>
            <input
              v-model="alias"
              class="form-control"
              :class="{
                'is-invalid': invalidParameterName === 'alias',
              }"
              name="alias"
              :disabled="update"
              type="text"
              required="required"
            />
            <p class="help-block">
              {{ T.contestNewFormShortTitleAliasDesc }}
            </p>
          </div>
        </div>
        <div class="row">
          <div class="form-group col-md-6">
            <label>{{ T.contestNewFormStartDate }}</label>
            <omegaup-datetimepicker
              v-model="startTime"
            ></omegaup-datetimepicker>
            <p class="help-block">{{ T.contestNewFormStartDateDesc }}</p>
          </div>
          <div class="form-group col-md-6">
            <label>{{ T.contestNewFormEndDate }}</label>
            <omegaup-datetimepicker
              v-model="finishTime"
              :is-invalid="invalidParameterName === 'finish_time'"
            ></omegaup-datetimepicker>
            <p class="help-block">{{ T.contestNewFormEndDateDesc }}</p>
          </div>
        </div>
        <div class="row">
          <div class="form-group col-md-6">
            <label>{{ T.contestNewFormDescription }}</label>
            <textarea
              v-model="description"
              class="form-control"
              :class="{
                'is-invalid': invalidParameterName === 'description',
              }"
              name="description"
              cols="30"
              rows="10"
              required="required"
            ></textarea>
          </div>
          <div class="form-group col-md-6">
            <label>{{ T.contestNewFormDifferentStarts }}</label>
            <div class="checkbox">
              <label
                ><input v-model="windowLengthEnabled" type="checkbox" />
                {{ T.wordsEnable }}</label
              >
            </div>
            <input
              v-model="windowLength"
              class="form-control"
              :class="{
                'is-invalid': invalidParameterName === 'window_length',
              }"
              size="3"
              type="text"
              :disabled="!windowLengthEnabled"
            />
            <p class="help-block">{{ T.contestNewFormDifferentStartsDesc }}</p>
          </div>
        </div>
        <div class="row">
          <div class="form-group col-md-6">
            <label>{{ T.contestNewFormScoreboardTimePercent }}</label>
            <input
              v-model="scoreboard"
              class="form-control scoreboard-time-percent"
              :class="{
                'is-invalid': invalidParameterName === 'scoreboard',
              }"
              name="scoreboard"
              size="3"
              type="text"
              required="required"
            />
            <p class="help-block">
              {{ T.contestNewFormScoreboardTimePercentDesc }}
            </p>
          </div>
          <div class="form-group col-md-6">
            <label>{{ T.contestNewFormSubmissionsSeparation }}</label>
            <input
              v-model="submissionsGap"
              class="form-control"
              :class="{
                'is-invalid': invalidParameterName === 'submissions_gap',
              }"
              size="2"
              type="text"
              required="required"
            />
            <p class="help-block">
              {{ T.contestNewFormSubmissionsSeparationDesc }}
            </p>
          </div>
        </div>
        <div class="row">
          <div class="form-group col-md-6">
            <label>{{ T.contestNewFormPenaltyType }}</label>
            <select v-model="penaltyType" class="form-control">
              <option value="none">
                {{ T.contestNewFormNoPenalty }}
              </option>
              <option value="problem_open">
                {{ T.contestNewFormByProblem }}
              </option>
              <option value="contest_start">
                {{ T.contestNewFormByContests }}
              </option>
              <option value="runtime">
                {{ T.contestNewFormByRuntime }}
              </option>
            </select>
            <p class="help-block">{{ T.contestNewFormPenaltyTypeDesc }}</p>
          </div>
          <div class="form-group col-md-6">
            <label>{{ T.wordsPenalty }}</label>
            <input
              v-model="penalty"
              class="form-control"
              :class="{
                'is-invalid': invalidParameterName === 'penalty',
              }"
              size="2"
              type="text"
              required="required"
            />
            <p class="help-block">{{ T.contestNewFormPenaltyDesc }}</p>
          </div>
        </div>
        <div class="row">
          <div class="form-group col-md-6">
            <label>{{ T.wordsFeedback }}</label>
            <select v-model="feedback" class="form-control">
              <option value="none">
                {{ T.wordsNone }}
              </option>
              <option value="summary">
                {{ T.wordsSummary }}
              </option>
              <option value="detailed">
                {{ T.wordsDetailed }}
              </option>
            </select>
            <p class="help-block">
              {{ T.contestNewFormImmediateFeedbackDesc }}
            </p>
          </div>
          <div class="form-group col-md-6">
            <label>{{ T.contestNewFormForTeams }}</label>
            <div class="checkbox">
              <label>
                <input
                  v-model="currentContestForTeams"
                  type="checkbox"
                  :disabled="update"
                />
                {{ T.wordsEnable }}
              </label>
            </div>

            <omegaup-common-typeahead
              v-if="currentContestForTeams && !hasSubmissions"
              :existing-options="searchResultTeamsGroups"
              :value.sync="teamsGroupAlias"
              @update-existing-options="
                (query) => $emit('update-search-result-teams-groups', query)
              "
            >
            </omegaup-common-typeahead>
            <input
              v-else
              class="form-control"
              disabled
              :value="teamsGroupAlias"
            />
            <p class="help-block">{{ T.contestNewFormForTeamsDesc }}</p>
          </div>
        </div>
        <div class="row">
          <div class="form-group col-md-6">
            <label>{{ T.contestNewFormScoreboardAtEnd }}</label>
            <select v-model="showScoreboardAfter" class="form-control">
              <option :value="true">
                {{ T.wordsYes }}
              </option>
              <option :value="false">
                {{ T.wordsNo }}
              </option>
            </select>
            <p class="help-block">{{ T.contestNewFormScoreboardAtEndDesc }}</p>
          </div>
          <div class="form-group col-md-6">
            <label>{{ T.contestNewFormPartialScore }}</label>
            <select v-model="partialScore" class="form-control">
              <option :value="true">
                {{ T.wordsYes }}
              </option>
              <option :value="false">
                {{ T.wordsNo }}
              </option>
            </select>
            <p class="help-block">{{ T.contestNewFormPartialScoreDesc }}</p>
          </div>
        </div>
        <div class="row">
          <div class="form-group col-md-6">
            <label>{{ T.contestNewFormPointDecrementFactor }}</label>
            <input
              v-model="pointsDecayFactor"
              class="form-control"
              :class="{
                'is-invalid': invalidParameterName === 'points_decay_factor',
              }"
              size="4"
              type="text"
              required="required"
            />
            <p class="help-block">
              {{ T.contestNewFormPointDecrementFactorDesc }}
            </p>
          </div>
          <div class="form-group col-md-6">
            <label>{{ T.wordsLanguages }}</label
            ><br />
            <multiselect
              v-model="languages"
              :options="Object.keys(allLanguages)"
              :multiple="true"
              :placeholder="T.contestNewFormLanguages"
              :close-on-select="false"
              :allow-empty="false"
            >
            </multiselect>
            <p class="help-block">{{ T.contestNewFormLanguages }}</p>
          </div>
        </div>
        <div class="row">
          <div class="form-group col-md-6">
            <label>{{ T.contestNewFormBasicInformationRequired }}</label>
            <div class="checkbox">
              <label
                ><input v-model="needsBasicInformation" type="checkbox" />{{
                  T.wordsEnable
                }}</label
              >
            </div>
            <p class="help-block">
              {{ T.contestNewFormBasicInformationRequiredDesc }}
            </p>
          </div>
          <div class="form-group col-md-6">
            <label>{{ T.contestNewFormUserInformationRequired }}</label>
            <select v-model="requestsUserInformation" class="form-control">
              <option value="no">
                {{ T.wordsNo }}
              </option>
              <option value="optional">
                {{ T.wordsOptional }}
              </option>
              <option value="required">
                {{ T.wordsRequired }}
              </option>
            </select>
            <p class="help-block">
              {{ T.contestNewFormUserInformationRequiredDesc }}
            </p>
          </div>
        </div>
        <div class="form-group">
          <button class="btn btn-primary" type="submit">
            {{
              update
                ? T.contestNewFormUpdateContest
                : T.contestNewFormScheduleContest
            }}
          </button>
        </div>
      </form>
    </div>
  </div>
</template>

<script lang="ts">
import { Vue, Component, Prop, Watch } from 'vue-property-decorator';
import T from '../../lang';
import common_Typeahead from '../common/Typeahead.vue';
import DateTimePicker from '../DateTimePicker.vue';
import Multiselect from 'vue-multiselect';
import { types } from '../../api_types';

@Component({
  components: {
    'omegaup-common-typeahead': common_Typeahead,
    'omegaup-datetimepicker': DateTimePicker,
    Multiselect,
  },
})
export default class NewForm extends Vue {
  @Prop() update!: boolean;
  @Prop() allLanguages!: string[];
  @Prop({ default: '' }) initialAlias!: string;
  @Prop({ default: '' }) initialDescription!: string;
  @Prop({ default: 'none' }) initialFeedback!: string;
  @Prop() initialLanguages!: string[];
  @Prop() initialFinishTime!: Date;
  @Prop({ default: false }) initialNeedsBasicInformation!: boolean;
  @Prop({ default: 0 }) initialPenalty!: number;
  @Prop({ default: 'none' }) initialPenaltyType!: string;
  @Prop({ default: 0.0 }) initialPointsDecayFactor!: number;
  @Prop({ default: 'no' }) initialRequestsUserInformation!: string;
  @Prop({ default: 100 }) initialScoreboard!: number;
  @Prop({ default: true }) initialShowScoreboardAfter!: boolean;
  @Prop({ default: true }) initialPartialScore!: boolean;
  @Prop({ default: false }) hasSubmissions!: boolean;
  @Prop() initialStartTime!: Date;
  @Prop() initialSubmissionsGap!: number;
  @Prop({ default: '' }) initialTitle!: string;
  @Prop({ default: null }) initialWindowLength!: null | number;
  @Prop({ default: null }) invalidParameterName!: null | string;
  @Prop() initialTeamsGroupAlias!: null | string;
  @Prop({ default: false }) contestForTeams!: boolean;
  @Prop({ default: false }) hasSubmissions!: boolean;
  @Prop() searchResultTeamsGroups!: types.ListItem[];

  T = T;
  alias = this.initialAlias;
  description = this.initialDescription;
  feedback = this.initialFeedback;
  finishTime = this.initialFinishTime;
  languages = this.initialLanguages;
  needsBasicInformation = this.initialNeedsBasicInformation;
  penalty = this.initialPenalty;
  penaltyType = this.initialPenaltyType;
  pointsDecayFactor = this.initialPointsDecayFactor;
  requestsUserInformation = this.initialRequestsUserInformation;
  scoreboard = this.initialScoreboard;
  showScoreboardAfter = this.initialShowScoreboardAfter;
  partialScore = this.initialPartialScore;
  startTime = this.initialStartTime;
  submissionsGap = this.initialSubmissionsGap
    ? this.initialSubmissionsGap / 60
    : 1;
  title = this.initialTitle;
  windowLength = this.initialWindowLength;
  windowLengthEnabled = this.initialWindowLength !== null;
  currentContestForTeams = this.contestForTeams;
  teamsGroupAlias = this.initialTeamsGroupAlias;
  titlePlaceHolder = '';

  @Watch('windowLengthEnabled')
  onPropertyChange(newValue: boolean): void {
    if (!newValue) {
      this.windowLength = null;
    }
  }

  fillOmi(): void {
    this.languages = Object.keys(this.allLanguages);
    this.titlePlaceHolder = T.contestNewFormTitlePlaceholderOmiStyle;
    this.windowLengthEnabled = false;
    this.windowLength = 0;
    this.scoreboard = 0;
    this.pointsDecayFactor = 0;
    this.submissionsGap = 1;
    this.feedback = 'detailed';
    this.penalty = 0;
    this.penaltyType = 'none';
    this.showScoreboardAfter = true;
    this.partialScore = true;
  }

  fillPreIoi(): void {
    this.languages = Object.keys(this.allLanguages);
    this.titlePlaceHolder = T.contestNewFormTitlePlaceholderIoiStyle;
    this.windowLengthEnabled = true;
    this.windowLength = 180;
    this.scoreboard = 0;
    this.pointsDecayFactor = 0;
    this.submissionsGap = 0;
    this.feedback = 'detailed';
    this.penalty = 0;
    this.penaltyType = 'none';
    this.showScoreboardAfter = true;
    this.partialScore = true;
  }

  fillConacup(): void {
    this.languages = Object.keys(this.allLanguages);
    this.titlePlaceHolder = T.contestNewFormTitlePlaceholderConacupStyle;
    this.windowLengthEnabled = false;
    this.windowLength = 0;
    this.scoreboard = 75;
    this.pointsDecayFactor = 0;
    this.submissionsGap = 1;
    this.feedback = 'detailed';
    this.penalty = 20;
    this.penaltyType = 'none';
    this.showScoreboardAfter = true;
    this.partialScore = true;
  }

  fillIcpc(): void {
    const languagesKeys = Object.keys(this.allLanguages);
    this.languages = languagesKeys.filter(
      (lang) =>
        lang.includes('c11') ||
        lang.includes('cpp') ||
        lang.includes('py') ||
        lang.includes('java'),
    );
    this.titlePlaceHolder = T.contestNewFormTitlePlaceholderICPCStyle;
    this.windowLengthEnabled = false;
    this.windowLength = null;
    this.scoreboard = 80;
    this.pointsDecayFactor = 0;
    this.submissionsGap = 1;
    this.feedback = 'none';
    this.penalty = 20;
    this.penaltyType = 'contest_start';
    this.showScoreboardAfter = true;
    this.partialScore = false;
  }

  onSubmit() {
    const contest: types.ContestAdminDetails = {
      admin: true,
      admission_mode: 'private',
      alias: this.alias,
      archived: false,
      available_languages: {},
      director: '',
      opened: false,
      penalty_calc_policy: 'sum',
      problemset_id: 0,
      show_penalty: true,
      title: this.title,
      description: this.description,
      has_submissions: this.hasSubmissions,
      start_time: this.startTime,
      finish_time: this.finishTime,
      points_decay_factor: this.pointsDecayFactor,
      submissions_gap: (this.submissionsGap || 1) * 60,
      languages: this.languages,
      feedback: this.feedback,
      penalty: this.penalty,
      scoreboard: this.scoreboard,
      penalty_type: this.penaltyType,
      show_scoreboard_after: this.showScoreboardAfter,
      partial_score: this.partialScore,
      needs_basic_information: this.needsBasicInformation,
      requests_user_information: this.requestsUserInformation,
      contest_for_teams: this.currentContestForTeams,
    };
<<<<<<< HEAD
    const request = { contest, teamsGroupAlias: this.teamsGroupAlias };
=======
    if (this.windowLengthEnabled && this.windowLength) {
      contest.window_length = this.windowLength;
    }
>>>>>>> 0eded658
    if (this.update) {
      this.$emit('update-contest', request);
      return;
    }
    this.$emit('create-contest', request);
  }
}
</script>

<style lang="scss" scoped>
@import '../../../../sass/main.scss';
@import '../../../../../../node_modules/vue-multiselect/dist/vue-multiselect.min.css';

.multiselect__tag {
  background: var(--multiselect-tag-background-color);
}
</style><|MERGE_RESOLUTION|>--- conflicted
+++ resolved
@@ -508,13 +508,10 @@
       requests_user_information: this.requestsUserInformation,
       contest_for_teams: this.currentContestForTeams,
     };
-<<<<<<< HEAD
-    const request = { contest, teamsGroupAlias: this.teamsGroupAlias };
-=======
     if (this.windowLengthEnabled && this.windowLength) {
       contest.window_length = this.windowLength;
     }
->>>>>>> 0eded658
+    const request = { contest, teamsGroupAlias: this.teamsGroupAlias };
     if (this.update) {
       this.$emit('update-contest', request);
       return;
