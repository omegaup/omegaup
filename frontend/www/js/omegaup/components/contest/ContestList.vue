<template>
  <div class="panel panel-default no-bottom-margin">
    <div class="panel-heading">
      <h3 class="panel-title">{{ title }}</h3>
    </div>
    <div class="panel-body"
         v-if="isAdmin">
      <div class="checkbox btn-group"
           v-if="isAdmin">
        <label><input class="show-admin-contests"
               type="checkbox"
               v-on:click="onShowAdmin"> {{ T.contestListShowAdminContests }}</label>
      </div>
      <div class="btn-group">
        <button class="btn btn-default dropdown-toggle"
             data-toggle="dropdown"
             type="button">{{ T.forSelectedItems }}<span class="caret"></span></button>
        <ul class="dropdown-menu"
            role="menu">
          <li>
            <a v-on:click="onBulkUpdate('public')">{{ T.makePublic }}</a>
          </li>
          <li>
            <a v-on:click="onBulkUpdate('private')">{{ T.makePrivate }}</a>
          </li>
          <li>
            <a v-on:click="onBulkUpdate('registration')">{{ T.makeRegistration }}</a>
          </li>
          <li class="divider"></li>
        </ul>
      </div>
    </div>
    <table class="table">
      <thead>
        <tr>
          <th v-if="isAdmin"></th>
          <th>{{ T.wordsTitle }}</th>
          <th>{{ T.arenaPracticeStartTime }}</th>
          <th>{{ T.arenaPracticeEndtime }}</th>
          <th v-if="isAdmin">{{ T.contestNewFormAdmissionMode }}</th>
          <th colspan="2"
              v-if="isAdmin">Scoreboard</th>
          <th v-if="isAdmin"></th>
          <th v-if="isAdmin"></th>
          <th v-if="isAdmin"></th>
          <th v-if="isAdmin"></th>
          <th v-if="isAdmin"></th>
        </tr>
      </thead>
      <tbody>
        <tr v-for="contest in contests">
          <td v-if="isAdmin"><input type='checkbox'
                 v-bind:id="contest.alias"></td>
          <td><strong><a v-bind:href="'/arena/' + contest.alias + '/'">{{ contest.title
          }}</a></strong></td>
          <td>
            <a v-bind:href="makeWorldClockLink(contest.start_time)">{{
            contest.start_time.format('long') }}</a>
          </td>
          <td>
            <a v-bind:href="makeWorldClockLink(contest.finish_time)">{{
            contest.finish_time.format('long') }}</a>
          </td>
          <td v-if="!isAdmin"></td>
<<<<<<< HEAD
          <td v-else-if="contest.admission_mode == 'public'">{{ T.wordsPublic }}</td>
          <td v-else-if="contest.admission_mode == 'private'">{{ T.wordsPrivate }}</td>
          <td v-else-if="contest.admission_mode == 'registration'">{{ T.wordsRegistration }}</td>
          <td v-else=""></td>
          <td v-if="contest.scoreboard_url &amp;&amp; isAdmin">
=======
          <td v-else-if="contest.public == '1'">{{ T.wordsYes }}</td>
          <td v-else="">{{ T.wordsNo }}</td>
          <td v-if="isAdmin">
>>>>>>> 9c82418d
            <a class="glyphicon glyphicon-link"
                v-bind:href="'/arena/' + contest.alias + '/scoreboard/' + contest.scoreboard_url"
                v-bind:title="T.contestScoreboardLink"
                v-if="contest.scoreboard_url">Public</a>
          </td>
          <td v-if="isAdmin">
            <a class="glyphicon glyphicon-link"
                v-bind:href=
                "'/arena/' + contest.alias + '/scoreboard/' + contest.scoreboard_url_admin"
                v-bind:title="T.contestScoreboardAdminLink"
                v-if="contest.scoreboard_url_admin">Admin</a>
          </td>
          <td v-if="isAdmin">
            <a class="glyphicon glyphicon-edit"
                v-bind:href="'/contest/' + contest.alias + '/edit/'"
                v-bind:title="T.wordsEdit"></a>
          </td>
          <td v-if="isAdmin">
            <a class="glyphicon glyphicon-dashboard"
                v-bind:href="'/arena/' + contest.alias + '/admin/'"
                v-bind:title="T.contestListSubmissions"></a>
          </td>
          <td v-if="isAdmin">
            <a class="glyphicon glyphicon-stats"
                v-bind:href="'/contest/' + contest.alias + '/stats/'"
                v-bind:title="T.profileStatistics"></a>
          </td>
          <td v-if="isAdmin">
            <a class="glyphicon glyphicon-time"
                v-bind:href="'/contest/' + contest.alias + '/activity/'"
                v-bind:title="T.wordsActivityReport"></a>
          </td>
          <td v-if="isAdmin">
            <a class="glyphicon glyphicon-print"
                v-bind:href="'/arena/' + contest.alias + '/print/'"
                v-bind:title="T.contestPrintableVersion"></a>
          </td>
        </tr>
      </tbody>
    </table>
  </div>
</template>

<script>
import {T} from '../../omegaup.js';
export default {
  props: {contests: Array, isAdmin: Boolean, title: String},
  data: function() {
    return {
      T: T,
    };
  },
  methods: {
    makeWorldClockLink: function(date) {
      if (!date) {
        return '#';
      }
      return 'https://timeanddate.com/worldclock/fixedtime.html?iso=' +
             date.toISOString();
    },
    onBulkUpdate: function(admissionMode) {
      this.$emit('bulk-update', admissionMode);
    },
    onShowAdmin: function() {
      this.$emit('toggle-show-admin',
                 this.$el.querySelector('.show-admin-contests').checked);
    },
  },
};
</script><|MERGE_RESOLUTION|>--- conflicted
+++ resolved
@@ -62,17 +62,11 @@
             contest.finish_time.format('long') }}</a>
           </td>
           <td v-if="!isAdmin"></td>
-<<<<<<< HEAD
           <td v-else-if="contest.admission_mode == 'public'">{{ T.wordsPublic }}</td>
           <td v-else-if="contest.admission_mode == 'private'">{{ T.wordsPrivate }}</td>
           <td v-else-if="contest.admission_mode == 'registration'">{{ T.wordsRegistration }}</td>
           <td v-else=""></td>
-          <td v-if="contest.scoreboard_url &amp;&amp; isAdmin">
-=======
-          <td v-else-if="contest.public == '1'">{{ T.wordsYes }}</td>
-          <td v-else="">{{ T.wordsNo }}</td>
           <td v-if="isAdmin">
->>>>>>> 9c82418d
             <a class="glyphicon glyphicon-link"
                 v-bind:href="'/arena/' + contest.alias + '/scoreboard/' + contest.scoreboard_url"
                 v-bind:title="T.contestScoreboardLink"
