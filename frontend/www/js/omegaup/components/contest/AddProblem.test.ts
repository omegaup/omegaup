--- conflicted
+++ resolved
@@ -67,10 +67,6 @@
         initialProblems: [{ ...problem, has_submissions: true }],
       },
     });
-<<<<<<< HEAD
-
-=======
->>>>>>> 6bbed71c
     const removeIcon =
       'button[data-remove-problem-disabled="problem"] font-awesome-icon-stub';
     expect(wrapper.find(removeIcon).attributes().class).toContain('disabled');
