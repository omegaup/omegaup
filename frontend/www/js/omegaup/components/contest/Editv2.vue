<template>
  <div>
    <div class="page-header">
      <h1>
        {{
          ui.formatString(T.contestEditWithTitle, {
            title: ui.contestTitle(details),
          })
        }}
        <small>
          &ndash;
          <a :href="`/arena/${details.alias}/`">
            {{ T.contestDetailsGoToContest }}</a
          >
        </small>
      </h1>
    </div>

    <ul class="nav nav-pills my-3">
      <li class="nav-item dropdown">
        <a
          href="#"
          data-toggle="dropdown"
          role="button"
          class="nav-link active dropdown-toggle"
          aria-haspopup="true"
          aria-expanded="false"
          >{{ activeTab }}</a
        >
        <div class="dropdown-menu">
          <a
            v-if="!virtual"
            href="#"
            data-toggle="tab"
            class="dropdown-item"
            :class="{ active: showTab === 'new_form' }"
            @click="showTab = 'new_form'"
            >{{ T.contestEdit }}</a
          >
          <a
            v-if="!virtual"
            href="#"
            data-toggle="tab"
            class="dropdown-item"
            :class="{ active: showTab === 'problems' }"
            @click="showTab = 'problems'"
            >{{ T.wordsAddProblem }}</a
          >
          <a
            v-if="!virtual"
            href="#"
            data-toggle="tab"
            class="dropdown-item"
            :class="{ active: showTab === 'publish' }"
            @click="showTab = 'publish'"
            >{{ T.contestNewFormAdmissionMode }}</a
          >
          <a
            href="#"
            data-toggle="tab"
            class="dropdown-item"
            :class="{ active: virtual && showTab === 'contestants' }"
            @click="showTab = 'contestants'"
            >{{ T.contestAdduserAddContestant }}</a
          >
          <a
            href="#"
            data-toggle="tab"
            class="dropdown-item"
            :class="{ active: showTab === 'admins' }"
            @click="showTab = 'admins'"
            >{{ T.omegaupTitleContestAddAdmin }}</a
          >
          <a
            href="#"
            data-toggle="tab"
            class="dropdown-item"
            :class="{ active: showTab === 'links' }"
            @click="showTab = 'links'"
            >{{ T.showLinks }}</a
          >
          <a
            href="#"
            data-toggle="tab"
            class="dropdown-item"
            :class="{ active: showTab === 'clone' }"
            @click="showTab = 'clone'"
            >{{ T.courseEditClone }}</a
          >
        </div>
      </li>
    </ul>

    <div class="tab-content">
      <div v-if="showTab === 'new_form'" class="tab-pane active">
        <omegaup-contest-new-form
          :initial-alias="details.alias"
          :initial-title="details.title"
          :initial-description="details.description"
          :initial-start-time="details.start_time"
          :initial-finish-time="details.finish_time"
          :initial-window-length="details.window_length"
          :initial-points-decay-factor="details.points_decay_factor"
          :initial-submissions-gap="details.submissions_gap"
          :initial-languages="details.languages"
          :initial-feedback="details.feedback"
          :initial-penalty="details.penalty"
          :initial-scoreboard="details.scoreboard"
          :initial-penalty-type="details.penalty_type"
          :initial-show-scoreboard-after="details.show_scoreboard_after"
          :initial-partial-score="details.partial_score"
          :initial-needs-basic-information="details.needs_basic_information"
          :initial-requests-user-information="details.requests_user_information"
          :all-languages="details.available_languages"
          :update="true"
          @emit-update-contest="
            (newFormComponent) => $emit('update-contest', newFormComponent)
          "
        ></omegaup-contest-new-form>
      </div>
      <div v-if="showTab === 'problems'" class="tab-pane active">
        <omegaup-contest-add-problem
          :contest-alias="details.alias"
          :initial-points="details.partial_score ? 100 : 1"
          :initial-problems="problems"
          @add-problem="(problem) => $emit('add-problem', problem)"
          @get-versions="
            (problemAlias, addProblemComponent) =>
              $emit('get-versions', problemAlias, addProblemComponent)
          "
          @remove-problem="
            (problemAlias) => $emit('remove-problem', problemAlias)
          "
          @runs-diff="
            (problemAlias, versions, selectedCommit) =>
              $emit('runs-diff', problemAlias, versions, selectedCommit)
          "
        >
        </omegaup-contest-add-problem>
      </div>
      <div v-if="showTab === 'publish'" class="tab-pane active">
        <omegaup-common-publish
          :initial-admission-mode="details.admission_mode"
          :should-show-public-option="true"
          :admission-mode-description="T.contestAdmissionModeDescription"
          @emit-update-admission-mode="
            (admissionMode) => $emit('update-admission-mode', admissionMode)
          "
        ></omegaup-common-publish>
      </div>
      <div class="tab-pane active" v-if="showTab === 'contestants'">
        <omegaup-contest-add-contestant
          v-bind:contest="details"
          v-bind:initial-users="users"
          v-on:emit-add-user="
            (contestants, contestant) =>
              $emit('add-user', contestants, contestant)
          "
          v-on:emit-remove-user="
            (contestant) => $emit('remove-user', contestant)
          "
          v-on:emit-save-end-time="(user) => $emit('save-end-time', user)"
        ></omegaup-contest-add-contestant>
      </div>
    </div>
  </div>
</template>

<script lang="ts">
import { Vue, Component, Prop } from 'vue-property-decorator';
<<<<<<< HEAD

=======
>>>>>>> d51736d4
import { types } from '../../api_types';
import T from '../../lang';
import * as ui from '../../ui';

import contest_AddProblem from './AddProblemv2.vue';
import contest_AddContestant from './AddContestant.vue';
import contest_Admins from '../common/Admins.vue';
import contest_Clone from './Clone.vue';
import common_Requests from '../common/Requests.vue';
import contest_Groups from './Groups.vue';
import contest_GroupAdmins from '../common/GroupAdmins.vue';
import contest_Links from './Links.vue';
import contest_NewForm from './NewForm.vue';
import common_Publish from '../common/Publishv2.vue';

@Component({
  components: {
    'omegaup-contest-add-problem': contest_AddProblem,
    'omegaup-contest-admins': contest_Admins,
    'omegaup-contest-clone': contest_Clone,
    'omegaup-contest-add-contestant': contest_AddContestant,
    'omegaup-common-requests': common_Requests,
    'omegaup-contest-groups': contest_Groups,
    'omegaup-contest-group-admins': contest_GroupAdmins,
    'omegaup-contest-links': contest_Links,
    'omegaup-contest-new-form': contest_NewForm,
    'omegaup-common-publish': common_Publish,
  },
})
export default class Edit extends Vue {
  @Prop() admins!: types.ContestAdmin[];
  @Prop() details!: types.ContestAdminDetails;
  @Prop() groups!: types.ContestGroup[];
  @Prop() groupAdmins!: types.ContestGroupAdmin[];
  @Prop() problems!: types.ContestProblem[];
  @Prop() requests!: types.ContestRequest[];
  @Prop() users!: types.ContestUser[];

  T = T;
  ui = ui;
  showTab = ui.isVirtual(this.details) ? 'contestants' : 'new_form';
  virtual = ui.isVirtual(this.details);

  get activeTab(): string {
    switch (this.showTab) {
      case 'new_form':
        return T.contestEdit;
      case 'problems':
        return T.wordsAddProblem;
      case 'publish':
        return T.contestNewFormAdmissionMode;
      case 'contestants':
        return T.contestAdduserAddContestant;
      case 'admins':
        return T.omegaupTitleContestAddAdmin;
      case 'links':
        return T.showLinks;
      case 'clone':
        return T.courseEditClone;
      default:
        return T.contestEdit;
    }
  }
}
</script><|MERGE_RESOLUTION|>--- conflicted
+++ resolved
@@ -168,10 +168,6 @@
 
 <script lang="ts">
 import { Vue, Component, Prop } from 'vue-property-decorator';
-<<<<<<< HEAD
-
-=======
->>>>>>> d51736d4
 import { types } from '../../api_types';
 import T from '../../lang';
 import * as ui from '../../ui';
