--- conflicted
+++ resolved
@@ -156,8 +156,6 @@
 import 'v-tooltip/dist/v-tooltip.css';
 import { VTooltip } from 'v-tooltip';
 
-<<<<<<< HEAD
-=======
 import {
   FontAwesomeIcon,
   FontAwesomeLayers,
@@ -167,7 +165,6 @@
 import { library } from '@fortawesome/fontawesome-svg-core';
 library.add(fas);
 
->>>>>>> 6bbed71c
 @Component({
   components: {
     'omegaup-problem-versions': problem_Versions,
@@ -275,11 +272,7 @@
   onAliasChange(newProblemAlias: string) {
     if (!newProblemAlias) {
       this.versionLog = [];
-<<<<<<< HEAD
-      this.selectedRevision = this.publishedRevision;
-=======
       this.selectedRevision = this.publishedRevision = null;
->>>>>>> 6bbed71c
       return;
     }
     this.$emit('get-versions', {
