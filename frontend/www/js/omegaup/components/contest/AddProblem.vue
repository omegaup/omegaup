<template>
  <div class="card problems-container">
    <div class="card-body">
      <form class="form" @submit.prevent="onSubmit">
        <div class="row">
          <div class="form-group col-md-12">
            <label class="font-weight-bold">{{ T.wordsProblem }}</label>
<<<<<<< HEAD
            <input
              v-if="isUpdate"
              :value="title"
              class="form-control"
              disabled="disabled"
            />
=======
>>>>>>> 26580425
            <omegaup-common-typeahead
              v-else
              :existing-options="searchResultProblems"
              :value.sync="alias"
              @update-existing-options="
                (query) => $emit('update-search-result-problems', query)
              "
            >
            </omegaup-common-typeahead>
          </div>
        </div>
        <div v-if="alias" class="row">
          <div class="form-group col-md-6">
            <label for="use-latest-version" class="font-weight-bold"
              >{{ T.contestAddproblemChooseVersion }}
            </label>
            <omegaup-radio-switch
              :value.sync="useLatestVersion"
              :selected-value="useLatestVersion"
              :name="'use-latest-version'"
              :text-for-true="T.contestAddproblemLatestVersion"
              :text-for-false="T.contestAddproblemOtherVersion"
            ></omegaup-radio-switch>
          </div>
          <div class="form-group col-md-3">
            <label
              v-tooltip="T.contestAddproblemProblemPoints"
              class="font-weight-bold"
              >{{ T.wordsPoints }}
              <font-awesome-icon icon="info-circle" />
            </label>
            <input
              v-model="points"
              class="form-control problem-points"
              size="3"
              type="number"
            />
          </div>
          <div class="form-group col-md-3">
            <label
              v-tooltip="T.contestAddproblemContestOrder"
              class="font-weight-bold"
              >{{ T.contestAddproblemProblemOrder }}
              <font-awesome-icon icon="info-circle" />
            </label>
            <input
              v-model="order"
              class="form-control"
              max="100"
              size="2"
              type="number"
            />
          </div>
        </div>
        <template v-if="!useLatestVersion && alias !== null">
          <div class="form-group">
            <button
              class="btn btn-primary get-versions"
              type="submit"
              :disabled="alias === null"
              @click.prevent="onSubmit"
            >
              {{ T.wordsGetVersions }}
            </button>
            <small class="form-text text-muted">
              {{ T.selectProblemToGetVersions }}
            </small>
          </div>
          <omegaup-problem-versions
            v-model="selectedRevision"
            :log="versionLog"
            :published-revision="publishedRevision"
            :show-footer="false"
            @runs-diff="onRunsDiff"
          ></omegaup-problem-versions>
        </template>
        <div class="form-group">
          <button
            class="btn btn-primary add-problem"
            type="submit"
            :disabled="addProblemButtonDisabled"
            @click.prevent="onAddProblem"
          >
            {{ addProblemButtonLabel }}
          </button>
          <button
            class="btn btn-secondary mx-3"
            type="reset"
            :disabled="addProblemButtonDisabled"
            @click.prevent="alias = null"
          >
            {{ T.wordsCancel }}
          </button>
        </div>
      </form>
    </div>
    <table class="table table-striped mb-0">
      <thead>
        <tr>
          <th class="text-center">{{ T.contestAddproblemContestOrder }}</th>
          <th class="text-center">{{ T.contestAddproblemProblemName }}</th>
          <th class="text-center">{{ T.contestAddproblemProblemPoints }}</th>
          <th class="text-center">{{ T.wordsActions }}</th>
        </tr>
      </thead>
      <tbody>
        <tr v-for="problem in problems" :key="problem.alias">
          <td class="text-center">{{ problem.order }}</td>
          <td>
            <a :href="`/arena/problem/${problem.alias}/`">{{
              problem.title
            }}</a>
          </td>
          <td class="text-right">{{ problem.points }}</td>
          <td class="text-center">
            <button
<<<<<<< HEAD
              v-tooltip="T.problemEditFormUpdateProblem"
              :data-update-problem="problem.alias"
              class="btn btn-link"
              @click="onEdit(problem)"
            >
              <font-awesome-icon icon="edit" />
            </button>
            <button
=======
>>>>>>> 26580425
              v-if="problem.has_submissions"
              v-tooltip="T.cannotRemoveProblemWithSubmissions"
              :data-remove-problem-disabled="problem.alias"
              class="btn btn-link"
              data-toggle="tooltip"
              data-placement="bottom"
            >
              <font-awesome-icon icon="trash" class="disabled text-secondary" />
            </button>
            <button
              v-else
              v-tooltip="T.contestAddproblemProblemRemove"
              :data-remove-problem="problem.alias"
              class="btn btn-link"
              @click="onRemove(problem)"
            >
              <font-awesome-icon icon="trash" />
            </button>
          </td>
        </tr>
      </tbody>
    </table>
  </div>
</template>

<script lang="ts">
import { Vue, Component, Prop, Watch } from 'vue-property-decorator';
import { types } from '../../api_types';
import T from '../../lang';

import problem_Versions from '../problem/Versions.vue';
import common_Typeahead from '../common/Typeahead.vue';
import omegaup_RadioSwitch from '../RadioSwitch.vue';
import 'v-tooltip/dist/v-tooltip.css';
import { VTooltip } from 'v-tooltip';

import {
  FontAwesomeIcon,
  FontAwesomeLayers,
  FontAwesomeLayersText,
} from '@fortawesome/vue-fontawesome';
import { fas } from '@fortawesome/free-solid-svg-icons';
import { library } from '@fortawesome/fontawesome-svg-core';
library.add(fas);

@Component({
  components: {
    'omegaup-problem-versions': problem_Versions,
    'omegaup-common-typeahead': common_Typeahead,
    'omegaup-radio-switch': omegaup_RadioSwitch,
    'font-awesome-icon': FontAwesomeIcon,
    'font-awesome-layers': FontAwesomeLayers,
    'font-awesome-layers-text': FontAwesomeLayersText,
  },
  directives: {
    tooltip: VTooltip,
  },
})
export default class AddProblem extends Vue {
  @Prop() contestAlias!: string;
  @Prop() initialPoints!: number;
  @Prop() initialProblems!: types.ProblemsetProblem[];
  @Prop() searchResultProblems!: types.ListItem[];

  T = T;
  alias: null | string = null;
  title: null | string = null;
  points = this.initialPoints;
  order = this.initialProblems.length + 1;
  problems = this.initialProblems;
  versionLog: types.ProblemVersion[] = [];
  useLatestVersion = true;
  publishedRevision: null | types.ProblemVersion = null;
  selectedRevision: null | types.ProblemVersion = null;

  onSubmit(): void {
    if (this.useLatestVersion) {
      this.$emit('get-versions', {
        target: this,
        request: { problemAlias: this.alias },
      });
    } else {
      this.onAddProblem();
    }
  }

  onAddProblem(): void {
    this.$emit('add-problem', {
      problem: {
        order: this.order,
        alias: this.alias,
        points: this.points,
        commit: !this.useLatestVersion
          ? this.selectedRevision?.commit
          : undefined,
      },
<<<<<<< HEAD
      isUpdate: this.isUpdate,
=======
>>>>>>> 26580425
    });
    this.alias = null;
    this.title = null;
  }

  onEdit(problem: types.ProblemsetProblem): void {
    this.title = problem.title;
    this.alias = problem.alias;
    this.points = problem.points;
    this.order = problem.order;
    this.useLatestVersion = false;
  }

  onRemove(problem: types.ProblemsetProblem): void {
    this.$emit('remove-problem', problem.alias);
  }

  onRunsDiff(
    versions: types.ProblemVersion[],
    selectedCommit: types.ProblemVersion,
  ): void {
    let found = false;
    for (const problem of this.problems) {
      if (this.alias === problem.alias) {
        found = true;
        break;
      }
    }
    if (!found) {
      return;
    }
    this.$emit('runs-diff', this.alias, versions, selectedCommit);
  }

  get isUpdate(): boolean {
    return this.problems.some((problem) => problem.alias === this.alias);
  }

  get addProblemButtonLabel(): string {
    if (this.isUpdate) {
      return T.wordsUpdateProblem;
    }
    return T.wordsAddProblem;
  }

  get addProblemButtonDisabled(): boolean {
    if (this.useLatestVersion) return this.alias === null;
    return !this.selectedRevision;
  }

  @Watch('initialProblems')
  onInitialProblemsChange(newValue: types.ProblemsetProblem[]): void {
    this.problems = newValue;
    this.order = newValue.length + 1;
  }

  @Watch('alias')
  onAliasChange(newProblemAlias: string) {
    if (!newProblemAlias) {
      this.versionLog = [];
      this.selectedRevision = this.publishedRevision = null;
      return;
    }
    this.$emit('get-versions', {
      target: this,
      request: { problemAlias: this.alias },
    });
  }
}
</script><|MERGE_RESOLUTION|>--- conflicted
+++ resolved
@@ -5,15 +5,12 @@
         <div class="row">
           <div class="form-group col-md-12">
             <label class="font-weight-bold">{{ T.wordsProblem }}</label>
-<<<<<<< HEAD
             <input
               v-if="isUpdate"
               :value="title"
               class="form-control"
               disabled="disabled"
             />
-=======
->>>>>>> 26580425
             <omegaup-common-typeahead
               v-else
               :existing-options="searchResultProblems"
@@ -68,28 +65,14 @@
             />
           </div>
         </div>
-        <template v-if="!useLatestVersion && alias !== null">
-          <div class="form-group">
-            <button
-              class="btn btn-primary get-versions"
-              type="submit"
-              :disabled="alias === null"
-              @click.prevent="onSubmit"
-            >
-              {{ T.wordsGetVersions }}
-            </button>
-            <small class="form-text text-muted">
-              {{ T.selectProblemToGetVersions }}
-            </small>
-          </div>
-          <omegaup-problem-versions
-            v-model="selectedRevision"
-            :log="versionLog"
-            :published-revision="publishedRevision"
-            :show-footer="false"
-            @runs-diff="onRunsDiff"
-          ></omegaup-problem-versions>
-        </template>
+        <omegaup-problem-versions
+          v-if="!useLatestVersion && alias !== null"
+          v-model="selectedRevision"
+          :log="versionLog"
+          :published-revision="publishedRevision"
+          :show-footer="false"
+          @runs-diff="onRunsDiff"
+        ></omegaup-problem-versions>
         <div class="form-group">
           <button
             class="btn btn-primary add-problem"
@@ -130,7 +113,6 @@
           <td class="text-right">{{ problem.points }}</td>
           <td class="text-center">
             <button
-<<<<<<< HEAD
               v-tooltip="T.problemEditFormUpdateProblem"
               :data-update-problem="problem.alias"
               class="btn btn-link"
@@ -139,8 +121,6 @@
               <font-awesome-icon icon="edit" />
             </button>
             <button
-=======
->>>>>>> 26580425
               v-if="problem.has_submissions"
               v-tooltip="T.cannotRemoveProblemWithSubmissions"
               :data-remove-problem-disabled="problem.alias"
@@ -202,7 +182,7 @@
 export default class AddProblem extends Vue {
   @Prop() contestAlias!: string;
   @Prop() initialPoints!: number;
-  @Prop() initialProblems!: types.ProblemsetProblem[];
+  @Prop() initialProblems!: types.ProblemsetProblemWithVersions[];
   @Prop() searchResultProblems!: types.ListItem[];
 
   T = T;
@@ -216,12 +196,27 @@
   publishedRevision: null | types.ProblemVersion = null;
   selectedRevision: null | types.ProblemVersion = null;
 
+  onGetVersions(problemAlias: string): void {
+    const currentProblem = this.problems.find(
+      (problem) => problem.alias === problemAlias,
+    );
+    if (!currentProblem) return;
+    this.versionLog = currentProblem.versions.log;
+    const publishedCommitHash = currentProblem.commit;
+    const revision = currentProblem.versions.log.find(
+      (revision) => revision.commit === publishedCommitHash,
+    );
+    if (revision) {
+      this.selectedRevision = this.publishedRevision = revision;
+      this.useLatestVersion =
+        currentProblem.versions.log[0].commit === revision.commit;
+    }
+  }
+
   onSubmit(): void {
+    if (!this.alias) return;
     if (this.useLatestVersion) {
-      this.$emit('get-versions', {
-        target: this,
-        request: { problemAlias: this.alias },
-      });
+      this.onGetVersions(this.alias);
     } else {
       this.onAddProblem();
     }
@@ -237,24 +232,20 @@
           ? this.selectedRevision?.commit
           : undefined,
       },
-<<<<<<< HEAD
       isUpdate: this.isUpdate,
-=======
->>>>>>> 26580425
     });
     this.alias = null;
     this.title = null;
   }
 
-  onEdit(problem: types.ProblemsetProblem): void {
+  onEdit(problem: types.ProblemsetProblemWithVersions): void {
     this.title = problem.title;
     this.alias = problem.alias;
     this.points = problem.points;
     this.order = problem.order;
-    this.useLatestVersion = false;
-  }
-
-  onRemove(problem: types.ProblemsetProblem): void {
+  }
+
+  onRemove(problem: types.ProblemsetProblemWithVersions): void {
     this.$emit('remove-problem', problem.alias);
   }
 
@@ -292,7 +283,9 @@
   }
 
   @Watch('initialProblems')
-  onInitialProblemsChange(newValue: types.ProblemsetProblem[]): void {
+  onInitialProblemsChange(
+    newValue: types.ProblemsetProblemWithVersions[],
+  ): void {
     this.problems = newValue;
     this.order = newValue.length + 1;
   }
@@ -304,6 +297,10 @@
       this.selectedRevision = this.publishedRevision = null;
       return;
     }
+    if (this.isUpdate) {
+      this.onGetVersions(newProblemAlias);
+      return;
+    }
     this.$emit('get-versions', {
       target: this,
       request: { problemAlias: this.alias },
