--- conflicted
+++ resolved
@@ -55,10 +55,6 @@
           role="tabpanel"
           aria-labelledby="report-tab"
           v-bind:class="{
-<<<<<<< HEAD
-            show: showTab === 'report',
-=======
->>>>>>> 3c1d5d9a
             active: showTab === 'report',
           }"
           v-show="showTab === 'report'"
@@ -90,7 +86,6 @@
                       event.event.problem
                     }}</a>
                   </span>
-<<<<<<< HEAD
                   <span v-if="event.event.courseAlias" class="mr-2">
                     <a v-bind:href="`/course/${event.event.courseAlias}/`">{{
                       event.event.courseName
@@ -99,8 +94,6 @@
                   <span v-if="event.event.result">{{
                     event.event.result
                   }}</span>
-=======
->>>>>>> 3c1d5d9a
                 </td>
               </tr>
             </tbody>
@@ -111,10 +104,6 @@
           role="tabpanel"
           aria-labelledby="users-tab"
           v-bind:class="{
-<<<<<<< HEAD
-            show: showTab === 'users',
-=======
->>>>>>> 3c1d5d9a
             active: showTab === 'users',
           }"
           v-show="showTab === 'users'"
@@ -155,10 +144,6 @@
           role="tabpanel"
           aria-labelledby="origins-tab"
           v-bind:class="{
-<<<<<<< HEAD
-            show: showTab === 'origins',
-=======
->>>>>>> 3c1d5d9a
             active: showTab === 'origins',
           }"
           v-show="showTab === 'origins'"
@@ -201,10 +186,6 @@
 
 <script lang="ts">
 import { Vue, Component, Prop } from 'vue-property-decorator';
-<<<<<<< HEAD
-import { omegaup } from '../../omegaup';
-=======
->>>>>>> 3c1d5d9a
 import { types } from '../../api_types';
 import T from '../../lang';
 import * as time from '../../time';
