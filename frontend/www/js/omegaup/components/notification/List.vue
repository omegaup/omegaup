--- conflicted
+++ resolved
@@ -16,35 +16,6 @@
       ></a
     >
     <div class="dropdown-menu dropdown-menu-right notification-dropdown">
-<<<<<<< HEAD
-      <!--
-        Trick to avoid closing on click
-        The form element makes click events work inside dropdown on items that are not nav-link.
-        TODO: Try another way to allow this behaviour.
-      -->
-      <form>
-        <div v-if="notifications.length === 0" class="text-center">
-          {{ T.notificationsNoNewNotifications }}
-        </div>
-        <a
-          v-else
-          class="dropdown-item"
-          href="#"
-          @click="$emit('read', notifications, null)"
-        >
-          {{ T.notificationsMarkAllAsRead }} ✔️
-        </a>
-        <transition-group name="list"
-          ><omegaup-notification
-            data-notification-list
-            v-for="notification in notifications"
-            :key="notification.notification_id"
-            :notification="notification"
-            @remove="readSingleNotification"
-          ></omegaup-notification
-        ></transition-group>
-      </form>
-=======
       <div v-if="notifications.length === 0" class="text-center">
         {{ T.notificationsNoNewNotifications }}
       </div>
@@ -58,13 +29,13 @@
       </a>
       <transition-group name="list"
         ><omegaup-notification
+          data-notification-list
           v-for="notification in notifications"
           :key="notification.notification_id"
           :notification="notification"
           @remove="readSingleNotification"
         ></omegaup-notification
       ></transition-group>
->>>>>>> 824b9517
     </div>
   </li>
 </template>
