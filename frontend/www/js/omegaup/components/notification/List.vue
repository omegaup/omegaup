--- conflicted
+++ resolved
@@ -15,38 +15,7 @@
         >{{ notifications.length }}</span
       ></a
     >
-<<<<<<< HEAD
-    <div
-      class="dropdown-menu dropdown-menu-right notification-dropdown position-absolute mt-2"
-    >
-      <!--
-        Trick to avoid closing on click
-        The form element makes click events work inside dropdown on items that are not nav-link.
-        TODO: Try another way to allow this behaviour.
-      -->
-      <form>
-        <div v-if="notifications.length === 0" class="text-center">
-          {{ T.notificationsNoNewNotifications }}
-        </div>
-        <a
-          v-else
-          class="dropdown-item"
-          href="#"
-          @click="$emit('read', notifications, null)"
-        >
-          {{ T.notificationsMarkAllAsRead }} ✔️
-        </a>
-        <transition-group name="list"
-          ><omegaup-notification
-            v-for="notification in notifications"
-            :key="notification.notification_id"
-            :notification="notification"
-            @remove="readSingleNotification"
-          ></omegaup-notification
-        ></transition-group>
-      </form>
-=======
-    <div class="dropdown-menu dropdown-menu-right notification-dropdown">
+    <div class="dropdown-menu dropdown-menu-right notification-dropdown position-absolute mt-2">
       <div v-if="notifications.length === 0" class="text-center">
         {{ T.notificationsNoNewNotifications }}
       </div>
@@ -62,12 +31,10 @@
         ><omegaup-notification
           v-for="notification in notifications"
           :key="notification.notification_id"
-          data-notification-list
           :notification="notification"
           @remove="readSingleNotification"
         ></omegaup-notification
       ></transition-group>
->>>>>>> e458fdf2
     </div>
   </li>
 </template>
