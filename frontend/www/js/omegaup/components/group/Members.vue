--- conflicted
+++ resolved
@@ -27,7 +27,7 @@
             <a class="glyphicon glyphicon-remove"
                 href="#"
                 v-bind:title="T.groupEditMembersRemove"
-                v-on:click="onRemove(identity.username)"></a>
+                v-on:click="$emit('remove', identity.username)"></a>
           </td>
         </tr>
       </tbody>
@@ -64,7 +64,7 @@
                 "glyphicon glyphicon-remove"
                 href="#"
                 v-bind:title="T.groupEditMembersRemove"
-                v-on:click="onRemove(identity.username)"></a>
+                v-on:click="$emit('remove', identity.username)"></a>
           </td>
         </tr>
       </tbody>
@@ -75,14 +75,10 @@
          v-bind:username="username"
          v-if="showEditForm"></omegaup-identity-edit>
          <omegaup-identity-change-password v-bind:username="username"
-<<<<<<< HEAD
-         v-if="showChangePasswordForm"></omegaup-identity-change-password>
-=======
          v-if="showChangePasswordForm"
          v-on:emit-cancel="onChildCancel"
          v-on:emit-change-password=
          "onChildChangePasswordMember"></omegaup-identity-change-password>
->>>>>>> 74b13da1
   </div>
 </template>
 
@@ -100,71 +96,9 @@
 import user_Username from '../user/Username.vue';
 import identity_Edit from '../identity/Edit.vue';
 import identity_ChangePassword from '../identity/ChangePassword.vue';
-<<<<<<< HEAD
 import Autocomplete from '../Autocomplete.vue';
 
 @Component({
-=======
-
-export default {
-  props: {
-    identities: Array,
-    identitiesCsv: Array,
-    groupAlias: String,
-    countries: {
-      type: Array,
-    },
-  },
-  data: function() {
-    return {
-      T: T,
-      identity: {},
-      memberUsername: '',
-      username: '',
-      newPassword: '',
-      newPasswordRepeat: '',
-      showEditForm: false,
-      showChangePasswordForm: false,
-    };
-  },
-  mounted: function() {
-    let self = this;
-    UI.userTypeahead($('input.typeahead', self.$el), function(event, item) {
-      self.memberUsername = item.value;
-    });
-  },
-  methods: {
-    onAddMember: function() {
-      let hintElem = $('input.typeahead.tt-hint', this.$el);
-      let hint = hintElem.val();
-      if (hint) {
-        // There is a hint currently visible in the UI, the user likely
-        // expects that hint to be used when trying to add someone, instead
-        // of what they've actually typed so far.
-        this.memberUsername = hint;
-      } else {
-        this.memberUsername = $('input.typeahead.tt-input', this.$el).val();
-      }
-      this.$emit('add-member', this, this.memberUsername);
-    },
-    onEdit: function(identity) { this.$emit('edit-identity', this, identity);},
-    onChangePass: function(username) {
-      this.$emit('change-password-identity', this, username);
-    },
-    onChildChangePasswordMember: function(newPassword, newPasswordRepeat) {
-      this.$emit('change-password-identity-member', this, this.username,
-                 newPassword, newPasswordRepeat);
-    },
-    onRemove: function(username) { this.$emit('remove', username);},
-    reset: function() {
-      this.memberUsername = '';
-      let inputElem = $('input.typeahead', this.$el);
-      inputElem.typeahead('close');
-      inputElem.val('');
-    },
-    onChildCancel: function() { this.$emit('cancel', this);}
-  },
->>>>>>> 74b13da1
   components: {
     'omegaup-autocomplete': Autocomplete,
     'omegaup-user-username': user_Username,
@@ -198,9 +132,21 @@
     this.$emit('change-password-identity', this, username);
   }
 
-  @Emit('remove')
-  onRemove(username: string): string {
-    return username;
+  onChildChangePasswordMember(
+    newPassword: string,
+    newPasswordRepeat: string,
+  ): void {
+    this.$emit(
+      'change-password-identity-member',
+      this,
+      this.username,
+      newPassword,
+      newPasswordRepeat,
+    );
+  }
+
+  onChildCancel(): void {
+    this.$emit('cancel', this);
   }
 
   reset(): void {
