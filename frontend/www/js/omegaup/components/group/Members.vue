--- conflicted
+++ resolved
@@ -55,11 +55,14 @@
           <td>{{ identity.state }}</td>
           <td>{{ identity.school }}</td>
           <td>
-<<<<<<< HEAD
             <a class="glyphicon glyphicon-edit"
                 href="#"
                 v-bind:title="T.groupEditMembersEdit"
-                v-on:click="onEdit(identity)"></a> <a class="glyphicon glyphicon-remove"
+                v-on:click="onEdit(identity)"></a> <a class="glyphicon glyphicon-lock"
+                href="#"
+                v-bind:title="T.groupEditMembersChangePassword"
+                v-on:click="onChangePass(identity.username)"></a> <a class=
+                "glyphicon glyphicon-remove"
                 href="#"
                 v-bind:title="T.groupEditMembersRemove"
                 v-on:click="onRemove(identity.username)"></a>
@@ -68,36 +71,17 @@
       </tbody>
     </table><!-- Modal Edit-->
     <div class="modal fade modal-edit"
-=======
-            <a class="glyphicon glyphicon-lock"
-                href="#"
-                v-bind:title="T.groupEditMembersChangePassword"
-                v-on:click="onChangePass(identity.username)"></a>
-          </td>
-        </tr>
-      </tbody>
-    </table><!-- Modal Change Password-->
-    <div class="modal fade modal-change-password"
->>>>>>> b47fe4f6
          role="dialog">
       <div class="modal-dialog">
         <div class="modal-content">
           <form class="form-horizontal"
                 role="form"
-<<<<<<< HEAD
                 v-on:submit.prevent="onEditMember">
-=======
-                v-on:submit.prevent="onChangePasswordMember">
->>>>>>> b47fe4f6
             <div class="modal-header">
               <button class="close"
                    data-dismiss="modal"
                    type="button">×</button>
-<<<<<<< HEAD
               <h4 class="modal-title">{{ T.groupEditIdentity }}</h4>
-=======
-              <h4 class="modal-title">{{ T.userEditChangePassword }}</h4>
->>>>>>> b47fe4f6
             </div>
             <div class="modal-body">
               <div class="panel-body">
@@ -106,23 +90,14 @@
                        for="username">{{ T.username }}</label>
                   <div class="col-md-7 col-sm-7">
                     <input class="form-control"
-<<<<<<< HEAD
                          name="username"
                          size="30"
                          type="text"
                          v-model="username">
-=======
-                         disabled="disabled"
-                         name="username"
-                         size="30"
-                         type="text"
-                         v-bind:value="username">
->>>>>>> b47fe4f6
-                  </div>
-                </div>
-                <div class="form-group">
-                  <label class="col-md-4 col-sm-4 control-label"
-<<<<<<< HEAD
+                  </div>
+                </div>
+                <div class="form-group">
+                  <label class="col-md-4 col-sm-4 control-label"
                        for="name">{{ T.profile }}</label>
                   <div class="col-md-7 col-sm-7">
                     <input class="form-control"
@@ -148,20 +123,10 @@
                         {{ country.name }}
                       </option>
                     </select>
-=======
-                       for="new-password-1">{{ T.userEditChangePasswordNewPassword }}</label>
-                  <div class="col-md-7 col-sm-7">
-                    <input class="form-control"
-                         name="new-password-1"
-                         size="30"
-                         type="password"
-                         v-model="newPassword">
->>>>>>> b47fe4f6
-                  </div>
-                </div>
-                <div class="form-group">
-                  <label class="col-md-4 col-sm-4 control-label"
-<<<<<<< HEAD
+                  </div>
+                </div>
+                <div class="form-group">
+                  <label class="col-md-4 col-sm-4 control-label"
                        for="stateId">{{ T.profileState }}</label>
                   <div class="col-md-7 col-sm-7">
                     <select class="form-control"
@@ -187,7 +152,59 @@
                   </div><input name="schoolId"
                        type="hidden"
                        v-bind:value="schoolId">
-=======
+                </div>
+              </div>
+            </div>
+            <div class="modal-footer">
+              <button class="btn btn-default"
+                   data-dismiss="modal"
+                   type="button">{{ T.wordsCancel }}</button> <button class="btn btn-primary"
+                   type="submit">{{ T.wordsSaveChanges }}</button>
+            </div>
+          </form>
+        </div>
+      </div>
+    </div><!-- Modal Change Password-->
+    <div class="modal fade modal-change-password"
+         role="dialog">
+      <div class="modal-dialog">
+        <div class="modal-content">
+          <form class="form-horizontal"
+                role="form"
+                v-on:submit.prevent="onChangePasswordMember">
+            <div class="modal-header">
+              <button class="close"
+                   data-dismiss="modal"
+                   type="button">×</button>
+              <h4 class="modal-title">{{ T.userEditChangePassword }}</h4>
+            </div>
+            <div class="modal-body">
+              <div class="panel-body">
+                <div class="form-group">
+                  <label class="col-md-4 col-sm-4 control-label"
+                       for="username">{{ T.username }}</label>
+                  <div class="col-md-7 col-sm-7">
+                    <input class="form-control"
+                         disabled="disabled"
+                         name="username"
+                         size="30"
+                         type="text"
+                         v-bind:value="username">
+                  </div>
+                </div>
+                <div class="form-group">
+                  <label class="col-md-4 col-sm-4 control-label"
+                       for="new-password-1">{{ T.userEditChangePasswordNewPassword }}</label>
+                  <div class="col-md-7 col-sm-7">
+                    <input class="form-control"
+                         name="new-password-1"
+                         size="30"
+                         type="password"
+                         v-model="newPassword">
+                  </div>
+                </div>
+                <div class="form-group">
+                  <label class="col-md-4 col-sm-4 control-label"
                        for="new-password-2">{{ T.userEditChangePasswordRepeatNewPassword }}</label>
                   <div class="col-md-7 col-sm-7">
                     <input class="form-control"
@@ -196,7 +213,6 @@
                          type="password"
                          v-model="newPasswordRepeat">
                   </div>
->>>>>>> b47fe4f6
                 </div>
               </div>
             </div>
@@ -226,10 +242,7 @@
   props: {
     identities: Array,
     identitiesCsv: Array,
-<<<<<<< HEAD
     countries: Array,
-=======
->>>>>>> b47fe4f6
   },
   data: function() {
     return {
@@ -240,17 +253,14 @@
       countryStates: [],
       memberUsername: '',
       username: '',
-<<<<<<< HEAD
       name: '',
       country: '',
       countryId: '',
       state: '',
       school: '',
       schoolId: '',
-=======
       newPassword: '',
       newPasswordRepeat: '',
->>>>>>> b47fe4f6
     };
   },
   mounted: function() {
@@ -273,7 +283,6 @@
       }
       this.$emit('add-member', this, this.memberUsername);
     },
-<<<<<<< HEAD
     onEdit: function(identity) {
       this.username = identity.username;
       this.name = identity.name;
@@ -294,7 +303,7 @@
       this.$emit('edit-identity-member', this, this.selectedIdentity,
                  this.username, this.name, this.selectedCountry,
                  this.selectedState, this.school);
-=======
+    },
     onChangePass: function(username) {
       this.username = username;
       $('.modal-change-password').modal();
@@ -302,7 +311,6 @@
     onChangePasswordMember: function() {
       this.$emit('change-password-identity-member', this, this.username,
                  this.newPassword, this.newPasswordRepeat);
->>>>>>> b47fe4f6
     },
     onRemove: function(username) { this.$emit('remove', username);},
     onSelectCountry: function() { this.updateStates();},
