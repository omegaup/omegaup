<template>
  <div class="panel panel-primary">
    <div class="panel-body">
      <form class="form" @submit.prevent="onAddMember">
        <div class="form-group">
          <label
            >{{ T.wordsMember }}
            <omegaup-autocomplete
              v-model="searchedUsername"
              class="form-control"
              :init="(el) => typeahead.userTypeahead(el)"
            ></omegaup-autocomplete
          ></label>
        </div>
        <button class="btn btn-primary" type="submit">
          {{ T.wordsAddMember }}
        </button>
      </form>
    </div>
    <table class="table table-striped" data-table-members>
      <thead>
        <tr>
          <th>{{ T.wordsUser }}</th>
          <th>{{ T.contestEditRegisteredAdminDelete }}</th>
        </tr>
      </thead>
      <tbody>
        <tr v-for="identity in identities">
          <td>
            <omegaup-user-username
              :classname="identity.classname"
              :linkify="true"
              :username="identity.username"
            ></omegaup-user-username>
          </td>
          <td>
            <a
              class="glyphicon glyphicon-remove"
              href="#"
              :title="T.groupEditMembersRemove"
              @click="$emit('remove', identity.username)"
            ></a>
          </td>
        </tr>
      </tbody>
    </table>
    <table class="table table-striped" data-table-identities>
      <thead>
        <tr>
          <th>{{ T.wordsIdentity }}</th>
          <th>{{ T.wordsName }}</th>
          <th>{{ T.profileCountry }}</th>
          <th>{{ T.profileState }}</th>
          <th>{{ T.profileSchool }}</th>
          <th>{{ T.wordsActions }}</th>
        </tr>
      </thead>
      <tbody>
        <tr v-for="identity in identitiesCsv" :key="identity.username">
          <td>
            <omegaup-user-username
              :classname="identity.classname"
              :linkify="true"
              :username="identity.username"
            ></omegaup-user-username>
          </td>
          <td>{{ identity.name }}</td>
          <td>{{ identity.country }}</td>
          <td>{{ identity.state }}</td>
          <td>{{ identity.school }}</td>
          <td>
            <a
              class="glyphicon glyphicon-edit"
              href="#"
              :title="T.groupEditMembersEdit"
              @click="onEdit(identity)"
            ></a>
            <a
              class="glyphicon glyphicon-lock"
              href="#"
              :title="T.groupEditMembersChangePassword"
              @click="onChangePass(identity.username)"
            ></a>
            <a
              class="glyphicon glyphicon-remove"
              href="#"
              :title="T.groupEditMembersRemove"
              @click="$emit('remove', identity.username)"
            ></a>
          </td>
        </tr>
      </tbody>
    </table>
    <omegaup-identity-edit
      v-if="showEditForm"
      :countries="countries"
      :identity="identity"
      :selected-country="identity.country_id"
      :selected-state="identity.state_id"
      :username="username"
      @emit-cancel="onChildCancel"
      @emit-edit-identity-member="onChildEditIdentityMember"
    ></omegaup-identity-edit>
    <omegaup-identity-change-password
      v-if="showChangePasswordForm"
      :username="username"
      @emit-cancel="onChildCancel"
      @emit-change-password="onChildChangePasswordMember"
    ></omegaup-identity-change-password>
  </div>
</template>

<script lang="ts">
import { Vue, Component, Prop } from 'vue-property-decorator';
import { types } from '../../api_types';
import T from '../../lang';
import * as typeahead from '../../typeahead';
import user_Username from '../user/Username.vue';
import identity_Edit from '../identity/Edit.vue';
import identity_ChangePassword from '../identity/ChangePassword.vue';
import Autocomplete from '../Autocomplete.vue';

interface EditMemberComponent {
  username: string;
}

@Component({
  components: {
    'omegaup-autocomplete': Autocomplete,
    'omegaup-user-username': user_Username,
    'omegaup-identity-edit': identity_Edit,
    'omegaup-identity-change-password': identity_ChangePassword,
  },
})
<<<<<<< HEAD
export default class UserProfile extends Vue {
  @Prop() identities!: types.Identity[];
  @Prop() identitiesCsv!: types.Identity[];
=======
export default class Members extends Vue {
  @Prop() identities!: omegaup.Identity[];
  @Prop() identitiesCsv!: omegaup.Identity[];
>>>>>>> 5d31d785
  @Prop() groupAlias!: string;
  @Prop() countries!: Array<string>;

  T = T;
  typeahead = typeahead;
  identity = {};
  username = '';
  showEditForm = false;
  showChangePasswordForm = false;
  searchedUsername = '';

  onAddMember(): void {
    this.$emit('add-member', this, this.searchedUsername);
  }

  onEdit(identity: types.Identity): void {
    this.$emit('edit-identity', this, identity);
  }

  onChangePass(username: string): void {
    this.$emit('change-password-identity', this, username);
  }

  onChildChangePasswordMember(
    newPassword: string,
    newPasswordRepeat: string,
  ): void {
    this.$emit(
      'change-password-identity-member',
      this,
      this.username,
      newPassword,
      newPasswordRepeat,
    );
  }

  onChildEditIdentityMember(
    editMemeberComponent: EditMemberComponent,
    identity: types.Identity,
    selectedCountry: string,
    selectedState: string,
  ): void {
    this.$emit(
      'edit-identity-member',
      editMemeberComponent,
      this,
      identity,
      selectedCountry,
      selectedState,
    );
  }

  onChildCancel(): void {
    this.$emit('cancel', this);
  }

  reset(): void {
    this.searchedUsername = '';
  }
}
</script>

<style>
label {
  display: inline;
}
</style><|MERGE_RESOLUTION|>--- conflicted
+++ resolved
@@ -132,15 +132,9 @@
     'omegaup-identity-change-password': identity_ChangePassword,
   },
 })
-<<<<<<< HEAD
-export default class UserProfile extends Vue {
+export default class Members extends Vue {
   @Prop() identities!: types.Identity[];
   @Prop() identitiesCsv!: types.Identity[];
-=======
-export default class Members extends Vue {
-  @Prop() identities!: omegaup.Identity[];
-  @Prop() identitiesCsv!: omegaup.Identity[];
->>>>>>> 5d31d785
   @Prop() groupAlias!: string;
   @Prop() countries!: Array<string>;
 
