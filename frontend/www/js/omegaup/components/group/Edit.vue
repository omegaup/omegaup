<template>
  <div class="group-edit">
    <div class="page-header">
      <h1>
        {{ ui.formatString(T.groupEditTitleWithName, { name: groupName }) }}
      </h1>
    </div>
    <ul class="nav nav-pills">
      <li class="nav-item" role="presentation">
        <a
          :href="`#${AvailableTabs.Edit}`"
          class="nav-link"
          data-tab-edit
          :class="{ active: selectedTab === AvailableTabs.Edit }"
          @click="selectedTab = AvailableTabs.Edit"
          >{{ T.groupEditEdit }}</a
        >
      </li>
      <li class="nav-item" role="presentation">
        <a
          :href="`#${AvailableTabs.Members}`"
          class="nav-link"
          data-tab-members
          :class="{ active: selectedTab === AvailableTabs.Members }"
          @click="selectedTab = AvailableTabs.Members"
          >{{ T.groupEditMembers }}</a
        >
      </li>
      <li class="nav-item" role="presentation">
        <a
          :href="`#${AvailableTabs.Scoreboards}`"
          class="nav-link"
          data-tab-scoreboards
          :class="{ active: selectedTab === AvailableTabs.Scoreboards }"
          @click="selectedTab = AvailableTabs.Scoreboards"
          >{{ T.groupEditScoreboards }}</a
        >
      </li>
      <li class="nav-item" role="presentation">
        <a
          :href="`#${AvailableTabs.Identities}`"
          class="nav-link"
          data-tab-identities
          :class="{ active: selectedTab === AvailableTabs.Identities }"
          @click="selectedTab = AvailableTabs.Identities"
          >{{ T.groupCreateIdentities }}</a
        >
      </li>
    </ul>

    <div class="tab-content">
      <div
        v-if="selectedTab === AvailableTabs.Edit"
        class="tab-pane active"
        role="tabpanel"
      >
        <omegaup-group-form
          :is-update="true"
          :group-name="groupName"
          :group-alias="groupAlias"
          :group-description="groupDescription"
          @update-group="
            (name, description) => $emit('update-group', name, description)
          "
        ></omegaup-group-form>
      </div>

      <div
        v-if="selectedTab === AvailableTabs.Members"
        class="tab-pane active"
        role="tabpanel"
      >
        <omegaup-group-members
          :identities="currentIdentities"
          :identities-csv="currentIdentitiesCsv"
          :group-alias="groupAlias"
          :countries="countries"
          @add-member="
            (memberComponent, username) =>
              $emit('add-member', memberComponent, username)
          "
          @edit-identity="
            (memberComponent, identity) =>
              $emit('edit-identity', memberComponent, identity)
          "
          @edit-identity-member="
            (
              memberComponent,
              originalUsername,
              username,
              name,
              country,
              state,
              school,
              schoolId,
            ) =>
              $emit(
                'edit-identity-member',
                memberComponent,
                originalUsername,
                username,
                name,
                country,
                state,
                school,
                schoolId,
              )
          "
          @change-password-identity="
            (memberComponent, username) =>
              $emit('change-password-identity', memberComponent, username)
          "
          @change-password-identity-member="
            (memberComponent, username, password, repeatPassword) =>
              $emit(
                'change-password-identity-member',
                memberComponent,
                username,
                password,
                repeatPassword,
              )
          "
          @remove="(username) => $emit('remove', username)"
          @cancel="(memberComponent) => $emit('cancel', memberComponent)"
        ></omegaup-group-members>
      </div>

      <div
        v-if="selectedTab === AvailableTabs.Scoreboards"
        class="tab-pane active"
        role="tabpanel"
      >
        <omegaup-group-scoreboards
          :group-alias="groupAlias"
          :scoreboards.sync="currentScoreboards"
          @create-scoreboard="
            (title, alias, description) =>
              $emit('create-scoreboard', title, alias, description)
          "
        ></omegaup-group-scoreboards>
      </div>

      <div
        v-if="selectedTab === AvailableTabs.Identities"
        class="tab-pane active"
        role="tabpanel"
      >
        <omegaup-group-create-identities
          :group-alias="groupAlias"
          :user-error-row="userErrorRow"
          @bulk-identities="
            (identitiesComponent, identities) =>
              $emit('bulk-identities', identitiesComponent, identities)
          "
          @download-identities="
            (identities) => $emit('download-identities', identities)
          "
          @read-csv="
            (identitiesComponent, fileUpload) =>
              $emit('read-csv', identitiesComponent, fileUpload)
          "
        ></omegaup-group-create-identities>
      </div>
    </div>
  </div>
</template>

<script lang="ts">
import { Vue, Component, Prop, Watch } from 'vue-property-decorator';
<<<<<<< HEAD
import group_Identities from './Identitiesv2.vue';
=======
import group_Identities from './Identities.vue';
import group_Form from './Form.vue';
>>>>>>> f9f2fd18
import group_Members from './Membersv2.vue';
import group_Scoreboards from './Scoreboards.vue';
import T from '../../lang';
import { dao, types } from '../../api_types';
import * as ui from '../../ui';

export enum AvailableTabs {
  Edit = 'edit',
  Members = 'members',
  Scoreboards = 'scoreboards',
  Identities = 'identities',
}

@Component({
  components: {
    'omegaup-group-create-identities': group_Identities,
    'omegaup-group-form': group_Form,
    'omegaup-group-members': group_Members,
    'omegaup-group-scoreboards': group_Scoreboards,
  },
})
export default class GroupEdit extends Vue {
  @Prop() groupAlias!: string;
  @Prop() groupDescription!: string;
  @Prop() groupName!: string;
  @Prop() countries!: dao.Countries[];
  @Prop() isOrganizer!: boolean;
  @Prop() tab!: AvailableTabs;
  @Prop() identities!: types.Identity[];
  @Prop() identitiesCsv!: types.Identity[];
  @Prop() scoreboards!: types.GroupScoreboard[];

  T = T;
  ui = ui;
  AvailableTabs = AvailableTabs;
  selectedTab: AvailableTabs = this.tab;
  userErrorRow: string | null = null;
  currentIdentities = this.identities;
  currentIdentitiesCsv = this.identitiesCsv;
  currentScoreboards = this.scoreboards;

  @Watch('tab')
  onInitialTabChanged(newValue: AvailableTabs): void {
    if (!Object.values(AvailableTabs).includes(this.tab)) {
      this.selectedTab = AvailableTabs.Members;
      return;
    }
    this.selectedTab = newValue;
  }

  @Watch('identities')
  onInitialIdentitiesChanged(newValue: types.Identity[]): void {
    this.currentIdentities = newValue;
  }

  @Watch('identitiesCsv')
  onInitialIdentitiesCsvChanged(newValue: types.Identity[]): void {
    this.currentIdentitiesCsv = newValue;
  }

  @Watch('scoreboards')
  onInitialScoreboardsChanged(newValue: types.GroupScoreboard[]): void {
    this.currentScoreboards = newValue;
  }
}
</script><|MERGE_RESOLUTION|>--- conflicted
+++ resolved
@@ -167,12 +167,8 @@
 
 <script lang="ts">
 import { Vue, Component, Prop, Watch } from 'vue-property-decorator';
-<<<<<<< HEAD
 import group_Identities from './Identitiesv2.vue';
-=======
-import group_Identities from './Identities.vue';
 import group_Form from './Form.vue';
->>>>>>> f9f2fd18
 import group_Members from './Membersv2.vue';
 import group_Scoreboards from './Scoreboards.vue';
 import T from '../../lang';
