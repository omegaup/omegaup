--- conflicted
+++ resolved
@@ -1,20 +1,4 @@
 <template>
-<<<<<<< HEAD
-  <div>
-    <div class="card">
-      <div class="card-header">
-        <h2 class="card-title">{{ T.wordsReviewingProblem }}</h2>
-      </div>
-      <div class="card-body">
-        <div class="container-fluid">
-          <div class="row">
-            <div class="col-sm-3">
-              <strong>{{ T.qualityNominationType }}</strong>
-            </div>
-            <div class="col-sm-4">
-              {{ this.nomination }}
-            </div>
-=======
   <div class="card">
     <div class="card-header">
       <h2 class="card-title">{{ T.wordsReviewingProblem }}</h2>
@@ -24,7 +8,6 @@
         <div class="row">
           <div class="col-sm-3">
             <strong>{{ T.qualityNominationType }}</strong>
->>>>>>> a74246bc
           </div>
           <div class="col-sm-4">
             {{ this.nomination }}
