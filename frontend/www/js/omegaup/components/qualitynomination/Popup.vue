<template>
  <div class="qualitynomination-popup">
<<<<<<< HEAD
    <button
      class="btn btn-link"
      v-on:click="onShowSuggestion"
      v-show="showSuggestLink"
    >
=======
    <a v-show="showSuggestLink" :href="suggestLink" @click="onShowSuggestion">
>>>>>>> 264906c3
      <slot name="link-title">
        {{ T.qualityNominationRateProblem }}
      </slot>
    </button>
    <transition name="fade">
      <form v-show="showForm" class="popup h-auto w-auto" @submit.prevent="">
        <button class="close" type="button" @click="onHide(true)">×</button>
        <div class="container-fluid">
          <template v-if="currentView === 'content'">
            <slot
              name="popup-content"
              :onSubmit="onSubmit"
              :sortedProblemTags="sortedProblemTags"
              :onHide="onHide"
            >
              <div class="title-text">
                {{ solved ? T.qualityFormCongrats : T.qualityFormRateBeforeAC }}
              </div>
              <div class="form-group">
                <label class="control-label">
                  {{ T.qualityFormDifficulty }}
                </label>
                <br />
                <label class="radio-inline"
                  ><input v-model="difficulty" type="radio" value="0" />
                  {{ T.qualityFormDifficultyVeryEasy }}</label
                >
                <label class="radio-inline"
                  ><input v-model="difficulty" type="radio" value="1" />
                  {{ T.qualityFormDifficultyEasy }}</label
                >
                <label class="radio-inline"
                  ><input v-model="difficulty" type="radio" value="2" />
                  {{ T.qualityFormDifficultyMedium }}</label
                >
                <label class="radio-inline"
                  ><input v-model="difficulty" type="radio" value="3" />
                  {{ T.qualityFormDifficultyHard }}</label
                >
                <label class="radio-inline"
                  ><input v-model="difficulty" type="radio" value="4" />
                  {{ T.qualityFormDifficultyVeryHard }}</label
                >
              </div>
              <div class="form-group">
                <label class="control-label">
                  {{ T.qualityFormTags }}
                  <ul class="tag-select">
                    <li
                      v-for="problemTopic in sortedProblemTags"
                      :key="problemTopic.value"
                      class="tag-select"
                    >
                      <label class="tag-select"
                        ><input
                          v-model="tags"
                          type="checkbox"
                          :value="problemTopic.value"
                        />
                        {{ problemTopic.text }}</label
                      >
                    </li>
                  </ul></label
                >
              </div>
              <div class="formGroup">
                <label class="control-label">{{ T.qualityFormQuality }}</label
                ><br />
                <label class="radio-inline"
                  ><input v-model="quality" type="radio" value="0" />
                  {{ T.qualityFormQualityVeryBad }}</label
                >
                <label class="radio-inline"
                  ><input v-model="quality" type="radio" value="1" />
                  {{ T.qualityFormQualityBad }}</label
                >
                <label class="radio-inline"
                  ><input v-model="quality" type="radio" value="2" />
                  {{ T.qualityFormQualityFair }}</label
                >
                <label class="radio-inline"
                  ><input v-model="quality" type="radio" value="3" />
                  {{ T.qualityFormQualityGood }}</label
                >
                <label class="radio-inline"
                  ><input v-model="quality" type="radio" value="4" />
                  {{ T.qualityFormQualityVeryGood }}</label
                >
              </div>
              <div class="button-row text-right">
                <button
                  class="col-md-4 mr-2 btn btn-primary"
                  type="submit"
                  :disabled="!quality && !tags.length && !difficulty"
                  @click="onSubmit"
                >
                  {{ T.wordsSend }}
                </button>
                <button
                  class="col-md-4 btn btn-secondary"
                  type="button"
                  @click="onHide(true)"
                >
                  {{ T.wordsCancel }}
                </button>
              </div>
            </slot>
          </template>
          <template v-if="currentView === 'thanks'">
            <div class="thanks-title">
              {{ T.qualityFormThanksForReview }}
            </div>
          </template>
        </div>
      </form>
    </transition>
  </div>
</template>

<<<<<<< HEAD
<style scoped>
.qualitynomination-popup .popup {
  position: fixed;
  bottom: 10px;
  right: 4%;
  z-index: 9999999 !important;
  margin: 2em auto 0 auto;
  border: 2px solid #ccc;
  padding: 1em;
  overflow: auto;
  background: #fff;
}

.qualitynomination-popup .control-label {
  width: 100%;
}

.qualitynomination-popup .button-row {
  margin: 4px 0;
}

.qualitynomination-popup .fade-enter-active,
.qualitynomination-popup .fade-leave-active {
  transition: opacity 0.5s;
}

.qualitynomination-popup .fade-enter,
.qualitynomination-popup .fade-leave-to {
  opacity: 0;
}

.qualitynomination-popup .required .control-label:before {
  content: '*';
  color: red;
  position: absolute;
  margin-left: -10px;
}

.qualitynomination-popup .title-text {
  font-weight: bold;
  font-size: 20px;
  padding-bottom: 8px;
  text-align: center;
}

.qualitynomination-popup .tags-container {
  height: 148px;
}

.qualitynomination-popup .thanks-title {
  display: block;
  font-size: 2em;
  font-weight: bold;
  padding-left: 140px;
  padding-top: 148px;
}

ul.tag-select {
  height: 185px;
  overflow: auto;
  border: 1px solid #ccc;
}

ul.tag-select {
  list-style-type: none;
  margin: 0;
  padding: 0;
  overflow-x: hidden;
}

li.tag-select {
  margin: 0;
  padding: 0;
}

label.tag-select {
  font-weight: normal;
  display: block;
  color: WindowText;
  background-color: Window;
  margin: 0;
  padding: 0;
  width: 100%;
}

label.tag-select:hover {
  background-color: Highlight;
  color: HighlightText;
}
</style>

=======
>>>>>>> 264906c3
<script lang="ts">
import { Vue, Component, Prop, Watch } from 'vue-property-decorator';
import T from '../../lang';

interface ProblemTag {
  text: string;
  value: string;
}

@Component
export default class QualityNominationPopup extends Vue {
  @Prop({ default: false }) solved!: boolean;
  @Prop({ default: true }) tried!: boolean;
  @Prop({ default: false }) nominated!: boolean;
  @Prop({ default: false }) nominatedBeforeAC!: boolean;
  @Prop({ default: false }) dismissed!: boolean;
  @Prop({ default: true }) dismissedBeforeAC!: boolean;
  @Prop({ default: true }) canNominateProblem!: boolean;
  @Prop({
    default: () => [
      'problemTopic2Sat',
      'problemTopicArrays',
      'problemTopicBacktracking',
      'problemTopicBigNumbers',
      'problemTopicBinarySearch',
      'problemTopicBitmasks',
      'problemTopicBreadthDepthFirstSearch',
      'problemTopicBruteForce',
      'problemTopicBuckets',
      'problemTopicCombinatorics',
      'problemTopicDataStructures',
      'problemTopicDisjointSets',
      'problemTopicDivideAndConquer',
      'problemTopicDynamicProgramming',
      'problemTopicFastFourierTransform',
      'problemTopicGameTheory',
      'problemTopicGeometry',
      'problemTopicGraphTheory',
      'problemTopicGreedy',
      'problemTopicHashing',
      'problemTopicIfElseSwitch',
      'problemTopicImplementation',
      'problemTopicInputOutput',
      'problemTopicLoops',
      'problemTopicMath',
      'problemTopicMatrices',
      'problemTopicMaxFlow',
      'problemTopicMeetInTheMiddle',
      'problemTopicNumberTheory',
      'problemTopicParsing',
      'problemTopicProbability',
      'problemTopicShortestPath',
      'problemTopicSimulation',
      'problemTopicSorting',
      'problemTopicStackQueue',
      'problemTopicStrings',
      'problemTopicSuffixArray',
      'problemTopicSuffixTree',
      'problemTopicTernarySearch',
      'problemTopicTrees',
      'problemTopicTwoPointers',
    ],
  })
  possibleTags!: string[];
  @Prop() problemAlias!: string;

  T = T;
  currentView = 'content';
  difficulty = '';
  quality = '';
  showFormOverride = true;
  localDismissed = this.dismissed || (this.dismissedBeforeAC && !this.solved);
  localNominated = this.nominated || (this.nominatedBeforeAC && !this.solved);
  tags: string[] = [];

  get showForm(): boolean {
    return (
      this.showFormOverride &&
      (this.solved || this.tried) &&
      !this.localNominated &&
      !this.localDismissed &&
      this.canNominateProblem
    );
  }

  get showSuggestLink(): boolean {
    return (this.tried || this.solved) && !this.localNominated;
  }

  get sortedProblemTags(): ProblemTag[] {
    return this.possibleTags
      .map(
        (x: string): ProblemTag => {
          return {
            value: x,
            text: T[x],
          };
        },
      )
      .sort((a: ProblemTag, b: ProblemTag): number => {
        return a.text.localeCompare(b.text, T.lang);
      });
  }

<<<<<<< HEAD
=======
  get suggestLink(): string {
    if (!this.problemAlias) {
      return '#';
    }
    return `#problems/${this.problemAlias}`;
  }

>>>>>>> 264906c3
  onHide(isDismissed: boolean): void {
    this.showFormOverride = false;
    if (isDismissed) {
      this.$emit('dismiss', this);
    }
    this.$emit('update:value', false);
  }

  onLocalNominatedHide(): void {
    this.localNominated = true;
    this.onHide(false);
  }

  onShowSuggestion(): void {
    this.showFormOverride = true;
    this.localDismissed = false;
    this.$emit('update:value', true);
  }

  onSubmit(): void {
    this.$emit('submit', this);
    this.currentView = 'thanks';

    setTimeout(() => this.onLocalNominatedHide(), 2000);
  }

  @Watch('dismissed')
  onDismissedChange(newValue: boolean) {
    this.localDismissed = newValue;
  }

  @Watch('nominated')
  onNominatedChange(newValue: boolean) {
    this.localNominated = newValue;
  }
}
</script>

<style>
.qualitynomination-popup .popup {
  position: fixed;
  bottom: 10px;
  right: 4%;
  z-index: 9999999 !important;
  margin: 2em auto 0 auto;
  border: 2px solid #ccc;
  padding: 1em;
  overflow: auto;
  background: #fff;
}

.qualitynomination-popup .control-label {
  width: 100%;
}

.qualitynomination-popup .button-row {
  margin: 4px 0;
}

.qualitynomination-popup .fade-enter-active,
.qualitynomination-popup .fade-leave-active {
  transition: opacity 0.5s;
}

.qualitynomination-popup .fade-enter,
.qualitynomination-popup .fade-leave-to {
  opacity: 0;
}

.qualitynomination-popup .required .control-label:before {
  content: '*';
  color: red;
  position: absolute;
  margin-left: -10px;
}

.qualitynomination-popup .title-text {
  font-weight: bold;
  font-size: 20px;
  padding-bottom: 8px;
  text-align: center;
}

.qualitynomination-popup .tags-container {
  height: 148px;
}

.qualitynomination-popup .thanks-title {
  display: block;
  font-size: 2em;
  font-weight: bold;
  padding-left: 140px;
  padding-top: 148px;
}

ul.tag-select {
  height: 185px;
  overflow: auto;
  border: 1px solid #ccc;
}

ul.tag-select {
  list-style-type: none;
  margin: 0;
  padding: 0;
  overflow-x: hidden;
}

li.tag-select {
  margin: 0;
  padding: 0;
}

label.tag-select {
  font-weight: normal;
  display: block;
  color: WindowText;
  background-color: Window;
  margin: 0;
  padding: 0;
  width: 100%;
}

label.tag-select:hover {
  background-color: Highlight;
  color: HighlightText;
}
</style><|MERGE_RESOLUTION|>--- conflicted
+++ resolved
@@ -1,18 +1,10 @@
 <template>
   <div class="qualitynomination-popup">
-<<<<<<< HEAD
-    <button
-      class="btn btn-link"
-      v-on:click="onShowSuggestion"
-      v-show="showSuggestLink"
-    >
-=======
     <a v-show="showSuggestLink" :href="suggestLink" @click="onShowSuggestion">
->>>>>>> 264906c3
       <slot name="link-title">
         {{ T.qualityNominationRateProblem }}
       </slot>
-    </button>
+    </a>
     <transition name="fade">
       <form v-show="showForm" class="popup h-auto w-auto" @submit.prevent="">
         <button class="close" type="button" @click="onHide(true)">×</button>
@@ -128,100 +120,6 @@
   </div>
 </template>
 
-<<<<<<< HEAD
-<style scoped>
-.qualitynomination-popup .popup {
-  position: fixed;
-  bottom: 10px;
-  right: 4%;
-  z-index: 9999999 !important;
-  margin: 2em auto 0 auto;
-  border: 2px solid #ccc;
-  padding: 1em;
-  overflow: auto;
-  background: #fff;
-}
-
-.qualitynomination-popup .control-label {
-  width: 100%;
-}
-
-.qualitynomination-popup .button-row {
-  margin: 4px 0;
-}
-
-.qualitynomination-popup .fade-enter-active,
-.qualitynomination-popup .fade-leave-active {
-  transition: opacity 0.5s;
-}
-
-.qualitynomination-popup .fade-enter,
-.qualitynomination-popup .fade-leave-to {
-  opacity: 0;
-}
-
-.qualitynomination-popup .required .control-label:before {
-  content: '*';
-  color: red;
-  position: absolute;
-  margin-left: -10px;
-}
-
-.qualitynomination-popup .title-text {
-  font-weight: bold;
-  font-size: 20px;
-  padding-bottom: 8px;
-  text-align: center;
-}
-
-.qualitynomination-popup .tags-container {
-  height: 148px;
-}
-
-.qualitynomination-popup .thanks-title {
-  display: block;
-  font-size: 2em;
-  font-weight: bold;
-  padding-left: 140px;
-  padding-top: 148px;
-}
-
-ul.tag-select {
-  height: 185px;
-  overflow: auto;
-  border: 1px solid #ccc;
-}
-
-ul.tag-select {
-  list-style-type: none;
-  margin: 0;
-  padding: 0;
-  overflow-x: hidden;
-}
-
-li.tag-select {
-  margin: 0;
-  padding: 0;
-}
-
-label.tag-select {
-  font-weight: normal;
-  display: block;
-  color: WindowText;
-  background-color: Window;
-  margin: 0;
-  padding: 0;
-  width: 100%;
-}
-
-label.tag-select:hover {
-  background-color: Highlight;
-  color: HighlightText;
-}
-</style>
-
-=======
->>>>>>> 264906c3
 <script lang="ts">
 import { Vue, Component, Prop, Watch } from 'vue-property-decorator';
 import T from '../../lang';
@@ -326,8 +224,6 @@
       });
   }
 
-<<<<<<< HEAD
-=======
   get suggestLink(): string {
     if (!this.problemAlias) {
       return '#';
@@ -335,7 +231,6 @@
     return `#problems/${this.problemAlias}`;
   }
 
->>>>>>> 264906c3
   onHide(isDismissed: boolean): void {
     this.showFormOverride = false;
     if (isDismissed) {
@@ -374,7 +269,7 @@
 }
 </script>
 
-<style>
+<style scoped>
 .qualitynomination-popup .popup {
   position: fixed;
   bottom: 10px;
