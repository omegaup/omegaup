<template>
  <div class="qualitynomination-popup">
    <a v-show="showSuggestLink" :href="suggestLink" @click="onShowSuggestion">
      <slot name="link-title">
        {{ T.qualityNominationRateProblem }}
      </slot>
    </a>
    <transition name="fade">
      <form v-show="showForm" class="popup h-auto w-auto" @submit.prevent="">
        <button class="close" type="button" @click="onHide(true)">×</button>
        <div class="container-fluid">
          <template v-if="currentView === 'content'">
            <slot
              name="popup-content"
              :onSubmit="onSubmit"
              :sortedProblemTags="sortedProblemTags"
              :onHide="onHide"
            >
              <div class="title-text">
                {{ solved ? T.qualityFormCongrats : T.qualityFormRateBeforeAc }}
              </div>
              <div class="form-group">
                <label class="control-label">
                  {{ T.qualityFormDifficulty }}
                </label>
                <br />
                <label class="radio-inline"
                  ><input v-model="difficulty" type="radio" value="0" />
                  {{ T.qualityFormDifficultyVeryEasy }}</label
                >
                <label class="radio-inline"
                  ><input v-model="difficulty" type="radio" value="1" />
                  {{ T.qualityFormDifficultyEasy }}</label
                >
                <label class="radio-inline"
                  ><input v-model="difficulty" type="radio" value="2" />
                  {{ T.qualityFormDifficultyMedium }}</label
                >
                <label class="radio-inline"
                  ><input v-model="difficulty" type="radio" value="3" />
                  {{ T.qualityFormDifficultyHard }}</label
                >
                <label class="radio-inline"
                  ><input v-model="difficulty" type="radio" value="4" />
                  {{ T.qualityFormDifficultyVeryHard }}</label
                >
              </div>
              <div class="form-group">
                <label class="control-label">
                  {{ T.qualityFormTags }}
                  <ul class="tag-select">
                    <li
                      v-for="problemTopic in sortedProblemTags"
                      :key="problemTopic.value"
                      class="tag-select"
                    >
                      <label class="tag-select"
                        ><input
                          v-model="tags"
                          type="checkbox"
                          :value="problemTopic.value"
                        />
                        {{ problemTopic.text }}</label
                      >
                    </li>
                  </ul></label
                >
              </div>
              <div class="formGroup">
                <label class="control-label">{{ T.qualityFormQuality }}</label
                ><br />
                <label class="radio-inline"
                  ><input v-model="quality" type="radio" value="0" />
                  {{ T.qualityFormQualityVeryBad }}</label
                >
                <label class="radio-inline"
                  ><input v-model="quality" type="radio" value="1" />
                  {{ T.qualityFormQualityBad }}</label
                >
                <label class="radio-inline"
                  ><input v-model="quality" type="radio" value="2" />
                  {{ T.qualityFormQualityFair }}</label
                >
                <label class="radio-inline"
                  ><input v-model="quality" type="radio" value="3" />
                  {{ T.qualityFormQualityGood }}</label
                >
                <label class="radio-inline"
                  ><input v-model="quality" type="radio" value="4" />
                  {{ T.qualityFormQualityVeryGood }}</label
                >
              </div>
              <div class="button-row text-right">
                <button
                  class="col-md-4 mr-2 btn btn-primary"
                  type="submit"
                  :disabled="!quality && !tags.length && !difficulty"
                  @click="onSubmit"
                >
                  {{ T.wordsSend }}
                </button>
                <button
                  class="col-md-4 btn btn-secondary"
                  type="button"
                  @click="onHide(true)"
                >
                  {{ T.wordsCancel }}
                </button>
              </div>
            </slot>
          </template>
          <template v-if="currentView === 'thanks'">
            <div class="thanks-title">
              {{ T.qualityFormThanksForReview }}
            </div>
          </template>
        </div>
      </form>
    </transition>
  </div>
</template>

<script lang="ts">
import { Vue, Component, Prop, Watch } from 'vue-property-decorator';
import T from '../../lang';

interface ProblemTag {
  text: string;
  value: string;
}

@Component
export default class QualityNominationPopup extends Vue {
  @Prop({ default: false }) solved!: boolean;
  @Prop({ default: true }) tried!: boolean;
  @Prop({ default: false }) nominated!: boolean;
  @Prop({ default: false }) nominatedBeforeAc!: boolean;
  @Prop({ default: false }) dismissed!: boolean;
  @Prop({ default: true }) dismissedBeforeAc!: boolean;
  @Prop({ default: true }) canNominateProblem!: boolean;
  @Prop({
    default: () => [
      'problemTopic2Sat',
      'problemTopicArrays',
      'problemTopicBacktracking',
      'problemTopicBigNumbers',
      'problemTopicBinarySearch',
      'problemTopicBitmasks',
      'problemTopicBreadthDepthFirstSearch',
      'problemTopicBruteForce',
      'problemTopicBuckets',
      'problemTopicCombinatorics',
      'problemTopicDataStructures',
      'problemTopicDisjointSets',
      'problemTopicDivideAndConquer',
      'problemTopicDynamicProgramming',
      'problemTopicFastFourierTransform',
      'problemTopicGameTheory',
      'problemTopicGeometry',
      'problemTopicGraphTheory',
      'problemTopicGreedy',
      'problemTopicHashing',
      'problemTopicIfElseSwitch',
      'problemTopicImplementation',
      'problemTopicInputOutput',
      'problemTopicLoops',
      'problemTopicMath',
      'problemTopicMatrices',
      'problemTopicMaxFlow',
      'problemTopicMeetInTheMiddle',
      'problemTopicNumberTheory',
      'problemTopicParsing',
      'problemTopicProbability',
      'problemTopicShortestPath',
      'problemTopicSimulation',
      'problemTopicSorting',
      'problemTopicStackQueue',
      'problemTopicStrings',
      'problemTopicSuffixArray',
      'problemTopicSuffixTree',
      'problemTopicTernarySearch',
      'problemTopicTrees',
      'problemTopicTwoPointers',
    ],
  })
  possibleTags!: string[];
  @Prop() problemAlias!: string;

  T = T;
  currentView = 'content';
  difficulty = '';
  quality = '';
  showFormOverride = true;
  localDismissed = this.dismissed || (this.dismissedBeforeAc && !this.solved);
  localNominated = this.nominated || (this.nominatedBeforeAc && !this.solved);
  tags: string[] = [];

  get showForm(): boolean {
    return (
      this.showFormOverride &&
      (this.solved || this.tried) &&
      !this.localNominated &&
      !this.localDismissed &&
      this.canNominateProblem
    );
  }

  get showSuggestLink(): boolean {
    return (this.tried || this.solved) && !this.localNominated;
  }

  get sortedProblemTags(): ProblemTag[] {
    return this.possibleTags
      .map(
        (x: string): ProblemTag => {
          return {
            value: x,
            text: T[x],
          };
        },
      )
      .sort((a: ProblemTag, b: ProblemTag): number => {
        return a.text.localeCompare(b.text, T.lang);
      });
  }

  get suggestLink(): string {
    if (!this.problemAlias) {
      return '#';
    }
    return `#problems/${this.problemAlias}`;
  }

  onHide(isDismissed: boolean): void {
    this.showFormOverride = false;
    if (isDismissed) {
      this.$emit('dismiss', this);
    }
  }

  onLocalNominatedHide(): void {
    this.localNominated = true;
    this.onHide(false);
  }

  onShowSuggestion(): void {
    this.showFormOverride = true;
    this.localDismissed = false;
  }

  onSubmit(): void {
    this.$emit('submit', this);
    this.currentView = 'thanks';

    setTimeout(() => this.onLocalNominatedHide(), 2000);
  }

  @Watch('dismissed')
  onDismissedChange(newValue: boolean) {
    this.localDismissed = newValue;
  }

  @Watch('nominated')
  onNominatedChange(newValue: boolean) {
    this.localNominated = newValue;
  }
}
</script>

<style lang="scss" scoped>
@import '../../../../sass/main.scss';
.qualitynomination-popup .popup {
  position: fixed;
  bottom: 10px;
  right: 4%;
  z-index: 9999999 !important;
  margin: 2em auto 0 auto;
  border: 2px solid var(--quality-nomination-popup-border-color);
  padding: 1em;
  overflow: auto;
  background: var(--quality-nomination-popup-background-color);
}

.qualitynomination-popup .control-label {
  width: 100%;
}

.qualitynomination-popup .button-row {
  margin: 4px 0;
}

.qualitynomination-popup .fade-enter-active,
.qualitynomination-popup .fade-leave-active {
  transition: opacity 0.5s;
}

.qualitynomination-popup .fade-enter,
.qualitynomination-popup .fade-leave-to {
  opacity: 0;
}

.qualitynomination-popup .required .control-label::before {
  content: '*';
  color: red;
  position: absolute;
  margin-left: -10px;
}

.qualitynomination-popup .title-text {
  font-weight: bold;
  font-size: 20px;
  padding-bottom: 8px;
  text-align: center;
}

.qualitynomination-popup .tags-container {
  height: 148px;
}

.qualitynomination-popup .thanks-title {
  display: block;
  font-size: 2em;
  font-weight: bold;
  padding-left: 140px;
  padding-top: 148px;
}

ul.tag-select {
  height: 185px;
  overflow: auto;
<<<<<<< HEAD
  border: 1px solid $very-light-grey;
}

ul.tag-select {
=======
  border: 1px solid #ccc;
>>>>>>> c3f126bf
  list-style-type: none;
  margin: 0;
  padding: 0;
  overflow-x: hidden;
}

li.tag-select {
  margin: 0;
  padding: 0;
}

label.tag-select {
  font-weight: normal;
  display: block;
  color: WindowText;
  background-color: Window;
  margin: 0;
  padding: 0;
  width: 100%;
}

label.tag-select:hover {
  background-color: Highlight;
  color: HighlightText;
}
</style><|MERGE_RESOLUTION|>--- conflicted
+++ resolved
@@ -328,14 +328,7 @@
 ul.tag-select {
   height: 185px;
   overflow: auto;
-<<<<<<< HEAD
-  border: 1px solid $very-light-grey;
-}
-
-ul.tag-select {
-=======
-  border: 1px solid #ccc;
->>>>>>> c3f126bf
+  border: 1px solid var(--quality-nomination-popup-border-color);
   list-style-type: none;
   margin: 0;
   padding: 0;
