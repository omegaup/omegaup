<template>
  <div class="card">
    <h5 class="card-header">
      {{
        isIndex
          ? UI.formatString(T.userRankOfTheMonthHeader, {
              count: length,
            })
          : UI.formatString(T.rankRangeHeader, {
              lowCount: (page - 1) * length + 1,
              highCount: page * length,
            })
      }}
    </h5>
    <div class="card-body" v-if="!isIndex">
      <label
        ><omegaup-autocomplete
          class="form-control"
          v-bind:init="el => typeahead.userTypeahead(el)"
          v-model="searchedUsername"
        ></omegaup-autocomplete
      ></label>
      <button class="btn btn-primary" type="button" v-on:click="onSubmit">
        {{ T.searchUser }}
      </button>
<<<<<<< HEAD
      <template v-if="page &gt; 1">
        <a v-bind:href="prevPageFilter">{{ T.wordsPrevPage }}</a>
        <span v-show="shouldShowNextPage">|</span>
      </template>
      <a v-bind:href="nextPageFilter" v-show="shouldShowNextPage">{{
        T.wordsNextPage
      }}</a>
=======
>>>>>>> a74246bc
      <template v-if="Object.keys(availableFilters).length &gt; 0">
        <select class="filter" v-model="filter" v-on:change="onFilterChange">
          <option value="">
            {{ T.wordsSelectFilter }}
          </option>
          <option
            v-bind:key="index"
            v-bind:value="key"
            v-for="(item, key, index) in availableFilters"
          >
            {{ item }}
          </option>
        </select>
      </template>
      <template v-else-if="!isLogged &amp;&amp; !isIndex">
        <span class="badge badge-info">{{ T.mustLoginToFilterUsers }}</span>
      </template>
      <template v-else-if="!isIndex">
        <span class="badge badge-info">{{
          T.mustUpdateBasicInfoToFilterUsers
        }}</span>
      </template>
    </div>
    <table class="table mb-0">
      <thead>
        <tr>
          <th scope="col">#</th>
          <th scope="col">{{ T.wordsUser }}</th>
          <th scope="col" class="text-right">{{ T.rankScore }}</th>
          <th scope="col" class="text-right" v-if="!isIndex">
            {{ T.rankSolved }}
          </th>
        </tr>
      </thead>
      <tbody>
        <tr v-bind:key="index" v-for="(user, index) in ranking">
          <th scope="row">{{ user.rank }}</th>
          <td>
            <omegaup-countryflag
              v-bind:country="user.country"
            ></omegaup-countryflag>
            <omegaup-user-username
              v-bind:classname="user.classname"
              v-bind:linkify="true"
              v-bind:username="user.username"
            ></omegaup-user-username>
            <span v-if="user.name && length !== 5"
              ><br />
              {{ user.name }}</span
            >
          </td>
          <td class="text-right">{{ user.score }}</td>
          <td class="text-right" v-if="!isIndex">
            {{ user.problems_solved }}
          </td>
        </tr>
      </tbody>
    </table>
    <div class="card-footer" v-if="isIndex">
      <a href="/rank/">{{ T.wordsSeeGeneralRanking }}</a>
    </div>
<<<<<<< HEAD
    <div class="card-footer" v-else-if="showControls">
      <template v-if="page > 1">
        <a v-bind:href="prevPageFilter">{{ T.wordsPrevPage }}</a>
        <span v-show="shouldShowNextPage">|</span>
      </template>
      <a v-bind:href="nextPageFilter" v-show="shouldShowNextPage">{{
        T.wordsNextPage
      }}</a>
=======
    <div class="card-footer" v-else="">
      <omegaup-common-paginator
        v-bind:pagerItems="pagerItems"
      ></omegaup-common-paginator>
>>>>>>> a74246bc
    </div>
  </div>
</template>

<script lang="ts">
import { Vue, Component, Prop } from 'vue-property-decorator';

import { OmegaUp } from '../../omegaup';
import { types } from '../../api_types';
import T from '../../lang';
import * as UI from '../../ui';
import * as typeahead from '../../typeahead';
import Autocomplete from '../Autocomplete.vue';
import CountryFlag from '../CountryFlag.vue';
import user_Username from '../user/Username.vue';
import common_Paginator from '../common/Paginatorv2.vue';

interface Rank {
  country: string;
  classname?: string;
  username: string;
  name?: string;
  score: number;
  problemsSolvedUser: number;
}

@Component({
  components: {
    'omegaup-autocomplete': Autocomplete,
    'omegaup-countryflag': CountryFlag,
    'omegaup-user-username': user_Username,
    'omegaup-common-paginator': common_Paginator,
  },
})
export default class UserRank extends Vue {
  @Prop() page!: number;
  @Prop() length!: number;
  @Prop() isIndex!: boolean;
  @Prop() isLogged!: boolean;
  @Prop() availableFilters!: { [key: string]: string };
  @Prop() filter!: string;
  @Prop() ranking!: Rank[];
  @Prop() resultTotal!: number;
  @Prop() pagerItems!: types.PageItem[];

  T = T;
  UI = UI;
  typeahead = typeahead;
  searchedUsername = '';

  onSubmit(): void {
    window.location.href = `/profile/${encodeURIComponent(
      this.searchedUsername,
    )}`;
  }

  onFilterChange(): void {
    // change url parameters with jquery
    // https://samaxes.com/2011/09/change-url-parameters-with-jquery/
    let queryParameters: { [key: string]: string } = {};
    const re = /([^&=]+)=([^&]*)/g;
    const queryString = location.search.substring(1);
    let m: string[] | null = null;
    while ((m = re.exec(queryString))) {
      queryParameters[decodeURIComponent(m[1])] = decodeURIComponent(m[2]);
    }
    if (this.filter !== '') {
      queryParameters['filter'] = this.filter;
    } else {
      delete queryParameters['filter'];
    }
    window.location.search = UI.buildURLQuery(queryParameters);
  }

  get nextPageFilter(): string {
    if (this.filter)
      return `/rank?page=${this.page + 1}&filter=${encodeURIComponent(
        this.filter,
      )}`;
    else return `/rank?page=${this.page + 1}`;
  }

  get prevPageFilter(): string {
    if (this.filter)
      return `/rank?page=${this.page - 1}&filter=${encodeURIComponent(
        this.filter,
      )}`;
    else return `/rank?page=${this.page - 1}`;
  }
}
</script><|MERGE_RESOLUTION|>--- conflicted
+++ resolved
@@ -23,16 +23,6 @@
       <button class="btn btn-primary" type="button" v-on:click="onSubmit">
         {{ T.searchUser }}
       </button>
-<<<<<<< HEAD
-      <template v-if="page &gt; 1">
-        <a v-bind:href="prevPageFilter">{{ T.wordsPrevPage }}</a>
-        <span v-show="shouldShowNextPage">|</span>
-      </template>
-      <a v-bind:href="nextPageFilter" v-show="shouldShowNextPage">{{
-        T.wordsNextPage
-      }}</a>
-=======
->>>>>>> a74246bc
       <template v-if="Object.keys(availableFilters).length &gt; 0">
         <select class="filter" v-model="filter" v-on:change="onFilterChange">
           <option value="">
@@ -94,21 +84,10 @@
     <div class="card-footer" v-if="isIndex">
       <a href="/rank/">{{ T.wordsSeeGeneralRanking }}</a>
     </div>
-<<<<<<< HEAD
-    <div class="card-footer" v-else-if="showControls">
-      <template v-if="page > 1">
-        <a v-bind:href="prevPageFilter">{{ T.wordsPrevPage }}</a>
-        <span v-show="shouldShowNextPage">|</span>
-      </template>
-      <a v-bind:href="nextPageFilter" v-show="shouldShowNextPage">{{
-        T.wordsNextPage
-      }}</a>
-=======
     <div class="card-footer" v-else="">
       <omegaup-common-paginator
         v-bind:pagerItems="pagerItems"
       ></omegaup-common-paginator>
->>>>>>> a74246bc
     </div>
   </div>
 </template>
