--- conflicted
+++ resolved
@@ -1,23 +1,4 @@
 <template>
-<<<<<<< HEAD
-  <div class="card-body">
-    <div
-      v-if="type != 'total' && type != ''"
-      class="period-group text-center mb-2"
-    >
-      <label class="pr-4"
-        ><input v-model="type" type="radio" value="delta" />
-        {{ T.profileStatisticsDelta }}</label
-      >
-      <label class="pr-4"
-        ><input v-model="type" type="radio" value="cumulative" />
-        {{ T.profileStatisticsCumulative }}</label
-      >
-      <label class="pr-4"
-        ><input v-model="type" type="radio" value="total" />
-        {{ T.profileStatisticsTotal }}</label
-      >
-=======
   <div class="card-body text-center">
     <label class="pr-4"
       ><input v-model="type" type="radio" value="delta" />
@@ -35,7 +16,6 @@
       v-if="type != 'total' && type != ''"
       class="period-group text-center mb-2"
     >
->>>>>>> 02f47e86
       <label class="pr-4"
         ><input v-model="period" name="period" type="radio" value="day" />
         {{ T.profileStatisticsDay }}</label
