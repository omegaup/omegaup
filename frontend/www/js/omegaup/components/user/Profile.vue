--- conflicted
+++ resolved
@@ -17,42 +17,6 @@
     <div class="col-md-10 no-right-padding">
       <div class="panel panel-default">
         <div class="panel-heading">
-<<<<<<< HEAD
-          <h2 class="panel-title">{{ profile.rankinfo.rank &gt; 0 ? `#${profile.rankinfo.rank} - `:
-          '' }} <omegaup-user-username v-bind:classname="profile.classname"
-                                 v-bind:username="profile.username"></omegaup-user-username>
-                                 <img height="11"
-               v-bind:src="`/media/flags/${profile.country_id.toLowerCase()}.png`"
-               v-bind:title="profile.country_id"
-               v-if="profile.country_id"
-               width="16"></h2>
-        </div><omegaup-user-basicinfo v-bind:profile="profile"
-             v-bind:rank="rank"></omegaup-user-basicinfo>
-      </div><omegaup-grid-paginator v-bind:columns="1"
-           v-bind:items="contests"
-           v-bind:items-per-page="15"
-           v-bind:title="T.profileContests">
-      <thead>
-        <tr>
-          <th>{{ T.profileContestsTableContest }}</th>
-          <th>{{ T.profileContestsTablePlace }}</th>
-        </tr>
-      </thead></omegaup-grid-paginator> <omegaup-grid-paginator v-bind:columns="3"
-           v-bind:items="createdProblems"
-           v-bind:items-per-page="30"
-           v-bind:title="T.profileCreatedProblems"></omegaup-grid-paginator>
-           <omegaup-grid-paginator v-bind:columns="3"
-           v-bind:items="solvedProblems"
-           v-bind:items-per-page="30"
-           v-bind:title="T.profileSolvedProblems"></omegaup-grid-paginator>
-           <omegaup-grid-paginator v-bind:columns="3"
-           v-bind:items="unsolvedProblems"
-           v-bind:items-per-page="30"
-           v-bind:title="T.profileUnsolvedProblems"></omegaup-grid-paginator>
-           <omegaup-badge-list v-bind:all-badges="profileBadges"
-           v-bind:show-all-badges-link="true"
-           v-bind:visitor-badges="visitorBadges"></omegaup-badge-list>
-=======
           <h2 class="panel-title">
             {{ profile.rankinfo.rank &gt; 0 ? `#${profile.rankinfo.rank} - `:
           '' }}
@@ -76,35 +40,19 @@
           v-bind:rank="rank"
         ></omegaup-user-basicinfo>
       </div>
-      <div class="panel panel-default">
-        <div class="panel-heading">
-          <h2 class="panel-title">
-            {{ T.profileContests }}
-            <span class="badge">{{ contests.length }}</span>
-          </h2>
-        </div>
-        <table class="table table-striped">
-          <thead>
-            <tr>
-              <th>{{ T.profileContestsTableContest }}</th>
-              <th>{{ T.profileContestsTablePlace }}</th>
-            </tr>
-          </thead>
-          <tbody>
-            <tr v-for="contest in contests">
-              <td>
-                <a v-bind:href="`/arena/${contest.data.alias}/`">{{
-                  contest.data.title
-                }}</a>
-              </td>
-              <td>
-                <strong>{{ contest.place }}</strong>
-              </td>
-            </tr>
-          </tbody>
-        </table>
-        <div v-show="!contests"><img src="/media/wait.gif" /></div>
-      </div>
+      <omegaup-grid-paginator
+        v-bind:columns="1"
+        v-bind:items="contests"
+        v-bind:items-per-page="15"
+        v-bind:title="T.profileContests"
+      >
+        <thead>
+          <tr>
+            <th>{{ T.profileContestsTableContest }}</th>
+            <th>{{ T.profileContestsTablePlace }}</th>
+          </tr>
+        </thead></omegaup-grid-paginator
+      >
       <omegaup-grid-paginator
         v-bind:columns="3"
         v-bind:items="createdProblems"
@@ -128,7 +76,6 @@
         v-bind:show-all-badges-link="true"
         v-bind:visitor-badges="visitorBadges"
       ></omegaup-badge-list>
->>>>>>> 31cd534c
       <div class="panel panel-default no-bottom-margin">
         <div class="panel-heading">
           <h2 class="panel-title">{{ T.profileStatistics }}</h2>
