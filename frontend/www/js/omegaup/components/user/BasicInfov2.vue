--- conflicted
+++ resolved
@@ -23,24 +23,12 @@
         </div>
       </div>
 
-<<<<<<< HEAD
-      <div v-if="!profile.is_private">
-        <div class="form-group row padding-field">
-          <div class="col-sm-3">
-            <strong>{{ T.profileEmail }}</strong>
-          </div>
-          <div class="col-sm-9 field-data">
-            Primary: <strong data-email> {{ profile.email }}</strong
-            >&nbsp;
-          </div>
-=======
       <div v-if="profile.email" class="form-group row padding-field">
         <div class="col-sm-3">
           <strong>{{ T.profileEmail }}</strong>
         </div>
         <div class="col-sm-9 field-data">
           Primary: <strong data-email>{{ profile.email }}</strong>
->>>>>>> f55129fa
         </div>
       </div>
 
@@ -103,17 +91,12 @@
         </div>
       </div>
     </div>
-<<<<<<< HEAD
-    <a v-if="!profile.email" :href="`/submissions/${profile.username}/`">
-      {{ T.wordsSeeLatestSubmissions }}
-=======
     <a v-if="!profile.is_private" :href="`/submissions/${profile.username}/`">
       {{
         ui.formatString(T.wordsSeeLatestSubmissions, {
           username: profile.username,
         })
       }}
->>>>>>> f55129fa
     </a>
   </div>
 </template>
