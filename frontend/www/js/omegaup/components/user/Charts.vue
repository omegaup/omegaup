<template>
  <div class="panel-body">
    <label
      ><input type="radio" v-model="type" value="delta" />
      {{ T.profileStatisticsDelta }}</label
    >
    <label
      ><input type="radio" v-model="type" value="cumulative" />
      {{ T.profileStatisticsCumulative }}</label
    >
    <label
      ><input type="radio" v-model="type" value="total" />
      {{ T.profileStatisticsTotal }}</label
    >
    <div
      class="period-group text-center"
      v-if="type != 'total' &amp;&amp; type != ''"
    >
      <label
        ><input name="period" type="radio" v-model="period" value="day" />
        {{ T.profileStatisticsDay }}</label
      >
      <label
        ><input name="period" type="radio" v-model="period" value="week" />
        {{ T.profileStatisticsWeek }}</label
      >
      <label
        ><input name="period" type="radio" v-model="period" value="month" />
        {{ T.profileStatisticsMonth }}</label
      >
      <label
        ><input name="period" type="radio" v-model="period" value="year" />
        {{ T.profileStatisticsYear }}</label
      >
    </div>
    <!-- id-lint off -->
    <div id="verdict-chart"></div>
    <!-- id-lint on -->
  </div>
</template>

<<<<<<< HEAD
<script lang="ts">
import { Vue, Component, Prop, Watch } from 'vue-property-decorator';
import * as Highcharts from 'highcharts';
=======
<script>
>>>>>>> 26a0d77e
import { T } from '../../omegaup.js';
import UI from '../../ui.js';
import omegaup from '../../api.js';

<<<<<<< HEAD
interface Data {
  runs: omegaup.Run[];
}

interface GroupedPeriods {
  [period: string]: omegaup.Verdict;
}

interface NormalizedPeriodRunCounts {
  [period: string]: omegaup.RunCounts;
}

interface NormalizedRunCounts {
  name: string;
  y: number;
  sliced?: boolean;
  selected?: boolean;
}

const emptyPeriodRunCount = {
  day: {
    categories: [],
    cumulative: [],
    delta: [],
  },
  week: {
    categories: [],
    cumulative: [],
    delta: [],
  },
  month: {
    categories: [],
    cumulative: [],
    delta: [],
=======
export default {
  props: { data: Object, username: String },
  data: function() {
    return { T: T, UI: UI, type: 'delta', period: 'day' };
  },
  watch: {
    type: function(val) {
      let self = this;
      if (val == 'total') {
        self.renderAggregateStatistics();
      } else {
        self.renderPeriodStatistics();
      }
    },
    period: function(val) {
      let self = this;
      self.renderPeriodStatistics();
    },
>>>>>>> 26a0d77e
  },
  year: {
    categories: [],
    cumulative: [],
    delta: [],
  },
};

@Component
export default class UserCharts extends Vue {
  @Prop() data!: Data;
  @Prop() username!: string;

  T = T;
  UI = UI;
  type = 'delta';
  period = 'day';
  chart: any = null;

  @Watch('type')
  onPropertyChanged(newValue: string): void {
    let self = this;
    if (newValue == 'total') {
      self.renderAggregateStatistics();
    } else {
      self.renderPeriodStatistics();
    }
  }

  @Watch('period')
  onPropertyChanged(newValue: string): void {
    let self = this;
    self.renderPeriodStatistics();
  }

  mounted(): void {
    let self = this;
    self.chart = Highcharts.chart('verdict-chart', {
      title: {
<<<<<<< HEAD
        text: this.UI.formatString(this.T.profileStatisticsVerdictsOf, {
=======
        text: omegaup.UI.formatString(omegaup.T.profileStatisticsVerdictsOf, {
>>>>>>> 26a0d77e
          user: this.username,
        }),
      },
    });
    self.renderPeriodStatistics();
<<<<<<< HEAD
  }

  get totalRuns(): number {
    let self = this;
    let total = 0;
    for (let runs of self.data.runs) {
      total += parseInt(runs['runs']);
    }
    return total;
  }

  get normalizedRunCounts(): NormalizedRunCounts[] {
    let self = this;
    let total = self.totalRuns;
    let stats: omegaup.Run[] = self.data.runs;
    let runs = stats.reduce(
      (total, amount) => {
        total[amount.verdict] += amount.runs;
        return total;
      },
      { WA: 0, PA: 0, AC: 0, TLE: 0, MLE: 0, OLE: 0, RTE: 0, CE: 0, JE: 0 },
    );
    let verdicts = Object.keys(runs);
    let response: NormalizedRunCounts[] = [];
    for (let verdict of verdicts) {
      let numRuns = parseInt(runs[verdict]);
      if (verdict == 'AC') {
        response.push({
          name: verdict,
          y: numRuns,
          sliced: true,
          selected: true,
        });
      } else {
        response.push({ name: verdict, y: numRuns });
      }
    }
    return response;
  }

  get normalizedPeriodRunCounts(): NormalizedPeriodRunCounts {
    let self = this;
    let runs: GroupedPeriods = self.groupedPeriods;
    let periods = Object.keys(runs);
    let response: NormalizedPeriodRunCounts = emptyPeriodRunCount;
    for (let period of periods) {
      response[period] = {
        categories: Object.keys(runs[period]),
        delta: [],
        cumulative: [],
      };
      let verdicts = ['AC', 'PA', 'WA', 'TLE', 'RTE'];
      for (let verdict of verdicts) {
        runs[period][verdict] = 0;
      }
      for (let [index, verdict] of verdicts.entries()) {
        response[period].delta[index] = { name: verdict, data: [] };
        response[period].cumulative[index] = { name: verdict, data: [] };
        for (let [ind, date] of response[period].categories.entries()) {
          runs[period][verdict] += parseInt(runs[period][date][verdict]);
          response[period].delta[index]['data'][ind] = parseInt(
            runs[period][date][verdict],
          );
          response[period].cumulative[index]['data'][ind] =
            runs[period][verdict];
        }
=======
  },
  computed: {
    totalRuns: function() {
      let self = this;
      let total = 0;
      for (let runs of self.data.runs) {
        total += parseInt(runs['runs']);
      }
      return total;
    },
    normalizedRunCounts: function() {
      let self = this;
      let total = self.totalRuns;
      let stats = self.data.runs;
      let runs = stats.reduce(
        (total, amount) => {
          total[amount.verdict] += parseInt(amount.runs);
          return total;
        },
        {
          WA: 0,
          PA: 0,
          AC: 0,
          TLE: 0,
          MLE: 0,
          OLE: 0,
          RTE: 0,
          CE: 0,
          JE: 0,
          VE: 0,
        },
      );
      let verdicts = Object.keys(runs);
      let response = [];
      for (let verdict of verdicts) {
        let numRuns = runs[verdict];
        if (verdict == 'AC') {
          response.push({
            name: verdict,
            y: numRuns,
            sliced: true,
            selected: true,
          });
        } else {
          response.push({ name: verdict, y: numRuns });
        }
      }
      return response;
    },
    normalizedPeriodRunCounts: function() {
      let self = this;
      let runs = self.groupedPeriods;
      let periods = Object.keys(runs);
      let response = {};
      for (let period of periods) {
        response[period] = {
          categories: Object.keys(runs[period]),
          delta: [],
          cumulative: [],
        };
        let verdicts = ['AC', 'PA', 'WA', 'TLE', 'RTE'];
        for (let verdict of verdicts) {
          runs[period][verdict] = 0;
        }
        for (let [index, verdict] of verdicts.entries()) {
          response[period].delta[index] = { name: verdict, data: [] };
          response[period].cumulative[index] = { name: verdict, data: [] };
          for (let [ind, date] of response[period].categories.entries()) {
            runs[period][verdict] += parseInt(runs[period][date][verdict]);
            response[period].delta[index]['data'][ind] = parseInt(
              runs[period][date][verdict],
            );
            response[period].cumulative[index]['data'][ind] =
              runs[period][verdict];
          }
        }
      }
      return response;
    },
    groupedPeriods: function() {
      let self = this;
      let stats = self.data.runs;
      let periods = ['day', 'week', 'month', 'year'];
      for (let [index, run] of stats.entries()) {
        for (let period of periods) {
          if (typeof stats[index][period] != 'undefined') break;
        }
        let date = new Date(run.date);
        let day = date.getDay();
        // group by days
        stats[index]['day'] = date.toLocaleDateString(T.locale);
        // group by weeks
        let diffMonday = date.getDate() - day + (day == 0 ? -6 : 1);
        let diffSunday = date.getDate() + (7 - day);
        let firstDay = new Date(date.setDate(diffMonday));
        let lastDay = new Date(date.setDate(diffSunday));
        stats[index]['week'] =
          firstDay.toLocaleDateString(T.locale) +
          ' - ' +
          lastDay.toLocaleDateString(T.locale);
        // group by month
        stats[index]['month'] = run.date.substring(0, 7);
        // group by year
        stats[index]['year'] = run.date.substring(0, 4);
>>>>>>> 26a0d77e
      }
    }
    return response;
  }

  get groupedPeriods(): GroupedPeriods {
    let self = this;
    let stats: omegaup.Run[] = self.data.runs;
    let periods = ['day', 'week', 'month', 'year'];
    for (let [index, run] of stats.entries()) {
      for (let period of periods) {
<<<<<<< HEAD
        if (typeof stats[index][period] !== 'undefined') break;
      }
      let date = new Date(run.date);
      let day = date.getDay();
      // group by days
      stats[index]['day'] = date.toLocaleDateString(T.locale);
      // group by weeks
      let diffMonday = date.getDate() - day + (day == 0 ? -6 : 1);
      let diffSunday = date.getDate() + (7 - day);
      let firstDay = new Date(date.setDate(diffMonday));
      let lastDay = new Date(date.setDate(diffSunday));
      stats[index]['week'] =
        firstDay.toLocaleDateString(T.locale) +
        ' - ' +
        lastDay.toLocaleDateString(T.locale);
      // group by month
      stats[index]['month'] = run.date.substring(0, 7);
      // group by year
      stats[index]['year'] = run.date.substring(0, 4);
    }
    let periodStats: GroupedPeriods = {};
    for (let period of periods) {
      periodStats[period] = stats.reduce(function(groups, item) {
        let val = item[period];
        groups[val] = groups[val] || { WA: 0, PA: 0, AC: 0, TLE: 0, RTE: 0 };
        groups[val][item.verdict] += item.runs;
        return groups;
      }, {});
    }
    return periodStats;
  }

  get normalizedRunCountsForPeriod(): omegaup.RunCounts {
    let self = this;
    return self.normalizedPeriodRunCounts[self.period];
  }

  renderPeriodStatistics(): void {
    let self = this;
    let runs: omegaup.RunCounts = self.normalizedRunCountsForPeriod;
    let data = runs[self.type];
    self.chart.update({
      chart: { type: 'column' },
      xAxis: {
        categories: runs.categories,
        title: { text: this.T.profileStatisticsPeriod },
        labels: {
          rotation: -45,
        },
      },
      yAxis: {
        min: 0,
        title: { text: this.T.profileStatisticsNumberOfSolvedProblems },
        stackLabels: {
          enabled: false,
          style: {
            fontWeight: 'bold',
            color: (Highcharts.theme && Highcharts.theme.textColor) || 'gray',
          },
        },
      },
      legend: {
        align: 'right',
        x: -30,
        verticalAlign: 'top',
        y: 25,
        floating: true,
        backgroundColor:
          (Highcharts.theme && Highcharts.theme.background2) || 'white',
        borderColor: '#CCC',
        borderWidth: 1,
        shadow: false,
      },
      tooltip: {
        headerFormat: '<b>{point.x}</b><br/>',
        pointFormat: '{series.name}: {point.y}<br/>Total: {point.stackTotal}',
      },
      plotOptions: {
        column: {
          stacking: 'normal',
          dataLabels: {
            enabled: false,
            color:
              (Highcharts.theme && Highcharts.theme.dataLabelsColor) || 'white',
          },
        },
      },
      series: [],
    });
    // Removing old series
    while (self.chart.series.length) self.chart.series[0].remove(false);
    // Adding new series
    let numSeries = data.length;
    for (let i = 0; i < numSeries; i++) {
      self.chart.addSeries(data[i]);
    }
    self.chart.redraw();
  }

  renderAggregateStatistics(): void {
    let self = this;
    let runs = self.normalizedRunCounts;
    // Removing all series, except last one, because here is where the
    // data will be placed. Otherwise, the chart will not be shown
    while (self.chart.series.length > 1) self.chart.series[0].remove(false);
    self.chart.update({
      chart: {
        plotBackgroundColor: null,
        plotBorderWidth: null,
        plotShadow: false,
        type: 'pie',
      },
      xAxis: {
        title: { text: '' },
      },
      yAxis: {
        title: { text: '' },
      },
      title: {
        text: this.UI.formatString(this.T.profileStatisticsVerdictsOf, {
          user: self.username,
        }),
      },
      tooltip: { pointFormat: '{series.name}: {point.y}' },
      plotOptions: {
        pie: {
          allowPointSelect: true,
          cursor: 'pointer',
          dataLabels: {
            enabled: true,
            color: '#000000',
            connectorColor: '#000000',
            format: '<b>{point.name}</b>: {point.percentage:.1f} % ({point.y})',
          },
        },
      },
      series: [
        {
          name: this.T.profileStatisticsRuns,
          data: runs,
        },
      ],
    });
    self.chart.redraw();
  }
}

=======
        periodStats[period] = stats.reduce(function(groups, item) {
          let val = item[period];
          groups[val] = groups[val] || { WA: 0, PA: 0, AC: 0, TLE: 0, RTE: 0 };
          groups[val][item.verdict] += parseInt(item.runs);
          return groups;
        }, {});
      }
      return periodStats;
    },
    normalizedRunCountsForPeriod: function() {
      let self = this;
      return self.normalizedPeriodRunCounts[self.period];
    },
  },
  methods: {
    renderPeriodStatistics: function() {
      let self = this;
      let runs = self.normalizedRunCountsForPeriod;
      let data = runs[self.type];
      self.chart.update({
        chart: { type: 'column' },
        xAxis: {
          categories: runs.categories,
          title: { text: omegaup.T.profileStatisticsPeriod },
          labels: {
            rotation: -45,
          },
        },
        yAxis: {
          min: 0,
          title: { text: omegaup.T.profileStatisticsNumberOfSolvedProblems },
          stackLabels: {
            enabled: false,
            style: {
              fontWeight: 'bold',
              color: (Highcharts.theme && Highcharts.theme.textColor) || 'gray',
            },
          },
        },
        legend: {
          align: 'right',
          x: -30,
          verticalAlign: 'top',
          y: 25,
          floating: true,
          backgroundColor:
            (Highcharts.theme && Highcharts.theme.background2) || 'white',
          borderColor: '#CCC',
          borderWidth: 1,
          shadow: false,
        },
        tooltip: {
          headerFormat: '<b>{point.x}</b><br/>',
          pointFormat: '{series.name}: {point.y}<br/>Total: {point.stackTotal}',
        },
        plotOptions: {
          column: {
            stacking: 'normal',
            dataLabels: {
              enabled: false,
              color:
                (Highcharts.theme && Highcharts.theme.dataLabelsColor) ||
                'white',
            },
          },
        },
        series: [],
      });
      // Removing old series
      while (self.chart.series.length) self.chart.series[0].remove(false);
      // Adding new series
      let numSeries = data.length;
      for (let i = 0; i < numSeries; i++) {
        self.chart.addSeries(data[i]);
      }
      self.chart.redraw();
    },
    renderAggregateStatistics: function() {
      let self = this;
      let runs = self.normalizedRunCounts;
      // Removing all series, except last one, because here is where the
      // data will be placed. Otherwise, the chart will not be shown
      while (self.chart.series.length > 1) self.chart.series[0].remove(false);
      self.chart.update({
        chart: {
          plotBackgroundColor: null,
          plotBorderWidth: null,
          plotShadow: false,
          type: 'pie',
        },
        xAxis: {
          title: { text: '' },
        },
        yAxis: {
          title: { text: '' },
        },
        title: {
          text: omegaup.UI.formatString(omegaup.T.profileStatisticsVerdictsOf, {
            user: self.username,
          }),
        },
        tooltip: { pointFormat: '{series.name}: {point.y}' },
        plotOptions: {
          pie: {
            allowPointSelect: true,
            cursor: 'pointer',
            dataLabels: {
              enabled: true,
              color: '#000000',
              connectorColor: '#000000',
              format:
                '<b>{point.name}</b>: {point.percentage:.1f} % ({point.y})',
            },
          },
        },
        series: [
          {
            name: omegaup.UI.formatString(omegaup.T.profileStatisticsRuns),
            data: runs,
          },
        ],
      });
      self.chart.redraw();
    },
  },
};
>>>>>>> 26a0d77e
</script><|MERGE_RESOLUTION|>--- conflicted
+++ resolved
@@ -39,18 +39,13 @@
   </div>
 </template>
 
-<<<<<<< HEAD
 <script lang="ts">
 import { Vue, Component, Prop, Watch } from 'vue-property-decorator';
 import * as Highcharts from 'highcharts';
-=======
-<script>
->>>>>>> 26a0d77e
 import { T } from '../../omegaup.js';
 import UI from '../../ui.js';
 import omegaup from '../../api.js';
 
-<<<<<<< HEAD
 interface Data {
   runs: omegaup.Run[];
 }
@@ -85,26 +80,6 @@
     categories: [],
     cumulative: [],
     delta: [],
-=======
-export default {
-  props: { data: Object, username: String },
-  data: function() {
-    return { T: T, UI: UI, type: 'delta', period: 'day' };
-  },
-  watch: {
-    type: function(val) {
-      let self = this;
-      if (val == 'total') {
-        self.renderAggregateStatistics();
-      } else {
-        self.renderPeriodStatistics();
-      }
-    },
-    period: function(val) {
-      let self = this;
-      self.renderPeriodStatistics();
-    },
->>>>>>> 26a0d77e
   },
   year: {
     categories: [],
@@ -125,7 +100,7 @@
   chart: any = null;
 
   @Watch('type')
-  onPropertyChanged(newValue: string): void {
+  onTypeChanged(newValue: string): void {
     let self = this;
     if (newValue == 'total') {
       self.renderAggregateStatistics();
@@ -135,7 +110,7 @@
   }
 
   @Watch('period')
-  onPropertyChanged(newValue: string): void {
+  onPeriodChanged(newValue: string): void {
     let self = this;
     self.renderPeriodStatistics();
   }
@@ -144,17 +119,12 @@
     let self = this;
     self.chart = Highcharts.chart('verdict-chart', {
       title: {
-<<<<<<< HEAD
         text: this.UI.formatString(this.T.profileStatisticsVerdictsOf, {
-=======
-        text: omegaup.UI.formatString(omegaup.T.profileStatisticsVerdictsOf, {
->>>>>>> 26a0d77e
           user: this.username,
         }),
       },
     });
     self.renderPeriodStatistics();
-<<<<<<< HEAD
   }
 
   get totalRuns(): number {
@@ -175,7 +145,7 @@
         total[amount.verdict] += amount.runs;
         return total;
       },
-      { WA: 0, PA: 0, AC: 0, TLE: 0, MLE: 0, OLE: 0, RTE: 0, CE: 0, JE: 0 },
+      { WA: 0, PA: 0, AC: 0, TLE: 0, MLE: 0, OLE: 0, RTE: 0, CE: 0, JE: 0, VE: 0 },
     );
     let verdicts = Object.keys(runs);
     let response: NormalizedRunCounts[] = [];
@@ -221,112 +191,6 @@
           response[period].cumulative[index]['data'][ind] =
             runs[period][verdict];
         }
-=======
-  },
-  computed: {
-    totalRuns: function() {
-      let self = this;
-      let total = 0;
-      for (let runs of self.data.runs) {
-        total += parseInt(runs['runs']);
-      }
-      return total;
-    },
-    normalizedRunCounts: function() {
-      let self = this;
-      let total = self.totalRuns;
-      let stats = self.data.runs;
-      let runs = stats.reduce(
-        (total, amount) => {
-          total[amount.verdict] += parseInt(amount.runs);
-          return total;
-        },
-        {
-          WA: 0,
-          PA: 0,
-          AC: 0,
-          TLE: 0,
-          MLE: 0,
-          OLE: 0,
-          RTE: 0,
-          CE: 0,
-          JE: 0,
-          VE: 0,
-        },
-      );
-      let verdicts = Object.keys(runs);
-      let response = [];
-      for (let verdict of verdicts) {
-        let numRuns = runs[verdict];
-        if (verdict == 'AC') {
-          response.push({
-            name: verdict,
-            y: numRuns,
-            sliced: true,
-            selected: true,
-          });
-        } else {
-          response.push({ name: verdict, y: numRuns });
-        }
-      }
-      return response;
-    },
-    normalizedPeriodRunCounts: function() {
-      let self = this;
-      let runs = self.groupedPeriods;
-      let periods = Object.keys(runs);
-      let response = {};
-      for (let period of periods) {
-        response[period] = {
-          categories: Object.keys(runs[period]),
-          delta: [],
-          cumulative: [],
-        };
-        let verdicts = ['AC', 'PA', 'WA', 'TLE', 'RTE'];
-        for (let verdict of verdicts) {
-          runs[period][verdict] = 0;
-        }
-        for (let [index, verdict] of verdicts.entries()) {
-          response[period].delta[index] = { name: verdict, data: [] };
-          response[period].cumulative[index] = { name: verdict, data: [] };
-          for (let [ind, date] of response[period].categories.entries()) {
-            runs[period][verdict] += parseInt(runs[period][date][verdict]);
-            response[period].delta[index]['data'][ind] = parseInt(
-              runs[period][date][verdict],
-            );
-            response[period].cumulative[index]['data'][ind] =
-              runs[period][verdict];
-          }
-        }
-      }
-      return response;
-    },
-    groupedPeriods: function() {
-      let self = this;
-      let stats = self.data.runs;
-      let periods = ['day', 'week', 'month', 'year'];
-      for (let [index, run] of stats.entries()) {
-        for (let period of periods) {
-          if (typeof stats[index][period] != 'undefined') break;
-        }
-        let date = new Date(run.date);
-        let day = date.getDay();
-        // group by days
-        stats[index]['day'] = date.toLocaleDateString(T.locale);
-        // group by weeks
-        let diffMonday = date.getDate() - day + (day == 0 ? -6 : 1);
-        let diffSunday = date.getDate() + (7 - day);
-        let firstDay = new Date(date.setDate(diffMonday));
-        let lastDay = new Date(date.setDate(diffSunday));
-        stats[index]['week'] =
-          firstDay.toLocaleDateString(T.locale) +
-          ' - ' +
-          lastDay.toLocaleDateString(T.locale);
-        // group by month
-        stats[index]['month'] = run.date.substring(0, 7);
-        // group by year
-        stats[index]['year'] = run.date.substring(0, 4);
->>>>>>> 26a0d77e
       }
     }
     return response;
@@ -338,7 +202,6 @@
     let periods = ['day', 'week', 'month', 'year'];
     for (let [index, run] of stats.entries()) {
       for (let period of periods) {
-<<<<<<< HEAD
         if (typeof stats[index][period] !== 'undefined') break;
       }
       let date = new Date(run.date);
@@ -361,7 +224,7 @@
     }
     let periodStats: GroupedPeriods = {};
     for (let period of periods) {
-      periodStats[period] = stats.reduce(function(groups, item) {
+      periodStats[period] = stats.reduce((groups, item) => {
         let val = item[period];
         groups[val] = groups[val] || { WA: 0, PA: 0, AC: 0, TLE: 0, RTE: 0 };
         groups[val][item.verdict] += item.runs;
@@ -485,133 +348,4 @@
     self.chart.redraw();
   }
 }
-
-=======
-        periodStats[period] = stats.reduce(function(groups, item) {
-          let val = item[period];
-          groups[val] = groups[val] || { WA: 0, PA: 0, AC: 0, TLE: 0, RTE: 0 };
-          groups[val][item.verdict] += parseInt(item.runs);
-          return groups;
-        }, {});
-      }
-      return periodStats;
-    },
-    normalizedRunCountsForPeriod: function() {
-      let self = this;
-      return self.normalizedPeriodRunCounts[self.period];
-    },
-  },
-  methods: {
-    renderPeriodStatistics: function() {
-      let self = this;
-      let runs = self.normalizedRunCountsForPeriod;
-      let data = runs[self.type];
-      self.chart.update({
-        chart: { type: 'column' },
-        xAxis: {
-          categories: runs.categories,
-          title: { text: omegaup.T.profileStatisticsPeriod },
-          labels: {
-            rotation: -45,
-          },
-        },
-        yAxis: {
-          min: 0,
-          title: { text: omegaup.T.profileStatisticsNumberOfSolvedProblems },
-          stackLabels: {
-            enabled: false,
-            style: {
-              fontWeight: 'bold',
-              color: (Highcharts.theme && Highcharts.theme.textColor) || 'gray',
-            },
-          },
-        },
-        legend: {
-          align: 'right',
-          x: -30,
-          verticalAlign: 'top',
-          y: 25,
-          floating: true,
-          backgroundColor:
-            (Highcharts.theme && Highcharts.theme.background2) || 'white',
-          borderColor: '#CCC',
-          borderWidth: 1,
-          shadow: false,
-        },
-        tooltip: {
-          headerFormat: '<b>{point.x}</b><br/>',
-          pointFormat: '{series.name}: {point.y}<br/>Total: {point.stackTotal}',
-        },
-        plotOptions: {
-          column: {
-            stacking: 'normal',
-            dataLabels: {
-              enabled: false,
-              color:
-                (Highcharts.theme && Highcharts.theme.dataLabelsColor) ||
-                'white',
-            },
-          },
-        },
-        series: [],
-      });
-      // Removing old series
-      while (self.chart.series.length) self.chart.series[0].remove(false);
-      // Adding new series
-      let numSeries = data.length;
-      for (let i = 0; i < numSeries; i++) {
-        self.chart.addSeries(data[i]);
-      }
-      self.chart.redraw();
-    },
-    renderAggregateStatistics: function() {
-      let self = this;
-      let runs = self.normalizedRunCounts;
-      // Removing all series, except last one, because here is where the
-      // data will be placed. Otherwise, the chart will not be shown
-      while (self.chart.series.length > 1) self.chart.series[0].remove(false);
-      self.chart.update({
-        chart: {
-          plotBackgroundColor: null,
-          plotBorderWidth: null,
-          plotShadow: false,
-          type: 'pie',
-        },
-        xAxis: {
-          title: { text: '' },
-        },
-        yAxis: {
-          title: { text: '' },
-        },
-        title: {
-          text: omegaup.UI.formatString(omegaup.T.profileStatisticsVerdictsOf, {
-            user: self.username,
-          }),
-        },
-        tooltip: { pointFormat: '{series.name}: {point.y}' },
-        plotOptions: {
-          pie: {
-            allowPointSelect: true,
-            cursor: 'pointer',
-            dataLabels: {
-              enabled: true,
-              color: '#000000',
-              connectorColor: '#000000',
-              format:
-                '<b>{point.name}</b>: {point.percentage:.1f} % ({point.y})',
-            },
-          },
-        },
-        series: [
-          {
-            name: omegaup.UI.formatString(omegaup.T.profileStatisticsRuns),
-            data: runs,
-          },
-        ],
-      });
-      self.chart.redraw();
-    },
-  },
-};
->>>>>>> 26a0d77e
 </script>