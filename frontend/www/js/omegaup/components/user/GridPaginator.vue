--- conflicted
+++ resolved
@@ -5,19 +5,16 @@
         {{ title }} <span class="badge">{{ items.length }}</span>
       </h2>
     </div>
-<<<<<<< HEAD
-    <table class="table table-striped"
-           v-if="items.length &gt; 0">
+    <table class="table table-striped" v-if="items.length &gt; 0">
       <slot></slot>
-=======
-    <table class="table table-striped" v-if="items.length &gt; 0">
->>>>>>> 31cd534c
       <tbody>
         <tr v-for="group in paginatedItems">
           <td v-for="item in group">
             <a v-bind:href="item.getUrl()">{{ item.toString() }}</a>
           </td>
-          <td v-if="!group[0].getBadge().isEmpty()"><strong>{{ group[0].getBadge() }}</strong></td>
+          <td v-if="!group[0].getBadge().isEmpty()">
+            <strong>{{ group[0].getBadge() }}</strong>
+          </td>
         </tr>
       </tbody>
     </table>
