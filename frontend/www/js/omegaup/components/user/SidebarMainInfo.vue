--- conflicted
+++ resolved
@@ -103,19 +103,14 @@
 export default class UserSidebarMainInfo extends Vue {
   @Prop({ default: null }) data!: types.ExtraProfileDetails | null;
   @Prop() profile!: types.UserProfileInfo;
-<<<<<<< HEAD
-  @Prop({ default: null }) selectedTab!: null | string;
-
-  T = T;
-=======
   @Prop() selectedTab!: string;
 
   T = T;
+
   currentSelectedTab = this.getSelectedValidTab(
     this.selectedTab,
     this.currentUrlMapping,
   );
->>>>>>> 83e953c7
 
   get solvedProblems(): Problem[] {
     if (!this.data?.solvedProblems) return [];
@@ -145,8 +140,6 @@
   }[] {
     return this.profile.is_own_profile ? urlMapping : [];
   }
-<<<<<<< HEAD
-=======
 
   getSelectedValidTab(
     tab: string,
@@ -169,6 +162,5 @@
       this.$emit('update:selectedTab', validTab);
     }
   }
->>>>>>> 83e953c7
 }
 </script>