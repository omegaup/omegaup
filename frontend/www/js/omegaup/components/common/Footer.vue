--- conflicted
+++ resolved
@@ -105,12 +105,8 @@
           <ul>
             <li class="mt-1">
               <a
-<<<<<<< HEAD
-                href="https://github.com/omegaup/omegaup/blob/main/frontend/www/docs/C%C3%B3mo-empezar-a-desarrollar.md"
-=======
                 href="https://github.com/omegaup/omegaup/blob/main/frontend/www/docs/Development-Environment-Setup-Process.md"
                 target="_blank"
->>>>>>> a03b4e59
                 >{{ T.frontPageFooterHelpUs }}</a
               >
             </li>
