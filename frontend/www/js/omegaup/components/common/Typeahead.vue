--- conflicted
+++ resolved
@@ -2,13 +2,12 @@
   <tags-input
     v-model="selectedOptions"
     :existing-tags="existingOptions"
-    :allow-duplicates="true"
     :typeahead="true"
     :typeahead-style="'dropdown'"
     :typeahead-max-results="maxResults"
     :typeahead-activation-threshold="activationThreshold"
     :placeholder="T.typeaheadSearchPlaceholder"
-    :limit="limit"
+    :limit="1"
     :hide-input-on-limit="true"
     :only-existing-tags="true"
     :typeahead-hide-discard="true"
@@ -34,8 +33,7 @@
 export default class Typeahead extends Vue {
   @Prop() existingOptions!: types.ListItem[];
   @Prop({ default: 3 }) activationThreshold!: number;
-  @Prop({ default: 10 }) maxResults!: number;
-  @Prop({ default: 1 }) limit!: number;
+  @Prop({ default: 5 }) maxResults!: number;
 
   T = T;
   selectedOptions: types.ListItem[] = [];
@@ -46,12 +44,8 @@
   }
 
   onTagAdded(): void {
-<<<<<<< HEAD
-    this.$emit('update-selected-option', this.selectedOptions);
-=======
     if (this.selectedOptions.length < 1) return;
     this.$emit('update:value', this.selectedOptions[0].key);
->>>>>>> a8ad052a
   }
 
   onTagRemoved(): void {
