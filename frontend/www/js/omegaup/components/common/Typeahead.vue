<template>
  <tags-input
    v-model="selectedOptions"
    :existing-tags="existingOptions"
    :typeahead="true"
    :typeahead-style="'dropdown'"
    :typeahead-max-results="maxResults"
    :typeahead-activation-threshold="activationThreshold"
    :placeholder="placeholder"
    :limit="1"
    :hide-input-on-limit="true"
    :only-existing-tags="onlyExistingTags"
    :typeahead-hide-discard="true"
    @change="updateExistingOptions"
    @tag-added="onTagAdded"
    @tag-removed="onTagRemoved"
  >
  </tags-input>
</template>

<script lang="ts">
import { Vue, Component, Prop, Watch } from 'vue-property-decorator';
import VoerroTagsInput from '@voerro/vue-tagsinput';
import '@voerro/vue-tagsinput/dist/style.css';
import T from '../../lang';
import { types } from '../../api_types';

@Component({
  components: {
    'tags-input': VoerroTagsInput,
  },
})
export default class Typeahead extends Vue {
  @Prop() existingOptions!: types.ListItem[];
  @Prop({ default: () => [] }) options!: types.ListItem[];
  @Prop({ default: 3 }) activationThreshold!: number;
  @Prop({ default: 5 }) maxResults!: number;
  @Prop({ default: null }) value!: null | string;
  @Prop({ default: true }) onlyExistingTags!: boolean;
<<<<<<< HEAD
  @Prop({ default: T.typeaheadSearchPlaceholder }) placeholder!: boolean;
=======
  @Prop({ default: T.typeaheadSearchPlaceholder }) placeholder!: string;
>>>>>>> 7acd9bf9

  T = T;
  selectedOptions = this.options;

  updateExistingOptions(query: string): void {
    if (query.length < this.activationThreshold) return;
    this.$emit('update-existing-options', query);
  }

  onTagAdded(): void {
    if (this.selectedOptions.length < 1) return;
    this.$emit('update:value', this.selectedOptions[0].key);
  }

  onTagRemoved(): void {
    this.$emit('update:value', null);
  }

  @Watch('value')
  onValueChanged(newValue: null | string): void {
    if (!newValue) {
      this.selectedOptions = [];
      return;
    }
    this.existingOptions.push({ value: newValue, key: newValue });
    this.selectedOptions = this.existingOptions.filter(
      (option) => option.key === newValue,
    );
  }
}
</script>

<style lang="scss">
@import '../../../../sass/main.scss';

.tags-input-remove::before,
.tags-input-remove::after,
.tags-input-typeahead-item-highlighted-default {
  background-color: $omegaup-primary--darker;
}

.tags-input-wrapper-default {
  height: 38px;
}
</style><|MERGE_RESOLUTION|>--- conflicted
+++ resolved
@@ -37,11 +37,7 @@
   @Prop({ default: 5 }) maxResults!: number;
   @Prop({ default: null }) value!: null | string;
   @Prop({ default: true }) onlyExistingTags!: boolean;
-<<<<<<< HEAD
-  @Prop({ default: T.typeaheadSearchPlaceholder }) placeholder!: boolean;
-=======
   @Prop({ default: T.typeaheadSearchPlaceholder }) placeholder!: string;
->>>>>>> 7acd9bf9
 
   T = T;
   selectedOptions = this.options;
