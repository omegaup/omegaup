--- conflicted
+++ resolved
@@ -323,73 +323,7 @@
                       T.navMyQualityNomination
                     }}</a>
                   </template>
-<<<<<<< HEAD
-                  <template v-else>
-                    <a class="dropdown-item" href="/profile/#problems">{{
-                      T.navProfileProblems
-                    }}</a>
-                    <a
-                      class="dropdown-item"
-                      href="/course/#enrolled"
-                      data-nav-courses-mine
-                      >{{ T.navCoursesEnrolled }}</a
-                    >
-                    <a
-                      class="dropdown-item"
-                      href="/arena/?page=1&tab_name=current&sort_order=none&filter=signedup"
-                      data-nav-user-contests-enrolled
-                      >{{ T.navContestsEnrolled }}</a
-                    >
-                    <a
-                      v-if="!isUnder13User"
-                      class="dropdown-item"
-                      href="/dependents"
-                      >{{ T.navDependents }}</a
-                    >
-                    <form v-if="!isUnder13User" class="collapse-submenu">
-                      <div class="btn-group">
-                        <a
-                          class="dropdown-item"
-                          href="/profile/#created-content"
-                          >{{ T.navMyContent }}</a
-                        >
-                        <button
-                          type="button"
-                          class="btn dropdown-item dropdown-toggle dropdown-toggle-split"
-                          data-toggle="collapse"
-                          data-target=".collapse-links"
-                          aria-expanded="false"
-                          aria-controls="collapse-links"
-                        ></button>
-                      </div>
-                      <div class="collapse collapse-links pl-3">
-                        <a class="dropdown-item" href="/problem/mine">{{
-                          T.navMyProblems
-                        }}</a>
-                        <a
-                          class="dropdown-item"
-                          href="/course/mine"
-                          data-nav-courses-mine
-                          >{{ T.navMyCourses }}</a
-                        >
-                        <a
-                          class="dropdown-item"
-                          href="/contest/mine"
-                          data-nav-user-contests
-                          >{{ T.navMyContests }}</a
-                        >
-                      </div>
-                    </form>
-                  </template>
-                  <a
-                    class="dropdown-item"
-                    href="/group/"
-                    data-nav-user-groups
-                    >{{ T.navMyGroups }}</a
-                  >
-=======
                   <div class="dropdown-divider"></div>
->>>>>>> 17ec4465
                   <a
                     class="dropdown-item"
                     href="#"
