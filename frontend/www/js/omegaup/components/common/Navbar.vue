--- conflicted
+++ resolved
@@ -214,11 +214,7 @@
                   <a href="/badge/list/">{{ T.navViewBadges }}</a>
                 </li>
                 <li>
-<<<<<<< HEAD
-                  <a href="/course/mine" data-nav-courses-mine>{{ T.navMyCourses }} </a>
-=======
-                  <a href="/course/mine/">{{ T.navMyCourses }} </a>
->>>>>>> d022f4e1
+                  <a href="/course/mine/" data-nav-courses-mine>{{ T.navMyCourses }} </a>
                 </li>
                 <li>
                   <a href="/problem/mine/">{{ T.navMyProblems }}</a>
