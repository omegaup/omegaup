<template>
  <div class="panel panel-primary" v-if="requests.length !== 0">
    <div class="panel-body">
      {{ T.pendingRegistrations }}
    </div>
    <table class="table">
      <thead>
        <tr>
          <th>{{ T.wordsUser }}</th>
          <th>{{ T.userEditCountry }}</th>
          <th>{{ T.requestDate }}</th>
          <th>{{ T.currentStatus }}</th>
          <th>{{ T.lastUpdate }}</th>
          <th>{{ textAddParticipant }}</th>
        </tr>
      </thead>
      <tbody>
        <tr v-for="request in requests">
          <td>{{ request.username }}</td>
          <td>{{ request.country }}</td>
          <td>{{ time.formatTimestamp(request.request_time) }}</td>
          <td v-if="request.last_update === null">{{ T.wordsPending }}</td>
          <td v-else-if="request.accepted">
            {{ T.wordAccepted }}
          </td>
          <td v-else="">{{ T.wordsDenied }}</td>
          <td v-if="request.last_update !== null">
            {{ time.formatTimestamp(request.last_update) }} ({{
              request.admin.username
            }})
          </td>
          <td v-else=""></td>
          <td v-if="!request.accepted">
            <button
              class="close"
              style="color: red;"
              v-on:click="onDenyRequest(request.username)"
            >
              ×
            </button>
            <button
              class="close"
              style="color: green;"
              v-on:click="onAcceptRequest(request.username)"
            >
              ✓
            </button>
          </td>
          <td v-else=""></td>
        </tr>
      </tbody>
    </table>
  </div>
</template>

<script lang="ts">
import { Vue, Component, Prop, Watch } from 'vue-property-decorator';
import { types } from '../../api_types';
import T from '../../lang';
import * as time from '../../time';

@Component
export default class Requests extends Vue {
  @Prop() data!: types.IdentityRequest[];
  @Prop() textAddParticipant!: string;

  T = T;
<<<<<<< HEAD
  time = time;
  requests: omegaup.IdentityRequest[] = this.data;
=======
  requests: types.IdentityRequest[] = this.data;
>>>>>>> 9eef1e52

  onAcceptRequest(username: string): void {
    this.$emit('emit-accept-request', this, username);
  }
  onDenyRequest(username: string): void {
    this.$emit('emit-deny-request', this, username);
  }

  @Watch('data')
  onDataChange(): void {
    this.requests = this.data;
  }
}
</script><|MERGE_RESOLUTION|>--- conflicted
+++ resolved
@@ -65,12 +65,8 @@
   @Prop() textAddParticipant!: string;
 
   T = T;
-<<<<<<< HEAD
   time = time;
-  requests: omegaup.IdentityRequest[] = this.data;
-=======
   requests: types.IdentityRequest[] = this.data;
->>>>>>> 9eef1e52
 
   onAcceptRequest(username: string): void {
     this.$emit('emit-accept-request', this, username);
