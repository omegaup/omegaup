<template>
  <div class="mr-auto">
    <ul
      v-if="!omegaUpLockDown && (!inContest || isAdmin)"
      class="navbar-nav align-items-end"
    >
      <li
        v-if="isLoggedIn"
        class="nav-item dropdown nav-contests"
        :class="{ active: navbarSection === 'contests' }"
      >
        <a
          class="nav-link px-2 dropdown-toggle"
          href="#"
          role="button"
          data-nav-contests
          data-toggle="dropdown"
          aria-haspopup="true"
          aria-expanded="false"
        >
          {{ T.wordsContests }}
        </a>
        <div class="dropdown-menu">
          <slot name="contests-items">
            <a class="dropdown-item" href="/arena/" data-nav-contests-arena>
              {{ T.navViewContests }}
            </a>
            <template v-if="isMainUserIdentity">
              <a class="dropdown-item" href="/scoreboardmerge/">
                {{ T.contestsJoinScoreboards }}
              </a>
              <a
                v-if="!isUnder13User"
                class="dropdown-item"
                href="/contest/new/"
                data-nav-contests-create
              >
                {{ T.contestsCreate }}
              </a>
            </template>
          </slot>
        </div>
      </li>
      <li v-else :class="{ active: navbarSection === 'contests' }">
        <a class="nav-link px-2" href="/arena/" data-nav-contests-arena>{{
          T.wordsContests
        }}</a>
      </li>
      <li
        v-if="isLoggedIn"
        class="nav-item dropdown nav-courses"
        :class="{ active: navbarSection === 'courses' }"
      >
        <a
          class="nav-link px-2 dropdown-toggle"
          href="#"
          role="button"
          data-nav-courses
          data-toggle="dropdown"
          aria-haspopup="true"
          aria-expanded="false"
        >
          {{ T.navCourses }}
        </a>
        <div class="dropdown-menu">
          <slot name="courses-items">
            <a class="dropdown-item" href="/course/" data-nav-courses-all>
              {{ T.navViewCourses }}
            </a>
            <template v-if="isMainUserIdentity">
              <a
                class="dropdown-item"
                href="/course/new/"
                data-nav-courses-create
              >
                {{ T.courseCreate }}
              </a>
            </template>
          </slot>
        </div>
      </li>
      <li
        v-else
        :class="{ active: navbarSection === 'course' }"
        data-nav-course
      >
        <a class="nav-link px-2" href="/course/home/">{{ T.navCourses }}</a>
      </li>
      <li
        class="nav-item dropdown nav-problems"
        :class="{ active: navbarSection === 'problems' }"
      >
        <a
          class="nav-link px-2 dropdown-toggle"
          href="#"
          role="button"
          data-toggle="dropdown"
          data-nav-problems
          aria-haspopup="true"
          aria-expanded="false"
        >
          {{ T.wordsProblems }}
        </a>
        <div class="dropdown-menu">
          <slot name="problems-items">
            <a
              class="dropdown-item"
              href="/problem/collection/"
              data-nav-problems-collection
              >{{ T.navViewProblems }}</a
            >
            <a class="dropdown-item" href="/problem/" data-nav-problems-list>{{
              T.navViewProblemsAll
            }}</a>
            <hr
              style="margin-top: 0em; margin-bottom: 0em; border-width: 2px"
            />
            <a class="dropdown-item" href="/submissions/">{{
              T.navViewLatestSubmissions
            }}</a>
            <a
<<<<<<< HEAD
              v-if="(isLoggedIn && isMainUserIdentity) || !isUnder13User"
=======
              v-if="isLoggedIn && isMainUserIdentity && !isUnder13User"
>>>>>>> 88827b7a
              class="dropdown-item"
              href="/problem/new/"
              data-nav-problems-create
              >{{ T.myproblemsListCreateProblem }}</a
            >
            <a v-if="isReviewer" class="dropdown-item" href="/nomination/">{{
              T.navQualityNominationQueue
            }}</a>
          </slot>
        </div>
      </li>
      <li
        class="nav-item dropdown nav-rank"
        :class="{ active: navbarSection === 'rank' }"
      >
        <a
          class="nav-link px-2 dropdown-toggle"
          href="#"
          role="button"
          data-toggle="dropdown"
          aria-haspopup="true"
          aria-expanded="false"
        >
          {{ T.navRanking }}
        </a>
        <div class="dropdown-menu">
          <a class="dropdown-item" href="/rank/">{{ T.navUserRanking }}</a>
          <a class="dropdown-item" href="/rank/authors/">{{
            T.navAuthorRanking
          }}</a>
          <a class="dropdown-item" href="/rank/schools/">{{
            T.navSchoolRanking
          }}</a>
          <a class="dropdown-item" href="/coderofthemonth/">{{
            T.navCoderOfTheMonth
          }}</a>
          <a href="/coderofthemonth/female/" class="dropdown-item">{{
            T.navCoderOfTheMonthFemale
          }}</a>
          <a class="dropdown-item" href="/schoolofthemonth/">{{
            T.navSchoolOfTheMonth
          }}</a>
        </div>
      </li>
      <li class="nav-item dropdown">
        <a
          class="nav-link px-2 dropdown-toggle"
          href="#"
          role="button"
          data-toggle="dropdown"
          aria-haspopup="true"
          aria-expanded="false"
        >
          {{ T.navHelp }}
        </a>
        <div class="dropdown-menu">
          <a
            class="dropdown-item"
            href="https://www.youtube.com/playlist?list=PLdSCJwXErQ8FhVwmlySvab3XtEVdE8QH4"
            target="_blank"
            >{{ T.navTutorials }}</a
          >
          <a
            class="dropdown-item"
            href="https://discord.com/invite/K3JFd9d3wk"
            target="_blank"
            >{{ T.navDiscord }}</a
          >
          <a
            class="dropdown-item"
            href="http://blog.omegaup.com/"
            target="_blank"
            >{{ T.navBlog }}</a
          >
          <a
            class="dropdown-item text-wrap"
            href="https://omegaup.com/docs/assets/libroluisvargas.pdf"
            target="_blank"
            >{{ T.navAlgorithmsBook }}</a
          >
        </div>
      </li>
    </ul>
    <ul v-else class="navbar-nav mr-auto"></ul>
  </div>
</template>

<script lang="ts">
import { Vue, Component, Prop } from 'vue-property-decorator';
import T from '../../lang';

@Component
export default class NavbarItems extends Vue {
  @Prop() omegaUpLockDown!: boolean;
  @Prop() inContest!: boolean;
  @Prop() isLoggedIn!: boolean;
  @Prop() isReviewer!: boolean;
  @Prop() isAdmin!: boolean;
  @Prop() isMainUserIdentity!: boolean;
  @Prop() navbarSection!: string;
  @Prop() isUnder13User!: boolean;

  T = T;
}
</script><|MERGE_RESOLUTION|>--- conflicted
+++ resolved
@@ -119,11 +119,7 @@
               T.navViewLatestSubmissions
             }}</a>
             <a
-<<<<<<< HEAD
               v-if="(isLoggedIn && isMainUserIdentity) || !isUnder13User"
-=======
-              v-if="isLoggedIn && isMainUserIdentity && !isUnder13User"
->>>>>>> 88827b7a
               class="dropdown-item"
               href="/problem/new/"
               data-nav-problems-create
@@ -225,6 +221,7 @@
   @Prop() isMainUserIdentity!: boolean;
   @Prop() navbarSection!: string;
   @Prop() isUnder13User!: boolean;
+  @Prop() isUnder13User!: boolean;
 
   T = T;
 }
