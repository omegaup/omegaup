<template>
  <div data-teams-group-edit>
    <div class="page-header">
      <h2>
        {{ ui.formatString(T.teamsGroupEditTitleWithName, { name }) }}
      </h2>
    </div>
    <ul class="nav nav-pills mt-4">
      <li class="nav-item" role="presentation">
        <a
          :href="`#${AvailableTabs.Edit}`"
          class="nav-link"
          data-tab-edit
          :class="{ active: selectedTab === AvailableTabs.Edit }"
          @click="selectedTab = AvailableTabs.Edit"
          >{{ T.groupEditEdit }}</a
        >
      </li>
      <li class="nav-item" role="presentation">
        <a
          :href="`#${AvailableTabs.Teams}`"
          class="nav-link"
          data-tab-teams
          :class="{ active: selectedTab === AvailableTabs.Teams }"
          @click="selectedTab = AvailableTabs.Teams"
          >{{ T.teamsGroupEditTeams }}</a
        >
      </li>
      <li class="nav-item" role="presentation">
        <a
          :href="`#${AvailableTabs.Upload}`"
          class="nav-link"
          data-tab-identities
          :class="{ active: selectedTab === AvailableTabs.Upload }"
          @click="selectedTab = AvailableTabs.Upload"
          >{{ T.teamsGroupUploadIdentitiesAsTeams }}</a
        >
      </li>
    </ul>

    <div class="tab-content">
      <div
        v-if="selectedTab === AvailableTabs.Edit"
        class="tab-pane active"
        role="tabpanel"
      >
        <omegaup-teams-group-form
<<<<<<< HEAD
          :is-update="true"
          :teams-group-name="teamsGroupName"
          :teams-group-alias="teamsGroupAlias"
          :teams-group-description="teamsGroupDescription"
=======
          :name="name"
          :alias="alias"
          :description="description"
>>>>>>> 6fd6f2fa
          @update-teams-group="
            (request) => $emit('update-teams-group', request)
          "
        ></omegaup-teams-group-form>
      </div>

      <div
        v-if="selectedTab === AvailableTabs.Teams"
        class="tab-pane active"
        role="tabpanel"
      >
        <omegaup-teams-group-teams
          :teams="currentTeamsIdentities"
          :alias="alias"
          :countries="countries"
          @edit-identity-team="
            (request) => $emit('edit-identity-team', request)
          "
          @change-password-identity-team="
            (request) => $emit('change-password-identity-team', request)
          "
          @remove="(name) => $emit('remove', name)"
          @cancel="(teamComponent) => $emit('cancel', teamComponent)"
        ></omegaup-teams-group-teams>
      </div>

      <div
        v-if="selectedTab === AvailableTabs.Upload"
        class="tab-pane active"
        role="tabpanel"
      >
        <omegaup-teams-group-upload
          :team-error-row="teamErrorRow"
          :search-result-users="searchResultUsers"
          @bulk-identities="
            (identities) => $emit('bulk-identities', identities)
          "
          @download-teams="(teams) => $emit('download-teams', teams)"
          @read-csv="(source) => $emit('read-csv', source)"
          @invalid-file="$emit('invalid-file')"
          @update-search-result-users="
            (query) => $emit('update-search-result-users', query)
          "
        ></omegaup-teams-group-upload>
      </div>
    </div>
  </div>
</template>

<script lang="ts">
import { Vue, Component, Prop, Watch } from 'vue-property-decorator';
<<<<<<< HEAD
import teamsgroup_Form from './Form.vue';
=======
import teamsgroup_FormUpdate from '../teamsgroup/FormUpdate.vue';
>>>>>>> 6fd6f2fa
import teamsgroup_Upload from './Upload.vue';
import teamsgroup_Teams from './Teams.vue';
import T from '../../lang';
import { dao, types } from '../../api_types';
import * as ui from '../../ui';

export enum AvailableTabs {
  Edit = 'edit',
  Teams = 'teams',
  Upload = 'upload',
}

@Component({
  components: {
<<<<<<< HEAD
    'omegaup-teams-group-form': teamsgroup_Form,
=======
    'omegaup-teams-group-form': teamsgroup_FormUpdate,
>>>>>>> 6fd6f2fa
    'omegaup-teams-group-upload': teamsgroup_Upload,
    'omegaup-teams-group-teams': teamsgroup_Teams,
  },
})
export default class TeamsGroupEdit extends Vue {
  @Prop() alias!: string;
  @Prop() name!: string;
  @Prop() description!: string;
  @Prop() countries!: dao.Countries[];
  @Prop() isOrganizer!: boolean;
  @Prop() tab!: AvailableTabs;
  @Prop({ default: () => [] }) teamsIdentities!: types.Identity[];
  @Prop({ default: () => [] }) teamsIdentitiesCsv!: types.Identity[];
  @Prop() teamErrorRow!: null | string;
  @Prop() searchResultUsers!: types.ListItem[];

  T = T;
  ui = ui;
  AvailableTabs = AvailableTabs;
  selectedTab: AvailableTabs = this.tab;
  currentTeamsIdentities = this.teamsIdentities;
  currentTeamsIdentitiesCsv = this.teamsIdentitiesCsv;

  @Watch('tab')
  onTabChanged(newValue: AvailableTabs): void {
    if (!Object.values(AvailableTabs).includes(this.tab)) {
      this.selectedTab = AvailableTabs.Teams;
      return;
    }
    this.selectedTab = newValue;
  }

  @Watch('teamsIdentities')
  onTeamsIdentitiesChanged(newValue: types.Identity[]): void {
    this.currentTeamsIdentities = newValue;
  }

  @Watch('teamsIdentitiesCsv')
  onTeamsIdentitiesCsvChanged(newValue: types.Identity[]): void {
    this.currentTeamsIdentitiesCsv = newValue;
  }
}
</script><|MERGE_RESOLUTION|>--- conflicted
+++ resolved
@@ -45,16 +45,9 @@
         role="tabpanel"
       >
         <omegaup-teams-group-form
-<<<<<<< HEAD
-          :is-update="true"
-          :teams-group-name="teamsGroupName"
-          :teams-group-alias="teamsGroupAlias"
-          :teams-group-description="teamsGroupDescription"
-=======
           :name="name"
           :alias="alias"
           :description="description"
->>>>>>> 6fd6f2fa
           @update-teams-group="
             (request) => $emit('update-teams-group', request)
           "
@@ -106,11 +99,7 @@
 
 <script lang="ts">
 import { Vue, Component, Prop, Watch } from 'vue-property-decorator';
-<<<<<<< HEAD
-import teamsgroup_Form from './Form.vue';
-=======
-import teamsgroup_FormUpdate from '../teamsgroup/FormUpdate.vue';
->>>>>>> 6fd6f2fa
+import teamsgroup_FormUpdate from './FormUpdate.vue';
 import teamsgroup_Upload from './Upload.vue';
 import teamsgroup_Teams from './Teams.vue';
 import T from '../../lang';
@@ -125,11 +114,7 @@
 
 @Component({
   components: {
-<<<<<<< HEAD
-    'omegaup-teams-group-form': teamsgroup_Form,
-=======
     'omegaup-teams-group-form': teamsgroup_FormUpdate,
->>>>>>> 6fd6f2fa
     'omegaup-teams-group-upload': teamsgroup_Upload,
     'omegaup-teams-group-teams': teamsgroup_Teams,
   },
