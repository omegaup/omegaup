<template>
  <div data-teams-group-edit>
    <div class="page-header">
      <h2>
        {{
          ui.formatString(T.teamsGroupEditTitleWithName, {
            name: teamsGroupName,
          })
        }}
      </h2>
    </div>
    <ul class="nav nav-pills mt-4">
      <li class="nav-item" role="presentation">
        <a
          :href="`#${AvailableTabs.Edit}`"
          class="nav-link"
          data-tab-edit
          :class="{ active: selectedTab === AvailableTabs.Edit }"
          @click="selectedTab = AvailableTabs.Edit"
          >{{ T.groupEditEdit }}</a
        >
      </li>
      <li class="nav-item" role="presentation">
        <a
          :href="`#${AvailableTabs.Teams}`"
          class="nav-link"
          data-tab-teams
          :class="{ active: selectedTab === AvailableTabs.Teams }"
          @click="selectedTab = AvailableTabs.Teams"
          >{{ T.teamsGroupEditTeams }}</a
        >
      </li>
      <li class="nav-item" role="presentation">
        <a
          :href="`#${AvailableTabs.Upload}`"
          class="nav-link"
          data-tab-identities
          :class="{ active: selectedTab === AvailableTabs.Upload }"
          @click="selectedTab = AvailableTabs.Upload"
          >{{ T.teamsGroupUploadIdentitiesAsTeams }}</a
        >
      </li>
    </ul>

    <div class="tab-content">
      <div
        v-if="selectedTab === AvailableTabs.Edit"
        class="tab-pane active"
        role="tabpanel"
      >
        <omegaup-teams-group-form
          :is-update="true"
          :teams-group-name="teamsGroupName"
          :teams-group-alias="teamsGroupAlias"
          :teams-group-description="teamsGroupDescription"
          @update-teams-group="
            (request) => $emit('update-teams-group', request)
          "
        ></omegaup-teams-group-form>
      </div>

      <div
        v-if="selectedTab === AvailableTabs.Teams"
        class="tab-pane active"
        role="tabpanel"
      >
        <omegaup-teams-group-teams
          :teams="currentTeamsIdentities"
          :teams-csv="currentTeamsIdentitiesCsv"
          :teams-group-alias="teamsGroupAlias"
          :countries="countries"
          @edit-identity-team="
            (
              teamComponent,
              originalName,
              name,
              country,
              state,
              school,
              schoolId,
            ) =>
              $emit(
                'edit-identity-team',
                teamComponent,
                originalName,
                name,
                country,
                state,
                school,
                schoolId,
              )
          "
          @remove="(name) => $emit('remove', name)"
          @cancel="(teamComponent) => $emit('cancel', teamComponent)"
        ></omegaup-teams-group-teams>
      </div>

      <div
        v-if="selectedTab === AvailableTabs.Upload"
        class="tab-pane active"
        role="tabpanel"
      >
        <omegaup-teams-group-upload
          :teams-group-alias="teamsGroupAlias"
          :team-error-row="teamErrorRow"
<<<<<<< HEAD
=======
          :search-result-users="searchResultUsers"
>>>>>>> d2f146b6
          @bulk-identities="
            (identities) => $emit('bulk-identities', identities)
          "
          @download-teams="(teams) => $emit('download-teams', teams)"
          @read-csv="(source) => $emit('read-csv', source)"
          @invalid-file="$emit('invalid-file')"
<<<<<<< HEAD
=======
          @update-search-result-users="
            (query) => $emit('update-search-result-users', query)
          "
>>>>>>> d2f146b6
        ></omegaup-teams-group-upload>
      </div>
    </div>
  </div>
</template>

<script lang="ts">
import { Vue, Component, Prop, Watch } from 'vue-property-decorator';
<<<<<<< HEAD
import teamsgroup_Form from './Form.vue';
import teamsgroup_Upload from './Upload.vue';
import teamsgroup_Teams from './Teams.vue';
=======
import group_Form from '../group/Form.vue';
// Include next two components
import teamsgroup_Upload from './Upload.vue';
// import group_Teams from './Teams.vue';
>>>>>>> d2f146b6
import T from '../../lang';
import { dao, types } from '../../api_types';
import * as ui from '../../ui';

export enum AvailableTabs {
  Edit = 'edit',
  Teams = 'teams',
  Upload = 'upload',
}

@Component({
  components: {
<<<<<<< HEAD
    'omegaup-teams-group-form': teamsgroup_Form,
    'omegaup-teams-group-upload': teamsgroup_Upload,
    'omegaup-teams-group-teams': teamsgroup_Teams,
=======
    'omegaup-group-form': group_Form,
    'omegaup-teams-group-upload': teamsgroup_Upload,
    // 'omegaup-group-teams': group_Teams,
>>>>>>> d2f146b6
  },
})
export default class TeamsGroupEdit extends Vue {
  @Prop() teamsGroupAlias!: string;
  @Prop() teamsGroupName!: string;
  @Prop() teamsGroupDescription!: string;
  @Prop() countries!: dao.Countries[];
  @Prop() isOrganizer!: boolean;
  @Prop() tab!: AvailableTabs;
  @Prop({ default: () => [] }) teamsIdentities!: types.Identity[];
  @Prop({ default: () => [] }) teamsIdentitiesCsv!: types.Identity[];
  @Prop() teamErrorRow!: null | string;
  @Prop() searchResultUsers!: types.ListItem[];

  T = T;
  ui = ui;
  AvailableTabs = AvailableTabs;
  selectedTab: AvailableTabs = this.tab;
  currentTeamsIdentities = this.teamsIdentities;
  currentTeamsIdentitiesCsv = this.teamsIdentitiesCsv;

  @Watch('tab')
  onTabChanged(newValue: AvailableTabs): void {
    if (!Object.values(AvailableTabs).includes(this.tab)) {
      this.selectedTab = AvailableTabs.Teams;
      return;
    }
    this.selectedTab = newValue;
  }

  @Watch('teamsIdentities')
  onTeamsIdentitiesChanged(newValue: types.Identity[]): void {
    this.currentTeamsIdentities = newValue;
  }

  @Watch('teamsIdentitiesCsv')
  onTeamsIdentitiesCsvChanged(newValue: types.Identity[]): void {
    this.currentTeamsIdentitiesCsv = newValue;
  }
}
</script><|MERGE_RESOLUTION|>--- conflicted
+++ resolved
@@ -103,22 +103,16 @@
         <omegaup-teams-group-upload
           :teams-group-alias="teamsGroupAlias"
           :team-error-row="teamErrorRow"
-<<<<<<< HEAD
-=======
           :search-result-users="searchResultUsers"
->>>>>>> d2f146b6
           @bulk-identities="
             (identities) => $emit('bulk-identities', identities)
           "
           @download-teams="(teams) => $emit('download-teams', teams)"
           @read-csv="(source) => $emit('read-csv', source)"
           @invalid-file="$emit('invalid-file')"
-<<<<<<< HEAD
-=======
           @update-search-result-users="
             (query) => $emit('update-search-result-users', query)
           "
->>>>>>> d2f146b6
         ></omegaup-teams-group-upload>
       </div>
     </div>
@@ -127,16 +121,9 @@
 
 <script lang="ts">
 import { Vue, Component, Prop, Watch } from 'vue-property-decorator';
-<<<<<<< HEAD
 import teamsgroup_Form from './Form.vue';
 import teamsgroup_Upload from './Upload.vue';
 import teamsgroup_Teams from './Teams.vue';
-=======
-import group_Form from '../group/Form.vue';
-// Include next two components
-import teamsgroup_Upload from './Upload.vue';
-// import group_Teams from './Teams.vue';
->>>>>>> d2f146b6
 import T from '../../lang';
 import { dao, types } from '../../api_types';
 import * as ui from '../../ui';
@@ -149,15 +136,9 @@
 
 @Component({
   components: {
-<<<<<<< HEAD
     'omegaup-teams-group-form': teamsgroup_Form,
     'omegaup-teams-group-upload': teamsgroup_Upload,
     'omegaup-teams-group-teams': teamsgroup_Teams,
-=======
-    'omegaup-group-form': group_Form,
-    'omegaup-teams-group-upload': teamsgroup_Upload,
-    // 'omegaup-group-teams': group_Teams,
->>>>>>> d2f146b6
   },
 })
 export default class TeamsGroupEdit extends Vue {
