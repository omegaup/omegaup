<template>
  <div data-teams-group-edit>
    <div class="page-header">
      <h2>
        {{ ui.formatString(T.teamsGroupEditTitleWithName, { name }) }}
      </h2>
    </div>
    <ul class="nav nav-pills mt-4">
      <li class="nav-item" role="presentation">
        <a
          :href="`#${AvailableTabs.Edit}`"
          class="nav-link"
          data-tab-edit
          :class="{ active: selectedTab === AvailableTabs.Edit }"
          @click="selectedTab = AvailableTabs.Edit"
          >{{ T.groupEditEdit }}</a
        >
      </li>
      <li class="nav-item" role="presentation">
        <a
          :href="`#${AvailableTabs.Teams}`"
          class="nav-link"
          data-tab-teams
          :class="{ active: selectedTab === AvailableTabs.Teams }"
          @click="selectedTab = AvailableTabs.Teams"
          >{{ T.teamsGroupEditTeams }}</a
        >
      </li>
      <li class="nav-item" role="presentation">
        <a
          :href="`#${AvailableTabs.Upload}`"
          class="nav-link"
          data-tab-identities
          :class="{ active: selectedTab === AvailableTabs.Upload }"
          @click="selectedTab = AvailableTabs.Upload"
          >{{ T.teamsGroupUploadIdentitiesAsTeams }}</a
        >
      </li>
    </ul>

    <div class="tab-content">
      <div
        v-if="selectedTab === AvailableTabs.Edit"
        class="tab-pane active"
        role="tabpanel"
      >
        <omegaup-teams-group-form
          :name="name"
          :alias="alias"
          :description="description"
          @update-teams-group="
            (request) => $emit('update-teams-group', request)
          "
        ></omegaup-teams-group-form>
      </div>

      <div
        v-if="selectedTab === AvailableTabs.Teams"
        class="tab-pane active"
        role="tabpanel"
      >
        <omegaup-teams-group-teams
          :teams="currentTeamsIdentities"
<<<<<<< HEAD
          :teams-csv="currentTeamsIdentitiesCsv"
          :alias="alias"
=======
          :teams-group-alias="teamsGroupAlias"
>>>>>>> e902677d
          :countries="countries"
          @edit-identity-team="
            (request) => $emit('edit-identity-team', request)
          "
          @change-password-identity-team="
            (request) => $emit('change-password-identity-team', request)
          "
          @remove="(name) => $emit('remove', name)"
          @cancel="(teamComponent) => $emit('cancel', teamComponent)"
        ></omegaup-teams-group-teams>
      </div>

      <div
        v-if="selectedTab === AvailableTabs.Upload"
        class="tab-pane active"
        role="tabpanel"
      >
        <omegaup-teams-group-upload
          :team-error-row="teamErrorRow"
          :search-result-users="searchResultUsers"
          @bulk-identities="
            (identities) => $emit('bulk-identities', identities)
          "
          @download-teams="(teams) => $emit('download-teams', teams)"
          @read-csv="(source) => $emit('read-csv', source)"
          @invalid-file="$emit('invalid-file')"
          @update-search-result-users="
            (query) => $emit('update-search-result-users', query)
          "
        ></omegaup-teams-group-upload>
      </div>
    </div>
  </div>
</template>

<script lang="ts">
import { Vue, Component, Prop, Watch } from 'vue-property-decorator';
<<<<<<< HEAD
import teamsgroup_FormUpdate from '../teamsgroup/FormUpdate.vue';
// Include next two components
=======
import group_Form from '../group/Form.vue';
>>>>>>> e902677d
import teamsgroup_Upload from './Upload.vue';
import teamsgroup_Teams from './Teams.vue';
import T from '../../lang';
import { dao, types } from '../../api_types';
import * as ui from '../../ui';

export enum AvailableTabs {
  Edit = 'edit',
  Teams = 'teams',
  Upload = 'upload',
}

@Component({
  components: {
    'omegaup-teams-group-form': teamsgroup_FormUpdate,
    'omegaup-teams-group-upload': teamsgroup_Upload,
    'omegaup-teams-group-teams': teamsgroup_Teams,
  },
})
export default class TeamsGroupEdit extends Vue {
  @Prop() alias!: string;
  @Prop() name!: string;
  @Prop() description!: string;
  @Prop() countries!: dao.Countries[];
  @Prop() isOrganizer!: boolean;
  @Prop() tab!: AvailableTabs;
  @Prop({ default: () => [] }) teamsIdentities!: types.Identity[];
  @Prop({ default: () => [] }) teamsIdentitiesCsv!: types.Identity[];
  @Prop() teamErrorRow!: null | string;
  @Prop() searchResultUsers!: types.ListItem[];

  T = T;
  ui = ui;
  AvailableTabs = AvailableTabs;
  selectedTab: AvailableTabs = this.tab;
  currentTeamsIdentities = this.teamsIdentities;
  currentTeamsIdentitiesCsv = this.teamsIdentitiesCsv;

  @Watch('tab')
  onTabChanged(newValue: AvailableTabs): void {
    if (!Object.values(AvailableTabs).includes(this.tab)) {
      this.selectedTab = AvailableTabs.Teams;
      return;
    }
    this.selectedTab = newValue;
  }

  @Watch('teamsIdentities')
  onTeamsIdentitiesChanged(newValue: types.Identity[]): void {
    this.currentTeamsIdentities = newValue;
  }

  @Watch('teamsIdentitiesCsv')
  onTeamsIdentitiesCsvChanged(newValue: types.Identity[]): void {
    this.currentTeamsIdentitiesCsv = newValue;
  }
}
</script><|MERGE_RESOLUTION|>--- conflicted
+++ resolved
@@ -61,12 +61,7 @@
       >
         <omegaup-teams-group-teams
           :teams="currentTeamsIdentities"
-<<<<<<< HEAD
-          :teams-csv="currentTeamsIdentitiesCsv"
           :alias="alias"
-=======
-          :teams-group-alias="teamsGroupAlias"
->>>>>>> e902677d
           :countries="countries"
           @edit-identity-team="
             (request) => $emit('edit-identity-team', request)
@@ -104,12 +99,7 @@
 
 <script lang="ts">
 import { Vue, Component, Prop, Watch } from 'vue-property-decorator';
-<<<<<<< HEAD
 import teamsgroup_FormUpdate from '../teamsgroup/FormUpdate.vue';
-// Include next two components
-=======
-import group_Form from '../group/Form.vue';
->>>>>>> e902677d
 import teamsgroup_Upload from './Upload.vue';
 import teamsgroup_Teams from './Teams.vue';
 import T from '../../lang';
