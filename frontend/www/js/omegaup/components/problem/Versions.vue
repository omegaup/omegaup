<template>
  <div class="card w-100 mb-4" data-versions>
    <div class="card-body controls">
      <label
        >{{ T.problemVersionDiffMode }}
        <select v-model="diffMode">
          <option value="files">
            {{ T.problemVersionDiffModeFiles }}
          </option>
          <option value="submissions">
            {{ T.problemVersionDiffModeSubmissions }}
          </option>
        </select></label
      >
      <label
        >{{ T.problemVersionShowOnlyChanges }}
        <input v-model="showOnlyChanges" type="checkbox"
      /></label>
    </div>
    <div class="card-body no-padding">
      <div class="container-fluid">
        <div class="row">
          <div class="col-md-6 scrollable">
            <table class="table table-striped no-margin">
              <thead>
                <tr>
                  <th></th>
                  <th></th>
                  <th>{{ T.problemVersionDate }}</th>
                  <th>{{ T.problemVersionUsername }}</th>
                  <th>{{ T.problemVersionVersion }}</th>
                  <th>{{ T.problemVersionMessage }}</th>
                </tr>
              </thead>
              <tbody>
                <tr
                  v-for="revision in log"
                  :key="revision.commit"
                  :data-revision="revision.commit"
                  @click="selectedRevision = revision"
                >
                  <td>
                    <span
                      v-if="publishedRevision == revision"
                      :title="T.problemVersionPublishedRevision"
                      >✔️</span
                    >
                  </td>
                  <td>
                    <input
                      v-model="selectedRevision"
                      name="version"
                      type="radio"
                      :value="revision"
                    />
                  </td>

                  <td>
                    {{ time.formatDateTime(new Date(revision.committer.time))
                    }}<br />
                    <acronym :title="revision.commit"
                      ><tt>{{ revision.commit.substr(0, 8) }}</tt></acronym
                    >
                  </td>
                  <td>{{ revision.author.name }}</td>
                  <td>
                    <acronym :title="revision.version"
                      ><tt>{{ revision.version.substr(0, 8) }}</tt></acronym
                    >
                  </td>
                  <td>{{ revision.message }}</td>
                </tr>
              </tbody>
            </table>
          </div>
          <div class="col-md-6 scrollable">
            <ul v-if="diffMode == 'files'" class="list-group no-margin">
              <li
                v-for="diffEntry in diffFiles"
                :key="diffEntry[0]"
                class="list-group-item"
                :class="diffEntry[1]"
              >
                {{ diffEntry[0] }}
              </li>
            </ul>
            <table
              v-if="diffMode == 'submissions'"
              class="table table-condensed"
            >
              <thead>
                <tr>
                  <th class="text-center" rowspan="2">GUID</th>
                  <th class="text-center" rowspan="2">
                    {{ T.problemVersionUsername }}
                  </th>
                  <th class="text-center" colspan="2">
                    {{ T.problemVersionCurrentVersion }}
                  </th>
                  <th class="text-center" colspan="2">
                    {{ T.problemVersionNewVersion }}
                  </th>
                </tr>
                <tr>
                  <th class="text-right">{{ T.rankScore }}</th>
                  <th class="text-center">{{ T.wordsVerdict }}</th>
                  <th class="text-right">{{ T.rankScore }}</th>
                  <th class="text-center">{{ T.wordsVerdict }}</th>
                </tr>
              </thead>
              <tbody>
                <tr
                  v-for="diffEntry in diffSubmissions"
                  :key="diffEntry[0].guid"
                  :class="diffEntry[1]"
                >
                  <td class="text-center">
                    <acronym :title="diffEntry[0].guid"
                      ><tt>{{ diffEntry[0].guid.substr(0, 8) }}</tt></acronym
                    >
                  </td>
                  <td class="text-center">{{ diffEntry[0].username }}</td>
                  <td class="text-right">
                    {{ diffEntry[0].old_score.toFixed(2) }}
                  </td>
                  <td class="text-center">{{ diffEntry[0].old_verdict }}</td>
                  <td class="text-right">
                    {{ diffEntry[0].new_score.toFixed(2) }}
                  </td>
                  <td class="text-center">{{ diffEntry[0].new_verdict }}</td>
                </tr>
              </tbody>
            </table>
          </div>
        </div>
      </div>
    </div>
    <div v-if="showFooter" class="card-footer">
      <form
        @submit.prevent="
          $emit('emit-select-version', selectedRevision, updatePublished)
        "
      >
        <button class="btn btn-primary" type="submit">
          {{ T.problemVersionUpdate }}
        </button>
        <select v-model="updatePublished">
          <option value="non-problemset">
            {{ T.problemVersionUpdatePublishedNonProblemset }}
          </option>
          <option value="owned-problemsets">
            {{ T.problemVersionUpdatePublishedOwnedProblemsets }}
          </option>
          <option value="editable-problemsets">
            {{ T.problemVersionUpdatePublishedEditableProblemsets }}
          </option>
        </select>
      </form>
    </div>
  </div>
</template>

<script lang="ts">
import { Vue, Component, Prop, Watch } from 'vue-property-decorator';
import { types } from '../../api_types';
import T from '../../lang';
import * as time from '../../time';

@Component
export default class ProblemVersions extends Vue {
<<<<<<< HEAD
  @Prop() log!: omegaup.Commit[];
  @Prop({ default: null }) publishedRevision!: null | omegaup.Commit;
  @Prop() showFooter!: boolean;
  @Prop({ default: null }) value!: null | omegaup.Commit;
=======
  @Prop() log!: types.ProblemVersion[];
  @Prop({ default: null }) publishedRevision!: null | types.ProblemVersion;
  @Prop() showFooter!: boolean;
  @Prop({ default: null }) value!: null | types.ProblemVersion;
>>>>>>> 6bbed71c

  T = T;
  time = time;
  diffMode = 'files';
<<<<<<< HEAD
  selectedRevision: null | omegaup.Commit = this.value;
=======
  selectedRevision: null | types.ProblemVersion = this.value;
>>>>>>> 6bbed71c
  runsDiff: types.CommitRunsDiff = {};
  showOnlyChanges = false;
  updatePublished = 'owned-problemsets';

  get diffFiles(): string[][] {
    if (!this.selectedRevision || !this.publishedRevision) {
      return [];
    }
    const tree = this.selectedRevision.tree;
    const parentTree = this.publishedRevision.tree;
    if (!tree || !parentTree) {
      return [];
    }

    const diff = [];
    for (const path of Object.keys(tree)) {
      if (!Object.prototype.hasOwnProperty.call(parentTree, path)) {
        diff.push([path, 'list-group-item-success']);
        continue;
      }
      if (parentTree[path] != tree[path]) {
        diff.push([path, 'list-group-item-warning']);
        continue;
      }
      if (!this.showOnlyChanges) {
        diff.push([path, '']);
      }
    }
    for (const path of Object.keys(parentTree)) {
      if (Object.prototype.hasOwnProperty.call(tree, path)) {
        continue;
      }
      diff.push([path, 'list-group-item-danger']);
    }
    diff.sort();

    return diff;
  }

  get diffSubmissions(): [types.RunsDiff, string][] {
    if (!this.selectedRevision) {
      return [];
    }
    const version = this.selectedRevision.version;
    if (!Object.prototype.hasOwnProperty.call(this.runsDiff, version)) {
      return [];
    }
    const result: [types.RunsDiff, string][] = [];
    for (const row of this.runsDiff[version]) {
      let className = '';
      if (row.new_score && row.old_score && row.new_score > row.old_score) {
        className = 'success';
      } else if (
        row.new_score &&
        row.old_score &&
        row.new_score < row.old_score
      ) {
        className = 'danger';
      } else if (row.old_verdict != row.new_verdict) {
        className = 'warning';
      } else if (this.showOnlyChanges) {
        continue;
      }
      result.push([row, className]);
    }
    return result;
  }

  @Watch('value')
  onValueChange(newValue: types.ProblemVersion) {
    this.selectedRevision = newValue;
  }

  @Watch('selectedRevision')
  onSelectedRevisionChange(newValue: types.ProblemVersion) {
    this.$emit('input', this.selectedRevision);
    if (
      !newValue ||
      Object.prototype.hasOwnProperty.call(this.runsDiff, newValue.version)
    ) {
      return;
    }
    if (!this.showFooter) {
      this.$emit('runs-diff', this, this.selectedRevision);
    } else {
      this.$emit('emit-runs-diff', this, this.selectedRevision);
    }
  }
}
</script>

<style lang="scss" scoped>
@import '../../../../sass/main.scss';
.scrollable {
  max-height: 600px;
  overflow-y: auto;
}

.controls {
  border-bottom: 1px solid var(--problem-versions-controls-border-bottom-color);
  background-color: var(--problem-versions-controls-background-color);
}
</style><|MERGE_RESOLUTION|>--- conflicted
+++ resolved
@@ -168,26 +168,15 @@
 
 @Component
 export default class ProblemVersions extends Vue {
-<<<<<<< HEAD
-  @Prop() log!: omegaup.Commit[];
-  @Prop({ default: null }) publishedRevision!: null | omegaup.Commit;
-  @Prop() showFooter!: boolean;
-  @Prop({ default: null }) value!: null | omegaup.Commit;
-=======
   @Prop() log!: types.ProblemVersion[];
   @Prop({ default: null }) publishedRevision!: null | types.ProblemVersion;
   @Prop() showFooter!: boolean;
   @Prop({ default: null }) value!: null | types.ProblemVersion;
->>>>>>> 6bbed71c
 
   T = T;
   time = time;
   diffMode = 'files';
-<<<<<<< HEAD
-  selectedRevision: null | omegaup.Commit = this.value;
-=======
   selectedRevision: null | types.ProblemVersion = this.value;
->>>>>>> 6bbed71c
   runsDiff: types.CommitRunsDiff = {};
   showOnlyChanges = false;
   updatePublished = 'owned-problemsets';
