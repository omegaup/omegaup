--- conflicted
+++ resolved
@@ -97,15 +97,13 @@
         </table>
         <div class="form-group">
           <label class="font-weight-bold">{{ T.wordsLevel }}</label>
-<<<<<<< HEAD
-          <select class="form-control" v-model="problemLevelTag" required>
-=======
           <select
+            required
             class="form-control"
+            v-bind:class="{ 'is-invalid': errors.includes('problem_level') }"
             name="problem-level"
             v-model="problemLevelTag"
           >
->>>>>>> 39d43609
             <option v-for="levelTag in levelTags" v-bind:value="levelTag">
               {{ T[levelTag] }}
             </option>
@@ -274,6 +272,7 @@
   @Prop({ default: true }) initialAllowTags!: boolean;
   @Prop({ default: false }) canAddNewTags!: boolean;
   @Prop({ default: false }) isCreate!: boolean;
+  @Prop() errors!: string[];
 
   T = T;
   allowTags = this.initialAllowTags;
