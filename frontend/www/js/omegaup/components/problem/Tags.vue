--- conflicted
+++ resolved
@@ -95,22 +95,14 @@
         </tbody>
       </table>
       <div class="row">
-<<<<<<< HEAD
-        <div class="form-group col-md-8">
-=======
         <div class="form-group">
->>>>>>> a0039d28
           <label class="font-weight-bold">{{ T.wordsLevel }}</label>
           <select
             required
             class="form-control"
             name="problem-level"
             v-model="problemLevelTag"
-<<<<<<< HEAD
-            v-on:click.prevent="onSelectProblemLevel"
-=======
             v-on:change="onSelectProblemLevel"
->>>>>>> a0039d28
           >
             <option v-for="levelTag in levelTags" v-bind:value="levelTag">
               {{ T[levelTag] }}
@@ -138,23 +130,6 @@
             </button>
           </template>
         </div>
-<<<<<<< HEAD
-        <div class="col-md-4" v-if="!problemLevelSelected && !problemLevel">
-          <label class="font-weight-bold">{{
-            T.tagProblemLevelSelected
-          }}</label>
-          <p class="text-warning">{{ T.tagProblemLevelNoSelected }}</p>
-        </div>
-        <div class="col-md-4" v-else="">
-          <label class="font-weight-bold">{{
-            T.tagProblemLevelSelected
-          }}</label>
-          <p class="text-success">
-            {{ T[problemLevelTagSelected] || T[problemLevel] }}
-          </p>
-        </div>
-=======
->>>>>>> a0039d28
       </div>
       <div class="form-group">
         <label class="switch-container font-weight-bold">
