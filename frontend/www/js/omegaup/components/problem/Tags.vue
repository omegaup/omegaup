<template>
  <div class="card">
    <div class="card-body">
      <div class="form-group">
        <label class="font-weight-bold">{{ T.wordsPublicTags }}</label>
        <vue-typeahead-bootstrap
          v-if="canAddNewTags"
          :data="publicTags"
          :serializer="publicTagsSerializer"
          :auto-close="true"
          :placeholder="T.publicTagsPlaceholder"
          :required="true"
          :input-class="errors.includes('public_tags') ? 'is-invalid' : ''"
          @hit="addPublicTag"
        >
        </vue-typeahead-bootstrap>
      </div>
      <table class="table table-striped">
        <thead>
          <tr>
            <th class="text-center" scope="col">
              {{ T.contestEditTagName }}
            </th>
            <th class="text-center" scope="col">
              {{ T.contestEditTagDelete }}
              <a
                data-toggle="tooltip"
                rel="tooltip"
                :title="T.problemEditTagPublicRequired"
                ><img src="/media/question.png"
              /></a>
            </th>
          </tr>
        </thead>
        <tbody>
          <tr v-for="tag in selectedPublicTags" :key="tag">
            <td class="align-middle">
              <a :href="`/problem/?tag[]=${tag}`">
                {{
                  Object.prototype.hasOwnProperty.call(T, tag) ? T[tag] : tag
                }}
              </a>
            </td>
            <td class="text-center">
              <button
                type="button"
                class="btn btn-danger"
                :disabled="selectedPublicTags.length < 2"
                @click="removeTag(tag, /*public=*/ true)"
              >
                <font-awesome-icon :icon="['fas', 'trash']" />
              </button>
            </td>
          </tr>
        </tbody>
      </table>
      <div class="form-group">
        <label class="font-weight-bold">{{ T.wordsPrivateTags }}</label>
        <div class="input-group">
          <input
            v-model="newPrivateTag"
            type="text"
            class="form-control"
            :placeholder="T.privateTagsPlaceholder"
          />
          <div class="input-group-append">
            <button
              class="btn btn-outline-primary"
              type="button"
              :disabled="newPrivateTag === ''"
              @click.prevent="addPrivateTag"
            >
              {{ T.wordsAddTag }}
            </button>
          </div>
        </div>
      </div>
      <table class="table table-striped">
        <thead>
          <tr>
            <th class="text-center" scope="col">
              {{ T.contestEditTagName }}
            </th>
            <th class="text-center" scope="col">
              {{ T.contestEditTagDelete }}
            </th>
          </tr>
        </thead>
        <tbody>
          <tr v-for="tag in selectedPrivateTags" :key="tag">
            <td class="align-middle">
              <a :href="`/problem/?tag[]=${tag}`">
                {{ tag }}
              </a>
            </td>
            <td class="text-center">
              <button
                type="button"
                class="btn btn-danger"
                @click="removeTag(tag, false /* public */)"
              >
                <font-awesome-icon :icon="['fas', 'trash']" />
              </button>
            </td>
          </tr>
        </tbody>
      </table>
      <div class="row">
        <div class="form-group">
          <label class="font-weight-bold">{{ T.wordsLevel }}</label>
          <select
            v-model="problemLevelTag"
            required
            class="form-control"
            name="problem-level"
            @change="onSelectProblemLevel"
          >
            <option v-for="levelTag in levelTags" :value="levelTag">
              {{ T[levelTag] }}
            </option>
          </select>
          <small class="form-text text-muted mb-2">{{ T.levelTagHelp }}</small>
          <template v-if="!isCreate">
            <button
              type="button"
              class="btn btn-primary"
              :disabled="!problemLevelTag || problemLevel === problemLevelTag"
              @click.prevent="onUpdateProblemLevel"
            >
              {{ T.updateProblemLevel }}
            </button>
            <button
              type="button"
              class="btn btn-danger ml-1"
              :disabled="!problemLevel"
              @click.prevent="onDeleteProblemLevel"
            >
              {{ T.deleteProblemLevel }}
            </button>
          </template>
        </div>
      </div>
      <div class="form-group">
        <omegaup-toggle-switch
          :value.sync="allowTags"
          :checked-value="allowTags"
          :text-description="T.problemEditFormAllowUserAddTags"
        ></omegaup-toggle-switch>
      </div>
    </div>
    <input
      v-if="!canAddNewTags"
      type="hidden"
      name="allow_user_add_tags"
      :value="allowTags"
    />
  </div>
</template>

<script lang="ts">
import { Vue, Component, Prop, Watch } from 'vue-property-decorator';
import T from '../../lang';
import VueTypeaheadBootstrap from 'vue-typeahead-bootstrap';
import omegaup_ToggleSwitch from '../ToggleSwitch.vue';

import { library } from '@fortawesome/fontawesome-svg-core';
import { FontAwesomeIcon } from '@fortawesome/vue-fontawesome';
import { faTrash } from '@fortawesome/free-solid-svg-icons';
library.add(faTrash);

@Component({
  components: {
    FontAwesomeIcon,
    VueTypeaheadBootstrap,
    'omegaup-toggle-switch': omegaup_ToggleSwitch,
  },
})
export default class ProblemTags extends Vue {
  @Prop({ default: null }) problemLevel!: string | null;
  @Prop() publicTags!: string[];
  @Prop() selectedPublicTags!: string[];
  @Prop() selectedPrivateTags!: string[];
  @Prop() levelTags!: string[];
  @Prop() alias!: string;
  @Prop({ default: '' }) title!: string;
  @Prop({ default: true }) initialAllowTags!: boolean;
  @Prop({ default: false }) canAddNewTags!: boolean;
  @Prop({ default: false }) isCreate!: boolean;
  @Prop({ default: () => [] }) errors!: string[];

  T = T;
  allowTags = this.initialAllowTags;
  problemLevelTag: string | null = this.problemLevel;
  newPrivateTag = '';

  addPublicTag(tag: string): void {
    if (this.canAddNewTags && !this.selectedPublicTags.includes(tag)) {
      this.$emit('emit-add-tag', this.alias, tag, true);
    }
  }

  addPrivateTag(): void {
    if (
      this.canAddNewTags &&
      this.newPrivateTag !== '' &&
      !this.selectedPrivateTags.includes(this.newPrivateTag)
    ) {
      this.$emit('emit-add-tag', this.alias, this.newPrivateTag, false);
      this.newPrivateTag = '';
    }
  }

  removeTag(tag: string, isPublic: boolean): void {
    if (this.canAddNewTags) {
      this.$emit('emit-remove-tag', this.alias, tag, isPublic);
    }
  }

  onSelectProblemLevel(): void {
    if (this.problemLevelTag) {
      this.$emit('select-problem-level', this.problemLevelTag);
    }
  }

  onUpdateProblemLevel(): void {
    if (this.problemLevelTag) {
      this.$emit('emit-update-problem-level', this.problemLevelTag);
    }
  }

  onDeleteProblemLevel(): void {
    this.$emit('emit-update-problem-level');
    this.problemLevelTag = null;
  }

  publicTagsSerializer(tagname: string): string {
    if (Object.prototype.hasOwnProperty.call(T, tagname)) {
      return T[tagname];
    }
    return tagname;
  }

  @Watch('allowTags')
  onPropertyChanged(newValue: boolean): void {
    if (!this.canAddNewTags) {
      return;
    }
    this.$emit(
      'emit-change-allow-user-add-tag',
      this.alias,
      this.title,
      newValue,
    );
  }
}
<<<<<<< HEAD
</script>

<style scoped lang="scss">
/* The switch - the box around the slider */
.switch {
  position: relative;
  display: inline-block;
  width: 60px;
  height: 34px;
}

/* Hide default HTML checkbox */
.switch input {
  opacity: 0;
  width: 0;
  height: 0;
}

/* The slider */
.slider {
  position: absolute;
  cursor: pointer;
  top: 0;
  left: 0;
  right: 0;
  bottom: 0;
  background-color: #ccc;
  -webkit-transition: 0.4s;
  transition: 0.4s;
}

.slider:before {
  position: absolute;
  content: '';
  height: 26px;
  width: 26px;
  left: 4px;
  bottom: 4px;
  background-color: white;
  -webkit-transition: 0.4s;
  transition: 0.4s;
}

input:checked + .slider {
  background-color: #2196f3;
}

input:focus + .slider {
  box-shadow: 0 0 1px #2196f3;
}

input:checked + .slider:before {
  -webkit-transform: translateX(26px);
  -ms-transform: translateX(26px);
  transform: translateX(26px);
}

/* Rounded sliders */
.slider.round {
  border-radius: 34px;
}

.slider.round:before {
  border-radius: 50%;
}

.switch-container {
  width: 100%;
  position: relative;
}

.switch-container span.switch-text {
  margin: 0;
  position: absolute;
  top: 50%;
  margin-left: 5px;
  -ms-transform: translateY(-50%);
  transform: translateY(-50%);
}
</style>
=======
</script>
>>>>>>> c0a3dde8
<|MERGE_RESOLUTION|>--- conflicted
+++ resolved
@@ -253,87 +253,4 @@
     );
   }
 }
-<<<<<<< HEAD
-</script>
-
-<style scoped lang="scss">
-/* The switch - the box around the slider */
-.switch {
-  position: relative;
-  display: inline-block;
-  width: 60px;
-  height: 34px;
-}
-
-/* Hide default HTML checkbox */
-.switch input {
-  opacity: 0;
-  width: 0;
-  height: 0;
-}
-
-/* The slider */
-.slider {
-  position: absolute;
-  cursor: pointer;
-  top: 0;
-  left: 0;
-  right: 0;
-  bottom: 0;
-  background-color: #ccc;
-  -webkit-transition: 0.4s;
-  transition: 0.4s;
-}
-
-.slider:before {
-  position: absolute;
-  content: '';
-  height: 26px;
-  width: 26px;
-  left: 4px;
-  bottom: 4px;
-  background-color: white;
-  -webkit-transition: 0.4s;
-  transition: 0.4s;
-}
-
-input:checked + .slider {
-  background-color: #2196f3;
-}
-
-input:focus + .slider {
-  box-shadow: 0 0 1px #2196f3;
-}
-
-input:checked + .slider:before {
-  -webkit-transform: translateX(26px);
-  -ms-transform: translateX(26px);
-  transform: translateX(26px);
-}
-
-/* Rounded sliders */
-.slider.round {
-  border-radius: 34px;
-}
-
-.slider.round:before {
-  border-radius: 50%;
-}
-
-.switch-container {
-  width: 100%;
-  position: relative;
-}
-
-.switch-container span.switch-text {
-  margin: 0;
-  position: absolute;
-  top: 50%;
-  margin-left: 5px;
-  -ms-transform: translateY(-50%);
-  transform: translateY(-50%);
-}
-</style>
-=======
-</script>
->>>>>>> c0a3dde8
+</script>