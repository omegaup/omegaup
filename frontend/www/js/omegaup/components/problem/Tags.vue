<template>
  <div class="card">
    <div class="card-body">
      <form class="form" v-on:submit.prevent="onAddTag(tagname, public)">
        <div class="form-group">
          <label class="font-weight-bold">{{ T.wordsTags }}</label>
          <input
            name="tag_name"
            v-model="tagname"
            v-if="canAddNewTags"
            type="text"
            size="20"
            class="form-control"
            autocomplete="off"
          />
        </div>
        <div class="form-group">
          <div class="tag-list pull-left">
            <button
              type="button"
              class="btn btn-outline-primary m-1"
              v-bind:data-key="tag.name"
              v-for="tag in tags"
              v-on:click="onAddTag(tag.name, public)"
            >
              {{ T.hasOwnProperty(tag.name) ? T[tag.name] : tag.name }}
            </button>
          </div>
        </div>
        <div class="form-group">
          <label class="font-weight-bold">{{ T.problemEditTagPublic }}</label>
          <select class="form-control" v-model="public">
            <option v-bind:value="false" selected="selected">
              {{ T.wordsNo }}
            </option>
            <option v-bind:value="true">{{ T.wordsYes }}</option>
          </select>
        </div>
        <div class="form-group">
          <button class="btn btn-primary" v-if="canAddNewTags" type="submit">
            {{ T.wordsAddTag }}
          </button>
        </div>
        <div class="form-group">
<<<<<<< HEAD
          <label class="switch-container font-weight-bold">
=======
          <label>{{ T.wordsLevel }}</label>
          <select class="form-control" v-model="problemLevelTag">
            <option v-for="levelTag in levelTags" v-bind:value="levelTag">
              {{ T[levelTag] }}
            </option>
          </select>
          <span class="help-block">{{ T.levelTagHelp }}</span>
          <button
            type="button"
            class="btn btn-primary m-1"
            v-bind:disabled="
              !problemLevelTag || problemLevel === problemLevelTag
            "
            v-on:click.prevent="onUpdateProblemLevel"
          >
            {{ T.updateProblemLevel }}
          </button>
          <button
            type="button"
            class="btn btn-danger m-1"
            v-bind:disabled="!problemLevel"
            v-on:click.prevent="onDeleteProblemLevel"
          >
            {{ T.deleteProblemLevel }}
          </button>
        </div>
        <div class="form-group">
          <label class="switch-container">
>>>>>>> 796b352a
            <div class="switch">
              <input type="checkbox" v-model="allowTags" />
              <span class="slider round"></span>
            </div>
            <span class="switch-text">
              {{ T.problemEditFormAllowUserAddTags }}
            </span>
          </label>
        </div>
      </form>
    </div>

    <table class="table table-striped">
      <thead>
        <tr>
          <th>{{ T.contestEditTagName }}</th>
          <th>{{ T.contestEditTagPublic }}</th>
          <th>{{ T.contestEditTagDelete }}</th>
        </tr>
      </thead>
      <tbody class="problem-tags">
        <tr v-for="selectedTag in selectedTags">
          <td class="tag-name">
            <a
              v-bind:data-key="selectedTag.tagname"
              v-bind:href="`/problem/?tag[]=${selectedTag.tagname}`"
            >
              {{
                T.hasOwnProperty(selectedTag.tagname)
                  ? T[selectedTag.tagname]
                  : selectedTag.tagname
              }}
            </a>
          </td>
          <td class="is_public">
            {{ selectedTag.public ? T.wordsYes : T.wordsNo }}
          </td>
          <td>
            <button
              type="button"
              class="close"
              v-on:click="onRemoveTag(selectedTag.tagname)"
            >
              &times;
            </button>
          </td>
        </tr>
      </tbody>
    </table>
    <input
      type="hidden"
      name="selected_tags"
      v-bind:value="selectedTagsList"
      v-if="!canAddNewTags"
    />
    <input
      type="hidden"
      name="allow_user_add_tags"
      v-bind:value="allowTags"
      v-if="!canAddNewTags"
    />
  </div>
</template>

<style>
/* The switch - the box around the slider */
.switch {
  position: relative;
  display: inline-block;
  width: 60px;
  height: 34px;
}

/* Hide default HTML checkbox */
.switch input {
  opacity: 0;
  width: 0;
  height: 0;
}

/* The slider */
.slider {
  position: absolute;
  cursor: pointer;
  top: 0;
  left: 0;
  right: 0;
  bottom: 0;
  background-color: #ccc;
  -webkit-transition: 0.4s;
  transition: 0.4s;
}

.slider:before {
  position: absolute;
  content: '';
  height: 26px;
  width: 26px;
  left: 4px;
  bottom: 4px;
  background-color: white;
  -webkit-transition: 0.4s;
  transition: 0.4s;
}

input:checked + .slider {
  background-color: #2196f3;
}

input:focus + .slider {
  box-shadow: 0 0 1px #2196f3;
}

input:checked + .slider:before {
  -webkit-transform: translateX(26px);
  -ms-transform: translateX(26px);
  transform: translateX(26px);
}

/* Rounded sliders */
.slider.round {
  border-radius: 34px;
}

.slider.round:before {
  border-radius: 50%;
}

.switch-container {
  width: 100%;
  position: relative;
}

.switch-container span.switch-text {
  margin: 0;
  position: absolute;
  top: 50%;
  margin-left: 5px;
  -ms-transform: translateY(-50%);
  transform: translateY(-50%);
}
</style>

<script lang="ts">
import { Vue, Component, Prop, Watch } from 'vue-property-decorator';
import { omegaup } from '../../omegaup';
import T from '../../lang';
import { types } from '../../api_types';

@Component
export default class ProblemTags extends Vue {
  @Prop() initialTags!: omegaup.Tag[];
  @Prop({ default: null }) problemLevel!: string | null;
  @Prop() publicTags!: string[];
  @Prop() levelTags!: string[];
  @Prop({ default: [] }) initialSelectedTags!: types.SelectedTag[];
  @Prop() alias!: string;
  @Prop({ default: '' }) title!: string;
  @Prop({ default: true }) initialAllowTags!: boolean;
  @Prop({ default: false }) canAddNewTags!: boolean;

  T = T;
  tags = this.initialTags;
  selectedTags = this.initialSelectedTags;
  allowTags = this.initialAllowTags;
  public = false;
  tagname = '';
  problemLevelTag: string | null = this.problemLevel;

  get selectedTagsList(): string {
    return JSON.stringify(this.selectedTags);
  }

  onAddTag(tagname: string, isPublic: boolean): void {
    this.selectedTags.push({ tagname: tagname, public: isPublic });
    this.tags = this.tags.filter(val => val.name !== tagname);
    if (this.canAddNewTags) {
      this.$emit('emit-add-tag', this.alias, tagname, isPublic);
    }
  }

  onUpdateProblemLevel(): void {
    if (this.problemLevelTag) {
      this.$emit('update-problem-level', this.problemLevelTag);
    }
  }

  onDeleteProblemLevel(): void {
    this.$emit('update-problem-level');
    this.problemLevelTag = null;
  }

  onRemoveTag(tagname: string): void {
    this.tags.push({ name: tagname });
    this.selectedTags = this.selectedTags.filter(
      val => val.tagname !== tagname,
    );
    if (this.canAddNewTags) {
      this.$emit('emit-remove-tag', this.alias, tagname);
    }
  }

  @Watch('allowTags')
  onPropertyChanged(newValue: boolean): void {
    if (!this.canAddNewTags) {
      return;
    }
    this.$emit(
      'emit-change-allow-user-add-tag',
      this.alias,
      this.title,
      newValue,
    );
  }
}
</script><|MERGE_RESOLUTION|>--- conflicted
+++ resolved
@@ -42,9 +42,6 @@
           </button>
         </div>
         <div class="form-group">
-<<<<<<< HEAD
-          <label class="switch-container font-weight-bold">
-=======
           <label>{{ T.wordsLevel }}</label>
           <select class="form-control" v-model="problemLevelTag">
             <option v-for="levelTag in levelTags" v-bind:value="levelTag">
@@ -72,8 +69,7 @@
           </button>
         </div>
         <div class="form-group">
-          <label class="switch-container">
->>>>>>> 796b352a
+          <label class="switch-container font-weight-bold">
             <div class="switch">
               <input type="checkbox" v-model="allowTags" />
               <span class="slider round"></span>
@@ -257,12 +253,12 @@
 
   onUpdateProblemLevel(): void {
     if (this.problemLevelTag) {
-      this.$emit('update-problem-level', this.problemLevelTag);
+      this.$emit('emit-update-problem-level', this.problemLevelTag);
     }
   }
 
   onDeleteProblemLevel(): void {
-    this.$emit('update-problem-level');
+    this.$emit('emit-update-problem-level');
     this.problemLevelTag = null;
   }
 
