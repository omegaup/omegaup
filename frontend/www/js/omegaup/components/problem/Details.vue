--- conflicted
+++ resolved
@@ -177,11 +177,8 @@
           <omegaup-arena-ephemeral-grader
             v-if="!problem.karel_problem"
             :problem="problem"
-<<<<<<< HEAD
             :can-submit="user.loggedIn && !inContestOrCourse"
-=======
             :accepted-languages="filteredLanguages"
->>>>>>> f29b678a
           ></omegaup-arena-ephemeral-grader>
           <omegaup-arena-runs
             :problem-alias="problem.alias"
