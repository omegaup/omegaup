--- conflicted
+++ resolved
@@ -380,12 +380,9 @@
   @Prop() guid!: string;
   @Prop() isAdmin!: boolean;
   @Prop({ default: false }) showVisibilityIndicators!: boolean;
-<<<<<<< HEAD
   @Prop({ default: false }) waitingForServerResponse!: boolean;
   @Prop({ default: () => new Date() }) nextSubmissionTimestamp!: Date;
-=======
   @Prop({ default: false }) shouldShowTabs!: boolean;
->>>>>>> eb25da50
 
   @Ref('statement-markdown') readonly statementMarkdown!: omegaup_Markdown;
 
