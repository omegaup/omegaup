--- conflicted
+++ resolved
@@ -390,7 +390,6 @@
     this.popupDisplayed = PopupDisplayed.Promotion;
   }
 
-<<<<<<< HEAD
   onShowRunDetails(guid: string): void {
     this.popupDisplayed = PopupDisplayed.RunDetails;
     this.$emit('details', guid);
@@ -398,14 +397,14 @@
 
   onDismissPopup(): void {
     this.$emit('dismiss-popup');
-=======
+  }
+
   onNewPromotionAsReviewer(): void {
     this.popupDisplayed = PopupDisplayed.Reviewer;
   }
 
   onReportInappropriateProblem(): void {
     this.popupDisplayed = PopupDisplayed.Demotion;
->>>>>>> fe7a80f1
   }
 
   onPopupDismissed(): void {
