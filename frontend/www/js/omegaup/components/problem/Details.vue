--- conflicted
+++ resolved
@@ -138,20 +138,12 @@
           </template>
         </omegaup-overlay>
         <omegaup-arena-runs
-<<<<<<< HEAD
-          v-bind:problem-alias="problem.alias"
-          v-bind:runs="runs"
-          v-bind:show-details="true"
-          v-bind:problemset-problems="[]"
-          v-on:details="(run) => onShowRunDetails(run.guid)"
-          v-on:new-submission="onNewSubmission"
-=======
           :problem-alias="problem.alias"
           :runs="runs"
           :show-details="true"
           :problemset-problems="[]"
+          @details="(run) => onShowRunDetails(run.guid)"
           @new-submission="onNewSubmission"
->>>>>>> 264906c3
         ></omegaup-arena-runs>
         <omegaup-problem-feedback
           :quality-histogram="histogram.qualityHistogram"
@@ -179,30 +171,14 @@
         class="tab-pane fade p-4"
         :class="{ 'show active': selectedTab === 'runs' }"
       >
-        <omegaup-overlay
-          v-bind:show-overlay="showOverlay"
-          v-if="this.user.loggedIn"
-        >
+        <omegaup-overlay v-if="user.loggedIn" :show-overlay="showOverlay">
           <omegaup-arena-rundetails
-            slot="popup-content"
-            v-bind:data="runDetails"
-            v-bind:initial-show-form="showFormRunDetails"
-            v-on:dismiss="onDismissPopup"
+            :data="runDetails"
+            :initial-show-form="showFormRunDetails"
+            @dismiss="onDismissPopup"
           ></omegaup-arena-rundetails>
         </omegaup-overlay>
         <omegaup-arena-runs
-<<<<<<< HEAD
-          v-bind:runs="allRuns"
-          v-bind:show-details="true"
-          v-bind:show-user="true"
-          v-bind:show-rejudge="true"
-          v-bind:show-pager="true"
-          v-bind:show-disqualify="true"
-          v-bind:problemset-problems="[]"
-          v-on:details="(run) => onShowRunDetails(run.guid)"
-          v-on:rejudge="(run) => $emit('rejudge', run)"
-          v-on:disqualify="(run) => $emit('disqualify', run)"
-=======
           :runs="allRuns"
           :show-details="true"
           :show-user="true"
@@ -210,7 +186,9 @@
           :show-pager="true"
           :show-disqualify="true"
           :problemset-problems="[]"
->>>>>>> 264906c3
+          @details="(run) => onShowRunDetails(run.guid)"
+          @rejudge="(run) => $emit('rejudge', run)"
+          @disqualify="(run) => $emit('disqualify', run)"
         ></omegaup-arena-runs>
       </div>
       <div
@@ -218,15 +196,9 @@
         :class="{ 'show active': selectedTab === 'clarifications' }"
       >
         <omegaup-arena-clarification-list
-<<<<<<< HEAD
-          v-bind:clarifications="clarifications"
-          v-bind:in-contest="true"
-          v-on:clarification-response="
-=======
           :clarifications="clarifications"
           :in-contest="false"
           @clarification-response="
->>>>>>> 264906c3
             (id, responseText, isPublic) =>
               $emit('clarification-response', id, responseText, isPublic)
           "
@@ -244,12 +216,8 @@
 import * as ui from '../../ui';
 import arena_ClarificationList from '../arena/ClarificationList.vue';
 import arena_Runs from '../arena/Runs.vue';
-<<<<<<< HEAD
 import arena_RunDetails from '../arena/RunDetails.vue';
-import arena_RunSubmit from '../arena/RunSubmit.vue';
-=======
 import arena_RunSubmitPopup from '../arena/RunSubmitPopup.vue';
->>>>>>> 264906c3
 import arena_Solvers from '../arena/Solvers.vue';
 import problem_Feedback from './Feedback.vue';
 import problem_SettingsSummary from './SettingsSummaryV2.vue';
@@ -288,12 +256,8 @@
     FontAwesomeIcon,
     'omegaup-arena-clarification-list': arena_ClarificationList,
     'omegaup-arena-runs': arena_Runs,
-<<<<<<< HEAD
-    'omegaup-arena-runsubmit': arena_RunSubmit,
     'omegaup-arena-rundetails': arena_RunDetails,
-=======
     'omegaup-arena-runsubmit-popup': arena_RunSubmitPopup,
->>>>>>> 264906c3
     'omegaup-arena-solvers': arena_Solvers,
     'omegaup-markdown': omegaup_Markdown,
     'omegaup-overlay': omegaup_Overlay,
