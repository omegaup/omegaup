<template>
  <div class="mt-4">
    <ul v-if="shouldShowTabs" class="nav justify-content-center nav-tabs">
      <li
        v-for="tab in availableTabs"
        :key="tab.name"
        class="nav-item"
        role="tablist"
      >
        <a
          :href="`#${tab.name}`"
          class="nav-link"
          data-toggle="tab"
          role="tab"
          :aria-controls="tab.name"
          :class="{ active: selectedTab === tab.name }"
          :aria-selected="selectedTab === tab.name"
          @click="onTabSelected(tab.name)"
        >
          {{ tab.text }}
          <span
            v-if="tab.name === 'clarifications'"
            class="clarifications-count"
            :class="{ 'font-weight-bold': hasUnreadClarifications }"
            >{{ clarificationsCount }}</span
          >
        </a>
      </li>
    </ul>
    <div class="tab-content">
      <div
        v-if="problem"
        class="tab-pane fade py-4 p-lg-4"
        :class="{ 'show active': selectedTab === 'problems' }"
      >
        <omegaup-problem-settings-summary
          :problem="problem"
          :show-visibility-indicators="showVisibilityIndicators"
          :show-edit-link="user.admin"
        ></omegaup-problem-settings-summary>

        <div v-if="problem.karel_problem" class="karel-js-link my-3">
          <a
            class="p-3"
            :href="`/karel.js/${
              problem.sample_input ? `#mundo:${problem.sample_input}` : ''
            }`"
            target="_blank"
          >
            {{ T.openInKarelJs }}
            <font-awesome-icon :icon="['fas', 'external-link-alt']" />
          </a>
        </div>

        <div class="mt-4 markdown">
          <omegaup-markdown
            ref="statement-markdown"
            :markdown="problem.statement.markdown"
            :source-mapping="problem.statement.sources"
            :image-mapping="problem.statement.images"
            :problem-settings="problem.settings"
            @rendered="onProblemRendered"
          ></omegaup-markdown>
        </div>
        <hr class="my-3" />
        <div class="font-italic">
          {{ `${T.wordsSource}: ${problem.source}` }}
        </div>
        <template v-if="problem.problemsetter">
          <div>
            {{ T.wordsProblemsetter }}:
            <omegaup-username
              :classname="problem.problemsetter.classname"
              :username="problem.problemsetter.username"
              :name="problem.problemsetter.name"
              :linkify="true"
            ></omegaup-username>
          </div>
          <div>
            {{
              ui.formatString(T.wordsUploadedOn, {
                date: time.formatDate(problem.problemsetter.creation_date),
              })
            }}
          </div>
          <slot name="quality-nomination-buttons">
            <div v-if="visibilityOfPromotionButton">
              <button class="btn btn-link" @click="onNewPromotion">
                {{ T.qualityNominationRateProblem }}
              </button>
            </div>
            <div v-if="user.loggedIn">
              <button
                data-report-problem-button
                class="btn btn-link"
                @click="onReportInappropriateProblem"
              >
                {{ T.wordsReportProblem }}
              </button>
            </div>
            <div v-if="user.reviewer && !nominationStatus.alreadyReviewed">
              <button
                data-rate-problem-button
                class="btn btn-link"
                @click="onNewPromotionAsReviewer"
              >
                {{ T.reviewerNomination }}
              </button>
            </div>
          </slot>
        </template>
        <omegaup-overlay
          v-if="user.loggedIn"
          :show-overlay="currentPopupDisplayed !== PopupDisplayed.None"
          @hide-overlay="onPopupDismissed"
        >
          <template #popup>
            <omegaup-arena-runsubmit-popup
              v-show="currentPopupDisplayed === PopupDisplayed.RunSubmit"
              :preferred-language="problem.preferred_language"
              :languages="filteredLanguages"
              :next-submission-timestamp="nextSubmissionTimestamp || new Date()"
              @dismiss="onPopupDismissed"
              @submit-run="onRunSubmitted"
            ></omegaup-arena-runsubmit-popup>
            <omegaup-arena-rundetails-popup
              v-show="currentPopupDisplayed === PopupDisplayed.RunDetails"
              :data="currentRunDetailsData"
              :feedback-map="feedbackMap"
              :feedback-thread-map="feedbackThreadMap"
              @dismiss="onPopupDismissed"
            >
              <template #feedback="data">
                <slot
                  name="feedback"
                  :feedback="data.feedback"
                  :guid="data.guid"
                  :is-admin="data.admin"
                ></slot>
              </template>
            </omegaup-arena-rundetails-popup>
            <omegaup-quality-nomination-promotion-popup
              v-show="currentPopupDisplayed === PopupDisplayed.Promotion"
              :solved="nominationStatus && nominationStatus.solved"
              :tried="nominationStatus && nominationStatus.tried"
              @submit="(request) => $emit('submit-promotion', request)"
              @dismiss="
                (qualityPromotionComponent, isDismissed) =>
                  onPopupPromotionDismissed(
                    qualityPromotionComponent,
                    isDismissed,
                  )
              "
            ></omegaup-quality-nomination-promotion-popup>
            <omegaup-quality-nomination-demotion-popup
              v-show="currentPopupDisplayed === PopupDisplayed.Demotion"
              @dismiss="currentPopupDisplayed = PopupDisplayed.None"
              @submit="
                (qualityDemotionComponent) =>
                  $emit('submit-demotion', qualityDemotionComponent)
              "
            ></omegaup-quality-nomination-demotion-popup>
            <omegaup-quality-nomination-reviewer-popup
              v-show="currentPopupDisplayed === PopupDisplayed.Reviewer"
              :allow-user-add-tags="allowUserAddTags"
              :level-tags="levelTags"
              :problem-level="problemLevel"
              :public-tags="publicTags"
              :selected-public-tags="selectedPublicTags"
              :selected-private-tags="selectedPrivateTags"
              :problem-alias="problem.alias"
              :problem-title="problem.title"
              @dismiss="currentPopupDisplayed = PopupDisplayed.None"
              @submit="
                (tag, qualitySeal) => $emit('submit-reviewer', tag, qualitySeal)
              "
            ></omegaup-quality-nomination-reviewer-popup>
          </template>
        </omegaup-overlay>
        <template v-if="problem.accepts_submissions">
          <div class="d-none d-sm-block">
            <omegaup-arena-ephemeral-grader
              v-if="!problem.karel_problem"
              :problem="problem"
              :can-submit="user.loggedIn && !inContestOrCourse"
              :accepted-languages="filteredLanguages"
            ></omegaup-arena-ephemeral-grader>
          </div>
          <div class="bg-white text-center p-4 d-sm-none border">
            {{ T.ephemeralGraderAlert }}
          </div>
          <omegaup-arena-runs
            v-if="!useNewVerdictTable"
            :problem-alias="problem.alias"
            :contest-alias="contestAlias"
            :runs="runsByProblem"
            :show-details="true"
            :problemset-problems="[]"
            :request-feedback="requestFeedback"
            :is-contest-finished="isContestFinished"
            @request-feedback="(guid) => $emit('request-feedback', guid)"
            @details="(request) => onRunDetails(request, 'problems')"
            @update-search-result-users-contest="
              (request) => $emit('update-search-result-users-contest', request)
            "
            @update-search-result-users="
              (request) => $emit('update-search-result-users', request)
            "
            @new-submission="onNewSubmission"
          >
            <template #title><div></div></template>
            <template #runs><div></div></template>
          </omegaup-arena-runs>
          <omegaup-arena-runs-for-courses
            v-else
            :problem-alias="problem.alias"
            :contest-alias="contestAlias"
            :runs="runsByProblem"
            :show-details="true"
            :problemset-problems="[]"
            :request-feedback="requestFeedback"
            :is-contest-finished="isContestFinished"
            @request-feedback="(guid) => $emit('request-feedback', guid)"
            @details="(request) => onRunDetails(request, 'problems')"
            @update-search-result-users-contest="
              (request) => $emit('update-search-result-users-contest', request)
            "
            @update-search-result-users="
              (request) => $emit('update-search-result-users', request)
            "
            @new-submission="onNewSubmission"
          >
            <template #title><div></div></template>
            <template #runs><div></div></template>
          </omegaup-arena-runs-for-courses>
        </template>
        <omegaup-problem-feedback
          :quality-histogram="parsedQualityHistogram"
          :difficulty-histogram="parsedDifficultyHistogram"
          :quality-score="histogramQuality"
          :difficulty-score="histogramDifficulty"
        ></omegaup-problem-feedback>
        <slot name="best-solvers-list">
          <omegaup-arena-solvers
            v-if="problem.accepts_submissions"
            :solvers="solvers"
          ></omegaup-arena-solvers>
        </slot>
      </div>
      <div
        class="tab-pane fade p-4"
        :class="{ 'show active': selectedTab === 'runs' }"
      >
        <omegaup-arena-runs
          v-if="!useNewVerdictTable"
          :show-all-runs="true"
          :runs="allRuns"
          :show-details="true"
          :show-user="true"
          :show-rejudge="true"
          :show-pager="true"
          :show-disqualify="true"
          :problemset-problems="[]"
          :search-result-users="searchResultUsers"
          :search-result-problems="searchResultProblems"
          :total-runs="totalRuns"
          @details="(request) => onRunDetails(request, 'runs')"
          @rejudge="(run) => $emit('rejudge', run)"
          @disqualify="(run) => $emit('disqualify', run)"
          @requalify="(run) => $emit('requalify', run)"
          @filter-changed="(request) => $emit('apply-filter', request)"
          @update-search-result-users-contest="
            (request) => $emit('update-search-result-users-contest', request)
          "
          @update-search-result-problems="
            (request) => $emit('update-search-result-problems', request)
          "
          @update-search-result-users="
            (request) => $emit('update-search-result-users', request)
          "
        >
          <template #title><div></div></template>
          <template #runs><div></div></template>
        </omegaup-arena-runs>
        <omegaup-arena-runs-for-courses
          v-else
          :show-all-runs="true"
          :runs="allRuns"
          :show-details="true"
          :show-user="true"
          :show-rejudge="true"
          :show-filters="true"
          :show-disqualify="true"
<<<<<<< HEAD
          :simplified-view="true"
=======
>>>>>>> 419e31f9
          :items-per-page="100"
          :problemset-problems="[]"
          :search-result-users="searchResultUsers"
          :search-result-problems="searchResultProblems"
          :total-runs="totalRuns"
          @details="(request) => onRunDetails(request, 'runs')"
          @rejudge="(run) => $emit('rejudge', run)"
          @disqualify="(run) => $emit('disqualify', run)"
          @requalify="(run) => $emit('requalify', run)"
          @filter-changed="(request) => $emit('apply-filter', request)"
          @update-search-result-users-contest="
            (request) => $emit('update-search-result-users-contest', request)
          "
          @update-search-result-problems="
            (request) => $emit('update-search-result-problems', request)
          "
          @update-search-result-users="
            (request) => $emit('update-search-result-users', request)
          "
        >
          <template #title><div></div></template>
          <template #runs><div></div></template>
        </omegaup-arena-runs-for-courses>
        <omegaup-overlay
          v-if="user.loggedIn"
          :show-overlay="currentPopupDisplayed !== PopupDisplayed.None"
          @hide-overlay="onPopupDismissed"
        >
          <template #popup>
            <omegaup-arena-rundetails-popup
              v-show="currentPopupDisplayed === PopupDisplayed.RunDetails"
              :data="currentRunDetailsData"
              @dismiss="onPopupDismissed"
            ></omegaup-arena-rundetails-popup>
          </template>
        </omegaup-overlay>
      </div>
      <div
        class="tab-pane fade p-4"
        :class="{ 'show active': selectedTab === 'clarifications' }"
      >
        <omegaup-arena-clarification-list
          :clarifications="currentClarifications"
          :in-contest="false"
          :is-admin="true"
          @clarification-response="onClarificationResponse"
        >
          <template #new-clarification><div></div></template>
        </omegaup-arena-clarification-list>
      </div>
      <div
        class="tab-pane fade p-4"
        :class="{ 'show active': selectedTab === 'solution' }"
      >
        <omegaup-problem-solution
          :status="solutionStatus"
          :allowed-solutions-to-see="allowedSolutionsToSee"
          :solution="solution"
          @get-solution="$emit('get-solution')"
          @get-allowed-solutions="$emit('get-allowed-solutions')"
          @unlock-solution="$emit('unlock-solution')"
        >
        </omegaup-problem-solution>
      </div>
    </div>
  </div>
</template>

<script lang="ts">
import { Vue, Component, Prop, Ref, Emit, Watch } from 'vue-property-decorator';
import { types } from '../../api_types';
import T from '../../lang';
import * as time from '../../time';
import * as ui from '../../ui';
import arena_ClarificationList from '../arena/ClarificationList.vue';
import arena_EphemeralGrader from '../arena/EphemeralGrader.vue';
import arena_Runs from '../arena/Runs.vue';
import arena_RunsForCourses from '../arena/RunsForCourses.vue';
import arena_RunSubmitPopup from '../arena/RunSubmitPopup.vue';
import arena_RunDetailsPopup from '../arena/RunDetailsPopup.vue';
import arena_Solvers from '../arena/Solvers.vue';
import problem_Feedback from './Feedback.vue';
import problem_SettingsSummary from './SettingsSummary.vue';
import qualitynomination_DemotionPopup from '../qualitynomination/DemotionPopup.vue';
import qualitynomination_PromotionPopup from '../qualitynomination/PromotionPopup.vue';
import qualitynomination_ReviewerPopup from '../qualitynomination/ReviewerPopup.vue';
import user_Username from '../user/Username.vue';
import omegaup_Markdown from '../Markdown.vue';
import omegaup_Overlay from '../Overlay.vue';
import problem_soltion from './Solution.vue';

import { library } from '@fortawesome/fontawesome-svg-core';
import { FontAwesomeIcon } from '@fortawesome/vue-fontawesome';
import {
  faEdit,
  faExclamationTriangle,
  faEyeSlash,
  faBan,
  faExternalLinkAlt,
} from '@fortawesome/free-solid-svg-icons';
import { SubmissionRequest } from '../../arena/submissions';
import { ArenaCourseFeedback } from '../arena/Feedback.vue';
library.add(
  faExclamationTriangle,
  faEdit,
  faEyeSlash,
  faBan,
  faExternalLinkAlt,
);

export interface Tab {
  name: string;
  text: string;
}

export enum PopupDisplayed {
  None,
  RunSubmit,
  RunDetails,
  Promotion,
  Demotion,
  Reviewer,
}

@Component({
  components: {
    FontAwesomeIcon,
    'omegaup-problem-solution': problem_soltion,
    'omegaup-arena-clarification-list': arena_ClarificationList,
    'omegaup-arena-ephemeral-grader': arena_EphemeralGrader,
    'omegaup-arena-runs': arena_Runs,
    'omegaup-arena-runs-for-courses': arena_RunsForCourses,
    'omegaup-arena-runsubmit-popup': arena_RunSubmitPopup,
    'omegaup-arena-rundetails-popup': arena_RunDetailsPopup,
    'omegaup-arena-solvers': arena_Solvers,
    'omegaup-markdown': omegaup_Markdown,
    'omegaup-overlay': omegaup_Overlay,
    'omegaup-username': user_Username,
    'omegaup-problem-feedback': problem_Feedback,
    'omegaup-problem-settings-summary': problem_SettingsSummary,
    'omegaup-quality-nomination-reviewer-popup': qualitynomination_ReviewerPopup,
    'omegaup-quality-nomination-demotion-popup': qualitynomination_DemotionPopup,
    'omegaup-quality-nomination-promotion-popup': qualitynomination_PromotionPopup,
  },
})
export default class ProblemDetails extends Vue {
  @Prop({
    default: () => {
      return [];
    },
  })
  allRuns!: types.Run[];
  @Prop({ default: () => [] }) clarifications!: types.Clarification[];
  @Prop() problem!: types.ProblemInfo;
  @Prop() solvers!: types.BestSolvers[];
  @Prop() user!: types.UserInfoForProblem;
  @Prop() nominationStatus!: types.NominationStatus;
  @Prop() solutionStatus!: string;
  @Prop({ default: null }) solution!: types.ProblemStatement | null;
  @Prop() runs!: types.Run[];
  @Prop({ default: 0 }) allowedSolutionsToSee!: number;
  @Prop() histogram!: types.Histogram;
  @Prop({ default: PopupDisplayed.None }) popupDisplayed!: PopupDisplayed;
  @Prop() activeTab!: string;
  @Prop() allowUserAddTags!: boolean;
  @Prop() levelTags!: string[];
  @Prop() problemLevel!: string;
  @Prop() publicTags!: string[];
  @Prop() selectedPublicTags!: string[];
  @Prop() selectedPrivateTags!: string[];
  @Prop() hasBeenNominated!: boolean;
  @Prop({ default: false }) inContestOrCourse!: boolean;
  @Prop({ default: null }) runDetailsData!: types.RunDetails | null;
  @Prop({ default: null }) guid!: null | string;
  @Prop({ default: null }) problemAlias!: null | string;
  @Prop({ default: false }) isAdmin!: boolean;
  @Prop({ default: false }) showVisibilityIndicators!: boolean;
  @Prop() nextSubmissionTimestamp!: null | Date;
  @Prop({ default: false }) shouldShowTabs!: boolean;
  @Prop({ default: false }) isContestFinished!: boolean;
  @Prop({ default: null }) contestAlias!: string | null;
  @Prop() searchResultUsers!: types.ListItem[];
  @Prop() searchResultProblems!: types.ListItem[];
  @Prop({ default: null }) languages!: null | string[];
  @Prop() totalRuns!: number;
  @Prop({ default: false }) requestFeedback!: boolean;
  @Prop({ default: () => new Map<number, ArenaCourseFeedback>() })
  feedbackMap!: Map<number, ArenaCourseFeedback>;
  @Prop({ default: () => new Map<number, ArenaCourseFeedback>() })
  feedbackThreadMap!: Map<number, ArenaCourseFeedback>;
  @Prop({ default: false }) useNewVerdictTable!: boolean;

  @Ref('statement-markdown') readonly statementMarkdown!: omegaup_Markdown;

  PopupDisplayed = PopupDisplayed;
  T = T;
  ui = ui;
  time = time;
  selectedTab = this.activeTab;
  currentClarifications = this.clarifications;
  currentPopupDisplayed = this.popupDisplayed;
  hasUnreadClarifications =
    this.clarifications?.length > 0 && this.activeTab !== 'clarifications';
  currentRunDetailsData = this.runDetailsData;

  get availableTabs(): Tab[] {
    const tabs = [
      {
        name: 'problems',
        text: T.wordsProblem,
        visible: true,
      },
      {
        name: 'runs',
        text: T.wordsRuns,
        visible: this.user.admin,
      },
      {
        name: 'clarifications',
        text: T.wordsClarifications,
        visible: this.user.admin,
      },
      {
        name: 'solution',
        text: T.wordsSeeSolution,
        visible: true,
      },
    ];
    return tabs.filter((tab) => tab.visible);
  }

  get clarificationsCount(): string {
    if (this.currentClarifications.length === 0) return '';
    if (this.currentClarifications.length > 9) return '(9+)';
    return `(${this.currentClarifications.length})`;
  }

  get visibilityOfPromotionButton(): boolean {
    return (
      (this.nominationStatus?.tried || this.nominationStatus?.solved) &&
      !this.hasBeenNominated
    );
  }

  get parsedQualityHistogram(): null | number[] {
    const qualityHistogram = this.histogram?.qualityHistogram;
    if (!qualityHistogram) {
      return null;
    }
    return JSON.parse(qualityHistogram);
  }

  get parsedDifficultyHistogram(): null | number[] {
    const difficultyHistogram = this.histogram?.difficultyHistogram;
    if (!difficultyHistogram) {
      return null;
    }
    return JSON.parse(difficultyHistogram);
  }

  get histogramQuality(): number {
    return this.histogram?.quality ?? 0;
  }

  get histogramDifficulty(): number {
    return this.histogram?.difficulty ?? 0;
  }

  get runsByProblem(): types.Run[] {
    return this.runs.filter((run) => run.alias === this.problem.alias);
  }

  get filteredLanguages(): string[] {
    if (!this.languages) {
      return this.problem.languages;
    }
    const languagesSet = new Set(this.languages);
    return this.problem.languages.filter((language) =>
      languagesSet.has(language),
    );
  }

  onNewSubmission(): void {
    if (!this.user.loggedIn) {
      this.$emit('redirect-login-page');
      return;
    }
    this.currentPopupDisplayed = PopupDisplayed.RunSubmit;
    this.$emit('new-submission-popup-displayed');
  }

  onRunDetails(request: SubmissionRequest, tab: string): void {
    this.currentPopupDisplayed = PopupDisplayed.RunDetails;
    this.$emit('show-run', {
      ...request,
      hash: `#${tab}/${this.problemAlias}/show-run:${request.guid}`,
      isAdmin: this.isAdmin,
    });
  }

  onNewPromotion(): void {
    if (!this.user.loggedIn) {
      this.$emit('redirect-login-page');
      return;
    }
    this.currentPopupDisplayed = PopupDisplayed.Promotion;
  }

  onNewPromotionAsReviewer(): void {
    this.currentPopupDisplayed = PopupDisplayed.Reviewer;
  }

  onReportInappropriateProblem(): void {
    this.currentPopupDisplayed = PopupDisplayed.Demotion;
  }

  onPopupDismissed(): void {
    this.currentPopupDisplayed = PopupDisplayed.None;
    this.currentRunDetailsData = null;
    this.$emit('update:activeTab', this.selectedTab);
  }

  onPopupPromotionDismissed(
    qualityPromotionComponent: qualitynomination_PromotionPopup,
    isDismissed: boolean,
  ): void {
    this.onPopupDismissed();
    this.$emit('dismiss-promotion', qualityPromotionComponent, isDismissed);
  }

  onProblemRendered(): void {
    // TODO: We should probably refactor how the Markdown component is handled,
    // one for problems (with MathJax and the problem-specific logic) and another
    // for all other uses.
    //
    // It might be better for all of these things, plus the Markdown templating
    // system altogether to be replaced by the Markdown Vue component be able
    // to inject Vue components into the DOM after it's being rendered, so that
    // all the templating and interactivity can be handled by Vue instead of by
    // JavaScript.
    const libinteractiveInterfaceNameElement = this.statementMarkdown.$el.querySelector(
      'span.libinteractive-interface-name',
    ) as HTMLElement;
    if (
      libinteractiveInterfaceNameElement &&
      this.problem.settings?.interactive?.module_name
    ) {
      libinteractiveInterfaceNameElement.innerText = this.problem.settings.interactive.module_name.replace(
        /\.idl$/,
        '',
      );
    }

    const outputOnlyDownloadElement = this.statementMarkdown.$el.querySelector(
      '.output-only-download a',
    );
    if (outputOnlyDownloadElement) {
      outputOnlyDownloadElement.setAttribute(
        'href',
        `/probleminput/${this.problem.alias}/${this.problem.commit}/${this.problem.alias}-input.zip`,
      );
    }

    const libinteractiveDownloadFormElement = this.statementMarkdown.$el.querySelector(
      '.libinteractive-download form',
    ) as HTMLElement;
    if (libinteractiveDownloadFormElement) {
      libinteractiveDownloadFormElement.addEventListener(
        'submit',
        (e: Event) => {
          e.preventDefault();

          const form = e.target as HTMLElement;
          const alias = this.problem.alias;
          const commit = this.problem.commit;
          const os = (form.querySelector('.download-os') as HTMLInputElement)
            ?.value;
          const lang = (form.querySelector(
            '.download-lang',
          ) as HTMLInputElement)?.value;
          const extension = os == 'unix' ? '.tar.bz2' : '.zip';

          ui.navigateTo(
            `${window.location.protocol}//${window.location.host}/templates/${alias}/${commit}/${alias}_${os}_${lang}${extension}`,
          );
        },
      );
    }

    const libinteractiveDownloadLangElement = this.statementMarkdown.$el.querySelector(
      '.libinteractive-download .download-lang',
    ) as HTMLSelectElement;
    if (libinteractiveDownloadLangElement) {
      libinteractiveDownloadLangElement.addEventListener(
        'change',
        (e: Event) => {
          let form = e.target as HTMLElement;
          while (!form.classList.contains('libinteractive-download')) {
            if (!form.parentElement) {
              return;
            }
            form = form.parentElement;
          }
          (form.querySelector(
            '.libinteractive-extension',
          ) as HTMLElement).innerText = libinteractiveDownloadLangElement.value;
        },
      );
    }
  }

  onRunSubmitted(code: string, selectedLanguage: string): void {
    this.$emit('submit-run', {
      code,
      language: selectedLanguage,
      runs: this.runs,
      nominationStatus: this.nominationStatus,
    });
    this.onPopupDismissed();
  }

  onClarificationResponse(response: types.Clarification): void {
    this.$emit('clarification-response', {
      clarification: response,
      target: this,
    });
  }

  @Emit('update:activeTab')
  onTabSelected(tabName: string): string {
    if (this.selectedTab === 'clarifications') {
      this.hasUnreadClarifications = false;
    }
    this.selectedTab = tabName;
    return this.selectedTab;
  }

  @Watch('clarifications')
  onInitialClarificationsChanged(newValue: types.Clarification[]): void {
    this.currentClarifications = newValue;
  }

  @Watch('popupDisplayed')
  onPopupDisplayedChanged(newValue: PopupDisplayed): void {
    this.currentPopupDisplayed = newValue;
    if (newValue === PopupDisplayed.None) return;
    if (newValue === PopupDisplayed.RunSubmit) {
      this.onNewSubmission();
      return;
    }
    if (newValue === PopupDisplayed.Promotion) {
      ui.reportEvent('quality-nomination', 'shown');
      return;
    }
  }

  @Watch('currentClarifications')
  onClarificationsChanged(newValue: types.Clarification[]): void {
    if (this.selectedTab === 'clarifications' || newValue.length === 0) return;
    this.hasUnreadClarifications = true;
  }

  @Watch('runDetailsData')
  onRunDetailsChanged(newValue: types.RunDetails): void {
    this.currentRunDetailsData = newValue;
  }
}
</script>

<style lang="scss" scoped>
@import '../../../../sass/main.scss';

table td {
  padding: 0.5rem;
}

.karel-js-link {
  border: 1px solid var(--arena-problem-details-karel-link-border-color);
  border-left: 0;
  border-radius: 3px;

  a {
    border-left: 5px solid
      var(--arena-problem-details-karel-link-border-left-color);
    display: block;
  }
}
</style><|MERGE_RESOLUTION|>--- conflicted
+++ resolved
@@ -291,10 +291,6 @@
           :show-rejudge="true"
           :show-filters="true"
           :show-disqualify="true"
-<<<<<<< HEAD
-          :simplified-view="true"
-=======
->>>>>>> 419e31f9
           :items-per-page="100"
           :problemset-problems="[]"
           :search-result-users="searchResultUsers"
