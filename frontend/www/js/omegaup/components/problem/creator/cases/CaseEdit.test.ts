--- conflicted
+++ resolved
@@ -64,11 +64,7 @@
     expect(
       wrapper.find('bicontrashfill-stub').element.parentElement?.textContent,
     ).toContain(T.problemCreatorDeleteCase);
-<<<<<<< HEAD
     expect(wrapper.find('b-dropdown-stub').exists()).toBe(true);
-=======
-    expect(wrapper.find('biconthreedotsvertical-stub').exists()).toBeTruthy();
->>>>>>> b9451e18
   });
 
   it('Should show a grouped case', async () => {
@@ -94,11 +90,7 @@
     expect(
       wrapper.find('bicontrashfill-stub').element.parentElement?.textContent,
     ).toContain(T.problemCreatorDeleteCase);
-<<<<<<< HEAD
     expect(wrapper.find('b-dropdown-stub').exists()).toBe(true);
-=======
-    expect(wrapper.find('biconthreedotsvertical-stub').exists()).toBeTruthy();
->>>>>>> b9451e18
   });
 
   it('Should add, modify and delete a line', async () => {
@@ -151,9 +143,6 @@
     expect(formInputsUpdated.length).toBe(0);
   });
 
-<<<<<<< HEAD
-  it('calls deleteLinesForSelectedCase when the delete option is clicked', async () => {
-=======
   it('Should modify and move a case', async () => {
     store.commit('casesStore/resetStore');
 
@@ -375,7 +364,6 @@
   });
 
   it('Should generate and render arrays', async () => {
->>>>>>> b9451e18
     const wrapper = mount(CaseEdit, { localVue, store });
 
     const groupID = newGroup.groupID;
@@ -386,66 +374,12 @@
     });
     await Vue.nextTick();
 
-<<<<<<< HEAD
-    const dropdownButtons = wrapper.findAll('button.w-100');
-    expect(dropdownButtons.length).toBe(3);
-
-    expect(dropdownButtons.at(0).text()).toBe(T.problemCreatorLinesDelete);
-    expect(dropdownButtons.at(1).text()).toBe(T.problemCreatorCaseDownloadIn);
-    expect(dropdownButtons.at(2).text()).toBe(T.problemCreatorCaseDownloadTxt);
-=======
     expect(wrapper.text()).toContain(newCase.name);
     expect(wrapper.text()).toContain(newGroup.name);
->>>>>>> b9451e18
 
     wrapper.vm.addNewLine();
     await Vue.nextTick();
 
-<<<<<<< HEAD
-    expect(wrapper.vm.getLinesFromSelectedCase.length).toBe(1);
-
-    await dropdownButtons.at(0).trigger('click');
-
-    expect(wrapper.vm.getLinesFromSelectedCase.length).toBe(0);
-
-    wrapper.vm.addNewLine();
-    wrapper.vm.addNewLine();
-    await Vue.nextTick();
-
-    expect(wrapper.vm.getLinesFromSelectedCase.length).toBe(2);
-
-    const dropdowns = wrapper.findAll('a[role="menuitem"]');
-    expect(dropdowns.length).toBe(8);
-
-    await dropdowns.at(5).trigger('click');
-
-    const formInputs = wrapper.findAll('input');
-    const formTextArea = wrapper.find('textarea');
-
-    await formInputs.at(0).setValue('testLabel');
-    await formInputs.at(1).setValue('ome g a');
-
-    await formInputs.at(2).setValue('testLabel');
-    await formTextArea.setValue('u\np');
-
-    expect(
-      wrapper.vm.getStringifiedLinesFromCaseGroupID({
-        groupID: groupID,
-        caseID: caseID,
-      }),
-    ).toBe('ome g a\nu\np');
-
-    const mockDownload = jest.spyOn(wrapper.vm, 'downloadInputFile');
-
-    await dropdownButtons.at(1).trigger('click');
-    expect(mockDownload).toHaveBeenCalledWith('.in');
-
-    await dropdownButtons.at(2).trigger('click');
-    expect(mockDownload).toHaveBeenCalledWith('.txt');
-
-    mockDownload.mockRestore();
-  });
-=======
     const dropdowns = wrapper.findAll('a.dropdown-item');
     expect(dropdowns.length).toBe(4);
 
@@ -638,5 +572,69 @@
       });
     },
   );
->>>>>>> b9451e18
+
+  it('calls deleteLinesForSelectedCase when the delete option is clicked', async () => {
+    const wrapper = mount(CaseEdit, { localVue, store });
+
+    const groupID = newGroup.groupID;
+    const caseID = newCase.caseID;
+    store.commit('casesStore/setSelected', {
+      groupID,
+      caseID,
+    });
+    await Vue.nextTick();
+
+    const dropdownButtons = wrapper.findAll('button.w-100');
+    expect(dropdownButtons.length).toBe(3);
+
+    expect(dropdownButtons.at(0).text()).toBe(T.problemCreatorLinesDelete);
+    expect(dropdownButtons.at(1).text()).toBe(T.problemCreatorCaseDownloadIn);
+    expect(dropdownButtons.at(2).text()).toBe(T.problemCreatorCaseDownloadTxt);
+
+    wrapper.vm.addNewLine();
+    await Vue.nextTick();
+
+    expect(wrapper.vm.getLinesFromSelectedCase.length).toBe(1);
+
+    await dropdownButtons.at(0).trigger('click');
+
+    expect(wrapper.vm.getLinesFromSelectedCase.length).toBe(0);
+
+    wrapper.vm.addNewLine();
+    wrapper.vm.addNewLine();
+    await Vue.nextTick();
+
+    expect(wrapper.vm.getLinesFromSelectedCase.length).toBe(2);
+
+    const dropdowns = wrapper.findAll('a[role="menuitem"]');
+    expect(dropdowns.length).toBe(8);
+
+    await dropdowns.at(5).trigger('click');
+
+    const formInputs = wrapper.findAll('input');
+    const formTextArea = wrapper.find('textarea');
+
+    await formInputs.at(0).setValue('testLabel');
+    await formInputs.at(1).setValue('ome g a');
+
+    await formInputs.at(2).setValue('testLabel');
+    await formTextArea.setValue('u\np');
+
+    expect(
+      wrapper.vm.getStringifiedLinesFromCaseGroupID({
+        groupID: groupID,
+        caseID: caseID,
+      }),
+    ).toBe('ome g a\nu\np');
+
+    const mockDownload = jest.spyOn(wrapper.vm, 'downloadInputFile');
+
+    await dropdownButtons.at(1).trigger('click');
+    expect(mockDownload).toHaveBeenCalledWith('.in');
+
+    await dropdownButtons.at(2).trigger('click');
+    expect(mockDownload).toHaveBeenCalledWith('.txt');
+
+    mockDownload.mockRestore();
+  });
 });