--- conflicted
+++ resolved
@@ -339,12 +339,9 @@
   CaseLineKind,
   CaseLine,
   LineID,
-<<<<<<< HEAD
   MatrixDistinctType,
-=======
   CaseRequest,
   GroupID,
->>>>>>> d41bb127
 } from '@/js/omegaup/problem/creator/types';
 import {
   FontAwesomeIcon,
@@ -388,7 +385,6 @@
   getLinesFromSelectedCase!: CaseLine[];
   @casesStore.Getter('getSelectedGroup') getSelectedGroup!: Group;
 
-<<<<<<< HEAD
   @casesStore.Action('editLineKind') editLineKind!: ([lineID, kind]: [
     LineID,
     CaseLineKind,
@@ -397,12 +393,10 @@
     LineID,
     string,
   ]) => void;
-=======
   @casesStore.Mutation('updateCase') updateCase!: ([
     oldGroupID,
     updateCaseRequest,
   ]: [GroupID, CaseRequest]) => void;
->>>>>>> d41bb127
 
   @casesStore.Action('addNewLine') addNewLine!: () => void;
   @casesStore.Action('deleteLine') deleteLine!: (line: LineID) => void;
