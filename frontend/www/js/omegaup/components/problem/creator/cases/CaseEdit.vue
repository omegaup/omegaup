<template>
  <div v-if="getSelectedCase && getSelectedGroup">
    <div class="d-flex justify-content-between">
      <div>
        <h3 class="mb-0 d-md-inline mr-2">{{ getSelectedCase.name }}</h3>
        <h5 class="mb-0 d-none d-md-inline text-muted">
          {{ getSelectedGroup.name }}
        </h5>
      </div>
      <div>
        <b-button
          variant="light"
          class="mr-2"
          @click="editCaseModal = !editCaseModal"
        >
          <div class="container">
            <div class="row">
              <BIconPencilFill
                variant="info"
                font-scale="1.10"
                class="mr-1 pt-1"
              />
              {{ T.problemCreatorEditCase }}
            </div>
          </div>
        </b-button>
        <b-modal
          v-model="editCaseModal"
          :title="T.caseEditTitle"
          :ok-title="T.caseModalSave"
          ok-variant="success"
          :cancel-title="T.caseModalBack"
          cancel-variant="danger"
          static
          lazy
          @ok="updateCaseInfo"
        >
          <omegaup-problem-creator-case-input
            ref="case-input"
            :name="getSelectedCase.name"
            :group="getSelectedGroup.groupID"
            :points="getSelectedCase.points"
            :edit-mode="true"
          />
        </b-modal>
        <b-button variant="light" class="mr-2">
          <div class="container">
            <div class="row">
              <BIconTrashFill
                variant="danger"
                font-scale="1.20"
                class="mr-1 pt-1"
              />
              {{ T.problemCreatorDeleteCase }}
            </div>
          </div>
        </b-button>
        <b-dropdown ref="dropdown" variant="light" class="h-100" right no-caret>
          <template #button-content>
            <BIconThreeDotsVertical />
          </template>
          <b-button variant="light" class="w-100" @click="deleteLines()">
            <div class="d-flex">
              <BIconTrash variant="danger" class="pt-1 mr-3" font-scale="1.2" />
              {{ T.problemCreatorLinesDelete }}
            </div>
          </b-button>
          <b-dropdown-divider></b-dropdown-divider>
          <b-button
            variant="light"
            class="w-100"
            @click="downloadInputFile('.in')"
          >
            <div class="d-flex">
              <BIconBoxArrowDown
                variant="info"
                class="pt-1 mr-3"
                font-scale="1.2"
              />
              {{ T.problemCreatorCaseDownloadIn }}
            </div>
          </b-button>
          <b-button
            variant="light"
            class="w-100"
            @click="downloadInputFile('.txt')"
          >
            <div class="d-flex">
              <BIconTextLeft
                variant="info"
                class="pt-1 mr-3"
                font-scale="1.2"
              />
              {{ T.problemCreatorCaseDownloadTxt }}
            </div>
          </b-button>
        </b-dropdown>
      </div>
    </div>
    <hr class="border-top my-2" />
    <div>
      <table class="table">
        <tbody>
          <tr v-for="line in getLinesFromSelectedCase">
            <td>
              <b-container fluid class="bg-light">
                <b-row class="d-flex justify-content-between" align-v="center">
                  <b-col cols="1">
                    <b-button
                      class="btn btn-link"
                      type="button"
                      :title="T.problemCreatorLinesReorder"
                      variant="light"
                    >
                      <font-awesome-icon icon="sort" />
                    </b-button>
                  </b-col>
                  <b-col cols="2" class="pl-0 pr-2">
                    <b-form-input
                      v-model="line.label"
                      size="sm"
                      :placeholder="T.problemCreatorLabelPlaceHolder"
                    />
                  </b-col>
                  <b-col cols="5" class="pr-0 text-center">
                    <b-form-input
                      v-if="getLineDisplay(line) === LineDisplayOption.LINE"
                      v-model="line.data.value"
                      size="sm"
                      class="mt-3 mb-3"
                      :placeholder="T.problemCreatorContentPlaceHolder"
                    />
                    <b-form-textarea
                      v-if="
                        getLineDisplay(line) === LineDisplayOption.MULTILINE
                      "
                      v-model="line.data.value"
                      class="mt-3 mb-3 text-nowrap overflow-auto w-100"
                      rows="2"
                      max-rows="3"
                      :placeholder="T.problemCreatorContentPlaceHolder"
                    ></b-form-textarea>
                  </b-col>
                  <b-col cols="3" class="pl-2 pr-0 text-center">
                    <b-dropdown
                      :text="getLineNameFromKind(line.data.kind)"
                      variant="light"
                    >
                      <b-dropdown-item
                        v-for="lineKindOption in lineKindOptions"
                        :key="lineKindOption.kind"
                        @click="
                          editLineKind([line.lineID, lineKindOption.kind])
                        "
                      >
                        {{ lineKindOption.type }}
                      </b-dropdown-item>
                    </b-dropdown>
                    <b-button
                      v-if="
                        getEditIconDisplay(line) ===
                        EditIconDisplayOption.EDIT_ICON
                      "
                      data-line-edit-button
                      size="sm"
                      type="button"
                      :title="T.problemCreatorLineEdit"
                      variant="light"
                      @click="editModalState(line.data.kind)"
                    >
                      <BIconPencilSquare variant="info" font-scale="1.20" />
                    </b-button>
                    <b-modal
                      v-if="line.data.kind === 'array'"
                      v-model="arrayModalEdit"
                      data-array-modal
                      :title="T.arrayEditTitle"
                      :ok-title="T.arrayModalSave"
                      ok-variant="success"
                      :cancel-title="T.arrayModalBack"
                      cancel-variant="danger"
                      static
                      lazy
                      @ok="
                        editLineValue([line.lineID, arrayModalEditArray]);
                        arrayModalEditArray = '';
                      "
                    >
                      <b-container>
                        <b-row class="mb-4">
                          <b-col class="text-left">
                            {{ T.arrayModalSize }}
                            <b-form-input
                              v-model="line.data.size"
                              type="number"
                              data-array-modal-size
                            />
                          </b-col>
                          <b-col class="text-left">
                            {{ T.arrayModalMinimum }}
                            <b-form-input
                              v-model="line.data.min"
                              type="number"
                              data-array-modal-min
                            />
                          </b-col>
                          <b-col class="text-left">
                            {{ T.arrayModalMaximum }}
                            <b-form-input
                              v-model="line.data.max"
                              type="number"
                              data-array-modal-max
                            />
                          </b-col>
                        </b-row>
                        <b-row class="mt-2 mb-4">
                          <b-col class="text-left">
                            <b-form-checkbox
                              v-model="line.data.distinct"
                              data-array-modal-checkbox
                            >
                              {{ T.arrayModalDistinctValues }}
                            </b-form-checkbox>
                          </b-col>
                        </b-row>
                        <b-row class="mt-4">
                          <b-col class="text-left">
                            <b-button
                              variant="primary"
                              data-array-modal-generate
                              @click="
                                arrayModalEditArray = getArrayContent(
                                  Number(line.data.size),
                                  Number(line.data.min),
                                  Number(line.data.max),
                                  line.data.distinct,
                                )
                              "
                              >{{ T.arrayModalGenerate }}</b-button
                            >
                          </b-col>
                        </b-row>
                        <hr />
                        <div class="text-left">
                          {{ T.arrayModalGeneratedArray }}
                        </div>
                        <b-form-input
                          v-model="arrayModalEditArray"
                          data-array-modal-generated-array
                          class="w-100"
                        />
                      </b-container>
                    </b-modal>
                    <b-modal
                      v-if="line.data.kind === 'matrix'"
                      v-model="matrixModalEdit"
                      data-matrix-modal
                      :title="T.matrixEditTitle"
                      :ok-title="T.matrixModalSave"
                      ok-variant="success"
                      :cancel-title="T.matrixModalBack"
                      cancel-variant="danger"
                      static
                      lazy
                      @ok="
                        editLineValue([line.lineID, matrixModalEditArray]);
                        matrixModalEditArray = '';
                      "
                    >
                      <b-container>
                        <b-row class="mb-4">
                          <b-col class="text-left">
                            {{ T.matrixModalRows }}
                            <b-form-input
                              v-model="line.data.rows"
                              type="number"
                              data-matrix-modal-rows
                            />
                          </b-col>
                          <b-col>
                            {{ T.matrixModalColumns }}
                            <b-form-input
                              v-model="line.data.cols"
                              type="number"
                              data-matrix-modal-columns
                            />
                          </b-col>
                          <b-col class="text-left">
                            {{ T.matrixModalMinimum }}
                            <b-form-input
                              v-model="line.data.min"
                              type="number"
                              data-matrix-modal-min
                            />
                          </b-col>
                          <b-col>
                            {{ T.matrixModalMaximum }}
                            <b-form-input
                              v-model="line.data.max"
                              type="number"
                              data-matrix-modal-max
                            />
                          </b-col>
                        </b-row>
                        <b-row class="mt-2 mb-4">
                          <b-col class="text-left">
                            <div class="mb-1 font-weight-bold">
                              {{ T.matrixModalDistinct }}
                            </div>
                            <b-dropdown
                              :text="
                                getDistinctNameFromType(line.data.distinct)
                              "
                              data-matrix-modal-dropdown
                              variant="light"
                            >
                              <b-dropdown-header>
                                {{ T.matrixModalDistinctHeader }}
                              </b-dropdown-header>
                              <b-dropdown-item
                                v-for="matrixDistinctOption in matrixDistinctOptions"
                                :key="matrixDistinctOption.distinctType"
                                :data-matrix-modal-dropdown="
                                  matrixDistinctOption.type
                                "
                                @click="
                                  line.data.distinct =
                                    matrixDistinctOption.distinctType
                                "
                              >
                                {{ matrixDistinctOption.type }}
                              </b-dropdown-item>
                            </b-dropdown>
                          </b-col>
                        </b-row>
                        <b-row class="mt-4">
                          <b-col class="text-left">
                            <b-button
                              variant="primary"
                              data-matrix-modal-generate
                              @click="
                                matrixModalEditArray = getMatrixContent(
                                  Number(line.data.rows),
                                  Number(line.data.cols),
                                  Number(line.data.min),
                                  Number(line.data.max),
                                  line.data.distinct,
                                )
                              "
                              >{{ T.matrixModalGenerate }}</b-button
                            >
                          </b-col>
                        </b-row>
                        <hr />
                        <div class="text-left">
                          {{ T.matrixModalGeneratedArray }}
                        </div>
                        <b-form-textarea
                          v-model="matrixModalEditArray"
                          data-matrix-modal-generated-matrix
                          class="w-100"
                        />
                      </b-container>
                    </b-modal>
                  </b-col>
                  <b-col cols="1">
                    <b-button
                      size="sm"
                      type="button"
                      :title="T.problemCreatorLineDelete"
                      variant="light"
                      @click="deleteLine(line.lineID)"
                    >
                      <BIconTrashFill variant="danger" font-scale="1.20" />
                    </b-button>
                  </b-col>
                </b-row>
              </b-container>
            </td>
          </tr>
        </tbody>
      </table>
    </div>
    <div class="text-center">
      <b-button variant="light" class="mr-2" @click="addNewLine">
        <div class="container">
          <div class="row">
            <BIconPlusSquare
              variant="info"
              font-scale="1.25"
              class="mr-2 pt-1"
            />
            {{ T.problemCreatorAddLine }}
          </div>
        </div>
      </b-button>
    </div>
  </div>
</template>

<script lang="ts">
import { Component, Vue, Ref } from 'vue-property-decorator';
import T from '../../../../lang';
import problemCreator_Cases_CaseInput from './CaseInput.vue';
import { namespace } from 'vuex-class';
import {
  Case,
  Group,
  CaseLineKind,
  CaseLine,
  LineID,
<<<<<<< HEAD
  CaseGroupID,
=======
  MatrixDistinctType,
  CaseRequest,
  GroupID,
>>>>>>> b9451e18
} from '@/js/omegaup/problem/creator/types';
import {
  FontAwesomeIcon,
  FontAwesomeLayers,
  FontAwesomeLayersText,
} from '@fortawesome/vue-fontawesome';
import 'bootstrap/dist/css/bootstrap.css';
import 'bootstrap-vue/dist/bootstrap-vue.css';
import { BNavItemDropdown, FormInputPlugin, ModalPlugin } from 'bootstrap-vue';
import { fas } from '@fortawesome/free-solid-svg-icons';
import { library } from '@fortawesome/fontawesome-svg-core';
library.add(fas);
Vue.use(FormInputPlugin);
Vue.use(ModalPlugin);

const casesStore = namespace('casesStore');

@Component({
  components: {
    'omegaup-problem-creator-case-input': problemCreator_Cases_CaseInput,
    'font-awesome-icon': FontAwesomeIcon,
    'font-awesome-layers': FontAwesomeLayers,
    'font-awesome-layers-text': FontAwesomeLayersText,
  },
})
export default class CaseEdit extends Vue {
  T = T;
  editCaseModal = false;

  @Ref('case-input') caseInputRef!: problemCreator_Cases_CaseInput;

  arrayModalEdit: boolean = false;
  matrixModalEdit: boolean = false;

  arrayModalEditArray: string = '';
  matrixModalEditArray: string = '';

  @casesStore.State('groups') groups!: Group[];
  @casesStore.Getter('getSelectedCase') getSelectedCase!: Case;
  @casesStore.Getter('getLinesFromSelectedCase')
  getLinesFromSelectedCase!: CaseLine[];
  @casesStore.Getter('getSelectedGroup') getSelectedGroup!: Group;
  @casesStore.Getter('getStringifiedLinesFromCaseGroupID')
  getStringifiedLinesFromCaseGroupID!: (caseGroupID: CaseGroupID) => string;

  @casesStore.Action('editLineKind') editLineKind!: ([lineID, kind]: [
    LineID,
    CaseLineKind,
  ]) => void;
  @casesStore.Action('editLineValue') editLineValue!: ([lineID, value]: [
    LineID,
    string,
  ]) => void;
  @casesStore.Mutation('updateCase') updateCase!: ([
    oldGroupID,
    updateCaseRequest,
  ]: [GroupID, CaseRequest]) => void;

  @casesStore.Action('addNewLine') addNewLine!: () => void;
  @casesStore.Action('deleteLine') deleteLine!: (line: LineID) => void;
  @casesStore.Action('deleteLinesForSelectedCase')
  deleteLinesForSelectedCase!: () => void;

  deleteLines() {
    this.deleteLinesForSelectedCase();
    (this.$refs.dropdown as BNavItemDropdown).hide(true);
  }

  LineDisplayOption = Object.freeze({
    LINE: 'line',
    MULTILINE: 'multiline',
  });

  EditIconDisplayOption = Object.freeze({
    EDIT_ICON: 'edit_icon',
  });

  get getLineDisplay() {
    return (line: CaseLine) => {
      if (line.data.kind === 'line' || line.data.kind === 'array') {
        return this.LineDisplayOption.LINE;
      }
      return this.LineDisplayOption.MULTILINE;
    };
  }

  get getEditIconDisplay() {
    return (line: CaseLine) => {
      if (line.data.kind === 'array' || line.data.kind === 'matrix') {
        return this.EditIconDisplayOption.EDIT_ICON;
      }
    };
  }

  lineKindOptions: {
    type: string;
    kind: CaseLineKind;
  }[] = [
    { type: T.problemCreatorLineLine, kind: 'line' },
    { type: T.problemCreatorLineMultiline, kind: 'multiline' },
    { type: T.problemCreatorLineArray, kind: 'array' },
    { type: T.problemCreatorLineMatrix, kind: 'matrix' },
  ];

  matrixDistinctOptions: {
    type: string;
    distinctType: MatrixDistinctType;
  }[] = [
    { type: T.matrixModalDistinctNone, distinctType: MatrixDistinctType.None },
    { type: T.matrixModalDistinctRow, distinctType: MatrixDistinctType.Rows },
    {
      type: T.matrixModalDistinctColumn,
      distinctType: MatrixDistinctType.Cols,
    },
    { type: T.matrixModalDistinctAll, distinctType: MatrixDistinctType.Both },
  ];

  editModalState(kind: CaseLineKind): void {
    if (kind === 'array') {
      this.matrixModalEdit = false;
      this.arrayModalEdit = true;
    } else if (kind === 'matrix') {
      this.arrayModalEdit = false;
      this.matrixModalEdit = true;
    }
  }

  getLineNameFromKind(kind: CaseLineKind): string | undefined {
    return this.lineKindOptions.find((row) => row.kind === kind)?.type;
  }

  getDistinctNameFromType(distinctype: MatrixDistinctType): string | undefined {
    return this.matrixDistinctOptions.find(
      (row) => row.distinctType === distinctype,
    )?.type;
  }

  getDistinctArrayContents(
    size: number,
    low: number = 0,
    high: number = 0,
  ): string {
    const generatedArray = new Set<number>();
    while (generatedArray.size < size) {
      generatedArray.add(low + Math.floor(Math.random() * (high - low + 1)));
    }
    return [...generatedArray].join(' ');
  }

  getNonDistinctArrayContents(
    size: number,
    low: number = 0,
    high: number = 0,
  ): string {
    const generatedArray = [];
    while (generatedArray.length < size) {
      generatedArray.push(low + Math.floor(Math.random() * (high - low + 1)));
    }
    return [...generatedArray].join(' ');
  }

  getArrayContent(
    size: number,
    low: number = 0,
    high: number = 0,
    distinct: boolean = false,
  ): string {
    if (distinct && high - low + 1 < size) {
      return '';
    }
    if (distinct) {
      return this.getDistinctArrayContents(size, low, high);
    } else {
      return this.getNonDistinctArrayContents(size, low, high);
    }
  }

  getNoneDistinctMatrixContents(
    rows: number,
    columns: number,
    low: number = 0,
    high: number = 0,
  ): string {
    const generatedArray: number[] = this.getNonDistinctArrayContents(
      rows * columns,
      low,
      high,
    )
      .split(' ')
      .map(Number);

    let matrix = [];
    let index = 0;

    for (let i = 0; i < rows; i++) {
      let row = [];
      for (let j = 0; j < columns; j++) {
        row.push(generatedArray[index]);
        index++;
      }
      matrix.push(row);
    }

    return matrix.map((row) => row.join(' ')).join('\n');
  }

  getRowsDistinctMatrixContents(
    rows: number,
    columns: number,
    low: number = 0,
    high: number = 0,
  ): string {
    const generatedRows: Set<number>[] = Array.from(
      { length: rows },
      () => new Set<number>(),
    );
    for (let i = 0; i < rows; i++) {
      while (generatedRows[i].size < columns) {
        generatedRows[i].add(
          low + Math.floor(Math.random() * (high - low + 1)),
        );
      }
    }
    return generatedRows.map((row) => [...row].join(' ')).join('\n');
  }

  getColsDistinctMatrixContents(
    rows: number,
    columns: number,
    low: number = 0,
    high: number = 0,
  ): string {
    const generatedColumns: Set<number>[] = Array.from(
      { length: columns },
      () => new Set<number>(),
    );
    for (let i = 0; i < columns; i++) {
      while (generatedColumns[i].size < rows) {
        generatedColumns[i].add(
          low + Math.floor(Math.random() * (high - low + 1)),
        );
      }
    }
    const generatedColumnsList: number[][] = generatedColumns.map((column) =>
      Array.from(column),
    );
    const transposedColumnsList: number[][] = generatedColumnsList[0].map(
      (_, rowIndex) => generatedColumnsList.map((column) => column[rowIndex]),
    );
    return transposedColumnsList.map((row) => row.join(' ')).join('\n');
  }

  getAllDistinctMatrixContents(
    rows: number,
    columns: number,
    low: number = 0,
    high: number = 0,
  ): string {
    const generatedArray: number[] = this.getDistinctArrayContents(
      rows * columns,
      low,
      high,
    )
      .split(' ')
      .map(Number);

    let matrix = [];
    let index = 0;

    for (let i = 0; i < rows; i++) {
      let row = [];
      for (let j = 0; j < columns; j++) {
        row.push(generatedArray[index]);
        index++;
      }
      matrix.push(row);
    }

    return matrix.map((row) => row.join(' ')).join('\n');
  }

  getMatrixContent(
    rows: number,
    columns: number,
    low: number = 0,
    high: number = 100,
    distinct: MatrixDistinctType = MatrixDistinctType.None,
  ): string {
    if (distinct === 'both' && high - low + 1 < rows * columns) {
      return '';
    }
    if (distinct === 'rows' && high - low + 1 < columns) {
      return '';
    }
    if (distinct === 'cols' && high - low + 1 < rows) {
      return '';
    }
    if (distinct === 'none') {
      return this.getNoneDistinctMatrixContents(rows, columns, low, high);
    }
    if (distinct === 'both') {
      return this.getAllDistinctMatrixContents(rows, columns, low, high);
    }
    if (distinct === 'rows') {
      return this.getRowsDistinctMatrixContents(rows, columns, low, high);
    }
    if (distinct === 'cols') {
      return this.getColsDistinctMatrixContents(rows, columns, low, high);
    }
    return '';
  }

  updateCaseInfo() {
    const updateCaseRequest: CaseRequest = {
      groupID: this.caseInputRef.caseGroup,
      caseID: this.getSelectedCase.caseID,
      name: this.caseInputRef.caseName,
      points: this.caseInputRef.casePoints,
      autoPoints: this.caseInputRef.casePoints === null,
    };
    const oldGroupID: GroupID = this.getSelectedGroup.groupID;
    this.updateCase([oldGroupID, updateCaseRequest]);
  }

  downloadInputFile(ext: '.txt' | '.in') {
    const caseGroupID: CaseGroupID = {
      groupID: this.getSelectedGroup.groupID,
      caseID: this.getSelectedCase.caseID,
    };
    const input = this.getStringifiedLinesFromCaseGroupID(caseGroupID);
    const blob = new Blob([input], { type: 'text/plain' });

    const link = document.createElement('a');
    link.href = URL.createObjectURL(blob);
    link.download = this.getSelectedCase.name + ext;
    document.body.appendChild(link);
    link.click();
    document.body.removeChild(link);
  }
}
</script>

<style lang="scss" scoped>
.table td {
  vertical-align: middle;
  border: none;
}
</style><|MERGE_RESOLUTION|>--- conflicted
+++ resolved
@@ -8,49 +8,23 @@
         </h5>
       </div>
       <div>
-        <b-button
-          variant="light"
-          class="mr-2"
-          @click="editCaseModal = !editCaseModal"
-        >
+        <b-button variant="light" class="mr-2" @click="editCaseModal = !editCaseModal">
           <div class="container">
             <div class="row">
-              <BIconPencilFill
-                variant="info"
-                font-scale="1.10"
-                class="mr-1 pt-1"
-              />
+              <BIconPencilFill variant="info" font-scale="1.10" class="mr-1 pt-1" />
               {{ T.problemCreatorEditCase }}
             </div>
           </div>
         </b-button>
-        <b-modal
-          v-model="editCaseModal"
-          :title="T.caseEditTitle"
-          :ok-title="T.caseModalSave"
-          ok-variant="success"
-          :cancel-title="T.caseModalBack"
-          cancel-variant="danger"
-          static
-          lazy
-          @ok="updateCaseInfo"
-        >
-          <omegaup-problem-creator-case-input
-            ref="case-input"
-            :name="getSelectedCase.name"
-            :group="getSelectedGroup.groupID"
-            :points="getSelectedCase.points"
-            :edit-mode="true"
-          />
+        <b-modal v-model="editCaseModal" :title="T.caseEditTitle" :ok-title="T.caseModalSave" ok-variant="success"
+          :cancel-title="T.caseModalBack" cancel-variant="danger" static lazy @ok="updateCaseInfo">
+          <omegaup-problem-creator-case-input ref="case-input" :name="getSelectedCase.name"
+            :group="getSelectedGroup.groupID" :points="getSelectedCase.points" :edit-mode="true" />
         </b-modal>
         <b-button variant="light" class="mr-2">
           <div class="container">
             <div class="row">
-              <BIconTrashFill
-                variant="danger"
-                font-scale="1.20"
-                class="mr-1 pt-1"
-              />
+              <BIconTrashFill variant="danger" font-scale="1.20" class="mr-1 pt-1" />
               {{ T.problemCreatorDeleteCase }}
             </div>
           </div>
@@ -66,31 +40,15 @@
             </div>
           </b-button>
           <b-dropdown-divider></b-dropdown-divider>
-          <b-button
-            variant="light"
-            class="w-100"
-            @click="downloadInputFile('.in')"
-          >
+          <b-button variant="light" class="w-100" @click="downloadInputFile('.in')">
             <div class="d-flex">
-              <BIconBoxArrowDown
-                variant="info"
-                class="pt-1 mr-3"
-                font-scale="1.2"
-              />
+              <BIconBoxArrowDown variant="info" class="pt-1 mr-3" font-scale="1.2" />
               {{ T.problemCreatorCaseDownloadIn }}
             </div>
           </b-button>
-          <b-button
-            variant="light"
-            class="w-100"
-            @click="downloadInputFile('.txt')"
-          >
+          <b-button variant="light" class="w-100" @click="downloadInputFile('.txt')">
             <div class="d-flex">
-              <BIconTextLeft
-                variant="info"
-                class="pt-1 mr-3"
-                font-scale="1.2"
-              />
+              <BIconTextLeft variant="info" class="pt-1 mr-3" font-scale="1.2" />
               {{ T.problemCreatorCaseDownloadTxt }}
             </div>
           </b-button>
@@ -106,200 +64,106 @@
               <b-container fluid class="bg-light">
                 <b-row class="d-flex justify-content-between" align-v="center">
                   <b-col cols="1">
-                    <b-button
-                      class="btn btn-link"
-                      type="button"
-                      :title="T.problemCreatorLinesReorder"
-                      variant="light"
-                    >
+                    <b-button class="btn btn-link" type="button" :title="T.problemCreatorLinesReorder" variant="light">
                       <font-awesome-icon icon="sort" />
                     </b-button>
                   </b-col>
                   <b-col cols="2" class="pl-0 pr-2">
-                    <b-form-input
-                      v-model="line.label"
-                      size="sm"
-                      :placeholder="T.problemCreatorLabelPlaceHolder"
-                    />
+                    <b-form-input v-model="line.label" size="sm" :placeholder="T.problemCreatorLabelPlaceHolder" />
                   </b-col>
                   <b-col cols="5" class="pr-0 text-center">
-                    <b-form-input
-                      v-if="getLineDisplay(line) === LineDisplayOption.LINE"
-                      v-model="line.data.value"
-                      size="sm"
-                      class="mt-3 mb-3"
-                      :placeholder="T.problemCreatorContentPlaceHolder"
-                    />
-                    <b-form-textarea
-                      v-if="
-                        getLineDisplay(line) === LineDisplayOption.MULTILINE
-                      "
-                      v-model="line.data.value"
-                      class="mt-3 mb-3 text-nowrap overflow-auto w-100"
-                      rows="2"
-                      max-rows="3"
-                      :placeholder="T.problemCreatorContentPlaceHolder"
-                    ></b-form-textarea>
+                    <b-form-input v-if="getLineDisplay(line) === LineDisplayOption.LINE" v-model="line.data.value"
+                      size="sm" class="mt-3 mb-3" :placeholder="T.problemCreatorContentPlaceHolder" />
+                    <b-form-textarea v-if="
+                      getLineDisplay(line) === LineDisplayOption.MULTILINE
+                    " v-model="line.data.value" class="mt-3 mb-3 text-nowrap overflow-auto w-100" rows="2"
+                      max-rows="3" :placeholder="T.problemCreatorContentPlaceHolder"></b-form-textarea>
                   </b-col>
                   <b-col cols="3" class="pl-2 pr-0 text-center">
-                    <b-dropdown
-                      :text="getLineNameFromKind(line.data.kind)"
-                      variant="light"
-                    >
-                      <b-dropdown-item
-                        v-for="lineKindOption in lineKindOptions"
-                        :key="lineKindOption.kind"
-                        @click="
-                          editLineKind([line.lineID, lineKindOption.kind])
-                        "
-                      >
+                    <b-dropdown :text="getLineNameFromKind(line.data.kind)" variant="light">
+                      <b-dropdown-item v-for="lineKindOption in lineKindOptions" :key="lineKindOption.kind" @click="
+                        editLineKind([line.lineID, lineKindOption.kind])
+                        ">
                         {{ lineKindOption.type }}
                       </b-dropdown-item>
                     </b-dropdown>
-                    <b-button
-                      v-if="
-                        getEditIconDisplay(line) ===
-                        EditIconDisplayOption.EDIT_ICON
-                      "
-                      data-line-edit-button
-                      size="sm"
-                      type="button"
-                      :title="T.problemCreatorLineEdit"
-                      variant="light"
-                      @click="editModalState(line.data.kind)"
-                    >
+                    <b-button v-if="
+                      getEditIconDisplay(line) ===
+                      EditIconDisplayOption.EDIT_ICON
+                    " data-line-edit-button size="sm" type="button" :title="T.problemCreatorLineEdit" variant="light"
+                      @click="editModalState(line.data.kind)">
                       <BIconPencilSquare variant="info" font-scale="1.20" />
                     </b-button>
-                    <b-modal
-                      v-if="line.data.kind === 'array'"
-                      v-model="arrayModalEdit"
-                      data-array-modal
-                      :title="T.arrayEditTitle"
-                      :ok-title="T.arrayModalSave"
-                      ok-variant="success"
-                      :cancel-title="T.arrayModalBack"
-                      cancel-variant="danger"
-                      static
-                      lazy
-                      @ok="
+                    <b-modal v-if="line.data.kind === 'array'" v-model="arrayModalEdit" data-array-modal
+                      :title="T.arrayEditTitle" :ok-title="T.arrayModalSave" ok-variant="success"
+                      :cancel-title="T.arrayModalBack" cancel-variant="danger" static lazy @ok="
                         editLineValue([line.lineID, arrayModalEditArray]);
-                        arrayModalEditArray = '';
-                      "
-                    >
+                      arrayModalEditArray = '';
+                      ">
                       <b-container>
                         <b-row class="mb-4">
                           <b-col class="text-left">
                             {{ T.arrayModalSize }}
-                            <b-form-input
-                              v-model="line.data.size"
-                              type="number"
-                              data-array-modal-size
-                            />
+                            <b-form-input v-model="line.data.size" type="number" data-array-modal-size />
                           </b-col>
                           <b-col class="text-left">
                             {{ T.arrayModalMinimum }}
-                            <b-form-input
-                              v-model="line.data.min"
-                              type="number"
-                              data-array-modal-min
-                            />
+                            <b-form-input v-model="line.data.min" type="number" data-array-modal-min />
                           </b-col>
                           <b-col class="text-left">
                             {{ T.arrayModalMaximum }}
-                            <b-form-input
-                              v-model="line.data.max"
-                              type="number"
-                              data-array-modal-max
-                            />
+                            <b-form-input v-model="line.data.max" type="number" data-array-modal-max />
                           </b-col>
                         </b-row>
                         <b-row class="mt-2 mb-4">
                           <b-col class="text-left">
-                            <b-form-checkbox
-                              v-model="line.data.distinct"
-                              data-array-modal-checkbox
-                            >
+                            <b-form-checkbox v-model="line.data.distinct" data-array-modal-checkbox>
                               {{ T.arrayModalDistinctValues }}
                             </b-form-checkbox>
                           </b-col>
                         </b-row>
                         <b-row class="mt-4">
                           <b-col class="text-left">
-                            <b-button
-                              variant="primary"
-                              data-array-modal-generate
-                              @click="
-                                arrayModalEditArray = getArrayContent(
-                                  Number(line.data.size),
-                                  Number(line.data.min),
-                                  Number(line.data.max),
-                                  line.data.distinct,
-                                )
-                              "
-                              >{{ T.arrayModalGenerate }}</b-button
-                            >
+                            <b-button variant="primary" data-array-modal-generate @click="
+                              arrayModalEditArray = getArrayContent(
+                                Number(line.data.size),
+                                Number(line.data.min),
+                                Number(line.data.max),
+                                line.data.distinct,
+                              )
+                              ">{{ T.arrayModalGenerate }}</b-button>
                           </b-col>
                         </b-row>
                         <hr />
                         <div class="text-left">
                           {{ T.arrayModalGeneratedArray }}
                         </div>
-                        <b-form-input
-                          v-model="arrayModalEditArray"
-                          data-array-modal-generated-array
-                          class="w-100"
-                        />
+                        <b-form-input v-model="arrayModalEditArray" data-array-modal-generated-array class="w-100" />
                       </b-container>
                     </b-modal>
-                    <b-modal
-                      v-if="line.data.kind === 'matrix'"
-                      v-model="matrixModalEdit"
-                      data-matrix-modal
-                      :title="T.matrixEditTitle"
-                      :ok-title="T.matrixModalSave"
-                      ok-variant="success"
-                      :cancel-title="T.matrixModalBack"
-                      cancel-variant="danger"
-                      static
-                      lazy
-                      @ok="
+                    <b-modal v-if="line.data.kind === 'matrix'" v-model="matrixModalEdit" data-matrix-modal
+                      :title="T.matrixEditTitle" :ok-title="T.matrixModalSave" ok-variant="success"
+                      :cancel-title="T.matrixModalBack" cancel-variant="danger" static lazy @ok="
                         editLineValue([line.lineID, matrixModalEditArray]);
-                        matrixModalEditArray = '';
-                      "
-                    >
+                      matrixModalEditArray = '';
+                      ">
                       <b-container>
                         <b-row class="mb-4">
                           <b-col class="text-left">
                             {{ T.matrixModalRows }}
-                            <b-form-input
-                              v-model="line.data.rows"
-                              type="number"
-                              data-matrix-modal-rows
-                            />
+                            <b-form-input v-model="line.data.rows" type="number" data-matrix-modal-rows />
                           </b-col>
                           <b-col>
                             {{ T.matrixModalColumns }}
-                            <b-form-input
-                              v-model="line.data.cols"
-                              type="number"
-                              data-matrix-modal-columns
-                            />
+                            <b-form-input v-model="line.data.cols" type="number" data-matrix-modal-columns />
                           </b-col>
                           <b-col class="text-left">
                             {{ T.matrixModalMinimum }}
-                            <b-form-input
-                              v-model="line.data.min"
-                              type="number"
-                              data-matrix-modal-min
-                            />
+                            <b-form-input v-model="line.data.min" type="number" data-matrix-modal-min />
                           </b-col>
                           <b-col>
                             {{ T.matrixModalMaximum }}
-                            <b-form-input
-                              v-model="line.data.max"
-                              type="number"
-                              data-matrix-modal-max
-                            />
+                            <b-form-input v-model="line.data.max" type="number" data-matrix-modal-max />
                           </b-col>
                         </b-row>
                         <b-row class="mt-2 mb-4">
@@ -307,27 +171,17 @@
                             <div class="mb-1 font-weight-bold">
                               {{ T.matrixModalDistinct }}
                             </div>
-                            <b-dropdown
-                              :text="
-                                getDistinctNameFromType(line.data.distinct)
-                              "
-                              data-matrix-modal-dropdown
-                              variant="light"
-                            >
+                            <b-dropdown :text="getDistinctNameFromType(line.data.distinct)
+                              " data-matrix-modal-dropdown variant="light">
                               <b-dropdown-header>
                                 {{ T.matrixModalDistinctHeader }}
                               </b-dropdown-header>
-                              <b-dropdown-item
-                                v-for="matrixDistinctOption in matrixDistinctOptions"
-                                :key="matrixDistinctOption.distinctType"
-                                :data-matrix-modal-dropdown="
-                                  matrixDistinctOption.type
-                                "
-                                @click="
+                              <b-dropdown-item v-for="matrixDistinctOption in matrixDistinctOptions"
+                                :key="matrixDistinctOption.distinctType" :data-matrix-modal-dropdown="matrixDistinctOption.type
+                                  " @click="
                                   line.data.distinct =
-                                    matrixDistinctOption.distinctType
-                                "
-                              >
+                                  matrixDistinctOption.distinctType
+                                  ">
                                 {{ matrixDistinctOption.type }}
                               </b-dropdown-item>
                             </b-dropdown>
@@ -335,42 +189,29 @@
                         </b-row>
                         <b-row class="mt-4">
                           <b-col class="text-left">
-                            <b-button
-                              variant="primary"
-                              data-matrix-modal-generate
-                              @click="
-                                matrixModalEditArray = getMatrixContent(
-                                  Number(line.data.rows),
-                                  Number(line.data.cols),
-                                  Number(line.data.min),
-                                  Number(line.data.max),
-                                  line.data.distinct,
-                                )
-                              "
-                              >{{ T.matrixModalGenerate }}</b-button
-                            >
+                            <b-button variant="primary" data-matrix-modal-generate @click="
+                              matrixModalEditArray = getMatrixContent(
+                                Number(line.data.rows),
+                                Number(line.data.cols),
+                                Number(line.data.min),
+                                Number(line.data.max),
+                                line.data.distinct,
+                              )
+                              ">{{ T.matrixModalGenerate }}</b-button>
                           </b-col>
                         </b-row>
                         <hr />
                         <div class="text-left">
                           {{ T.matrixModalGeneratedArray }}
                         </div>
-                        <b-form-textarea
-                          v-model="matrixModalEditArray"
-                          data-matrix-modal-generated-matrix
-                          class="w-100"
-                        />
+                        <b-form-textarea v-model="matrixModalEditArray" data-matrix-modal-generated-matrix
+                          class="w-100" />
                       </b-container>
                     </b-modal>
                   </b-col>
                   <b-col cols="1">
-                    <b-button
-                      size="sm"
-                      type="button"
-                      :title="T.problemCreatorLineDelete"
-                      variant="light"
-                      @click="deleteLine(line.lineID)"
-                    >
+                    <b-button size="sm" type="button" :title="T.problemCreatorLineDelete" variant="light"
+                      @click="deleteLine(line.lineID)">
                       <BIconTrashFill variant="danger" font-scale="1.20" />
                     </b-button>
                   </b-col>
@@ -385,11 +226,7 @@
       <b-button variant="light" class="mr-2" @click="addNewLine">
         <div class="container">
           <div class="row">
-            <BIconPlusSquare
-              variant="info"
-              font-scale="1.25"
-              class="mr-2 pt-1"
-            />
+            <BIconPlusSquare variant="info" font-scale="1.25" class="mr-2 pt-1" />
             {{ T.problemCreatorAddLine }}
           </div>
         </div>
@@ -409,13 +246,10 @@
   CaseLineKind,
   CaseLine,
   LineID,
-<<<<<<< HEAD
   CaseGroupID,
-=======
   MatrixDistinctType,
   CaseRequest,
   GroupID,
->>>>>>> b9451e18
 } from '@/js/omegaup/problem/creator/types';
 import {
   FontAwesomeIcon,
@@ -458,8 +292,6 @@
   @casesStore.Getter('getLinesFromSelectedCase')
   getLinesFromSelectedCase!: CaseLine[];
   @casesStore.Getter('getSelectedGroup') getSelectedGroup!: Group;
-  @casesStore.Getter('getStringifiedLinesFromCaseGroupID')
-  getStringifiedLinesFromCaseGroupID!: (caseGroupID: CaseGroupID) => string;
 
   @casesStore.Action('editLineKind') editLineKind!: ([lineID, kind]: [
     LineID,
@@ -473,6 +305,8 @@
     oldGroupID,
     updateCaseRequest,
   ]: [GroupID, CaseRequest]) => void;
+  @casesStore.Getter('getStringifiedLinesFromCaseGroupID')
+  getStringifiedLinesFromCaseGroupID!: (caseGroupID: CaseGroupID) => string;
 
   @casesStore.Action('addNewLine') addNewLine!: () => void;
   @casesStore.Action('deleteLine') deleteLine!: (line: LineID) => void;
@@ -514,24 +348,24 @@
     type: string;
     kind: CaseLineKind;
   }[] = [
-    { type: T.problemCreatorLineLine, kind: 'line' },
-    { type: T.problemCreatorLineMultiline, kind: 'multiline' },
-    { type: T.problemCreatorLineArray, kind: 'array' },
-    { type: T.problemCreatorLineMatrix, kind: 'matrix' },
-  ];
+      { type: T.problemCreatorLineLine, kind: 'line' },
+      { type: T.problemCreatorLineMultiline, kind: 'multiline' },
+      { type: T.problemCreatorLineArray, kind: 'array' },
+      { type: T.problemCreatorLineMatrix, kind: 'matrix' },
+    ];
 
   matrixDistinctOptions: {
     type: string;
     distinctType: MatrixDistinctType;
   }[] = [
-    { type: T.matrixModalDistinctNone, distinctType: MatrixDistinctType.None },
-    { type: T.matrixModalDistinctRow, distinctType: MatrixDistinctType.Rows },
-    {
-      type: T.matrixModalDistinctColumn,
-      distinctType: MatrixDistinctType.Cols,
-    },
-    { type: T.matrixModalDistinctAll, distinctType: MatrixDistinctType.Both },
-  ];
+      { type: T.matrixModalDistinctNone, distinctType: MatrixDistinctType.None },
+      { type: T.matrixModalDistinctRow, distinctType: MatrixDistinctType.Rows },
+      {
+        type: T.matrixModalDistinctColumn,
+        distinctType: MatrixDistinctType.Cols,
+      },
+      { type: T.matrixModalDistinctAll, distinctType: MatrixDistinctType.Both },
+    ];
 
   editModalState(kind: CaseLineKind): void {
     if (kind === 'array') {
@@ -755,6 +589,22 @@
     link.click();
     document.body.removeChild(link);
   }
+
+  downloadInputFile(ext: '.txt' | '.in') {
+    const caseGroupID: CaseGroupID = {
+      groupID: this.getSelectedGroup.groupID,
+      caseID: this.getSelectedCase.caseID,
+    };
+    const input = this.getStringifiedLinesFromCaseGroupID(caseGroupID);
+    const blob = new Blob([input], { type: 'text/plain' });
+
+    const link = document.createElement('a');
+    link.href = URL.createObjectURL(blob);
+    link.download = this.getSelectedCase.name + ext;
+    document.body.appendChild(link);
+    link.click();
+    document.body.removeChild(link);
+  }
 }
 </script>
 
