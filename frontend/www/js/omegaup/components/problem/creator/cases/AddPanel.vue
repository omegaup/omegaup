--- conflicted
+++ resolved
@@ -41,7 +41,6 @@
             name="modal-form"
             @click="tab = 'multiplecases'"
           >
-<<<<<<< HEAD
             <b-alert
               v-model="invalidCaseName"
               variant="danger"
@@ -50,10 +49,7 @@
             >
               {{ T.problemCreatorCannotHaveSameName }}</b-alert
             >
-            <multiple-cases-input ref="multiple-cases-input" />
-=======
-            <omegaup-problem-creator-multiple-cases-input />
->>>>>>> 7eec8588
+            <omegaup-problem-creator-multiple-cases-input ref="multiple-cases-input" />
           </b-tab>
         </b-tabs>
       </div>
@@ -102,14 +98,9 @@
   invalidGroupName = false;
   T = T;
 
-<<<<<<< HEAD
-  @Ref('case-input') caseInputRef!: cases_CaseInput;
-  @Ref('group-input') groupInputRef!: cases_GroupInput;
-  @Ref('multiple-cases-input') multipleCasesInputRef!: cases_MultipleCasesInput;
-=======
+  @Ref('multiple-cases-input') multipleCasesInputRef!: problemCreator_Cases_MultipleCasesInput;
   @Ref('case-input') caseInputRef!: problemCreator_Cases_CaseInput;
   @Ref('group-input') groupInputRef!: problemCreator_Cases_GroupInput;
->>>>>>> 7eec8588
 
   @casesStore.Mutation('addCase') addCase!: (caseRequest: CaseRequest) => void;
   @casesStore.Mutation('addGroup') addGroup!: (groupRequest: Group) => void;
