--- conflicted
+++ resolved
@@ -2,66 +2,29 @@
   <b-row class="mb-3">
     <b-col class="d-flex align-items-center">
       <span class="mr-2">{{ T.problemCreatorName }}</span>
-      <b-form-input
-        v-model="name"
-        size="sm"
-        :placeholder="T.problemCreatorNewProblem"
-      />
+      <b-form-input v-model="name" size="sm" :placeholder="T.problemCreatorNewProblem" />
     </b-col>
     <b-col class="d-flex justify-content-end">
-      <b-button
-        data-load-problem-button
-        class="mr-2"
-        variant="success"
-        size="sm"
-        @click="uploadZipModal = !uploadZipModal"
-      >
+      <b-button data-load-problem-button class="mr-2" variant="success" size="sm"
+        @click="uploadZipModal = !uploadZipModal">
         <BIconUpload class="mr-1" />
         <span class="d-none d-md-inline">
-          {{ T.problemCreatorLoadProblem }}</span
-        >
+          {{ T.problemCreatorLoadProblem }}</span>
       </b-button>
-<<<<<<< HEAD
-      <b-modal
-        v-model="uploadZipModal"
-        :title="T.problemCreatorZipFileUpload"
-        :ok-title="T.problemCreatorUploadZip"
-        ok-variant="success"
-        :cancel-title="T.caseModalBack"
-        cancel-variant="danger"
-        static
-        lazy
-        @ok="retrieveStore"
-      >
+      <b-modal v-model="uploadZipModal" :title="T.problemCreatorZipFileUpload" :ok-title="T.problemCreatorUploadZip"
+        ok-variant="success" :cancel-title="T.caseModalBack" cancel-variant="danger" static lazy @ok="retrieveStore">
         <div class="mb-4">{{ T.problemCreatorUploadZipMessage }}</div>
-        <input
-          data-upload-zip-file
-          class="w-100"
-          type="file"
-          accept=".zip"
-          @change="handleZipFile"
-        />
+        <input data-upload-zip-file class="w-100" type="file" accept=".zip" @change="handleZipFile" />
       </b-modal>
-      <b-button class="mr-2" variant="primary" size="sm">
-=======
-      <b-button
-        data-download-zip
-        class="mr-2"
-        variant="primary"
-        size="sm"
-        @click="generateProblem()"
-      >
->>>>>>> 565b3398
+      <b-button data-download-zip class="mr-2" variant="primary" size="sm" @click="generateProblem()">
         <BIconDownload class="mr-1" />
         <span class="d-none d-md-inline">
-          {{ T.problemCreatorGenerateProblem }}</span
-        >
+          {{ T.problemCreatorGenerateProblem }}</span>
       </b-button>
       <b-button variant="warning" size="sm" @click="createNewProblem">
         <BIconPlus class="mr-1" />
         <span class="d-none d-md-inline">
-          {{ T.problemCreatorNewProblem }}</span
-        >
+          {{ T.problemCreatorNewProblem }}</span>
       </b-button>
     </b-col>
   </b-row>
@@ -69,25 +32,26 @@
 
 <script lang="ts">
 import { Component, Vue, Watch } from 'vue-property-decorator';
+import JSZip from 'jszip';
 import { namespace } from 'vuex-class';
 import T from '../../../lang';
-<<<<<<< HEAD
 import * as ui from '../../../ui';
-=======
 import { Group, CaseGroupID } from '@/js/omegaup/problem/creator/types';
 
 const casesStore = namespace('casesStore');
->>>>>>> 565b3398
-import JSZip from 'jszip';
 
 @Component
 export default class Header extends Vue {
   T = T;
-<<<<<<< HEAD
   zipFile: File | null = null;
   uploadZipModal: boolean = false;
 
   nameInternal: string = T.problemCreatorEmpty;
+  zip: JSZip = new JSZip();
+
+  @casesStore.State('groups') groups!: Group[];
+  @casesStore.Getter('getStringifiedLinesFromCaseGroupID')
+  getStringifiedLinesFromCaseGroupID!: (caseGroupID: CaseGroupID) => string;
 
   get name(): string {
     return this.nameInternal;
@@ -138,14 +102,6 @@
         ui.error(T.problemCreatorZipFileIsNotValid);
       });
   }
-=======
-  name: string = T.problemCreatorEmpty;
-  zip: JSZip = new JSZip();
-
-  @casesStore.State('groups') groups!: Group[];
-  @casesStore.Getter('getStringifiedLinesFromCaseGroupID')
-  getStringifiedLinesFromCaseGroupID!: (caseGroupID: CaseGroupID) => string;
->>>>>>> 565b3398
 
   @Watch('name')
   onNameChanged(newProblemName: string) {
