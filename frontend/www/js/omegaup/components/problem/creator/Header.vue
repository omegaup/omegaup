--- conflicted
+++ resolved
@@ -69,11 +69,7 @@
 
   getSolution(zip: JSZip) {
     const folder = zip.folder('solutions');
-<<<<<<< HEAD
-    const solutionMarkdownData = this.$store.state.problemMarkdown;
-=======
     const solutionMarkdownData = this.$store.state.problemSolutionMarkdown;
->>>>>>> e627a7af
     folder?.file('es.markdown', solutionMarkdownData);
   }
 
