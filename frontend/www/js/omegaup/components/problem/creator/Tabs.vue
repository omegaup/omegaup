--- conflicted
+++ resolved
@@ -35,20 +35,14 @@
 import { Component, Vue } from 'vue-property-decorator';
 import cases_Tab from './cases/CasesTab.vue';
 import problemCreator_StatementTab from './statement/StatementTab.vue';
-<<<<<<< HEAD
 import problemCreator_CodeTab from './code/CodeTab.vue';
-=======
 import problemCreator_SolutionTab from './solution/SolutionTab.vue';
->>>>>>> 17a5c91e
 import T from '../../../lang';
 @Component({
   components: {
     'omegaup-problem-creator-statement-tab': problemCreator_StatementTab,
-<<<<<<< HEAD
     'omegaup-problem-creator-code-tab': problemCreator_CodeTab,
-=======
     'omegaup-problem-creator-solution-tab': problemCreator_SolutionTab,
->>>>>>> 17a5c91e
     'cases-tab': cases_Tab,
   },
 })
