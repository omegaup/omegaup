--- conflicted
+++ resolved
@@ -12,11 +12,7 @@
       </h1>
       <p>
         <a
-<<<<<<< HEAD
-          href="https://github.com/omegaup/omegaup/blob/main/frontend/www/docs/C%C3%B3mo-escribir-problemas-para-Omegaup.md"
-=======
           href="https://github.com/omegaup/omegaup/blob/main/frontend/www/docs/Cómo-escribir-problemas-para-omegaUp.md"
->>>>>>> a03b4e59
           >{{ T.navHelp }}</a
         >
       </p>
