<template>
  <div>
    <a class="show-finder-button" v-on:click="showFinderWizard = true">{{
      T.wizardLinkText
    }}</a>
    <omegaup-problem-finder
      v-bind:possible-tags="wizardTags"
      v-on:close="showFinderWizard = false"
      v-on:search-problems="wizardSearch"
      v-show="showFinderWizard"
    ></omegaup-problem-finder>
    <div class="wait_for_ajax panel panel-default">
      <div class="panel-heading">
        <h3 class="panel-title">{{ T.wordsProblems }}</h3>
      </div>
      <table class="table problem-list">
        <thead>
          <tr>
            <th class="contains-long-desc">
              {{ T.wordsTitle }}
              <div>
                <span class="tag tag-quality">{{ T.tagSourceQuality }}</span>
                <span class="tag tag-owner">{{ T.tagSourceOwner }}</span>
                <span class="tag tag-voted">{{ T.tagSourceVoted }}</span>
              </div>
            </th>
            <th class="numericColumn">{{ T.wordsQuality }}</th>
            <th class="numericColumn">{{ T.wordsDifficulty }}</th>
            <th class="numericColumn">{{ T.wordsRatio }}</th>
            <th class="numericColumn">
              {{ T.wordsPointsForRank }}
              <a
                data-toggle="tooltip"
                href="https://blog.omegaup.com/el-nuevo-ranking-de-omegaup/"
                rel="tooltip"
                title=""
                v-bind:data-original-title="T.wordsPointsForRankTooltip"
                ><img src="/media/question.png"
              /></a>
            </th>
            <th class="numericColumn" v-if="loggedIn">{{ T.wordsMyScore }}</th>
          </tr>
        </thead>
        <tbody>
          <tr v-for="problem in problems">
            <td>
              <a v-bind:href="`/arena/problem/${problem.alias}/`">{{
                problem.title
              }}</a
              ><span
                v-bind:class="
                  `glyphicon ${iconClassForProblem(
                    problem.quality_seal,
                    problem.visibility,
                  )}`
                "
                v-bind:title="
                  iconTitleForProblem(problem.quality_seal, problem.visibility)
                "
              ></span>
              <div class="tag-list" v-if="problem.tags.length">
                <a
                  v-bind:class="`tag tag-${tag.source}`"
                  v-bind:href="hrefForProblemTag(currentTags, tag.name)"
                  v-for="tag in problem.tags"
                  >{{ T.hasOwnProperty(tag.name) ? T[tag.name] : tag.name }}</a
                >
              </div>
            </td>
            <td class="numericColumn" v-if="problem.quality === null">—</td>
            <td class="tooltip_column" v-else="">
              <span
                data-wenk-pos="right"
                v-bind:data-wenk="
                  `${UI.formatString(T.wordsOutOf4, {
                    Score: problem.quality.toFixed(1),
                  })}`
                "
                >{{ QUALITY_TAGS[Math.round(problem.quality)] }}</span
              >
            </td>
            <td class="numericColumn" v-if="problem.difficulty === null">—</td>
            <td class="tooltip_column" v-else="">
              <span
                data-wenk-pos="right"
                v-bind:data-wenk="
                  `${UI.formatString(T.wordsOutOf4, {
                    Score: problem.difficulty.toFixed(1),
                  })}`
                "
                >{{ DIFFICULTY_TAGS[Math.round(problem.difficulty)] }}</span
              >
            </td>
            <td class="numericColumn">
              {{ (100.0 * problem.ratio).toFixed(2) }}%
            </td>
            <td class="numericColumn">{{ problem.points.toFixed(2) }}</td>
            <td class="numericColumn" v-if="loggedIn">
              {{ problem.score.toFixed(2) }}
            </td>
          </tr>
        </tbody>
      </table>
    </div>
    <omegaup-common-paginator
      v-bind:pagerItems="pagerItems"
    ></omegaup-common-paginator>
  </div>
</template>

<style>
.tag {
  margin-right: 0.25em;
  font-weight: normal;
}

.tag-quality {
  background: #ffeb3b;
}

.omegaup-quality-badge {
  width: 18px;
  height: 18px;
  background: url('/media/quality-badge-sm.png') center/contain no-repeat;
}

.show-finder-button {
  display: block;
  color: #337ab7;
  margin-bottom: 15px;
  cursor: pointer;
}
</style>

<script lang="ts">
import { Vue, Component, Prop } from 'vue-property-decorator';
import { omegaup, T } from '../../omegaup';
import UI from '../../ui.js';
<<<<<<< HEAD
import omegaup from '../../api.js';
import common_Paginator from '../common/Paginator.vue';
=======
>>>>>>> 202ddb4e
import problem_FinderWizard from './FinderWizard.vue';

@Component({
  components: {
    'omegaup-problem-finder': problem_FinderWizard,
    'omegaup-common-paginator': common_Paginator,
  },
})
export default class ProblemList extends Vue {
  @Prop() problems!: omegaup.Problem[];
  @Prop() loggedIn!: boolean;
  @Prop() currentTags!: string[];
  @Prop() pagerItems!: omegaup.Paginator[];
  @Prop() wizardTags!: omegaup.Tag[];

  T = T;
  UI = UI;
  showFinderWizard = false;
  QUALITY_TAGS = [
    T.qualityFormQualityVeryBad,
    T.qualityFormQualityBad,
    T.qualityFormQualityFair,
    T.qualityFormQualityGood,
    T.qualityFormQualityVeryGood,
  ];
  DIFFICULTY_TAGS = [
    T.qualityFormDifficultyVeryEasy,
    T.qualityFormDifficultyEasy,
    T.qualityFormDifficultyMedium,
    T.qualityFormDifficultyHard,
    T.qualityFormDifficultyVeryHard,
  ];

  iconClassForProblem(qualitySeal: boolean, visibility: number): string {
    if (qualitySeal || visibility >= 2) return 'omegaup-quality-badge';
    else if (visibility < 0) return 'glyphicon-ban-circle';
    else if (visibility == 0) return 'glyphicon-eye-close';
    return '';
  }

  iconTitleForProblem(qualitySeal: boolean, visibility: number): string {
    if (qualitySeal || visibility >= 2) return this.T.wordsHighQualityProblem;
    else if (visibility < 0) return this.T.wordsBannedProblem;
    else if (visibility == 0) return this.T.wordsPrivate;
    return '';
  }

  hrefForProblemTag(currentTags: string[], problemTag: string): string {
    if (!currentTags) return `/problem/?tag[]=${problemTag}`;
    let tags = currentTags.slice();
    if (!tags.includes(problemTag)) tags.push(problemTag);
    return `/problem/?tag[]=${tags.join('&tag[]=')}`;
  }

  wizardSearch(queryParameters: omegaup.QueryParameters): void {
    this.$emit('wizard-search', queryParameters);
  }
}
</script><|MERGE_RESOLUTION|>--- conflicted
+++ resolved
@@ -136,11 +136,7 @@
 import { Vue, Component, Prop } from 'vue-property-decorator';
 import { omegaup, T } from '../../omegaup';
 import UI from '../../ui.js';
-<<<<<<< HEAD
-import omegaup from '../../api.js';
 import common_Paginator from '../common/Paginator.vue';
-=======
->>>>>>> 202ddb4e
 import problem_FinderWizard from './FinderWizard.vue';
 
 @Component({
