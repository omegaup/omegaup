--- conflicted
+++ resolved
@@ -51,18 +51,10 @@
                   iconTitleForProblem(problem.quality_seal, problem.visibility)
                 "
               ></span>
-<<<<<<< HEAD
-              <div
-                class="tag-list"
-                v-bind:title="`${problem.tags.map(tag =&gt; tag.name).join(' ')}`"
-                v-if="problem.tags.length"
-              >
-=======
               <a v-bind:href="`/arena/problem/${problem.alias}`">{{
                 problem.title
               }}</a>
               <div class="tag-list" v-if="problem.tags.length">
->>>>>>> 854b1d10
                 <a
                   v-bind:class="`tag tag-${tag.source}`"
                   v-bind:href="hrefForProblemTag(currentTags, tag.name)"
