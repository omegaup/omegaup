<template>
  <div class="container-lg p-3">
    <h2 class="text-center mt-5">
      {{ T.wordsProblems }}
    </h2>
<<<<<<< HEAD
    <div class="d-flex justify-content-end">
      <button
        class="btn btn-primary mb-2"
        type="button"
        @click="showFinderWizard = true"
      >
        {{ T.wizardLinkText }}
      </button>
    </div>
=======
    <button
      class="btn btn-primary mb-2 align-self-center form-control"
      type="button"
      @click="$emit('show-finder-wizard')"
    >
      {{ T.wizardLinkText }}
    </button>
>>>>>>> 9cfff84d
    <div class="d-flex align-items-center">
      <omegaup-problem-search-bar
        class="searchbar-width"
        :language="language"
        :languages="languages"
        :keyword="keyword"
        :tags="tags"
        :only-quality-seal="onlyQualitySeal"
        :search-result-problems="searchResultProblems"
        @update-search-result-problems="
          (query) => $emit('update-search-result-problems', query)
        "
      ></omegaup-problem-search-bar>
    </div>
    <!-- TODO: Migrar el problem finder a BS4 (solo para eliminar algunos estilos) -->
    <omegaup-problem-finder
      v-show="showFinderWizard"
      :possible-tags="wizardTags"
      @close="showFinderWizard = false"
      @search-problems="wizardSearch"
    ></omegaup-problem-finder>
    <omegaup-problem-base-list
      :problems="problems"
      :logged-in="loggedIn"
      :selected-tags="selectedTags"
      :pager-items="pagerItems"
      :wizard-tags="wizardTags"
      :language="language"
      :languges="languages"
      :keyword="keyword"
      :modes="modes"
      :columns="columns"
      :mode="modes"
      :column="column"
      :tags="tags"
      :sort-order="sortOrder"
      :column-name="columnName"
      :path="'/problem/'"
      @apply-filter="
        (columnName, sortOrder) => $emit('apply-filter', columnName, sortOrder)
      "
    ></omegaup-problem-base-list>
  </div>
</template>

<script lang="ts">
import { Vue, Component, Prop } from 'vue-property-decorator';
import { omegaup } from '../../omegaup';
import T from '../../lang';
import { types } from '../../api_types';

import problem_FinderWizard from './FinderWizard.vue';
import problem_SearchBar from './SearchBar.vue';
import problem_BaseList from './BaseList.vue';

@Component({
  components: {
    'omegaup-problem-base-list': problem_BaseList,
    'omegaup-problem-finder': problem_FinderWizard,
    'omegaup-problem-search-bar': problem_SearchBar,
  },
})
export default class List extends Vue {
  @Prop() problems!: omegaup.Problem;
  @Prop() loggedIn!: boolean;
  @Prop() selectedTags!: string[];
  @Prop() pagerItems!: types.PageItem[];
  @Prop() wizardTags!: omegaup.Tag[];
  @Prop() language!: string;
  @Prop() languages!: string[];
  @Prop() keyword!: string;
  @Prop() modes!: string[];
  @Prop() columns!: string[];
  @Prop() mode!: string;
  @Prop() column!: string;
  @Prop() tags!: string[];
  @Prop() onlyQualitySeal!: boolean;
  @Prop() sortOrder!: string;
  @Prop() columnName!: string;
  @Prop() searchResultProblems!: types.ListItem[];

  T = T;
  omegaup = omegaup;
  showFinderWizard = false;

  wizardSearch(queryParameters: omegaup.QueryParameters): void {
    this.$emit('wizard-search', queryParameters);
  }
}
</script>

<style>
.form-control {
  max-width: 14rem;
}

.searchbar-width .tags-input-wrapper-default {
  min-width: 20rem;
}
</style><|MERGE_RESOLUTION|>--- conflicted
+++ resolved
@@ -3,7 +3,6 @@
     <h2 class="text-center mt-5">
       {{ T.wordsProblems }}
     </h2>
-<<<<<<< HEAD
     <div class="d-flex justify-content-end">
       <button
         class="btn btn-primary mb-2"
@@ -13,15 +12,6 @@
         {{ T.wizardLinkText }}
       </button>
     </div>
-=======
-    <button
-      class="btn btn-primary mb-2 align-self-center form-control"
-      type="button"
-      @click="$emit('show-finder-wizard')"
-    >
-      {{ T.wizardLinkText }}
-    </button>
->>>>>>> 9cfff84d
     <div class="d-flex align-items-center">
       <omegaup-problem-search-bar
         class="searchbar-width"
