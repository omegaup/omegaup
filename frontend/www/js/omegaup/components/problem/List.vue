--- conflicted
+++ resolved
@@ -1,6 +1,5 @@
 <template>
-<<<<<<< HEAD
-  <div class="container-lg p-3">
+    <div class="container-lg p-3">
     <h2 class="text-center my-5">
       {{ T.wordsProblems }}
     </h2>
@@ -17,27 +16,6 @@
         @show-finder-wizard="() => (showFinderWizard = true)"
       ></omegaup-problem-search-bar>
     </div>
-
-=======
-  <div class="container-fluid py-5 px-3 px-md-5">
-    <omegaup-problem-search-bar
-      :language="language"
-      :languages="languages"
-      :keyword="keyword"
-      :tags="tags"
-      :search-result-problems="searchResultProblems"
-      @update-search-result-problems="
-        (query) => $emit('update-search-result-problems', query)
-      "
-    ></omegaup-problem-search-bar>
-    <button
-      class="btn btn-primary mb-3"
-      type="button"
-      @click="showFinderWizard = true"
-    >
-      {{ T.wizardLinkText }}
-    </button>
->>>>>>> c0667419
     <!-- TODO: Migrar el problem finder a BS4 (solo para eliminar algunos estilos) -->
     <omegaup-problem-finder
       v-show="showFinderWizard"
