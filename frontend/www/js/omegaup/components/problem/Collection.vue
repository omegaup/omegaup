<template>
  <div>
    <div class="row mb-2 justify-content-center">
      <h2 class="text-center mb-4 col-md-7">{{ T.collectionTitle }}</h2>
    </div>
    <div class="card panel panel-default">
      <div
        class="card-header panel-heading d-flex justify-content-between align-items-center"
      >
        <h5 class="card-title panel-title mb-0">
          {{ T.problemCollectionEducationLevel }}
        </h5>
        <a class="btn btn-primary" href="/problem/" data-nav-problems-all>{{
          T.navAllProblems
        }}</a>
      </div>
      <div class="card-body panel-body">
        <div class="container-fluid px-0">
          <div class="row d-flex justify-content-center">
            <omegaup-problem-collection
              v-for="(collection, idx) in problemCount"
              :key="idx"
              :title="getName(collection.name)"
              class="educational-level-card"
            >
              <template #icon>
                <font-awesome-icon
                  class="mt-3"
                  :icon="['fas', getProblemLevelIcon(collection.name)]"
                ></font-awesome-icon>
              </template>
              <template #problem-count>
                <p class="card-text">
                  {{
                    ui.formatString(T.problemCollectionProblemCount, {
                      count: collection.problems_per_tag,
                    })
                  }}
                </p>
              </template>
              <template #button>
<<<<<<< HEAD
                <div class="btn-container">
                  <a
                    class="btn btn-primary"
                    :class="{ disabled: collection.problems_per_tag == 0 }"
                    :href="`/problem/collection/${encodeURIComponent(
                      collection.name,
                    )}/`"
                    >{{ T.problemcollectionViewProblems }}</a
                  >
                </div>
=======
                <a
                  class="btn btn-primary"
                  :class="{ disabled: collection.problems_per_tag == 0 }"
                  :href="`/problem/collection/${encodeURIComponent(
                    collection.name,
                  )}/`"
                  >{{ T.problemcollectionViewProblems }}</a
                >
>>>>>>> 8051f623
              </template>
            </omegaup-problem-collection>
          </div>
        </div>
      </div>
    </div>
    <div class="card mt-4 panel panel-default">
      <div class="card-header panel-heading">
        <h5 class="card-title panel-title mb-0">
          {{ T.problemCollectionOthers }}
        </h5>
      </div>
      <div class="card-body panel-body">
        <div class="container-fluid">
          <div class="row d-flex justify-content-center">
            <omegaup-problem-collection :title="T.problemCollectionAuthors">
              <template #icon>
                <font-awesome-icon class="mt-3" :icon="['fas', 'users']">
                </font-awesome-icon>
              </template>
              <template #button>
                <a class="btn btn-primary" href="/problem/collection/author/">{{
                  T.problemcollectionViewProblems
                }}</a>
              </template>
            </omegaup-problem-collection>
            <omegaup-problem-collection
              :title="T.problemCollectionRandomLanguageProblem"
            >
              <template #icon>
                <font-awesome-icon class="mt-3" :icon="['fas', 'cogs']" />
              </template>
              <template #button>
                <a class="btn btn-primary" href="/problem/random/language/">{{
                  T.problemcollectionViewProblems
                }}</a>
              </template>
            </omegaup-problem-collection>
            <omegaup-problem-collection
              :title="T.problemCollectionRandomKarelProblem"
            >
              <template #icon>
                <font-awesome-icon
                  class="mt-3"
                  :icon="['fas', 'random']"
                ></font-awesome-icon>
              </template>
              <template #button>
                <a class="btn btn-primary" href="/problem/random/karel/">{{
                  T.problemcollectionViewProblems
                }}</a>
              </template>
            </omegaup-problem-collection>
            <omegaup-problem-collection
              :title="T.problemCollectionSearchProblem"
            >
              <template #icon>
                <font-awesome-icon
                  class="mt-3"
                  :icon="['fas', 'search']"
                ></font-awesome-icon>
              </template>
              <template #button>
                <button
                  class="btn btn-primary"
                  @click="showFinderWizard = true"
                >
                  {{ T.wordsSearch }}
                </button>
              </template>
            </omegaup-problem-collection>
            <!-- TODO: Migrar el problem finder a BS4 (solo para eliminar algunos estilos) -->
            <omegaup-problem-finder-wizard
              v-show="showFinderWizard"
              :possible-tags="allTags"
              @close="showFinderWizard = false"
              @search-problems="$emit('search-problems', $event)"
            ></omegaup-problem-finder-wizard>
          </div>
        </div>
      </div>
    </div>
  </div>
</template>

<script lang="ts">
import { Vue, Component, Prop } from 'vue-property-decorator';
import T from '../../lang';
import { types } from '../../api_types';
import * as ui from '../../ui';
import problem_Collection from './CollectionProblem.vue';
import problem_FinderWizard from './FinderWizard.vue';

import { library } from '@fortawesome/fontawesome-svg-core';
import { FontAwesomeIcon } from '@fortawesome/vue-fontawesome';
import {
  faRobot,
  faLaptopCode,
  faSquareRootAlt,
  faProjectDiagram,
  faSitemap,
  faTrophy,
  faCode,
  faUsers,
  faRandom,
  faSearch,
  faCogs,
} from '@fortawesome/free-solid-svg-icons';
library.add(faRobot);
library.add(faLaptopCode);
library.add(faSquareRootAlt);
library.add(faProjectDiagram);
library.add(faSitemap);
library.add(faTrophy);
library.add(faCode);
library.add(faUsers);
library.add(faRandom);
library.add(faSearch);
library.add(faCogs);

const problemLevelIcons: { [key: string]: string } = {
  problemLevelBasicKarel: 'robot',
  problemLevelBasicIntroductionToProgramming: 'laptop-code',
  problemLevelIntermediateMathsInProgramming: 'square-root-alt',
  problemLevelIntermediateDataStructuresAndAlgorithms: 'project-diagram',
  problemLevelIntermediateAnalysisAndDesignOfAlgorithms: 'sitemap',
  problemLevelAdvancedCompetitiveProgramming: 'trophy',
  problemLevelAdvancedSpecializedTopics: 'code',
  problemCollectionAuthors: 'users',
  problemCollectionRandomProblem: 'random',
  problemCollectionSearchProblem: 'search',
};

@Component({
  components: {
    'omegaup-problem-collection': problem_Collection,
    FontAwesomeIcon,
    'omegaup-problem-finder-wizard': problem_FinderWizard,
  },
})
export default class Collection extends Vue {
  @Prop() levelTags!: string[];
  @Prop() problemCount!: { name: string; problems_per_tag: number }[];
  @Prop() allTags!: types.Tag[];
  T = T;
  ui = ui;
  showFinderWizard = false;

  getProblemLevelIcon(problemLevel: string): string {
    if (Object.prototype.hasOwnProperty.call(problemLevelIcons, problemLevel))
      return problemLevelIcons[problemLevel];
    return 'icon';
  }

  getName(alias: string): string {
    return T[alias];
  }
}
</script>

<style>
.educational-level-card[omegaup-collection-problem] {
  width: 200px !important;
  height: 200px !important;
  position: relative;
  transition: box-shadow 0.3s ease-in-out !important;
}

.educational-level-card[omegaup-collection-problem]:hover {
  box-shadow: 0 0 10px rgba(103, 141, 215, 0.5) !important;
}

/* Apply same hover effect to other collection cards */
[omegaup-collection-problem] {
  transition: box-shadow 0.3s ease-in-out !important;
}

[omegaup-collection-problem]:hover {
  box-shadow: 0 0 10px rgba(103, 141, 215, 0.5) !important;
}

.educational-level-card[omegaup-collection-problem] .card-body {
  min-height: 200px !important;
  height: 200px !important;
  display: flex !important;
  flex-direction: column !important;
}

.educational-level-card[omegaup-collection-problem] .btn-container {
  position: absolute !important;
  bottom: 1rem !important;
  left: 0 !important;
  right: 0 !important;
  margin: auto !important;
}

/* Adjust spacing for problem count to not overlap with button */
.educational-level-card[omegaup-collection-problem] .card-text {
  margin-bottom: 3rem !important;
}
</style><|MERGE_RESOLUTION|>--- conflicted
+++ resolved
@@ -39,18 +39,6 @@
                 </p>
               </template>
               <template #button>
-<<<<<<< HEAD
-                <div class="btn-container">
-                  <a
-                    class="btn btn-primary"
-                    :class="{ disabled: collection.problems_per_tag == 0 }"
-                    :href="`/problem/collection/${encodeURIComponent(
-                      collection.name,
-                    )}/`"
-                    >{{ T.problemcollectionViewProblems }}</a
-                  >
-                </div>
-=======
                 <a
                   class="btn btn-primary"
                   :class="{ disabled: collection.problems_per_tag == 0 }"
@@ -59,7 +47,6 @@
                   )}/`"
                   >{{ T.problemcollectionViewProblems }}</a
                 >
->>>>>>> 8051f623
               </template>
             </omegaup-problem-collection>
           </div>
