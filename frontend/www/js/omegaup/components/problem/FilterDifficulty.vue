--- conflicted
+++ resolved
@@ -1,13 +1,7 @@
 <template>
-<<<<<<< HEAD
   <div class="mx-auto card mt-0 mt-lg-4 col-6 col-sm-3 col-lg-12">
     <div class="card-body p-0 py-3 p-lg-3">
       <h3>{{ T.wordsDifficulty }}</h3>
-=======
-  <div class="card mt-4">
-    <div class="card-body">
-      <h3 class="section-font-size text-center">{{ T.wordsDifficulty }}</h3>
->>>>>>> c0667419
       <div
         v-for="difficulty in difficulties"
         :key="difficulty.id"
