<template>
  <div class="panel panel-primary problem-form">
    <div class="panel-heading" v-if="!isUpdate">
      <h3 class="panel-title">
        {{ T.problemNew }}
      </h3>
    </div>
    <div class="page-header text-center top-margin">
      <p class="no-bottom-margin">
        {{ T.problemEditFormFirstTimeCreatingAProblem }}
        <strong>
          <a v-bind:href="howToWriteProblemLink" target="_blank">
            {{ T.problemEditFormHereIsHowToWriteProblems }}
          </a>
        </strong>
      </p>
    </div>
    <div class="panel-body">
      <form
        method="POST"
        class="form"
        enctype="multipart/form-data"
        v-on:submit="onSubmit"
      >
        <div class="row">
          <div
            class="form-group  col-md-6"
            v-bind:class="{ 'has-error': errors.includes('title') }"
          >
            <label class="control-label">{{ T.wordsTitle }}</label>
            <input
              name="title"
              v-model="title"
              type="text"
              class="form-control"
              v-on:blur="onGenerateAlias"
            />
          </div>

          <div
            class="form-group  col-md-6"
            v-bind:class="{ 'has-error': errors.includes('alias') }"
          >
            <label class="control-label">{{ T.wordsAlias }}</label>
            <input
              name="alias"
              v-model="alias"
              ref="alias"
              type="text"
              class="form-control"
              v-bind:disabled="isUpdate"
            />
          </div>
        </div>

        <omegaup-problem-settings
          v-bind:timeLimit="timeLimit"
          v-bind:extraWallTime="extraWallTime"
          v-bind:memoryLimit="memoryLimit"
          v-bind:outputLimit="outputLimit"
          v-bind:inputLimit="inputLimit"
          v-bind:initialValidator="validator"
          v-bind:initialLanguage="languages"
          v-bind:overallWallTimeLimit="overallWallTimeLimit"
          v-bind:validatorTimeLimit="validatorTimeLimit"
          v-bind:validLanguages="data.validLanguages"
          v-bind:validatorTypes="data.validatorTypes"
        ></omegaup-problem-settings>

        <div class="row">
          <div class="form-group col-md-6">
            <label>{{ T.problemEditEmailClarifications }}</label>
            <div class="form-control">
              <label class="radio-inline">
                <input
                  type="radio"
                  name="email_clarifications"
                  v-bind:value="true"
                  v-model="emailClarifications"
                />
                {{ T.wordsYes }}
              </label>
              <label class="radio-inline">
                <input
                  type="radio"
                  name="email_clarifications"
                  v-bind:value="false"
                  v-model="emailClarifications"
                />
                {{ T.wordsNo }}
              </label>
            </div>
          </div>

          <div class="form-group col-md-6">
            <label>{{ T.problemEditFormAppearsAsPublic }}</label>
            <div class="form-control">
              <label class="radio-inline">
                <input
                  type="radio"
                  name="visibility"
                  v-bind:disabled="!isEditable"
                  v-bind:value="true"
                  v-model="isPublic"
                />
                {{ T.wordsYes }}
              </label>
              <label class="radio-inline">
                <input
                  type="radio"
                  name="visibility"
                  v-bind:disabled="!isEditable"
                  v-bind:value="false"
                  v-model="isPublic"
                />
                {{ T.wordsNo }}
              </label>
            </div>
          </div>
        </div>

        <div class="row">
          <div
            class="form-group  col-md-6"
            v-bind:class="{ 'has-error': errors.includes('source') }"
          >
            <label class="control-label">{{ T.problemEditSource }}</label>
            <input
              name="source"
              v-model="source"
              type="text"
              class="form-control"
            />
          </div>

          <div
            class="form-group col-md-6"
            v-bind:class="{ 'has-error': errors.includes('file') }"
          >
            <label class="control-label">{{ T.problemEditFormFile }}</label>
            <a v-bind:href="howToWriteProblemLink" target="_blank">
              <span>{{ T.problemEditFormHowToWriteProblems }}</span>
            </a>
            <input
              name="problem_contents"
              type="file"
              class="form-control"
              v-on:change="onUploadFile"
            />
          </div>
        </div>

<<<<<<< HEAD
        <template v-if="!data.isUpdate">
          <div class="row">
            <div class="form-group col-md-12">
              <label>{{ T.wordsShowCasesDiff }}</label>
              <select name="show_diff" class="form-control" v-model="showDiff">
                <option value="none">{{ T.problemVersionDiffModeNone }}</option>
                <option value="examples">{{ T.wordsOnlyExamples }}</option>
                <option value="all">{{ T.wordsAll }}</option>
              </select>
            </div>
          </div>

          <omegaup-problem-tags
            v-bind:initialTags="data.tags"
            v-bind:initialSelectedTags="data.selectedTags || []"
            v-bind:alias="data.alias"
          ></omegaup-problem-tags>
        </template>
=======
        <omegaup-problem-tags
          v-bind:initialTags="data.tags"
          v-bind:initialSelectedTags="data.selectedTags || []"
          v-bind:alias="data.alias"
          v-if="!isUpdate"
        ></omegaup-problem-tags>
>>>>>>> 1d47cfd5
        <div class="row" v-else="">
          <div class="form-group col-md-6">
            <label>{{ T.wordsShowCasesDiff }}</label>
            <select name="show_diff" class="form-control" v-model="showDiff">
              <option value="none">{{ T.problemVersionDiffModeNone }}</option>
              <option value="examples">{{ T.wordsOnlyExamples }}</option>
              <option value="all">{{ T.wordsAll }}</option>
            </select>
          </div>
          <div
            class="form-group col-md-6"
            v-bind:class="{ 'has-error': errors.includes('message') }"
          >
            <label class="control-label">{{
              T.problemEditCommitMessage
            }}</label>
            <input
              class="form-control"
              name="message"
              v-model="message"
              type="text"
            />
          </div>
        </div>

        <input
          type="hidden"
          name="visibility"
          v-bind:value="visibility"
          v-if="isEditable"
        />
        <input name="request" value="submit" type="hidden" />

        <div class="row">
          <div class="form-group col-md-6 no-bottom-margin">
            <button type="submit" class="btn btn-primary">
              {{ buttonText }}
            </button>
          </div>
        </div>
      </form>
    </div>
  </div>
</template>

<style>
.problem-form .languages {
  padding: 0;
  width: 100%;
}
</style>

<script lang="ts">
import { Vue, Component, Prop, Watch } from 'vue-property-decorator';
import problem_Settings from './Settings.vue';
import problem_Tags from './Tags.vue';
import T from '../../lang';
import * as ui from '../../ui';
import latinize from 'latinize';
import { types } from '../../api_types';

@Component({
  components: {
    'omegaup-problem-settings': problem_Settings,
    'omegaup-problem-tags': problem_Tags,
  },
})
export default class ProblemForm extends Vue {
  @Prop() data!: types.ProblemFormPayload;
  @Prop({ default: false }) isUpdate!: boolean;
  @Prop({ default: 0 }) originalVisibility!: number;

  T = T;
  title = this.data.title;
  alias = this.data.alias;
  timeLimit = this.data.timeLimit;
  extraWallTime = this.data.extraWallTime;
  memoryLimit = this.data.memoryLimit;
  outputLimit = this.data.outputLimit;
  inputLimit = this.data.inputLimit;
  overallWallTimeLimit = this.data.overallWallTimeLimit;
  validatorTimeLimit = this.data.validatorTimeLimit;
  emailClarifications = this.data.emailClarifications;
  visibility = this.data.visibility;
  allowUserAddTags = this.data.allowUserAddTags;
  source = this.data.source;
  validator = this.data.validator;
  languages = this.data.languages;
  tags = this.data.tags;
  showDiff = this.data.showDiff;
  selectedTags = this.data.selectedTags || [];
  message = '';
  hasFile = false;
  public = false;
  errors: string[] = [];

  get howToWriteProblemLink(): string {
    return 'https://github.com/omegaup/omegaup/wiki/C%C3%B3mo-escribir-problemas-para-Omegaup';
  }

  get buttonText(): string {
    if (this.isUpdate) {
      return T.problemEditFormUpdateProblem;
    }
    return T.problemEditFormCreateProblem;
  }

  get selectedTagsList(): string {
    return JSON.stringify(this.selectedTags);
  }

  get isPublic(): boolean {
    // when visibility is public warning, then the problem is shown as public
    return this.visibility > this.data.visibilityStatuses.private;
  }

  set isPublic(isPublic: boolean) {
    if (
      this.originalVisibility === this.data.visibilityStatuses.publicWarning ||
      this.originalVisibility === this.data.visibilityStatuses.privateWarning
    ) {
      this.visibility = isPublic
        ? this.data.visibilityStatuses.publicWarning
        : this.data.visibilityStatuses.privateWarning;
      return;
    }
    if (
      this.originalVisibility === this.data.visibilityStatuses.publicBanned ||
      this.originalVisibility === this.data.visibilityStatuses.privateBanned
    ) {
      this.visibility = isPublic
        ? this.data.visibilityStatuses.publicBanned
        : this.data.visibilityStatuses.privateBanned;
      return;
    }
    this.visibility = isPublic
      ? this.data.visibilityStatuses.public
      : this.data.visibilityStatuses.private;
  }

  get isEditable(): boolean {
    return (
      this.data.visibilityStatuses.publicBanned < this.visibility &&
      this.visibility < this.data.visibilityStatuses.promoted
    );
  }

  onSubmit(e: Event): void {
    this.errors = [];
    if (this.isUpdate && this.message) {
      return;
    }
    if (this.title && this.alias && this.source && this.hasFile) {
      return;
    }
    ui.error(T.editFieldRequired);
    if (!this.title) {
      this.errors.push('title');
    }
    if (!this.alias) {
      this.errors.push('alias');
    }
    if (!this.source) {
      this.errors.push('source');
    }
    if (!this.isUpdate && !this.hasFile) {
      this.errors.push('file');
    }
    if (this.isUpdate && !this.message) {
      this.errors.push('message');
    }
    e.preventDefault();
  }

  onUploadFile(ev: InputEvent): void {
    const uploadedFile = <HTMLInputElement>ev.target;
    this.hasFile = uploadedFile.files !== null;
  }

  onAddTag(tagname: string, isPublic: boolean): void {
    this.selectedTags.push({ tagname: tagname, public: isPublic });
    this.tags = this.tags.filter((val, index, arr) => val.name !== tagname);
  }

  onRemoveTag(tagname: string): void {
    this.tags.push({ name: tagname });
    this.selectedTags = this.selectedTags.filter(
      (val, index, arr) => val.tagname !== tagname,
    );
  }

  onGenerateAlias(): void {
    if (this.isUpdate) {
      return;
    }

    // Remove accents
    let generatedAlias = latinize(this.title);

    // Replace whitespace
    generatedAlias = generatedAlias.replace(/\s+/g, '-');

    // Remove invalid characters
    generatedAlias = generatedAlias.replace(/[^a-zA-Z0-9_-]/g, '');

    generatedAlias = generatedAlias.substring(0, 32);

    this.alias = generatedAlias;
  }

  @Watch('alias')
  onValueChanged(newValue: string): void {
    if (this.isUpdate) {
      return;
    }
    this.$emit('alias-changed', newValue);
  }
}
</script><|MERGE_RESOLUTION|>--- conflicted
+++ resolved
@@ -150,8 +150,7 @@
           </div>
         </div>
 
-<<<<<<< HEAD
-        <template v-if="!data.isUpdate">
+        <template v-if="!isUpdate">
           <div class="row">
             <div class="form-group col-md-12">
               <label>{{ T.wordsShowCasesDiff }}</label>
@@ -169,14 +168,6 @@
             v-bind:alias="data.alias"
           ></omegaup-problem-tags>
         </template>
-=======
-        <omegaup-problem-tags
-          v-bind:initialTags="data.tags"
-          v-bind:initialSelectedTags="data.selectedTags || []"
-          v-bind:alias="data.alias"
-          v-if="!isUpdate"
-        ></omegaup-problem-tags>
->>>>>>> 1d47cfd5
         <div class="row" v-else="">
           <div class="form-group col-md-6">
             <label>{{ T.wordsShowCasesDiff }}</label>
