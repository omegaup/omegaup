--- conflicted
+++ resolved
@@ -151,7 +151,6 @@
         </div>
 
         <template v-if="!isUpdate">
-<<<<<<< HEAD
           <div class="row">
             <div class="form-group col-md-12">
               <label>{{ T.wordsShowCasesDiff }}</label>
@@ -163,13 +162,6 @@
             </div>
           </div>
 
-          <omegaup-problem-tags
-            v-bind:initialTags="data.tags"
-            v-bind:initialSelectedTags="data.selectedTags || []"
-            v-bind:alias="data.alias"
-          ></omegaup-problem-tags>
-        </template>
-=======
           <omegaup-problem-tags
             v-bind:public-tags="data.publicTags"
             v-bind:level-tags="data.levelTags"
@@ -187,7 +179,6 @@
           />
         </template>
 
->>>>>>> 5c3fa451
         <div class="row" v-else="">
           <div class="form-group col-md-6">
             <label>{{ T.wordsShowCasesDiff }}</label>
@@ -198,11 +189,7 @@
             </select>
           </div>
           <div
-<<<<<<< HEAD
             class="form-group col-md-6"
-=======
-            class="form-group col-md-12"
->>>>>>> 5c3fa451
             v-bind:class="{ 'has-error': errors.includes('message') }"
           >
             <label class="control-label">{{
