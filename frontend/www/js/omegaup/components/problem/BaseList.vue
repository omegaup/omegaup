<template>
  <div class="card">
    <div class="table-responsive mb-0">
      <table class="table">
        <thead>
          <tr class="sticky-top bg-white text-center">
            <th scope="col" class="align-middle text-nowrap">
              <span
                >{{ T.wordsID }}
                <omegaup-common-sort-controls
                  column="problem_id"
                  :sort-order="sortOrder"
                  :column-name="columnName"
                  class="sort-color"
                  @apply-filter="
                    (columnName, sortOrder) =>
                      $emit('apply-filter', columnName, sortOrder)
                  "
                ></omegaup-common-sort-controls
              ></span>
            </th>
            <th scope="col" class="text-left align-middle text-nowrap">
              <span>{{ T.wordsTitle }}</span>
              <span
                class="badge custom-badge custom-badge-quality mr-1 ml-1 p-1 p-lg-2"
                >{{ T.tagSourceLevel }}</span
              >
              <span
                class="badge custom-badge custom-badge-owner mr-1 p-1 p-lg-2"
                >{{ T.tagSourceOwner }}</span
              >
              <span class="badge custom-badge custom-badge-voted p-1 p-lg-2">{{
                T.tagSourceVoted
              }}</span>
              <omegaup-common-sort-controls
                column="title"
                :column-type="omegaup.ColumnType.String"
                :sort-order="sortOrder"
                :column-name="columnName"
                @apply-filter="
                  (columnName, sortOrder) =>
                    $emit('apply-filter', columnName, sortOrder)
                "
              ></omegaup-common-sort-controls>
            </th>
            <th scope="col" class="align-middle text-nowrap">
              <span
                >{{ T.wordsQuality }}
                <omegaup-common-sort-controls
                  column="quality"
                  :sort-order="sortOrder"
                  :column-name="columnName"
                  @apply-filter="
                    (columnName, sortOrder) =>
                      $emit('apply-filter', columnName, sortOrder)
                  "
                ></omegaup-common-sort-controls
              ></span>
            </th>
            <th scope="col" class="align-middle text-nowrap">
              <span
                >{{ T.wordsDifficulty }}
                <omegaup-common-sort-controls
                  column="difficulty"
                  :sort-order="sortOrder"
                  :column-name="columnName"
                  @apply-filter="
                    (columnName, sortOrder) =>
                      $emit('apply-filter', columnName, sortOrder)
                  "
                ></omegaup-common-sort-controls
              ></span>
            </th>
            <th scope="col" class="align-middle text-nowrap">
              <span
                >{{ T.wordsRatio }}
                <omegaup-common-sort-controls
                  column="ratio"
                  :sort-order="sortOrder"
                  :column-name="columnName"
                  @apply-filter="
                    (columnName, sortOrder) =>
                      $emit('apply-filter', columnName, sortOrder)
                  "
                ></omegaup-common-sort-controls
              ></span>
            </th>
            <th v-if="loggedIn" scope="col" class="align-middle text-nowrap">
              <span
                >{{ T.wordsMyScore }}
                <omegaup-common-sort-controls
                  column="score"
                  :sort-order="sortOrder"
                  :column-name="columnName"
                  @apply-filter="
                    (columnName, sortOrder) =>
                      $emit('apply-filter', columnName, sortOrder)
                  "
                ></omegaup-common-sort-controls
              ></span>
            </th>
            <th scope="col" class="align-middle text-nowrap">
              <span>
                <a
                  data-toggle="tooltip"
                  href="https://blog.omegaup.com/el-nuevo-ranking-de-omegaup/"
                  rel="tooltip"
                  :title="T.wordsPointsForRank"
                  :data-original-title="T.wordsPointsForRankTooltip"
                  ><img src="/media/question.png"
                /></a>
                <omegaup-common-sort-controls
                  column="points"
                  :sort-order="sortOrder"
                  :column-name="columnName"
                  @apply-filter="
                    (columnName, sortOrder) =>
                      $emit('apply-filter', columnName, sortOrder)
                  "
                ></omegaup-common-sort-controls>
              </span>
            </th>
          </tr>
        </thead>
        <tbody data-problems>
          <tr v-for="problem in problems" :key="problem.problem_id">
            <td class="align-middle">{{ problem.problem_id }}</td>
            <td class="align-middle">
              <a :href="`/arena/problem/${problem.alias}/`" class="mr-2">{{
                problem.title
              }}</a>
              <font-awesome-icon
                v-if="problem.qualitySeal || problem.visibility === 3"
                :title="T.wordsHighQualityProblem"
                :icon="['fas', 'medal']"
                color="gold"
              />
              <font-awesome-icon
                v-else-if="problem.visibility === -1"
                :title="T.wordsWarningProblem"
                :icon="['fas', 'exclamation-triangle']"
              />
              <font-awesome-icon
                v-else-if="problem.visibility <= -3"
                :title="T.wordsBannedProblem"
                :icon="['fas', 'ban']"
              />
              <font-awesome-icon
                v-else-if="problem.visibility === 0"
                :title="T.wordsPrivate"
                :icon="['fas', 'eye-slash']"
              />
              <a
                v-for="tag in problem.tags"
                :key="tag.name"
                :class="`badge custom-badge custom-badge-${
                  tag.source.includes('quality') ? 'owner' : tag.source
                } ${
                  tag.name.includes('problemLevel')
                    ? 'custom-badge-quality'
                    : ''
                } m-1 p-1 p-lg-2`"
                :href="hrefForProblemTag(selectedTags, tag.name)"
                >{{
                  Object.prototype.hasOwnProperty.call(T, tag.name)
                    ? T[tag.name]
                    : tag.name
                }}</a
              >
            </td>
            <td
              v-if="problem.quality !== null"
              class="text-center align-middle tooltip_column"
            >
              <span
                v-tooltip="
                  `${ui.formatString(T.wordsOutOf4, {
                    Score: problem.quality.toFixed(1),
                  })}`
                "
              >
                {{ QUALITY_TAGS[Math.round(problem.quality)] }}
              </span>
            </td>
            <td v-else class="text-right align-middle">—</td>
            <td
              v-if="problem.difficulty !== null"
              class="text-center align-middle"
            >
              <span
                v-tooltip="
                  `${ui.formatString(T.wordsOutOf4, {
                    Score: problem.difficulty.toFixed(1),
                  })}`
                "
              >
                {{ DIFFICULTY_TAGS[Math.round(problem.difficulty)] }}
              </span>
            </td>
            <td v-else class="text-center align-middle">—</td>
            <td class="text-right align-middle">
              {{ (100.0 * problem.ratio).toFixed(2) }}%<br />({{
                problem.accepted
              }}/{{ problem.submissions }})
            </td>
            <td v-if="loggedIn" class="text-right align-middle">
              {{ problem.score.toFixed(2) }}
            </td>
            <td class="text-right align-middle">
              {{ problem.points.toFixed(2) }}
            </td>
          </tr>
        </tbody>
      </table>
    </div>
    <div class="card-footer">
      <omegaup-common-paginator
        :pager-items="pagerItems"
      ></omegaup-common-paginator>
    </div>
  </div>
</template>

<script lang="ts">
import { Vue, Component, Prop } from 'vue-property-decorator';
import { omegaup } from '../../omegaup';
import T from '../../lang';
import { types } from '../../api_types';
import * as ui from '../../ui';

import common_Paginator from '../common/Paginator.vue';
import common_SortControls from '../common/SortControls.vue';

import 'v-tooltip/dist/v-tooltip.css';
import { VTooltip } from 'v-tooltip';

import { library } from '@fortawesome/fontawesome-svg-core';
import { FontAwesomeIcon } from '@fortawesome/vue-fontawesome';
import {
  faEyeSlash,
  faMedal,
  faExclamationTriangle,
  faBan,
} from '@fortawesome/free-solid-svg-icons';
library.add(faEyeSlash, faMedal, faExclamationTriangle, faBan);

@Component({
  components: {
    FontAwesomeIcon,
    'omegaup-common-paginator': common_Paginator,
    'omegaup-common-sort-controls': common_SortControls,
  },
  directives: {
    tooltip: VTooltip,
  },
})
export default class BaseList extends Vue {
  @Prop() problems!: omegaup.Problem[];
  @Prop() loggedIn!: boolean;
  @Prop() selectedTags!: string[];
  @Prop() pagerItems!: types.PageItem[];
  @Prop() wizardTags!: omegaup.Tag[];
  @Prop() language!: string;
  @Prop() languages!: string[];
  @Prop() keyword!: string;
  @Prop() modes!: string[];
  @Prop() columns!: string[];
  @Prop() mode!: string;
  @Prop() column!: string;
  @Prop() tags!: string[];
  @Prop() sortOrder!: string;
  @Prop() columnName!: string;
  @Prop() path!: string;

  T = T;
  ui = ui;
  omegaup = omegaup;
  showFinderWizard = false;
  QUALITY_TAGS = [
    T.qualityFormQualityVeryBad,
    T.qualityFormQualityBad,
    T.qualityFormQualityFair,
    T.qualityFormQualityGood,
    T.qualityFormQualityVeryGood,
  ];
  DIFFICULTY_TAGS = [
    T.qualityFormDifficultyVeryEasy,
    T.qualityFormDifficultyEasy,
    T.qualityFormDifficultyMedium,
    T.qualityFormDifficultyHard,
    T.qualityFormDifficultyVeryHard,
  ];

  hrefForProblemTag(selectedTags: string[], problemTag: string): string {
    if (!selectedTags) return `${this.path}?tag[]=${problemTag}`;
    let tags = selectedTags.slice();
    if (!tags.includes(problemTag)) tags.push(problemTag);
    return `${this.path}?tag[]=${tags.join('&tag[]=')}`;
  }
}
</script>

<style lang="scss" scoped>
.sticky-offset {
  top: 4rem;
}
<<<<<<< HEAD

.card {
  border-top: none;
  border-radius: 0rem 0rem 0.25rem 0.25rem;
}

table {
  border-collapse: separate;
  border-spacing: 0;
}

=======
>>>>>>> c0667419
.table-responsive {
  max-height: 80vh;
}
</style><|MERGE_RESOLUTION|>--- conflicted
+++ resolved
@@ -304,8 +304,6 @@
 .sticky-offset {
   top: 4rem;
 }
-<<<<<<< HEAD
-
 .card {
   border-top: none;
   border-radius: 0rem 0rem 0.25rem 0.25rem;
@@ -316,8 +314,6 @@
   border-spacing: 0;
 }
 
-=======
->>>>>>> c0667419
 .table-responsive {
   max-height: 80vh;
 }
