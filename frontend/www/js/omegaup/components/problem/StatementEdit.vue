<template>
  <div class="card">
    <form class="card-body form" enctype="multipart/form-data" method="post">
      <div class="row">
        <label class="font-weight-bold"
          >{{ T.statementLanguage }}
          <select name="statement-language" v-model="currentLanguage">
            <option
              v-bind:markdown-contents.sync="currentMarkdown"
              v-bind:value="language"
              v-for="language in languages"
              >{{ getLanguageNameText(language) }}</option
            >
          </select>
        </label>
      </div>
      <div class="row">
        <div class="col-md-12">
          <ul class="nav nav-tabs">
            <li
              v-bind:class="{ active: showTab === 'source' }"
              v-on:click="showTab = 'source'"
            >
              <a data-toggle="tab">{{ T.wordsSource }}</a>
            </li>
            <li
              v-bind:class="{ active: showTab === 'preview' }"
              v-on:click="showTab = 'preview'"
            >
              <a data-toggle="tab">{{ T.wordsPreview }}</a>
            </li>
          </ul>

          <div class="tab-content">
            <div class="tab-pane active" v-show="showTab === 'source'">
<<<<<<< HEAD
              <!-- id-lint off -->
              <div id="wmd-button-bar-statements"></div>
              <textarea
                class="wmd-input"
                id="wmd-input-statements"
=======
              <div ref="markdownButtonBar" class="wmd-button-bar"></div>
              <textarea
                class="wmd-input"
                ref="markdownInput"
>>>>>>> 1b45d40f
                v-model="currentMarkdown"
              ></textarea>
            </div>
            <div class="tab-pane active" v-show="showTab === 'preview'">
              <h1 class="title text-center">{{ title }}</h1>
              <div
<<<<<<< HEAD
                ref="preview"
                class="no-bottom-margin statement"
                id="wmd-preview-statements"
                v-html="markdownPreview"
              ></div>
              <!-- id-lint on -->
=======
                ref="markdownPreview"
                class="no-bottom-margin statement wmd-preview"
              ></div>
>>>>>>> 1b45d40f
              <template v-if="markdownType === 'statements'">
                <hr />
                <div>
                  <em
                    >{{ T.wordsSource }}:
                    <span class="source">{{ source }}</span>
                  </em>
                </div>
                <div>
                  <em
                    >{{ T.wordsProblemsetter }}:
                    <a class="problemsetter">
                      <omegaup-user-username
                        v-bind:classname="classname"
                        v-bind:linkify="true"
                        v-bind:username="username"
                      ></omegaup-user-username>
                    </a>
                  </em>
                </div>
              </template>
            </div>
          </div>
        </div>
      </div>
      <div class="row">
        <div
          class="form-group col-md-6"
          v-bind:class="{ 'has-error': errors.includes('message') }"
        >
          <label class="control-label"
            >{{ T.problemEditCommitMessage }}
            <input
              class="form-control"
              name="message"
              v-model="commitMessage"
            />
          </label>
        </div>
      </div>
      <div class="row">
        <div class="col-md-12">
          <button
            class="btn btn-primary"
            v-bind:disabled="commitMessage === ''"
            v-on:click="handleEditMarkdown"
          >
            {{
              markdownType === 'solutions'
                ? T.problemEditFormUpdateSolution
                : T.problemEditFormUpdateMarkdown
            }}
          </button>
        </div>
      </div>
      <input
        type="hidden"
        name="contents"
        v-bind:value="JSON.stringify(this.statements)"
      />
      <input type="hidden" name="directory" v-bind:value="markdownType" />
      <input type="hidden" name="problem_alias" v-bind:value="alias" />
      <input type="hidden" name="request" value="markdown" />
    </form>
  </div>
</template>

<style lang="scss">
@import '../../../../third_party/js/pagedown/demo/browser/demo.css';
</style>

<script lang="ts">
import { Vue, Component, Prop, Watch, Ref } from 'vue-property-decorator';
import { omegaup } from '../../omegaup';
import { types } from '../../api_types';
import T from '../../lang';
import * as ui from '../../ui';
import user_Username from '../user/Username.vue';
import * as Markdown from '@/third_party/js/pagedown/Markdown.Editor.js';
import * as markdown from '../../markdown';

const markdownConverter = markdown.markdownConverter({
  preview: true,
  imageMapping: {},
});
<<<<<<< HEAD
const markdownEditor: Markdown.Editor = new Markdown.Editor(
  markdownConverter,
  '-statements',
);
=======
>>>>>>> 1b45d40f

@Component({
  components: {
    'omegaup-user-username': user_Username,
  },
})
export default class ProblemStatementEdit extends Vue {
  @Ref() readonly markdownButtonBar!: HTMLDivElement;
  @Ref() readonly markdownInput!: HTMLDivElement;
  @Ref() readonly markdownPreview!: HTMLDivElement;
  @Prop() alias!: string;
  @Prop() title!: string;
  @Prop() source!: string;
  @Prop() username!: string;
  @Prop() name!: string;
  @Prop() classname!: string;
  @Prop() markdownContents!: string;
  @Prop() initialLanguage!: string;
  @Prop() markdownType!: string;

  T = T;
  showTab = 'source';
  commitMessage = '';
  currentLanguage = this.initialLanguage;
  currentMarkdown = this.markdownContents;
  errors: string[] = [];
  languages = ['es', 'en', 'pt'];
  statements: types.Statements = {};
<<<<<<< HEAD
  markdownPreview: string = '';

  mounted(): void {
    markdownEditor.hooks.chain('onPreviewRefresh', () => {
      MathJax.Hub.Queue(['Typeset', MathJax.Hub, this.preview]);
    });
    markdownEditor.run();
=======
  markdownEditor: Markdown.Editor | null = null;

  mounted(): void {
    this.markdownEditor = new Markdown.Editor(markdownConverter, '', {
      panels: {
        buttonBar: this.markdownButtonBar,
        preview: this.markdownPreview,
        input: this.markdownInput,
      },
    });
    this.markdownEditor.hooks.chain('onPreviewRefresh', () => {
      MathJax.Hub.Queue(['Typeset', MathJax.Hub, this.markdownPreview]);
    });
    this.markdownEditor.run();
>>>>>>> 1b45d40f
  }

  getLanguageNameText(language: string): string {
    switch (language) {
      case 'en':
        return T.statementLanguageEn;
      case 'es':
        return T.statementLanguageEs;
      case 'pt':
        return T.statementLanguagePt;
      default:
        return '';
    }
  }

  @Watch('initialLanguage')
  onInitialLanguageChange(newInitial: string): void {
    this.currentLanguage = newInitial;
  }

  @Watch('markdownContents')
  onMarkdownContentsChange(newMarkdown: string): void {
    this.currentMarkdown = newMarkdown;
    this.statements[this.currentLanguage] = newMarkdown;
    if (this.markdownEditor) {
      this.markdownEditor.refreshPreview();
    }
  }

  @Watch('showTab')
  onShowTabChange(): void {
    if (this.showTab !== 'preview') {
      return;
    }
    MathJax.Hub.Queue(['Typeset', MathJax.Hub, this.markdownPreview]);
    if (this.markdownEditor) {
      this.markdownEditor.refreshPreview();
    }
  }

  @Watch('currentLanguage')
  onCurrentLanguageChange(newLanguage: string, oldLanguage: string): void {
    MathJax.Hub.Queue(['Typeset', MathJax.Hub, this.markdownPreview]);
    if (!!oldLanguage) this.statements[oldLanguage] = this.currentMarkdown;
    if (this.markdownEditor) {
      this.markdownEditor.refreshPreview();
    }

    this.$emit(
      'emit-update-markdown-contents',
      this.statements,
      newLanguage,
      this.currentMarkdown,
    );
  }

  handleEditMarkdown(e: Event) {
    this.errors = [];
    this.statements[this.currentLanguage] = this.currentMarkdown;
    if (this.commitMessage) {
      return;
    }
    this.errors.push('message');
    ui.error(T.editFieldRequired);
    e.preventDefault();
  }
}
</script><|MERGE_RESOLUTION|>--- conflicted
+++ resolved
@@ -33,36 +33,19 @@
 
           <div class="tab-content">
             <div class="tab-pane active" v-show="showTab === 'source'">
-<<<<<<< HEAD
-              <!-- id-lint off -->
-              <div id="wmd-button-bar-statements"></div>
-              <textarea
-                class="wmd-input"
-                id="wmd-input-statements"
-=======
               <div ref="markdownButtonBar" class="wmd-button-bar"></div>
               <textarea
                 class="wmd-input"
                 ref="markdownInput"
->>>>>>> 1b45d40f
                 v-model="currentMarkdown"
               ></textarea>
             </div>
             <div class="tab-pane active" v-show="showTab === 'preview'">
               <h1 class="title text-center">{{ title }}</h1>
               <div
-<<<<<<< HEAD
-                ref="preview"
-                class="no-bottom-margin statement"
-                id="wmd-preview-statements"
-                v-html="markdownPreview"
-              ></div>
-              <!-- id-lint on -->
-=======
                 ref="markdownPreview"
                 class="no-bottom-margin statement wmd-preview"
               ></div>
->>>>>>> 1b45d40f
               <template v-if="markdownType === 'statements'">
                 <hr />
                 <div>
@@ -148,13 +131,6 @@
   preview: true,
   imageMapping: {},
 });
-<<<<<<< HEAD
-const markdownEditor: Markdown.Editor = new Markdown.Editor(
-  markdownConverter,
-  '-statements',
-);
-=======
->>>>>>> 1b45d40f
 
 @Component({
   components: {
@@ -183,15 +159,6 @@
   errors: string[] = [];
   languages = ['es', 'en', 'pt'];
   statements: types.Statements = {};
-<<<<<<< HEAD
-  markdownPreview: string = '';
-
-  mounted(): void {
-    markdownEditor.hooks.chain('onPreviewRefresh', () => {
-      MathJax.Hub.Queue(['Typeset', MathJax.Hub, this.preview]);
-    });
-    markdownEditor.run();
-=======
   markdownEditor: Markdown.Editor | null = null;
 
   mounted(): void {
@@ -206,7 +173,6 @@
       MathJax.Hub.Queue(['Typeset', MathJax.Hub, this.markdownPreview]);
     });
     this.markdownEditor.run();
->>>>>>> 1b45d40f
   }
 
   getLanguageNameText(language: string): string {
