<template>
  <ephemeral-ide
    :accepted-languages="acceptedLanguages"
    :initial-language="initialLanguage"
    :problem="problem"
    :can-submit="canSubmit"
    :can-run="canRun"
<<<<<<< HEAD
    :is-embedded="isEmbedded"
    :theme="theme"
  />
=======
  >
    <template #zip-buttons><div></div></template>
  </ephemeral-ide>
>>>>>>> c3680c48
</template>

<script lang="ts">
import { Component, Vue, Prop } from 'vue-property-decorator';
import { types } from '../../api_types';
import Ephemeral from '../../graderv2/Ephemeral.vue';

@Component({
  components: {
    'ephemeral-ide': Ephemeral,
  },
})
export default class EphemeralGrader extends Vue {
  @Prop() problem!: types.ProblemInfo;
  @Prop({ default: false }) canSubmit!: boolean;
  @Prop({ default: true }) canRun!: boolean;
  @Prop({ default: () => [] }) acceptedLanguages!: string[];
  @Prop({ default: 'cpp17-gcc' }) preferredLanguage!: string;
  @Prop({ default: true }) isEmbedded!: boolean;
  @Prop({ default: 'vs' }) theme!: string;
  // note: initial source is for the IDE is also supported
  get initialLanguage() {
    if (!this.acceptedLanguages.includes(this.preferredLanguage)) {
      return this.acceptedLanguages[0];
    }
    return this.preferredLanguage;
  }
}
</script><|MERGE_RESOLUTION|>--- conflicted
+++ resolved
@@ -5,15 +5,11 @@
     :problem="problem"
     :can-submit="canSubmit"
     :can-run="canRun"
-<<<<<<< HEAD
     :is-embedded="isEmbedded"
     :theme="theme"
-  />
-=======
   >
     <template #zip-buttons><div></div></template>
   </ephemeral-ide>
->>>>>>> c3680c48
 </template>
 
 <script lang="ts">
