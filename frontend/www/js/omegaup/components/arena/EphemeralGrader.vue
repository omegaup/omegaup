<template>
  <ephemeral-ide
    :accepted-languages="acceptedLanguages"
    :initial-language="initialLanguage"
    :problem="problem"
    :can-submit="canSubmit"
  />
</template>

<script lang="ts">
import { Component, Vue, Prop, Ref } from 'vue-property-decorator';
import { types } from '../../api_types';
import Ephemeral from '../../graderv2/Ephemeral.vue';

@Component({
  components: {
    'ephemeral-ide': Ephemeral,
  },
})
export default class EphemeralGrader extends Vue {
  @Ref('ide-layout') readonly ideLayout!: HTMLDivElement;
  @Prop() problem!: types.ProblemInfo;
  @Prop({ default: false }) canSubmit!: boolean;
  @Prop({ default: true }) canRun!: boolean;
  @Prop({ default: () => [] }) acceptedLanguages!: string[];
  @Prop({ default: 'cpp17gcc' }) preferredLanguage!: string;

  loaded = false;

<<<<<<< HEAD
  get initialLanguage() {
    if (!this.acceptedLanguages.includes(this.preferredLanguage)) {
      return this.acceptedLanguages[0];
=======
  // note: initial source is for the IDE is also supported
  get initialLanguage() {
    if (!this.acceptedLanguages.includes(this.preferredLanguage)) {
      return this.acceptedLanguages[0];
    }
    return this.preferredLanguage;
  }

  mounted(): void {
    (this.$refs.grader as HTMLIFrameElement).onload = () => {
      this.iframeLoaded();
    };
    window.addEventListener('resize', this.handleWindowResize);
  }
  unmounted(): void {
    window.removeEventListener('resize', this.handleWindowResize);
  }
  handleWindowResize(): void {
    const iframe = this.$refs.grader as HTMLIFrameElement;

    (iframe.style as CSSStyleDeclaration).zoom = String(
      1 / window.devicePixelRatio,
    );
  }

  @Watch('problem')
  onProblemChanged() {
    if (!this.loaded) {
      // This will be updated when the component is mounted.
      return;
>>>>>>> 54cf1243
    }
    return this.preferredLanguage;
  }
<<<<<<< HEAD
=======

  setSettings(): void {
    ((this.$refs.grader as HTMLIFrameElement)
      .contentWindow as Window).postMessage(
      {
        method: 'setSettings',
        params: {
          problem: this.problem,
          initialLanguage: this.initialLanguage,
          languages: this.acceptedLanguages,
          showRunButton: this.canRun,
          showSubmitButton: this.canSubmit,
        },
      },
      `${window.location.origin}/grader/ephemeral/embedded/`,
    );
  }

  iframeLoaded(): void {
    this.loaded = true;
    this.setSettings();
  }
}
</script>

<style lang="scss" scoped>
iframe {
  width: 100%;
  min-height: 60em;
>>>>>>> 54cf1243
}
</script><|MERGE_RESOLUTION|>--- conflicted
+++ resolved
@@ -27,11 +27,6 @@
 
   loaded = false;
 
-<<<<<<< HEAD
-  get initialLanguage() {
-    if (!this.acceptedLanguages.includes(this.preferredLanguage)) {
-      return this.acceptedLanguages[0];
-=======
   // note: initial source is for the IDE is also supported
   get initialLanguage() {
     if (!this.acceptedLanguages.includes(this.preferredLanguage)) {
@@ -39,64 +34,5 @@
     }
     return this.preferredLanguage;
   }
-
-  mounted(): void {
-    (this.$refs.grader as HTMLIFrameElement).onload = () => {
-      this.iframeLoaded();
-    };
-    window.addEventListener('resize', this.handleWindowResize);
-  }
-  unmounted(): void {
-    window.removeEventListener('resize', this.handleWindowResize);
-  }
-  handleWindowResize(): void {
-    const iframe = this.$refs.grader as HTMLIFrameElement;
-
-    (iframe.style as CSSStyleDeclaration).zoom = String(
-      1 / window.devicePixelRatio,
-    );
-  }
-
-  @Watch('problem')
-  onProblemChanged() {
-    if (!this.loaded) {
-      // This will be updated when the component is mounted.
-      return;
->>>>>>> 54cf1243
-    }
-    return this.preferredLanguage;
-  }
-<<<<<<< HEAD
-=======
-
-  setSettings(): void {
-    ((this.$refs.grader as HTMLIFrameElement)
-      .contentWindow as Window).postMessage(
-      {
-        method: 'setSettings',
-        params: {
-          problem: this.problem,
-          initialLanguage: this.initialLanguage,
-          languages: this.acceptedLanguages,
-          showRunButton: this.canRun,
-          showSubmitButton: this.canSubmit,
-        },
-      },
-      `${window.location.origin}/grader/ephemeral/embedded/`,
-    );
-  }
-
-  iframeLoaded(): void {
-    this.loaded = true;
-    this.setSettings();
-  }
-}
-</script>
-
-<style lang="scss" scoped>
-iframe {
-  width: 100%;
-  min-height: 60em;
->>>>>>> 54cf1243
 }
 </script>