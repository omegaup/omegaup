<template>
  <div class="mt-4" data-runs>
    <h5 class="mb-3">{{ T.wordsSubmissions }}</h5>
    <b-table :fields="tableFields" :items="filteredRuns" striped responsive>
      <template #cell(index)="row">
        <!-- TODO: Implement the collapse to show the details -->
        <b-button :disabled="!row.detailsShowing && showDetails" variant="link" size="sm" @click="toggleDetails(row)">
          <b-icon-chevron-right v-if="!row.detailsShowing" />
          <b-icon-chevron-down v-else />
        </b-button>
      </template>

        <!-- TODO: Implement the collapse to show the details -->
      <template #row-details="row">
        {{ currentRunDetails + row }}
        <!-- <b-card>
          <b-row class="mb-2">
            <b-col sm="3" class="text-sm-right"><b>Age:</b></b-col>
            <b-col>{{ row.item.age }}</b-col>
          </b-row>

          <b-row class="mb-2">
            <b-col sm="3" class="text-sm-right"><b>Is Active:</b></b-col>
            <b-col>{{ row.item.isActive }}</b-col>
          </b-row>

          <b-button size="sm" @click="row.toggleDetails">Hide Details</b-button>
        </b-card> -->
      </template>

      <template #cell(guid)="data">
        <acronym :title="data.value" data-run-guid>
          <tt>{{ data.value.substring(0, 8) }}</tt>
        </acronym>
      </template>

      <template #cell(verdict)="data">
        <span class="mr-1">{{ status(data.item) }}</span>
        <b-button
          v-if="data.item.status === 'ready' && data.item.verdict !== 'AC'"
          v-b-tooltip.right="statusHelp(data.item)"
          size="sm"
          ><b-icon-question-circle-fill></b-icon-question-circle-fill>
        </b-button>
      </template>

      <!-- TODO: Add the new submission button -->
    </b-table>
  </div>
</template>

<script lang="ts">
import { Vue, Component, Prop } from 'vue-property-decorator';
import T from '../../lang';
import { types } from '../../api_types';
import * as time from '../../time';

<<<<<<< HEAD
import { BootstrapVue, BIconChevronRight, BIconChevronDown, BTable } from 'bootstrap-vue';
=======
import {
  BootstrapVue,
  BIconChevronRight,
  BIconQuestionCircleFill,
} from 'bootstrap-vue';
>>>>>>> 1c559c7e
import 'bootstrap/dist/css/bootstrap.css';
import 'bootstrap-vue/dist/bootstrap-vue.css';
Vue.use(BootstrapVue);

export enum PopupDisplayed {
  None,
  RunSubmit,
  RunDetails,
  Promotion,
  Demotion,
  Reviewer,
}

interface TableField {
  key: string;
  label: string;
  class?: string;
  thClass?: string;
  tdClass?: string;
}

interface TableRunItem {
  guid: string;
  time: string;
  language: string;
  verdict: string;
  runtime: string;
  memory: string;
  percentage: string;
  status: string;
  type?: string;
  _cellVariants?: {
    [key: string]: string;
  };
}

@Component({
  components: {
    BIconChevronRight,
<<<<<<< HEAD
    BIconChevronDown,
=======
    BIconQuestionCircleFill,
>>>>>>> 1c559c7e
  },
})
export default class Runs extends Vue {
  @Prop() currentRunDetails!: types.RunDetails | null;
  @Prop({ default: null }) problemAlias!: string | null;
  @Prop() runs!: null | types.Run[];

  T = T;
  time = time;
  showDetails = false;

  toggleDetails(row: {
    toggleDetails: () => void;
  }): void {
    row.toggleDetails();
    this.showDetails = !this.showDetails;
    if (this.showDetails) {
      // Aquí se deben llamar a las runDetails
    }
  }

  get filteredRuns(): TableRunItem[] {
    return this.sortedRuns.map((run) => {
      return {
        time: time.formatDateLocalHHMM(run.time),
        guid: run.guid,
        language: run.language,
        memory: this.memory(run),
        percentage: this.percentage(run),
        runtime: this.runtime(run),
        verdict: run.verdict,
        status: run.status,
        type: run.type,
        _cellVariants: {
          verdict: this.statusClass(run),
        },
      };
    });
  }

  get tableFields(): (string | TableField)[] {
    return [
      {
        label: '',
        key: 'index',
        class: 'align-middle',
      },
      {
        label: T.wordsTime,
        key: 'time',
        class: 'text-center align-middle',
      },
      {
        label: T.runGUID,
        key: 'guid',
        class: 'text-center align-middle',
      },
      // TODO: Add the participant, contest and problem...
      {
        label: T.wordsStatus,
        key: 'verdict',
        class: 'text-center align-middle',
      },
      // TODO: Add the points and penalty...
      {
        label: T.wordsPercentage,
        key: 'percentage',
        class: 'align-middle',
        thClass: 'text-center',
        tdClass: 'text-right',
      },
      {
        label: T.wordsLanguage,
        key: 'language',
        class: 'text-center align-middle',
      },
      {
        label: T.wordsMemory,
        key: 'memory',
        class: 'align-middle',
        thClass: 'text-center',
        tdClass: 'text-right',
      },
      {
        label: T.wordsRuntime,
        key: 'runtime',
        class: 'align-middle',
        thClass: 'text-center',
        tdClass: 'text-right',
      },
      {
        label: T.wordsActions,
        key: 'actions',
        class: 'text-center align-middle',
      },
    ];
  }

  get sortedRuns(): types.Run[] {
    if (!this.runs) {
      return [];
    }
    return this.runs
      .slice()
      .sort((a, b) => b.time.getTime() - a.time.getTime());
  }

  memory(run: types.Run): string {
    if (
      run.status == 'ready' &&
      run.verdict != 'JE' &&
      run.verdict != 'VE' &&
      run.verdict != 'CE'
    ) {
      let prefix = '';
      if (run.verdict == 'MLE') {
        prefix = '>';
      }
      return `${prefix}${(run.memory / (1024 * 1024)).toFixed(2)} MB`;
    } else {
      return '—';
    }
  }

  percentage(run: types.Run): string {
    if (
      run.status == 'ready' &&
      run.verdict != 'JE' &&
      run.verdict != 'VE' &&
      run.verdict != 'CE'
    ) {
      return `${(run.score * 100).toFixed(2)}%`;
    }
    return '—';
  }

  runtime(run: types.Run): string {
    if (
      run.status == 'ready' &&
      run.verdict != 'JE' &&
      run.verdict != 'VE' &&
      run.verdict != 'CE'
    ) {
      let prefix = '';
      if (run.verdict == 'TLE') {
        prefix = '>';
      }
      return `${prefix}${(run.runtime / 1000).toFixed(2)} s`;
    }
    return '—';
  }

  statusClass(run: types.Run): string {
    if (run.status != 'ready') return '';
    if (run.type == 'disqualified') return 'danger';
    if (run.verdict == 'AC') {
      return 'success';
    }
    if (run.verdict == 'CE') {
      return 'warning';
    }
    if (run.verdict == 'JE' || run.verdict == 'VE') {
      return 'danger';
    }
    return '';
  }

  status(run: types.Run): string {
    if (run.type == 'disqualified') return T.wordsDisqualified;

    return run.status == 'ready' ? run.verdict : run.status;
  }

  statusHelp(run: types.Run): string {
    if (run.status != 'ready' || run.verdict == 'AC') {
      return '';
    }

    if (run.language == 'kj' || run.language == 'kp') {
      if (run.verdict == 'RTE' || run.verdict == 'RE') {
        return T.verdictHelpKarelRTE;
      } else if (run.verdict == 'TLE' || run.verdict == 'TO') {
        return T.verdictHelpKarelTLE;
      }
    }
    if (run.type == 'disqualified') return T.verdictHelpDisqualified;
    const verdict = T[`verdict${run.verdict}`];
    const verdictHelp = T[`verdictHelp${run.verdict}`];

    return `${verdict}: ${verdictHelp}`;
  }
}
</script><|MERGE_RESOLUTION|>--- conflicted
+++ resolved
@@ -55,15 +55,12 @@
 import { types } from '../../api_types';
 import * as time from '../../time';
 
-<<<<<<< HEAD
-import { BootstrapVue, BIconChevronRight, BIconChevronDown, BTable } from 'bootstrap-vue';
-=======
 import {
   BootstrapVue,
   BIconChevronRight,
+  BIconChevronDown,
   BIconQuestionCircleFill,
 } from 'bootstrap-vue';
->>>>>>> 1c559c7e
 import 'bootstrap/dist/css/bootstrap.css';
 import 'bootstrap-vue/dist/bootstrap-vue.css';
 Vue.use(BootstrapVue);
@@ -103,11 +100,8 @@
 @Component({
   components: {
     BIconChevronRight,
-<<<<<<< HEAD
     BIconChevronDown,
-=======
     BIconQuestionCircleFill,
->>>>>>> 1c559c7e
   },
 })
 export default class Runs extends Vue {
