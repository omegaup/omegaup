<template>
  <omegaup-arena
    :active-tab="activeTab"
    :contest-title="currentAssignment.name"
    :should-show-runs="isAdmin"
    @update:activeTab="(selectedTab) => $emit('update:activeTab', selectedTab)"
  >
    <template #socket-status>
      <sup :class="socketClass" :title="socketStatusTitle">{{
        socketStatus
      }}</sup>
    </template>
    <template #clock>
      <div class="clock">{{ clock }}</div>
    </template>
    <template #arena-problems>
      <div data-contest-practice>
        <div class="tab navleft">
          <div class="navbar">
            <omegaup-arena-navbar-problems
              :problems="problems"
              :active-problem="activeProblemAlias"
              :in-assignment="false"
              :digits-after-decimal-point="2"
              @disable-active-problem="activeProblem = null"
              @navigate-to-problem="onNavigateToProblem"
            ></omegaup-arena-navbar-problems>
          </div>
          <omegaup-arena-summary
            v-if="activeProblem === null"
            :title="currentAssignment.name"
            :description="currentAssignment.description"
            :start-time="currentAssignment.start_time"
            :finish-time="currentAssignment.finish_time"
            :admin="currentAssignment.director"
          ></omegaup-arena-summary>
          <div v-else class="problem main">
            <omegaup-problem-details
              ref="problem-details"
              :user="{ loggedIn: true, admin: false, reviewer: false }"
              :next-submission-timestamp="currentNextSubmissionTimestamp"
              :problem="problemInfo"
              :nomination-status="
                problemInfo ? problemInfo.nominationStatus : null
              "
              :popup-displayed="problemDetailsPopup"
              :active-tab="'problems'"
              :languages="course.languages"
              :runs="runs"
              :guid="guid"
              :run-details-data="runDetailsData"
              :popup-displayed="popupDisplayed"
              :problem-alias="problemAlias"
              @update:activeTab="
                (selectedTab) =>
                  $emit('reset-hash', { selectedTab, problemAlias })
              "
              @submit-run="onRunSubmitted"
<<<<<<< HEAD
              @show-run="onRunDetails"
=======
              @show-run="(source) => $emit('show-run', source)"
              @update:activeTab="
                (selectedTab) =>
                  $emit('reset-hash', {
                    selectedTab,
                    alias: activeProblemAlias,
                  })
              "
              @submit-promotion="
                (qualityPromotionComponent) =>
                  $emit('submit-promotion', qualityPromotionComponent)
              "
              @dismiss-promotion="
                (qualityPromotionComponent, isDismissed) =>
                  $emit(
                    'dismiss-promotion',
                    qualityPromotionComponent,
                    isDismissed,
                  )
              "
>>>>>>> a67b28d5
            >
              <template #quality-nomination-buttons>
                <div></div>
              </template>
              <template #best-solvers-list>
                <div></div>
              </template>
            </omegaup-problem-details>
          </div>
        </div>
      </div>
    </template>
    <template #arena-scoreboard>
      <omegaup-arena-scoreboard
        :show-invited-users-filter="false"
        :problems="scoreboard.problems"
        :ranking="scoreboard.ranking"
        :last-updated="scoreboard.time"
      ></omegaup-arena-scoreboard>
    </template>
    <template #arena-runs>
      <omegaup-arena-runs
        v-if="isAdmin"
        :contest-alias="currentAssignment.alias"
        :runs="allRuns"
        :show-problem="true"
        :show-details="true"
        :show-disqualify="true"
        :show-pager="true"
        :show-rejudge="true"
        :show-user="true"
        :problemset-problems="Object.values(problems)"
        :global-runs="false"
        @details="(run) => onRunDetails(run.guid)"
        @rejudge="(run) => $emit('rejudge', run)"
        @disqualify="(run) => $emit('disqualify', run)"
      ></omegaup-arena-runs>
      <omegaup-overlay
        v-if="isAdmin"
        :show-overlay="currentPopupDisplayed !== PopupDisplayed.None"
        @hide-overlay="onPopupDismissed"
      >
        <template #popup>
          <omegaup-arena-rundetails-popup
            v-show="currentPopupDisplayed === PopupDisplayed.RunDetails"
            :data="currentRunDetailsData"
            @dismiss="onPopupDismissed"
          ></omegaup-arena-rundetails-popup>
        </template>
      </omegaup-overlay>
    </template>
    <template #arena-clarifications>
      <div class="container">
        <omegaup-arena-clarification-list
          :problems="problems"
          :users="users"
          :problem-alias="problems.length != 0 ? problems[0].alias : null"
          :username="isAdmin && users.length != 0 ? users[0].username : null"
          :clarifications="currentClarifications"
          :is-admin="isAdmin"
          :allow-filter-by-assignment="true"
          :show-new-clarification-popup="showNewClarificationPopup"
          @new-clarification="(request) => $emit('new-clarification', request)"
          @clarification-response="
            (request) => $emit('clarification-response', request)
          "
          @update:activeTab="
            (selectedTab) => $emit('update:activeTab', selectedTab)
          "
        >
          <template #table-title>
            <th class="text-center" scope="col">{{ T.wordsHomework }}</th>
            <th class="text-center" scope="col">{{ T.wordsProblem }}</th>
          </template>
        </omegaup-arena-clarification-list>
      </div>
    </template>
  </omegaup-arena>
</template>

<script lang="ts">
import { Vue, Component, Prop, Watch, Ref } from 'vue-property-decorator';
import { types } from '../../api_types';
import T from '../../lang';
import arena_Arena from './Arena.vue';
import arena_ClarificationList from './ClarificationList.vue';
import arena_NavbarProblems from './NavbarProblems.vue';
import arena_Runs from './Runsv2.vue';
import arena_RunDetailsPopup from '../arena/RunDetailsPopup.vue';
import omegaup_Overlay from '../Overlay.vue';
import arena_Scoreboard from './Scoreboard.vue';
import arena_Summary from './Summary.vue';
import problem_Details, { PopupDisplayed } from '../problem/Details.vue';
import { SocketStatus } from '../../arena/events_socket';
import { SubmissionRequest } from '../../arena/submissions';

@Component({
  components: {
    'omegaup-arena': arena_Arena,
    'omegaup-arena-clarification-list': arena_ClarificationList,
    'omegaup-arena-navbar-problems': arena_NavbarProblems,
    'omegaup-arena-runs': arena_Runs,
    'omegaup-arena-rundetails-popup': arena_RunDetailsPopup,
    'omegaup-overlay': omegaup_Overlay,
    'omegaup-arena-scoreboard': arena_Scoreboard,
    'omegaup-arena-summary': arena_Summary,
    'omegaup-problem-details': problem_Details,
  },
})
export default class ArenaCourse extends Vue {
  @Ref('problem-details') readonly problemDetails!: Vue;
  @Prop() course!: types.CourseDetails;
  @Prop() currentAssignment!: types.ArenaAssignment;
  @Prop() problems!: types.NavbarProblemsetProblem[];
  @Prop({ default: () => [] }) users!: types.ContestUser[];
  @Prop({ default: null }) problem!: types.NavbarProblemsetProblem | null;
  @Prop() problemInfo!: types.ProblemDetails;
  @Prop({ default: () => [] }) clarifications!: types.Clarification[];
  @Prop() activeTab!: string;
  @Prop({ default: null }) guid!: null | string;
  @Prop({ default: null }) problemAlias!: null | string;
  @Prop({ default: SocketStatus.Waiting }) socketStatus!: SocketStatus;
  @Prop({ default: false }) showNewClarificationPopup!: boolean;
  @Prop() scoreboard!: types.Scoreboard;
  @Prop({ default: PopupDisplayed.None }) popupDisplayed!: PopupDisplayed;
  @Prop({ default: () => [] }) runs!: types.Run[];
  @Prop({ default: null }) allRuns!: null | types.Run[];
  @Prop({ default: null }) runDetailsData!: types.RunDetails | null;
  @Prop({ default: null }) nextSubmissionTimestamp!: Date | null;

  T = T;
  PopupDisplayed = PopupDisplayed;
  isAdmin = this.course.is_admin || this.course.is_curator;
  currentClarifications = this.clarifications;
  activeProblem: types.NavbarProblemsetProblem | null = this.problem;
  currentRunDetailsData = this.runDetailsData;
  currentPopupDisplayed = this.popupDisplayed;
  currentNextSubmissionTimestamp = this.nextSubmissionTimestamp;
  clock = '00:00:00';

  get activeProblemAlias(): null | string {
    return this.activeProblem?.alias ?? null;
  }

  get socketClass(): string {
    if (this.socketStatus === SocketStatus.Connected) {
      return 'socket-status socket-status-ok';
    }
    if (this.socketStatus === SocketStatus.Failed) {
      return 'socket-status socket-status-error';
    }
    return 'socket-status';
  }

  get socketStatusTitle(): string {
    if (this.socketStatus === SocketStatus.Connected) {
      return T.socketStatusConnected;
    }
    if (this.socketStatus === SocketStatus.Failed) {
      return T.socketStatusFailed;
    }
    return T.socketStatusWaiting;
  }

<<<<<<< HEAD
=======
  get problemDetailsPopup(): PopupDisplayed {
    if (
      this.problemInfo &&
      // Problem has been solved or tried
      (this.problemInfo.nominationStatus.solved ||
        this.problemInfo.nominationStatus.tried) &&
      // And has not been dismissed
      !(
        this.problemInfo.nominationStatus.dismissed ||
        (this.problemInfo.nominationStatus.dismissedBeforeAc &&
          !this.problemInfo.nominationStatus.solved)
      ) &&
      // And has not been previously nominated
      !(
        this.problemInfo.nominationStatus.nominated ||
        (this.problemInfo.nominationStatus.nominatedBeforeAc &&
          !this.problemInfo.nominationStatus.solved)
      ) &&
      // And user can nominate the problem
      this.problemInfo.nominationStatus.canNominateProblem
    ) {
      return PopupDisplayed.Promotion;
    }
    return this.currentPopupDisplayed;
  }

  onRunDetails(guid: string): void {
    this.$emit('show-run-all', {
      request: { guid, isAdmin: this.isAdmin },
      target: this,
    });
    this.currentPopupDisplayed = PopupDisplayed.RunDetails;
  }

>>>>>>> a67b28d5
  onPopupDismissed(): void {
    this.currentPopupDisplayed = PopupDisplayed.None;
    this.$emit('reset-hash', { selectedTab: 'runs', alias: null });
  }

  onNavigateToProblem(problem: types.NavbarProblemsetProblem) {
    this.activeProblem = problem;
    this.$emit('navigate-to-problem', { problem });
  }

  onRunSubmitted(run: { code: string; language: string }): void {
    this.$emit('submit-run', { ...run, problem: this.activeProblem });
  }

  onRunDetails(source: SubmissionRequest): void {
    this.$emit('show-run', {
      ...source,
      request: {
        ...source.request,
        hash: `#problems/${
          this.activeProblemAlias ?? source.request.problemAlias
        }/show-run:${source.request.guid}/`,
      },
    });
  }

  @Watch('problem')
  onActiveProblemChanged(newValue: types.NavbarProblemsetProblem | null): void {
    if (!newValue) {
      this.activeProblem = null;
      return;
    }
    this.onNavigateToProblem(newValue);
  }

  @Watch('problemInfo')
  onProblemInfoChanged(newValue: types.ProblemInfo | null): void {
    if (!newValue) {
      return;
    }
    this.currentNextSubmissionTimestamp =
      newValue.nextSubmissionTimestamp ?? null;
  }
}
</script>

<style lang="scss" scoped>
@import '../../../../sass/main.scss';

.navleft {
  overflow: hidden;

  .navbar {
    width: 21em;
    float: left;
    background: transparent;
  }

  .main {
    margin-left: 20em;
    border: 1px solid var(--arena-contest-navleft-main-border-color);
    border-width: 0 0 1px 1px;
  }
}

.nav-tabs {
  .nav-link {
    background-color: var(--arena-contest-navtabs-link-background-color);
    border-top-color: var(--arena-contest-navtabs-link-border-top-color);
  }
}

.problem {
  background: var(--arena-problem-background-color);
  padding: 1em;
  margin-top: -1.5em;
  margin-right: -1em;
}
</style><|MERGE_RESOLUTION|>--- conflicted
+++ resolved
@@ -49,24 +49,13 @@
               :runs="runs"
               :guid="guid"
               :run-details-data="runDetailsData"
-              :popup-displayed="popupDisplayed"
               :problem-alias="problemAlias"
               @update:activeTab="
                 (selectedTab) =>
                   $emit('reset-hash', { selectedTab, problemAlias })
               "
               @submit-run="onRunSubmitted"
-<<<<<<< HEAD
               @show-run="onRunDetails"
-=======
-              @show-run="(source) => $emit('show-run', source)"
-              @update:activeTab="
-                (selectedTab) =>
-                  $emit('reset-hash', {
-                    selectedTab,
-                    alias: activeProblemAlias,
-                  })
-              "
               @submit-promotion="
                 (qualityPromotionComponent) =>
                   $emit('submit-promotion', qualityPromotionComponent)
@@ -79,7 +68,6 @@
                     isDismissed,
                   )
               "
->>>>>>> a67b28d5
             >
               <template #quality-nomination-buttons>
                 <div></div>
@@ -113,7 +101,7 @@
         :show-user="true"
         :problemset-problems="Object.values(problems)"
         :global-runs="false"
-        @details="(run) => onRunDetails(run.guid)"
+        @details="(run) => onRunAdminDetails(run.guid)"
         @rejudge="(run) => $emit('rejudge', run)"
         @disqualify="(run) => $emit('disqualify', run)"
       ></omegaup-arena-runs>
@@ -244,8 +232,6 @@
     return T.socketStatusWaiting;
   }
 
-<<<<<<< HEAD
-=======
   get problemDetailsPopup(): PopupDisplayed {
     if (
       this.problemInfo &&
@@ -272,27 +258,26 @@
     return this.currentPopupDisplayed;
   }
 
-  onRunDetails(guid: string): void {
-    this.$emit('show-run-all', {
-      request: { guid, isAdmin: this.isAdmin },
+  onPopupDismissed(): void {
+    this.currentPopupDisplayed = PopupDisplayed.None;
+    this.$emit('reset-hash', { selectedTab: 'runs', alias: null });
+  }
+
+  onNavigateToProblem(problem: types.NavbarProblemsetProblem) {
+    this.activeProblem = problem;
+    this.$emit('navigate-to-problem', { problem });
+  }
+
+  onRunSubmitted(run: { code: string; language: string }): void {
+    this.$emit('submit-run', { ...run, problem: this.activeProblem });
+  }
+
+  onRunAdminDetails(guid: string): void {
+    this.$emit('show-run', {
+      request: { guid, isAdmin: this.isAdmin, hash: `#runs/show-run:${guid}/` },
       target: this,
     });
     this.currentPopupDisplayed = PopupDisplayed.RunDetails;
-  }
-
->>>>>>> a67b28d5
-  onPopupDismissed(): void {
-    this.currentPopupDisplayed = PopupDisplayed.None;
-    this.$emit('reset-hash', { selectedTab: 'runs', alias: null });
-  }
-
-  onNavigateToProblem(problem: types.NavbarProblemsetProblem) {
-    this.activeProblem = problem;
-    this.$emit('navigate-to-problem', { problem });
-  }
-
-  onRunSubmitted(run: { code: string; language: string }): void {
-    this.$emit('submit-run', { ...run, problem: this.activeProblem });
   }
 
   onRunDetails(source: SubmissionRequest): void {
