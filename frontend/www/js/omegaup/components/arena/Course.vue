<template>
  <omegaup-arena
    :active-tab="activeTab"
    :contest-title="currentAssignment.name"
    :should-show-runs="isAdmin"
    @update:activeTab="(selectedTab) => $emit('update:activeTab', selectedTab)"
  >
    <template #socket-status>
      <sup :class="socketClass" :title="socketStatusTitle">{{
        socketStatus
      }}</sup>
    </template>
    <template #clock>
      <div v-if="!deadline" class="clock">{{ INF }}</div>
      <omegaup-countdown
        v-else
        class="clock"
        :target-time="deadline"
      ></omegaup-countdown>
    </template>
    <template #arena-problems>
      <div data-contest-practice>
        <div class="tab navleft">
          <div class="navbar">
            <omegaup-arena-navbar-problems
              :problems="problems"
              :active-problem="activeProblemAlias"
              :in-assignment="true"
              :course-alias="course.alias"
              :course-name="course.name"
              :current-assignment="currentAssignment"
              :digits-after-decimal-point="2"
              @disable-active-problem="activeProblem = null"
              @navigate-to-problem="onNavigateToProblem"
            ></omegaup-arena-navbar-problems>
            <omegaup-arena-navbar-assignments
              :assignments="course.assignments"
              :current-assignment="currentAssignment"
              @navigate-to-assignment="
                (assignmentAliasToShow) =>
                  $emit('navigate-to-assignment', {
                    assignmentAliasToShow,
                    courseAlias: course.alias,
                    isAdmin,
                  })
              "
            ></omegaup-arena-navbar-assignments>
          </div>
          <omegaup-arena-summary
            v-if="activeProblem === null"
            :title="currentAssignment.name"
            :description="currentAssignment.description"
            :start-time="currentAssignment.start_time"
            :finish-time="currentAssignment.finish_time"
            :admin="currentAssignment.director"
          ></omegaup-arena-summary>
          <div v-else class="problem main">
            <omegaup-problem-details
              :user="{ loggedIn: true, admin: false, reviewer: false }"
              :problem="problemInfo"
              :nomination-status="
                problemInfo ? problemInfo.nominationStatus : null
              "
              :popup-displayed="problemDetailsPopup"
              :active-tab="'problems'"
              :languages="course.languages"
              :runs="runs"
              :guid="guid"
              :problem-alias="problemAlias"
              :should-show-run-details="shouldShowRunDetails"
              @submit-run="onRunSubmitted"
              @show-run="(source) => $emit('show-run', source)"
              @update:activeTab="
                (selectedTab) =>
                  $emit('reset-hash', {
                    selectedTab,
                    alias: activeProblemAlias,
                  })
              "
              @submit-promotion="
                (qualityPromotionComponent) =>
                  $emit('submit-promotion', {
                    solved: qualityPromotionComponent.solved,
                    tried: qualityPromotionComponent.tried,
                    quality: qualityPromotionComponent.quality,
                    difficulty: qualityPromotionComponent.difficulty,
                    tags: qualityPromotionComponent.tags,
                  })
              "
              @dismiss-promotion="
                (qualityPromotionComponent, isDismissed) =>
                  $emit('dismiss-promotion', {
                    solved: qualityPromotionComponent.solved,
                    tried: qualityPromotionComponent.tried,
                    isDismissed,
                  })
              "
            >
              <template #quality-nomination-buttons>
                <div></div>
              </template>
              <template #best-solvers-list>
                <div></div>
              </template>
              <template #feedback="data">
                <omegaup-submission-feedback
                  :guid="data.data.data.guid"
                  :is-admin="data.data.data.admin"
                  :feedback-options="data.data.data.feedback"
                  @set-feedback="(request) => $emit('set-feedback', request)"
                ></omegaup-submission-feedback>
              </template>
            </omegaup-problem-details>
          </div>
        </div>
      </div>
    </template>
    <template #arena-scoreboard>
      <omegaup-arena-scoreboard
        :show-invited-users-filter="false"
        :problems="scoreboard.problems"
        :ranking="scoreboard.ranking"
        :last-updated="scoreboard.time"
      ></omegaup-arena-scoreboard>
    </template>
    <template #arena-runs>
      <omegaup-arena-runs
        v-if="isAdmin"
        :contest-alias="currentAssignment.alias"
        :runs="allRuns"
        :show-problem="true"
        :show-details="true"
        :show-disqualify="true"
        :show-pager="true"
        :show-rejudge="true"
        :show-user="true"
        :problemset-problems="Object.values(problems)"
        :global-runs="false"
        @details="(run) => onRunDetails(run.guid)"
        @rejudge="(run) => $emit('rejudge', run)"
        @disqualify="(run) => $emit('disqualify', run)"
      ></omegaup-arena-runs>
      <omegaup-overlay
        v-if="isAdmin"
        :show-overlay="currentPopupDisplayed !== PopupDisplayed.None"
        @hide-overlay="onPopupDismissed"
      >
        <template #popup>
          <omegaup-arena-rundetails-popup
            v-show="currentPopupDisplayed === PopupDisplayed.RunDetails"
            :data="currentRunDetailsData"
            @dismiss="onPopupDismissed"
          >
            <template #feedback="data">
              <omegaup-submission-feedback
                :guid="data.data.guid"
                :is-admin="data.data.admin"
                :feedback-options="data.data.feedback"
                @set-feedback="(request) => $emit('set-feedback', request)"
              ></omegaup-submission-feedback>
            </template>
          </omegaup-arena-rundetails-popup>
        </template>
      </omegaup-overlay>
    </template>
    <template #arena-clarifications>
      <div class="container">
        <omegaup-arena-clarification-list
          :problems="problems"
          :users="users"
          :problem-alias="problems.length != 0 ? problems[0].alias : null"
          :username="isAdmin && users.length != 0 ? users[0].username : null"
          :clarifications="currentClarifications"
          :is-admin="isAdmin"
          :allow-filter-by-assignment="true"
          :show-new-clarification-popup="showNewClarificationPopup"
          @new-clarification="(request) => $emit('new-clarification', request)"
          @clarification-response="
            (request) => $emit('clarification-response', request)
          "
          @update:activeTab="
            (selectedTab) => $emit('update:activeTab', selectedTab)
          "
        >
          <template #table-title>
            <th class="text-center" scope="col">{{ T.wordsHomework }}</th>
            <th class="text-center" scope="col">{{ T.wordsProblem }}</th>
          </template>
        </omegaup-arena-clarification-list>
      </div>
    </template>
  </omegaup-arena>
</template>

<script lang="ts">
import { Vue, Component, Prop, Watch } from 'vue-property-decorator';
import { types } from '../../api_types';
import T from '../../lang';
import arena_Arena from './Arena.vue';
import arena_ClarificationList from './ClarificationList.vue';
import arena_NavbarAssignments from './NavbarAssignments.vue';
import arena_NavbarProblems from './NavbarProblems.vue';
import arena_Runs from './Runsv2.vue';
import arena_RunDetailsPopup from '../arena/RunDetailsPopup.vue';
import omegaup_Overlay from '../Overlay.vue';
import arena_Scoreboard from './Scoreboard.vue';
import arena_Summary from './Summary.vue';
import omegaup_Countdown from '../Countdown.vue';
import problem_Details, { PopupDisplayed } from '../problem/Details.vue';
import submission_Feedback from '../submissions/Feedback.vue';
import { SocketStatus } from '../../arena/events_socket';

@Component({
  components: {
    'omegaup-arena': arena_Arena,
    'omegaup-arena-clarification-list': arena_ClarificationList,
    'omegaup-arena-navbar-assignments': arena_NavbarAssignments,
    'omegaup-arena-navbar-problems': arena_NavbarProblems,
    'omegaup-arena-runs': arena_Runs,
    'omegaup-arena-rundetails-popup': arena_RunDetailsPopup,
    'omegaup-overlay': omegaup_Overlay,
    'omegaup-arena-scoreboard': arena_Scoreboard,
    'omegaup-arena-summary': arena_Summary,
    'omegaup-problem-details': problem_Details,
<<<<<<< HEAD
    'omegaup-submission-feedback': submission_Feedback,
=======
    'omegaup-countdown': omegaup_Countdown,
>>>>>>> 44f4d59e
  },
})
export default class ArenaCourse extends Vue {
  @Prop() course!: types.CourseDetails;
  @Prop() currentAssignment!: types.ArenaAssignment;
  @Prop() problems!: types.NavbarProblemsetProblem[];
  @Prop({ default: () => [] }) users!: types.ContestUser[];
  @Prop({ default: null }) problem!: types.NavbarProblemsetProblem | null;
  @Prop({ default: null }) problemInfo!: types.ProblemDetails;
  @Prop({ default: () => [] }) clarifications!: types.Clarification[];
  @Prop() activeTab!: string;
  @Prop({ default: null }) guid!: null | string;
  @Prop({ default: null }) problemAlias!: null | string;
  @Prop({ default: SocketStatus.Waiting }) socketStatus!: SocketStatus;
  @Prop({ default: false }) showNewClarificationPopup!: boolean;
  @Prop() scoreboard!: types.Scoreboard;
  @Prop({ default: PopupDisplayed.None }) popupDisplayed!: PopupDisplayed;
  @Prop({ default: () => [] }) runs!: types.Run[];
  @Prop({ default: null }) allRuns!: null | types.Run[];
  @Prop({ default: null }) runDetailsData!: types.RunDetails | null;

  T = T;
  PopupDisplayed = PopupDisplayed;
  isAdmin = this.course.is_admin || this.course.is_curator;
  currentClarifications = this.clarifications;
  activeProblem: types.NavbarProblemsetProblem | null = this.problem;
  shouldShowRunDetails = false;
  currentRunDetailsData = this.runDetailsData;
  currentPopupDisplayed = this.popupDisplayed;
  INF = '∞';

  get activeProblemAlias(): null | string {
    return this.activeProblem?.alias ?? null;
  }

  get socketClass(): string {
    if (this.socketStatus === SocketStatus.Connected) {
      return 'socket-status socket-status-ok';
    }
    if (this.socketStatus === SocketStatus.Failed) {
      return 'socket-status socket-status-error';
    }
    return 'socket-status';
  }

  get socketStatusTitle(): string {
    if (this.socketStatus === SocketStatus.Connected) {
      return T.socketStatusConnected;
    }
    if (this.socketStatus === SocketStatus.Failed) {
      return T.socketStatusFailed;
    }
    return T.socketStatusWaiting;
  }

  get deadline(): null | Date {
    return this.currentAssignment.finish_time ?? null;
  }

  get problemDetailsPopup(): PopupDisplayed {
    if (!this.problemInfo) {
      return this.currentPopupDisplayed;
    }

    // Problem has not been solved or tried
    if (
      !this.problemInfo.nominationStatus.solved &&
      !this.problemInfo.nominationStatus.tried
    ) {
      return this.currentPopupDisplayed;
    }

    // Problem has been dismissed or has been dismissed beforeAC and has not been solved
    if (
      this.problemInfo.nominationStatus.dismissed ||
      (this.problemInfo.nominationStatus.dismissedBeforeAc &&
        !this.problemInfo.nominationStatus.solved)
    ) {
      return this.currentPopupDisplayed;
    }

    // Problem has been previously nominated
    if (
      this.problemInfo.nominationStatus.nominated ||
      (this.problemInfo.nominationStatus.nominatedBeforeAc &&
        !this.problemInfo.nominationStatus.solved)
    ) {
      return this.currentPopupDisplayed;
    }

    // User can't nominate the problem
    if (!this.problemInfo.nominationStatus.canNominateProblem) {
      return this.currentPopupDisplayed;
    }

    return PopupDisplayed.Promotion;
  }

  onRunDetails(guid: string): void {
    this.$emit('show-run-all', {
      request: { guid, isAdmin: this.isAdmin },
      target: this,
    });
    this.currentPopupDisplayed = PopupDisplayed.RunDetails;
  }

  onPopupDismissed(): void {
    this.currentPopupDisplayed = PopupDisplayed.None;
    this.$emit('reset-hash', { selectedTab: 'runs', alias: null });
  }

  onNavigateToProblem(problem: types.NavbarProblemsetProblem) {
    this.activeProblem = problem;
    this.$emit('navigate-to-problem', { problem });
  }

  onRunSubmitted(run: { code: string; language: string }): void {
    this.$emit('submit-run', { ...run, problem: this.activeProblem });
  }

  @Watch('problem')
  onActiveProblemChanged(newValue: types.NavbarProblemsetProblem | null): void {
    if (!newValue) {
      this.activeProblem = null;
      return;
    }
    this.onNavigateToProblem(newValue);
  }

  @Watch('popupDisplayed')
  onPopupDisplayedChanged(newValue: PopupDisplayed): void {
    if (newValue !== PopupDisplayed.RunDetails) {
      return;
    }
    this.$emit('show-run-all', {
      request: {
        guid: this.guid,
        isAdmin: this.isAdmin,
        problemAlias: this.currentRunDetailsData?.alias,
      },
      target: this,
    });
    this.currentPopupDisplayed = newValue;
  }
}
</script>

<style lang="scss" scoped>
@import '../../../../sass/main.scss';

.navleft {
  overflow: hidden;

  .navbar {
    width: 21em;
    float: left;
    background: transparent;
  }

  .main {
    margin-left: 20em;
    border: 1px solid var(--arena-contest-navleft-main-border-color);
    border-width: 0 0 1px 1px;
  }
}

.nav-tabs {
  .nav-link {
    background-color: var(--arena-contest-navtabs-link-background-color);
    border-top-color: var(--arena-contest-navtabs-link-border-top-color);
  }
}

.problem {
  background: var(--arena-problem-background-color);
  padding: 1em;
  margin-top: -1.5em;
  margin-right: -1em;
}
</style><|MERGE_RESOLUTION|>--- conflicted
+++ resolved
@@ -222,11 +222,8 @@
     'omegaup-arena-scoreboard': arena_Scoreboard,
     'omegaup-arena-summary': arena_Summary,
     'omegaup-problem-details': problem_Details,
-<<<<<<< HEAD
     'omegaup-submission-feedback': submission_Feedback,
-=======
     'omegaup-countdown': omegaup_Countdown,
->>>>>>> 44f4d59e
   },
 })
 export default class ArenaCourse extends Vue {
