<template>
  <omegaup-arena
    :active-tab="activeTab"
    :title="currentAssignment.name"
    :should-show-runs="isAdmin || isTeachingAssistant"
    :should-show-ranking="course.admission_mode !== 'public'"
    @update:activeTab="(selectedTab) => $emit('update:activeTab', selectedTab)"
  >
    <template #socket-status>
      <sup :class="socketClass" :title="socketStatusTitle">{{
        socketStatus
      }}</sup>
    </template>
    <template #clock>
      <div v-if="!deadline" class="clock">{{ INF }}</div>
      <template v-else>
        <omegaup-countdown
          v-show="currentAssignment.start_time > now"
          :target-time="currentAssignment.start_time"
          :countdown-format="omegaup.CountdownFormat.AssignmentHasNotStarted"
          @finish="now = new Date()"
        ></omegaup-countdown>
        <omegaup-countdown
          v-show="currentAssignment.start_time < now"
          class="clock"
          :target-time="deadline"
          @finish="now = new Date()"
        ></omegaup-countdown>
      </template>
    </template>
    <template #arena-problems>
      <div data-course>
        <div class="tab navleft">
          <div class="navbar">
            <omegaup-arena-navbar-problems
              :problems="problems"
              :active-problem="activeProblemAlias"
              :in-assignment="true"
              :course-alias="course.alias"
              :course-name="course.name"
              :current-assignment="currentAssignment"
              :digits-after-decimal-point="2"
              @disable-active-problem="activeProblem = null"
              @navigate-to-problem="onNavigateToProblem"
            ></omegaup-arena-navbar-problems>
            <omegaup-arena-navbar-assignments
              :assignments="course.assignments"
              :current-assignment="currentAssignment"
              @navigate-to-assignment="
                (assignmentAliasToShow) =>
                  $emit('navigate-to-assignment', {
                    assignmentAliasToShow,
                    courseAlias: course.alias,
                  })
              "
            ></omegaup-arena-navbar-assignments>
          </div>
          <omegaup-arena-summary
            v-if="activeProblem === null"
            :title="currentAssignment.name"
            :description="currentAssignment.description"
            :start-time="currentAssignment.start_time"
            :finish-time="currentAssignment.finish_time"
            :admin="currentAssignment.director"
          ></omegaup-arena-summary>
          <div v-else class="problem main">
            <omegaup-problem-details
              :user="{ loggedIn: true, admin: false, reviewer: false }"
              :next-submission-timestamp="currentNextSubmissionTimestamp"
              :problem="problemInfo"
              :nomination-status="
                problemInfo ? problemInfo.nominationStatus : null
              "
              :popup-displayed="problemDetailsPopup"
              :request-feedback="true"
              :active-tab="'problems'"
              :languages="course.languages"
              :runs="runs"
              :guid="guid"
              :run-details-data="runDetailsData"
              :problem-alias="problemAlias"
              :in-contest-or-course="true"
              :feedback-map="feedbackMap"
              :feedback-thread-map="feedbackThreadMap"
              :use-new-verdict-table="useNewVerdictTable"
              @request-feedback="(guid) => $emit('request-feedback', guid)"
              @update:activeTab="
                (selectedTab) =>
                  $emit('reset-hash', { selectedTab, problemAlias })
              "
              @submit-run="onRunSubmitted"
              @show-run="onRunDetails"
              @submit-promotion="
                (request) => $emit('submit-promotion', request)
              "
              @dismiss-promotion="
                (qualityPromotionComponent, isDismissed) =>
                  $emit('dismiss-promotion', {
                    solved: qualityPromotionComponent.solved,
                    tried: qualityPromotionComponent.tried,
                    isDismissed,
                  })
              "
              @new-submission-popup-displayed="
                $emit('new-submission-popup-displayed')
              "
            >
              <template #quality-nomination-buttons>
                <div></div>
              </template>
              <template #best-solvers-list>
                <div></div>
              </template>
              <template #feedback="{ guid, isAdmin, feedback }">
                <omegaup-submission-feedback
                  :guid="guid"
                  :is-admin="isAdmin"
                  :feedback-options="feedback"
                  @set-feedback="(request) => $emit('set-feedback', request)"
                ></omegaup-submission-feedback>
              </template>
            </omegaup-problem-details>
          </div>
        </div>
      </div>
    </template>
    <template v-if="scoreboard" #arena-scoreboard>
      <omegaup-arena-scoreboard
        :show-invited-users-filter="false"
        :problems="scoreboard.problems"
        :ranking="scoreboard.ranking"
        :last-updated="scoreboard.time"
      >
        <template #scoreboard-header><div></div></template>
      </omegaup-arena-scoreboard>
    </template>
    <template v-if="isAdmin" #arena-runs>
      <omegaup-arena-runs
        v-if="!useNewVerdictTable"
        :show-all-runs="true"
        :contest-alias="currentAssignment.alias"
        :runs="allRuns"
        :total-runs="totalRuns"
        :show-problem="true"
        :show-details="true"
        :show-disqualify="true"
        :show-pager="true"
        :show-rejudge="true"
        :show-user="true"
        :problemset-problems="Object.values(problems)"
        :search-result-users="searchResultUsers"
        :search-result-problems="searchResultProblems"
        @details="onRunAdminDetails"
        @rejudge="(run) => $emit('rejudge', run)"
        @disqualify="(run) => $emit('disqualify', run)"
        @requalify="(run) => $emit('requalify', run)"
        @filter-changed="(request) => $emit('apply-filter', request)"
        @update-search-result-users-contest="
          (request) => $emit('update-search-result-users-assignment', request)
        "
      >
        <template #title><div></div></template>
        <template #runs><div></div></template>
      </omegaup-arena-runs>
      <omegaup-arena-runs-for-courses
        v-else
        :show-all-runs="true"
        :contest-alias="currentAssignment.alias"
        :runs="allRuns"
        :total-runs="totalRuns"
        :show-problem="true"
        :show-details="true"
        :show-disqualify="true"
        :show-filters="true"
        :show-rejudge="true"
        :show-user="true"
<<<<<<< HEAD
        :simplified-view="true"
=======
>>>>>>> 419e31f9
        :items-per-page="100"
        :problemset-problems="Object.values(problems)"
        :search-result-users="searchResultUsers"
        :search-result-problems="searchResultProblems"
        @details="onRunAdminDetails"
        @rejudge="(run) => $emit('rejudge', run)"
        @disqualify="(run) => $emit('disqualify', run)"
        @requalify="(run) => $emit('requalify', run)"
        @filter-changed="(request) => $emit('apply-filter', request)"
        @update-search-result-users-contest="
          (request) => $emit('update-search-result-users-assignment', request)
        "
      >
        <template #title><div></div></template>
        <template #runs><div></div></template>
      </omegaup-arena-runs-for-courses>
      <omegaup-overlay
        v-if="isAdmin"
        :show-overlay="currentPopupDisplayed !== PopupDisplayed.None"
        @hide-overlay="onPopupDismissed"
      >
        <template #popup>
          <omegaup-arena-rundetails-popup
            v-show="currentPopupDisplayed === PopupDisplayed.RunDetails"
            :data="currentRunDetailsData"
            @dismiss="onPopupDismissed"
          >
            <template #feedback="{ guid, isAdmin, feedback }">
              <omegaup-submission-feedback
                :guid="guid"
                :is-admin="isAdmin"
                :feedback-options="feedback"
                @set-feedback="(request) => $emit('set-feedback', request)"
              ></omegaup-submission-feedback>
            </template>
            <template #code-view="{ guid }">
              <omegaup-arena-feedback-code-view
                :language="language"
                :value="source"
                :readonly="false"
                :feedback-map="feedbackMap"
                :feedback-thread-map="feedbackThreadMap"
                :current-user-class-name="currentUserClassName"
                :current-username="currentUsername"
                @save-feedback-list="
                  (feedbackList) =>
                    $emit('save-feedback-list', { feedbackList, guid })
                "
                @submit-feedback-thread="
                  (feedback) =>
                    $emit('submit-feedback-thread', { feedback, guid })
                "
              ></omegaup-arena-feedback-code-view>
            </template>
          </omegaup-arena-rundetails-popup>
        </template>
      </omegaup-overlay>
    </template>
    <template #arena-clarifications>
      <div class="container">
        <omegaup-arena-clarification-list
          :problems="problems"
          :users="users"
          :problem-alias="problems.length != 0 ? problems[0].alias : null"
          :username="isAdmin && users.length != 0 ? users[0].username : null"
          :clarifications="currentClarifications"
          :is-admin="isAdmin"
          :allow-filter-by-assignment="true"
          :show-new-clarification-popup="showNewClarificationPopup"
          @new-clarification="(request) => $emit('new-clarification', request)"
          @clarification-response="
            (request) => $emit('clarification-response', request)
          "
          @update:activeTab="
            (selectedTab) => $emit('update:activeTab', selectedTab)
          "
        >
          <template #table-title>
            <th class="text-center" scope="col">{{ T.wordsHomework }}</th>
            <th class="text-center" scope="col">{{ T.wordsProblem }}</th>
          </template>
        </omegaup-arena-clarification-list>
      </div>
    </template>
  </omegaup-arena>
</template>

<script lang="ts">
import { Vue, Component, Prop, Watch } from 'vue-property-decorator';
import { types } from '../../api_types';
import T from '../../lang';
import { omegaup } from '../../omegaup';
import arena_Arena from './Arena.vue';
import arena_ClarificationList from './ClarificationList.vue';
import arena_NavbarAssignments from './NavbarAssignments.vue';
import arena_NavbarProblems from './NavbarProblems.vue';
import arena_Runs from './Runs.vue';
import arena_RunsForCourses from '../arena/RunsForCourses.vue';
import arena_RunDetailsPopup from '../arena/RunDetailsPopup.vue';
import omegaup_Overlay from '../Overlay.vue';
import arena_Scoreboard from './Scoreboard.vue';
import arena_Summary from './Summary.vue';
import omegaup_Countdown from '../Countdown.vue';
import problem_Details, { PopupDisplayed } from '../problem/Details.vue';
import submission_Feedback from '../submissions/Feedback.vue';
import { SocketStatus } from '../../arena/events_socket';
import { SubmissionRequest } from '../../arena/submissions';
import arena_FeedbackCodeView from './FeedbackCodeView.vue';
import { ArenaCourseFeedback } from './Feedback.vue';

@Component({
  components: {
    'omegaup-arena': arena_Arena,
    'omegaup-arena-clarification-list': arena_ClarificationList,
    'omegaup-arena-navbar-assignments': arena_NavbarAssignments,
    'omegaup-arena-navbar-problems': arena_NavbarProblems,
    'omegaup-arena-runs': arena_Runs,
    'omegaup-arena-runs-for-courses': arena_RunsForCourses,
    'omegaup-arena-rundetails-popup': arena_RunDetailsPopup,
    'omegaup-overlay': omegaup_Overlay,
    'omegaup-arena-scoreboard': arena_Scoreboard,
    'omegaup-arena-summary': arena_Summary,
    'omegaup-problem-details': problem_Details,
    'omegaup-submission-feedback': submission_Feedback,
    'omegaup-countdown': omegaup_Countdown,
    'omegaup-arena-feedback-code-view': arena_FeedbackCodeView,
  },
})
export default class ArenaCourse extends Vue {
  @Prop() course!: types.CourseDetails;
  @Prop() currentAssignment!: types.ArenaAssignment;
  @Prop() problems!: types.NavbarProblemsetProblem[];
  @Prop({ default: () => [] }) users!: types.ContestUser[];
  @Prop({ default: null }) problem!: types.NavbarProblemsetProblem | null;
  @Prop({ default: null }) problemInfo!: types.ProblemDetails;
  @Prop({ default: () => [] }) clarifications!: types.Clarification[];
  @Prop() activeTab!: string;
  @Prop({ default: null }) guid!: null | string;
  @Prop({ default: null }) problemAlias!: null | string;
  @Prop({ default: SocketStatus.Waiting }) socketStatus!: SocketStatus;
  @Prop({ default: false }) showNewClarificationPopup!: boolean;
  @Prop() scoreboard!: null | types.Scoreboard;
  @Prop({ default: PopupDisplayed.None }) popupDisplayed!: PopupDisplayed;
  @Prop({ default: () => [] }) runs!: types.Run[];
  @Prop({ default: null }) allRuns!: null | types.Run[];
  @Prop({ default: null }) runDetailsData!: types.RunDetails | null;
  @Prop({ default: null }) nextSubmissionTimestamp!: Date | null;
  @Prop({ default: false })
  shouldShowFirstAssociatedIdentityRunWarning!: boolean;
  @Prop() totalRuns!: number;
  @Prop() searchResultUsers!: types.ListItem[];
  @Prop({ default: false }) isTeachingAssistant!: boolean;
  @Prop({ default: () => new Map<number, ArenaCourseFeedback>() })
  feedbackMap!: Map<number, ArenaCourseFeedback>;
  @Prop({ default: () => new Map<number, ArenaCourseFeedback>() })
  feedbackThreadMap!: Map<number, ArenaCourseFeedback>;
  @Prop() currentUsername!: string;
  @Prop() currentUserClassName!: string;
  @Prop({ default: false }) useNewVerdictTable!: boolean;

  T = T;
  omegaup = omegaup;
  PopupDisplayed = PopupDisplayed;
  isAdmin = this.course.is_admin || this.course.is_curator;
  currentClarifications = this.clarifications;
  activeProblem: types.NavbarProblemsetProblem | null = this.problem;
  currentRunDetailsData = this.runDetailsData;
  currentPopupDisplayed = this.popupDisplayed;
  currentNextSubmissionTimestamp = this.nextSubmissionTimestamp;
  now = new Date();
  INF = '∞';

  get activeProblemAlias(): null | string {
    return this.activeProblem?.alias ?? null;
  }

  get socketClass(): string {
    if (this.socketStatus === SocketStatus.Connected) {
      return 'socket-status socket-status-ok';
    }
    if (this.socketStatus === SocketStatus.Failed) {
      return 'socket-status socket-status-error';
    }
    return 'socket-status';
  }

  get socketStatusTitle(): string {
    if (this.socketStatus === SocketStatus.Connected) {
      return T.socketStatusConnected;
    }
    if (this.socketStatus === SocketStatus.Failed) {
      return T.socketStatusFailed;
    }
    return T.socketStatusWaiting;
  }

  get deadline(): null | Date {
    return this.currentAssignment.finish_time ?? null;
  }

  get problemDetailsPopup(): PopupDisplayed {
    if (!this.problemInfo) {
      return this.currentPopupDisplayed;
    }

    // Problem has not been solved or tried
    if (
      !this.problemInfo.nominationStatus.solved &&
      !this.problemInfo.nominationStatus.tried
    ) {
      return this.currentPopupDisplayed;
    }

    // Problem has been dismissed or has been dismissed beforeAC and has not been solved
    if (
      this.problemInfo.nominationStatus.dismissed ||
      (this.problemInfo.nominationStatus.dismissedBeforeAc &&
        !this.problemInfo.nominationStatus.solved)
    ) {
      return this.currentPopupDisplayed;
    }

    // Problem has been previously nominated
    if (
      this.problemInfo.nominationStatus.nominated ||
      (this.problemInfo.nominationStatus.nominatedBeforeAc &&
        !this.problemInfo.nominationStatus.solved)
    ) {
      return this.currentPopupDisplayed;
    }

    // User can't nominate the problem
    if (!this.problemInfo.nominationStatus.canNominateProblem) {
      return this.currentPopupDisplayed;
    }

    return PopupDisplayed.Promotion;
  }

  get searchResultProblems(): types.ListItem[] {
    if (!this.problems.length) {
      return [];
    }
    return this.problems.map((problem) => ({
      key: problem.alias,
      value: problem.text,
    }));
  }

  get language(): string | undefined {
    return this.runDetailsData?.language;
  }

  get source(): string | undefined {
    return this.runDetailsData?.source;
  }

  onPopupDismissed(): void {
    this.currentPopupDisplayed = PopupDisplayed.None;
    this.currentRunDetailsData = null;
    this.$emit('reset-hash', { selectedTab: 'runs', alias: null });
  }

  onNavigateToProblem(problem: types.NavbarProblemsetProblem) {
    this.activeProblem = problem;
    this.$emit('navigate-to-problem', { problem });
  }

  onRunSubmitted(run: { code: string; language: string }): void {
    this.$emit('submit-run', { ...run, problem: this.activeProblem });
  }

  onRunAdminDetails(request: SubmissionRequest): void {
    this.$emit('show-run', {
      ...request,
      isAdmin: this.isAdmin,
      hash: `#runs/all/show-run:${request.guid}`,
    });
    this.currentPopupDisplayed = PopupDisplayed.RunDetails;
  }

  onRunDetails(request: SubmissionRequest): void {
    this.$emit('show-run', {
      ...request,
      hash: `#problems/${this.activeProblemAlias}/show-run:${request.guid}`,
    });
  }

  @Watch('problem')
  onActiveProblemChanged(newValue: types.NavbarProblemsetProblem | null): void {
    const currentProblem = this.currentAssignment.problems?.find(
      ({ alias }: { alias: string }) => alias === newValue?.alias,
    );
    if (!newValue || !currentProblem) {
      this.activeProblem = null;
      this.$emit('reset-hash', { selectedTab: 'problems', alias: null });
      return;
    }
    this.onNavigateToProblem(newValue);
  }

  @Watch('problemInfo')
  onProblemInfoChanged(newValue: types.ProblemInfo | null): void {
    if (!newValue) {
      return;
    }
    this.currentNextSubmissionTimestamp =
      newValue.nextSubmissionTimestamp ?? null;
  }

  @Watch('runDetailsData')
  onRunDetailsChanged(newValue: types.RunDetails): void {
    this.currentRunDetailsData = newValue;
  }
}
</script>

<style lang="scss" scoped>
@import '../../../../sass/main.scss';

.navleft {
  overflow: hidden;

  .navbar {
    width: 21em;
    float: left;
    background: transparent;
  }

  .main {
    margin-left: 20em;
    border: 1px solid var(--arena-contest-navleft-main-border-color);
    border-width: 0 0 1px 1px;
  }
}

.nav-tabs {
  .nav-link {
    background-color: var(--arena-contest-navtabs-link-background-color);
    border-top-color: var(--arena-contest-navtabs-link-border-top-color);
  }
}

.problem {
  background: var(--arena-problem-background-color);
  padding: 1em;
  margin-top: -1.5em;
  margin-right: -1em;
}
</style><|MERGE_RESOLUTION|>--- conflicted
+++ resolved
@@ -174,10 +174,6 @@
         :show-filters="true"
         :show-rejudge="true"
         :show-user="true"
-<<<<<<< HEAD
-        :simplified-view="true"
-=======
->>>>>>> 419e31f9
         :items-per-page="100"
         :problemset-problems="Object.values(problems)"
         :search-result-users="searchResultUsers"
