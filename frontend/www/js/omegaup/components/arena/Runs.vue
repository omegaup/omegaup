--- conflicted
+++ resolved
@@ -1,16 +1,5 @@
 <template>
   <div class="mt-2">
-<<<<<<< HEAD
-    <template v-if="globalRuns">
-      <omegaup-overlay v-bind:show-overlay="showOverlay">
-        <omegaup-arena-rundetails></omegaup-arena-rundetails>
-      </omegaup-overlay>
-      <div class="card-header">
-        <h1 class="text-center">{{ T.wordsGlobalSubmissions }}</h1>
-      </div>
-    </template>
-=======
->>>>>>> 264906c3
     <div class="table-responsive">
       <table class="runs table table-striped">
         <caption>
@@ -301,47 +290,6 @@
   </div>
 </template>
 
-<<<<<<< HEAD
-<style lang="scss" scoped>
-caption {
-  caption-side: top;
-}
-
-.runs {
-  width: 100%;
-  border: 1px solid #ccc;
-  margin-top: 2em;
-}
-
-.runs caption {
-  font-weight: bold;
-  font-size: 1em;
-  margin-bottom: 1em;
-}
-
-.runs td,
-.runs th {
-  border: 1px solid #ccc;
-  border-width: 1px 0;
-  text-align: center;
-  padding: 0.15rem;
-}
-
-.runs tfoot td a {
-  display: block;
-  padding: 0.5em;
-  text-decoration: none;
-  color: #000;
-  background: #ccc;
-  text-align: center;
-}
-.runs tfoot td a:hover {
-  background: #fff;
-}
-</style>
-
-=======
->>>>>>> 264906c3
 <script lang="ts">
 import { Vue, Component, Prop, Watch, Emit } from 'vue-property-decorator';
 import T from '../../lang';
