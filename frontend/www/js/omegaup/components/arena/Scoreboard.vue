--- conflicted
+++ resolved
@@ -139,12 +139,8 @@
   T = T;
   ui = ui;
   INF = '∞';
-<<<<<<< HEAD
-  onlyShowExplicitlyInvited = true;
-=======
   onlyShowExplicitlyInvited =
     !this.showAllContestants && this.showInvitedUsersFilter;
->>>>>>> d1a4592e
 
   get lastUpdatedString(): null | string {
     if (!this.lastUpdated) return null;
