--- conflicted
+++ resolved
@@ -91,20 +91,15 @@
         :last-updated="lastUpdated"
         :digits-after-decimal-point="digitsAfterDecimalPoint"
         :show-penalty="showPenalty"
-<<<<<<< HEAD
-        :show-invited-users-filter="true"
+        :show-invited-users-filter="
+          contest.admission_mode !== AdmissionMode.Private
+        "
+        :show-all-contestants="
+          contest.default_show_all_contestants_in_scoreboard
+        "
       >
         <template #scoreboard-header><div></div></template>
       </omegaup-arena-scoreboard>
-=======
-        :show-invited-users-filter="
-          contest.admission_mode !== AdmissionMode.Private
-        "
-        :show-all-contestants="
-          contest.default_show_all_contestants_in_scoreboard
-        "
-      ></omegaup-arena-scoreboard>
->>>>>>> 26fb89eb
     </template>
     <template #arena-runs>
       <omegaup-arena-runs
