--- conflicted
+++ resolved
@@ -255,11 +255,8 @@
 
   T = T;
   ui = ui;
-<<<<<<< HEAD
   AdmissionMode = AdmissionMode;
-=======
   PopupDisplayed = PopupDisplayed;
->>>>>>> aaacf06e
   ContestClarificationType = ContestClarificationType;
   currentClarifications = this.clarifications;
   activeProblem: types.NavbarProblemsetProblem | null = this.problem;
