--- conflicted
+++ resolved
@@ -120,7 +120,10 @@
         @update-search-result-users="
           (request) => $emit('update-search-result-users', request)
         "
-      ></omegaup-arena-runs>
+      >
+        <template #title><div></div></template>
+        <template #runs><div></div></template>
+      </omegaup-arena-runs>
       <omegaup-overlay
         v-if="contestAdmin"
         :show-overlay="currentPopupDisplayed !== PopupDisplayed.None"
@@ -317,10 +320,7 @@
     this.$emit('show-run', {
       ...request,
       hash: `#problems/${this.activeProblemAlias}/show-run:${request.guid}`,
-<<<<<<< HEAD
       isAdmin: this.contestAdmin,
-=======
->>>>>>> 9a6ecbb9
     });
   }
 
