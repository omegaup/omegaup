--- conflicted
+++ resolved
@@ -91,16 +91,12 @@
         :last-updated="lastUpdated"
         :digits-after-decimal-point="digitsAfterDecimalPoint"
         :show-penalty="showPenalty"
-<<<<<<< HEAD
-        :show-invited-users-filter="true"
-=======
         :show-invited-users-filter="
           contest.admission_mode !== AdmissionMode.Private
         "
         :show-all-contestants="
           contest.default_show_all_contestants_in_scoreboard
         "
->>>>>>> d1a4592e
       >
         <template #scoreboard-header><div></div></template>
       </omegaup-arena-scoreboard>
