--- conflicted
+++ resolved
@@ -1,12 +1,8 @@
 jest.mock('../../../../third_party/js/diff_match_patch.js');
 
-<<<<<<< HEAD
-import { shallowMount } from '@vue/test-utils';
-=======
 import { mount, shallowMount } from '@vue/test-utils';
 import { SocketStatus } from '../../arena/events_socket';
 import T from '../../lang';
->>>>>>> d1a4592e
 
 import { omegaup } from '../../omegaup';
 
