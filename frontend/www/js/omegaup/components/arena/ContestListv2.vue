<template>
  <div>
    <div class="col-sm-12">
      <h1 class="title">{{ T.wordsContests }}</h1>
    </div>
    <b-card no-body>
      <b-tabs
        class="sidebar"
        pills
        card
        vertical
        nav-wrapper-class="contest-list-nav col-md-2 col-sm-12 test-class"
      >
        <b-card class="card-group-menu">
          <b-container>
            <b-row class="justify-content-between" align-v="center">
              <b-col class="col-12 col-md-5 mb-2 mb-md-0 p-0">
                <form :action="queryURL" method="GET">
                  <div class="input-group">
                    <input
                      v-model.lazy="currentQuery"
                      class="form-control nav-link"
                      type="text"
                      name="query"
                      autocomplete="off"
                      autocorrect="off"
                      autocapitalize="off"
                      spellcheck="false"
                      :placeholder="T.wordsKeyword"
                    />
                    <button class="btn reset-btn nav-link" type="reset">
                      &times;
                    </button>
                    <div class="input-group-append">
                      <input
                        class="btn btn-primary btn-style btn-md btn-block active nav-link"
                        type="submit"
                        :value="T.wordsSearch"
                      />
                    </div>
                  </div>
                </form>
              </b-col>
              <b-col sm="12" class="d-flex col-md-6 btns-group p-0">
                <b-dropdown ref="dropdownOrderBy" no-caret>
                  <template #button-content>
                    <div>
                      <font-awesome-icon icon="sort-amount-down" />
                      {{ T.contestOrderBy }}
                    </div>
                  </template>
                  <b-dropdown-item
                    href="#"
                    data-order-by-ends
                    @click="orderByEnds"
                  >
                    <font-awesome-icon
                      v-if="currentOrder === ContestOrder.Ends"
                      icon="check"
                      class="mr-1"
                    />{{ T.contestOrderByEnds }}</b-dropdown-item
                  >
                  <b-dropdown-item
                    href="#"
                    data-order-by-title
                    @click="orderByTitle"
                  >
                    <font-awesome-icon
                      v-if="currentOrder === ContestOrder.Title"
                      icon="check"
                      class="mr-1"
                    />{{ T.contestOrderByTitle }}</b-dropdown-item
                  >
                  <b-dropdown-item
                    href="#"
                    data-order-by-duration
                    @click="orderByDuration"
                  >
                    <font-awesome-icon
                      v-if="currentOrder === ContestOrder.Duration"
                      icon="check"
                      class="mr-1"
                    />{{ T.contestOrderByDuration }}</b-dropdown-item
                  >
                  <b-dropdown-item
                    href="#"
                    data-order-by-organizer
                    @click="orderByOrganizer"
                  >
                    <font-awesome-icon
                      v-if="currentOrder === ContestOrder.Organizer"
                      icon="check"
                      class="mr-1"
                    />{{ T.contestOrderByOrganizer }}</b-dropdown-item
                  >
                  <b-dropdown-item
                    href="#"
                    data-order-by-contestants
                    @click="orderByContestants"
                  >
                    <font-awesome-icon
                      v-if="currentOrder === ContestOrder.Contestants"
                      icon="check"
                      class="mr-1"
                    />{{ T.contestOrderByContestants }}</b-dropdown-item
                  >
                  <b-dropdown-item
                    href="#"
                    data-order-by-signed-up
                    @click="orderBySignedUp"
                  >
                    <font-awesome-icon
                      v-if="currentOrder === ContestOrder.SignedUp"
                      icon="check"
                      class="mr-1"
                    />{{ T.contestOrderBySignedUp }}</b-dropdown-item
                  >
                </b-dropdown>
                <b-dropdown ref="dropdownFilterBy" class="mr-0" no-caret>
                  <template #button-content>
                    <font-awesome-icon icon="filter" />
                    {{ T.contestFilterBy }}
                  </template>
                  <b-dropdown-item
                    href="#"
                    data-filter-by-all
                    @click="filterByAll"
                  >
                    <font-awesome-icon
                      v-if="currentFilter === ContestFilter.All"
                      icon="check"
                      class="mr-1"
                    />{{ T.contestFilterByAll }}</b-dropdown-item
                  >
                  <b-dropdown-item
                    href="#"
                    data-filter-by-signed-up
                    @click="filterBySignedUp"
                  >
                    <font-awesome-icon
                      v-if="currentFilter === ContestFilter.SignedUp"
                      icon="check"
                      class="mr-1"
                    />{{ T.contestFilterBySignedUp }}</b-dropdown-item
                  >
                  <b-dropdown-item
                    href="#"
                    data-filter-by-recommended
                    @click="filterByRecommended"
                  >
                    <font-awesome-icon
                      v-if="currentFilter === ContestFilter.OnlyRecommended"
                      icon="check"
                      class="mr-1"
                    />{{ T.contestFilterByRecommended }}</b-dropdown-item
                  >
                </b-dropdown>
              </b-col>
            </b-row>
          </b-container>
        </b-card>
        <b-tab
          ref="currentContestTab"
          class="scroll-content"
          :title="T.contestListCurrent"
          :title-link-class="titleLinkClass(ContestTab.Current)"
          :active="currentTab === ContestTab.Current"
          @click="currentTab = ContestTab.Current"
        >
          <div v-if="contestListEmpty">
            <div class="empty-category">{{ T.contestListEmpty }}</div>
          </div>
<<<<<<< HEAD
          <omegaup-contest-card
            v-for="contestItem in contestList"
            v-else
            :key="contestItem.contest_id"
            :contest="contestItem"
          >
            <template #contest-button-scoreboard>
              <div></div>
            </template>
            <template #text-contest-date>
              <b-card-text>
                <font-awesome-icon icon="calendar-alt" />
                <a :href="getTimeLink(contestItem.finish_time)">
                  {{
                    ui.formatString(T.contestEndTime, {
                      endDate: finishContestDate(contestItem),
                    })
                  }}
                </a>
              </b-card-text>
            </template>
            <template #contest-dropdown>
              <div></div>
            </template>
          </omegaup-contest-card>
=======
          <template v-else>
            <omegaup-contest-card
              v-for="contestItem in filteredContestList"
              :key="contestItem.contest_id"
              :contest="contestItem"
            >
              <template #contest-button-scoreboard>
                <div></div>
              </template>
              <template #text-contest-date>
                <b-card-text>
                  <font-awesome-icon icon="calendar-alt" />
                  <a :href="getTimeLink(contestItem.finish_time)">
                    {{
                      ui.formatString(T.contestEndTime, {
                        endDate: finishContestDate(contestItem),
                      })
                    }}
                  </a>
                </b-card-text>
              </template>
              <template #contest-dropdown>
                <div></div>
              </template>
            </omegaup-contest-card>
          </template>
>>>>>>> f30b35f1
          <b-spinner
            v-if="refreshing"
            class="spinner mt-4"
            variant="primary"
          ></b-spinner>
        </b-tab>
        <b-tab
          ref="futureContestTab"
          class="scroll-content"
          :title="T.contestListFuture"
          :title-link-class="titleLinkClass(ContestTab.Future)"
          :active="currentTab === ContestTab.Future"
          @click="currentTab = ContestTab.Future"
        >
          <div v-if="contestListEmpty">
            <div class="empty-category">{{ T.contestListEmpty }}</div>
          </div>
<<<<<<< HEAD
          <omegaup-contest-card
            v-for="contestItem in contestList"
            v-else
            :key="contestItem.contest_id"
            :contest="contestItem"
          >
            <template #contest-button-scoreboard>
              <div></div>
            </template>
            <template #text-contest-date>
              <b-card-text>
                <font-awesome-icon icon="calendar-alt" />
                <a :href="getTimeLink(contestItem.start_time)">
                  {{
                    ui.formatString(T.contestStartTime, {
                      startDate: startContestDate(contestItem),
                    })
                  }}
                </a>
              </b-card-text>
            </template>
            <template #contest-button-enter>
              <div></div>
            </template>
            <template #contest-dropdown>
              <div></div>
            </template>
          </omegaup-contest-card>
=======
          <template v-else>
            <omegaup-contest-card
              v-for="contestItem in filteredContestList"
              :key="contestItem.contest_id"
              :contest="contestItem"
            >
              <template #contest-button-scoreboard>
                <div></div>
              </template>
              <template #text-contest-date>
                <b-card-text>
                  <font-awesome-icon icon="calendar-alt" />
                  <a :href="getTimeLink(contestItem.start_time)">
                    {{
                      ui.formatString(T.contestStartTime, {
                        startDate: startContestDate(contestItem),
                      })
                    }}
                  </a>
                </b-card-text>
              </template>
              <template #contest-button-enter>
                <div></div>
              </template>
              <template #contest-dropdown>
                <div></div>
              </template>
            </omegaup-contest-card>
          </template>
>>>>>>> f30b35f1
          <b-spinner
            v-if="refreshing"
            class="spinner mt-4"
            variant="primary"
          ></b-spinner>
        </b-tab>
        <b-tab
          ref="pastContestTab"
          class="scroll-content"
          :title="T.contestListPast"
          :title-link-class="titleLinkClass(ContestTab.Past)"
          :active="currentTab === ContestTab.Past"
          @click="currentTab = ContestTab.Past"
        >
          <div v-if="contestListEmpty">
            <div class="empty-category">{{ T.contestListEmpty }}</div>
          </div>
<<<<<<< HEAD
          <omegaup-contest-card
            v-for="contestItem in contestList"
            v-else
            :key="contestItem.contest_id"
            :contest="contestItem"
          >
            <template #contest-enroll-status>
              <div></div>
            </template>
            <template #text-contest-date>
              <b-card-text>
                <font-awesome-icon icon="calendar-alt" />
                <a :href="getTimeLink(contestItem.start_time)">
                  {{
                    ui.formatString(T.contestStartedTime, {
                      startedDate: startContestDate(contestItem),
                    })
                  }}
                </a>
              </b-card-text>
            </template>
            <template #contest-button-enter>
              <div></div>
            </template>
            <template #contest-button-see-details>
              <div></div>
            </template>
          </omegaup-contest-card>
=======
          <template v-else>
            <omegaup-contest-card
              v-for="contestItem in filteredContestList"
              :key="contestItem.contest_id"
              :contest="contestItem"
            >
              <template #contest-enroll-status>
                <div></div>
              </template>
              <template #text-contest-date>
                <b-card-text>
                  <font-awesome-icon icon="calendar-alt" />
                  <a :href="getTimeLink(contestItem.start_time)">
                    {{
                      ui.formatString(T.contestStartedTime, {
                        startedDate: startContestDate(contestItem),
                      })
                    }}
                  </a>
                </b-card-text>
              </template>
              <template #contest-button-enter>
                <div></div>
              </template>
              <template #contest-button-see-details>
                <div></div>
              </template>
            </omegaup-contest-card>
          </template>
>>>>>>> f30b35f1
        </b-tab>
      </b-tabs>
      <b-pagination-nav
        ref="paginator"
        v-model="currentPage"
        base-url="#"
        first-number
        last-number
        size="lg"
        :align="'center'"
        :link-gen="linkGen"
        :number-of-pages="numberOfPages(currentTab)"
      ></b-pagination-nav>
    </b-card>
  </div>
</template>

<script lang="ts">
import { Vue, Component, Prop, Watch, Ref } from 'vue-property-decorator';
import { types } from '../../api_types';
import * as ui from '../../ui';
import T from '../../lang';

// Import Bootstrap an BootstrapVue CSS files (order is important)
import 'bootstrap/dist/css/bootstrap.css';
import 'bootstrap-vue/dist/bootstrap-vue.css';

// Import Only Required Plugins
import { FontAwesomeIcon } from '@fortawesome/vue-fontawesome';
import { fas } from '@fortawesome/free-solid-svg-icons';
import { library } from '@fortawesome/fontawesome-svg-core';
import {
  TabsPlugin,
  CardPlugin,
  DropdownPlugin,
  LayoutPlugin,
  PaginationNavPlugin,
} from 'bootstrap-vue';
import ContestCard from './ContestCard.vue';
Vue.use(TabsPlugin);
Vue.use(CardPlugin);
Vue.use(DropdownPlugin);
Vue.use(LayoutPlugin);
Vue.use(PaginationNavPlugin);
library.add(fas);

export enum ContestTab {
  Current = 'current',
  Future = 'future',
  Past = 'past',
}

export enum ContestOrder {
  None = 'none',
  Title = 'title',
  Ends = 'ends',
  Duration = 'duration',
  Organizer = 'organizer',
  Contestants = 'contestants',
  SignedUp = 'signedup',
}

export enum ContestFilter {
  SignedUp = 'signedup',
  OnlyRecommended = 'recommended',
  All = 'all',
}

export interface UrlParams {
  page: number;
  tab_name: ContestTab;
  query: string;
  sort_order: ContestOrder;
  filter: ContestFilter;
}

@Component({
  components: {
    'omegaup-contest-card': ContestCard,
    FontAwesomeIcon,
  },
})
export default class ArenaContestList extends Vue {
  @Ref('paginator') readonly paginator!: Vue;
  @Prop({ default: null }) countContests!: { [key: string]: number } | null;
  @Prop() contests!: types.ContestList;
  @Prop() query!: string;
  @Prop() tab!: ContestTab;
  @Prop({ default: ContestOrder.None }) sortOrder!: ContestOrder;
  @Prop({ default: ContestFilter.All }) filter!: ContestFilter;
  @Prop() page!: number;
  @Prop({ default: 10 }) pageSize!: number;
  T = T;
  ui = ui;
  ContestTab = ContestTab;
  ContestOrder = ContestOrder;
  ContestFilter = ContestFilter;
  currentTab: ContestTab = this.tab;
  currentQuery: string = this.query;
  currentOrder: ContestOrder = this.sortOrder;
  currentFilter: ContestFilter = this.filter;
  currentPage: number = this.page;
  refreshing: boolean = false;

  titleLinkClass(tab: ContestTab) {
    if (this.currentTab === tab) {
      return ['text-center', 'active-title-link'];
    } else {
      return ['text-center', 'title-link'];
    }
  }

  numberOfPages(tab: ContestTab): number {
    if (!this.countContests || !this.countContests[tab]) {
      // Default value when there are no contests in the list
      return 1;
    }
    const numberOfPages = Math.ceil(this.countContests[tab] / this.pageSize);
    return numberOfPages;
  }

  get queryURL(): string {
    return `/arena/#${this.currentTab}`;
  }

  linkGen(pageNum: number) {
    const urlObj = new URL(window.location.href);
    return {
      path: `/arena/`,
      query: {
        page: pageNum,
        tab_name: urlObj.searchParams.get('tab_name') || ContestTab.Current,
        query: urlObj.searchParams.get('query') || '',
        sort_order: urlObj.searchParams.get('sort_order') || ContestOrder.None,
        filter: urlObj.searchParams.get('filter') || ContestFilter.All,
      },
    };
  }

  mounted() {
    (this.paginator.$el as HTMLElement).addEventListener(
      'click',
      this.handlePageClick,
    );
  }

  beforeDestroy() {
    (this.paginator.$el as HTMLElement).removeEventListener(
      'click',
      this.handlePageClick,
    );
  }

  fetchPage(params: UrlParams, urlObj: URL) {
    this.$emit('fetch-page', { params, urlObj });
  }

  handlePageClick(event: MouseEvent) {
    event.preventDefault();
    event.stopPropagation();
    const url = (event.target as HTMLAnchorElement).href;
    if (url) {
      const urlObj = new URL(url);
      const params: UrlParams = {
        page: parseInt(urlObj.searchParams.get('page') || '1', 10),
        tab_name:
          (urlObj.searchParams.get('tab_name') as ContestTab) ||
          ContestTab.Current,
        query: urlObj.searchParams.get('query') || '',
        sort_order:
          (urlObj.searchParams.get('sort_order') as ContestOrder) ||
          ContestOrder.None,
        filter:
          (urlObj.searchParams.get('filter') as ContestFilter) ||
          ContestFilter.All,
      };
      this.fetchPage(params, urlObj);
    }
  }

  finishContestDate(contest: types.ContestListItem): string {
    return contest.finish_time.toLocaleDateString();
  }

  startContestDate(contest: types.ContestListItem): string {
    return contest.start_time.toLocaleDateString();
  }

  getTimeLink(time: Date): string {
    return `http://timeanddate.com/worldclock/fixedtime.html?iso=${time.toISOString()}`;
  }

  orderByTitle() {
    this.currentOrder = ContestOrder.Title;
    this.$forceUpdate();
  }

  orderByEnds() {
    this.currentOrder = ContestOrder.Ends;
    this.$forceUpdate();
  }

  orderByDuration() {
    this.currentOrder = ContestOrder.Duration;
    this.$forceUpdate();
  }

  orderByOrganizer() {
    this.currentOrder = ContestOrder.Organizer;
    this.$forceUpdate();
  }

  orderByContestants() {
    this.currentOrder = ContestOrder.Contestants;
    this.$forceUpdate();
  }

  orderBySignedUp() {
    this.currentOrder = ContestOrder.SignedUp;
    this.$forceUpdate();
  }

  filterBySignedUp() {
    this.currentFilter = ContestFilter.SignedUp;
  }
  filterByRecommended() {
    this.currentFilter = ContestFilter.OnlyRecommended;
  }
  filterByAll() {
    this.currentFilter = ContestFilter.All;
  }

  get contestList(): types.ContestListItem[] {
    switch (this.currentTab) {
      case ContestTab.Current:
        return this.contests.current;
      case ContestTab.Past:
        return this.contests.past;
      case ContestTab.Future:
        return this.contests.future;
      default:
        return this.contests.current;
    }
  }

  get contestListEmpty(): boolean {
    if (!this.contestList) return true;
    return this.contestList.length === 0;
  }

  @Watch('currentOrder', { immediate: true, deep: true })
  onCurrentOrderChanged(
    newValue: ContestOrder,
    oldValue: undefined | ContestOrder,
  ) {
    if (typeof oldValue === 'undefined') return;
    const urlObj = new URL(window.location.href);
    const params: UrlParams = {
      page: 1,
      tab_name:
        (urlObj.searchParams.get('tab_name') as ContestTab) ||
        ContestTab.Current,
      query: urlObj.searchParams.get('query') || '',
      sort_order: newValue,
      filter:
        (urlObj.searchParams.get('filter') as ContestFilter) ||
        ContestFilter.All,
    };
    this.currentPage = 1;
    this.fetchPage(params, urlObj);
  }

  @Watch('currentFilter', { immediate: true, deep: true })
  onCurrentFilterChanged(
    newValue: ContestFilter,
    oldValue: undefined | ContestFilter,
  ) {
    if (typeof oldValue === 'undefined') return;
    const urlObj = new URL(window.location.href);
    const params: UrlParams = {
      page: 1,
      tab_name:
        (urlObj.searchParams.get('tab_name') as ContestTab) ||
        ContestTab.Current,
      query: urlObj.searchParams.get('query') || '',
      sort_order:
        (urlObj.searchParams.get('sort_order') as ContestOrder) ||
        ContestOrder.None,
      filter: newValue,
    };
    this.currentPage = 1;
    this.fetchPage(params, urlObj);
  }

  @Watch('currentTab', { immediate: true, deep: true })
  onCurrentTabChanged(newValue: ContestTab, oldValue: undefined | ContestTab) {
    if (typeof oldValue === 'undefined') return;
    const urlObj = new URL(window.location.href);
    const params: UrlParams = {
      page: 1,
      tab_name: newValue,
      query: urlObj.searchParams.get('query') || '',
      sort_order:
        (urlObj.searchParams.get('sort_order') as ContestOrder) ||
        ContestOrder.None,
      filter:
        (urlObj.searchParams.get('filter') as ContestFilter) ||
        ContestFilter.All,
    };
    this.currentPage = 1;
    this.fetchPage(params, urlObj);
  }
}
</script>

<style lang="scss" scoped>
@import '../../../../sass/main.scss';

.btn {
  padding: 0.5rem 1rem !important;
}

.card-group-menu {
  position: sticky;
  top: 62px;
  z-index: 10;
  border: none;
  border-bottom: 1px solid var(--arena-scoreboard-hover-color);
  border-radius: 0.25rem 0.25rem 0 0;
}

.title {
  text-align: center;
  font-size: 2rem;
  margin-bottom: 1.8rem;
}

.btn-style {
  border-color: var(--arena-button-border-color);
}

.form-control {
  height: auto;
}

.reset-btn {
  line-height: 1.5;
  color: #6c757d;
  background-color: var(--arena-runs-table-status-je-ve-font-color);
  background-clip: padding-box;
  border: none;
  border-top: 1px solid var(--arena-reset-border-color);
  border-bottom: 1px solid var(--arena-reset-border-color);
  border-radius: unset;
}

.btn-primary {
  background-color: var(--arena-button-border-color) !important;
  height: 2.5rem;
  width: 7.5rem;
  display: flex;
  justify-content: center;
  align-items: center;
}

.sidebar {
  >>> .contest-list-nav {
    background-color: var(
      --arena-contest-list-sidebar-tab-list-background-color
    );

    .active-title-link {
      background-color: var(
        --arena-contest-list-sidebar-tab-list-link-background-color--active
      ) !important;
    }

    .title-link {
      color: var(
        --arena-contest-list-sidebar-tab-list-link-font-color
      ) !important;
    }
  }
}

.empty-category {
  text-align: center;
  font-size: 200%;
  margin: 1em;
  color: var(--arena-contest-list-empty-category-font-color);
}

.btns-group {
  justify-content: flex-end;

  .dropdown {
    margin-right: 1rem;
  }
}

@media screen and (max-width: 768px) {
  .title {
    font-size: 1.5rem;
    text-align: center;
  }

  .tabs {
    flex-direction: column;
  }

  .btns-group {
    justify-content: flex-start;

    .dropdown {
      flex: 1;
      gap: 1rem;
      margin-right: 0.8rem;
    }
  }
}
</style><|MERGE_RESOLUTION|>--- conflicted
+++ resolved
@@ -170,36 +170,9 @@
           <div v-if="contestListEmpty">
             <div class="empty-category">{{ T.contestListEmpty }}</div>
           </div>
-<<<<<<< HEAD
-          <omegaup-contest-card
-            v-for="contestItem in contestList"
-            v-else
-            :key="contestItem.contest_id"
-            :contest="contestItem"
-          >
-            <template #contest-button-scoreboard>
-              <div></div>
-            </template>
-            <template #text-contest-date>
-              <b-card-text>
-                <font-awesome-icon icon="calendar-alt" />
-                <a :href="getTimeLink(contestItem.finish_time)">
-                  {{
-                    ui.formatString(T.contestEndTime, {
-                      endDate: finishContestDate(contestItem),
-                    })
-                  }}
-                </a>
-              </b-card-text>
-            </template>
-            <template #contest-dropdown>
-              <div></div>
-            </template>
-          </omegaup-contest-card>
-=======
           <template v-else>
             <omegaup-contest-card
-              v-for="contestItem in filteredContestList"
+              v-for="contestItem in contestList"
               :key="contestItem.contest_id"
               :contest="contestItem"
             >
@@ -223,7 +196,6 @@
               </template>
             </omegaup-contest-card>
           </template>
->>>>>>> f30b35f1
           <b-spinner
             v-if="refreshing"
             class="spinner mt-4"
@@ -241,39 +213,9 @@
           <div v-if="contestListEmpty">
             <div class="empty-category">{{ T.contestListEmpty }}</div>
           </div>
-<<<<<<< HEAD
-          <omegaup-contest-card
-            v-for="contestItem in contestList"
-            v-else
-            :key="contestItem.contest_id"
-            :contest="contestItem"
-          >
-            <template #contest-button-scoreboard>
-              <div></div>
-            </template>
-            <template #text-contest-date>
-              <b-card-text>
-                <font-awesome-icon icon="calendar-alt" />
-                <a :href="getTimeLink(contestItem.start_time)">
-                  {{
-                    ui.formatString(T.contestStartTime, {
-                      startDate: startContestDate(contestItem),
-                    })
-                  }}
-                </a>
-              </b-card-text>
-            </template>
-            <template #contest-button-enter>
-              <div></div>
-            </template>
-            <template #contest-dropdown>
-              <div></div>
-            </template>
-          </omegaup-contest-card>
-=======
           <template v-else>
             <omegaup-contest-card
-              v-for="contestItem in filteredContestList"
+              v-for="contestItem in contestList"
               :key="contestItem.contest_id"
               :contest="contestItem"
             >
@@ -300,7 +242,6 @@
               </template>
             </omegaup-contest-card>
           </template>
->>>>>>> f30b35f1
           <b-spinner
             v-if="refreshing"
             class="spinner mt-4"
@@ -318,39 +259,9 @@
           <div v-if="contestListEmpty">
             <div class="empty-category">{{ T.contestListEmpty }}</div>
           </div>
-<<<<<<< HEAD
-          <omegaup-contest-card
-            v-for="contestItem in contestList"
-            v-else
-            :key="contestItem.contest_id"
-            :contest="contestItem"
-          >
-            <template #contest-enroll-status>
-              <div></div>
-            </template>
-            <template #text-contest-date>
-              <b-card-text>
-                <font-awesome-icon icon="calendar-alt" />
-                <a :href="getTimeLink(contestItem.start_time)">
-                  {{
-                    ui.formatString(T.contestStartedTime, {
-                      startedDate: startContestDate(contestItem),
-                    })
-                  }}
-                </a>
-              </b-card-text>
-            </template>
-            <template #contest-button-enter>
-              <div></div>
-            </template>
-            <template #contest-button-see-details>
-              <div></div>
-            </template>
-          </omegaup-contest-card>
-=======
           <template v-else>
             <omegaup-contest-card
-              v-for="contestItem in filteredContestList"
+              v-for="contestItem in contestList"
               :key="contestItem.contest_id"
               :contest="contestItem"
             >
@@ -377,7 +288,6 @@
               </template>
             </omegaup-contest-card>
           </template>
->>>>>>> f30b35f1
         </b-tab>
       </b-tabs>
       <b-pagination-nav
