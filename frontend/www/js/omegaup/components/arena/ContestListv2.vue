--- conflicted
+++ resolved
@@ -442,11 +442,7 @@
     this.fetchPage(params, urlObj);
   }
   mounted() {
-<<<<<<< HEAD
-    (this.paginator.$el as HTMLElement).addEventListener(
-      'click',
-      this.handlePageClick,
-    );
+    window.addEventListener('scroll', this.handleScroll);
 
     // Check if we came from the profile menu link
     const urlParams = new URLSearchParams(window.location.search);
@@ -455,10 +451,8 @@
     } else {
       this.currentFilter = ContestFilter.All;
     }
-=======
-    window.addEventListener('scroll', this.handleScroll);
+
     this.fetchInitialContests();
->>>>>>> 1e2a2e1f
   }
 
   beforeDestroy() {
