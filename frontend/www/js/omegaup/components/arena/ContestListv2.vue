<template>
  <div>
    <div class="col-sm-12">
      <h1 class="title">{{ T.wordsContests }}</h1>
    </div>
    <b-card no-body>
      <b-tabs
        v-model="currentTab"
        class="sidebar"
        pills
        card
        vertical
        nav-wrapper-class="contest-list-nav col-sm-4 col-md-2"
      >
        <div class="card-body">
          <div class="row">
            <div class="col-md-6">
              <form :action="queryURL" method="GET">
                <div class="input-group">
                  <input
                    v-model="currentQuery"
                    class="form-control"
                    type="text"
                    name="query"
                    autocomplete="off"
                    :placeholder="T.wordsKeyword"
                  />
                  <div class="input-group-append">
                    <input
                      class="btn btn-primary btn-md active"
                      type="submit"
                      :value="T.wordsSearch"
                    />
                  </div>
                </div>
              </form>
            </div>
          </div>
        </div>
        <b-tab
          ref="currentContestTab"
          :title="T.contestListCurrent"
          :title-link-class="titleLinkClass(ContestTab.Current)"
        >
          <div v-if="contests.current.length === 0">
            <div class="empty-category">{{ T.contestListEmpty }}</div>
          </div>
          <omegaup-contest-card
            v-for="contestItem in contests.current"
            v-else
            :key="contestItem.contest_id"
            :contest="contestItem"
            :contest-tab="activeTab"
          >
            <template #contest-button-scoreboard>
              <div></div>
            </template>
            <template #text-contest-date>
              <b-card-text>
                <font-awesome-icon icon="calendar-alt" />
                {{
                  ui.formatString(T.contestEndTime, {
                    endDate: finishContestDate(contestItem),
                  })
                }}
              </b-card-text>
            </template>
            <template #contest-dropdown>
              <div></div>
            </template>
          </omegaup-contest-card>
        </b-tab>
        <b-tab
          ref="futureContestTab"
          :title="T.contestListFuture"
          :title-link-class="titleLinkClass(ContestTab.Future)"
        >
          <div v-if="contests.future.length === 0">
            <div class="empty-category">{{ T.contestListEmpty }}</div>
          </div>
          <omegaup-contest-card
            v-for="contestItem in contests.future"
            v-else
            :key="contestItem.contest_id"
            :contest="contestItem"
            :contest-tab="activeTab"
          >
            <template #contest-button-scoreboard>
              <div></div>
            </template>
            <template #text-contest-date>
              <b-card-text>
                <font-awesome-icon icon="calendar-alt" />
                {{
                  ui.formatString(T.contestStartTime, {
                    startDate: startContestDate(contestItem),
                  })
                }}
              </b-card-text>
            </template>
            <template #contest-button-enter>
              <div></div>
            </template>
            <template #contest-dropdown>
              <div></div>
            </template>
          </omegaup-contest-card>
        </b-tab>
        <b-tab
          ref="pastContestTab"
          :title="T.contestListPast"
          :title-link-class="titleLinkClass(ContestTab.Past)"
        >
          <div v-if="contests.past.length === 0">
            <div class="empty-category">{{ T.contestListEmpty }}</div>
          </div>
          <omegaup-contest-card
            v-for="contestItem in contests.past"
            v-else
            :key="contestItem.contest_id"
            :contest="contestItem"
            :contest-tab="activeTab"
          >
            <template #contest-enroll-status>
              <div></div>
            </template>
            <template #text-contest-date>
              <b-card-text>
                <font-awesome-icon icon="calendar-alt" />
                {{
                  ui.formatString(T.contestStartedTime, {
                    startedDate: startContestDate(contestItem),
                  })
                }}
              </b-card-text>
            </template>
            <template #contest-button-enter>
              <div></div>
            </template>
            <template #contest-button-singup>
              <div></div>
            </template>
          </omegaup-contest-card>
        </b-tab>
      </b-tabs>
    </b-card>
  </div>
</template>

<script lang="ts">
import { Vue, Component, Prop } from 'vue-property-decorator';
import { types } from '../../api_types';
import * as ui from '../../ui';
import T from '../../lang';

// Import Bootstrap an BootstrapVue CSS files (order is important)
import 'bootstrap/dist/css/bootstrap.css';
import 'bootstrap-vue/dist/bootstrap-vue.css';

// Import Only Required Plugins
import { FontAwesomeIcon } from '@fortawesome/vue-fontawesome';
import { fas } from '@fortawesome/free-solid-svg-icons';
import { library } from '@fortawesome/fontawesome-svg-core';
import { TabsPlugin, CardPlugin } from 'bootstrap-vue';
import ContestCard from './ContestCard.vue';
Vue.use(TabsPlugin);
Vue.use(CardPlugin);
library.add(fas);

export enum ContestTab {
  Current = 0,
  Future = 1,
  Past = 2,
}

@Component({
  components: {
    'omegaup-contest-card': ContestCard,
    FontAwesomeIcon,
  },
})
export default class ArenaContestList extends Vue {
  @Prop() contests!: types.ContestList;
  @Prop() query!: string;
  @Prop() tab!: ContestTab;
  T = T;
  ui = ui;
  ContestTab = ContestTab;
  currentTab: ContestTab = this.tab;
  currentQuery: string = this.query;

  titleLinkClass(tab: ContestTab) {
    if (this.currentTab === tab) {
      return ['text-center', 'active-title-link'];
    } else {
      return ['text-center', 'title-link'];
    }
  }

<<<<<<< HEAD
  get queryURL(): string {
    return `/arenav2/#${this.currentTab}`;
=======
  finishContestDate(contest: types.ContestListItem): string {
    return contest.finish_time.toLocaleDateString();
  }

  startContestDate(contest: types.ContestListItem): string {
    return contest.start_time.toLocaleDateString();
>>>>>>> 2356b6c6
  }
}
</script>

<style lang="scss" scoped>
@import '../../../../sass/main.scss';

.sidebar {
  /deep/ .contest-list-nav {
    background-color: var(
      --arena-contest-list-sidebar-tab-list-background-color
    );

    .active-title-link {
      background-color: var(
        --arena-contest-list-sidebar-tab-list-link-background-color--active
      ) !important;
    }

    .title-link {
      color: var(
        --arena-contest-list-sidebar-tab-list-link-font-color
      ) !important;
    }
  }
}

.empty-category {
  text-align: center;
  font-size: 200%;
  margin: 1em;
  color: var(--arena-contest-list-empty-category-font-color);
}
</style><|MERGE_RESOLUTION|>--- conflicted
+++ resolved
@@ -197,17 +197,16 @@
     }
   }
 
-<<<<<<< HEAD
+
   get queryURL(): string {
     return `/arenav2/#${this.currentTab}`;
-=======
+
   finishContestDate(contest: types.ContestListItem): string {
     return contest.finish_time.toLocaleDateString();
   }
 
   startContestDate(contest: types.ContestListItem): string {
     return contest.start_time.toLocaleDateString();
->>>>>>> 2356b6c6
   }
 }
 </script>
