--- conflicted
+++ resolved
@@ -442,28 +442,13 @@
     this.fetchPage(params, urlObj);
   }
   mounted() {
-<<<<<<< HEAD
-    (this.paginator.$el as HTMLElement).addEventListener(
-      'click',
-      this.handlePageClick,
-    );
-=======
     window.addEventListener('scroll', this.handleScroll);
-
-    // Check if we came from the profile menu link
-    const urlParams = new URLSearchParams(window.location.search);
-    if (urlParams.get('filter') === 'signedup') {
-      this.currentFilter = ContestFilter.SignedUp;
-    } else {
-      this.currentFilter = ContestFilter.All;
-    }
-
     this.fetchInitialContests();
->>>>>>> 4a04cbe2
   }
 
   beforeDestroy() {
     window.removeEventListener('scroll', this.handleScroll);
+    this.fetchInitialContests();
   }
 
   handleScroll() {
