--- conflicted
+++ resolved
@@ -30,19 +30,12 @@
             ></textarea>
             <button
               class="btn btn-sm btn-primary"
-<<<<<<< HEAD
-              :disabled="feedback === null || feedback.length === 0"
-=======
               :disabled="!feedback"
->>>>>>> 9a82c0b6
               @click.prevent="
-                $emit(
-                  data.feedback === null ? 'send-feedback' : 'update-feedback',
-                  {
-                    guid: data.guid,
-                    feedback,
-                  },
-                )
+                $emit('set-feedback', {
+                  guid: data.guid,
+                  feedback,
+                })
               "
             >
               {{
