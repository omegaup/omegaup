--- conflicted
+++ resolved
@@ -1,15 +1,10 @@
 <template>
-  <form data-run-details-view v-show="showForm">
+  <form v-show="showForm" data-run-details-view>
     <div class="close-container">
-      <button class="close" v-on:click="$emit('dismiss')">❌</button>
+      <button class="close" @click="$emit('dismiss')">❌</button>
     </div>
     <div v-if="data">
-<<<<<<< HEAD
-      <div class="cases" v-if="data.groups">
-=======
-      <button class="close">❌</button>
       <div v-if="data.groups" class="cases">
->>>>>>> 264906c3
         <h3>{{ T.wordsCases }}</h3>
         <div></div>
         <table>
@@ -189,10 +184,15 @@
 })
 export default class ArenaRunDetails extends Vue {
   @Prop() data!: types.RunDetails;
+  @Prop({ default: true }) initialShowForm!: boolean;
 
   EMPTY_FIELD = EMPTY_FIELD;
   T = T;
   groupVisible: GroupVisibility = {};
+
+  get showForm(): boolean {
+    return this.initialShowForm;
+  }
 
   toggle(group: string): void {
     const visible = this.groupVisible[group];
@@ -351,76 +351,4 @@
     }
   }
 }
-<<<<<<< HEAD
-</style>
-
-<script lang="ts">
-import { Vue, Component, Prop } from 'vue-property-decorator';
-import { types } from '../../api_types';
-import * as ui from '../../ui';
-import T from '../../lang';
-import arena_CodeView from './CodeView.vue';
-import arena_DiffView from './DiffView.vue';
-
-import { library } from '@fortawesome/fontawesome-svg-core';
-import { FontAwesomeIcon } from '@fortawesome/vue-fontawesome';
-import {
-  faChevronCircleUp,
-  faChevronCircleDown,
-} from '@fortawesome/free-solid-svg-icons';
-library.add(faChevronCircleUp);
-library.add(faChevronCircleDown);
-
-interface GroupVisibility {
-  [name: string]: boolean;
-}
-
-const EMPTY_FIELD = '∅';
-
-@Component({
-  components: {
-    FontAwesomeIcon,
-    'omegaup-arena-code-view': arena_CodeView,
-    'omegaup-arena-diff-view': arena_DiffView,
-  },
-})
-export default class ArenaRunDetails extends Vue {
-  @Prop() data!: types.RunDetails;
-  @Prop({ default: true }) initialShowForm!: boolean;
-
-  EMPTY_FIELD = EMPTY_FIELD;
-  T = T;
-  groupVisible: GroupVisibility = {};
-
-  get showForm(): boolean {
-    return this.initialShowForm;
-  }
-
-  toggle(group: string): void {
-    const visible = this.groupVisible[group];
-    this.$set(this.groupVisible, group, !visible);
-  }
-
-  showDataCase(
-    cases: types.ProblemCasesContents,
-    caseName: string,
-    caseType: 'in' | 'out' | 'contestantOutput',
-  ): string {
-    return cases[caseName]?.[caseType] ?? EMPTY_FIELD;
-  }
-
-  shouldShowDiffs(caseName: string): boolean {
-    return (
-      this.data.show_diff === 'all' ||
-      (caseName === 'sample' && this.data.show_diff === 'examples')
-    );
-  }
-
-  getContestantOutput(cases: types.ProblemCasesContents, name: string): string {
-    return cases[name]?.contestantOutput ?? '';
-  }
-}
-</script>
-=======
-</style>
->>>>>>> 264906c3
+</style>