--- conflicted
+++ resolved
@@ -109,30 +109,6 @@
         <a v-if="data.source_link" download="data.zip" :href="data.source">{{
           T.wordsDownload
         }}</a>
-<<<<<<< HEAD
-        <div v-else>
-          <div v-for="(code, index) in splittedCode" :key="index">
-            <omegaup-arena-feedback-code-view
-              :language="data.language"
-              :lines-per-chunk="getLinesPerCode(index)"
-              :enable-feedback="true"
-              :readonly="true"
-              :value="code.code"
-              @show-feedback-form="(line) => onShowFeedbackForm(line)"
-            ></omegaup-arena-feedback-code-view>
-            <omegaup-arena-feedback
-              v-if="index != splittedCode.length - 1"
-              :feedback="{
-                line: code.line,
-                text: null,
-                status: FeedbackStatus.New,
-              }"
-              @submit="onSubmit"
-              @cancel="onCancel"
-            ></omegaup-arena-feedback>
-          </div>
-        </div>
-=======
         <slot v-else name="code-view">
           <omegaup-arena-code-view
             :language="data.language"
@@ -140,7 +116,6 @@
             :value="data.source"
           ></omegaup-arena-code-view>
         </slot>
->>>>>>> dc98fbb3
         <div v-if="data.compile_error" class="compile_error">
           <h3>{{ T.wordsCompilerOutput }}</h3>
           <pre class="compile_error">
@@ -202,7 +177,6 @@
 import T from '../../lang';
 import arena_Feedback, {
   ArenaCourseFeedback,
-  FeedbackStatus,
 } from './Feedback.vue';
 import arena_FeedbackCodeView from './FeedbackCodeView.vue';
 import arena_DiffView from './DiffView.vue';
@@ -240,82 +214,8 @@
 
   EMPTY_FIELD = EMPTY_FIELD;
   T = T;
-  FeedbackStatus = FeedbackStatus;
   groupVisible: GroupVisibility = {};
-  currentFeedbackLines = this.feedbackLines;
   feedback: ArenaCourseFeedback[] = [];
-
-  get numberOfLines(): number {
-    const lines = this.data.source?.split('\n') ?? [];
-    return lines.length;
-  }
-
-  get splittedCode(): { code: string; line: number }[] {
-    const ranges: { start: number; end: number }[] = [];
-    let previousLine = -1;
-    const splittedCode: string[][] = [];
-    const splittedCodeString: { code: string; line: number }[] = [];
-    const codeSplittedByLine = this.data.source?.split('\n') ?? [];
-    let start = 0;
-    for (const item of this.currentFeedbackLines) {
-      if (previousLine != -1) {
-        start = previousLine + 1;
-      }
-      const range = { start: start, end: item + 1 };
-      ranges.push(range);
-      previousLine = item;
-      splittedCode.push(codeSplittedByLine.slice(range.start, range.end));
-    }
-
-    if (!splittedCode.length) {
-      splittedCode.push(codeSplittedByLine.splice(0));
-    } else {
-      splittedCode.push(
-        codeSplittedByLine.splice(this.currentFeedbackLines.slice(-1)[0] + 1),
-      );
-    }
-    for (const [index, code] of splittedCode.entries()) {
-      const chunk = code.join('\n');
-      splittedCodeString.push({ code: chunk, line: ranges[index]?.end });
-    }
-    return splittedCodeString;
-  }
-
-  getLinesPerCode(index: number): number[] {
-    let start = 0;
-    let step = 1;
-    const linesPerChunk: number[][] = [];
-    for (const lines of this.currentFeedbackLines) {
-      linesPerChunk.push(this.numberRange(start + 1, lines + 2));
-      start = lines + 1;
-    }
-    if (this.currentFeedbackLines.length) {
-      step = 1;
-    }
-    linesPerChunk.push(this.numberRange(start + 1, this.numberOfLines + step));
-    return linesPerChunk[index];
-  }
-
-  numberRange(start: number, end: number): number[] {
-    return new Array(end - start).fill(0).map((_d, i) => i + start);
-  }
-
-  onShowFeedbackForm(line: number): void {
-    const index = line - 1;
-    if (this.currentFeedbackLines.includes(index)) {
-      return;
-    }
-    this.currentFeedbackLines.push(index);
-    this.currentFeedbackLines.sort((a, b) => a - b);
-  }
-
-  onCancel(index: number): void {
-    this.currentFeedbackLines.splice(index, 1);
-  }
-
-  onSubmit(feedback: ArenaCourseFeedback): void {
-    console.log(`Sending feedback for line ${feedback.line}...`);
-  }
 
   toggle(group: string): void {
     const visible = this.groupVisible[group];
