<template>
  <omegaup-overlay-popup @dismiss="$emit('dismiss')">
    <div v-if="data">
      <form data-run-details-view>
        <slot
          name="feedback"
          :feedback="data.feedback"
          :guid="data.guid"
          :is-admin="data.admin"
        ></slot>
        <div class="source_code">
          <h3>{{ T.wordsSource }}</h3>
          <a v-if="data.source_link" download="data.zip" :href="data.source">{{
            T.wordsDownload
          }}</a>
          <slot v-else name="code-view" :guid="data.guid">
            <omegaup-arena-feedback-code-view
              :language="language"
              :value="source"
              :feedback-map="feedbackMap"
              :feedback-thread-map="feedbackThreadMap"
              @save-feedback-list="
                (feedbackList) => onSaveFeedbackList(feedbackList, data.guid)
              "
              @submit-feedback-thread="
                (feedback) => onSubmitFeedbackThread(feedback, data.guid)
              "
            ></omegaup-arena-feedback-code-view>
          </slot>
        </div>
        <div v-if="data.groups" class="cases">
          <h3>{{ T.wordsCases }}</h3>
          <div></div>
          <table class="w-100">
            <thead>
              <tr class="text-center">
                <th>{{ T.wordsGroup }}</th>
                <th v-if="data.feedback !== 'summary'">{{ T.wordsCase }}</th>
                <th>{{ T.wordsVerdict }}</th>
                <th colspan="3">{{ T.rankScore }}</th>
                <th width="1"></th>
              </tr>
            </thead>
            <tbody v-for="element in data.groups" :key="element.group">
              <tr class="group border-top">
                <th class="text-center">{{ element.group }}</th>
                <th v-if="element.verdict" class="text-center">
                  {{ element.verdict }}
                </th>
                <th v-else colspan="2">
                  <div
                    class="w-100 h-100 my-0 mx-auto text-center bg-white text-dark rounded"
                    @click="toggle(element.group)"
                  >
                    <font-awesome-icon
                      v-if="groupVisible[element.group]"
                      :icon="['fas', 'chevron-circle-up']"
                    />
                    <font-awesome-icon
                      v-else
                      :icon="['fas', 'chevron-circle-down']"
                    />
                  </div>
                </th>
                <th class="text-right">
                  {{
                    element.contest_score
                      ? element.contest_score
                      : element.score
                  }}
                </th>
                <template v-if="element.max_score">
                  <th class="text-center" width="10">/</th>
                  <th>{{ element.max_score }}</th>
                </template>
              </tr>
              <template v-if="groupVisible[element.group]">
                <template v-for="problemCase in element.cases">
                  <tr :key="problemCase.name">
                    <td></td>
                    <td class="text-center">{{ problemCase.name }}</td>
                    <td class="text-center">{{ problemCase.verdict }}</td>
                    <td class="text-right">
                      {{ contestScore(problemCase) }}
                    </td>
                    <td class="text-center" width="10">
                      {{ problemCase.max_score ? '/' : '' }}
                    </td>
                    <td>
                      {{ problemCase.max_score ? problemCase.max_score : '' }}
                    </td>
                  </tr>
                  <template v-if="shouldShowDiffs(problemCase.name)">
                    <tr :key="`input-title-${problemCase.name}`">
                      <td colspan="6">{{ T.wordsInput }}</td>
                    </tr>
                    <tr :key="`input-${problemCase.name}`">
                      <td colspan="6">
                        <pre>
                          <code>{{
                            showDataCase(data.cases, problemCase.name, 'in')
                          }}</code>
                        </pre>
                      </td>
                    </tr>
                    <tr :key="`diffs-title-${problemCase.name}`">
                      <td colspan="6">{{ T.wordsDifference }}</td>
                    </tr>
                    <tr :key="`diffs-${problemCase.name}`">
                      <td v-if="data.cases" colspan="6">
                        <omegaup-arena-diff-view
                          :left="data.cases[problemCase.name].out"
                          :right="
                            getContestantOutput(data.cases, problemCase.name)
                          "
                        ></omegaup-arena-diff-view>
                      </td>
                      <td v-else colspan="6" class="empty-table-message">
                        {{ EMPTY_FIELD }}
                      </td>
                    </tr>
                  </template>
                </template>
              </template>
            </tbody>
          </table>
        </div>
        <div v-if="data.compile_error" class="compile_error">
          <h3>{{ T.wordsCompilerOutput }}</h3>
          <pre class="compile_error">
            <code v-text="data.compile_error"></code>
          </pre>
        </div>
        <div v-if="data.logs" class="logs">
          <h3>{{ T.wordsLogs }}</h3>
          <pre>
            <code v-text="data.logs"></code>
          </pre>
        </div>
        <div class="download">
          <h3>{{ T.wordsDownload }}</h3>
          <ul>
            <li>
              <a
                class="sourcecode"
                :download="data.source_name"
                :href="data.source_url"
                >{{ T.wordsDownloadCode }}</a
              >
            </li>
            <li>
              <a
                v-if="data.admin"
                class="output"
                :href="`/api/run/download/run_alias/${data.guid}/`"
                >{{ T.wordsDownloadOutput }}</a
              >
            </li>
            <li>
              <a
                v-if="data.admin"
                class="details"
                :href="`/api/run/download/run_alias/${data.guid}/complete/true/`"
                >{{ T.wordsDownloadDetails }}</a
              >
            </li>
          </ul>
        </div>
        <div v-if="data.judged_by" class="judged_by">
          <h3>{{ T.wordsJudgedBy }}</h3>
          <pre>
            <code v-text="data.judged_by"></code>
          </pre>
        </div>
        <div class="guid">
          <h3>{{ T.runGUID }}</h3>
          <acronym :title="data.guid" data-run-guid>
            <tt>{{ shortGuid }}</tt>
          </acronym>
        </div>
      </form>
    </div>
    <div v-else>
      <div class="spinner-border text-info big" role="status">
        <span class="sr-only">Loading...</span>
      </div>
    </div>
  </omegaup-overlay-popup>
</template>

<script lang="ts">
import { Vue, Component, Prop } from 'vue-property-decorator';
import { types } from '../../api_types';
import T from '../../lang';
import arena_DiffView from './DiffView.vue';
import omegaup_OverlayPopup from '../OverlayPopup.vue';
import { ArenaCourseFeedback } from './Feedback.vue';
import arena_FeedbackCodeView from './FeedbackCodeView.vue';

import { library } from '@fortawesome/fontawesome-svg-core';
import { FontAwesomeIcon } from '@fortawesome/vue-fontawesome';
import {
  faChevronCircleUp,
  faChevronCircleDown,
} from '@fortawesome/free-solid-svg-icons';
library.add(faChevronCircleUp);
library.add(faChevronCircleDown);

interface GroupVisibility {
  [name: string]: boolean;
}

const EMPTY_FIELD = '∅';

@Component({
  components: {
    FontAwesomeIcon,
<<<<<<< HEAD
    'omegaup-arena-code-view': arena_CodeView,
=======
    'clip-loader': ClipLoader,
>>>>>>> b9451e18
    'omegaup-arena-diff-view': arena_DiffView,
    'omegaup-overlay-popup': omegaup_OverlayPopup,
    'omegaup-arena-feedback-code-view': arena_FeedbackCodeView,
  },
})
export default class ArenaRunDetailsPopup extends Vue {
  @Prop() data!: types.RunDetails;
  @Prop({ default: () => new Map<number, ArenaCourseFeedback>() })
  feedbackMap!: Map<number, ArenaCourseFeedback>;
  @Prop({ default: () => new Map<number, ArenaCourseFeedback>() })
  feedbackThreadMap!: Map<number, ArenaCourseFeedback>;

  EMPTY_FIELD = EMPTY_FIELD;
  T = T;
  groupVisible: GroupVisibility = {};

  get language(): string | undefined {
    return this.data?.language;
  }

  get source(): string | undefined {
    return this.data?.source;
  }

  get shortGuid(): string {
    return this.data.guid.substring(0, 8);
  }

  toggle(group: string): void {
    const visible = this.groupVisible[group];
    this.$set(this.groupVisible, group, !visible);
  }

  showDataCase(
    cases: types.ProblemCasesContents,
    caseName: string,
    caseType: 'in' | 'out' | 'contestantOutput',
  ): string {
    return cases[caseName]?.[caseType] ?? EMPTY_FIELD;
  }

  shouldShowDiffs(caseName: string): boolean {
    return (
      this.data.show_diff === 'all' ||
      (caseName === 'sample' && this.data.show_diff === 'examples')
    );
  }

  getContestantOutput(cases: types.ProblemCasesContents, name: string): string {
    return cases[name]?.contestantOutput ?? '';
  }

  contestScore(problemCase: types.CaseResult): number {
    return problemCase.contest_score ?? problemCase.score;
  }

  onSaveFeedbackList(
    feedbackList: { lineNumber: number; feedback: string }[],
    guid: string,
  ) {
    this.$parent.$parent.$parent.$parent.$emit('save-feedback-list', {
      feedbackList,
      guid,
    });
  }

  onSubmitFeedbackThread(feedback: ArenaCourseFeedback, guid: string) {
    this.$parent.$parent.$parent.$parent.$emit('submit-feedback-thread', {
      feedback,
      guid,
    });
  }
}
</script>

<style lang="scss" scoped>
.big {
  height: 3rem;
  width: 3rem;
}
</style><|MERGE_RESOLUTION|>--- conflicted
+++ resolved
@@ -215,11 +215,6 @@
 @Component({
   components: {
     FontAwesomeIcon,
-<<<<<<< HEAD
-    'omegaup-arena-code-view': arena_CodeView,
-=======
-    'clip-loader': ClipLoader,
->>>>>>> b9451e18
     'omegaup-arena-diff-view': arena_DiffView,
     'omegaup-overlay-popup': omegaup_OverlayPopup,
     'omegaup-arena-feedback-code-view': arena_FeedbackCodeView,
