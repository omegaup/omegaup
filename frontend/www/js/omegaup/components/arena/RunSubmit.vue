--- conflicted
+++ resolved
@@ -1,13 +1,9 @@
 <template>
   <form data-run-submit v-on:submit.prevent="onSubmit" v-show="showForm">
     <div class="close-container">
-<<<<<<< HEAD
-      <button class="close" v-on:click="$emit('dismiss')">❌</button>
-=======
       <button type="button" class="close" v-on:click="$emit('dismiss')">
         ❌
       </button>
->>>>>>> d79e8f8e
     </div>
     <div class="form-group row">
       <label class="col-sm-2 col-form-label">
