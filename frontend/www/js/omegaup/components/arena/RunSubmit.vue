--- conflicted
+++ resolved
@@ -61,86 +61,6 @@
   </form>
 </template>
 
-<<<<<<< HEAD
-<style lang="scss" scoped>
-@import '../../../../sass/main.scss';
-.CodeMirror pre.CodeMirror-line {
-  padding: 0px 35px;
-}
-
-.vue-codemirror-wrap {
-  height: 95%;
-  .CodeMirror {
-    height: 100%;
-  }
-}
-
-form[data-run-submit] {
-  background: #eee;
-  width: 80%;
-  height: 90%;
-  margin: auto;
-  border: 2px solid #ccc;
-  padding: 1em;
-  position: absolute;
-  overflow-y: auto;
-  overflow-x: hidden;
-  top: 0;
-  bottom: 0;
-  left: 0;
-  right: 0;
-  display: flex;
-  flex-direction: column;
-  .close-container {
-    width: 100%;
-    .close {
-      position: absolute;
-      top: 0;
-      right: 0;
-      background-color: $omegaup-white;
-      border: 1px solid #ccc;
-      border-width: 0 0 1px 1px;
-      font-size: 110%;
-      width: 25px;
-      height: 25px;
-      &:hover {
-        background-color: #eee;
-      }
-    }
-  }
-}
-
-[data-run-submit] {
-  .languages {
-    width: 100%;
-  }
-  .filename-extension {
-    width: 100%;
-  }
-  .run-submit-paste-text {
-    width: 100%;
-  }
-  .code-view {
-    width: 100%;
-    flex-grow: 1;
-    overflow: auto;
-  }
-  .upload-file {
-    width: 100%;
-  }
-  .submit-run {
-    width: 100%;
-  }
-}
-
-input[type='submit'] {
-  font-size: 110%;
-  padding: 0.3em 0.5em;
-}
-</style>
-
-=======
->>>>>>> 5c47c0e2
 <script lang="ts">
 import { Vue, Component, Prop, Ref, Watch } from 'vue-property-decorator';
 import { omegaup } from '../../omegaup';
