<template>
  <form data-run-submit v-on:submit.prevent="onSubmit">
    <div class="close-container">
      <button type="button" class="close" v-on:click="$emit('dismiss')">
        ❌
      </button>
    </div>
    <div class="form-group row">
      <label class="col-sm-2 col-form-label">
        {{ T.wordsLanguage }}
      </label>
      <div class="col-sm-4">
        <select class="form-control" name="language" v-model="selectedLanguage">
          <option
            v-bind:key="key"
            v-bind:value="key"
            v-for="(language, key) in allowedLanguages"
            >{{ language }}</option
          >
        </select>
      </div>
    </div>
    <div class="form-group row">
      <label class="col-sm-7 col-form-label">
        {{ T.arenaRunSubmitFilename }}
        <tt>{{ filename }}</tt>
      </label>
    </div>
    <div class="form-group row">
      <label class="col-sm-7 col-form-label">{{ T.arenaRunSubmitPaste }}</label>
    </div>
    <div class="code-view">
      <omegaup-arena-code-view
        v-bind:language="selectedLanguage"
        v-bind:readonly="false"
        v-model="code"
      ></omegaup-arena-code-view>
    </div>
    <div class="form-group row">
      <label class="col-sm-3 col-form-label">
        {{ T.arenaRunSubmitUpload }}
      </label>
      <div class="col-sm-7">
        <input type="file" name="file" ref="inputFile" />
      </div>
    </div>
    <div class="form-group row">
      <div class="col-sm-10">
        <button
          type="submit"
          class="btn btn-primary"
          v-bind:disabled="!canSubmit"
        >
          <omegaup-countdown
            v-if="!canSubmit"
            v-bind:target-time="nextSubmissionTimestamp"
            v-bind:countdown-format="
              omegaup.CountdownFormat.WaitBetweenUploadsSeconds
            "
            v-on:emit-finish="now = Date.now()"
          ></omegaup-countdown>
          <span v-else>{{ T.wordsSend }}</span>
        </button>
      </div>
    </div>
  </form>
</template>

<style lang="scss" scoped>
@import '../../../../sass/main.scss';
.CodeMirror pre.CodeMirror-line {
  padding: 0px 35px;
}

<<<<<<< HEAD
.vue-codemirror-wrap {
  height: 95%;
  .CodeMirror {
    height: 100%;
=======
form[data-run-submit] {
  background: #eee;
  width: 80%;
  height: 90%;
  margin: auto;
  border: 2px solid #ccc;
  padding: 1em;
  position: absolute;
  overflow-y: auto;
  overflow-x: hidden;
  top: 0;
  bottom: 0;
  left: 0;
  right: 0;
  display: flex;
  flex-direction: column;
  .close-container {
    width: 100%;
    .close {
      position: absolute;
      top: 0;
      right: 0;
      background-color: $omegaup-white;
      border: 1px solid #ccc;
      border-width: 0 0 1px 1px;
      font-size: 110%;
      width: 25px;
      height: 25px;
      &:hover {
        background-color: #eee;
      }
    }
>>>>>>> 2d7b580e
  }
}

[data-run-submit] {
  .languages {
    width: 100%;
  }
  .filename-extension {
    width: 100%;
  }
  .run-submit-paste-text {
    width: 100%;
  }
  .code-view {
    width: 100%;
    flex-grow: 1;
    overflow: auto;
  }
  .upload-file {
    width: 100%;
  }
  .submit-run {
    width: 100%;
  }
}

input[type='submit'] {
  font-size: 110%;
  padding: 0.3em 0.5em;
}
</style>

<script lang="ts">
import { Vue, Component, Prop, Ref, Watch } from 'vue-property-decorator';
import { omegaup } from '../../omegaup';
import * as ui from '../../ui';
import T from '../../lang';
import arena_CodeView from './CodeView.vue';
import omegaup_Countdown from '../Countdown.vue';

@Component({
  components: {
    'omegaup-arena-code-view': arena_CodeView,
    'omegaup-countdown': omegaup_Countdown,
  },
})
export default class ArenaRunSubmit extends Vue {
  @Ref() inputFile!: HTMLInputElement;
  @Prop() languages!: string[];
  @Prop({ default: () => new Date() }) nextSubmissionTimestamp!: Date;
  @Prop() inputLimit!: number;
  @Prop() preferredLanguage!: string;

  T = T;
  omegaup = omegaup;
  selectedLanguage = '';
  code = '';
  now: number = Date.now();

  get canSubmit(): boolean {
    return this.nextSubmissionTimestamp.getTime() < this.now;
  }

  get filename(): string {
    return `Main${this.extension}`;
  }

  get allowedLanguages(): omegaup.Languages {
    let allowedLanguages: omegaup.Languages = {};
    const allLanguages = [
      { language: '', name: '' },
      { language: 'kp', name: 'Karel (Pascal)' },
      { language: 'kj', name: 'Karel (Java)' },
      { language: 'c', name: 'C11 (gcc 9.3)' },
      { language: 'c11-gcc', name: 'C11 (gcc 9.3)' },
      { language: 'c11-clang', name: 'C11 (clang 10.0)' },
      { language: 'cpp', name: 'C++03 (g++ 9.3)' },
      { language: 'cpp11', name: 'C++11 (g++ 9.3)' },
      { language: 'cpp11-gcc', name: 'C++11 (g++ 9.3)' },
      { language: 'cpp11-clang', name: 'C++11 (clang++ 10.0)' },
      { language: 'cpp17-gcc', name: 'C++17 (g++ 9.3)' },
      { language: 'cpp17-clang', name: 'C++17 (clang++ 10.0)' },
      { language: 'java', name: 'Java (openjdk 14.0)' },
      { language: 'py', name: 'Python 2.7' },
      { language: 'py2', name: 'Python 2.7' },
      { language: 'py3', name: 'Python 3.8' },
      { language: 'rb', name: 'Ruby (2.7)' },
      { language: 'cs', name: 'C# (8.0, dotnet 3.1)' },
      { language: 'pas', name: 'Pascal (fpc 3.0)' },
      { language: 'cat', name: 'Output Only' },
      { language: 'hs', name: 'Haskell (ghc 8.6)' },
      { language: 'lua', name: 'Lua (5.3)' },
    ];

    allLanguages
      .filter(
        (item) =>
          this.languages.includes(item.language) || item.language === '',
      )
      .forEach((optionItem) => {
        allowedLanguages[optionItem.language] = optionItem.name;
      });
    return allowedLanguages;
  }

  get extension(): string {
    if (!this.selectedLanguage || this.selectedLanguage === 'cat') {
      return '';
    }
    if (this.selectedLanguage.startsWith('cpp')) {
      return '.cpp';
    }
    if (this.selectedLanguage.startsWith('c11-')) {
      return '.c';
    }
    if (this.selectedLanguage.startsWith('py')) {
      return '.py';
    }
    return `.${this.selectedLanguage}`;
  }

  @Watch('preferredLanguage')
  onPreferredLanguageChanged(newValue: string): void {
    this.selectedLanguage = newValue;
  }

  onSubmit(ev: Event): void {
    if (!this.canSubmit) {
      alert(
        ui.formatString(T.arenaRunSubmitWaitBetweenUploads, {
          submissionGap: Math.ceil(
            (this.nextSubmissionTimestamp.getTime() - Date.now()) / 1000,
          ),
        }),
      );
      return;
    }

    if (!this.selectedLanguage) {
      alert(T.arenaRunSubmitMissingLanguage);
      return;
    }
    const file = this.inputFile.files![0];
    if (file) {
      const reader = new FileReader();

      reader.onload = (e) => {
        const result = e.target?.result ?? null;
        if (result === null) return;
        this.$emit('submit-run', result as string, this.selectedLanguage);
      };

      const validExtensions = [
        'cpp',
        'c',
        'cs',
        'java',
        'txt',
        'hs',
        'kp',
        'kj',
        'p',
        'pas',
        'py',
        'rb',
        'lua',
      ];

      if (
        this.selectedLanguage !== 'cat' ||
        file.type.indexOf('text/') === 0 ||
        validExtensions.includes(this.extension)
      ) {
        if (this.inputLimit && file.size >= this.inputLimit) {
          alert(
            ui.formatString(T.arenaRunSubmitFilesize, {
              limit: `${this.inputLimit / 1024} KiB`,
            }),
          );
          return;
        }
        reader.readAsText(file, 'UTF-8');
      } else {
        // 100kB _must_ be enough for anybody.
        if (file.size >= 100 * 1024) {
          alert(ui.formatString(T.arenaRunSubmitFilesize, { limit: '100kB' }));
          return;
        }
        reader.readAsDataURL(file);
      }

      return;
    }

    if (!this.code) {
      alert(T.arenaRunSubmitEmptyCode);
      return;
    }
    this.$emit('submit-run', this.code, this.selectedLanguage);
  }

  clearForm(): void {
    this.code = '';
    this.inputFile.type = 'text';
    this.inputFile.type = 'file';
  }
}
</script><|MERGE_RESOLUTION|>--- conflicted
+++ resolved
@@ -72,12 +72,13 @@
   padding: 0px 35px;
 }
 
-<<<<<<< HEAD
 .vue-codemirror-wrap {
   height: 95%;
   .CodeMirror {
     height: 100%;
-=======
+  }
+}
+
 form[data-run-submit] {
   background: #eee;
   width: 80%;
@@ -110,7 +111,6 @@
         background-color: #eee;
       }
     }
->>>>>>> 2d7b580e
   }
 }
 
