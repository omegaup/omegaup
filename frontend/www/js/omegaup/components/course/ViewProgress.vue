<template>
  <div class="omegaup-course-viewprogress panel">
    <div class="page-header">
      <h2>
        <a v-bind:href="courseUrl">{{ course.name }}</a>
      </h2>
    </div>
    <div class="panel-body">
      <table class="table table-striped">
        <thead>
          <tr>
            <th>{{ T.wordsName }}</th>
            <th class="score" v-for="assignment in assignments">
              {{ assignment.name }}
            </th>
          </tr>
        </thead>
        <tbody>
          <tr v-for="student in students">
            <td>
              <a v-bind:href="studentProgressUrl(student)">{{
                student.name || student.username
              }}</a>
            </td>
            <td class="score" v-for="assignment in assignments">
              {{ Math.round(score(student, assignment)) }}
            </td>
          </tr>
        </tbody>
      </table>
    </div>
    <!-- panel-body -->
    <div class="panel-footer">
      {{ T.courseStudentsProgressExportToSpreadsheet }}:
      <a v-bind:download="csvFilename" v-bind:href="csvDataUrl">.csv</a>
      <a v-bind:download="odsFilename" v-bind:href="odsDataUrl">.ods</a>
    </div>
  </div>
  <!-- panel -->
</template>

<style>
.panel-body {
  overflow: auto;
  white-space: nowrap;
}
</style>

<script lang="ts">
import { Vue, Component, Prop, Watch } from 'vue-property-decorator';
import omegaup from '../../api.js';
import { T } from '../../omegaup.js';
import AsyncComputed from 'vue-async-computed';
import JSZip from 'jszip';

Vue.use(AsyncComputed);

<<<<<<< HEAD
function escapeCsv(cell: any): string {
  if (typeof cell === 'undefined') {
=======
function escapeCsv(cell) {
  if (typeof cell === 'undefined' || typeof cell === 'null') {
>>>>>>> 33e95831
    return '';
  }
  if (typeof cell === 'number') {
    cell = Math.round(cell);
  }
  if (typeof cell !== 'string') {
    cell = JSON.stringify(cell);
  }
  if (
    cell.indexOf(',') === -1 &&
    cell.indexOf('"') === -1 &&
    cell.indexOf("'") === -1
  ) {
    return cell;
  }
  return '"' + cell.replace('"', '""') + '"';
}

function escapeXml(str: string): string {
  if (str === null) return '';
  return str
    .replace(/&/g, '&amp;')
    .replace(/</g, '&lt;')
    .replace(/>/g, '&gt;')
    .replace(/'/g, '&apos;')
    .replace(/"/g, '&quot;');
}

<<<<<<< HEAD
function toCsv(table: string[][]): string {
=======
function toCsv(table) {
>>>>>>> 33e95831
  return table.map(row => row.map(escapeCsv).join(',')).join('\r\n');
}

function toOds(courseName: string, table: string[][]): string {
  let result = '<table:table table:name="' + escapeXml(courseName) + '">\n';
  result +=
    '<table:table-column table:number-columns-repeated="' +
    table[0].length +
    '"/>\n';
  for (let row of table) {
    result += '<table:table-row>\n';
    for (let cell of row) {
      if (typeof cell === 'number') {
<<<<<<< HEAD
        let num: number = cell;
=======
>>>>>>> 33e95831
        result +=
          '<table:table-cell office:value-type="float" office:value="' +
          cell +
          '"><text:p>' +
<<<<<<< HEAD
          num.toPrecision(2) +
=======
          cell.toPrecision(2) +
>>>>>>> 33e95831
          '</text:p></table:table-cell>';
      } else {
        result +=
          '<table:table-cell office:value-type="string"><text:p>' +
          escapeXml(cell) +
          '</text:p></table:table-cell>';
      }
    }
    result += '</table:table-row>\n';
  }
  result += '</table:table>';
  return result;
}

<<<<<<< HEAD
@Component
export default class CourseViewProgress extends Vue {
  @Prop() assignments!: omegaup.Assignment[];
  @Prop() course!: omegaup.Course;
  @Prop() students!: omegaup.CourseStudent[];

  T = T;

  score(
    student: omegaup.CourseStudent,
    assignment: omegaup.Assignment,
  ): number {
    let score = student.progress[assignment.alias] || 0;
    return parseFloat(String(score));
  }

  studentProgressUrl(student: omegaup.CourseStudent): string {
    return `/course/${this.course.alias}/student/${student.username}/`;
  }

  get courseUrl(): string {
    return `/course/${this.course.alias}/`;
  }

  get progressTable(): string[][] {
    let table: string[][] = [];
    let header = [this.T.profileUsername, this.T.wordsName];
    for (let assignment of this.assignments) {
      header.push(assignment.name);
    }
    table.push(header);
    for (let student of this.students) {
      let row: string[] = [student.username, student.name];
=======
export default {
  props: {
    T: Object,
    course: Object,
    students: Array,
    assignments: Array,
  },
  data: function() {
    return {};
  },
  methods: {
    score: function(student, assignment) {
      let score = student.progress[assignment.alias] || '0';
      return parseFloat(score);
    },
    studentProgressUrl: function(student) {
      return (
        '/course/' + this.course.alias + '/student/' + student.username + '/'
      );
    },
  },
  computed: {
    courseUrl: function() {
      return '/course/' + this.course.alias + '/';
    },
    progressTable: function() {
      let table = [];
      let header = [this.T.profileUsername, this.T.wordsName];
>>>>>>> 33e95831
      for (let assignment of this.assignments) {
        row.push(String(this.score(student, assignment)));
      }
<<<<<<< HEAD
      table.push(row);
    }
    return table;
  }

  get csvFilename(): string {
    return `${this.course.alias}.csv`;
  }

  get csvDataUrl() {
    let table = this.progressTable;
    let blob = new Blob([toCsv(table)], { type: 'text/csv;charset=utf-8;' });
    return window.URL.createObjectURL(blob);
  }

  get odsFilename(): string {
    return `${this.course.alias}.ods`;
  }

  async odsDataUrl(): Promise<string> {
    let zip = new JSZip();
    zip.file('mimetype', 'application/vnd.oasis.opendocument.spreadsheet', {
      compression: 'STORE',
    });
    let metaInf = zip.folder('META-INF');
    let table = this.progressTable;
    metaInf.file(
      'manifest.xml',
      `<?xml version="1.0" encoding="UTF-8"?>
=======
      table.push(header);
      for (let student of this.students) {
        let row = [student.username, student.name];
        for (let assignment of this.assignments) {
          row.push(this.score(student, assignment));
        }
        table.push(row);
      }
      return table;
    },
    csvFilename: function() {
      return this.course.alias + '.csv';
    },
    csvDataUrl: function() {
      let table = this.progressTable;
      let blob = new Blob([toCsv(table)], { type: 'text/csv;charset=utf-8;' });
      return window.URL.createObjectURL(blob);
    },
    odsFilename: function() {
      return this.course.alias + '.ods';
    },
  },
  asyncComputed: {
    async odsDataUrl() {
      let zip = new JSZip();
      zip.file('mimetype', 'application/vnd.oasis.opendocument.spreadsheet', {
        compression: 'STORE',
      });
      let metaInf = zip.folder('META-INF');
      let table = this.progressTable;
      metaInf.file(
        'manifest.xml',
        `<?xml version="1.0" encoding="UTF-8"?>
>>>>>>> 33e95831
<manifest:manifest
    xmlns:manifest="urn:oasis:names:tc:opendocument:xmlns:manifest:1.0"
    manifest:version="1.2">
 <manifest:file-entry manifest:full-path="/" manifest:version="1.2" manifest:media-type="application/vnd.oasis.opendocument.spreadsheet"/>
 <manifest:file-entry manifest:full-path="settings.xml" manifest:media-type="text/xml"/>
 <manifest:file-entry manifest:full-path="content.xml" manifest:media-type="text/xml"/>
 <manifest:file-entry manifest:full-path="meta.xml" manifest:media-type="text/xml"/>
 <manifest:file-entry manifest:full-path="styles.xml" manifest:media-type="text/xml"/>
</manifest:manifest>`,
<<<<<<< HEAD
    );
    zip.file(
      'styles.xml',
      `<?xml version="1.0" encoding="UTF-8"?>
=======
      );
      zip.file(
        'styles.xml',
        `<?xml version="1.0" encoding="UTF-8"?>
>>>>>>> 33e95831
<office:document-styles
    xmlns:office="urn:oasis:names:tc:opendocument:xmlns:office:1.0"
    office:version="1.2">
</office:document-styles>`,
<<<<<<< HEAD
    );
    zip.file(
      'settings.xml',
      `<?xml version="1.0" encoding="UTF-8"?>
=======
      );
      zip.file(
        'settings.xml',
        `<?xml version="1.0" encoding="UTF-8"?>
>>>>>>> 33e95831
<office:document-settings
    xmlns:office="urn:oasis:names:tc:opendocument:xmlns:office:1.0"
    office:version="1.2">
</office:document-settings>`,
<<<<<<< HEAD
    );
    zip.file(
      'meta.xml',
      `<?xml version="1.0" encoding="UTF-8"?>
=======
      );
      zip.file(
        'meta.xml',
        `<?xml version="1.0" encoding="UTF-8"?>
>>>>>>> 33e95831
<office:document-meta
    xmlns:office="urn:oasis:names:tc:opendocument:xmlns:office:1.0"
    xmlns:meta="urn:oasis:names:tc:opendocument:xmlns:meta:1.0"
    office:version="1.2">
  <office:meta>
    <meta:generator>omegaUp</meta:generator>
  </office:meta>
</office:document-meta>`,
<<<<<<< HEAD
    );
    zip.file(
      'content.xml',
      `<?xml version="1.0" encoding="UTF-8"?>
=======
      );
      zip.file(
        'content.xml',
        `<?xml version="1.0" encoding="UTF-8"?>
>>>>>>> 33e95831
<office:document-content
    xmlns:office="urn:oasis:names:tc:opendocument:xmlns:office:1.0"
    xmlns:text="urn:oasis:names:tc:opendocument:xmlns:text:1.0"
    xmlns:table="urn:oasis:names:tc:opendocument:xmlns:table:1.0"
    office:version="1.2">
  <office:body>
    <office:spreadsheet>` +
<<<<<<< HEAD
        toOds(this.course.name, table) +
        `</office:spreadsheet>
  </office:body>
</office:document-content>`,
    );
    return window.URL.createObjectURL(
      await zip.generateAsync({
        type: 'blob',
        mimeType: 'application/ods',
        compression: 'DEFLATE',
      }),
    );
  }
=======
          toOds(this.course.name, table) +
          `</office:spreadsheet>
  </office:body>
</office:document-content>`,
      );
      return window.URL.createObjectURL(
        await zip.generateAsync({
          type: 'blob',
          mimeType: 'application/ods',
          compression: 'DEFLATE',
        }),
      );
    },
  },
};
</script>

<style>
.panel-body {
  overflow: auto;
  white-space: nowrap;
>>>>>>> 33e95831
}

</script><|MERGE_RESOLUTION|>--- conflicted
+++ resolved
@@ -55,13 +55,8 @@
 
 Vue.use(AsyncComputed);
 
-<<<<<<< HEAD
 function escapeCsv(cell: any): string {
   if (typeof cell === 'undefined') {
-=======
-function escapeCsv(cell) {
-  if (typeof cell === 'undefined' || typeof cell === 'null') {
->>>>>>> 33e95831
     return '';
   }
   if (typeof cell === 'number') {
@@ -90,11 +85,7 @@
     .replace(/"/g, '&quot;');
 }
 
-<<<<<<< HEAD
 function toCsv(table: string[][]): string {
-=======
-function toCsv(table) {
->>>>>>> 33e95831
   return table.map(row => row.map(escapeCsv).join(',')).join('\r\n');
 }
 
@@ -108,19 +99,12 @@
     result += '<table:table-row>\n';
     for (let cell of row) {
       if (typeof cell === 'number') {
-<<<<<<< HEAD
         let num: number = cell;
-=======
->>>>>>> 33e95831
         result +=
           '<table:table-cell office:value-type="float" office:value="' +
           cell +
           '"><text:p>' +
-<<<<<<< HEAD
           num.toPrecision(2) +
-=======
-          cell.toPrecision(2) +
->>>>>>> 33e95831
           '</text:p></table:table-cell>';
       } else {
         result +=
@@ -135,7 +119,6 @@
   return result;
 }
 
-<<<<<<< HEAD
 @Component
 export default class CourseViewProgress extends Vue {
   @Prop() assignments!: omegaup.Assignment[];
@@ -169,40 +152,9 @@
     table.push(header);
     for (let student of this.students) {
       let row: string[] = [student.username, student.name];
-=======
-export default {
-  props: {
-    T: Object,
-    course: Object,
-    students: Array,
-    assignments: Array,
-  },
-  data: function() {
-    return {};
-  },
-  methods: {
-    score: function(student, assignment) {
-      let score = student.progress[assignment.alias] || '0';
-      return parseFloat(score);
-    },
-    studentProgressUrl: function(student) {
-      return (
-        '/course/' + this.course.alias + '/student/' + student.username + '/'
-      );
-    },
-  },
-  computed: {
-    courseUrl: function() {
-      return '/course/' + this.course.alias + '/';
-    },
-    progressTable: function() {
-      let table = [];
-      let header = [this.T.profileUsername, this.T.wordsName];
->>>>>>> 33e95831
       for (let assignment of this.assignments) {
         row.push(String(this.score(student, assignment)));
       }
-<<<<<<< HEAD
       table.push(row);
     }
     return table;
@@ -232,41 +184,6 @@
     metaInf.file(
       'manifest.xml',
       `<?xml version="1.0" encoding="UTF-8"?>
-=======
-      table.push(header);
-      for (let student of this.students) {
-        let row = [student.username, student.name];
-        for (let assignment of this.assignments) {
-          row.push(this.score(student, assignment));
-        }
-        table.push(row);
-      }
-      return table;
-    },
-    csvFilename: function() {
-      return this.course.alias + '.csv';
-    },
-    csvDataUrl: function() {
-      let table = this.progressTable;
-      let blob = new Blob([toCsv(table)], { type: 'text/csv;charset=utf-8;' });
-      return window.URL.createObjectURL(blob);
-    },
-    odsFilename: function() {
-      return this.course.alias + '.ods';
-    },
-  },
-  asyncComputed: {
-    async odsDataUrl() {
-      let zip = new JSZip();
-      zip.file('mimetype', 'application/vnd.oasis.opendocument.spreadsheet', {
-        compression: 'STORE',
-      });
-      let metaInf = zip.folder('META-INF');
-      let table = this.progressTable;
-      metaInf.file(
-        'manifest.xml',
-        `<?xml version="1.0" encoding="UTF-8"?>
->>>>>>> 33e95831
 <manifest:manifest
     xmlns:manifest="urn:oasis:names:tc:opendocument:xmlns:manifest:1.0"
     manifest:version="1.2">
@@ -276,47 +193,26 @@
  <manifest:file-entry manifest:full-path="meta.xml" manifest:media-type="text/xml"/>
  <manifest:file-entry manifest:full-path="styles.xml" manifest:media-type="text/xml"/>
 </manifest:manifest>`,
-<<<<<<< HEAD
     );
     zip.file(
       'styles.xml',
       `<?xml version="1.0" encoding="UTF-8"?>
-=======
-      );
-      zip.file(
-        'styles.xml',
-        `<?xml version="1.0" encoding="UTF-8"?>
->>>>>>> 33e95831
 <office:document-styles
     xmlns:office="urn:oasis:names:tc:opendocument:xmlns:office:1.0"
     office:version="1.2">
 </office:document-styles>`,
-<<<<<<< HEAD
     );
     zip.file(
       'settings.xml',
       `<?xml version="1.0" encoding="UTF-8"?>
-=======
-      );
-      zip.file(
-        'settings.xml',
-        `<?xml version="1.0" encoding="UTF-8"?>
->>>>>>> 33e95831
 <office:document-settings
     xmlns:office="urn:oasis:names:tc:opendocument:xmlns:office:1.0"
     office:version="1.2">
 </office:document-settings>`,
-<<<<<<< HEAD
     );
     zip.file(
       'meta.xml',
       `<?xml version="1.0" encoding="UTF-8"?>
-=======
-      );
-      zip.file(
-        'meta.xml',
-        `<?xml version="1.0" encoding="UTF-8"?>
->>>>>>> 33e95831
 <office:document-meta
     xmlns:office="urn:oasis:names:tc:opendocument:xmlns:office:1.0"
     xmlns:meta="urn:oasis:names:tc:opendocument:xmlns:meta:1.0"
@@ -325,17 +221,10 @@
     <meta:generator>omegaUp</meta:generator>
   </office:meta>
 </office:document-meta>`,
-<<<<<<< HEAD
     );
     zip.file(
       'content.xml',
       `<?xml version="1.0" encoding="UTF-8"?>
-=======
-      );
-      zip.file(
-        'content.xml',
-        `<?xml version="1.0" encoding="UTF-8"?>
->>>>>>> 33e95831
 <office:document-content
     xmlns:office="urn:oasis:names:tc:opendocument:xmlns:office:1.0"
     xmlns:text="urn:oasis:names:tc:opendocument:xmlns:text:1.0"
@@ -343,7 +232,6 @@
     office:version="1.2">
   <office:body>
     <office:spreadsheet>` +
-<<<<<<< HEAD
         toOds(this.course.name, table) +
         `</office:spreadsheet>
   </office:body>
@@ -357,29 +245,5 @@
       }),
     );
   }
-=======
-          toOds(this.course.name, table) +
-          `</office:spreadsheet>
-  </office:body>
-</office:document-content>`,
-      );
-      return window.URL.createObjectURL(
-        await zip.generateAsync({
-          type: 'blob',
-          mimeType: 'application/ods',
-          compression: 'DEFLATE',
-        }),
-      );
-    },
-  },
-};
-</script>
-
-<style>
-.panel-body {
-  overflow: auto;
-  white-space: nowrap;
->>>>>>> 33e95831
-}
-
+}
 </script>