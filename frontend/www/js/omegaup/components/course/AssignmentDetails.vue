--- conflicted
+++ resolved
@@ -1,21 +1,10 @@
 <template>
   <div class="omegaup-course-assignmentdetails card" v-show="show">
-<<<<<<< HEAD
     <slot name="page-header">
       <div class="card-header">
-        <h1>{{ T.wordsContentEdit }}</h1>
+        <h1>{{ T.wordsContentEdit }} {{ assignment.name }}</h1>
       </div>
     </slot>
-=======
-    <div class="card-header">
-      <h5 v-if="assignmentFormMode === AssignmentFormMode.New">
-        {{ T.courseEditAddAssignment }}
-      </h5>
-      <h5 v-else-if="assignmentFormMode === AssignmentFormMode.Edit">
-        {{ T.courseAssignmentEdit }} {{ assignment.name }}
-      </h5>
-    </div>
->>>>>>> b0033f59
     <div class="card-body">
       <form class="form schedule" v-on:submit.prevent="onSubmit">
         <div class="row">
@@ -159,36 +148,38 @@
             </label>
           </div>
         </div>
-        <omegaup-course-scheduled-problem-list
-          ref="scheduled-problem-list"
-          v-if="assignmentFormMode === AssignmentFormMode.New"
-          v-bind:assignment-problems="assignmentProblems"
-          v-bind:tagged-problems="taggedProblems"
-          v-bind:selected-assignment="assignment"
-          v-on:emit-tags="(tags) => $emit('tags-problems', tags)"
-        ></omegaup-course-scheduled-problem-list>
-        <omegaup-course-problem-list
-          v-else=""
-          v-bind:assignment-problems="assignmentProblems"
-          v-bind:tagged-problems="taggedProblems"
-          v-bind:selected-assignment="assignment"
-          v-bind:assignment-form-mode.sync="assignmentFormMode"
-          v-on:emit-save-problem="
-            (assignment, problem) => $emit('add-problem', assignment, problem)
-          "
-          v-on:emit-remove-problem="
-            (assignment, problem) =>
-              $emit('remove-problem', assignment, problem)
-          "
-          v-on:emit-select-assignment="
-            (assignment) => $emit('select-assignment', assignment)
-          "
-          v-on:emit-sort="
-            (assignmentAlias, problemsAlias) =>
-              $emit('sort-problems', assignmentAlias, problemsAlias)
-          "
-          v-on:emit-tags="(tags) => $emit('tags-problems', tags)"
-        ></omegaup-course-problem-list>
+        <template v-if="shouldAddProblems">
+          <omegaup-course-scheduled-problem-list
+            ref="scheduled-problem-list"
+            v-if="assignmentFormMode === AssignmentFormMode.New"
+            v-bind:assignment-problems="assignmentProblems"
+            v-bind:tagged-problems="taggedProblems"
+            v-bind:selected-assignment="assignment"
+            v-on:emit-tags="(tags) => $emit('tags-problems', tags)"
+          ></omegaup-course-scheduled-problem-list>
+          <omegaup-course-problem-list
+            v-else=""
+            v-bind:assignment-problems="assignmentProblems"
+            v-bind:tagged-problems="taggedProblems"
+            v-bind:selected-assignment="assignment"
+            v-bind:assignment-form-mode.sync="assignmentFormMode"
+            v-on:emit-save-problem="
+              (assignment, problem) => $emit('add-problem', assignment, problem)
+            "
+            v-on:emit-remove-problem="
+              (assignment, problem) =>
+                $emit('remove-problem', assignment, problem)
+            "
+            v-on:emit-select-assignment="
+              (assignment) => $emit('select-assignment', assignment)
+            "
+            v-on:emit-sort="
+              (assignmentAlias, problemsAlias) =>
+                $emit('sort-problems', assignmentAlias, problemsAlias)
+            "
+            v-on:emit-tags="(tags) => $emit('tags-problems', tags)"
+          ></omegaup-course-problem-list>
+        </template>
         <div class="form-group text-right mt-3">
           <button
             data-schedule-assignment
@@ -263,6 +254,7 @@
   @Prop() startTimeCourse!: Date;
   @Prop() assignmentProblems!: types.ProblemsetProblem[];
   @Prop() taggedProblems!: omegaup.Problem[];
+  @Prop({ default: true }) shouldAddProblems!: boolean;
   @Prop({ default: false }) unlimitedDurationCourse!: boolean;
   @Prop({ default: '' }) invalidParameterName!: string;
 
@@ -328,11 +320,7 @@
   }
 
   onSubmit(): void {
-<<<<<<< HEAD
-    this.$emit('submit', this);
-=======
-    this.$emit('emit-submit', this, this.scheduledProblemList?.problems ?? []);
->>>>>>> b0033f59
+    this.$emit('submit', this, this.scheduledProblemList?.problems ?? []);
   }
 }
 </script>