--- conflicted
+++ resolved
@@ -68,11 +68,7 @@
 
 <script lang="ts">
 import { Vue, Component, Prop, Watch } from 'vue-property-decorator';
-<<<<<<< HEAD
 import Clipboard from 'v-clipboard';
-import { omegaup } from '../../omegaup';
-=======
->>>>>>> f93c34c4
 import T from '../../lang';
 
 import {
