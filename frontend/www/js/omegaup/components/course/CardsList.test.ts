<<<<<<< HEAD
import { mount } from '@vue/test-utils';
import expect from 'expect';
=======
import { shallowMount } from '@vue/test-utils';

import T from '../../lang';
>>>>>>> 38d60e54
import type { types } from '../../api_types';

import course_CardsList from './CardsList.vue';

const publicCoursesTitles = ['Curso público actual', 'Curso público pasado'];
const studentCoursesTitles = [
  'Curso que estudio sin terminar',
  'Curso que estudio terminado',
];
const coursesListProps = {
  courses: {
    public: {
      accessMode: 'public',
      activeTab: 'current',
      filteredCourses: {
        current: {
          courses: [
            {
              alias: 'public1',
              counts: {
                homework: 2,
                lesson: 2,
                test: 1,
              },
              description: 'Test description',
              finish_time: new Date(),
              name: publicCoursesTitles[0],
              start_time: new Date(),
              admission_mode: 'public',
              assignments: [],
              is_open: true,
            },
          ],
          timeType: 'current',
        },
        past: {
          courses: [
            {
              alias: 'public2',
              counts: {
                homework: 2,
                lesson: 2,
                test: 1,
              },
              description: 'Test description',
              finish_time: new Date(),
              name: publicCoursesTitles[1],
              start_time: new Date(),
              admission_mode: 'public',
              assignments: [],
              is_open: true,
            },
          ],
          timeType: 'past',
        },
      },
    },
    student: {
      accessMode: 'student',
      activeTab: 'current',
      filteredCourses: {
        current: {
          courses: [],
          timeType: 'current',
        },
        past: {
          courses: [
            {
              alias: 'student1',
              counts: {
                homework: 2,
                lesson: 2,
                test: 1,
              },
              description: 'Test description',
              finish_time: new Date(),
              name: studentCoursesTitles[0],
              start_time: new Date(),
              admission_mode: 'public',
              assignments: [],
              is_open: true,
              progress: 99,
            },
            {
              alias: 'student2',
              counts: {
                homework: 2,
                lesson: 2,
                test: 1,
              },
              description: 'Test description',
              finish_time: new Date(),
              name: studentCoursesTitles[1],
              start_time: new Date(),
              admission_mode: 'public',
              assignments: [],
              is_open: true,
              progress: 100,
            },
          ],
          timeType: 'past',
        },
      },
    },
  } as types.StudentCourses,
};

describe('CardsList.vue', () => {
  it('Should list public courses', async () => {
    const wrapper = mount(course_CardsList, {
      propsData: {
        courses: coursesListProps.courses,
        type: 'public',
      },
    });

    expect(wrapper.text()).toContain(publicCoursesTitles[0]);
    expect(wrapper.text()).toContain(publicCoursesTitles[1]);

    expect(wrapper.find('div.dropdown-divider').element.style.display).toBe(
      'none',
    );
    await wrapper.find('input[data-see-all]').trigger('click');
    expect(wrapper.find('div.dropdown-divider').element.style.display).toBe('');
  });

  it('Should list student courses', async () => {
    const wrapper = mount(course_CardsList, {
      propsData: {
        courses: coursesListProps.courses,
        type: 'student',
      },
    });

    expect(wrapper.text()).toContain(studentCoursesTitles[0]);
    expect(wrapper.text()).toContain(studentCoursesTitles[1]);

    expect(wrapper.find('div.dropdown-divider').element.style.display).toBe(
      'none',
    );
    await wrapper.find('input[data-see-all]').trigger('click');
    expect(wrapper.find('div.dropdown-divider').element.style.display).toBe('');
  });
});<|MERGE_RESOLUTION|>--- conflicted
+++ resolved
@@ -1,11 +1,4 @@
-<<<<<<< HEAD
 import { mount } from '@vue/test-utils';
-import expect from 'expect';
-=======
-import { shallowMount } from '@vue/test-utils';
-
-import T from '../../lang';
->>>>>>> 38d60e54
 import type { types } from '../../api_types';
 
 import course_CardsList from './CardsList.vue';
@@ -125,11 +118,9 @@
     expect(wrapper.text()).toContain(publicCoursesTitles[0]);
     expect(wrapper.text()).toContain(publicCoursesTitles[1]);
 
-    expect(wrapper.find('div.dropdown-divider').element.style.display).toBe(
-      'none',
-    );
+    expect(wrapper.find('div.dropdown-divider').element).not.toBeVisible();
     await wrapper.find('input[data-see-all]').trigger('click');
-    expect(wrapper.find('div.dropdown-divider').element.style.display).toBe('');
+    expect(wrapper.find('div.dropdown-divider').element).toBeVisible();
   });
 
   it('Should list student courses', async () => {
@@ -143,10 +134,8 @@
     expect(wrapper.text()).toContain(studentCoursesTitles[0]);
     expect(wrapper.text()).toContain(studentCoursesTitles[1]);
 
-    expect(wrapper.find('div.dropdown-divider').element.style.display).toBe(
-      'none',
-    );
+    expect(wrapper.find('div.dropdown-divider').element).not.toBeVisible();
     await wrapper.find('input[data-see-all]').trigger('click');
-    expect(wrapper.find('div.dropdown-divider').element.style.display).toBe('');
+    expect(wrapper.find('div.dropdown-divider').element).toBeVisible();
   });
 });