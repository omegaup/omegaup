--- conflicted
+++ resolved
@@ -4,15 +4,9 @@
       <h3>{{ T.wordsCourseContent }}</h3>
     </div>
     <div class="card-body">
-<<<<<<< HEAD
-      <div class="card-body" v-if="homeworks.length === 0">
-        <div class="empty-table-message">
-          {{ T.courseAssignmentEmpty }}
-=======
       <div class="card-body" v-if="content.length === 0">
         <div class="empty-table-message">
           {{ T.courseContentEmpty }}
->>>>>>> 789aaae5
         </div>
       </div>
       <table class="table table-striped" v-else="">
@@ -48,63 +42,7 @@
                 <span class="ml-2">{{ T.wordsExam }}</span>
               </template>
             </td>
-<<<<<<< HEAD
-            <td class="button-column">
-              <font-awesome-icon
-                v-bind:title="T.assignmentRemoveAlreadyHasRuns"
-                icon="trash"
-                v-if="assignment.has_runs"
-                class="disabled"
-              />
-              <button
-                class="btn btn-link"
-                v-else=""
-                v-bind:title="T.courseAssignmentDelete"
-                v-on:click="$emit('emit-delete', assignment)"
-              >
-                <font-awesome-icon icon="trash" />
-              </button>
-            </td>
-          </tr>
-        </tbody>
-      </table>
-      <div>
-        <button
-          class="btn btn-primary"
-          v-if="homeworks.length > 1"
-          v-bind:class="{ disabled: !homeworksOrderChanged }"
-          role="button"
-          v-on:click="saveNewOrder('homeworks')"
-        >
-          {{ T.wordsSaveNewOrder }}
-        </button>
-      </div>
-      <hr />
-      <div class="card-body" v-if="tests.length === 0">
-        <div class="empty-table-message">
-          {{ T.courseExamEmpty }}
-        </div>
-      </div>
-      <table class="table table-striped" v-else="">
-        <thead>
-          <tr>
-            <th colspan="5">{{ T.wordsExams }}</th>
-          </tr>
-        </thead>
-        <tbody v-sortable="{ onUpdate: sortTests }">
-          <tr v-bind:key="assignment.alias" v-for="assignment in tests">
-            <td>
-              <button
-                class="btn btn-link"
-                v-bind:title="T.courseAssignmentReorder"
-              >
-                <font-awesome-icon icon="arrows-alt" />
-              </button>
-            </td>
-            <td>
-=======
             <td class="align-middle">
->>>>>>> 789aaae5
               <a v-bind:href="assignmentUrl(assignment)">{{
                 assignment.name
               }}</a>
