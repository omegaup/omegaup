--- conflicted
+++ resolved
@@ -1,141 +1,5 @@
 <template>
   <div>
-<<<<<<< HEAD
-    <div class="card-header mb-3">
-      <h3>{{ T.courseCardAboutCourses }}</h3>
-      <omegaup-markdown
-        :markdown="T.courseCardDescriptionCourses"
-      ></omegaup-markdown>
-      <div class="text-right align-middle">
-        <a href="/course/home/">{{ T.wordsReadMore }}</a>
-      </div>
-    </div>
-    <div class="container">
-      <template v-for="(typeCourses, accessMode) in courses">
-        <div v-if="typeCourses.activeTab !== ''" :key="accessMode" class="row">
-          <div class="col-lg-5 p-3 d-flex" :class="accessMode">
-            <h3 class="flex-grow-1 text-white">
-              {{ getDescription(accessMode) }}
-            </h3>
-            <a
-              role="button"
-              class="text-white"
-              data-toggle="modal"
-              :data-target="`.${accessMode}-modal`"
-            >
-              <font-awesome-icon
-                icon="info-circle"
-                :title="T[`${accessMode}CourseInformationDescription`]"
-              />
-            </a>
-            <div
-              class="modal text-black"
-              :class="`${accessMode}-modal`"
-              tabindex="-1"
-            >
-              <div class="modal-dialog modal-dialog-centered">
-                <div class="modal-content">
-                  <div class="modal-header">
-                    <h5 class="modal-title">
-                      {{ getDescription(accessMode) }}
-                    </h5>
-                    <button
-                      type="button"
-                      class="close"
-                      data-dismiss="modal"
-                      aria-label="Close"
-                    >
-                      <span aria-hidden="true">&times;</span>
-                    </button>
-                  </div>
-                  <div class="modal-body">
-                    <omegaup-markdown
-                      :markdown="courseModalByType(accessMode)"
-                    ></omegaup-markdown>
-                  </div>
-                </div>
-              </div>
-            </div>
-          </div>
-          <div class="col-lg-7 text-right align-self-center my-2 my-lg-0">
-            <a :href="`/course/list/${accessMode}/`">{{
-              T.courseListSeeAllCourses
-            }}</a>
-          </div>
-          <div class="card col-lg-12 pt-3 mb-3">
-            <template
-              v-for="(filteredCourses, timeType) in typeCourses.filteredCourses"
-            >
-              <template v-if="timeType !== 'past'">
-                <omegaup-course-card
-                  v-for="course in filteredCourses.courses"
-                  :key="course.alias"
-                  :is-public="accessMode === 'public'"
-                  :course-name="course.name"
-                  :course-alias="course.alias"
-                  :school-name="course.school_name"
-                  :finish-time="course.finish_time"
-                  :progress="course.progress"
-                  :content="
-                    course.admission_mode !== 'public' ? [] : course.assignments
-                  "
-                  :logged-in="loggedIn"
-                  :is-open="course.is_open"
-                  :show-topics="
-                    course.admission_mode === 'public' &&
-                    accessMode !== 'student'
-                  "
-                ></omegaup-course-card>
-              </template>
-            </template>
-          </div>
-          <div class="col-lg-12">
-            <div class="row justify-content-between row-cols-1 row-cols-md-2">
-              <omegaup-card
-                :course="{
-                  admission_mode: 'public',
-                  alias: 'curso-prueba',
-                  description: 'Blablabla blablab blabla blablablabla.',
-                  finish_time: null,
-                  name: 'Curso de prueba',
-                  school_name: 'Escuela curso',
-                  progress: 0,
-                  is_open: false,
-                  accept_teacher: null,
-                }"
-                :type="'finished'"
-              ></omegaup-card>
-              <omegaup-card
-                :course="{
-                  admission_mode: 'public',
-                  alias: 'curso-prueba',
-                  description: 'Blablabla blablab blabla blablablabla.',
-                  finish_time: null,
-                  name: 'Curso de prueba',
-                  school_name: 'Escuela curso',
-                  progress: 0,
-                  is_open: false,
-                  accept_teacher: null,
-                }"
-                :type="'student'"
-              ></omegaup-card>
-              <omegaup-card
-                :course="{
-                  admission_mode: 'public',
-                  alias: 'curso-prueba',
-                  description: 'Blablabla blablab blabla blablablabla.',
-                  finish_time: null,
-                  name: 'Curso de prueba',
-                  school_name: 'Escuela curso',
-                  progress: 0,
-                  is_open: false,
-                  accept_teacher: null,
-                }"
-                :type="'public'"
-              ></omegaup-card>
-            </div>
-          </div>
-=======
     <template v-for="(typeCourses, accessMode) in courses">
       <div
         v-if="typeCourses.activeTab !== ''"
@@ -145,7 +9,6 @@
       >
         <div class="card-header">
           <h3 class="card-title">{{ getDescription(accessMode) }}</h3>
->>>>>>> 0135079e
         </div>
 
         <omegaup-course-filtered-list
@@ -161,35 +24,11 @@
 import { Vue, Component, Prop } from 'vue-property-decorator';
 import { types } from '../../api_types';
 import T from '../../lang';
-<<<<<<< HEAD
-import course_CourseCard from './CourseCard.vue';
-import omegaup_Markdown from '../Markdown.vue';
-import omegaup_Card from './Card.vue';
-
-import {
-  FontAwesomeIcon,
-  FontAwesomeLayers,
-  FontAwesomeLayersText,
-} from '@fortawesome/vue-fontawesome';
-import { fas } from '@fortawesome/free-solid-svg-icons';
-import { library } from '@fortawesome/fontawesome-svg-core';
-library.add(fas);
-
-@Component({
-  components: {
-    'font-awesome-icon': FontAwesomeIcon,
-    'font-awesome-layers': FontAwesomeLayers,
-    'font-awesome-layers-text': FontAwesomeLayersText,
-    'omegaup-course-card': course_CourseCard,
-    'omegaup-markdown': omegaup_Markdown,
-    'omegaup-card': omegaup_Card,
-=======
 import course_FilteredList from './FilteredList.vue';
 
 @Component({
   components: {
     'omegaup-course-filtered-list': course_FilteredList,
->>>>>>> 0135079e
   },
 })
 export default class CourseCardsList extends Vue {
