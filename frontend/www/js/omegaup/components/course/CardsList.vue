<template>
  <div>
    <div class="card-header mb-3">
      <h3>{{ T.courseCardAboutCourses }}</h3>
      <omegaup-markdown
        :markdown="T.courseCardDescriptionCourses"
      ></omegaup-markdown>
      <div class="text-right align-middle">
        <a href="/course/home/">{{ T.wordsReadMore }}</a>
      </div>
    </div>
    <div class="container">
      <template v-for="(typeCourses, accessMode) in courses">
        <div v-if="typeCourses.activeTab !== ''" :key="accessMode" class="row">
          <div class="col-lg-5 p-3 d-flex" :class="accessMode">
<<<<<<< HEAD
            <h3 class="flex-grow-1 text-white">
              {{ getDescription(accessMode) }}
            </h3>
            <a
              role="button"
              class="text-white"
              data-toggle="modal"
              :data-target="`.${accessMode}-modal`"
            >
              <font-awesome-icon
                icon="info-circle"
                :title="T[`${accessMode}CourseInformationDescription`]"
              />
            </a>
=======
            <h4 class="flex-grow-1 mb-0">{{ getDescription(accessMode) }}</h4>
>>>>>>> d529da86
            <div
              class="modal text-black"
              :class="`${accessMode}-modal`"
              tabindex="-1"
            >
              <div class="modal-dialog modal-dialog-centered">
                <div class="modal-content">
                  <div class="modal-header">
                    <h5 class="modal-title">
                      {{ getDescription(accessMode) }}
                    </h5>
                    <button
                      type="button"
                      class="close"
                      data-dismiss="modal"
                      aria-label="Close"
                    >
                      <span aria-hidden="true">&times;</span>
                    </button>
                  </div>
                  <div class="modal-body">
                    <omegaup-markdown
                      :markdown="courseModalByType(acessMode)"
                    ></omegaup-markdown>
                  </div>
                </div>
              </div>
            </div>
          </div>
          <div class="col-lg-7 text-right align-self-center my-2 my-lg-0">
            <a :href="`/course/list/${accessMode}/`">{{
              T.courseListSeeAllCourses
            }}</a>
          </div>
          <div class="card col-lg-12 pt-3 mb-3">
            <template
              v-for="(filteredCourses, timeType) in typeCourses.filteredCourses"
            >
              <template v-if="timeType !== 'past'">
                <omegaup-course-card
                  v-for="course in filteredCourses.courses"
                  :key="course.alias"
                  :is-public="accessMode === 'public'"
                  :course-name="course.name"
                  :course-alias="course.alias"
                  :school-name="course.school_name"
                  :finish-time="course.finish_time"
                  :progress="course.progress"
                  :content="
                    course.admission_mode !== 'public' ? [] : course.assignments
                  "
                  :logged-in="loggedIn"
                  :is-open="course.is_open"
                  :show-topics="
                    course.admission_mode === 'public' &&
                    accessMode !== 'student'
                  "
                ></omegaup-course-card>
              </template>
            </template>
          </div>
        </div>
      </template>
    </div>
  </div>
</template>

<script lang="ts">
import { Vue, Component, Prop } from 'vue-property-decorator';
import { types } from '../../api_types';
import T from '../../lang';
import course_CourseCard from './CourseCard.vue';
import omegaup_Markdown from '../Markdown.vue';

import {
  FontAwesomeIcon,
  FontAwesomeLayers,
  FontAwesomeLayersText,
} from '@fortawesome/vue-fontawesome';
import { fas } from '@fortawesome/free-solid-svg-icons';
import { library } from '@fortawesome/fontawesome-svg-core';
library.add(fas);

@Component({
  components: {
    'font-awesome-icon': FontAwesomeIcon,
    'font-awesome-layers': FontAwesomeLayers,
    'font-awesome-layers-text': FontAwesomeLayersText,
    'omegaup-course-card': course_CourseCard,
    'omegaup-markdown': omegaup_Markdown,
  },
})
export default class CourseCardsList extends Vue {
  @Prop() courses!: types.StudentCourses;
  @Prop() loggedIn!: boolean;

  T = T;

  getDescription(admissionMode: string): string {
    if (admissionMode === 'public') return T.courseListPublicCourses;
    if (admissionMode === 'student') return T.courseListIStudy;
    return '';
  }

  courseModalByType(accessMode: string): string {
    if (accessMode === 'public') {
      return T.publicCoursesModal;
    }
    return T.studentCoursesModal;
  }
}
</script>

<style lang="scss" scoped>
@import '../../../../sass/main.scss';

.public {
  background: $omegaup-pink;
}

.student {
  background: $omegaup-blue;
}
</style><|MERGE_RESOLUTION|>--- conflicted
+++ resolved
@@ -13,7 +13,6 @@
       <template v-for="(typeCourses, accessMode) in courses">
         <div v-if="typeCourses.activeTab !== ''" :key="accessMode" class="row">
           <div class="col-lg-5 p-3 d-flex" :class="accessMode">
-<<<<<<< HEAD
             <h3 class="flex-grow-1 text-white">
               {{ getDescription(accessMode) }}
             </h3>
@@ -28,9 +27,6 @@
                 :title="T[`${accessMode}CourseInformationDescription`]"
               />
             </a>
-=======
-            <h4 class="flex-grow-1 mb-0">{{ getDescription(accessMode) }}</h4>
->>>>>>> d529da86
             <div
               class="modal text-black"
               :class="`${accessMode}-modal`"
