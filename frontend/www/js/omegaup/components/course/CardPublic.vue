<template>
  <div class="col mb-3">
    <div class="card">
      <div class="row no-gutters">
        <div class="col-sm-2 public-course-card"></div>
        <div class="col-sm-10">
          <div
            class="card-body d-flex flex-column h-100 justify-content-between"
          >
            <div>
<<<<<<< HEAD
              <h5 class="card-title mb-0">
                <a v-if="loggedIn" :href="`/course/${course.alias}/`">{{
                  course.name
                }}</a>
                <template v-else>{{ course.name }}</template>
              </h5>
=======
              <span v-if="loggedIn">
                <h5 card-title mb-0>
                  <a :href="`/course/${course.alias}/`">{{ course.name }}</a>
                </h5>
              </span>
              <span v-else
                ><h5 class="card-title mb-0">{{ course.name }}</h5></span
              >
>>>>>>> e23a9dee
              <p class="card-text">
                <small>{{ course.school_name }}</small>
              </p>
            </div>
            <div class="card-text course-data">
              <p class="mb-0">
                {{
                  ui.formatString(T.publicCourseCardMetrics, {
                    lessonCount: course.lessonCount,
                    studentCount:
                      course.studentCount >= 1000
                        ? `${(course.studentCount / 1000).toFixed(1)}k`
                        : course.studentCount,
                  })
                }}
              </p>
              <p class="mb-0">{{ courseLevelText(course.level) }}</p>
              <div v-if="loggedIn" class="text-center mt-1">
                <a
                  class="btn btn-primary text-white"
                  role="button"
                  :href="`/course/${course.alias}/`"
                >
                  {{
                    course.alreadyStarted
                      ? T.courseCardCourseResume
                      : T.wordsStart
                  }}
                </a>
              </div>
            </div>
          </div>
        </div>
      </div>
    </div>
  </div>
</template>

<script lang="ts">
import { Vue, Component, Prop } from 'vue-property-decorator';
import { types } from '../../api_types';
import T from '../../lang';
import * as ui from '../../ui';

import omegaup_Markdown from '../Markdown.vue';

@Component({
  components: {
    'omegaup-markdown': omegaup_Markdown,
  },
})
export default class CourseCardPublic extends Vue {
  @Prop() course!: types.CourseCardPublic;
  @Prop({ default: false }) loggedIn!: boolean;

  T = T;
  ui = ui;

  courseLevelText(level: null | string): string {
    switch (level) {
      case 'introductory':
        return T.courseCardPublicLevelIntroductory;
      case 'intermediate':
        return T.courseCardPublicLevelIntermediate;
      case 'advanced':
        return T.courseCardPublicLevelAdvanced;
      default:
        return '';
    }
  }
}
</script><|MERGE_RESOLUTION|>--- conflicted
+++ resolved
@@ -8,23 +8,12 @@
             class="card-body d-flex flex-column h-100 justify-content-between"
           >
             <div>
-<<<<<<< HEAD
               <h5 class="card-title mb-0">
                 <a v-if="loggedIn" :href="`/course/${course.alias}/`">{{
                   course.name
                 }}</a>
                 <template v-else>{{ course.name }}</template>
               </h5>
-=======
-              <span v-if="loggedIn">
-                <h5 card-title mb-0>
-                  <a :href="`/course/${course.alias}/`">{{ course.name }}</a>
-                </h5>
-              </span>
-              <span v-else
-                ><h5 class="card-title mb-0">{{ course.name }}</h5></span
-              >
->>>>>>> e23a9dee
               <p class="card-text">
                 <small>{{ course.school_name }}</small>
               </p>
