<template>
  <div class="card">
    <div class="card-header">
      <h3 class="card-title">{{ T.courseList }}</h3>
    </div>

    <div class="m-3" v-if="isMainUserIdentity">
      <div class="float-right">
        <a class="btn btn-primary" href="/course/new/">{{ T.courseNew }}</a>
      </div>
      <h1>&nbsp;</h1>
    </div>
    <template
      v-for="(typeCourses, accessMode) in courses"
      v-if="typeCourses.activeTab !== ''"
    >
      <div class="ml-3">
        <h1>
          <span>{{ getDescription(accessMode) }}</span>
        </h1>
      </div>

      <omegaup-course-filtered-list
        v-bind:courses="typeCourses"
        v-bind:activeTab="typeCourses.activeTab"
      ></omegaup-course-filtered-list>
    </template>
  </div>
</template>

<script lang="ts">
import { Vue, Component, Prop } from 'vue-property-decorator';
import { types } from '../../api_types';
import T from '../../lang';
import { types } from '../../api_types';
import * as ui from '../../ui';
import course_FilteredList from './FilteredList.vue';

@Component({
  components: {
    'omegaup-course-filtered-list': course_FilteredList,
  },
})
export default class CourseList extends Vue {
<<<<<<< HEAD
  @Prop() courses!: types.StudentCourses;
=======
  @Prop() courses!: types.AllCourses;
>>>>>>> 50b7d633
  @Prop() isMainUserIdentity!: boolean;

  T = T;
  ui = ui;

  getDescription(admissionMode: string): string {
    if (admissionMode === 'public') return T.courseListPublicCourses;
    if (admissionMode === 'student') return T.courseListIStudy;
    if (admissionMode === 'admin') return T.courseListAdminCourses;
    return '';
  }
}
</script><|MERGE_RESOLUTION|>--- conflicted
+++ resolved
@@ -32,7 +32,6 @@
 import { Vue, Component, Prop } from 'vue-property-decorator';
 import { types } from '../../api_types';
 import T from '../../lang';
-import { types } from '../../api_types';
 import * as ui from '../../ui';
 import course_FilteredList from './FilteredList.vue';
 
@@ -42,11 +41,7 @@
   },
 })
 export default class CourseList extends Vue {
-<<<<<<< HEAD
-  @Prop() courses!: types.StudentCourses;
-=======
   @Prop() courses!: types.AllCourses;
->>>>>>> 50b7d633
   @Prop() isMainUserIdentity!: boolean;
 
   T = T;
