--- conflicted
+++ resolved
@@ -274,11 +274,8 @@
 export default class CourseDetails extends Vue {
   @Prop() course!: types.CourseDetails;
   @Prop() progress!: types.AssignmentProgress;
-<<<<<<< HEAD
   @Prop() loggedIn!: boolean;
-=======
   @Prop() currentUsername!: string;
->>>>>>> 4c8c9832
 
   T = T;
   ui = ui;
