<template>
  <div>
    <h3 class="text-center">
      {{ course.name }}
      <a v-if="course.is_admin" v-bind:href="`/course/${course.alias}/edit/`">
        <font-awesome-icon v-bind:icon="['fas', 'edit']" />
      </a>
    </h3>
    <div class="my-4 markdown">
      <omegaup-markdown v-bind:markdown="course.description"></omegaup-markdown>
    </div>
    <div v-if="course.is_admin">
      {{
        ui.formatString(T.courseStudentCountLabel, {
          student_count: course.student_count,
        })
      }}
      <div class="mt-2">
        <a
          data-button-progress-students
          class="btn btn-primary"
          v-bind:href="`/course/${course.alias}/students/`"
          >{{ T.courseStudentsProgress }}</a
        >
        <a
          data-button-manage-students
          class="ml-2 btn btn-primary"
          v-bind:href="`/course/${course.alias}/edit/#students`"
          >{{ T.wordsAddStudent }}</a
        >
      </div>
    </div>
    <div class="mt-4 card">
      <h5 class="card-header">{{ T.wordsHomeworks }}</h5>
      <div class="table-responsive">
        <table class="table table-striped table-hover mb-0">
          <thead>
            <tr>
              <th class="text-center" scope="col">{{ T.wordsAssignment }}</th>
              <th class="text-center" scope="col">{{ T.wordsProgress }}</th>
              <th class="text-center" scope="col">{{ T.wordsStartTime }}</th>
              <th class="text-center" scope="col">{{ T.wordsEndTime }}</th>
              <th class="text-center" scope="col" v-if="course.is_admin">
                {{ T.courseDetailsScoreboard }}
              </th>
            </tr>
          </thead>
          <tbody>
            <tr v-if="!filteredHomeworks.length">
              <td class="empty-table-message" colspan="5">
                {{ T.courseAssignmentEmpty }}
              </td>
            </tr>
            <tr
              v-else=""
              v-for="homework in filteredHomeworks"
              v-bind:data-homework-alias="homework.alias"
            >
              <td>
                <a
                  class="text-center"
                  v-bind:href="`/course/${course.alias}/assignment/${
                    homework.alias
                  }/${course.is_admin ? 'admin/' : ''}`"
                >
                  {{ homework.name }}
                </a>
              </td>
              <td class="text-center">
                {{ getAssignmentProgress(progress[homework.alias]) }}
              </td>
              <td class="text-center">
                {{ getFormattedTime(homework.start_time) }}
              </td>
              <td class="text-center">
                {{ getFormattedTime(homework.finish_time) }}
              </td>
              <td class="text-center" v-if="course.is_admin">
                <a
                  v-bind:href="`/course/${course.alias}/assignment/${homework.alias}/scoreboard/${homework.scoreboard_url}/`"
                >
                  <font-awesome-icon v-bind:icon="['fas', 'link']" />{{
                    T.wordsPublic
                  }}</a
                >
                <a
                  v-bind:href="`/course/${course.alias}/assignment/${homework.alias}/scoreboard/${homework.scoreboard_url_admin}/`"
                >
                  <font-awesome-icon v-bind:icon="['fas', 'link']" />{{
                    T.wordsAdmin
                  }}</a
                >
                <a
                  v-bind:href="`/course/${course.alias}/assignment/${homework.alias}/admin/#runs`"
                >
                  <font-awesome-icon v-bind:icon="['fas', 'tachometer-alt']" />
                  {{ T.wordsRuns }}
                </a>
              </td>
            </tr>
          </tbody>
        </table>
      </div>
    </div>
    <div class="card mt-5">
      <h5 class="card-header">{{ T.wordsExams }}</h5>
      <div class="table-responsive">
        <table class="table table-striped table-hover mb-0">
          <thead>
            <tr>
              <th class="text-center" scope="col">{{ T.wordsExam }}</th>
              <th class="text-center" scope="col">{{ T.wordsProgress }}</th>
              <th class="text-center" scope="col">{{ T.wordsStartTime }}</th>
              <th class="text-center" scope="col">{{ T.wordsEndTime }}</th>
              <th class="text-center" scope="col" v-if="course.is_admin">
                {{ T.courseDetailsScoreboard }}
              </th>
            </tr>
          </thead>
          <tbody>
            <tr v-if="!filteredExams.length">
              <td class="empty-table-message" colspan="5">
                {{ T.courseExamEmpty }}
              </td>
            </tr>
            <tr v-else="" v-for="exam in filteredExams">
              <td>
                <a
                  class="text-center"
                  v-bind:href="`/course/${course.alias}/assignment/${
                    exam.alias
                  }/${course.is_admin ? 'admin/' : ''}`"
                >
                  {{ exam.name }}
                </a>
              </td>
              <td class="text-center">
                {{ getAssignmentProgress(progress[exam.alias]) }}
              </td>
              <td class="text-center">
                {{ getFormattedTime(exam.start_time) }}
              </td>
              <td class="text-center">
                {{ getFormattedTime(exam.finish_time) }}
              </td>
              <td class="text-center" v-if="course.is_admin">
                <a
                  v-bind:href="`/course/${course.alias}/assignment/${exam.alias}/scoreboard/${exam.scoreboard_url}/`"
                >
                  <font-awesome-icon v-bind:icon="['fas', 'link']" />{{
                    T.wordsPublic
                  }}</a
                >
                <a
                  v-bind:href="`/course/${course.alias}/assignment/${exam.alias}/scoreboard/${exam.scoreboard_url_admin}/`"
                >
                  <font-awesome-icon v-bind:icon="['fas', 'link']" />{{
                    T.wordsAdmin
                  }}</a
                >
                <a
                  v-bind:href="`/course/${course.alias}/assignment/${exam.alias}/admin/#runs`"
                >
                  <font-awesome-icon v-bind:icon="['fas', 'tachometer-alt']" />
                  {{ T.wordsRuns }}
                </a>
              </td>
            </tr>
          </tbody>
        </table>
      </div>
    </div>
  </div>
</template>

<script lang="ts">
import { Vue, Component, Prop } from 'vue-property-decorator';
import { omegaup } from '../../omegaup';
import T from '../../lang';
import * as ui from '../../ui';
import * as time from '../../time';
import { types } from '../../api_types';
import omegaup_Markdown from '../Markdown.vue';
import { library } from '@fortawesome/fontawesome-svg-core';
import { FontAwesomeIcon } from '@fortawesome/vue-fontawesome';
import {
  faEdit,
  faLink,
  faTachometerAlt,
} from '@fortawesome/free-solid-svg-icons';
library.add(faEdit, faLink, faTachometerAlt);
@Component({
  components: {
    FontAwesomeIcon,
    'omegaup-markdown': omegaup_Markdown,
  },
})
export default class CourseDetails extends Vue {
  @Prop() course!: types.CourseDetails;
  @Prop() progress!: types.AssignmentProgress[];
  T = T;
  ui = ui;
<<<<<<< HEAD
=======

>>>>>>> 097408e9
  get filteredHomeworks(): types.CourseAssignment[] {
    if (!this.course.assignments) return [];
    return this.course.assignments.filter(
      (assignment) => assignment.assignment_type === 'homework',
    );
  }
<<<<<<< HEAD
=======

>>>>>>> 097408e9
  get filteredExams(): types.CourseAssignment[] {
    if (!this.course.assignments) return [];
    return this.course.assignments.filter(
      (assignment) => assignment.assignment_type === 'test',
    );
  }
  getAssignmentProgress(progress: types.Progress): string {
    const percent = (progress.score / progress.max_score) * 100;
    const percentText = progress.max_score === 0 ? '--:--' : percent.toFixed(2);
    return progress.max_score === 0 ? percentText : `${percentText}%`;
  }
<<<<<<< HEAD
=======

>>>>>>> 097408e9
  getFormattedTime(date: Date | null | undefined): string {
    if (!date) {
      return '—';
    }
    return time.formatDateTime(date);
  }
}
</script><|MERGE_RESOLUTION|>--- conflicted
+++ resolved
@@ -200,20 +200,13 @@
   @Prop() progress!: types.AssignmentProgress[];
   T = T;
   ui = ui;
-<<<<<<< HEAD
-=======
-
->>>>>>> 097408e9
+  
   get filteredHomeworks(): types.CourseAssignment[] {
     if (!this.course.assignments) return [];
     return this.course.assignments.filter(
       (assignment) => assignment.assignment_type === 'homework',
     );
   }
-<<<<<<< HEAD
-=======
-
->>>>>>> 097408e9
   get filteredExams(): types.CourseAssignment[] {
     if (!this.course.assignments) return [];
     return this.course.assignments.filter(
@@ -225,10 +218,6 @@
     const percentText = progress.max_score === 0 ? '--:--' : percent.toFixed(2);
     return progress.max_score === 0 ? percentText : `${percentText}%`;
   }
-<<<<<<< HEAD
-=======
-
->>>>>>> 097408e9
   getFormattedTime(date: Date | null | undefined): string {
     if (!date) {
       return '—';
