--- conflicted
+++ resolved
@@ -63,11 +63,8 @@
               <omegaup-datepicker
                 v-model="startTime"
                 name="start-date"
-<<<<<<< HEAD
                 :disabled="readOnly"
-=======
                 :min="new Date()"
->>>>>>> e18e34de
               ></omegaup-datepicker
             ></label>
           </div>
