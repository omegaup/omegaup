--- conflicted
+++ resolved
@@ -131,14 +131,11 @@
           :tagged-problems="data.taggedProblems"
           :invalid-parameter-name="invalidParameterName"
           :assignment-form-mode.sync="assignmentFormMode"
-<<<<<<< HEAD
           :course-alias="data.course.alias"
-=======
           :search-result-problems="searchResultProblems"
           @update-search-result-problems="
             (query) => $emit('update-search-result-problems', query)
           "
->>>>>>> e545f85c
           @add-problem="
             (assignment, problem) => $emit('add-problem', assignment, problem)
           "
