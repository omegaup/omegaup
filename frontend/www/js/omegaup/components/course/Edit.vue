--- conflicted
+++ resolved
@@ -91,7 +91,7 @@
           v-bind:course="data.course"
           v-on:emit-cancel="onCancel"
           v-on:emit-submit="
-            formComponent => $emit('submit-edit-course', formComponent)
+            (formComponent) => $emit('submit-edit-course', formComponent)
           "
         ></omegaup-course-form>
       </div>
@@ -106,10 +106,10 @@
           v-bind:course-alias="data.course.alias"
           v-bind:visibility-mode="visibilityMode"
           v-on:emit-new="onNewAssignment"
-          v-on:emit-edit="assignment => onEditAssignment(assignment)"
-          v-on:emit-add-problems="assignment => onAddProblems(assignment)"
+          v-on:emit-edit="(assignment) => onEditAssignment(assignment)"
+          v-on:emit-add-problems="(assignment) => onAddProblems(assignment)"
           v-on:emit-delete="
-            assignment => $emit('delete-assignment', assignment)
+            (assignment) => $emit('delete-assignment', assignment)
           "
           v-on:emit-sort-homeworks="
             (courseAlias, homeworksAliases) =>
@@ -130,7 +130,7 @@
           v-bind:invalid-parameter-name="invalidParameterName"
           v-on:emit-cancel="onResetAssignmentForm"
           v-on:emit-submit="
-            assignmentFormComponent =>
+            (assignmentFormComponent) =>
               $emit('submit-new-assignment', assignmentFormComponent)
           "
         ></omegaup-course-assignment-details>
@@ -152,7 +152,7 @@
               $emit('add-problem', assignment, problemAlias)
           "
           v-on:emit-select-assignment="
-            assignment => $emit('select-assignment', assignment)
+            (assignment) => $emit('select-assignment', assignment)
           "
           v-on:emit-remove="
             (assignment, problem) =>
@@ -162,7 +162,7 @@
             (assignmentAlias, problemsAlias) =>
               $emit('sort-problems', assignmentAlias, problemsAlias)
           "
-          v-on:emit-tags="tags => $emit('tags-problems', tags)"
+          v-on:emit-tags="(tags) => $emit('tags-problems', tags)"
         ></omegaup-course-problem-list>
       </div>
 
@@ -179,7 +179,7 @@
           "
           v-bind:course-alias="data.course.alias"
           v-on:emit-update-admission-mode="
-            admisionMode => $emit('update-admission-mode', admisionMode)
+            (admisionMode) => $emit('update-admission-mode', admisionMode)
           "
         ></omegaup-course-admision-mode>
       </div>
@@ -194,17 +194,18 @@
           v-bind:course-alias="data.course.alias"
           v-bind:identity-requests="data.identityRequests"
           v-on:emit-add-student="
-            participants => $emit('add-student', participants)
-          "
-          v-on:emit-remove-student="student => $emit('remove-student', student)"
+            (participants) => $emit('add-student', participants)
+          "
+          v-on:emit-remove-student="
+            (student) => $emit('remove-student', student)
+          "
           v-on:emit-accept-request="
-            username => $emit('accept-request', username)
-          "
-          v-on:emit-deny-request="username => $emit('deny-request', username)"
+            (username) => $emit('accept-request', username)
+          "
+          v-on:emit-deny-request="(username) => $emit('deny-request', username)"
         ></omegaup-course-add-students>
       </div>
 
-<<<<<<< HEAD
       <div
         class="tab-pane active pane-admins d-flex row"
         role="tabpanel"
@@ -215,11 +216,11 @@
             v-bind:initial-admins="data.admins"
             v-bind:has-parent-component="true"
             v-on:emit-add-admin="
-              addAdminComponent =>
+              (addAdminComponent) =>
                 $emit('add-admin', addAdminComponent.username)
             "
             v-on:emit-remove-admin="
-              addAdminComponent =>
+              (addAdminComponent) =>
                 $emit('remove-admin', addAdminComponent.selected.username)
             "
           ></omegaup-common-admins>
@@ -229,42 +230,15 @@
             v-bind:initial-groups="data.groupsAdmins"
             v-bind:has-parent-component="true"
             v-on:emit-add-group-admin="
-              groupAdminsComponent =>
+              (groupAdminsComponent) =>
                 $emit('add-group-admin', groupAdminsComponent.groupAlias)
             "
             v-on:emit-remove-group-admin="
-              groupAdminsComponent =>
+              (groupAdminsComponent) =>
                 $emit('remove-group-admin', groupAdminsComponent.groupAlias)
             "
           ></omegaup-common-groupadmins>
         </div>
-=======
-      <div class="tab-pane active" role="tabpanel" v-if="showTab === 'admins'">
-        <omegaup-common-admins
-          v-bind:initial-admins="data.admins"
-          v-bind:has-parent-component="true"
-          v-on:emit-add-admin="
-            (addAdminComponent) =>
-              $emit('add-admin', addAdminComponent.username)
-          "
-          v-on:emit-remove-admin="
-            (addAdminComponent) =>
-              $emit('remove-admin', addAdminComponent.selected.username)
-          "
-        ></omegaup-common-admins>
-        <omegaup-common-groupadmins
-          v-bind:initial-groups="data.groupsAdmins"
-          v-bind:has-parent-component="true"
-          v-on:emit-add-group-admin="
-            (groupAdminsComponent) =>
-              $emit('add-group-admin', groupAdminsComponent.groupAlias)
-          "
-          v-on:emit-remove-group-admin="
-            (groupAdminsComponent) =>
-              $emit('remove-group-admin', groupAdminsComponent.groupAlias)
-          "
-        ></omegaup-common-groupadmins>
->>>>>>> f573a1ba
       </div>
 
       <div class="tab-pane active" role="tabpanel" v-if="showTab === 'clone'">
