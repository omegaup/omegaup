--- conflicted
+++ resolved
@@ -310,11 +310,6 @@
   assignmentFormMode: omegaup.AssignmentFormMode =
     omegaup.AssignmentFormMode.Default;
   assignment = emptyAssignment;
-<<<<<<< HEAD
-  selectedAssignment = this.data.selectedAssignment;
-=======
-
->>>>>>> 69485329
   get courseURL(): string {
     return `/course/${this.data.course.alias}/`;
   }
