<template>
  <div class="course-edit">
    <div class="page-header">
      <h1>
        <span>{{ T.wordsEditCourse }} {{ data.course.name }}</span>
        <small>
          &ndash;
          <a v-bind:href="courseURL">
            {{ T.courseEditGoToCourse }}
          </a>
        </small>
      </h1>
    </div>
    <ul class="nav nav-pills">
      <li class="nav-item" role="presentation">
        <a
          href="#course"
          class="nav-link"
          data-tab-course
          v-on:click="showTab = 'course'"
          v-bind:class="{ active: showTab === 'course' }"
          >{{ T.courseEdit }}</a
        >
      </li>
      <li class="nav-item" role="presentation">
        <a
          href="#content"
          class="nav-link"
          data-tab-content
          v-on:click="onSelectAssignmentTab"
          v-bind:class="{ active: showTab === 'content' }"
          >{{ T.wordsContent }}</a
        >
      </li>
      <li class="nav-item" role="presentation">
        <a
          href="#problems"
          class="nav-link"
          data-tab-problems
          v-on:click="showTab = 'problems'"
          v-bind:class="{ active: showTab === 'problems' }"
          >{{ T.wordsProblems }}</a
        >
      </li>
      <li class="nav-item" role="presentation">
        <a
          href="#admission-mode"
          class="nav-link"
          data-tab-admission-mode
          v-on:click="showTab = 'admission-mode'"
          v-bind:class="{ active: showTab === 'admission-mode' }"
          >{{ T.contestNewFormAdmissionMode }}</a
        >
      </li>
      <li class="nav-item" role="presentation">
        <a
          href="#students"
          class="nav-link"
          data-tab-students
          v-on:click="showTab = 'students'"
          v-bind:class="{ active: showTab === 'students' }"
          >{{ T.courseEditStudents }}</a
        >
      </li>
      <li class="nav-item" role="presentation">
        <a
          href="#admins"
          class="nav-link"
          data-tab-admins
          v-on:click="showTab = 'admins'"
          v-bind:class="{ active: showTab === 'admins' }"
          >{{ T.courseEditAdmins }}</a
        >
      </li>
      <li class="nav-item" role="presentation">
        <a
          href="#clone"
          class="nav-link"
          data-tab-clone
          v-on:click="showTab = 'clone'"
          v-bind:class="{ active: showTab === 'clone' }"
          >{{ T.courseEditClone }}</a
        >
      </li>
    </ul>

    <div class="tab-content card">
      <div class="tab-pane active" role="tabpanel" v-if="showTab === 'course'">
        <omegaup-course-form
          v-bind:update="true"
          v-bind:course="data.course"
          v-on:emit-cancel="onCancel"
          v-on:submit="
            (formComponent) => $emit('submit-edit-course', formComponent)
          "
        ></omegaup-course-form>
      </div>

      <div
        data-content-tab
        class="tab-pane active"
        role="tabpanel"
        v-if="showTab === 'content'"
      >
        <omegaup-course-assignment-list
          v-bind:content="data.course.assignments"
          v-bind:course-alias="data.course.alias"
          v-bind:assignment-form-mode="assignmentFormMode"
          v-on:emit-new="onNewAssignment"
          v-on:emit-edit="(assignment) => onEditAssignment(assignment)"
          v-on:emit-add-problems="(assignment) => onAddProblems(assignment)"
          v-on:emit-delete="
            (assignment) => $emit('delete-assignment', assignment)
          "
          v-on:emit-sort-content="
            (courseAlias, contentAliases) =>
              $emit('sort-content', courseAlias, contentAliases)
          "
        ></omegaup-course-assignment-list>
        <omegaup-course-assignment-details
          ref="assignment-details"
          v-bind:assignment-form-mode="assignmentFormMode"
          v-bind:unlimited-duration-course="!data.course.finish_time"
          v-bind:finish-time-course="data.course.finish_time"
          v-bind:start-time-course="data.course.start_time"
          v-bind:assignment="assignment"
          v-bind:invalid-parameter-name="invalidParameterName"
          v-on:emit-cancel="onResetAssignmentForm"
          v-on:emit-submit="
            (assignmentFormComponent) =>
              $emit('submit-new-assignment', assignmentFormComponent)
          "
        ></omegaup-course-assignment-details>
      </div>

      <div
        data-problems-tab
        class="tab-pane active"
        role="tabpanel"
        v-if="showTab === 'problems'"
      >
        <omegaup-course-problem-list
          v-bind:assignments="data.course.assignments"
          v-bind:assignment-problems="data.assignmentProblems"
          v-bind:tagged-problems="data.taggedProblems"
          v-bind:assignment-form-mode.sync="assignmentFormMode"
          v-bind:selected-assignment="selectedAssignment"
          v-on:emit-add-problem="
            (assignment, problemAlias) =>
              $emit('add-problem', assignment, problemAlias)
          "
          v-on:emit-select-assignment="
            (assignment) => $emit('select-assignment', assignment)
          "
          v-on:emit-remove="
            (assignment, problem) =>
              $emit('remove-problem', assignment, problem)
          "
          v-on:emit-sort="
            (assignmentAlias, problemsAlias) =>
              $emit('sort-problems', assignmentAlias, problemsAlias)
          "
          v-on:emit-tags="(tags) => $emit('tags-problems', tags)"
        ></omegaup-course-problem-list>
      </div>

      <div
        class="tab-pane active"
        role="tabpanel"
        v-if="showTab === 'admission-mode'"
      >
        <omegaup-course-admision-mode
          v-bind:initial-admission-mode="data.course.admission_mode"
          v-bind:should-show-public-option="data.course.is_curator"
          v-bind:admission-mode-description="
            T.courseEditAdmissionModeDescription
          "
          v-bind:course-alias="data.course.alias"
          v-on:emit-update-admission-mode="
            (admisionMode) => $emit('update-admission-mode', admisionMode)
          "
        ></omegaup-course-admision-mode>
      </div>

      <div
        data-students-tab
        class="tab-pane active"
        role="tabpanel"
        v-if="showTab === 'students'"
      >
        <omegaup-course-add-students
          v-bind:students="data.students"
          v-bind:course-alias="data.course.alias"
          v-bind:identity-requests="data.identityRequests"
          v-on:emit-add-student="
            (participants) => $emit('add-student', participants)
          "
          v-on:emit-remove-student="
            (student) => $emit('remove-student', student)
          "
          v-on:emit-accept-request="
            (username) => $emit('accept-request', username)
          "
          v-on:emit-deny-request="(username) => $emit('deny-request', username)"
        ></omegaup-course-add-students>
      </div>

      <div
        class="tab-pane active pane-admins d-flex row"
        role="tabpanel"
        v-if="showTab === 'admins'"
      >
        <div class="col-md-6">
          <omegaup-common-admins
            v-bind:initial-admins="data.admins"
            v-bind:has-parent-component="true"
            v-on:emit-add-admin="
              (addAdminComponent) =>
                $emit('add-admin', addAdminComponent.username)
            "
            v-on:emit-remove-admin="
              (addAdminComponent) =>
                $emit('remove-admin', addAdminComponent.selected.username)
            "
          ></omegaup-common-admins>
        </div>
        <div class="col-md-6">
          <omegaup-common-groupadmins
            v-bind:initial-groups="data.groupsAdmins"
            v-bind:has-parent-component="true"
            v-on:emit-add-group-admin="
              (groupAdminsComponent) =>
                $emit('add-group-admin', groupAdminsComponent.groupAlias)
            "
            v-on:emit-remove-group-admin="
              (groupAdminsComponent) =>
                $emit('remove-group-admin', groupAdminsComponent.groupAlias)
            "
          ></omegaup-common-groupadmins>
        </div>
      </div>

      <div class="tab-pane active" role="tabpanel" v-if="showTab === 'clone'">
        <omegaup-course-clone
          v-bind:initial-alias="data.course.alias"
          v-bind:initial-name="data.course.name"
          v-on:emit-clone="
            (alias, name, startTime) => $emit('clone', alias, name, startTime)
          "
        ></omegaup-course-clone>
      </div>
    </div>
  </div>
</template>

<script lang="ts">
import { Vue, Component, Prop, Watch, Ref } from 'vue-property-decorator';
import course_Form from './Form.vue';
import course_AssignmentList from './AssignmentList.vue';
import course_AssignmentDetails from './AssignmentDetails.vue';
import course_ProblemList from './ProblemList.vue';
import course_AdmissionMode from './AdmissionMode.vue';
import course_AddStudents from './AddStudents.vue';
import common_Admins from '../common/Admins.vue';
import common_GroupAdmins from '../common/GroupAdmins.vue';
import course_Clone from './Clone.vue';
import T from '../../lang';
import { types } from '../../api_types';
import { omegaup } from '../../omegaup';
const now = new Date();
const finishTime = new Date();
finishTime.setHours(finishTime.getHours() + 5);
const defaultStartTime = now;
const defaultFinishTime = finishTime;
const availableTabs = [
  'course',
  'content',
  'problems',
  'admission-mode',
  'students',
  'admins',
  'clone',
];
const emptyAssignment: types.CourseAssignment = {
  problemset_id: 0,
  alias: '',
  description: '',
  name: '',
  has_runs: false,
  max_points: 0,
  start_time: defaultStartTime,
  finish_time: defaultFinishTime,
  order: 1,
  scoreboard_url: '',
  scoreboard_url_admin: '',
  assignment_type: 'homework',
};
@Component({
  components: {
    'omegaup-course-form': course_Form,
    'omegaup-course-assignment-list': course_AssignmentList,
    'omegaup-course-assignment-details': course_AssignmentDetails,
    'omegaup-course-problem-list': course_ProblemList,
    'omegaup-course-admision-mode': course_AdmissionMode,
    'omegaup-course-add-students': course_AddStudents,
    'omegaup-common-admins': common_Admins,
    'omegaup-common-groupadmins': common_GroupAdmins,
    'omegaup-course-clone': course_Clone,
  },
})
export default class CourseEdit extends Vue {
  @Ref('assignment-details') readonly assignmentDetails!: Vue;
  @Prop() data!: types.CourseEditPayload;
  @Prop() invalidParameterName!: string;
  @Prop() initialTab!: string;
  T = T;
  showTab = this.initialTab;
<<<<<<< HEAD
  assignmentFormMode: omegaup.AssignmentFormMode =
    omegaup.AssignmentFormMode.Default;
=======

  assignmentFormMode: omegaup.AssignmentFormMode =
    omegaup.AssignmentFormMode.Default;

>>>>>>> 097408e9
  assignment = emptyAssignment;
  selectedAssignment = this.data.selectedAssignment;
  get courseURL(): string {
    return `/course/${this.data.course.alias}/`;
  }
  onNewAssignment(): void {
    this.assignmentFormMode = omegaup.AssignmentFormMode.New;
    this.assignment = emptyAssignment;
    this.$nextTick(() => this.assignmentDetails.$el.scrollIntoView());
  }
  onEditAssignment(assignment: types.CourseAssignment): void {
    this.assignmentFormMode = omegaup.AssignmentFormMode.Edit;
    this.assignment = assignment;
    this.$nextTick(() => this.assignmentDetails.$el.scrollIntoView());
  }
  onAddProblems(assignment: types.CourseAssignment): void {
    this.assignmentFormMode = omegaup.AssignmentFormMode.AddProblem;
    this.selectedAssignment = assignment;
    this.showTab = 'problems';
    this.$emit('select-assignment', assignment);
  }
  onCancel(): void {
    this.$emit('cancel', this.courseURL);
  }
  onResetAssignmentForm(): void {
    this.assignmentFormMode = omegaup.AssignmentFormMode.Default;
    window.scrollTo(0, 0);
  }
  onSelectAssignmentTab(): void {
    this.showTab = 'content';
    this.onResetAssignmentForm();
  }
  @Watch('initialTab')
  onInitialTabChanged(newValue: string): void {
    if (!availableTabs.includes(this.initialTab)) {
      this.showTab = 'course';
      return;
    }
    this.showTab = newValue;
  }
}
</script><|MERGE_RESOLUTION|>--- conflicted
+++ resolved
@@ -315,15 +315,10 @@
   @Prop() initialTab!: string;
   T = T;
   showTab = this.initialTab;
-<<<<<<< HEAD
+
   assignmentFormMode: omegaup.AssignmentFormMode =
     omegaup.AssignmentFormMode.Default;
-=======
-
-  assignmentFormMode: omegaup.AssignmentFormMode =
-    omegaup.AssignmentFormMode.Default;
-
->>>>>>> 097408e9
+
   assignment = emptyAssignment;
   selectedAssignment = this.data.selectedAssignment;
   get courseURL(): string {
