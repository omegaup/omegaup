<template>
  <div class="omegaup-course-problemlist card">
    <div class="card-header">
      <h5>
        {{ T.courseAddProblemsAdd }}
      </h5>
      <span v-if="visibilityMode === VisibilityMode.New">
        {{ T.courseAddProblemsAddAssignmentDesc }}
      </span>
      <span v-else-if="visibilityMode === VisibilityMode.Edit">
        {{ T.courseAddProblemsEditAssignmentDesc }}
      </span>
    </div>
    <div class="card-body" v-show="showForm !== VisibilityMode.Default">
      <div class="empty-table-message" v-if="problems.length == 0">
        {{ T.courseAssignmentProblemsEmpty }}
      </div>
      <div v-else="">
        <table class="table table-striped">
          <thead>
            <tr>
              <th>{{ T.contestAddproblemProblemOrder }}</th>
              <th>{{ T.contestAddproblemProblemName }}</th>
              <th>{{ T.contestAddproblemProblemPoints }}</th>
              <th>{{ T.contestAddproblemProblemRemove }}</th>
            </tr>
          </thead>
          <tbody v-sortable="{ onUpdate: sort }">
            <tr v-bind:key="problem.letter" v-for="problem in problems">
              <td>
                <button
                  class="btn btn-link"
                  v-bind:title="T.courseAssignmentProblemReorder"
                >
                  <font-awesome-icon icon="arrows-alt" />
                </button>
              </td>
              <td>{{ problem.alias }}</td>
              <td>{{ problem.points }}</td>
              <td class="button-column">
                <button
                  class="btn btn-link"
                  v-bind:title="T.courseAssignmentProblemRemove"
                  v-on:click.prevent="onRemoveProblem(assignment, problem)"
                >
                  <font-awesome-icon icon="trash" />
                </button>
              </td>
            </tr>
          </tbody>
        </table>
        <div>
          <button
            class="btn btn-primary"
            v-bind:disabled="!problemsOrderChanged"
            role="button"
            v-show="showForm !== VisibilityMode.New"
            v-on:click="saveNewOrder"
          >
            {{ T.wordsSaveNewOrder }}
          </button>
        </div>
      </div>
    </div>
    <div class="card-footer" v-show="showForm !== VisibilityMode.Default">
      <form>
        <div class="row">
          <div class="col-md-12">
            <div class="row">
              <div class="form-group col-md-8">
                <label
                  >{{ T.wordsProblem }}
                  <omegaup-autocomplete
                    class="form-control"
                    v-bind:init="(el) => typeahead.problemTypeahead(el)"
                    v-model="problemAlias"
                  ></omegaup-autocomplete
                ></label>
                <p class="help-block">
                  {{ T.courseAddProblemsAssignmentsDesc }}
                </p>
              </div>
              <div class="form-group col-md-4">
                <label
                  >{{ T.wordsPoints }}
                  <input type="number" class="form-control" v-model="points" />
                </label>
              </div>
            </div>
            <div class="form-group text-right">
              <button
                data-add-problem
                class="btn btn-primary mr-2"
                type="submit"
                v-bind:disabled="problemAlias.length == 0"
                v-on:click.prevent="
                  onAddProblem(assignment, {
                    alias: problemAlias,
                    points: points,
                  })
                "
              >
                {{ T.courseEditAddProblems }}
              </button>
              <button
                class="btn btn-secondary"
                type="reset"
                v-show="showForm === VisibilityMode.Edit"
                v-on:click.prevent="reset"
              >
                {{ T.wordsCancel }}
              </button>
            </div>
          </div>
        </div>
      </form>
    </div>
    <!-- card-body -->
  </div>
  <!-- card -->
</template>

<style lang="scss" scoped>
.omegaup-course-problemlist .form-group > label {
  width: 100%;
}

.table td {
  vertical-align: middle;
}
</style>

<script lang="ts">
import { Vue, Component, Prop, Watch } from 'vue-property-decorator';
import { omegaup } from '../../omegaup';
import { types } from '../../api_types';
import T from '../../lang';
import * as typeahead from '../../typeahead';
import Autocomplete from '../Autocomplete.vue';

import {
  FontAwesomeIcon,
  FontAwesomeLayers,
  FontAwesomeLayersText,
} from '@fortawesome/vue-fontawesome';
import { fas } from '@fortawesome/free-solid-svg-icons';
import { library } from '@fortawesome/fontawesome-svg-core';
library.add(fas);

@Component({
  components: {
    'omegaup-autocomplete': Autocomplete,
    'font-awesome-icon': FontAwesomeIcon,
    'font-awesome-layers': FontAwesomeLayers,
    'font-awesome-layers-text': FontAwesomeLayersText,
  },
})
export default class CourseProblemList extends Vue {
  @Prop() assignments!: types.CourseAssignment[];
  @Prop() assignmentProblems!: types.ProblemsetProblem[];
  @Prop() taggedProblems!: omegaup.Problem[];
<<<<<<< HEAD
  @Prop() selectedAssignment!: types.CourseAssignment;
  @Prop() visibilityMode!: omegaup.VisibilityMode;

  typeahead = typeahead;
  T = T;
  VisibilityMode = omegaup.VisibilityMode;
  assignment: Partial<types.CourseAssignment> = this.selectedAssignment;
  problems: types.AddedProblem[] = this.assignmentProblems;
  showForm = omegaup.VisibilityMode.Default;
=======
  @Prop() selectedAssignment!: omegaup.Assignment;
  @Prop() assignmentFormMode!: omegaup.AssignmentFormMode;

  typeahead = typeahead;
  T = T;
  assignment: Partial<omegaup.Assignment> = this.selectedAssignment;
  showForm = this.assignmentFormMode === omegaup.AssignmentFormMode.AddProblem;
>>>>>>> 9babf9a4
  difficulty = 'intro';
  topics: string[] = [];
  taggedProblemAlias = '';
  problemAlias = '';
  points = 100;
  showTopicsAndDifficulty = false;
  problemsOrderChanged = false;

  get tags(): string[] {
    let t = this.topics.slice();
    t.push(this.difficulty);
    return t;
  }

  onShowForm(): void {
<<<<<<< HEAD
    this.showForm = omegaup.VisibilityMode.AddProblem;
    this.$emit('update:visibility-mode', this.showForm);
=======
    this.showForm = true;
    this.$emit(
      'update:assignment-form-mode',
      omegaup.AssignmentFormMode.AddProblem,
    );
>>>>>>> 9babf9a4
    this.problemAlias = '';
    this.difficulty = 'intro';
    this.topics = [];

    Vue.nextTick(() => {
      document.querySelector('.card-footer')?.scrollIntoView();
    });
  }

  sort(event: any) {
    this.problems.splice(
      event.newIndex,
      0,
      this.problems.splice(event.oldIndex, 1)[0],
    );
    this.problemsOrderChanged = true;
  }

  saveNewOrder() {
    if (this.showForm !== omegaup.VisibilityMode.Edit) return;
    this.$emit(
      'emit-sort',
      this.assignment.alias,
      this.assignmentProblems.map((problem) => problem.alias),
    );
    this.problemsOrderChanged = false;
  }

  onAddProblem(
    assignment: types.CourseAssignment,
    problem: types.AddedProblem,
  ): void {
    if (this.showForm === omegaup.VisibilityMode.Edit) {
      this.$emit('emit-save-problem', assignment, problem);
      return;
    }

    const problemAlias = problem.alias;
    const currentProblem = assignment.problems.find(
      (problem) => problem.alias === problemAlias,
    );
    if (!currentProblem) {
      this.problems.push(problem);
    } else {
      currentProblem.points = problem.points;
    }
    this.$emit('add-problem', assignment, problem);
  }

  onRemoveProblem(
    assignment: types.CourseAssignment,
    problem: types.AddedProblem,
  ): void {
    if (this.showForm === omegaup.VisibilityMode.Edit) {
      this.$emit('emit-remove-problem', assignment, problem);
      return;
    }

    const problemAlias = problem.alias;
    this.problems = this.problems.filter(
      (problem) => problem.alias !== problemAlias,
    );
    this.$emit('remove-problem', assignment, problem.alias);
  }

  @Watch('assignmentProblems')
  onAssignmentProblemChange(newValue: types.AddedProblem[]): void {
    this.problems = newValue;
  }

  @Watch('problems')
  onProblemsChange(newVal: types.AddedProblem): void {
    this.reset();
  }

  @Watch('assignment')
  onAssignmentChange(newVal: types.CourseAssignment): void {
    this.$emit('emit-select-assignment', newVal);
  }

  @Watch('selectedAssignment')
  onSelectedAssignmentChange(newVal: types.CourseAssignment): void {
    this.assignment = newVal;
  }

  @Watch('taggedProblemAlias')
  onTaggedProblemAliasChange() {
    this.problemAlias = this.taggedProblemAlias;
  }

  @Watch('tags')
  onTagsChange() {
    this.$emit('emit-tags', this.tags);
  }

<<<<<<< HEAD
  @Watch('visibilityMode')
  onVisibilityModeChange(newValue: omegaup.VisibilityMode) {
    this.showForm = newValue;
  }

  reset(): void {
    this.problemAlias = '';
    this.points = 100;
=======
  @Watch('assignmentFormMode')
  onAssignmentFormModeChange(newValue: omegaup.AssignmentFormMode) {
    if (newValue !== omegaup.AssignmentFormMode.AddProblem) {
      this.showForm = false;
      return;
    }
    this.showForm = true;
>>>>>>> 9babf9a4
  }
}
</script><|MERGE_RESOLUTION|>--- conflicted
+++ resolved
@@ -4,14 +4,17 @@
       <h5>
         {{ T.courseAddProblemsAdd }}
       </h5>
-      <span v-if="visibilityMode === VisibilityMode.New">
+      <span v-if="assignmentFormMode === AssignmentFormMode.New">
         {{ T.courseAddProblemsAddAssignmentDesc }}
       </span>
-      <span v-else-if="visibilityMode === VisibilityMode.Edit">
+      <span v-else-if="assignmentFormMode === AssignmentFormMode.Edit">
         {{ T.courseAddProblemsEditAssignmentDesc }}
       </span>
     </div>
-    <div class="card-body" v-show="showForm !== VisibilityMode.Default">
+    <div
+      class="card-body"
+      v-show="assignmentFormMode !== AssignmentFormMode.Default"
+    >
       <div class="empty-table-message" v-if="problems.length == 0">
         {{ T.courseAssignmentProblemsEmpty }}
       </div>
@@ -54,7 +57,7 @@
             class="btn btn-primary"
             v-bind:disabled="!problemsOrderChanged"
             role="button"
-            v-show="showForm !== VisibilityMode.New"
+            v-show="assignmentFormMode !== AssignmentFormMode.New"
             v-on:click="saveNewOrder"
           >
             {{ T.wordsSaveNewOrder }}
@@ -62,7 +65,10 @@
         </div>
       </div>
     </div>
-    <div class="card-footer" v-show="showForm !== VisibilityMode.Default">
+    <div
+      class="card-footer"
+      v-show="assignmentFormMode !== AssignmentFormMode.Default"
+    >
       <form>
         <div class="row">
           <div class="col-md-12">
@@ -105,7 +111,7 @@
               <button
                 class="btn btn-secondary"
                 type="reset"
-                v-show="showForm === VisibilityMode.Edit"
+                v-show="assignmentFormMode === AssignmentFormMode.Edit"
                 v-on:click.prevent="reset"
               >
                 {{ T.wordsCancel }}
@@ -159,25 +165,15 @@
   @Prop() assignments!: types.CourseAssignment[];
   @Prop() assignmentProblems!: types.ProblemsetProblem[];
   @Prop() taggedProblems!: omegaup.Problem[];
-<<<<<<< HEAD
   @Prop() selectedAssignment!: types.CourseAssignment;
-  @Prop() visibilityMode!: omegaup.VisibilityMode;
+  @Prop({ default: omegaup.AssignmentFormMode.AddProblem })
+  assignmentFormMode!: omegaup.AssignmentFormMode;
 
   typeahead = typeahead;
   T = T;
-  VisibilityMode = omegaup.VisibilityMode;
+  AssignmentFormMode = omegaup.AssignmentFormMode;
   assignment: Partial<types.CourseAssignment> = this.selectedAssignment;
   problems: types.AddedProblem[] = this.assignmentProblems;
-  showForm = omegaup.VisibilityMode.Default;
-=======
-  @Prop() selectedAssignment!: omegaup.Assignment;
-  @Prop() assignmentFormMode!: omegaup.AssignmentFormMode;
-
-  typeahead = typeahead;
-  T = T;
-  assignment: Partial<omegaup.Assignment> = this.selectedAssignment;
-  showForm = this.assignmentFormMode === omegaup.AssignmentFormMode.AddProblem;
->>>>>>> 9babf9a4
   difficulty = 'intro';
   topics: string[] = [];
   taggedProblemAlias = '';
@@ -193,16 +189,10 @@
   }
 
   onShowForm(): void {
-<<<<<<< HEAD
-    this.showForm = omegaup.VisibilityMode.AddProblem;
-    this.$emit('update:visibility-mode', this.showForm);
-=======
-    this.showForm = true;
     this.$emit(
       'update:assignment-form-mode',
       omegaup.AssignmentFormMode.AddProblem,
     );
->>>>>>> 9babf9a4
     this.problemAlias = '';
     this.difficulty = 'intro';
     this.topics = [];
@@ -222,7 +212,7 @@
   }
 
   saveNewOrder() {
-    if (this.showForm !== omegaup.VisibilityMode.Edit) return;
+    if (this.assignmentFormMode !== omegaup.AssignmentFormMode.Edit) return;
     this.$emit(
       'emit-sort',
       this.assignment.alias,
@@ -235,7 +225,7 @@
     assignment: types.CourseAssignment,
     problem: types.AddedProblem,
   ): void {
-    if (this.showForm === omegaup.VisibilityMode.Edit) {
+    if (this.assignmentFormMode === omegaup.AssignmentFormMode.Edit) {
       this.$emit('emit-save-problem', assignment, problem);
       return;
     }
@@ -256,7 +246,7 @@
     assignment: types.CourseAssignment,
     problem: types.AddedProblem,
   ): void {
-    if (this.showForm === omegaup.VisibilityMode.Edit) {
+    if (this.assignmentFormMode === omegaup.AssignmentFormMode.Edit) {
       this.$emit('emit-remove-problem', assignment, problem);
       return;
     }
@@ -298,24 +288,14 @@
     this.$emit('emit-tags', this.tags);
   }
 
-<<<<<<< HEAD
-  @Watch('visibilityMode')
-  onVisibilityModeChange(newValue: omegaup.VisibilityMode) {
-    this.showForm = newValue;
+  @Watch('assignmentFormMode')
+  onAssignmentFormModeChange(newValue: omegaup.AssignmentFormMode) {
+    this.$emit('update:assignment-form-mode', newValue);
   }
 
   reset(): void {
     this.problemAlias = '';
     this.points = 100;
-=======
-  @Watch('assignmentFormMode')
-  onAssignmentFormModeChange(newValue: omegaup.AssignmentFormMode) {
-    if (newValue !== omegaup.AssignmentFormMode.AddProblem) {
-      this.showForm = false;
-      return;
-    }
-    this.showForm = true;
->>>>>>> 9babf9a4
   }
 }
 </script>