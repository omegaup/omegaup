<template>
  <div class="card" data-course-problemlist>
    <div class="card-header">
      <h5>
        {{ T.courseAddProblemsAdd }}
      </h5>
      <span>{{ T.courseAddProblemsEditAssignmentDesc }}</span>
    </div>
    <div class="card-body">
      <div class="empty-table-message" v-if="problems.length == 0">
        {{ T.courseAssignmentProblemsEmpty }}
      </div>
      <div v-else="">
        <table class="table table-striped">
          <thead>
            <tr>
              <th>{{ T.contestAddproblemProblemOrder }}</th>
              <th>{{ T.contestAddproblemProblemName }}</th>
              <th>{{ T.contestAddproblemProblemPoints }}</th>
              <th>{{ T.contestAddproblemProblemRemove }}</th>
            </tr>
          </thead>
          <tbody v-sortable="{ onUpdate: sort }">
            <tr v-bind:key="problem.letter" v-for="problem in problems">
              <td>
                <button
                  class="btn btn-link"
                  type="button"
                  v-bind:title="T.courseAssignmentProblemReorder"
                >
                  <font-awesome-icon icon="arrows-alt" />
                </button>
              </td>
              <td class="align-middle">{{ problem.alias }}</td>
              <td class="align-middle">{{ problem.points }}</td>
              <td class="button-column">
                <button
                  class="btn btn-link"
                  v-bind:title="T.courseAssignmentProblemRemove"
                  v-on:click.prevent="onRemoveProblem(assignment, problem)"
                >
                  <font-awesome-icon icon="trash" />
                </button>
              </td>
            </tr>
          </tbody>
        </table>
        <div>
          <button
            class="btn btn-primary"
            v-bind:disabled="!problemsOrderChanged"
            role="button"
            v-on:click="saveNewOrder"
          >
            {{ T.wordsSaveNewOrder }}
          </button>
        </div>
      </div>
    </div>
    <div class="card-footer">
      <form>
        <div class="row">
          <div class="col-md-12">
            <div class="row">
              <div class="form-group col-md-8">
                <label
                  >{{ T.wordsProblem }}
                  <omegaup-autocomplete
                    class="form-control"
                    v-bind:init="(el) => typeahead.problemTypeahead(el)"
                    v-model="problemAlias"
                  ></omegaup-autocomplete
                ></label>
                <p class="help-block">
                  {{ T.courseAddProblemsAssignmentsDesc }}
                </p>
              </div>
              <div class="form-group col-md-4">
                <label
                  >{{ T.wordsPoints }}
                  <input type="number" class="form-control" v-model="points" />
                </label>
              </div>
            </div>
            <div class="form-group text-right">
              <button
                data-add-problem
                class="btn btn-primary mr-2"
                type="submit"
                v-bind:disabled="problemAlias.length == 0"
                v-on:click.prevent="
                  onAddProblem(assignment, {
                    alias: problemAlias,
                    points: points,
                  })
                "
              >
                {{ T.courseEditAddProblems }}
              </button>
              <button
                class="btn btn-secondary"
                type="reset"
                v-on:click.prevent="reset"
              >
                {{ T.wordsCancel }}
              </button>
            </div>
          </div>
        </div>
      </form>
    </div>
    <!-- card-body -->
  </div>
  <!-- card -->
</template>

<style lang="scss" scoped>
.form-group > label {
  width: 100%;
}
</style>

<script lang="ts">
import { Vue, Component, Prop, Watch } from 'vue-property-decorator';
import { omegaup } from '../../omegaup';
import { types } from '../../api_types';
import T from '../../lang';
import * as typeahead from '../../typeahead';
import Autocomplete from '../Autocomplete.vue';
import {
  FontAwesomeIcon,
  FontAwesomeLayers,
  FontAwesomeLayersText,
} from '@fortawesome/vue-fontawesome';
import { fas } from '@fortawesome/free-solid-svg-icons';
import { library } from '@fortawesome/fontawesome-svg-core';
library.add(fas);
@Component({
  components: {
    'omegaup-autocomplete': Autocomplete,
    'font-awesome-icon': FontAwesomeIcon,
    'font-awesome-layers': FontAwesomeLayers,
    'font-awesome-layers-text': FontAwesomeLayersText,
  },
})
export default class CourseProblemList extends Vue {
  @Prop() assignments!: types.CourseAssignment[];
  @Prop() assignmentProblems!: types.ProblemsetProblem[];
  @Prop() taggedProblems!: omegaup.Problem[];
  @Prop() selectedAssignment!: types.CourseAssignment;

  typeahead = typeahead;
  T = T;
  assignment: Partial<types.CourseAssignment> = this.selectedAssignment;
  problems: types.AddedProblem[] = this.assignmentProblems;
  difficulty = 'intro';
  topics: string[] = [];
  taggedProblemAlias = '';
  problemAlias = '';
  points = 100;
  showTopicsAndDifficulty = false;
  problemsOrderChanged = false;
  get tags(): string[] {
    let t = this.topics.slice();
    t.push(this.difficulty);
    return t;
  }
<<<<<<< HEAD
  onShowForm(): void {
    this.showForm = true;
    this.$emit(
      'update:assignment-form-mode',
      omegaup.AssignmentFormMode.AddProblem,
    );
    this.problemAlias = '';
    this.difficulty = 'intro';
    this.topics = [];
    Vue.nextTick(() => {
      document.querySelector('.card-footer')?.scrollIntoView();
    });
  }
=======

>>>>>>> 69485329
  sort(event: any) {
    this.problems.splice(
      event.newIndex,
      0,
      this.problems.splice(event.oldIndex, 1)[0],
    );
    this.problemsOrderChanged = true;
  }
  saveNewOrder() {
    this.$emit(
      'emit-sort',
      this.assignment.alias,
      this.assignmentProblems.map((problem) => problem.alias),
    );
    this.problemsOrderChanged = false;
  }
<<<<<<< HEAD
=======

  onAddProblem(
    assignment: types.CourseAssignment,
    problem: types.AddedProblem,
  ): void {
    this.$emit('emit-save-problem', assignment, problem);
  }

  onRemoveProblem(
    assignment: types.CourseAssignment,
    problem: types.AddedProblem,
  ): void {
    this.$emit('emit-remove-problem', assignment, problem);
  }

  @Watch('assignmentProblems')
  onAssignmentProblemChange(newValue: types.AddedProblem[]): void {
    this.problems = newValue;
  }

  @Watch('problems')
  onProblemsChange(newVal: types.AddedProblem): void {
    this.reset();
  }

>>>>>>> 69485329
  @Watch('assignment')
  onAssignmentChange(newVal: types.CourseAssignment): void {
    this.$emit('emit-select-assignment', newVal);
  }
  @Watch('selectedAssignment')
  onSelectedAssignmentChange(newVal: types.CourseAssignment): void {
    this.assignment = newVal;
  }
  @Watch('taggedProblemAlias')
  onTaggedProblemAliasChange() {
    this.problemAlias = this.taggedProblemAlias;
  }
  @Watch('tags')
  onTagsChange() {
    this.$emit('emit-tags', this.tags);
  }

  reset(): void {
    this.problemAlias = '';
    this.points = 100;
  }
}
</script><|MERGE_RESOLUTION|>--- conflicted
+++ resolved
@@ -165,23 +165,6 @@
     t.push(this.difficulty);
     return t;
   }
-<<<<<<< HEAD
-  onShowForm(): void {
-    this.showForm = true;
-    this.$emit(
-      'update:assignment-form-mode',
-      omegaup.AssignmentFormMode.AddProblem,
-    );
-    this.problemAlias = '';
-    this.difficulty = 'intro';
-    this.topics = [];
-    Vue.nextTick(() => {
-      document.querySelector('.card-footer')?.scrollIntoView();
-    });
-  }
-=======
-
->>>>>>> 69485329
   sort(event: any) {
     this.problems.splice(
       event.newIndex,
@@ -198,8 +181,6 @@
     );
     this.problemsOrderChanged = false;
   }
-<<<<<<< HEAD
-=======
 
   onAddProblem(
     assignment: types.CourseAssignment,
@@ -225,7 +206,6 @@
     this.reset();
   }
 
->>>>>>> 69485329
   @Watch('assignment')
   onAssignmentChange(newVal: types.CourseAssignment): void {
     this.$emit('emit-select-assignment', newVal);
