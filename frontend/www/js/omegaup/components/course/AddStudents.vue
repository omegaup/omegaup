<template>
  <div class="omegaup-course-addstudent card">
    <div class="card-body">
      <form
        class="form"
        v-on:submit.prevent="
          $emit('emit-add-student', { participant, participants })
        "
      >
        <div class="form-group">
          <label>{{ T.wordsStudent }}</label>
          <span
            aria-hidden="true"
            class="glyphicon glyphicon-info-sign"
            data-placement="top"
            data-toggle="tooltip"
            v-bind:title="T.courseEditAddStudentsTooltip"
          ></span>
          <omegaup-autocomplete
            v-bind:init="(el) => typeahead.userTypeahead(el)"
            v-model="participant"
          ></omegaup-autocomplete>
        </div>
        <div class="form-group pull-right">
          <button class="btn btn-primary" type="submit">
            {{ T.wordsAddStudent }}
          </button>
        </div>
        <div class="form-group">
          <label>{{ T.wordsMultipleUser }}</label>
          <textarea
            class="form-control pariticipants"
            rows="4"
            v-model="participants"
          ></textarea>
        </div>
        <div class="form-group pull-right">
          <button class="btn btn-primary user-add-bulk" type="submit">
            {{ T.wordsAddStudents }}
          </button>
        </div>
      </form>
      <div v-if="students.length == 0">
        <div class="empty-category">
          {{ T.courseStudentsEmpty }}
        </div>
      </div>
      <table class="table table-striped table-over" v-else="">
        <thead>
          <tr>
            <th>{{ T.wordsUser }}</th>
            <th class="align-right">
              {{ T.contestEditRegisteredAdminDelete }}
            </th>
          </tr>
        </thead>
        <tbody>
          <tr v-for="student in students">
            <td>
              <a v-bind:href="studentProgressUrl(student)">{{
                student.name || student.username
              }}</a>
            </td>
            <td>
              <button
                class="close"
                type="button"
                v-on:click="$emit('emit-remove-student', student)"
              >
                ×
              </button>
            </td>
          </tr>
        </tbody>
      </table>
    </div>
    <omegaup-common-requests
      v-bind:data="identityRequests"
      v-bind:text-add-participant="T.wordsAddStudent"
      v-on:emit-accept-request="
        (_, username) => $emit('emit-accept-request', username)
      "
      v-on:emit-deny-request="
        (_, username) => $emit('emit-deny-request', username)
      "
    ></omegaup-common-requests>
  </div>
</template>

<style>
.omegaup-course-addstudent th.align-right {
  text-align: right;
}
</style>

<script lang="ts">
import { Vue, Component, Prop, Watch } from 'vue-property-decorator';
import { omegaup } from '../../omegaup';
import { types } from '../../api_types';
import T from '../../lang';
import * as typeahead from '../../typeahead';
import Autocomplete from '../Autocomplete.vue';
import common_Requests from '../common/Requests.vue';

@Component({
  components: {
    'omegaup-autocomplete': Autocomplete,
    'omegaup-common-requests': common_Requests,
  },
})
export default class CourseAddStudents extends Vue {
  @Prop() courseAlias!: string;
  @Prop() students!: omegaup.CourseStudent[];
<<<<<<< HEAD
  @Prop({ required: false }) identityRequests!: omegaup.IdentityRequest[];
=======
  @Prop({ required: false }) data!: types.IdentityRequest[];
>>>>>>> 9eef1e52

  T = T;
  typeahead = typeahead;
  studentUsername = '';
  participant = '';
  participants = '';
  requests: types.IdentityRequest[] = [];

  studentProgressUrl(student: omegaup.CourseStudent): string {
    return `/course/${this.courseAlias}/student/${student.username}/`;
  }

  @Watch('identityRequests')
  onDataChange(): void {
    this.requests = this.identityRequests;
  }
}
</script><|MERGE_RESOLUTION|>--- conflicted
+++ resolved
@@ -111,11 +111,7 @@
 export default class CourseAddStudents extends Vue {
   @Prop() courseAlias!: string;
   @Prop() students!: omegaup.CourseStudent[];
-<<<<<<< HEAD
-  @Prop({ required: false }) identityRequests!: omegaup.IdentityRequest[];
-=======
-  @Prop({ required: false }) data!: types.IdentityRequest[];
->>>>>>> 9eef1e52
+  @Prop({ required: false }) identityRequests!: types.IdentityRequest[];
 
   T = T;
   typeahead = typeahead;
