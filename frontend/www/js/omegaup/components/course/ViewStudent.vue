--- conflicted
+++ resolved
@@ -102,19 +102,13 @@
   @Prop() initialStudent!: types.StudentProgress;
   @Prop() problems!: omegaup.CourseProblem[];
   @Prop() students!: types.StudentProgress[];
-<<<<<<< HEAD
-=======
-
->>>>>>> 097408e9
+  
   T = T;
   time = time;
   selectedAssignment: Partial<omegaup.Assignment> = {};
   selectedProblem?: Partial<omegaup.CourseProblem> = undefined;
   selectedStudent: Partial<types.StudentProgress> = this.initialStudent || {};
-<<<<<<< HEAD
-=======
 
->>>>>>> 097408e9
   data(): { [name: string]: any } {
     return {
       selectedProblem: undefined,
