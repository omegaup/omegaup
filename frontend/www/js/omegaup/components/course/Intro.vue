--- conflicted
+++ resolved
@@ -8,14 +8,11 @@
       <p name="description">{{ description }}</p>
       <p v-html="T.courseBasicInformationNeeded"
          v-if="needsBasicInformation"></p>
-<<<<<<< HEAD
-=======
       <p v-html="consentHtml"
          v-if="requestsUserInformation != 'no'"></p>
       <template v-if="requestsUserInformation == 'required'">
         <p v-html="T.courseUserInformationRequired"></p>
       </template>
->>>>>>> 0b8f42c0
       <template v-if="requestsUserInformation != 'no'">
         <p v-html="T.courseUserInformationOptional"
            v-if="requestsUserInformation == 'optional'"></p>
@@ -56,13 +53,7 @@
     description: String,
     needsBasicInformation: Boolean,
     requestsUserInformation: String,
-<<<<<<< HEAD
-    showAcceptTeacher: Boolean
-  },
-  data: function() {
-    return { T: T, shareUserInformation: undefined, acceptTeacher: undefined }
-=======
-    privacyStatementMarkdown: String
+    privacyStatementMarkdown: String,
   },
   computed: {
     consentHtml: function() {
@@ -73,8 +64,8 @@
     return {
       T: T, shareUserInformation: undefined,
           markdownConverter: UI.markdownConverter(),
+          acceptTeacher: undefined,
     }
->>>>>>> 0b8f42c0
   },
   methods: {onSubmit() { this.$emit('submit', this);}}
 }
