--- conflicted
+++ resolved
@@ -2,7 +2,6 @@
   <div></div>
 </template>
 
-<<<<<<< HEAD
 <script lang="ts">
 import { Vue, Component, Prop, Watch } from 'vue-property-decorator';
 import * as Highcharts from 'highcharts';
@@ -20,26 +19,11 @@
   distributionChart: any = null;
 
   mounted() {
-=======
-<script>
-export default {
-  data: function() {
-    return {
-      distributionChart: null,
-    };
-  },
-  props: {
-    stats: Object,
-    title: String,
-  },
-  mounted: function() {
->>>>>>> e96af1f5
     this.distributionChart = oGraph.distributionChart(
       this.$el,
       this.title,
       this.stats,
     );
-<<<<<<< HEAD
   }
 
   @Watch('stats')
@@ -47,16 +31,4 @@
     this.distributionChart.series[0].setData(oGraph.getDistribution(newValue));
   }
 }
-
-=======
-  },
-  watch: {
-    stats: function() {
-      this.distributionChart.series[0].setData(
-        oGraph.getDistribution(this.stats),
-      );
-    },
-  },
-};
->>>>>>> e96af1f5
 </script>