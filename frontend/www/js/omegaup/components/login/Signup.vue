--- conflicted
+++ resolved
@@ -97,7 +97,6 @@
                     password,
                     passwordConfirmation,
                     recaptchaResponse,
-<<<<<<< HEAD
                   })
                 "
               >
@@ -213,7 +212,7 @@
 
         <div class="row justify-content-md-center">
           <div class="col-md-10 introjs-terms-and-conditions">
-            <input v-model="checked" type="checkbox" />
+            <input v-model="termsAndPolicies" type="checkbox" />
             <label for="checkbox" class="pl-1">
               <omegaup-markdown
                 :markdown="T.acceptPrivacyPolicy"
@@ -250,11 +249,8 @@
                     password,
                     passwordConfirmation,
                     recaptchaResponse,
+                    termsAndPolicies,
                   })
-=======
-                    termsAndPolicies,
-                  )
->>>>>>> 35e040be
                 "
               >
                 {{ T.loginSignUp }}
@@ -294,12 +290,9 @@
   password: string = '';
   passwordConfirmation: string = '';
   recaptchaResponse: string = '';
-<<<<<<< HEAD
   isUnder13: boolean = true;
   over13Checked: boolean = false;
-=======
   termsAndPolicies: boolean = false;
->>>>>>> 35e040be
 
   mounted() {
     const title = T.signUpFormInteractiveGuideTitle;
