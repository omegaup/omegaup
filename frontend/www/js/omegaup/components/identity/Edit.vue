<template>
  <div class="card">
    <h5 class="card-title mx-2">
      {{ identity.username }}
    </h5>
    <div class="card-body">
      <form role="form" @submit.prevent="onEditMember">
        <div class="form-row">
          <div class="form-group col-lg-5 col-md-6 col-sm-6">
            <label class="d-block">
              {{ T.username }}
              <div class="input-group">
                <div class="input-group-prepend">
                  <div class="input-group-text">{{ groupName }}:</div>
                </div>
                <input
                  v-model="identityName"
                  class="form-control"
                  data-identity-name
                />
              </div>
            </label>
          </div>
          <div class="form-group col-lg-3 col-md-6 col-sm-6">
            <label class="d-block">
              {{ T.profile }}
              <input v-model="selectedIdentity.name" class="form-control" />
            </label>
          </div>
          <div class="form-group col-lg-4 col-md-6 col-sm-6">
            <label class="d-block">
              {{ T.wordsGender }}
              <select v-model="selectedIdentity.gender" class="form-control">
                <option value="female">{{ T.wordsGenderFemale }}</option>
                <option value="male">{{ T.wordsGenderMale }}</option>
                <option value="other">{{ T.wordsGenderOther }}</option>
                <option value="decline">{{ T.wordsGenderDecline }}</option>
              </select>
            </label>
          </div>
          <div class="form-group col-lg-4 col-md-6 col-sm-6">
            <label class="d-block">
              {{ T.userEditCountry }}
              <select
                v-model="selectedIdentity.country_id"
                class="form-control"
              >
                <option
                  v-for="country in countries"
                  :key="country.country_id"
                  :value="country.country_id"
                >
                  {{ country.name }}
                </option>
              </select>
            </label>
          </div>
          <div class="form-group col-lg-4 col-md-6 col-sm-6">
            <label class="d-block">
              {{ T.profileState }}
              <select v-model="selectedIdentity.state_id" class="form-control">
                <option
                  v-for="[code, state] in Object.entries(countryStates)"
                  :key="code"
                  :value="code.split('-')[1]"
                >
                  {{ state.name }}
                </option>
              </select>
            </label>
          </div>
          <div class="form-group col-lg-4 col-md-6 col-sm-6">
            <label class="d-block">
              {{ T.profileSchool }}
              <omegaup-autocomplete
                v-model="selectedIdentity.school"
                class="form-control"
                :init="
                  (el) =>
                    typeahead.schoolTypeahead(el, (event, item) => {
                      selectedIdentity.school = item.value;
                      selectedIdentity.school_id = item.id;
                    })
                "
              ></omegaup-autocomplete>
              <input type="hidden" :value="selectedIdentity.schoolId" />
            </label>
          </div>
        </div>
        <div class="form-group float-right">
          <button class="btn btn-primary" data-update-identity>
            {{ T.wordsSaveChanges }}
          </button>
          <button
            class="btn btn-secondary ml-2"
            type="reset"
            @click="$emit('cancel')"
          >
            {{ T.wordsCancel }}
          </button>
        </div>
      </form>
    </div>
  </div>
</template>

<script lang="ts">
import { Vue, Component, Prop, Watch } from 'vue-property-decorator';
import type { types } from '../../api_types';
import T from '../../lang';
import * as iso3166 from '@/third_party/js/iso-3166-2.js/iso3166.min.js';
import * as typeahead from '../../typeahead';
import Autocomplete from '../Autocomplete.vue';

@Component({
  components: {
    'omegaup-autocomplete': Autocomplete,
  },
})
export default class IdentityEdit extends Vue {
  @Prop({ default: null }) identity!: types.Identity | null;
  @Prop() countries!: iso3166.Country[];

  T = T;
  typeahead = typeahead;
  selectedIdentity = Object.assign(
    {
      username: '',
      classname: '',
      name: '',
      gender: '',
      school: '',
      school_id: 0,
      country_id: 'MX',
      state_id: '',
    } as types.Identity,
    this.identity,
  );

  get groupName(): string {
    const teamUsername = this.selectedIdentity.username.split(':');
    if (teamUsername.length === 2) {
      return teamUsername[0];
    }
    return `${teamUsername[0]}:${teamUsername[1]}`;
  }

  get identityName(): string {
    const teamUsername = this.selectedIdentity.username.split(':');
    if (teamUsername.length === 2) {
      return teamUsername[1];
    }
    return teamUsername[2];
  }
  set identityName(username: string) {
    const teamUsername = this.selectedIdentity.username.split(':');
    if (teamUsername.length === 2) {
      this.selectedIdentity.username = `${this.groupName}:${username}`;
    }
<<<<<<< HEAD
    this.selectedIdentity.username = `${this.groupName}:${username}`;
=======
>>>>>>> e69fc827
  }

  get countryStates(): iso3166.Subdivisions {
    const countryId = this.selectedIdentity.country_id || 'MX';
    const countrySelected = iso3166.country(countryId);
    return countrySelected.sub;
  }

  onEditMember(): void {
    this.$emit(
      'edit-identity-member',
      this.identity?.username,
      this.selectedIdentity,
    );
  }

  @Watch('identity')
  onIdentityChanged(newValue: types.Identity): void {
    this.selectedIdentity = newValue;
  }
}
</script><|MERGE_RESOLUTION|>--- conflicted
+++ resolved
@@ -154,13 +154,7 @@
   }
   set identityName(username: string) {
     const teamUsername = this.selectedIdentity.username.split(':');
-    if (teamUsername.length === 2) {
-      this.selectedIdentity.username = `${this.groupName}:${username}`;
-    }
-<<<<<<< HEAD
     this.selectedIdentity.username = `${this.groupName}:${username}`;
-=======
->>>>>>> e69fc827
   }
 
   get countryStates(): iso3166.Subdivisions {
