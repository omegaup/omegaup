--- conflicted
+++ resolved
@@ -42,11 +42,7 @@
           </omegaup-school-of-the-month>
         </div>
       </div>
-<<<<<<< HEAD
-      <div class="row align-items-center justify-content-around mt-4">
-=======
-      <div class="row align-items-stretch justify-content-around mt-3">
->>>>>>> f6ee509d
+      <div class="row align-items-stretch justify-content-around mt-4">
         <div
           class="col-xs-10 col-md-6 mb-3 mb-md-0"
           v-if="rankTable.resultTotal"
