import common_Navbar from '../components/common/Navbar.vue';
import { OmegaUp } from '../omegaup';
import * as api from '../api';
import { types } from '../api_types';
import * as ui from '../ui';
import Vue from 'vue';
import T from '../lang';
import clarificationsStore from '../arena/clarificationsStore';

OmegaUp.on('ready', () => {
  const payload = types.payloadParsers.CommonPayload('header-payload');
  const fromLogin =
    new URL(document.location.toString()).searchParams.get('fromLogin') !==
    null;
  const commonNavbar = new Vue({
    el: '#common-navbar',
    components: {
      'omegaup-common-navbar': common_Navbar,
    },
    data: () => ({
      notifications: [] as types.Notification[],
      graderInfo: null as types.GraderStatus | null,
      graderQueueLength: -1,
      errorMessage: null as string | null,
    }),
    render: function (createElement) {
      return createElement('omegaup-common-navbar', {
        props: {
          omegaUpLockDown: payload.omegaUpLockDown,
          inContest: payload.inContest,
          isLoggedIn: payload.isLoggedIn,
          isReviewer: payload.isReviewer,
          gravatarURL51: payload.gravatarURL51,
          gravatarURL128: payload.gravatarURL128,
          associatedIdentities: payload.associatedIdentities,
          currentEmail: payload.currentEmail,
          currentName: payload.currentName,
          currentUsername: payload.currentUsername,
          isAdmin: payload.isAdmin,
          isMainUserIdentity: payload.isMainUserIdentity,
          lockDownImage: payload.lockDownImage,
          navbarSection: payload.navbarSection,
          profileProgress: payload.profileProgress,
          notifications: this.notifications,
          graderInfo: this.graderInfo,
          graderQueueLength: this.graderQueueLength,
          errorMessage: this.errorMessage,
          clarifications: clarificationsStore.state.clarifications,
          fromLogin: fromLogin,
          userTypes: payload.userTypes,
<<<<<<< HEAD
          nextRegisteredContest: payload.nextRegisteredContestForUser,
=======
          isUnder13User: payload.isUnder13User,
>>>>>>> c9fa2306
        },
        on: {
          'read-notifications': (
            notifications: types.Notification[],
            redirectTo?: string,
          ) => {
            api.Notification.readNotifications({
              notifications: notifications.map(
                (notification) => notification.notification_id,
              ),
            })
              .then(() => api.Notification.myList())
              .then((data) => {
                commonNavbar.notifications = data.notifications;
                if (redirectTo) {
                  ui.navigateTo(redirectTo);
                }
              })
              .catch(ui.apiError);
          },
          'change-account': (usernameOrEmail: string) => {
            api.Identity.selectIdentity({
              usernameOrEmail: usernameOrEmail,
            })
              .then(() => {
                window.location.reload();
              })
              .catch(ui.apiError);
          },
          'update-user-objectives': ({
            hasCompetitiveObjective,
            hasLearningObjective,
            hasScholarObjective,
            hasTeachingObjective,
          }: {
            hasCompetitiveObjective: string;
            hasLearningObjective: string;
            hasScholarObjective: string;
            hasTeachingObjective: string;
          }) => {
            api.User.update({
              has_competitive_objective: hasCompetitiveObjective,
              has_learning_objective: hasLearningObjective,
              has_scholar_objective: hasScholarObjective,
              has_teaching_objective: hasTeachingObjective,
            })
              .then(() => {
                ui.success(T.userObjectivesUpdateSuccess);
              })
              .catch(ui.apiError);
          },
          'redirect-next-registered-contest': (alias: string) => {
            window.location.href = `/arena/${encodeURIComponent(alias)}/`;
          },
        },
      });
    },
  });

  if (payload.isLoggedIn) {
    api.Notification.myList()
      .then((data) => {
        commonNavbar.notifications = data.notifications;
      })
      .catch(ui.apiError);
  }

  if (payload.isAdmin) {
    const updateGraderStatus = () => {
      api.Grader.status()
        .then((stats) => {
          commonNavbar.graderInfo = stats.grader;
          if (stats.grader.queue) {
            commonNavbar.graderQueueLength =
              stats.grader.queue.run_queue_length +
              stats.grader.queue.running.length;
          }
          commonNavbar.errorMessage = null;
        })
        .catch((stats) => {
          commonNavbar.errorMessage = stats.error;
        });
    };

    updateGraderStatus();
    setInterval(updateGraderStatus, 30000);
  }
});<|MERGE_RESOLUTION|>--- conflicted
+++ resolved
@@ -48,11 +48,8 @@
           clarifications: clarificationsStore.state.clarifications,
           fromLogin: fromLogin,
           userTypes: payload.userTypes,
-<<<<<<< HEAD
           nextRegisteredContest: payload.nextRegisteredContestForUser,
-=======
           isUnder13User: payload.isUnder13User,
->>>>>>> c9fa2306
         },
         on: {
           'read-notifications': (
