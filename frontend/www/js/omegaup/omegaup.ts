import * as ui from './ui';
import * as api from './api';
import { types } from './api_types';
import * as errors from './errors';
import * as time from './time';

// This is the JavaScript version of the frontend's Experiments class.
export class Experiments {
  enabledExperiments: { [experiment: string]: boolean } = {};

  constructor(experimentList: Array<string>) {
    if (!experimentList) return;
    for (const experiment of experimentList)
      this.enabledExperiments[experiment] = true;
  }

  // Current frontend-available experiments:
  static get IDENTITIES(): string {
    return 'identities';
  }

  // The list of all enabled experiments for a particular request should have
  // been injected into the DOM by Smarty.
  static loadGlobal(): Experiments {
    const experimentsNode = document?.getElementById(
      'omegaup-enabled-experiments',
    );
    let experimentsList: Array<string> = [];
    if (experimentsNode) experimentsList = experimentsNode.innerText.split(',');
    return new Experiments(experimentsList);
  }

  isEnabled(name: string): boolean {
    return Object.prototype.hasOwnProperty.call(this.enabledExperiments, name);
  }
}

// Holds event listeners and notifies them exactly once. An event listener that
// is added after the .notify() method has been called will be notified
// immediately without adding it to the list.
export class EventListenerList {
  listenerList: Array<() => void> = [];
  ready: boolean = false;

  constructor(listenerList: Array<() => void>) {
    if (!listenerList) return;
    for (const listener of listenerList) this.listenerList.push(listener);
  }

  notify(): void {
    this.ready = true;
    for (const listener of this.listenerList) listener();
    this.listenerList = [];
  }

  add(listener: () => void): void {
    if (this.ready) {
      listener();
      return;
    }

    this.listenerList.push(listener);
  }
}

export namespace omegaup {
  export interface Selectable<T> {
    value: T;
    selected: boolean;
  }

  export enum AssignmentFormMode {
    Default,
    New,
    Edit,
    AddProblem,
  }

  export enum AdmissionMode {
    Private = 'private',
    Registration = 'registration',
    Public = 'public',
  }

  export enum ColumnType {
    Number = 'number',
    String = 'string',
  }

  export enum CountdownFormat {
    EventCountdown,
    WaitBetweenUploadsSeconds,
  }

  export enum SortOrder {
    Ascending = 'asc',
    Descending = 'desc',
  }

  export enum RequestsUserInformation {
    No = 'no',
    Optional = 'optional',
    Required = 'required',
  }

  export enum SubmissionFeedback {
    None = 'none',
    Summary = 'summary',
    Detailed = 'detailed',
  }

  export interface Assignment {
    alias: string;
    assignment_type: string;
    description: string;
    finish_time: Date | null;
    has_runs?: boolean;
    max_points?: number;
    name: string;
    order: number;
    publish_time_delay?: number;
    scoreboard_url: string;
    scoreboard_url_admin: string;
    start_time: Date;
  }

  export interface Case {
    contest_score: number;
    max_score: number;
    meta: Meta;
    name: string;
    score: number;
    verdict: string;
  }

  export interface CoderOfTheMonth extends Profile {
    date?: string;
    ProblemsSolved?: number;
    score?: number;
    country?: string;
    state?: string;
    school?: string;
    school_id?: number;
  }

<<<<<<< HEAD
  export interface Contest {
    alias: string;
    title: string;
    window_length?: null | number;
    start_time: Date;
    finish_time?: Date;
    admission_mode?: AdmissionMode;
    contestant_must_register?: boolean;
    contest_for_teams?: boolean;
    admin?: boolean;
    available_languages?: omegaup.Languages;
    description?: string;
    director?: string;
    feedback?: string;
    languages?: Array<string>;
    needs_basic_information?: boolean;
    opened?: boolean;
    original_contest_alias?: string;
    original_problemset_id?: number;
    partial_score?: boolean;
    penalty?: number;
    penalty_calc_policy?: string;
    penalty_type?: string;
    points_decay_factor?: number;
    problems?: omegaup.Problem[];
    problemset_id?: number;
    requests_user_information?: string;
    user_registration_accepted?: boolean;
    rerun_id?: number;
    scoreboard?: number;
    scoreboard_url?: string;
    scoreboard_url_admin?: string;
    show_penalty?: boolean;
    show_scoreboard_after?: boolean;
    submission_deadline?: Date;
    submissions_gap?: number;
  }

=======
>>>>>>> 0eded658
  export interface ContestGroup {
    alias: string;
    name: string;
  }

  export interface ContestGroupAdmin {
    role?: string;
    name?: string;
    alias?: string;
  }

  export interface Country {
    id: string;
    name: string;
  }

  export interface CourseAdmin {
    username: string;
    role: string;
  }

  export interface CourseGroupAdmin {
    role: string;
    name: string;
    alias: string;
  }

  export interface CourseProblem extends Problem {
    commit: string;
    letter: string;
    order: number;
    runs: CourseProblemRun[];
    submissions: number;
    visits: number;
  }

  export interface CourseProblemRun {
    penalty: number;
    score: number;
    source: string;
    time: Date;
    verdict: string;
  }

  export interface DetailsGroup {
    cases: omegaup.Case[];
    contest_score: number;
    group: string;
    max_score: number;
    score: number;
  }

  export interface Details {
    group: omegaup.DetailsGroup[];
  }

  export interface Experiment {
    config: boolean;
    hash: string;
    name: string;
  }

  export interface IdentityContest {
    username: string;
    end_time?: Date;
    access_time?: Date;
    country_id?: string;
  }

  export interface Languages {
    [language: string]: string;
  }

  export interface Meta {
    time: number;
    wall_time: number;
    memory: number;
  }

  export interface NominationVote {
    time: number;
    vote: number;
    user: User;
  }

  export interface Nomination {
    author: User;
    author_name: string;
    author_username: string;
    nomination: string;
    nominator: User;
    nominator_name: string;
    nominator_username: string;
    problem: Problem;
    quality_nomination_id: number;
    status: string;
    time: string;
    votes: NominationVote[];
  }

  export interface Profile extends User {
    email: string;
    country_id: string;
    gravatar_92: string;
    rankinfo: RankInfo;
    classname: string;
  }

  export interface Problem {
    accepted?: number;
    alias: string;
    commit?: string;
    difficulty?: number;
    input_limit: number;
    languages?: string;
    letter?: string;
    order: number;
    penalty?: number;
    percent?: number;
    points: number;
    quality?: number;
    quality_seal?: boolean;
    ratio?: number;
    run_details?: omegaup.RunDetails;
    runs?: CourseProblemRun[];
    score?: number;
    source?: string;
    statement?: Statement;
    submissions?: number;
    templates?: string;
    tags?: Tag[];
    title: string;
    version?: string;
    visibility?: number;
    visits?: number;
  }

  export interface QueryParameters {
    some_tags: boolean;
    min_difficulty?: number;
    max_difficulty?: number;
    difficulty_range: string;
    order_by: string;
    sort_order: string;
    only_karel?: boolean;
    tag?: string[];
  }

  export interface RankInfo {
    rank: number;
    name?: string;
    problems_solved: number;
    author_ranking: number | null;
  }

  export interface Statement {
    images: string[];
    language: string;
    markdown: string;
  }

  export interface StatementProblems {
    name: string;
  }

  export interface Role {
    name: string;
  }

  export interface Run {
    [period: string]: number;
  }

  export interface RunInfo {
    date: string;
    verdict: string;
    runs: number;

    day?: string;
    week?: string;
    month?: string;
    year?: string;
  }

  export interface RunCounts {
    categories: string[];
    cumulative: omegaup.RunData[];
    delta: omegaup.RunData[];
  }

  export interface RunData {
    data: number[];
    name: string;
  }

  export interface RunDetails {
    admin?: boolean;
    compile_error?: string;
    details?: Details;
    feedback?: SubmissionFeedback;
    groups?: DetailsGroup[];
    guid: string;
    judged_by: string;
    language: string;
    logs: string;
    problem_admin?: boolean;
    source?: string;
    source_link?: boolean;
    source_name?: string;
    source_url?: string;
  }

  export interface SchoolOfTheMonth extends SchoolsRank {
    time?: string;
    country?: string;
    state?: string;
  }

  export interface SchoolsRank {
    school_id: number;
    country_id?: string;
    score: number;
    name: string;
    ranking?: number;
  }

  export interface SchoolRankTable {
    page: number;
    length: number;
    showHeader: boolean;
    totalRows: number;
    rank: omegaup.SchoolsRank[];
  }

  export interface Stats {
    total_runs: string;
    pending_runs: Array<string>;
    max_wait_time: number;
    max_wait_time_guid: number;
    verdict_runs: omegaup.Verdict;
    distribution: Array<number>;
    size_of_bucket: number;
    total_points: number;
  }

  export interface Submission {
    time: Date;
    username: string;
    school_id: number;
    school_name: string;
    alias: string;
    title: string;
    language: string;
    verdict: string;
    runtime: number;
    memory: number;
    classname: string;
  }

  export interface Tag {
    source?: string;
    name: string;
  }

  export interface UserRole {
    role: string;
    username: string;
  }

  export interface UserRank {
    penalty?: number;
    points?: number;
    position?: number;
    username: string;
    classname: string;
    country: string;
    name?: string;
    score?: number;
    problemsSolvedUser?: number;
  }

  export interface UserRankTable {
    page: number;
    length: number;
    isIndex: boolean;
    isLogged: boolean;
    availableFilters: { [key: string]: string };
    filter: string;
    ranking: omegaup.UserRank[];
    resultTotal: number;
  }

  export interface User {
    name?: string;
    username: string;
  }

  export interface Verdict {
    [verdict: string]: number;
  }

  export interface VerdictByDate {
    [date: string]: Verdict;
  }

  export class OmegaUp {
    loggedIn: boolean = false;
    username: string | null = null;
    ready: boolean = false;
    experiments: Experiments | null = null;
    email?: string;
    identity?: types.Identity;

    _documentReady: boolean = false;
    _initialized: boolean = false;
    _listeners: { [name: string]: EventListenerList } = {
      ready: new EventListenerList([
        () => {
          this.experiments = Experiments.loadGlobal();
        },
      ]),
    };

    _onDocumentReady(): void {
      this._documentReady = true;
      if (this.ready) {
        this._notify('ready');
        return;
      }
      // TODO(lhchavez): Remove this.
      this._initialize();
    }

    _initialize(): void {
      if (this._initialized) {
        return;
      }
      this._initialized = true;
      const t0 = Date.now();
      api.Session.currentSession()
        .then((data: { [name: string]: any }) => {
          if (data.session.valid) {
            this.loggedIn = true;
            this.username = data.session.identity.username;
            this.identity = data.session.identity;
            this.email = data.session.email;
          }
          time._setRemoteDeltaTime(t0 - data.time * 1000);

          this.ready = true;
          if (this._documentReady) {
            this._notify('ready');
          }
        })
        .catch(ui.apiError);
    }

    _notify(eventName: string): void {
      if (!Object.prototype.hasOwnProperty.call(this._listeners, eventName))
        return;
      this._listeners[eventName].notify();
    }

    on(events: string, handler: () => void): void {
      this._initialize();
      for (const eventName of events.split(' ')) {
        if (!Object.prototype.hasOwnProperty.call(this._listeners, eventName))
          continue;
        this._listeners[eventName].add(handler);
      }
    }

    remoteTime(timestamp: number | Date): Date {
      if (timestamp instanceof Date) {
        return time.remoteDate(timestamp);
      }
      return time.remoteTime(timestamp);
    }

    convertTimes(item: { [key: string]: any }): any {
      if (Object.prototype.hasOwnProperty.call(item, 'time')) {
        item.time = time.remoteTime(item.time * 1000);
      }
      if (Object.prototype.hasOwnProperty.call(item, 'end_time')) {
        item.end_time = time.remoteTime(item.end_time * 1000);
      }
      if (Object.prototype.hasOwnProperty.call(item, 'start_time')) {
        item.start_time = time.remoteTime(item.start_time * 1000);
      }
      if (Object.prototype.hasOwnProperty.call(item, 'finish_time')) {
        item.finish_time = time.remoteTime(item.finish_time * 1000);
      }
      if (Object.prototype.hasOwnProperty.call(item, 'last_updated')) {
        item.last_updated = time.remoteTime(item.last_updated * 1000);
      }
      if (Object.prototype.hasOwnProperty.call(item, 'submission_deadline')) {
        item.submission_deadline = time.remoteTime(
          item.submission_deadline * 1000,
        );
      }
      return item;
    }

    addError(error: any): void {
      errors.addError(error);
    }
  }
}

export const OmegaUp = new omegaup.OmegaUp();<|MERGE_RESOLUTION|>--- conflicted
+++ resolved
@@ -143,47 +143,6 @@
     school_id?: number;
   }
 
-<<<<<<< HEAD
-  export interface Contest {
-    alias: string;
-    title: string;
-    window_length?: null | number;
-    start_time: Date;
-    finish_time?: Date;
-    admission_mode?: AdmissionMode;
-    contestant_must_register?: boolean;
-    contest_for_teams?: boolean;
-    admin?: boolean;
-    available_languages?: omegaup.Languages;
-    description?: string;
-    director?: string;
-    feedback?: string;
-    languages?: Array<string>;
-    needs_basic_information?: boolean;
-    opened?: boolean;
-    original_contest_alias?: string;
-    original_problemset_id?: number;
-    partial_score?: boolean;
-    penalty?: number;
-    penalty_calc_policy?: string;
-    penalty_type?: string;
-    points_decay_factor?: number;
-    problems?: omegaup.Problem[];
-    problemset_id?: number;
-    requests_user_information?: string;
-    user_registration_accepted?: boolean;
-    rerun_id?: number;
-    scoreboard?: number;
-    scoreboard_url?: string;
-    scoreboard_url_admin?: string;
-    show_penalty?: boolean;
-    show_scoreboard_after?: boolean;
-    submission_deadline?: Date;
-    submissions_gap?: number;
-  }
-
-=======
->>>>>>> 0eded658
   export interface ContestGroup {
     alias: string;
     name: string;
