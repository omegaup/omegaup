import Vue from 'vue';
import problem_Versions from '../components/problem/Versions.vue';
import problem_StatementEdit from '../components/problem/StatementEdit.vue';
<<<<<<< HEAD
import { OmegaUp, T, API } from '../omegaup.js';
import UI from '../ui.js';
import problem_Settings from '../components/problem/Settings.vue';
=======
import { OmegaUp } from '../omegaup';
import T from '../lang';
import API from '../api.js';
import * as UI from '../ui';
>>>>>>> 942c85f2

OmegaUp.on('ready', function() {
  var chosenLanguage = null;
  var statements = {};

  if (window.location.hash) {
    $('#sections')
      .find('a[href="' + window.location.hash + '"]')
      .tab('show');
  }
  const payload = JSON.parse(
    document.getElementById('problem-payload').innerText,
  );
  let problemSettings = new Vue({
    el: '#problem-settings',
    render: function(createElement) {
      return createElement('omegaup-problem-settings', {
        props: {
          timeLimit: this.timeLimit,
          extraWallTime: this.extraWallTime,
          memoryLimit: this.memoryLimit,
          outputLimit: this.outputLimit,
          inputLimit: this.inputLimit,
          overallWallTimeLimit: this.overallWallTimeLimit,
          validatorTimeLimit: this.validatorTimeLimit,
          initialLanguage: this.languages,
          validLanguages: this.validLanguages,
          initialValidator: this.validator,
          validatorTypes: this.validatorTypes,
        },
      });
    },
    data: {
      timeLimit: 0,
      extraWallTime: 0,
      memoryLimit: 0,
      outputLimit: 0,
      inputLimit: 0,
      overallWallTimeLimit: 0,
      validatorTimeLimit: 0,
      validLanguages: payload.validLanguages,
      validatorTypes: payload.validatorTypes,
      validator: '',
      languages: '',
    },
    components: {
      'omegaup-problem-settings': problem_Settings,
    },
  });

  $('#sections').on('click', 'a', function(e) {
    e.preventDefault();
    // add this line
    window.location.hash = $(this).attr('href');
    $(this).tab('show');
  });

  var problemAlias = $('#problem-alias').val();
  refreshEditForm(problemAlias);

  // Add typeaheads
  refreshProblemAdmins();
  UI.userTypeahead($('#username-admin'));
  UI.typeahead($('#groupalias-admin'), API.Group.list, function(event, val) {
    $(event.target).attr('data-alias', val.value);
  });

  refreshProblemTags();

  API.Tag.list({ query: '' })
    .then(function(response) {
      var tags = {};
      $('#problem-tags a').each(function(index) {
        tags[$(this).html()] = true;
      });
      response.forEach(function(e) {
        if (tags.hasOwnProperty(e.name)) {
          return;
        }
        $('#tags .tag-list').append(
          $('<a></a>')
            .attr('href', '#tags')
            .attr('data-key', e.name)
            .addClass('tag')
            .addClass('pull-left')
            .text(T.hasOwnProperty(e.name) ? T[e.name] : e.name),
        );
      });
      $(document).on('click', '.tag', function(event) {
        var tagname = $(this).data('key');
        var isPublic = $('#tag-public').val();
        $(this).remove();
        API.Problem.addTag({
          problem_alias: problemAlias,
          name: tagname,
          public: isPublic,
        })
          .then(function(response) {
            UI.success('Tag successfully added!');
            $('div.post.footer').show();

            refreshProblemTags();
          })
          .catch(UI.apiError);

        return false; // Prevent refresh
      });
    })
    .catch(UI.apiError);

  $('#tag-name')
    .typeahead(
      {
        minLength: 2,
        highlight: true,
      },
      {
        source: UI.typeaheadWrapper(API.Tag.list),
        async: true,
        display: 'name',
      },
    )
    .on('typeahead:select', function(event, val) {
      $(event.target).val(val.name);
    });

  $('#add-admin-form').on('submit', function() {
    var username = $('#username-admin').val();

    API.Problem.addAdmin({
      problem_alias: problemAlias,
      usernameOrEmail: username,
    })
      .then(function(response) {
        UI.success(T.adminAdded);
        $('div.post.footer').show();
        refreshProblemAdmins();
      })
      .catch(UI.apiError);

    return false; // Prevent refresh
  });

  $('#toggle-site-admins').on('change', function() {
    if ($(this).is(':checked')) {
      $('#problem-admins .site-admin').show();
    } else {
      $('#problem-admins .site-admin').hide();
    }
  });

  $('#add-group-admin-form').on('submit', function() {
    API.Problem.addGroupAdmin({
      problem_alias: problemAlias,
      group: $('#groupalias-admin').attr('data-alias'),
    })
      .then(function(response) {
        UI.success(T.groupAdminAdded);
        $('div.post.footer').show();

        refreshProblemAdmins();
      })
      .catch(UI.apiError);

    return false; // Prevent refresh
  });

  $('#download form').on('submit', function() {
    window.location =
      '/api/problem/download/problem_alias/' + UI.escape(problemAlias) + '/';
    return false;
  });

  $('#delete form').on('submit', function(event) {
    event.preventDefault();
    API.Problem.delete({ problem_alias: problemAlias })
      .then(function(response) {
        window.location = '/problem/mine/';
      })
      .catch(UI.apiError);
    return false;
  });

  $('#markdown form').on('submit', function() {
    var promises = [];
    for (var lang in statements) {
      if (!statements.hasOwnProperty(lang)) continue;
      if (typeof statements[lang].current === 'undefined') continue;
      if (statements[lang].current === statements[lang].original) continue;
      promises.push(
        new Promise(function(resolve, reject) {
          API.Problem.updateStatement({
            problem_alias: problemAlias,
            statement: statements[lang].current,
            message: $('#markdown-message').val(),
            lang: lang,
          })
            .then(function(response) {
              resolve(response);
            })
            .catch(T.editFieldRequired);
        }),
      );
    }

    $('.has-error').removeClass('has-error');
    if ($('#markdown-message').val() == '') {
      UI.error(T.editFieldRequired);
      $('#markdown-message-group').addClass('has-error');
      return false;
    }

    Promise.all(promises)
      .then(function(results) {
        UI.success(T.problemEditUpdatedSuccessfully);
        for (var lang in statements) {
          statements[lang].original = statements[lang].current;
        }
      })
      .catch(UI.apiError);
    return false;
  });

  function refreshProblemAdmins() {
    API.Problem.admins({ problem_alias: problemAlias })
      .then(function(admins) {
        $('#problem-admins').empty();
        // Got the contests, lets populate the dropdown with them
        for (var i = 0; i < admins.admins.length; i++) {
          var admin = admins.admins[i];
          var siteAdmin = admin.role == 'site-admin' ? admin.role : '';
          $('#problem-admins').append(
            $('<tr></tr>')
              .addClass(siteAdmin)
              .append(
                $('<td></td>').append(
                  $('<a></a>')
                    .attr('href', '/profile/' + admin.username + '/')
                    .text(admin.username),
                ),
              )
              .append($('<td></td>').text(admin.role))
              .append(
                admin.role != 'admin'
                  ? $('<td></td>')
                  : $(
                      '<td><button type="button" class="close">' +
                        '&times;</button></td>',
                    ).on(
                      'click',
                      (function(username) {
                        return function(e) {
                          API.Problem.removeAdmin({
                            problem_alias: problemAlias,
                            usernameOrEmail: username,
                          })
                            .then(function(response) {
                              UI.success(T.adminRemoved);
                              $('div.post.footer').show();
                              var tr = e.target.parentElement.parentElement;
                              $(tr).remove();
                            })
                            .catch(UI.apiError);
                        };
                      })(admin.username),
                    ),
              ),
          );
        }
        $('#problem-group-admins').empty();
        // Got the contests, lets populate the dropdown with them
        for (var i = 0; i < admins.group_admins.length; i++) {
          var group_admin = admins.group_admins[i];
          $('#problem-group-admins').append(
            $('<tr></tr>')
              .append(
                $('<td></td>').append(
                  $('<a></a>')
                    .attr('href', '/group/' + group_admin.alias + '/edit/')
                    .text(group_admin.name),
                ),
              )
              .append($('<td></td>').text(group_admin.role))
              .append(
                group_admin.role != 'admin'
                  ? $('<td></td>')
                  : $(
                      '<td><button type="button" class="close">' +
                        '&times;</button></td>',
                    ).on(
                      'click',
                      (function(alias) {
                        return function(e) {
                          API.Problem.removeGroupAdmin({
                            problem_alias: problemAlias,
                            group: alias,
                          })
                            .then(function(response) {
                              UI.success(T.groupAdminRemoved);
                              $('div.post.footer').show();
                              var tr = e.target.parentElement.parentElement;
                              $(tr).remove();
                            })
                            .catch(UI.apiError);
                        };
                      })(group_admin.alias),
                    ),
              ),
          );
        }

        $('#problem-admins .site-admin').hide();
      })
      .catch(UI.apiError);
  }

  const problemVersions = new Vue({
    el: '#version div.panel div',
    render: function(createElement) {
      return createElement('omegaup-problem-versions', {
        props: {
          log: this.log,
          publishedRevision: this.publishedRevision,
          value: this.publishedRevision,
          showFooter: true,
        },
        on: {
          'select-version': function(selectedRevision, updatePublished) {
            API.Problem.selectVersion({
              problem_alias: problemAlias,
              commit: selectedRevision.commit,
              update_published: updatePublished,
            })
              .then(function(response) {
                problemVersions.publishedRevision = selectedRevision;
                UI.success(T.problemVersionUpdated);
              })
              .catch(UI.apiError);
          },
          'runs-diff': function(versions, selectedCommit) {
            API.Problem.runsDiff({
              problem_alias: problemAlias,
              version: selectedCommit.version,
            })
              .then(function(response) {
                Vue.set(
                  versions.runsDiff,
                  selectedCommit.version,
                  response.diff,
                );
              })
              .catch(UI.apiError);
          },
        },
      });
    },
    data: {
      log: [],
      publishedRevision: {},
    },
    components: {
      'omegaup-problem-versions': problem_Versions,
    },
  });
  API.Problem.versions({ problem_alias: problemAlias })
    .then(function(result) {
      problemVersions.log = result.log;
      for (const revision of result.log) {
        if (result.published == revision.commit) {
          problemVersions.publishedRevision = revision;
          break;
        }
      }
    })
    .catch(UI.apiError);

  const solutionEdit = new Vue({
    el: '#solution-edit',
    render: function(createElement) {
      return createElement('omegaup-problem-solution-edit', {
        props: {
          markdownContents: this.markdownContents,
          markdownPreview: this.markdownPreview,
          initialLanguage: this.initialLanguage,
        },
        on: {
          'update-markdown-contents': function(
            solutions,
            language,
            currentMarkdown,
          ) {
            // First update markdown contents to current markdown, otherwise
            // component won't detect any change if two different language
            // solutions are the same.
            solutionEdit.markdownContents = currentMarkdown;
            if (solutions.hasOwnProperty(language)) {
              solutionEdit.updateAndRefresh(solutions[language]);
              return;
            }
            API.Problem.solution({
              problem_alias: problemAlias,
              lang: language,
            })
              .then(function(response) {
                if (!response.exists || !response.solution) {
                  return;
                }
                if (response.solution.language !== language) {
                  response.solution.markdown = '';
                }
                solutionEdit.solutions[language] = response.solution.markdown;
                solutionEdit.updateAndRefresh(response.solution.markdown);
              })
              .catch(UI.apiError);
          },
          'edit-solution': function(solutions, commitMessage, currentLanguage) {
            let promises = [];
            for (const lang in solutions) {
              if (!solutions.hasOwnProperty(lang)) continue;
              if (solutions[lang] === solutionEdit.solutions[lang]) continue;
              promises.push(
                new Promise(function(resolve, reject) {
                  API.Problem.updateSolution({
                    problem_alias: problemAlias,
                    solution: solutions[lang],
                    message: commitMessage,
                    lang: lang,
                  })
                    .then(resolve)
                    .catch(UI.apiError);
                }),
              );
            }
            Promise.all(promises)
              .then(function() {
                UI.success(T.problemEditUpdatedSuccessfully);
              })
              .catch(function(error) {
                UI.apiError(error);
              });
          },
        },
      });
    },
    mounted: function() {
      const markdownConverter = UI.markdownConverter({
        preview: true,
        imageMapping: {},
      });
      this.markdownEditor = new Markdown.Editor(markdownConverter, '-solution');
      this.markdownEditor.run();
    },
    data: {
      markdownContents: null,
      markdownPreview: '',
      markdownEditor: null,
      initialLanguage: null,
      solutions: {},
    },
    methods: {
      updateAndRefresh(markdown) {
        this.markdownContents = markdown;
        this.markdownPreview = this.markdownEditor
          .getConverter()
          .makeHtml(markdown);
      },
      getInitialContents() {
        let self = this;
        API.Problem.solution({
          problem_alias: problemAlias,
        })
          .then(function(response) {
            if (!response.exists || !response.solution) {
              return;
            }
            const lang = response.solution.language;
            self.initialLanguage = lang;
            self.solutions[lang] = response.solution.markdown;
            self.updateAndRefresh(response.solution.markdown);
          })
          .catch(UI.apiError);
      },
    },
    components: {
      'omegaup-problem-solution-edit': problem_StatementEdit,
    },
  });
  solutionEdit.getInitialContents();

  $('#tags form').on('submit', function() {
    var tagname = $('#tag-name').val();
    var isPublic = $('#tag-public').val();

    API.Problem.addTag({
      problem_alias: problemAlias,
      name: tagname,
      public: isPublic,
    })
      .then(function(response) {
        UI.success('Tag successfully added!');
        $('div.post.footer').show();

        refreshProblemTags();
      })
      .catch(UI.apiError);

    return false; // Prevent refresh
  });

  function refreshProblemTags() {
    API.Problem.tags({
      problem_alias: problemAlias,
      include_voted: false,
    })
      .then(function(result) {
        $('#problem-tags').empty();
        // Got the contests, lets populate the dropdown with them
        for (var i = 0; i < result.tags.length; i++) {
          var tag = result.tags[i];
          $('#problem-tags').append(
            $('<tr></tr>')
              .append(
                $('<td></td>').append(
                  $('<a></a>')
                    .attr('href', '/problem/?tag[]=' + tag.name)
                    .text(tag.name),
                ),
              )
              .append($('<td></td>').text(tag['public']))
              .append(
                $(
                  '<td><button type="button" class="close">' +
                    '&times;</button></td>',
                ).on(
                  'click',
                  (function(tagname) {
                    return function(e) {
                      API.Problem.removeTag({
                        problem_alias: problemAlias,
                        name: tagname,
                      })
                        .then(function(response) {
                          UI.success('Tag successfully removed!');
                          $('div.post.footer').show();
                          var tr = e.target.parentElement.parentElement;
                          $('#tags .tag-list').append(
                            '<a href="#tags" ' +
                              'class="tag pull-left">' +
                              $(tr)
                                .find('a')
                                .html() +
                              '</a>',
                          );
                          $(tr).remove();
                        })
                        .catch(UI.apiError);
                    };
                  })(tag.name),
                ),
              ),
          );
        }
      })
      .catch(UI.apiError);
  }

  var imageMapping = {};
  var markdownConverter = UI.markdownConverter({
    preview: true,
    imageMapping: imageMapping,
  });
  var markdownEditor = new Markdown.Editor(markdownConverter, '-statement'); // Global.
  markdownEditor.run();

  function refreshEditForm(problemAlias) {
    if (problemAlias === '') {
      $('input[name=title]').val('');
      $('input[name=time_limit]').val('');
      $('input[name=validator_time_limit]').val('');
      $('input[name=overall_wall_time_limit]').val('');
      $('input[name=extra_wall_time]').val('');
      $('input[name=memory_limit]').val('');
      $('input[name=output_limit]').val('');
      $('input[name=input_limit]').val('');
      $('input[name=source]').val('');
      return;
    }

    API.Problem.details({
      problem_alias: problemAlias,
      statement_type: 'markdown',
    })
      .then(problemCallback)
      .catch(UI.apiError);
  }

  function problemCallback(problem) {
    $('.page-header h1 span').html(
      T.problemEditEditProblem + ' ' + UI.escape(problem.title),
    );
    $('.page-header h1 small').html(
      '&ndash; <a href="/arena/problem/' +
        problemAlias +
        '/">' +
        T.problemEditGoToProblem +
        '</a>',
    );

    $('#statement-preview .title').html(UI.escape(problem.title));
    let languages = problem.languages.sort().join();
    document.getElementsByName('languages')[0].value = languages;
    problemSettings.languages = languages;
    $('input[name=title]').val(problem.title);
    problemSettings.timeLimit = UI.parseDuration(
      problem.settings.limits.TimeLimit,
    );

    if (
      problem.settings.validator.custom_validator &&
      problem.settings.validator.custom_validator.limits
    ) {
      problemSettings.validatorTimeLimit = UI.parseDuration(
        problem.settings.validator.custom_validator.limits.TimeLimit,
      );
    } else {
      problemSettings.validatorTimeLimit = 0;
    }
    problemSettings.overallWallTimeLimit = UI.parseDuration(
      problem.settings.limits.OverallWallTimeLimit,
    );
    problemSettings.extraWallTime = UI.parseDuration(
      problem.settings.limits.ExtraWallTime,
    );
    problemSettings.memoryLimit = problem.settings.limits.MemoryLimit / 1024;
    problemSettings.outputLimit = problem.settings.limits.OutputLimit;
    problemSettings.inputLimit = problem.input_limit;
    $('input[name=source]').val(problem.source);
    $('#statement-preview .source').html(UI.escape(problem.source));
    $('#statement-preview .problemsetter')
      .attr('href', '/profile/' + problem.problemsetter.username + '/')
      .html(UI.escape(problem.problemsetter.name));
    $(
      'input[name=email_clarifications][value=' +
        (problem.email_clarifications ? '1' : '0') +
        ']',
    ).attr('checked', 1);
    problemSettings.validator = problem.settings.validator.name;
    var visibility = Math.max(0, Math.min(1, problem.visibility));
    $('input[name=visibility][value=' + visibility + ']').attr('checked', 1);
    if (visibility != problem.visibility) {
      // The problem is banned or promoted, so the user isn't allowed to
      // make change visibility.
      $('input[name=visibility]').attr('disabled', 1);
    }
    $('input[name=alias]').val(problemAlias);

    if (
      chosenLanguage == null ||
      chosenLanguage == problem.statement.language
    ) {
      chosenLanguage = problem.statement.language;
      if (typeof statements[chosenLanguage] == 'undefined') {
        statements[chosenLanguage] = {
          original: problem.statement.markdown,
          current: problem.statement.markdown,
        };
      }
      $('#wmd-input-statement').val(statements[chosenLanguage].current);
      $('#statement-language').val(problem.statement.language);
    } else {
      $('#wmd-input-statement').val('');
    }
    // Extend the current mapping with any new images.
    for (var filename in problem.statement.images) {
      if (
        !problem.statement.images.hasOwnProperty(filename) ||
        imageMapping.hasOwnProperty(filename)
      ) {
        continue;
      }
      imageMapping[filename] = problem.statement.images[filename];
    }
    markdownEditor.refreshPreview();
    if (problem.slow == 1) {
      $('.slow-warning').show();
    }
  }

  $('#statement-preview-link').on('show.bs.tab', function(e) {
    MathJax.Hub.Queue(['Typeset', MathJax.Hub, $('#wmd-preview').get(0)]);
  });

  $('#statement-language').on('change', function(e) {
    chosenLanguage = $('#statement-language').val();
    API.Problem.details({
      problem_alias: problemAlias,
      statement_type: 'markdown',
      show_solvers: false,
      lang: chosenLanguage,
    })
      .then(problemCallback)
      .catch(UI.apiError);
  });

  $('#wmd-input-statement').on('blur', function(e) {
    var currentLanguage = $('#statement-language').val();
    if (!statements.hasOwnProperty(currentLanguage)) {
      statements[currentLanguage] = {
        original: '',
        current: '',
      };
    }
    statements[currentLanguage].current = $(this).val();
  });
});<|MERGE_RESOLUTION|>--- conflicted
+++ resolved
@@ -1,16 +1,10 @@
 import Vue from 'vue';
 import problem_Versions from '../components/problem/Versions.vue';
 import problem_StatementEdit from '../components/problem/StatementEdit.vue';
-<<<<<<< HEAD
-import { OmegaUp, T, API } from '../omegaup.js';
-import UI from '../ui.js';
-import problem_Settings from '../components/problem/Settings.vue';
-=======
 import { OmegaUp } from '../omegaup';
 import T from '../lang';
 import API from '../api.js';
 import * as UI from '../ui';
->>>>>>> 942c85f2
 
 OmegaUp.on('ready', function() {
   var chosenLanguage = null;
