import Vue from 'vue';
import problem_Versions from '../components/problem/Versions.vue';
import problem_StatementEdit from '../components/problem/StatementEdit.vue';
import problem_Settings from '../components/problem/Settings.vue';
import { OmegaUp } from '../omegaup';
import T from '../lang';
import * as api from '../api';
import * as markdown from '../markdown';
import * as time from '../time';
import * as typeahead from '../typeahead';
import * as ui from '../ui';

OmegaUp.on('ready', function() {
  var chosenLanguage = null;
  var statements = {};

  if (window.location.hash) {
    $('#sections')
      .find('a[href="' + window.location.hash + '"]')
      .tab('show');
  }
  const payload = JSON.parse(
    document.getElementById('problem-edit-payload').innerText,
  );

  $('.page-header h1 span').html(
    `${T.problemEditEditProblem} ${ui.escape(payload.title)}`,
  );
  $('.page-header h1 small').html(
    `&ndash; <a href="/arena/problem/${payload.alias}/">${T.problemEditGoToProblem}</a>`,
  );

  $('#sections').on('click', 'a', function(e) {
    e.preventDefault();
    // add this line
    window.location.hash = $(this).attr('href');
    $(this).tab('show');
  });

  var problemAlias = $('#problem-alias').val();

  // Add typeaheads
  typeahead.tagTypeahead($('input[name=tag_name]'));

<<<<<<< HEAD
=======
  $('#add-admin-form').on('submit', function() {
    var username = $('#username-admin').val();

    api.Problem.addAdmin({
      problem_alias: problemAlias,
      usernameOrEmail: username,
    })
      .then(function(response) {
        ui.success(T.adminAdded);
        $('div.post.footer').show();
        refreshProblemAdmins();
      })
      .catch(ui.apiError);

    return false; // Prevent refresh
  });

  $('#toggle-site-admins').on('change', function() {
    if ($(this).is(':checked')) {
      $('#problem-admins .site-admin').show();
    } else {
      $('#problem-admins .site-admin').hide();
    }
  });

  $('#add-group-admin-form').on('submit', function() {
    api.Problem.addGroupAdmin({
      problem_alias: problemAlias,
      group: $('#groupalias-admin').attr('data-alias'),
    })
      .then(function(response) {
        ui.success(T.groupAdminAdded);
        $('div.post.footer').show();

        refreshProblemAdmins();
      })
      .catch(ui.apiError);

    return false; // Prevent refresh
  });

>>>>>>> 00ff7d2c
  $('#download form').on('submit', function() {
    window.location = `/api/problem/download/problem_alias/${ui.escape(
      problemAlias,
    )}/`;
    return false;
  });

  $('#delete form').on('submit', function(event) {
    event.preventDefault();
    api.Problem.delete({ problem_alias: problemAlias })
      .then(function(response) {
        window.location = '/problem/mine/';
      })
      .catch(ui.apiError);
    return false;
  });

  $('#markdown form').on('submit', function() {
    var promises = [];
    for (var lang in statements) {
      if (!statements.hasOwnProperty(lang)) continue;
      if (typeof statements[lang].current === 'undefined') continue;
      if (statements[lang].current === statements[lang].original) continue;
      promises.push(
        new Promise(function(resolve, reject) {
          api.Problem.updateStatement({
            problem_alias: problemAlias,
            statement: statements[lang].current,
            message: $('#markdown-message').val(),
            lang: lang,
          })
            .then(function(response) {
              resolve(response);
            })
            .catch(T.editFieldRequired);
        }),
      );
    }

    $('.has-error').removeClass('has-error');
    if ($('#markdown-message').val() == '') {
      ui.error(T.editFieldRequired);
      $('#markdown-message-group').addClass('has-error');
      return false;
    }

    Promise.all(promises)
      .then(function(results) {
        ui.success(T.problemEditUpdatedSuccessfully);
        for (var lang in statements) {
          statements[lang].original = statements[lang].current;
        }
      })
      .catch(ui.apiError);
    return false;
  });

<<<<<<< HEAD
=======
  function refreshProblemAdmins() {
    api.Problem.admins({ problem_alias: problemAlias })
      .then(function(admins) {
        $('#problem-admins').empty();
        // Got the contests, lets populate the dropdown with them
        for (var i = 0; i < admins.admins.length; i++) {
          var admin = admins.admins[i];
          var siteAdmin = admin.role == 'site-admin' ? admin.role : '';
          $('#problem-admins').append(
            $('<tr></tr>')
              .addClass(siteAdmin)
              .append(
                $('<td></td>').append(
                  $('<a></a>')
                    .attr('href', '/profile/' + admin.username + '/')
                    .text(admin.username),
                ),
              )
              .append($('<td></td>').text(admin.role))
              .append(
                admin.role != 'admin'
                  ? $('<td></td>')
                  : $(
                      '<td><button type="button" class="close">' +
                        '&times;</button></td>',
                    ).on(
                      'click',
                      (function(username) {
                        return function(e) {
                          api.Problem.removeAdmin({
                            problem_alias: problemAlias,
                            usernameOrEmail: username,
                          })
                            .then(function(response) {
                              ui.success(T.adminRemoved);
                              $('div.post.footer').show();
                              var tr = e.target.parentElement.parentElement;
                              $(tr).remove();
                            })
                            .catch(ui.apiError);
                        };
                      })(admin.username),
                    ),
              ),
          );
        }
        $('#problem-group-admins').empty();
        // Got the contests, lets populate the dropdown with them
        for (var i = 0; i < admins.group_admins.length; i++) {
          var group_admin = admins.group_admins[i];
          $('#problem-group-admins').append(
            $('<tr></tr>')
              .append(
                $('<td></td>').append(
                  $('<a></a>')
                    .attr('href', '/group/' + group_admin.alias + '/edit/')
                    .text(group_admin.name),
                ),
              )
              .append($('<td></td>').text(group_admin.role))
              .append(
                group_admin.role != 'admin'
                  ? $('<td></td>')
                  : $(
                      '<td><button type="button" class="close">' +
                        '&times;</button></td>',
                    ).on(
                      'click',
                      (function(alias) {
                        return function(e) {
                          api.Problem.removeGroupAdmin({
                            problem_alias: problemAlias,
                            group: alias,
                          })
                            .then(function(response) {
                              ui.success(T.groupAdminRemoved);
                              $('div.post.footer').show();
                              var tr = e.target.parentElement.parentElement;
                              $(tr).remove();
                            })
                            .catch(ui.apiError);
                        };
                      })(group_admin.alias),
                    ),
              ),
          );
        }

        $('#problem-admins .site-admin').hide();
      })
      .catch(ui.apiError);
  }

>>>>>>> 00ff7d2c
  const problemVersions = new Vue({
    el: '#version div.panel div',
    render: function(createElement) {
      return createElement('omegaup-problem-versions', {
        props: {
          log: this.log,
          publishedRevision: this.publishedRevision,
          value: this.publishedRevision,
          showFooter: true,
        },
        on: {
          'select-version': function(selectedRevision, updatePublished) {
            api.Problem.selectVersion({
              problem_alias: problemAlias,
              commit: selectedRevision.commit,
              update_published: updatePublished,
            })
              .then(function(response) {
                problemVersions.publishedRevision = selectedRevision;
                ui.success(T.problemVersionUpdated);
              })
              .catch(ui.apiError);
          },
          'runs-diff': function(versions, selectedCommit) {
            api.Problem.runsDiff({
              problem_alias: problemAlias,
              version: selectedCommit.version,
            })
              .then(function(response) {
                Vue.set(
                  versions.runsDiff,
                  selectedCommit.version,
                  response.diff,
                );
              })
              .catch(ui.apiError);
          },
        },
      });
    },
    data: {
      log: [],
      publishedRevision: {},
    },
    components: {
      'omegaup-problem-versions': problem_Versions,
    },
  });
  api.Problem.versions({ problem_alias: problemAlias })
    .then(function(result) {
      problemVersions.log = result.log;
      for (const revision of result.log) {
        if (result.published == revision.commit) {
          problemVersions.publishedRevision = revision;
          break;
        }
      }
    })
    .catch(ui.apiError);

  const solutionEdit = new Vue({
    el: '#solution-edit',
    render: function(createElement) {
      return createElement('omegaup-problem-solution-edit', {
        props: {
          markdownContents: this.markdownContents,
          markdownPreview: this.markdownPreview,
          initialLanguage: this.initialLanguage,
        },
        on: {
          'update-markdown-contents': function(
            solutions,
            language,
            currentMarkdown,
          ) {
            // First update markdown contents to current markdown, otherwise
            // component won't detect any change if two different language
            // solutions are the same.
            solutionEdit.markdownContents = currentMarkdown;
            if (solutions.hasOwnProperty(language)) {
              solutionEdit.updateAndRefresh(solutions[language]);
              return;
            }
            api.Problem.solution({
              problem_alias: problemAlias,
              lang: language,
            })
              .then(function(response) {
                if (!response.exists || !response.solution) {
                  return;
                }
                if (response.solution.language !== language) {
                  response.solution.markdown = '';
                }
                solutionEdit.solutions[language] = response.solution.markdown;
                solutionEdit.updateAndRefresh(response.solution.markdown);
              })
              .catch(ui.apiError);
          },
          'edit-solution': function(solutions, commitMessage, currentLanguage) {
            let promises = [];
            for (const lang in solutions) {
              if (!solutions.hasOwnProperty(lang)) continue;
              if (solutions[lang] === solutionEdit.solutions[lang]) continue;
              promises.push(
                new Promise(function(resolve, reject) {
                  api.Problem.updateSolution({
                    problem_alias: problemAlias,
                    solution: solutions[lang],
                    message: commitMessage,
                    lang: lang,
                  })
                    .then(resolve)
                    .catch(ui.apiError);
                }),
              );
            }
            Promise.all(promises)
              .then(function() {
                ui.success(T.problemEditUpdatedSuccessfully);
              })
              .catch(function(error) {
                ui.apiError(error);
              });
          },
        },
      });
    },
    mounted: function() {
      const markdownConverter = markdown.markdownConverter({
        preview: true,
        imageMapping: {},
      });
      this.markdownEditor = new Markdown.Editor(markdownConverter, '-solution');
      this.markdownEditor.run();
    },
    data: {
      markdownContents: null,
      markdownPreview: '',
      markdownEditor: null,
      initialLanguage: null,
      solutions: {},
    },
    methods: {
      updateAndRefresh(markdown) {
        this.markdownContents = markdown;
        this.markdownPreview = this.markdownEditor
          .getConverter()
          .makeHtml(markdown);
      },
      getInitialContents() {
        let self = this;
        api.Problem.solution({
          problem_alias: problemAlias,
        })
          .then(function(response) {
            if (!response.exists || !response.solution) {
              return;
            }
            const lang = response.solution.language;
            self.initialLanguage = lang;
            self.solutions[lang] = response.solution.markdown;
            self.updateAndRefresh(response.solution.markdown);
          })
          .catch(ui.apiError);
      },
    },
    components: {
      'omegaup-problem-solution-edit': problem_StatementEdit,
    },
  });
  solutionEdit.getInitialContents();

  var imageMapping = {};
  var markdownConverter = markdown.markdownConverter({
    preview: true,
    imageMapping: imageMapping,
  });
  var markdownEditor = new Markdown.Editor(markdownConverter, '-statement'); // Global.
  markdownEditor.run();

  function problemCallback(problem) {
    $('#statement-preview .title').html(ui.escape(problem.title));
    $('#statement-preview .source').html(ui.escape(problem.source));
    $('#statement-preview .problemsetter')
      .attr('href', '/profile/' + problem.problemsetter.username + '/')
      .html(ui.escape(problem.problemsetter.name));

    if (
      chosenLanguage == null ||
      chosenLanguage == problem.statement.language
    ) {
      chosenLanguage = problem.statement.language;
      if (typeof statements[chosenLanguage] == 'undefined') {
        statements[chosenLanguage] = {
          original: problem.statement.markdown,
          current: problem.statement.markdown,
        };
      }
      $('#wmd-input-statement').val(statements[chosenLanguage].current);
      $('#statement-language').val(problem.statement.language);
    } else {
      $('#wmd-input-statement').val('');
    }
    // Extend the current mapping with any new images.
    for (var filename in problem.statement.images) {
      if (
        !problem.statement.images.hasOwnProperty(filename) ||
        imageMapping.hasOwnProperty(filename)
      ) {
        continue;
      }
      imageMapping[filename] = problem.statement.images[filename];
    }
    markdownEditor.refreshPreview();
    if (problem.slow == 1) {
      $('.slow-warning').show();
    }
  }
  problemCallback(payload);

  $('#statement-preview-link').on('show.bs.tab', function(e) {
    MathJax.Hub.Queue(['Typeset', MathJax.Hub, $('#wmd-preview').get(0)]);
  });

  $('#statement-language').on('change', function(e) {
    chosenLanguage = $('#statement-language').val();
    api.Problem.details({
      problem_alias: problemAlias,
      statement_type: 'markdown',
      show_solvers: false,
      lang: chosenLanguage,
    })
      .then(problemCallback)
      .catch(ui.apiError);
  });

  $('#wmd-input-statement').on('blur', function(e) {
    var currentLanguage = $('#statement-language').val();
    if (!statements.hasOwnProperty(currentLanguage)) {
      statements[currentLanguage] = {
        original: '',
        current: '',
      };
    }
    statements[currentLanguage].current = $(this).val();
  });
});<|MERGE_RESOLUTION|>--- conflicted
+++ resolved
@@ -42,50 +42,6 @@
   // Add typeaheads
   typeahead.tagTypeahead($('input[name=tag_name]'));
 
-<<<<<<< HEAD
-=======
-  $('#add-admin-form').on('submit', function() {
-    var username = $('#username-admin').val();
-
-    api.Problem.addAdmin({
-      problem_alias: problemAlias,
-      usernameOrEmail: username,
-    })
-      .then(function(response) {
-        ui.success(T.adminAdded);
-        $('div.post.footer').show();
-        refreshProblemAdmins();
-      })
-      .catch(ui.apiError);
-
-    return false; // Prevent refresh
-  });
-
-  $('#toggle-site-admins').on('change', function() {
-    if ($(this).is(':checked')) {
-      $('#problem-admins .site-admin').show();
-    } else {
-      $('#problem-admins .site-admin').hide();
-    }
-  });
-
-  $('#add-group-admin-form').on('submit', function() {
-    api.Problem.addGroupAdmin({
-      problem_alias: problemAlias,
-      group: $('#groupalias-admin').attr('data-alias'),
-    })
-      .then(function(response) {
-        ui.success(T.groupAdminAdded);
-        $('div.post.footer').show();
-
-        refreshProblemAdmins();
-      })
-      .catch(ui.apiError);
-
-    return false; // Prevent refresh
-  });
-
->>>>>>> 00ff7d2c
   $('#download form').on('submit', function() {
     window.location = `/api/problem/download/problem_alias/${ui.escape(
       problemAlias,
@@ -143,102 +99,6 @@
     return false;
   });
 
-<<<<<<< HEAD
-=======
-  function refreshProblemAdmins() {
-    api.Problem.admins({ problem_alias: problemAlias })
-      .then(function(admins) {
-        $('#problem-admins').empty();
-        // Got the contests, lets populate the dropdown with them
-        for (var i = 0; i < admins.admins.length; i++) {
-          var admin = admins.admins[i];
-          var siteAdmin = admin.role == 'site-admin' ? admin.role : '';
-          $('#problem-admins').append(
-            $('<tr></tr>')
-              .addClass(siteAdmin)
-              .append(
-                $('<td></td>').append(
-                  $('<a></a>')
-                    .attr('href', '/profile/' + admin.username + '/')
-                    .text(admin.username),
-                ),
-              )
-              .append($('<td></td>').text(admin.role))
-              .append(
-                admin.role != 'admin'
-                  ? $('<td></td>')
-                  : $(
-                      '<td><button type="button" class="close">' +
-                        '&times;</button></td>',
-                    ).on(
-                      'click',
-                      (function(username) {
-                        return function(e) {
-                          api.Problem.removeAdmin({
-                            problem_alias: problemAlias,
-                            usernameOrEmail: username,
-                          })
-                            .then(function(response) {
-                              ui.success(T.adminRemoved);
-                              $('div.post.footer').show();
-                              var tr = e.target.parentElement.parentElement;
-                              $(tr).remove();
-                            })
-                            .catch(ui.apiError);
-                        };
-                      })(admin.username),
-                    ),
-              ),
-          );
-        }
-        $('#problem-group-admins').empty();
-        // Got the contests, lets populate the dropdown with them
-        for (var i = 0; i < admins.group_admins.length; i++) {
-          var group_admin = admins.group_admins[i];
-          $('#problem-group-admins').append(
-            $('<tr></tr>')
-              .append(
-                $('<td></td>').append(
-                  $('<a></a>')
-                    .attr('href', '/group/' + group_admin.alias + '/edit/')
-                    .text(group_admin.name),
-                ),
-              )
-              .append($('<td></td>').text(group_admin.role))
-              .append(
-                group_admin.role != 'admin'
-                  ? $('<td></td>')
-                  : $(
-                      '<td><button type="button" class="close">' +
-                        '&times;</button></td>',
-                    ).on(
-                      'click',
-                      (function(alias) {
-                        return function(e) {
-                          api.Problem.removeGroupAdmin({
-                            problem_alias: problemAlias,
-                            group: alias,
-                          })
-                            .then(function(response) {
-                              ui.success(T.groupAdminRemoved);
-                              $('div.post.footer').show();
-                              var tr = e.target.parentElement.parentElement;
-                              $(tr).remove();
-                            })
-                            .catch(ui.apiError);
-                        };
-                      })(group_admin.alias),
-                    ),
-              ),
-          );
-        }
-
-        $('#problem-admins .site-admin').hide();
-      })
-      .catch(ui.apiError);
-  }
-
->>>>>>> 00ff7d2c
   const problemVersions = new Vue({
     el: '#version div.panel div',
     render: function(createElement) {
