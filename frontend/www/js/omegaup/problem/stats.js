import problem_Stats from '../components/problem/Stats.vue';
import Vue from 'vue';
<<<<<<< HEAD
import {API, OmegaUp} from '../omegaup.js';
import * as Highcharts from 'highcharts';
import {oGraph} from '../omegaup-graph.js';
=======
import { API, OmegaUp } from '../omegaup.js';
>>>>>>> e96af1f5

OmegaUp.on('ready', function() {
  const problemAlias = /\/problem\/([^\/]+)\/stats\/?.*/.exec(
    window.location.pathname,
  )[1];

  Highcharts.setOptions({ global: { useUTC: false } });
  const callStatsApiTimeout = 10 * 1000;
  const updatePendingRunsChartTimeout = callStatsApiTimeout / 2;

  let stats = new Vue({
    el: '#problem-stats',
    render: function(createElement) {
      return createElement('omegaup-problem-stats', {
        props: {
          stats: this.stats,
          problemAlias: this.problemAlias,
        },
      });
    },
    data: {
      stats: {
        total_runs: 0,
        pending_runs: [],
        max_wait_time: 0,
        max_wait_time_guid: 0,
        verdict_counts: {},
        distribution: [],
        size_of_bucket: [],
        total_points: 0,
      },
      problemAlias: problemAlias,
    },
    components: {
      'omegaup-problem-stats': problem_Stats,
    },
  });
  let pendingChart = oGraph.pendingRuns(
    updatePendingRunsChartTimeout,
    () => stats.stats.pending_runs.length,
  );

  function getStats() {
    API.Problem.stats({ problem_alias: problemAlias })
      .then(s => Vue.set(stats, 'stats', s))
      .fail(omegaup.UI.apiError);
  }

  setInterval(() => getStats(), callStatsApiTimeout);
  getStats();
});<|MERGE_RESOLUTION|>--- conflicted
+++ resolved
@@ -1,12 +1,8 @@
 import problem_Stats from '../components/problem/Stats.vue';
 import Vue from 'vue';
-<<<<<<< HEAD
-import {API, OmegaUp} from '../omegaup.js';
+import { API, OmegaUp } from '../omegaup.js';
 import * as Highcharts from 'highcharts';
-import {oGraph} from '../omegaup-graph.js';
-=======
-import { API, OmegaUp } from '../omegaup.js';
->>>>>>> e96af1f5
+import { oGraph } from '../omegaup-graph.js';
 
 OmegaUp.on('ready', function() {
   const problemAlias = /\/problem\/([^\/]+)\/stats\/?.*/.exec(
