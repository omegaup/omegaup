--- conflicted
+++ resolved
@@ -2,16 +2,12 @@
 import problem_Details from '../components/problem/Details.vue';
 import qualitynomination_Demotion from '../components/qualitynomination/DemotionPopup.vue';
 import qualitynomination_Promotion from '../components/qualitynomination/Popup.vue';
-<<<<<<< HEAD
 import {
   Arena,
   GetOptionsFromLocation,
   runsStore,
   myRunsStore,
 } from '../arena/arena';
-=======
-import { Arena, GetOptionsFromLocation } from '../arena/arena';
->>>>>>> d79e8f8e
 import { OmegaUp } from '../omegaup';
 import { types } from '../api_types';
 import * as time from '../time';
@@ -42,10 +38,7 @@
           availableTokens: this.availableTokens,
           allTokens: this.allTokens,
           showNewRunWindow: this.showNewRunWindow,
-<<<<<<< HEAD
           showRunDetailsWindow: this.showRunDetailsWindow,
-=======
->>>>>>> d79e8f8e
         },
         on: {
           'submit-reviewer': (tag: string, qualitySeal: boolean) => {
@@ -249,19 +242,14 @@
       solution: <types.ProblemStatement | null>null,
       availableTokens: 0,
       allTokens: 0,
-<<<<<<< HEAD
       allRuns: <types.Run[]>payload.allRuns,
       runs: <types.Run[]>payload.runs,
       runDetails: <types.RunDetails | null>null,
-      showNewRunWindow: false,
+      showNewRunWindow: locationHash.includes('new-run'),
       showRunDetailsWindow: false,
       activeTab: window.location.hash
         ? window.location.hash.substr(1).split('/')[0]
         : 'problems',
-=======
-      showNewRunWindow: locationHash.includes('new-run'),
-      activeTab: window.location.hash ? locationHash[0] : 'problems',
->>>>>>> d79e8f8e
     },
     components: {
       'omegaup-problem-details': problem_Details,
