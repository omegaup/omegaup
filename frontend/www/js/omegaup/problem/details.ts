import Vue from 'vue';
import problem_Details, {
  PopupDisplayed,
} from '../components/problem/Details.vue';
import qualitynomination_Demotion from '../components/qualitynomination/DemotionPopup.vue';
import qualitynomination_Promotion from '../components/qualitynomination/PromotionPopup.vue';
import { myRunsStore, runsStore, RunFilters } from '../arena/runsStore';
import { OmegaUp } from '../omegaup';
import { types } from '../api_types';
import * as api from '../api';
import * as ui from '../ui';
import * as time from '../time';
import T from '../lang';
import {
  ContestClarification,
  refreshProblemClarifications,
  trackClarifications,
} from '../arena/clarifications';
import clarificationStore from '../arena/clarificationsStore';
import {
  onRefreshRuns,
  onSetNominationStatus,
  showSubmission,
  SubmissionRequest,
  submitRun,
  submitRunFailed,
  trackRun,
  updateRunFallback,
} from '../arena/submissions';

OmegaUp.on('ready', () => {
  const payload = types.payloadParsers.ProblemDetailsPayload();
  const commonPayload = types.payloadParsers.CommonPayload();
  const locationHash = window.location.hash.substr(1).split('/');
  const runs =
    payload.user.admin && payload.allRuns ? payload.allRuns : payload.runs;
<<<<<<< HEAD
  const MAX_DATE = new Date(8640000000000000);
=======

  trackClarifications(payload.clarifications ?? []);

>>>>>>> 22a9b549
  const problemDetailsView = new Vue({
    el: '#main-container',
    components: {
      'omegaup-problem-details': problem_Details,
    },
    data: () => ({
      popupDisplayed: PopupDisplayed.None,
      runDetailsData: null as types.RunDetails | null,
      solutionStatus: payload.solutionStatus,
      solution: null as types.ProblemStatement | null,
      availableTokens: 0,
      allTokens: 0,
      activeTab: window.location.hash ? locationHash[0] : 'problems',
      nominationStatus: payload.nominationStatus,
      hasBeenNominated:
        payload.nominationStatus?.nominated ||
        (payload.nominationStatus?.nominatedBeforeAc &&
          !payload.nominationStatus?.solved),
      guid: null as null | string,
      nextSubmissionTimestamp: payload.problem.nextSubmissionTimestamp,
    }),
    render: function (createElement) {
      return createElement('omegaup-problem-details', {
        props: {
          activeTab: this.activeTab,
          allRuns: runsStore.state.runs,
          problem: payload.problem,
          runs: myRunsStore.state.runs,
          solvers: payload.solvers,
          user: payload.user,
          nominationStatus: this.nominationStatus,
          histogram: payload.histogram,
          clarifications: clarificationStore.state.clarifications,
          solutionStatus: this.solutionStatus,
          solution: this.solution,
          availableTokens: this.availableTokens,
          allTokens: this.allTokens,
          popupDisplayed: this.popupDisplayed,
          runDetailsData: this.runDetailsData,
          allowUserAddTags: payload.allowUserAddTags,
          levelTags: payload.levelTags,
          problemLevel: payload.problemLevel,
          publicTags: payload.publicTags,
          selectedPublicTags: payload.selectedPublicTags,
          selectedPrivateTags: payload.selectedPrivateTags,
          hasBeenNominated: this.hasBeenNominated,
          guid: this.guid,
          isAdmin: commonPayload.isAdmin,
          showVisibilityIndicators: true,
          nextSubmissionTimestamp: this.nextSubmissionTimestamp,
          shouldShowTabs: true,
        },
        on: {
          'show-run': (request: SubmissionRequest) => {
            const hash = `#problems/show-run:${request.request.guid}/`;
            api.Run.details({ run_alias: request.request.guid })
              .then((runDetails) => {
                showSubmission({ request, runDetails, hash });
              })
              .catch((error) => {
                ui.apiError(error);
                this.popupDisplayed = PopupDisplayed.None;
              });
          },
          'apply-filter': (
            filter: 'verdict' | 'language' | 'username' | 'status',
            value: string,
          ) => {
            if (value) {
              runsStore.commit('applyFilter', {
                [filter]: value,
              } as RunFilters);
            } else {
              runsStore.commit('removeFilter', filter);
            }
            refreshRuns();
          },
<<<<<<< HEAD
          'submit-run': (code: string, language: string) => {
            problemDetailsView.nextSubmissionTimestamp = MAX_DATE;

=======
          'submit-run': ({
            code,
            language,
            runs,
            nominationStatus,
          }: {
            code: string;
            language: string;
            runs: types.Run[];
            nominationStatus: types.NominationStatus;
          }) => {
>>>>>>> 22a9b549
            api.Run.create({
              problem_alias: payload.problem.alias,
              language: language,
              source: code,
            })
              .then((response) => {
<<<<<<< HEAD
                ui.reportEvent('submission', 'submit');
                problemDetailsView.nextSubmissionTimestamp =
                  response.nextSubmissionTimestamp;

                updateRun({
=======
                submitRun({
                  runs,
>>>>>>> 22a9b549
                  guid: response.guid,
                  submitDelay: response.submit_delay,
                  language,
                  username: commonPayload.currentUsername,
                  classname: commonPayload.userClassname,
                  problemAlias: payload.problem.alias,
                });
                setNominationStatus({
                  runs: myRunsStore.state.runs,
                  nominationStatus,
                });
              })
              .catch((run) => {
                submitRunFailed({
                  error: run.error,
                  errorname: run.errorname,
                  run,
                });
              });
          },
          'submit-reviewer': (tag: string, qualitySeal: boolean) => {
            const contents: { quality_seal?: boolean; tag?: string } = {};
            if (tag) {
              contents.tag = tag;
            }
            contents.quality_seal = qualitySeal;
            api.QualityNomination.create({
              problem_alias: payload.problem.alias,
              nomination: 'quality_tag',
              contents: JSON.stringify(contents),
            }).catch(ui.apiError);
          },
          'submit-demotion': (source: qualitynomination_Demotion) => {
            api.QualityNomination.create({
              problem_alias: payload.problem.alias,
              nomination: 'demotion',
              contents: JSON.stringify({
                rationale: source.rationale || 'N/A',
                reason: source.selectedReason,
                original: source.original,
              }),
            }).catch(ui.apiError);
          },
          'submit-promotion': (source: qualitynomination_Promotion) => {
            const contents: {
              before_ac?: boolean;
              difficulty?: number;
              quality?: number;
              tags?: string[];
            } = {};
            if (!source.solved && source.tried) {
              contents.before_ac = true;
            }
            if (source.difficulty !== '') {
              contents.difficulty = Number.parseInt(source.difficulty, 10);
            }
            if (source.tags.length > 0) {
              contents.tags = source.tags;
            }
            if (source.quality !== '') {
              contents.quality = Number.parseInt(source.quality, 10);
            }
            api.QualityNomination.create({
              problem_alias: payload.problem.alias,
              nomination: 'suggestion',
              contents: JSON.stringify(contents),
            })
              .then(() => {
                this.hasBeenNominated = true;
                ui.reportEvent('quality-nomination', 'submit');
                ui.dismissNotifications();
              })
              .catch(ui.apiError);
          },
          'dismiss-promotion': (
            source: qualitynomination_Promotion,
            isDismissed: boolean,
          ) => {
            const contents: { before_ac?: boolean } = {};
            if (!source.solved && source.tried) {
              contents.before_ac = true;
            }
            if (!isDismissed) {
              return;
            }
            api.QualityNomination.create({
              problem_alias: payload.problem.alias,
              nomination: 'dismissal',
              contents: JSON.stringify(contents),
            })
              .then(() => {
                ui.reportEvent('quality-nomination', 'dismiss');
                ui.info(T.qualityNominationRateProblemDesc);
              })
              .catch(ui.apiError);
          },
          'unlock-solution': () => {
            api.Problem.solution(
              {
                problem_alias: payload.problem.alias,
                forfeit_problem: true,
              },
              { quiet: true },
            )
              .then((data) => {
                if (!data.solution) {
                  ui.error(T.wordsProblemOrSolutionNotExist);
                  return;
                }
                this.solutionStatus = 'unlocked';
                this.solution = data.solution;
                ui.info(
                  ui.formatString(T.solutionTokens, {
                    available: this.availableTokens - 1,
                    total: this.allTokens,
                  }),
                );
              })
              .catch((error) => {
                if (error.httpStatusCode == 404) {
                  ui.error(T.wordsProblemOrSolutionNotExist);
                  return;
                }
                ui.apiError(error);
              });
          },
          'get-tokens': () => {
            api.ProblemForfeited.getCounts()
              .then((data) => {
                this.allTokens = data.allowed;
                this.availableTokens = data.allowed - data.seen;
                if (this.availableTokens <= 0) {
                  ui.warning(T.solutionNoTokens);
                }
              })
              .catch(ui.apiError);
          },
          'get-solution': () => {
            if (payload.solutionStatus === 'unlocked') {
              api.Problem.solution(
                { problem_alias: payload.problem.alias },
                { quiet: true },
              )
                .then((data) => {
                  if (!data.solution) {
                    ui.error(T.wordsProblemOrSolutionNotExist);
                    return;
                  }
                  this.solution = data.solution;
                })
                .catch((error) => {
                  if (error.httpStatusCode == 404) {
                    ui.error(T.wordsProblemOrSolutionNotExist);
                    return;
                  }
                  ui.apiError(error);
                });
            }
          },
          'clarification-response': ({
            clarification,
          }: ContestClarification) => {
            api.Clarification.update(clarification)
              .then(() => {
                refreshProblemClarifications({
                  problemAlias: payload.problem.alias,
                });
              })
              .catch(ui.apiError);
          },
          'update:activeTab': (tabName: string) => {
            window.location.replace(`#${tabName}`);
          },
          'redirect-login-page': () => {
            window.location.href = `/login/?redirect=${encodeURIComponent(
              window.location.pathname,
            )}`;
          },
          rejudge: (run: types.Run) => {
            api.Run.rejudge({ run_alias: run.guid, debug: false })
              .then(() => {
                run.status = 'rejudging';
                updateRunFallback({ run });
              })
              .catch(ui.ignoreError);
          },
          disqualify: (run: types.Run) => {
            if (!window.confirm(T.runDisqualifyConfirm)) {
              return;
            }
            api.Run.disqualify({ run_alias: run.guid })
              .then(() => {
                run.type = 'disqualified';
                updateRunFallback({ run });
              })
              .catch(ui.ignoreError);
          },
        },
      });
    },
  });

  function setNominationStatus({
    runs,
    nominationStatus,
  }: {
    runs: types.Run[];
    nominationStatus: types.NominationStatus;
  }) {
    for (const run of runs) {
      onSetNominationStatus({
        run,
        nominationStatus,
      });
    }
  }

  function refreshRuns(): void {
    api.Problem.runs({
      problem_alias: payload.problem.alias,
      show_all: true,
      offset: runsStore.state.filters?.offset,
      rowcount: runsStore.state.filters?.rowcount,
      verdict: runsStore.state.filters?.verdict,
      language: runsStore.state.filters?.language,
      username: runsStore.state.filters?.username,
      status: runsStore.state.filters?.status,
    })
      .then(time.remoteTimeAdapter)
      .then((response) => {
        if (!problemDetailsView.nominationStatus) return;
        onRefreshRuns({ runs: response.runs });
        setNominationStatus({
          runs: response.runs,
          nominationStatus: problemDetailsView.nominationStatus,
        });
      })
      .catch(ui.apiError);
  }

  if (runs) {
    for (const run of runs) {
      trackRun({ run });
    }
    if (problemDetailsView.nominationStatus) {
      setNominationStatus({
        runs: myRunsStore.state.runs,
        nominationStatus: problemDetailsView.nominationStatus,
      });
    }
  }
  if (payload.user.admin) {
    setInterval(() => {
      refreshRuns();
      refreshProblemClarifications({
        problemAlias: payload.problem.alias,
      });
    }, 5 * 60 * 1000);
  }
  if (locationHash.includes('new-run')) {
    problemDetailsView.popupDisplayed = PopupDisplayed.RunSubmit;
  } else if (locationHash[1] && locationHash[1].includes('show-run:')) {
    const showRunRegex = /.*\/show-run:([a-fA-F0-9]+)/;
    const showRunMatch = window.location.hash.match(showRunRegex);
    problemDetailsView.guid = showRunMatch ? showRunMatch[1] : null;
    problemDetailsView.popupDisplayed = PopupDisplayed.RunDetails;
  } else if (
    (payload.nominationStatus?.solved || payload.nominationStatus?.tried) &&
    !(
      payload.nominationStatus?.dismissed ||
      (payload.nominationStatus?.dismissedBeforeAc &&
        !payload.nominationStatus?.solved)
    ) &&
    !(
      payload.nominationStatus?.nominated ||
      (payload.nominationStatus?.nominatedBeforeAc &&
        !payload.nominationStatus?.solved)
    ) &&
    payload.nominationStatus?.canNominateProblem
  ) {
    problemDetailsView.popupDisplayed = PopupDisplayed.Promotion;
  }
});<|MERGE_RESOLUTION|>--- conflicted
+++ resolved
@@ -34,13 +34,10 @@
   const locationHash = window.location.hash.substr(1).split('/');
   const runs =
     payload.user.admin && payload.allRuns ? payload.allRuns : payload.runs;
-<<<<<<< HEAD
   const MAX_DATE = new Date(8640000000000000);
-=======
 
   trackClarifications(payload.clarifications ?? []);
 
->>>>>>> 22a9b549
   const problemDetailsView = new Vue({
     el: '#main-container',
     components: {
@@ -118,11 +115,6 @@
             }
             refreshRuns();
           },
-<<<<<<< HEAD
-          'submit-run': (code: string, language: string) => {
-            problemDetailsView.nextSubmissionTimestamp = MAX_DATE;
-
-=======
           'submit-run': ({
             code,
             language,
@@ -134,23 +126,19 @@
             runs: types.Run[];
             nominationStatus: types.NominationStatus;
           }) => {
->>>>>>> 22a9b549
+            problemDetailsView.nextSubmissionTimestamp = MAX_DATE;
+
             api.Run.create({
               problem_alias: payload.problem.alias,
               language: language,
               source: code,
             })
               .then((response) => {
-<<<<<<< HEAD
-                ui.reportEvent('submission', 'submit');
                 problemDetailsView.nextSubmissionTimestamp =
                   response.nextSubmissionTimestamp;
 
-                updateRun({
-=======
                 submitRun({
                   runs,
->>>>>>> 22a9b549
                   guid: response.guid,
                   submitDelay: response.submit_delay,
                   language,
