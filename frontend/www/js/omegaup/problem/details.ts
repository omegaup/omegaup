--- conflicted
+++ resolved
@@ -180,13 +180,11 @@
               })
               .catch(ui.apiError);
           },
-<<<<<<< HEAD
           'dismiss-popup': () => {
             window.location.replace(`#${arenaInstance.activeTab}`);
-=======
+          },
           'update:activeTab': (tabName: string) => {
             window.location.replace(`#${tabName}`);
->>>>>>> 1856cba1
           },
         },
       });
@@ -197,13 +195,10 @@
       solution: <types.ProblemStatement | null>null,
       availableTokens: 0,
       allTokens: 0,
-<<<<<<< HEAD
       showNewRunWindow: false,
-=======
       activeTab: window.location.hash
         ? window.location.hash.substr(1).split('/')[0]
         : 'problems',
->>>>>>> 1856cba1
     },
     components: {
       'omegaup-problem-details': problem_Details,
