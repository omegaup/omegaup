import Vue from 'vue';
import problem_Details from '../components/problem/Details.vue';
import qualitynomination_Demotion from '../components/qualitynomination/DemotionPopup.vue';
import qualitynomination_Promotion from '../components/qualitynomination/Popup.vue';
import { OmegaUp } from '../omegaup';
import { types } from '../api_types';
import * as api from '../api';
import * as ui from '../ui';
import T from '../lang';

OmegaUp.on('ready', () => {
  const payload = types.payloadParsers.ProblemDetailsv2Payload();
  const problemDetails = new Vue({
    el: '#main-container',
    render: function (createElement) {
      return createElement('omegaup-problem-details', {
        props: {
          allRuns: payload.allRuns,
<<<<<<< HEAD
=======
          initialClarifications: payload.clarifications,
>>>>>>> 8cb7ce30
          problem: payload.problem,
          runs: payload.runs,
          solvers: payload.solvers,
          user: payload.user,
          nominationStatus: payload.nominationStatus,
<<<<<<< HEAD
          clarifications: this.clarifications,
          solutionStatus: this.solutionStatus,
          solution: this.solution,
          availableTokens: this.availableTokens,
          allTokens: this.allTokens,
        },
        on: {
          'submit-reviewer': (tag: string, qualitySeal: boolean) => {
            const contents: { quality_seal?: boolean; tag?: string } = {};
            if (tag) {
              contents.tag = tag;
            }
            contents.quality_seal = qualitySeal;
            api.QualityNomination.create({
              problem_alias: payload.problem.alias,
              nomination: 'quality_tag',
              contents: JSON.stringify(contents),
            }).catch(ui.apiError);
          },
          'submit-demotion': (source: qualitynomination_Demotion) => {
            api.QualityNomination.create({
              problem_alias: payload.problem.alias,
              nomination: 'demotion',
              contents: JSON.stringify({
                rationale: source.rationale || 'N/A',
                reason: source.selectedReason,
                original: source.original,
              }),
            }).catch(ui.apiError);
          },
          'submit-promotion': (source: qualitynomination_Promotion) => {
            const contents: {
              before_ac?: boolean;
              difficulty?: number;
              quality?: number;
              tags?: string[];
            } = {};
            if (!source.solved && source.tried) {
              contents.before_ac = true;
            }
            if (source.difficulty !== '') {
              contents.difficulty = Number.parseInt(source.difficulty, 10);
            }
            if (source.tags.length > 0) {
              contents.tags = source.tags;
            }
            if (source.quality !== '') {
              contents.quality = Number.parseInt(source.quality, 10);
            }
            api.QualityNomination.create({
              problem_alias: payload.problem.alias,
              nomination: 'suggestion',
              contents: JSON.stringify(contents),
            }).catch(ui.apiError);
          },
          'dismiss-promotion': (source: qualitynomination_Promotion) => {
            const contents: { before_ac?: boolean } = {};
            if (!source.solved && source.tried) {
              contents.before_ac = true;
            }
            api.QualityNomination.create({
              problem_alias: payload.problem.alias,
              nomination: 'dismissal',
              contents: JSON.stringify(contents),
            })
              .then((data) => {
                ui.info(T.qualityNominationRateProblemDesc);
              })
              .catch(ui.apiError);
          },
          'unlock-solution': () => {
            api.Problem.solution(
              {
                problem_alias: payload.problem.alias,
                forfeit_problem: true,
              },
              { quiet: true },
            )
              .then((data) => {
                if (!data.solution) {
                  ui.error(T.wordsProblemOrSolutionNotExist);
                  return;
                }
                this.solutionStatus = 'unlocked';
                this.solution = data.solution;
                ui.info(
                  ui.formatString(T.solutionTokens, {
                    available: this.availableTokens - 1,
                    total: this.allTokens,
                  }),
                );
              })
              .catch((error) => {
                if (error.httpStatusCode == 404) {
                  ui.error(T.wordsProblemOrSolutionNotExist);
                  return;
                }
                ui.apiError(error);
              });
          },
          'get-tokens': () => {
            api.ProblemForfeited.getCounts()
              .then((data) => {
                this.allTokens = data.allowed;
                this.availableTokens = data.allowed - data.seen;
                if (this.availableTokens <= 0) {
                  ui.warning(T.solutionNoTokens);
                }
              })
              .catch(ui.apiError);
          },
          'get-solution': () => {
            if (payload.solutionStatus === 'unlocked') {
              api.Problem.solution(
                { problem_alias: payload.problem.alias },
                { quiet: true },
              )
                .then((data) => {
                  if (!data.solution) {
                    ui.error(T.wordsProblemOrSolutionNotExist);
                    return;
                  }
                  this.solution = data.solution;
                })
                .catch((error) => {
                  if (error.httpStatusCode == 404) {
                    ui.error(T.wordsProblemOrSolutionNotExist);
                    return;
                  }
                  ui.apiError(error);
                });
            }
          },
          'clarification-response': (
            id: number,
            responseText: string,
            isPublic: boolean,
          ) => {
            api.Clarification.update({
              clarification_id: id,
              answer: responseText,
              public: isPublic,
            })
              .then(() => {
                api.Problem.clarifications({
                  problem_alias: payload.problem.alias,
                })
                  .then(
                    (response) =>
                      (this.clarifications = response.clarifications),
                  )
                  .catch(ui.apiError);
              })
              .catch(ui.apiError);
          },
=======
          solutionStatus: payload.solutionStatus,
          histogram: payload.histogram,
>>>>>>> 8cb7ce30
        },
      });
    },
    data: {
      clarifications: payload.clarifications,
      solutionStatus: payload.solutionStatus,
      solution: <types.ProblemStatement | null>null,
      availableTokens: 0,
      allTokens: 0,
    },
    components: {
      'omegaup-problem-details': problem_Details,
    },
  });
});<|MERGE_RESOLUTION|>--- conflicted
+++ resolved
@@ -16,17 +16,13 @@
       return createElement('omegaup-problem-details', {
         props: {
           allRuns: payload.allRuns,
-<<<<<<< HEAD
-=======
-          initialClarifications: payload.clarifications,
->>>>>>> 8cb7ce30
           problem: payload.problem,
           runs: payload.runs,
           solvers: payload.solvers,
           user: payload.user,
           nominationStatus: payload.nominationStatus,
-<<<<<<< HEAD
-          clarifications: this.clarifications,
+          histogram: payload.histogram,
+          initialClarifications: this.initialClarifications,
           solutionStatus: this.solutionStatus,
           solution: this.solution,
           availableTokens: this.availableTokens,
@@ -175,21 +171,17 @@
                 })
                   .then(
                     (response) =>
-                      (this.clarifications = response.clarifications),
+                      (this.initialClarifications = response.clarifications),
                   )
                   .catch(ui.apiError);
               })
               .catch(ui.apiError);
           },
-=======
-          solutionStatus: payload.solutionStatus,
-          histogram: payload.histogram,
->>>>>>> 8cb7ce30
         },
       });
     },
     data: {
-      clarifications: payload.clarifications,
+      initialClarifications: payload.clarifications,
       solutionStatus: payload.solutionStatus,
       solution: <types.ProblemStatement | null>null,
       availableTokens: 0,
