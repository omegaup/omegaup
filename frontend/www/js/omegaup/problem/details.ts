import Vue from 'vue';
import problem_Details from '../components/problem/Details.vue';
import qualitynomination_Demotion from '../components/qualitynomination/DemotionPopup.vue';
import qualitynomination_Promotion from '../components/qualitynomination/Popup.vue';
<<<<<<< HEAD
import {
  Arena,
  GetOptionsFromLocation,
  runsStore,
  myRunsStore,
} from '../arena/arena';
=======
>>>>>>> 264906c3
import { OmegaUp } from '../omegaup';
import { types } from '../api_types';
import * as time from '../time';
import * as api from '../api';
import * as ui from '../ui';
import T from '../lang';

OmegaUp.on('ready', () => {
  const payload = types.payloadParsers.ProblemDetailsv2Payload();
  const locationHash = window.location.hash.substr(1).split('/');
  new Vue({
    el: '#main-container',
    components: {
      'omegaup-problem-details': problem_Details,
    },
    data: () => ({
      initialClarifications: payload.clarifications,
      solutionStatus: payload.solutionStatus,
      solution: <types.ProblemStatement | null>null,
      availableTokens: 0,
      allTokens: 0,
      showNewRunWindow: locationHash.includes('new-run'),
      activeTab: window.location.hash ? locationHash[0] : 'problems',
    }),
    render: function (createElement) {
      return createElement('omegaup-problem-details', {
        props: {
          activeTab: this.activeTab,
          allRuns: payload.allRuns,
          runDetails: this.runDetails,
          problem: payload.problem,
          runs: this.runs,
          solvers: payload.solvers,
          user: payload.user,
          nominationStatus: payload.nominationStatus,
          histogram: payload.histogram,
          initialClarifications: this.initialClarifications,
          solutionStatus: this.solutionStatus,
          solution: this.solution,
          availableTokens: this.availableTokens,
          allTokens: this.allTokens,
          showNewRunWindow: this.showNewRunWindow,
<<<<<<< HEAD
          showRunDetailsWindow: this.showRunDetailsWindow,
=======
          allowUserAddTags: payload.allowUserAddTags,
          levelTags: payload.levelTags,
          problemLevel: payload.problemLevel,
          publicTags: payload.publicTags,
          selectedPublicTags: payload.selectedPublicTags,
          selectedPrivateTags: payload.selectedPrivateTags,
>>>>>>> 264906c3
        },
        on: {
          'submit-reviewer': (tag: string, qualitySeal: boolean) => {
            const contents: { quality_seal?: boolean; tag?: string } = {};
            if (tag) {
              contents.tag = tag;
            }
            contents.quality_seal = qualitySeal;
            api.QualityNomination.create({
              problem_alias: payload.problem.alias,
              nomination: 'quality_tag',
              contents: JSON.stringify(contents),
            }).catch(ui.apiError);
          },
          'submit-demotion': (source: qualitynomination_Demotion) => {
            api.QualityNomination.create({
              problem_alias: payload.problem.alias,
              nomination: 'demotion',
              contents: JSON.stringify({
                rationale: source.rationale || 'N/A',
                reason: source.selectedReason,
                original: source.original,
              }),
            }).catch(ui.apiError);
          },
          'submit-promotion': (source: qualitynomination_Promotion) => {
            const contents: {
              before_ac?: boolean;
              difficulty?: number;
              quality?: number;
              tags?: string[];
            } = {};
            if (!source.solved && source.tried) {
              contents.before_ac = true;
            }
            if (source.difficulty !== '') {
              contents.difficulty = Number.parseInt(source.difficulty, 10);
            }
            if (source.tags.length > 0) {
              contents.tags = source.tags;
            }
            if (source.quality !== '') {
              contents.quality = Number.parseInt(source.quality, 10);
            }
            api.QualityNomination.create({
              problem_alias: payload.problem.alias,
              nomination: 'suggestion',
              contents: JSON.stringify(contents),
            }).catch(ui.apiError);
          },
          'dismiss-promotion': (source: qualitynomination_Promotion) => {
            const contents: { before_ac?: boolean } = {};
            if (!source.solved && source.tried) {
              contents.before_ac = true;
            }
            api.QualityNomination.create({
              problem_alias: payload.problem.alias,
              nomination: 'dismissal',
              contents: JSON.stringify(contents),
            })
              .then(() => {
                ui.info(T.qualityNominationRateProblemDesc);
              })
              .catch(ui.apiError);
          },
          'unlock-solution': () => {
            api.Problem.solution(
              {
                problem_alias: payload.problem.alias,
                forfeit_problem: true,
              },
              { quiet: true },
            )
              .then((data) => {
                if (!data.solution) {
                  ui.error(T.wordsProblemOrSolutionNotExist);
                  return;
                }
                this.solutionStatus = 'unlocked';
                this.solution = data.solution;
                ui.info(
                  ui.formatString(T.solutionTokens, {
                    available: this.availableTokens - 1,
                    total: this.allTokens,
                  }),
                );
              })
              .catch((error) => {
                if (error.httpStatusCode == 404) {
                  ui.error(T.wordsProblemOrSolutionNotExist);
                  return;
                }
                ui.apiError(error);
              });
          },
          'get-tokens': () => {
            api.ProblemForfeited.getCounts()
              .then((data) => {
                this.allTokens = data.allowed;
                this.availableTokens = data.allowed - data.seen;
                if (this.availableTokens <= 0) {
                  ui.warning(T.solutionNoTokens);
                }
              })
              .catch(ui.apiError);
          },
          'get-solution': () => {
            if (payload.solutionStatus === 'unlocked') {
              api.Problem.solution(
                { problem_alias: payload.problem.alias },
                { quiet: true },
              )
                .then((data) => {
                  if (!data.solution) {
                    ui.error(T.wordsProblemOrSolutionNotExist);
                    return;
                  }
                  this.solution = data.solution;
                })
                .catch((error) => {
                  if (error.httpStatusCode == 404) {
                    ui.error(T.wordsProblemOrSolutionNotExist);
                    return;
                  }
                  ui.apiError(error);
                });
            }
          },
          'clarification-response': (
            id: number,
            responseText: string,
            isPublic: boolean,
          ) => {
            api.Clarification.update({
              clarification_id: id,
              answer: responseText,
              public: isPublic,
            })
              .then(() => {
                api.Problem.clarifications({
                  problem_alias: payload.problem.alias,
                })
                  .then(
                    (response) =>
                      (this.initialClarifications = response.clarifications),
                  )
                  .catch(ui.apiError);
              })
              .catch(ui.apiError);
          },
          'tab-selected': (tabName: string) => {
            arenaInstance.activeTab = tabName;
            window.location.replace(`#${arenaInstance.activeTab}`);
          },
          'submit-run': (code: string, language: string) => {
            arenaInstance.submitRun(code, language);
            this.runs = myRunsStore.state.runs;
          },
          'dismiss-popup': () => {
            window.location.replace(`#${arenaInstance.activeTab}`);
          },
          details: (guid: string) => {
            window.location.replace(
              `#${arenaInstance.activeTab}/show-run:${guid}`,
            );
            arenaInstance.detectShowRun();
          },
          disqualify: (run: types.Run) => {
            if (!window.confirm(T.runDisqualifyConfirm)) {
              return;
            }
            api.Run.disqualify({ run_alias: run.guid })
              .then((data) => {
                run.type = 'disqualified';
                arenaInstance.updateRunFallback(run.guid);
              })
              .catch(ui.ignoreError);
          },
          rejudge: (run: types.Run) => {
            api.Run.rejudge({ run_alias: run.guid, debug: false })
              .then((data) => {
                run.status = 'rejudging';
                arenaInstance.updateRunFallback(run.guid);
              })
              .catch(ui.ignoreError);
          },
          'update:activeTab': (tabName: string) => {
            window.location.replace(`#${tabName}`);
          },
          'redirect-login-page': () => {
            window.location.href = `/login/?redirect=${escape(
              window.location.pathname,
            )}`;
          },
        },
      });
    },
<<<<<<< HEAD
    data: {
      initialClarifications: payload.clarifications,
      solutionStatus: payload.solutionStatus,
      solution: <types.ProblemStatement | null>null,
      availableTokens: 0,
      allTokens: 0,
      allRuns: <types.Run[]>payload.allRuns,
      runs: <types.Run[]>payload.runs,
      runDetails: <types.RunDetails | null>null,
      showNewRunWindow: locationHash.includes('new-run'),
      showRunDetailsWindow: false,
      activeTab: window.location.hash
        ? window.location.hash.substr(1).split('/')[0]
        : 'problems',
    },
    components: {
      'omegaup-problem-details': problem_Details,
    },
=======
>>>>>>> 264906c3
  });

  const arenaInstance = new Arena(GetOptionsFromLocation(window.location));
  arenaInstance.renderProblem(payload.problem);

  const onlyProblemHashChanged = () => {
    if (arenaInstance.activeTab !== 'problems') {
      return;
    }
    detectNewRun();
    detectRunDetails();
  };

  const detectNewRun = () => {
    if (window.location.hash.indexOf('/new-run') === -1) return;
    if (!payload.user.loggedIn) {
      window.location.href = `/login/?redirect=${escape(
        window.location.pathname,
      )}`;
    }
    problemDetails.showNewRunWindow = true;
  };

  const detectRunDetails = () => {
    if (window.location.hash.indexOf('/show-run:') === -1) return;
    arenaInstance.detectShowRun();
    problemDetails.showRunDetailsWindow = true;
  };

  if (payload.runs && payload.user.loggedIn) {
    for (const run of payload.runs) {
      arenaInstance.trackRun(run);
    }
  }

  if (payload.user.admin) {
    setInterval(() => {
      api.Problem.runs({
        problem_alias: payload.problem.alias,
        show_all: true,
        offset: 0,
        rowcount: 100,
      })
        .then(time.remoteTimeAdapter)
        .then((response) => {
          runsStore.commit('clear');
          for (const run of response.runs) {
            arenaInstance.trackRun(run);
          }
          problemDetails.allRuns = runsStore.state.runs;
        })
        .catch(ui.apiError);
      api.Problem.clarifications({
        problem_alias: payload.problem.alias,
        offset: 0,
        rowcount: 100,
      })
        .then(time.remoteTimeAdapter)
        .then(
          (response) =>
            (problemDetails.initialClarifications = response.clarifications),
        )
        .catch(ui.apiError);
    }, 5 * 60 * 1000);
  }

  window.addEventListener('hashchange', () => {
    onlyProblemHashChanged();
  });

  // Everything is loaded
  onlyProblemHashChanged();
});<|MERGE_RESOLUTION|>--- conflicted
+++ resolved
@@ -2,15 +2,12 @@
 import problem_Details from '../components/problem/Details.vue';
 import qualitynomination_Demotion from '../components/qualitynomination/DemotionPopup.vue';
 import qualitynomination_Promotion from '../components/qualitynomination/Popup.vue';
-<<<<<<< HEAD
 import {
   Arena,
   GetOptionsFromLocation,
   runsStore,
   myRunsStore,
 } from '../arena/arena';
-=======
->>>>>>> 264906c3
 import { OmegaUp } from '../omegaup';
 import { types } from '../api_types';
 import * as time from '../time';
@@ -21,7 +18,7 @@
 OmegaUp.on('ready', () => {
   const payload = types.payloadParsers.ProblemDetailsv2Payload();
   const locationHash = window.location.hash.substr(1).split('/');
-  new Vue({
+  const problemDetails = new Vue({
     el: '#main-container',
     components: {
       'omegaup-problem-details': problem_Details,
@@ -32,8 +29,14 @@
       solution: <types.ProblemStatement | null>null,
       availableTokens: 0,
       allTokens: 0,
+      allRuns: <types.Run[]>payload.allRuns,
+      runs: <types.Run[]>payload.runs,
+      runDetails: <types.RunDetails | null>null,
       showNewRunWindow: locationHash.includes('new-run'),
-      activeTab: window.location.hash ? locationHash[0] : 'problems',
+      showRunDetailsWindow: false,
+      activeTab: window.location.hash
+        ? window.location.hash.substr(1).split('/')[0]
+        : 'problems',
     }),
     render: function (createElement) {
       return createElement('omegaup-problem-details', {
@@ -53,16 +56,13 @@
           availableTokens: this.availableTokens,
           allTokens: this.allTokens,
           showNewRunWindow: this.showNewRunWindow,
-<<<<<<< HEAD
           showRunDetailsWindow: this.showRunDetailsWindow,
-=======
           allowUserAddTags: payload.allowUserAddTags,
           levelTags: payload.levelTags,
           problemLevel: payload.problemLevel,
           publicTags: payload.publicTags,
           selectedPublicTags: payload.selectedPublicTags,
           selectedPrivateTags: payload.selectedPrivateTags,
->>>>>>> 264906c3
         },
         on: {
           'submit-reviewer': (tag: string, qualitySeal: boolean) => {
@@ -235,7 +235,7 @@
               return;
             }
             api.Run.disqualify({ run_alias: run.guid })
-              .then((data) => {
+              .then(() => {
                 run.type = 'disqualified';
                 arenaInstance.updateRunFallback(run.guid);
               })
@@ -243,7 +243,7 @@
           },
           rejudge: (run: types.Run) => {
             api.Run.rejudge({ run_alias: run.guid, debug: false })
-              .then((data) => {
+              .then(() => {
                 run.status = 'rejudging';
                 arenaInstance.updateRunFallback(run.guid);
               })
@@ -260,27 +260,6 @@
         },
       });
     },
-<<<<<<< HEAD
-    data: {
-      initialClarifications: payload.clarifications,
-      solutionStatus: payload.solutionStatus,
-      solution: <types.ProblemStatement | null>null,
-      availableTokens: 0,
-      allTokens: 0,
-      allRuns: <types.Run[]>payload.allRuns,
-      runs: <types.Run[]>payload.runs,
-      runDetails: <types.RunDetails | null>null,
-      showNewRunWindow: locationHash.includes('new-run'),
-      showRunDetailsWindow: false,
-      activeTab: window.location.hash
-        ? window.location.hash.substr(1).split('/')[0]
-        : 'problems',
-    },
-    components: {
-      'omegaup-problem-details': problem_Details,
-    },
-=======
->>>>>>> 264906c3
   });
 
   const arenaInstance = new Arena(GetOptionsFromLocation(window.location));
