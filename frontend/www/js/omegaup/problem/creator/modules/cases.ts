import {
  Case,
  CaseGroupID,
  Group,
  CaseLine,
  RootState,
  GroupID,
  LineID,
  CaseRequest,
  MultipleCaseAddRequest,
<<<<<<< HEAD
  Layout,
  CaseLineInfo,
  LayoutID,
  LineInfoID,
=======
  CaseID,
>>>>>>> 1cd7deac
  CaseLineKind,
  MatrixDistinctType,
  CaseLineData,
} from '../types';
import T from '../../../lang';
import { Module } from 'vuex';
import { NIL as UUID_NIL, v4 as uuid } from 'uuid';
import Vue from 'vue';
export interface CasesState {
  groups: Group[];
  selected: CaseGroupID;
  layouts: Layout[];
  hide: boolean;
}

export const casesStore: Module<CasesState, RootState> = {
  namespaced: true,
  state: {
    groups: [],
    selected: {
      caseID: UUID_NIL,
      groupID: UUID_NIL,
    },
    layouts: [],
    hide: false,
  },
  mutations: {
    resetStore(state) {
      state.groups = [];
      state.selected = {
        caseID: UUID_NIL,
        groupID: UUID_NIL,
      };
      state.layouts = [];
      state.hide = false;
    },
    addGroup(state, newGroup: Group) {
      state.groups.push(newGroup);
      state = assignMissingPoints(state);
    },
    editGroup(state, groupData: Group) {
      const groupTarget = state.groups.find(
        (group) => group.groupID === groupData.groupID,
      );
      if (groupTarget) {
        groupTarget.points = groupData.points;
        groupTarget.name = groupData.name;
        groupTarget.autoPoints = groupData.autoPoints;
      }
      state = assignMissingPoints(state);
    },
    addCase(state, caseRequest: CaseRequest) {
      if (caseRequest.groupID === UUID_NIL) {
        // Should create a new group with the same name
        const newCase = generateCase({
          name: caseRequest.name,
          caseID: caseRequest.caseID,
        });
        const groupID = uuid();
        const newGroup = generateGroup({
          name: caseRequest.name,
          groupID,
          points: caseRequest.points,
          autoPoints: caseRequest.autoPoints,
          ungroupedCase: true,
          cases: [{ ...newCase, groupID }],
        });
        state.groups.push(newGroup);
      } else {
        const group = state.groups.find(
          (group) => group.groupID === caseRequest.groupID,
        );
        if (!group) {
          return;
        }

        group.cases.push(
          generateCase({
            name: caseRequest.name,
            groupID: caseRequest.groupID,
            caseID: caseRequest.caseID,
            points: caseRequest.points,
          }),
        );
      }
      state = assignMissingPoints(state);
    },
    editCase(
      state,
      {
        oldGroupID,
        editedCase,
      }: { oldGroupID: GroupID; editedCase: Required<CaseRequest> },
    ) {
      // Old group

      // Find original case
      const groupTarget = state.groups.find(
        (group) => group.groupID === oldGroupID,
      );

      const caseIndex =
        groupTarget?.cases.findIndex(
          (_case) => _case.caseID === editedCase.caseID,
        ) ?? -1;

      if (caseIndex === -1) {
        return;
      }

      const caseTarget = groupTarget?.cases[caseIndex];

      if (caseTarget?.groupID !== editedCase.groupID) {
        // If we changed the group
        if (groupTarget) {
          groupTarget.cases = groupTarget.cases.filter(
            (_case) => _case.caseID !== editedCase.caseID,
          );
          // If the group has the same name as the case. I.e. the case doesn't have any group
          if (groupTarget.ungroupedCase) {
            state.groups = state.groups.filter(
              (group) => group.groupID !== groupTarget.groupID,
            );
          }
          // Find the new group
          const newGroup = state.groups.find(
            (group) => group.groupID === editedCase.groupID,
          );
          newGroup?.cases.push(
            generateCase({
              name: editedCase.name,
              groupID: newGroup.groupID,
              caseID: editedCase.caseID,
              lines: editedCase.lines,
            }),
          );
          state.selected.groupID = editedCase.groupID;
        }
      } else {
        if (caseTarget && groupTarget) {
          if (groupTarget.ungroupedCase) {
            // Update both case and group
            groupTarget.name = editedCase.name;
            groupTarget.points = editedCase.points;
            groupTarget.autoPoints = editedCase.autoPoints;
          }
          Vue.set(groupTarget.cases, caseIndex, {
            ...caseTarget,
            ...editedCase,
          });
        }
      }
      state = assignMissingPoints(state);
    },
    updateCase(state, [oldGroupID, updateCaseRequest]: [GroupID, CaseRequest]) {
      const oldGroup = state.groups.find(
        (_group) => _group.groupID === oldGroupID,
      );
      if (!oldGroup) return;
      const caseToEdit = oldGroup.cases.find(
        (_case) => _case.caseID === updateCaseRequest.caseID,
      );
      if (!caseToEdit) return;
      if (
        updateCaseRequest.groupID === UUID_NIL &&
        oldGroup.ungroupedCase === true
      ) {
        if (caseToEdit.name !== updateCaseRequest.name) {
          caseToEdit.name = updateCaseRequest.name;
          oldGroup.name = updateCaseRequest.name;
        }
        caseToEdit.points = updateCaseRequest.points;
        state = assignMissingPoints(state);
        return;
      }
      if (
        updateCaseRequest.groupID === UUID_NIL &&
        oldGroup.ungroupedCase === false
      ) {
        oldGroup.cases = oldGroup.cases.filter(
          (_case) => _case.caseID !== caseToEdit.caseID,
        );
        const groupID = uuid();
        const newGroup = generateGroup({
          name: updateCaseRequest.name,
          groupID: groupID,
          points: updateCaseRequest.points,
          autoPoints: updateCaseRequest.points === null,
          ungroupedCase: true,
          cases: [caseToEdit],
        });
        caseToEdit.name = updateCaseRequest.name;
        caseToEdit.groupID = groupID;
        caseToEdit.points = updateCaseRequest.points;
        state.groups.push(newGroup);
        state = assignMissingPoints(state);
        return;
      }
      caseToEdit.name = updateCaseRequest.name;
      caseToEdit.points = updateCaseRequest.points;

      if (caseToEdit.groupID === updateCaseRequest.groupID) {
        return;
      }
      caseToEdit.groupID = updateCaseRequest.groupID;

      oldGroup.cases = oldGroup.cases.filter(
        (_case) => _case.caseID !== updateCaseRequest.caseID,
      );

      if (oldGroup.ungroupedCase === true && oldGroup.cases.length === 0) {
        state.groups = state.groups.filter(
          (_group) => _group.groupID !== oldGroup.groupID,
        );
      }
      state.groups
        .find((_group) => _group.groupID === updateCaseRequest.groupID)
        ?.cases.push(caseToEdit);
      state = assignMissingPoints(state);
    },
    deleteGroup(state, groupIDToBeDeleted: GroupID) {
      state.groups = state.groups.filter(
        (group) => group.groupID !== groupIDToBeDeleted,
      );
      state = assignMissingPoints(state);
    },
    deleteUngroupedCases(state) {
      state.groups = state.groups.filter(
        (group) => group.ungroupedCase === false,
      );
      state = assignMissingPoints(state);
    },
    deleteCase(state, caseGroupIDToBeDeleted: CaseGroupID) {
      const groupTarget = state.groups.find(
        (group) => group.groupID == caseGroupIDToBeDeleted.groupID,
      );
      if (groupTarget) {
        if (groupTarget.ungroupedCase) {
          // Delete the entire group
          state.groups = state.groups.filter(
            (group) => group.groupID !== groupTarget.groupID,
          );
        } else {
          groupTarget.cases = groupTarget.cases.filter(
            (_case) => _case.caseID !== caseGroupIDToBeDeleted.caseID,
          );
        }
      }
      state.selected.caseID = UUID_NIL;
      state.selected.groupID = UUID_NIL;
      state = assignMissingPoints(state);
    },
    deleteGroupCases(state, groupIDToBeDeleted: GroupID) {
      const groupTarget = state.groups.find(
        (group) => group.groupID === groupIDToBeDeleted,
      );
      if (groupTarget) {
        groupTarget.cases = [];
      }
      state = assignMissingPoints(state);
    },
    addLayoutFromSelectedCase(state) {
      if (!state.selected.caseID || !state.selected.groupID) {
        return;
      }
      const selectedGroup = state.groups.find(
        (group) => group.groupID == state.selected.groupID,
      );
      if (!selectedGroup) return;
      const selectedCase = selectedGroup.cases.find(
        (_case) => _case.caseID == state.selected.caseID,
      );
      if (!selectedCase) return;
      const caseLineInfos: CaseLineInfo[] = selectedCase.lines.map(
        (caseLine) => ({
          lineInfoID: uuid(),
          label: caseLine.label,
          data: {
            ...caseLine.data,
            value: '',
          },
        }),
      );
      const layoutFromSelectedCase: Layout = {
        layoutID: uuid(),
        name: selectedGroup.name + '_' + selectedCase.name,
        caseLineInfos: caseLineInfos,
      };
      state.layouts.push(layoutFromSelectedCase);
    },
    removeLayout(state, layoutIDToBeDeleted: LineID) {
      state.layouts = state.layouts.filter(
        (layout) => layout.layoutID !== layoutIDToBeDeleted,
      );
    },
    addNewLineInfoToLayout(state, layoutID: LayoutID) {
      const targetLayout = state.layouts.find(
        (layout) => layout.layoutID === layoutID,
      );
      if (!targetLayout) return;
      const newLineInfo: CaseLineInfo = {
        lineInfoID: uuid(),
        label: '',
        data: {
          kind: 'line',
          value: '',
        },
      };
      targetLayout.caseLineInfos.push(newLineInfo);
    },
    editLineInfoKind(
      state,
      [layoutID, lineInfoID, _kind]: [LayoutID, LineInfoID, CaseLineKind],
    ) {
      const targetLayout = state.layouts.find(
        (layout) => layout.layoutID === layoutID,
      );
      if (!targetLayout) return;
      const selectedLineInfo = targetLayout.caseLineInfos.find(
        (lineInfo) => lineInfo.lineInfoID === lineInfoID,
      );
      if (!selectedLineInfo) return;
      const defaultMatrixDistinctType: MatrixDistinctType =
        MatrixDistinctType.None;
      const lineInfoData: CaseLineData = (() => {
        switch (_kind) {
          case 'line':
            return {
              kind: _kind,
              value: '',
            };
          case 'multiline':
            return {
              kind: _kind,
              value: '',
            };
          case 'array':
            return {
              kind: _kind,
              size: 10,
              min: 0,
              max: 100,
              distinct: false,
              value: '',
            };
          case 'matrix':
            return {
              kind: _kind,
              rows: 3,
              cols: 3,
              min: 0,
              max: 100,
              distinct: defaultMatrixDistinctType,
              value: '',
            };
        }
      })();
      selectedLineInfo.data = lineInfoData;
    },
    removeLineInfoFromLayout(
      state,
      [layoutID, lineInfoID]: [LayoutID, LineInfoID],
    ) {
      const targetLayout = state.layouts.find(
        (layout) => layout.layoutID === layoutID,
      );
      if (!targetLayout) return;
      targetLayout.caseLineInfos = targetLayout.caseLineInfos.filter(
        (lineInfo) => lineInfo.lineInfoID !== lineInfoID,
      );
    },
    copyLayout(state, layoutID: LayoutID) {
      const targetLayout = state.layouts.find(
        (layout) => layout.layoutID === layoutID,
      );
      if (!targetLayout) return;
      const copiedLineInfos: CaseLineInfo[] = targetLayout.caseLineInfos.map(
        (lineInfo) => ({
          lineInfoID: uuid(),
          label: lineInfo.label,
          data: {
            ...lineInfo.data,
          },
        }),
      );
      const copiedLayout: Layout = {
        layoutID: uuid(),
        name: targetLayout.name + T.problemCreatorLayoutWordCopy,
        caseLineInfos: copiedLineInfos,
      };
      state.layouts.push(copiedLayout);
    },
    addNewLayout(state) {
      const newLayout: Layout = {
        layoutID: uuid(),
        name: T.problemCreatorLayoutNew,
        caseLineInfos: [],
      };
      state.layouts.push(newLayout);
    },
    enforceLayoutToTheSelectedCase(state, layoutID: LayoutID) {
      const targetLayout = state.layouts.find(
        (layout) => layout.layoutID === layoutID,
      );
      if (!targetLayout) return;
      if (!state.selected.caseID || !state.selected.groupID) {
        return;
      }
      const selectedGroup = state.groups.find(
        (group) => group.groupID == state.selected.groupID,
      );
      if (!selectedGroup) return;
      const selectedCase = selectedGroup.cases.find(
        (_case) => _case.caseID == state.selected.caseID,
      );
      if (!selectedCase) return;
      const linesFromLayout: CaseLine[] = targetLayout.caseLineInfos.map(
        (lineInfo) => ({
          lineID: uuid(),
          caseID: selectedCase.caseID,
          label: lineInfo.label,
          data: {
            ...lineInfo.data,
          },
        }),
      );
      selectedCase.lines = linesFromLayout;
    },
    enforceLayoutToAllCases(state, layoutID: LayoutID) {
      state.groups.forEach((_group) => {
        _group.cases.forEach((_case) => {
          const targetLayout = state.layouts.find(
            (layout) => layout.layoutID === layoutID,
          );
          if (!targetLayout) return;
          const linesFromLayout: CaseLine[] = targetLayout.caseLineInfos.map(
            (lineInfo) => ({
              lineID: uuid(),
              caseID: _case.caseID,
              label: lineInfo.label,
              data: lineInfo.data,
            }),
          );
          _case.lines = linesFromLayout;
        });
      });
    },
    setSelected(state, CaseGroupsIDToBeSelected: CaseGroupID) {
      state.selected = CaseGroupsIDToBeSelected;
    },
    toggleHide(state) {
      state.hide = !state.hide;
    },
  },
  actions: {
    addMultipleCases(
      { commit, getters, state },
      multipleCaseRequest: MultipleCaseAddRequest,
    ) {
      // This set will store all occupied names in the given group
      const usedCaseNames: Set<string> = new Set();

      if (multipleCaseRequest.groupID === UUID_NIL) {
        // We should add group names
        for (const group of state.groups) {
          usedCaseNames.add(group.name);
        }
      } else {
        // We should add case names
        const cases: Case[] = getters.getCasesFromGroup(
          multipleCaseRequest.groupID,
        );
        if (cases) {
          for (const case_ of cases) {
            usedCaseNames.add(case_.name);
          }
        }
      }

      let caseNumber = 0;
      for (let i = 0; i < multipleCaseRequest.numberOfCases; i++) {
        let caseName = '';
        do {
          caseNumber++;
          caseName = `${multipleCaseRequest.prefix}${caseNumber}${multipleCaseRequest.suffix}`;
        } while (usedCaseNames.has(caseName));

        usedCaseNames.add(caseName);
        const newCase = generateCase({
          name: caseName,
          groupID: multipleCaseRequest.groupID,
        });
        const caseRequest = generateCaseRequest({
          ...newCase,
          points: 0,
          autoPoints: false,
        });
        commit('addCase', caseRequest);
      }
    },
    setLines({ getters }, lines: CaseLine[]) {
      const selectedCase: Case = getters.getSelectedCase;
      selectedCase.lines = lines;
    },
    editLineValue({ getters }, [lineID, value]: [LineID, CaseLineKind]) {
      const selectedLine: CaseLine = getters.getLineFromID(lineID);
      if (!selectedLine) return;
      selectedLine.data.value = value;
    },
    editLineKind({ getters }, [lineID, _kind]: [LineID, CaseLineKind]) {
      const selectedLine: CaseLine = getters.getLineFromID(lineID);
      if (!selectedLine) return;
      const defaultMatrixDistinctType: MatrixDistinctType =
        MatrixDistinctType.None;
      const lineData: CaseLineData = (() => {
        switch (_kind) {
          case 'line':
            return {
              kind: _kind,
              value: '',
            };
          case 'multiline':
            return {
              kind: _kind,
              value: '',
            };
          case 'array':
            return {
              kind: _kind,
              size: 10,
              min: 0,
              max: 100,
              distinct: false,
              value: '',
            };
          case 'matrix':
            return {
              kind: _kind,
              rows: 3,
              cols: 3,
              min: 0,
              max: 100,
              distinct: defaultMatrixDistinctType,
              value: '',
            };
        }
      })();
      selectedLine.data = lineData;
    },
    addNewLine({ getters }) {
      const selectedCase: Case = getters.getSelectedCase;
      const newLine: CaseLine = {
        lineID: uuid(),
        caseID: selectedCase.caseID,
        label: '',
        data: {
          kind: 'line',
          value: '',
        },
      };
      selectedCase.lines.push(newLine);
    },
    updateLine({ getters }, newLine: CaseLine) {
      const selectedCase: Case = getters.getSelectedCase;
      const lineToUpdate = selectedCase.lines.find(
        (line) => line.lineID === newLine.lineID,
      );
      if (!lineToUpdate) {
        return;
      }
      lineToUpdate.label = newLine.label;
      lineToUpdate.data = newLine.data;
    },
    deleteLine({ getters }, lineIDToBeDeleted: LineID) {
      const selectedCase: Case = getters.getSelectedCase;
      selectedCase.lines = selectedCase.lines.filter(
        (line) => line.lineID !== lineIDToBeDeleted,
      );
    },
    deleteLinesForSelectedCase({ getters }) {
      const selectedCase: Case = getters.getSelectedCase;
      selectedCase.lines = [];
    },
  },
  getters: {
    getCasesFromGroup: (state) => (groupID: GroupID) => {
      return (
        state.groups.find((group) => group.groupID === groupID)?.cases ?? null
      );
    },
    getGroupIdsAndNames: (state) => {
      // We use reduce because we don't want to show the ungrouped cases/groups
      // Also this way we avoid chaining a map and a filter
      return state.groups.reduce<{ value: string; text: string }[]>(
        (groups, currGroup) => {
          if (!currGroup.ungroupedCase) {
            return [
              ...groups,
              { value: currGroup.groupID, text: currGroup.name },
            ];
          }
          return [...groups];
        },
        [],
      );
    },
    getAllCases: (state) => {
      return state.groups.reduce((cases: Case[], currCase) => {
        return [...cases, ...currCase.cases];
      }, []);
    },
    getAllLayouts: (state) => {
      return state.layouts;
    },
    getSelectedCase: (state) => {
      const selectedGroup = state.groups.find(
        (group) => group.groupID === state.selected.groupID,
      );
      if (!selectedGroup) {
        return null;
      }
      return (
        selectedGroup.cases.find(
          (_case) => _case.caseID === state.selected.caseID,
        ) ?? null
      );
    },
    getStringifiedLinesFromCaseGroupID: (state) => (
      caseGroupID: CaseGroupID,
    ) => {
      const groupID: GroupID = caseGroupID.groupID;
      const caseID: CaseID = caseGroupID.caseID;
      const _group = state.groups.find((group) => group.groupID === groupID);
      if (_group === undefined) {
        return '';
      }
      const _case = _group.cases.find((thisCase) => thisCase.caseID === caseID);
      if (_case == undefined) {
        return '';
      }
      const stringifiedLine: string = _case.lines
        .map((line) => line.data.value)
        .join('\n');
      return stringifiedLine;
    },
    getSelectedGroup: (state) => {
      return (
        state.groups.find(
          (group) => group.groupID === state.selected.groupID,
        ) ?? null
      );
    },
    getLineFromID: (state) => (lineID: LineID) => {
      const selectedGroup = state.groups.find(
        (group) => group.groupID === state.selected.groupID,
      );
      if (!selectedGroup) {
        return null;
      }
      const selectedCase = selectedGroup.cases.find(
        (_case) => _case.caseID === state.selected.caseID,
      );
      if (!selectedCase) {
        return null;
      }
      const selectedLine = selectedCase.lines.find(
        (line) => line.lineID === lineID,
      );
      if (!selectedLine) {
        return null;
      }
      return selectedLine;
    },
    getLinesFromSelectedCase: (state) => {
      const selectedGroup = state.groups.find(
        (group) => group.groupID === state.selected.groupID,
      );
      if (!selectedGroup) {
        return [];
      }
      const selectedCase = selectedGroup.cases.find(
        (_case) => _case.caseID === state.selected.caseID,
      );
      if (!selectedCase) {
        return [];
      }
      return selectedCase.lines;
    },
    getUngroupedCases: (state) => {
      return state.groups.filter((group) => group.ungroupedCase === true);
    },
    getGroupsButUngroupedCases: (state) => {
      return state.groups.filter((group) => group.ungroupedCase === false);
    },
    getTotalPointsForUngroupedCases: (state) => {
      return state.groups
        .filter((group) => group.ungroupedCase === true)
        .reduce((accumulator, group) => accumulator + (group.points || 0), 0);
    },
  },
};

export function assignMissingPoints(state: CasesState): CasesState {
  let maxPoints = 100;
  let notDefinedCount = 0;

  for (const group of state.groups) {
    if (!group.autoPoints) {
      maxPoints -= group?.points ?? 0;
    } else {
      notDefinedCount++;
    }
  }

  const individualPoints =
    notDefinedCount && Math.max(maxPoints, 0) / notDefinedCount;

  state.groups = state.groups.map((element) => {
    if (element.autoPoints) {
      element.points = individualPoints;
    }
    return element;
  });

  return state;
}

export function generateCase(
  caseParams: Partial<Case> & { name: string },
): Case {
  return {
    caseID: uuid(),
    groupID: UUID_NIL,
    lines: [],
    points: null,
    ...caseParams,
  };
}

export function generateCaseRequest(
  caseParams: Partial<CaseRequest> & { name: string },
): CaseRequest {
  return {
    caseID: uuid(),
    groupID: UUID_NIL,
    points: 0,
    autoPoints: false,
    lines: [],
    ...caseParams,
  };
}
export function generateGroup(
  groupParams: Partial<Group> & { name: string },
): Group {
  return {
    groupID: uuid(),
    cases: [],
    points: 0,
    autoPoints: false,
    ungroupedCase: false,
    ...groupParams,
  };
}<|MERGE_RESOLUTION|>--- conflicted
+++ resolved
@@ -8,14 +8,11 @@
   LineID,
   CaseRequest,
   MultipleCaseAddRequest,
-<<<<<<< HEAD
+  CaseID,
   Layout,
   CaseLineInfo,
   LayoutID,
   LineInfoID,
-=======
-  CaseID,
->>>>>>> 1cd7deac
   CaseLineKind,
   MatrixDistinctType,
   CaseLineData,
