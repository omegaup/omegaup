import store from '../store';
import { NIL as UUID_NIL, v4 as uuid } from 'uuid';
import { generateCase, generateGroup } from '../modules/cases';
import { CaseLine, CaseRequest, MultipleCaseAddRequest } from '../types';

describe('cases.ts', () => {
  beforeEach(() => {
    store.commit('casesStore/resetStore');
  });

  it('Should save an ungrouped case to the store. Should create a ungrouped group with one case inside it', () => {
    const newCase = generateCase({ name: 'case1' }); // casesStore
    const newCaseRequest: CaseRequest = {
      ...newCase,
      points: 0,
      autoPoints: true,
    };
    store.commit('casesStore/addCase', newCaseRequest);
    const groupID = store.state.casesStore.groups[0].groupID;
    const ungroupedGroup = generateGroup({
      name: newCase.name,
      groupID: store.state.casesStore.groups[0].groupID,
      points: 100,
      autoPoints: true,
      ungroupedCase: true,
      cases: [{ ...newCase, groupID }],
    });
    expect(store.state.casesStore.groups[0]).toEqual(ungroupedGroup);
    expect(store.state.casesStore.groups[0].cases[0].name).toBe(newCase.name);
    expect(store.state.casesStore.groups[0].cases[0].caseID).toBe(
      newCase.caseID,
    );
  });

  it('Should save a group to the store', () => {
    const newGroup = generateGroup({ name: 'group1' });
    store.commit('casesStore/addGroup', newGroup);
    expect(store.state.casesStore.groups[0]).toBe(newGroup);
  });

  it('Should add a case to a group', () => {
    const newGroup = generateGroup({ name: 'group1' });
    store.commit('casesStore/addGroup', newGroup);
    const newCase = generateCase({ name: 'case1', groupID: newGroup.groupID }); // casesStore
    const newCaseRequest: CaseRequest = {
      ...newCase,
      autoPoints: true,
    };
    store.commit('casesStore/addCase', newCaseRequest);
    expect(store.state.casesStore.groups[0]).toBe(newGroup);
    expect(store.state.casesStore.groups[0].cases[0]).toEqual(newCase);
  });

  it('Should edit an ungrouped case. Should edit both the case and ungrouped group', () => {
    const newCase = generateCase({ name: 'case1' }); // casesStore
    const newCaseRequest: CaseRequest = {
      ...newCase,
      points: 0,
      autoPoints: true,
    };
    store.commit('casesStore/addCase', newCaseRequest);
    expect(store.state.casesStore.groups[0].points).toBe(100);
    expect(store.state.casesStore.groups[0].autoPoints).toBe(true);
    expect(store.state.casesStore.groups[0].cases[0].name).toBe('case1');
    const groupID = store.state.casesStore.groups[0].groupID;
    const editedCaseRequest: CaseRequest = {
      ...newCase,
      groupID,
      name: 'case2',
      points: 50,
      autoPoints: false,
    };
    store.commit('casesStore/editCase', {
      oldGroupID: groupID,
      editedCase: editedCaseRequest,
    });
    expect(store.state.casesStore.groups[0].name).toBe('case2');
    expect(store.state.casesStore.groups[0].points).toBe(50);
    expect(store.state.casesStore.groups[0].autoPoints).toBe(false);
    expect(store.state.casesStore.groups[0].cases[0].name).toBe('case2');
  });
  it('Should edit a case', () => {
    const newGroup = generateGroup({ name: 'group1' });
    store.commit('casesStore/addGroup', newGroup);
    const newCase = generateCase({ name: 'case1', groupID: newGroup.groupID });
    const newCaseRequest: CaseRequest = {
      ...newCase,
      autoPoints: true,
    };
    store.commit('casesStore/addCase', newCaseRequest);
    expect(store.state.casesStore.groups[0]).toEqual({
      ...newGroup,
      cases: [newCase],
    });
    expect(store.state.casesStore.groups[0].cases[0].name).toBe('case1');
    const groupID = store.state.casesStore.groups[0].groupID;
    const editedCaseRequest: CaseRequest = {
      ...newCase,
      groupID,
      name: 'case2',
      points: 0,
      autoPoints: true,
    };
    store.commit('casesStore/editCase', {
      oldGroupID: groupID,
      editedCase: editedCaseRequest,
    });
    expect(store.state.casesStore.groups[0].name).toBe('group1');
    expect(store.state.casesStore.groups[0].cases[0].name).toBe('case2');
  });
  it('Should change an ungrouped case to another group. Should delete the ungrouped group', () => {
    const newCase = generateCase({ name: 'case1' });
    const newCaseRequest: CaseRequest = {
      ...newCase,
      points: 0,
      autoPoints: true,
    };
    store.commit('casesStore/addCase', newCaseRequest);
    const groupID = store.state.casesStore.groups[0].groupID;
    const newGroup = generateGroup({ name: 'group1' });
    store.commit('casesStore/addGroup', newGroup);
    const editedCase: CaseRequest = {
      ...newCaseRequest,
      groupID: newGroup.groupID,
    };
    store.commit('casesStore/editCase', {
      oldGroupID: groupID,
      editedCase: editedCase,
    });
    expect(store.state.casesStore.groups[0]).toEqual({
      ...newGroup,
      cases: [{ ...newCase, groupID: newGroup.groupID }],
    });
  });
  it('Should change the group of one case to another', () => {
    const newGroup1 = generateGroup({ name: 'group1' });
    store.commit('casesStore/addGroup', newGroup1);
    const newGroup2 = generateGroup({ name: 'group2' });
    store.commit('casesStore/addGroup', newGroup2);
    const newCase = generateCase({ name: 'case1', groupID: newGroup1.groupID });
    const newCaseRequest: CaseRequest = {
      ...newCase,
      points: 0,
      autoPoints: true,
    };
    const oldGroupID = store.state.casesStore.groups[0].groupID;
    const newGroupID = store.state.casesStore.groups[1].groupID;
    store.commit('casesStore/addCase', newCaseRequest);
    store.commit('casesStore/editCase', {
      oldGroupID: oldGroupID,
      editedCase: { ...newCaseRequest, groupID: newGroupID },
    });
    expect(store.state.casesStore.groups[0].cases.length).toBe(0);
    expect(store.state.casesStore.groups[1].cases.length).toBe(1);
    expect(store.state.casesStore.groups[1].cases[0]).toEqual({
      ...newCase,
      groupID: newGroupID,
    });
  });
  it('Should remove an ungrouped case', () => {
    const newCase = generateCase({ name: 'case1' });
    const newCaseRequest: CaseRequest = {
      ...newCase,
      points: 0,
      autoPoints: true,
    };
    store.commit('casesStore/addCase', newCaseRequest);
    const groupID = store.state.casesStore.groups[0].groupID;
    store.commit('casesStore/deleteCase', { caseID: newCase.caseID, groupID });
    expect(store.state.casesStore.groups.length).toBe(0);
  });
  it('Should remove a case', () => {
    const newGroup1 = generateGroup({ name: 'group1' });
    store.commit('casesStore/addGroup', newGroup1);
    const newCase = generateCase({ name: 'case1', groupID: newGroup1.groupID });
    const newCaseRequest: CaseRequest = {
      ...newCase,
      points: 0,
      autoPoints: true,
    };
    store.commit('casesStore/addCase', newCaseRequest);
    store.commit('casesStore/deleteCase', {
      groupID: newGroup1.groupID,
      caseID: newCase.caseID,
    });
    expect(store.state.casesStore.groups[0].cases.length).toBe(0);
  });
  it('Should edit a group', () => {
    const newGroup = generateGroup({ name: 'group1' });
    const editedGroup = generateGroup({
      name: 'group2',
      points: 20,
      autoPoints: false,
      groupID: newGroup.groupID,
    });
    store.commit('casesStore/addGroup', newGroup);
    store.commit('casesStore/editGroup', editedGroup);
    expect(store.state.casesStore.groups[0]).toEqual(editedGroup);
  });

  it('Should remove a group', () => {
    const newGroup = generateGroup({ name: 'group1' });
    store.commit('casesStore/addGroup', newGroup);
    store.commit('casesStore/deleteGroup', newGroup.groupID);
    expect(store.state.casesStore.groups[1]).toBeUndefined();
  });
  it('Should calculate case points based on how many groups are in the store', () => {
    const newCase1 = generateCase({ name: 'case1' });
    const newCaseRequest1: CaseRequest = {
      ...newCase1,
      points: 0,
      autoPoints: true,
    };
    store.commit('casesStore/addCase', newCaseRequest1);
    expect(store.state.casesStore.groups[0].points).toBe(100);
    const newCase2 = generateCase({ name: 'case2' });
    const newCaseRequest2: CaseRequest = {
      ...newCase2,
      points: 20,
      autoPoints: false,
    };
    store.commit('casesStore/addCase', newCaseRequest2);
    expect(store.state.casesStore.groups[0].points).toBe(80);
    expect(store.state.casesStore.groups[1].points).toBe(20);
  });
  it('Should not divide by 0. All groups are defined', () => {
    const newCase1 = generateCase({
      name: 'case1',
    });
    const newCaseRequest1: CaseRequest = {
      ...newCase1,
      points: 50,
      autoPoints: true,
    };
    store.commit('casesStore/addCase', newCaseRequest1);
    const newCase2 = generateCase({
      name: 'case2',
    });
    const newCaseRequest2: CaseRequest = {
      ...newCase2,
      points: 50,
      autoPoints: true,
    };
    store.commit('casesStore/addCase', newCaseRequest2);
    expect(store.state.casesStore.groups[0].points).toBe(50);
    expect(store.state.casesStore.groups[1].points).toBe(50);
  });
  it('Should not assign negative points', () => {
    const newCase1 = generateCase({
      name: 'case1',
    });
    const newCaseRequest1: CaseRequest = {
      ...newCase1,
      points: 50,
      autoPoints: false,
    };
    store.commit('casesStore/addCase', newCaseRequest1);
    const newCase2 = generateCase({
      name: 'case2',
    });
    const newCaseRequest2: CaseRequest = {
      ...newCase2,
      points: 70,
      autoPoints: false,
    };
    store.commit('casesStore/addCase', newCaseRequest2);
    const newCase3 = generateCase({
      name: 'case3',
    });
    const newCaseRequest3: CaseRequest = {
      ...newCase3,
      points: 0,
      autoPoints: true,
    };
    store.commit('casesStore/addCase', newCaseRequest3);
    expect(store.state.casesStore.groups[0].points).toBe(50);
    expect(store.state.casesStore.groups[1].points).toBe(70);
    expect(store.state.casesStore.groups[2].points).toBe(0);
  });
  it('Should create multiple ungrouped cases', () => {
    const multipleCaseRequest: MultipleCaseAddRequest = {
      groupID: UUID_NIL,
      numberOfCases: 5,
      prefix: 'case ',
      suffix: '',
    };
    store.dispatch('casesStore/addMultipleCases', multipleCaseRequest);
    expect(store.state.casesStore.groups.length).toBe(5);
    for (let i = 0; i < 5; i++) {
      expect(store.state.casesStore.groups[i].name).toBe(`case ${i + 1}`);
    }
  });
  it('Should create multiple cases inside a group', () => {
    const newGroup = generateGroup({ name: 'group1' });
    store.commit('casesStore/addGroup', newGroup);
    const multipleCaseRequest: MultipleCaseAddRequest = {
      groupID: newGroup.groupID,
      numberOfCases: 5,
      prefix: 'case ',
      suffix: '',
    };
    store.dispatch('casesStore/addMultipleCases', multipleCaseRequest);
    expect(store.state.casesStore.groups.length).toBe(1);
    expect(store.state.casesStore.groups[0].name).toBe(newGroup.name);
    for (let i = 0; i < 5; i++) {
      expect(store.state.casesStore.groups[0].cases[i].name).toBe(
        `case ${i + 1}`,
      );
    }
  });
  it('Should create multiple cases inside a group and skip a used name', () => {
    const newGroup = generateGroup({ name: 'group1' });
    store.commit('casesStore/addGroup', newGroup);
    const newCase = generateCase({
      name: 'case 3',
      groupID: newGroup.groupID,
    });
    const newCaseRequest: CaseRequest = {
      ...newCase,
      points: 0,
      autoPoints: true,
    };
    store.commit('casesStore/addCase', newCaseRequest);
    const multipleCaseRequest: MultipleCaseAddRequest = {
      groupID: newGroup.groupID,
      numberOfCases: 5,
      prefix: 'case ',
      suffix: '',
    };
    store.dispatch('casesStore/addMultipleCases', multipleCaseRequest);
    expect(store.state.casesStore.groups.length).toBe(1);
    expect(store.state.casesStore.groups[0].name).toBe(newGroup.name);
    expect(store.state.casesStore.groups[0].cases[0].name).toBe(`case 3`);
    for (let i = 1; i < 6; i++) {
      if (i >= 3) {
        expect(store.state.casesStore.groups[0].cases[i].name).toBe(
          `case ${i + 1}`,
        );
        continue;
      }
      expect(store.state.casesStore.groups[0].cases[i].name).toBe(`case ${i}`);
    }
  });
  it('Should set all the cases lines to a defined line array', () => {
    const newCase = generateCase({ name: 'case1' });
    const newCaseRequest: CaseRequest = {
      ...newCase,
      points: 0,
      autoPoints: true,
    };
    store.commit('casesStore/addCase', newCaseRequest);
    const groupID = store.state.casesStore.groups[0].groupID;
    store.commit('casesStore/setSelected', {
      groupID: groupID,
      caseID: newCase.caseID,
    });
    const lines: CaseLine[] = [
      {
        lineID: uuid(),
        caseID: newCase.caseID,
        label: 'line1',
        data: { kind: 'line', value: '1' },
      },
      {
        lineID: uuid(),
        caseID: newCase.caseID,
        label: 'line2',
        data: {
          kind: 'array',
          distinct: true,
          max: 10,
          min: 1,
          size: 2,
          value: '1 2',
        },
      },
    ];
    store.dispatch('casesStore/setLines', lines);
    expect(store.state.casesStore.groups[0].cases[0].lines).toEqual(lines);
  });
  it('Should add a new line to a selected case', () => {
    const newCase = generateCase({ name: 'case1' });
    const newCaseRequest: CaseRequest = {
      ...newCase,
      points: 0,
      autoPoints: true,
    };
    store.commit('casesStore/addCase', newCaseRequest);
    const groupID = store.state.casesStore.groups[0].groupID;
    store.commit('casesStore/setSelected', {
      groupID: groupID,
      caseID: newCase.caseID,
    });
    store.dispatch('casesStore/addNewLine');
    const lineID = store.state.casesStore.groups[0].cases[0].lines[0].lineID;
    const lineToBeExpected: CaseLine = {
      lineID: lineID,
      caseID: store.state.casesStore.groups[0].cases[0].caseID,
      label: '',
      data: { kind: 'line', value: '' },
    };
    expect(store.state.casesStore.groups[0].cases[0].lines.length).toBe(1);
    expect(store.state.casesStore.groups[0].cases[0].lines[0]).toEqual(
      lineToBeExpected,
    );
  });
  it('Should update a defined line', () => {
    const newCase = generateCase({ name: 'case1' });
    const newCaseRequest: CaseRequest = {
      ...newCase,
      points: 0,
      autoPoints: true,
    };
    store.commit('casesStore/addCase', newCaseRequest);
    const groupID = store.state.casesStore.groups[0].groupID;
    store.commit('casesStore/setSelected', {
      groupID: groupID,
      caseID: newCase.caseID,
    });
    store.dispatch('casesStore/addNewLine');
    const updatedLine: CaseLine = {
      ...store.state.casesStore.groups[0].cases[0].lines[0],
      label: 'UPDATED',
      data: {
        kind: 'array',
        distinct: true,
        max: 10,
        min: 1,
        size: 2,
<<<<<<< HEAD
        value: '1 2',
=======
        value: '1, 2',
>>>>>>> e854329b
      },
    };
    store.dispatch('casesStore/updateLine', updatedLine);
    expect(store.state.casesStore.groups[0].cases[0].lines[0]).toEqual(
      updatedLine,
    );
  });
  it('Should delete a line', () => {
    const newCase = generateCase({ name: 'case1' });
    const newCaseRequest: CaseRequest = {
      ...newCase,
      points: 0,
      autoPoints: true,
    };
    store.commit('casesStore/addCase', newCaseRequest);
    const groupID = store.state.casesStore.groups[0].groupID;
    store.commit('casesStore/setSelected', {
      groupID: groupID,
      caseID: newCase.caseID,
    });
    store.dispatch('casesStore/addNewLine');
    const lineID = store.state.casesStore.groups[0].cases[0].lines[0].lineID;
    store.dispatch('casesStore/deleteLine', lineID);
    expect(store.state.casesStore.groups[0].cases[0].lines.length).toBe(0);
  });
});<|MERGE_RESOLUTION|>--- conflicted
+++ resolved
@@ -427,11 +427,7 @@
         max: 10,
         min: 1,
         size: 2,
-<<<<<<< HEAD
         value: '1 2',
-=======
-        value: '1, 2',
->>>>>>> e854329b
       },
     };
     store.dispatch('casesStore/updateLine', updatedLine);
