import Vue from 'vue';
import Vuex from 'vuex';
import { StoreState } from './types';
import { casesStore } from './modules/cases';
import T from '../../lang';

Vue.use(Vuex);

const state: StoreState = {
  problemName: T.problemCreatorNewProblem,
  problemMarkdown: T.problemCreatorEmpty,
<<<<<<< HEAD
  problemCodeContent: T.problemCreatorEmpty,
  problemCodeExtension: T.problemCreatorEmpty,
=======
  problemSolutionMarkdown: T.problemCreatorEmpty,
>>>>>>> 17a5c91e
} as StoreState;

export default new Vuex.Store({
  state,
  modules: {
    casesStore,
  },
  mutations: {
    updateSolutionMarkdown(state: StoreState, newSolutionMarkdown: string) {
      state.problemSolutionMarkdown = newSolutionMarkdown;
    },
    updateMarkdown(state: StoreState, newMarkdown: string) {
      state.problemMarkdown = newMarkdown;
    },
    updateName(state: StoreState, newName: string) {
      state.problemName = newName;
    },
    updateCodeContent(state: StoreState, newContent: string) {
      state.problemCodeContent = newContent;
    },
    updateCodeExtension(state: StoreState, newExtension: string) {
      state.problemCodeExtension = newExtension;
    },
  },
});<|MERGE_RESOLUTION|>--- conflicted
+++ resolved
@@ -9,12 +9,9 @@
 const state: StoreState = {
   problemName: T.problemCreatorNewProblem,
   problemMarkdown: T.problemCreatorEmpty,
-<<<<<<< HEAD
   problemCodeContent: T.problemCreatorEmpty,
   problemCodeExtension: T.problemCreatorEmpty,
-=======
   problemSolutionMarkdown: T.problemCreatorEmpty,
->>>>>>> 17a5c91e
 } as StoreState;
 
 export default new Vuex.Store({
