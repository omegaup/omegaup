--- conflicted
+++ resolved
@@ -115,7 +115,6 @@
     problems_solved: number;
   }
 
-<<<<<<< HEAD
   export interface Report {
     classname: string;
     event: {
@@ -125,13 +124,13 @@
     ip: string;
     time: string;
     username: string;
-=======
+  }
+
   export interface SchoolsRank {
     country_id: string;
     distinct_problems: number;
     distinct_users: number;
     name: string;
->>>>>>> d0b7a8f5
   }
 
   export interface Solutions {
