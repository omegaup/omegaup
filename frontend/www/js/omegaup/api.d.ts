--- conflicted
+++ resolved
@@ -346,9 +346,7 @@
   }
 
   export interface Stats {
-<<<<<<< HEAD
     series: Series[];
-=======
     total_runs: string;
     pending_runs: Array<string>;
     max_wait_time: number;
@@ -361,7 +359,6 @@
 
   interface Verdict {
     [verdict: string]: number;
->>>>>>> 970a156d
   }
 
   export interface Tag {
