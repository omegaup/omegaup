--- conflicted
+++ resolved
@@ -1,588 +1,6 @@
-<<<<<<< HEAD
-declare namespace omegaup {
-  export class Selectable<T> {
-    value: T;
-    selected: boolean;
-  }
-
-  enum AdmissionMode {
-    Private = 'private',
-    Registration = 'registration',
-    Public = 'public',
-  }
-
-  enum RequestsUserInformation {
-    No = 'no',
-    Optional = 'optional',
-    Required = 'required',
-  }
-
-  export interface StatementProblems {
-    name: string;
-  }
-
-  export interface ArenaContests {
-    [timeType: string]: omegaup.Contest[];
-  }
-
-  export interface Assignment {
-    alias: string;
-    assignment_type: string,
-    description: string;
-    finish_time: Date;
-    has_runs?: boolean;
-    max_points?: number;
-    name: string;
-    order: number;
-    publish_time_delay?: number;
-    scoreboard_url: string;
-    scoreboard_url_admin: string;
-    start_time: Date;
-  }
-
-  export interface AssignmentProblem {
-    alias: string;
-    commit: string;
-    languages: string;
-    letter: string;
-    order: number;
-    points: number;
-    title: string;
-    version: string;
-  }
-
-  export interface Badge {
-    badge_alias: string;
-    assignation_time?: Date;
-    unlocked?: boolean;
-    first_assignation?: Date;
-    total_users?: number;
-    owners_count?: number;
-  }
-
-  interface Case {
-    contest_score: number;
-    max_score: number;
-    meta: omegaup.Meta;
-    name: string;
-    score: number;
-    verdict: string;
-  }
-
-  export interface CoderOfTheMonth extends Profile {
-    date?: string;
-    ProblemsSolved?: number;
-    score?: number;
-    country?: string;
-    state?: string;
-    school?: string;
-  }
-
-  export interface Commit {
-    author: Signature;
-    commit: string;
-    commiter: Signature;
-    message: string;
-    parents: string[];
-    tree: {
-      [file: string]: string;
-    }
-    version: string;
-  }
-
-  export interface Contest {
-    alias: string;
-    title: string;
-    window_length?: number;
-    start_time?: Date;
-    finish_time?: Date;
-    admission_mode?: omegaup.AdmissionMode;
-    contestant_must_register?: boolean;
-    admin?: boolean;
-    available_languages?: omegaup.Languages;
-    description?: string;
-    director?: string;
-    feedback?: string;
-    languages?: Array<string>;
-    needs_basic_information?: boolean;
-    opened?: boolean;
-    original_contest_alias?: string;
-    original_problemset_id?: string;
-    partial_score?: boolean;
-    penalty?: number;
-    penalty_calc_policy?: string;
-    penalty_type?: string;
-    points_decay_factor?: number;
-    problems?: omegaup.Problem[];
-    problemset_id?: number;
-    requests_user_information?: omegaup.RequestsUserInformation;
-    rerun_id?: number;
-    scoreboard?: number;
-    scoreboard_url?: string;
-    scoreboard_url_admin?: string;
-    show_penalty?: boolean;
-    show_scoreboard_after?: boolean;
-    submission_deadline?: Date;
-    submissions_gap?: number;
-  }
-
-  export interface ContestGroup {
-    alias: string;
-    name: string;
-  }
-
-  export interface ContestGroupAdmin {
-    role?: string;
-    name?: string;
-    alias?: string;
-  }
-
-  export interface ContestProblem {
-    alias: string;
-    text: string;
-    bestScore: number;
-    maxScore: number;
-    active: boolean;
-  }
-
-  interface ContestResult {
-    data: omegaup.Contest;
-    length?: string;
-    place: number;
-  }
-
-  export interface Country {
-    id: string;
-    name: string;
-  }
-
-  export interface Course {
-    alias: string;
-    assignments: Assignment[];
-    basic_information_required: boolean;
-    description: string;
-    finish_time: Date;
-    is_admin: boolean;
-    name: string;
-    public: boolean;
-    requests_user_information: omegaup.RequestsUserInformation;
-    school_id?: number;
-    school_name: string;
-    show_scoreboard: boolean;
-    start_time: Date;
-    student_count: boolean;
-  }
-
-  export interface CourseAdmin {
-    username: string;
-    role: string;
-  }
-
-  export interface CourseGroupAdmin {
-    role: string;
-    name: string;
-    alias: string;
-  }
-
-  export interface CourseProblem extends Problem {
-    commit: string;
-    letter: string;
-    order: number;
-    runs: CourseProblemRun[];
-    submissions: number;
-    visits: number;
-  }
-
-  export interface CourseProblemRun {
-    penalty: number;
-    score: number;
-    source: string;
-    time: string;
-    verdict: string;
-  }
-
-  interface CourseProgress {
-    [assignment: string]: number;
-  }
-
-  export interface CourseStudent {
-    name: string;
-    username: string;
-    progress: CourseProgress;
-  }
-
-  interface DetailsGroup {
-    cases: omegaup.Case[];
-    contest_score: number;
-    group: string;
-    max_score: number;
-    score: number;
-  }
-
-  interface Details {
-    group: omegaup.DetailsGroup[];
-  }
-
-  export interface Experiment {
-    config: boolean;
-    hash: string;
-    name: string;
-  }
-
-  interface GraderQueue {
-    running: string[];
-    run_queue_length: number;
-    runner_queue_length: number;
-    runners: string[];
-  }
-
-  export interface Grader {
-    status: string;
-    broadcaster_sockets: number;
-    embedded_runner: boolean;
-    queue: omegaup.GraderQueue;
-  }
-
-  export interface Group {
-    alias: string;
-    create_time: Date;
-    description: string;
-    name: string;
-  }
-
-  export interface Identity extends User {
-    name: string;
-    username: string;
-    school: string;
-    school_name?: string;
-    gender?: string;
-    password?: string;
-    school_id: number;
-    country_id: string;
-    state_id: string;
-    classname: string;
-  }
-
-  export interface IdentityContest {
-    username: string;
-    end_time?: Date;
-    access_time?: Date;
-    country_id?: string;
-  }
-
-  export interface IdentityRequest {
-    username: string;
-    country: string;
-    request_time: Date;
-    last_update: Date;
-    accepted: boolean;
-    admin?: UserRole;
-  }
-
-  interface Languages {
-    [language: string]: string;
-  }
-
-  interface Meta {
-    time: number;
-    wall_time: number;
-    memory: number;
-  }
-
-  export interface NavbarPayload {
-    omegaUpLockDown: boolean;
-    inContest: boolean;
-    isLoggedIn: boolean;
-    isReviewer: boolean;
-    gravatarURL51: string;
-    currentUsername: string;
-    isAdmin: boolean;
-    isMainUserIdentity: boolean;
-    lockDownImage: string;
-    navbarSection: string;
-  }
-
-  export interface NominationVote {
-    time: number;
-    vote: number;
-    user: User;
-  }
-
-  export interface Nomination {
-    author: User;
-    author_name: string;
-    author_username: string;
-    nomination: string;
-    nominator: User;
-    nominator_name: string;
-    nominator_username: string;
-    problem: Problem;
-    quality_nomination_id: number;
-    status: string;
-    time: string;
-    votes: NominationVote[];
-  }
-
-  export interface Notification {
-    notification_id: number;
-    contents: NotificationContents;
-    timestamp: Date;
-  }
-
-  export interface NotificationContents {
-    type: string;
-    badge?: string;
-  }
-
-  export interface Profile extends User {
-    email: string;
-    country_id: string;
-    gravatar_92: string;
-    rankinfo: RankInfo;
-    classname: string;
-  }
-
-  export interface Problem {
-    accepted?: number;
-    alias: string;
-    commit?: string;
-    difficulty?: number;
-    languages?: string;
-    letter?: string;
-    order: number;
-    penalty?: number;
-    percent?: number;
-    points: number;
-    quality?: number;
-    quality_seal?: boolean;
-    ratio?: number;
-    run_details?: omegaup.RunDetails;
-    runs?: CourseProblemRun[];
-    score?: number;
-    source?: string;
-    statement?: Statement;
-    submissions?: number;
-    templates?: string;
-    tags?: Tag[];
-    title: string;
-    version?: string;
-    visibility?: number;
-    visits?: number;
-  }
-
-  export interface QueryParameters {
-    some_tags: boolean;
-    min_difficulty: number;
-    max_difficulty: number;
-    order_by: string;
-    mode: string;
-    only_karel?: boolean;
-    tag?: string[];
-  }
-
-  export interface RankInfo {
-    rank: number;
-    name?: string;
-    problems_solved: number;
-  }
-
-  export interface Scoreboard {
-    contests: omegaup.Contest[];
-    name: string;
-    place: number;
-    totalPenalty: number;
-    totalPoints: number;
-  }
-
-  export interface ScoreboardUser extends User {
-    country?: string;
-    is_invited: boolean;
-    place: number;
-    problems: ScoreboardUserProblem[];
-    total: {
-      penalty: number;
-      points: number;
-    }
-  }
-
-  export interface ScoreboardUserProblem {
-    alias: string;
-    penalty: number;
-    pending?: boolean;
-    percent: number;
-    points: number;
-    runs: number;
-  }
-
-  interface Statement {
-    images: string[];
-    language: string;
-    markdown: string;
-  }
-
-  export interface Report {
-    classname: string;
-    event: {
-      name: string;
-      problem: string;
-    }
-    ip: string;
-    time: string;
-    username: string;
-  }
-
-  export interface Role {
-    name: string;
-  }
-
-  export interface Run {
-    [period: string]: number;
-  }
-
-  export interface RunInfo {
-    date: string;
-    verdict: string;
-    runs: number;
-    [period: string]: string;
-  }
-
-  export interface RunCounts {
-    categories: string[];
-    cumulative: omegaup.RunData[];
-    delta: omegaup.RunData[];
-  }
-
-  interface RunData {
-    data: number[];
-    name: string;
-  }
-
-  interface RunDetails {
-    admin?: boolean;
-    compile_error?: string;
-    details?: Details;
-    groups?: DetailsGroup[];
-    guid: string;
-    judged_by: string;
-    language: string;
-    logs: string;
-    problem_admin?: boolean;
-    source?: string;
-    source_link?: boolean;
-    source_name?: string;
-    source_url?: string;
-  }
-
-  export interface SchoolCoderOfTheMonth {
-    classname: string;
-    time: string;
-    username: string;
-  }
-
-  export interface SchoolOfTheMonth extends SchoolsRank {
-    time?: string;
-  }
-
-  export interface SchoolsRank {
-    school_id: number;
-    country_id: string;
-    score?: number;
-    name: string;
-    rank?: number;
-  }
-
-  export interface SchoolRankTable {
-    page: number;
-    length: number;
-    showHeader: boolean;
-    totalRows: number;
-    rank: omegaup.SchoolsRank[];
-  }
-
-  interface Signature {
-    email: string;
-    name: string;
-    time: string;
-  }
-
-  export interface Solutions {
-    [language: string]: string;
-  }
-
-  export interface Stats {
-    total_runs: string;
-    pending_runs: Array<string>;
-    max_wait_time: number;
-    max_wait_time_guid: number;
-    verdict_runs: Verdict;
-    distribution: Array<number>;
-    size_of_bucket: number;
-    total_points: number;
-  }
-
-  export interface Submission {
-    time: Date;
-    username: string;
-    school_id: number;
-    school_name: string;
-    alias: string;
-    title: string;
-    language: string;
-    verdict: string;
-    runtime: number;
-    memory: number;
-    classname: string;
-  }
-
-  export interface Tag {
-    source?: string;
-    name: string;
-  }
-
-  export interface UserRole {
-    role: string;
-    username: string;
-  }
-
-  export interface UserRank {
-    penalty?: number
-    points?: number;
-    position?: number;
-    username: string;
-    classname: string;
-    country: string;
-    name?: string;
-    score?: number;
-    problemsSolvedUser?: number;
-  }
-
-  export interface UserRankTable {
-    page: number;
-    length: number;
-    isIndex: boolean;
-    isLogged: boolean;
-    availableFilters: { [key: string]: string };
-    filter: string;
-    ranking: omegaup.UserRank[];
-    resultTotal: number;
-  }
-
-  export interface User {
-    name?: string;
-    username: string;
-  }
-
-  interface Verdict {
-    [verdict: string]: number;
-  }
-
-  export interface VerdictByDate {
-    [date: string]: Verdict;
-=======
 declare namespace omegaup.api {
   export interface Session {
     currentSession: () => Promise<{ [name: string]: any }>;
->>>>>>> 202ddb4e
   }
 }
 
