--- conflicted
+++ resolved
@@ -1,9 +1,9 @@
 declare namespace omegaup {
-<<<<<<< HEAD
   export class Selectable<T> {
     value: T;
     selected: boolean;
-=======
+  }
+
   export interface Assignment {
     alias: string;
     assignment_type: string,
@@ -15,7 +15,6 @@
     scoreboard_url: string;
     scoreboard_url_admin: string;
     start_time: Date;
->>>>>>> f3c0fccf
   }
 
   export interface Badge {
