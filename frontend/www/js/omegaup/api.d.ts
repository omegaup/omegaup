declare namespace omegaup {
<<<<<<< HEAD
  export class Selectable<T> {
    value: T;
    selected: boolean;
=======
  enum RequestsUserInformation {
    No = 'no',
    Optional = 'optional',
    Required = 'required',
>>>>>>> 0b6716e7
  }

  export interface Assignment {
    alias: string;
    assignment_type: string,
    description: string;
    finish_time: Date;
    has_runs?: boolean;
    max_points?: number;
    name: string;
    order: number;
    publish_time_delay?: number;
    scoreboard_url: string;
    scoreboard_url_admin: string;
    start_time: Date;
  }

  export interface AssignmentProblem {
    alias: string;
    commit: string;
    languages: string;
    letter: string;
    order: number;
    points: number;
    title: string;
    version: string;
  }

  export interface Badge {
    badge_alias: string;
    assignation_time?: Date;
    unlocked?: boolean;
    first_assignation?: Date;
    owners_percentage?: number;
  }

  interface Case {
    contest_score: number;
    max_score: number;
    meta: omegaup.Meta;
    name: string;
    score: number;
    verdict: string;
  }

  export interface CoderOfTheMonth extends Profile {
    date?: string;
    ProblemsSolved?: number;
    score?: number;
  }

  export interface Commit {
    author: Signature;
    commit: string;
    commiter: Signature;
    message: string;
    parents: string[];
    tree: {
      [file: string]: string;
    }
    version: string;
  }

  export interface Contest {
    alias: string;
    title: string;
    window_length?: number;
    start_time?: Date;
    finish_time?: Date;
    admission_mode?: string;
    contestant_must_register?: boolean;
    admin?: boolean;
    available_languages?: omegaup.Languages;
    description?: string;
    director?: string;
    feedback?: string;
    languages?: Array<string>;
    needs_basic_information?: boolean;
    opened?: boolean;
    original_contest_alias?: string;
    original_problemset_id?: string;
    partial_score?: boolean;
    penalty?: number;
    penalty_calc_policy?: string;
    penalty_type?: string;
    points_decay_factor?: number;
    problems?: omegaup.Problem[];
    problemset_id?: number;
    requests_user_information?: omegaup.RequestsUserInformation;
    rerun_id?: number;
    scoreboard?: number;
    scoreboard_url?: string;
    scoreboard_url_admin?: string;
    show_penalty?: boolean;
    show_scoreboard_after?: boolean;
    submission_deadline?: Date;
    submissions_gap?: number;
  }

  interface ContestAdmin {
    username: string;
    role: string;
  }

  export interface ContestGroupAdmin {
    role: string;
    name: string;
    alias: string;
  }

  interface ContestResult {
    data: omegaup.Contest;
    length?: string;
    place: number;
  }

  export interface Course {
    alias: string;
    assignments: Assignment[];
    basic_information_required: boolean;
    description: string;
    finish_time: Date;
    is_admin: boolean;
    name: string;
    public: boolean;
    requests_user_information: omegaup.RequestsUserInformation;
    school_id?: number;
    school_name: string;
    show_scoreboard: boolean;
    start_time: Date;
    student_count: boolean;
  }

  export interface CourseAdmin {
    username: string;
    role: string;
  }

  export interface CourseGroupAdmin {
    role: string;
    name: string;
    alias: string;
  }

  export interface CourseProblem extends Problem {
    commit: string;
    letter: string;
    order: number;
    runs: CourseProblemRun[];
    submissions: number;
    visits: number;
  }

  export interface CourseProblemRun {
    penalty: number;
    score: number;
    source: string;
    time: string;
    verdict: string;
  }

  interface CourseProgress {
    [assignment: string]: number;
  }

  export interface CourseStudent {
    name?: string;
    username: string;
    progress: CourseProgress[];
  }

  interface DetailsGroup {
    cases: omegaup.Case[];
    contest_score: number;
    group: string;
    max_score: number;
    score: number;
  }

  interface Details {
    group: omegaup.DetailsGroup[];
  }

  export interface Experiment {
    config: boolean;
    hash: string;
    name: string;
  }

  export interface Group {
    alias: string;
  }

  export interface Identity extends User {
    name: string;
    username: string;
    school: string;
    school_name?: string;
    gender?: string;
    password?: string;
    school_id: number;
    country_id: string;
    state_id: string;
    classname: string;
  }

  export interface IdentityContest {
    username: string;
    end_time: Date;
    access_time?: Date;
    country_id?: string;
  }

  export interface IdentityContestRequest {
    username: string;
    country: string;
    request_time: Date;
    last_update: Date;
    accepted: boolean;
    admin?: ContestAdmin;
  }

  interface Languages {
    [language: string]: string;
  }

  interface Meta {
    time: number;
    wall_time: number;
    memory: number;
  }

  export interface NominationVote {
    time: number;
    vote: number;
    user: User;
  }

  export interface Nomination {
    author: User;
    author_name: string;
    author_username: string;
    nomination: string;
    nominator: User;
    nominator_name: string;
    nominator_username: string;
    problem: Problem;
    quality_nomination_id: number;
    status: string;
    time: string;
    votes: NominationVote[];
  }

  export interface Notification {
    notification_id: number;
    contents: NotificationContents;
    timestamp: Date;
  }

  export interface NotificationContents {
    type: string;
    badge?: string;
  }

  export interface Profile extends User {
    email: string;
    country_id: string;
    gravatar_92: string;
    rankinfo: RankInfo;
    classname: string;
  }

  export interface Problem {
    accepted?: number;
    alias: string;
    difficulty?: number;
    penalty?: number;
    percent?: number;
    points?: number;
    quality?: number;
    ratio?: number;
    run_details?: omegaup.RunDetails;
    score?: number;
    submissions?: number;
    tags?: Tag[];
    title: string;
    visibility?: number;
  }

  export interface QueryParameters {
    some_tags: boolean;
    min_difficulty: number;
    max_difficulty: number;
    order_by: string;
    mode: string;
    only_karel?: boolean;
    tag?: string[];
  }

  export interface RankInfo {
    rank: number;
    name?: string;
    problems_solved: number;
  }

  export interface Scoreboard {
    contests: omegaup.Contest[];
    name: string;
    place: number;
    totalPenalty: number;
    totalPoints: number;
  }

  export interface Report {
    classname: string;
    event: {
      name: string;
      problem: string;
    }
    ip: string;
    time: string;
    username: string;
  }

  export interface Role {
    title: string;
  }

  interface RunDetails {
    admin: boolean;
    details: omegaup.Details;
    guid: string;
    judged_by: string;
    language: string;
    logs: string;
  }

  export interface SchoolsRank {
    country_id: string;
    distinct_problems: number;
    distinct_users: number;
    name: string;
  }

  interface Signature {
    email: string;
    name: string;
    time: string;
  }

  export interface Solutions {
    [language: string]: string;
  }

  export interface Stats {
    total_runs: string;
    pending_runs: Array<string>;
    max_wait_time: number;
    max_wait_time_guid: number;
    verdict_runs: Verdict;
    distribution: Array<number>;
    size_of_bucket: number;
    total_points: number;
  }

  interface Verdict {
    [verdict: string]: number;
  }

  export interface Tag {
    autogenerated?: boolean;
    name: string;
  }

  export interface User {
    name: string;
    username: string;
  }
}

export default omegaup;<|MERGE_RESOLUTION|>--- conflicted
+++ resolved
@@ -1,14 +1,13 @@
 declare namespace omegaup {
-<<<<<<< HEAD
   export class Selectable<T> {
     value: T;
     selected: boolean;
-=======
+  }
+
   enum RequestsUserInformation {
     No = 'no',
     Optional = 'optional',
     Required = 'required',
->>>>>>> 0b6716e7
   }
 
   export interface Assignment {
