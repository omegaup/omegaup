--- conflicted
+++ resolved
@@ -7,12 +7,12 @@
     owners_percentage?: number;
   }
 
-<<<<<<< HEAD
   export interface CoderOfTheMonth extends Profile {
     date?: string;
     ProblemsSolved?: number;
     score?: number;
-=======
+  }
+
   interface Case {
     contest_score: number;
     max_score: number;
@@ -20,7 +20,6 @@
     name: string;
     score: number;
     verdict: string;
->>>>>>> 88887695
   }
 
   export interface Contest {
