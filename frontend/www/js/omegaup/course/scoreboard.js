import {Arena} from '../arena/arena.js';
import {API, UI, OmegaUp} from '../omegaup.js';

OmegaUp.on('ready', function() {
  let params =
      /\/course\/([^\/]+)\/assignment\/([^\/]+)\/scoreboard\/([^\/]+)\/?/.exec(
          window.location.pathname);

  let options = {
    // There is no UI to show clarifications with scoreboard-only views.
    disableClarifications: true,
    courseAlias: params[1],
    assignmentAlias: params[2],
    scoreboardToken: params[3],
  };
  let arena = new Arena(options);
  let getRankingByTokenRefresh = 5 * 60 * 1000;  // 5 minutes

  API.Course.getAssignment({
              course: arena.options.courseAlias,
              assignment: arena.options.assignmentAlias,
              token: arena.options.scoreboardToken,
            })
      .then(function(course) {
        arena.initProblems(course);
        arena.initClock(course.start_time, course.finish_time);
        arena.initProblemsetId(course);
        $('#title .course-title').text(course.name);

        API.Problemset.scoreboard({
<<<<<<< HEAD
                        problemset_id: course.problemset_id,
=======
                        problemset_id: arena.options.problemsetId,
>>>>>>> 066b23e5
                        token: arena.options.scoreboardToken
                      })
            .then(arena.rankingChange.bind(arena))
            .fail(UI.ignoreError);
        if (new Date() < course.finish_time && !arena.socket) {
          setInterval(function() {
            API.Problemset.scoreboard({
<<<<<<< HEAD
                            problemset_id: course.problemset_id,
=======
                            problemset_id: arena.options.problemsetId,
>>>>>>> 066b23e5
                            token: arena.options.scoreboardToken
                          })
                .then(arena.rankingChange.bind(arena))
                .fail(UI.ignoreError);
          }, getRankingByTokenRefresh);
        }

        $('#ranking').show();
        $('#root').fadeIn('slow');
        $('#loading').fadeOut('slow');
      })
      .fail(UI.apiError);
});<|MERGE_RESOLUTION|>--- conflicted
+++ resolved
@@ -28,11 +28,7 @@
         $('#title .course-title').text(course.name);
 
         API.Problemset.scoreboard({
-<<<<<<< HEAD
-                        problemset_id: course.problemset_id,
-=======
                         problemset_id: arena.options.problemsetId,
->>>>>>> 066b23e5
                         token: arena.options.scoreboardToken
                       })
             .then(arena.rankingChange.bind(arena))
@@ -40,11 +36,7 @@
         if (new Date() < course.finish_time && !arena.socket) {
           setInterval(function() {
             API.Problemset.scoreboard({
-<<<<<<< HEAD
-                            problemset_id: course.problemset_id,
-=======
                             problemset_id: arena.options.problemsetId,
->>>>>>> 066b23e5
                             token: arena.options.scoreboardToken
                           })
                 .then(arena.rankingChange.bind(arena))
