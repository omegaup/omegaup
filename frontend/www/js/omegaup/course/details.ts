import Vue from 'vue';
import course_Details from '../components/course/Details.vue';
import { OmegaUp } from '../omegaup';
import { types } from '../api_types';
import * as api from '../api';
import * as ui from '../ui';
import T from '../lang';

OmegaUp.on('ready', () => {
  const payload = types.payloadParsers.CourseDetailsPayload();
  const headerPayload = types.payloadParsers.CommonPayload();
  new Vue({
    el: '#main-container',
    components: {
      'omegaup-course-details': course_Details,
    },
    render: function (createElement) {
      return createElement('omegaup-course-details', {
        props: {
          course: payload.details,
          progress: payload.progress,
<<<<<<< HEAD
          loggedIn: payload.loggedIn,
=======
          currentUsername: headerPayload.currentUsername,
>>>>>>> 4c8c9832
        },
        on: {
          clone: (alias: string, name: string, startTime: Date) => {
            api.Course.clone({
              course_alias: payload.details.alias,
              name: name,
              alias: alias,
              start_time: startTime.getTime() / 1000,
            })
              .then(() => {
                ui.success(
                  ui.formatString(T.courseEditCourseClonedSuccessfully, {
                    course_alias: alias,
                  }),
                );
              })
              .catch(ui.apiError);
          },
        },
      });
    },
  });
});<|MERGE_RESOLUTION|>--- conflicted
+++ resolved
@@ -19,11 +19,8 @@
         props: {
           course: payload.details,
           progress: payload.progress,
-<<<<<<< HEAD
           loggedIn: payload.loggedIn,
-=======
           currentUsername: headerPayload.currentUsername,
->>>>>>> 4c8c9832
         },
         on: {
           clone: (alias: string, name: string, startTime: Date) => {
