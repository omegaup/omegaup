import course_AddStudents from '../components/course/AddStudents.vue';
import course_Administrators from '../components/course/Administrators.vue';
import course_AssignmentDetails from '../components/course/AssignmentDetails.vue';
import course_AssignmentList from '../components/course/AssignmentList.vue';
import course_Form from '../components/course/Form.vue';
import course_ProblemList from '../components/course/ProblemList.vue';
import common_Publish from '../components/common/Publish.vue';
import course_Clone from '../components/course/Clone.vue';
import { OmegaUp } from '../omegaup';
import * as api from '../api';
import API from '../api';
import * as UI from '../ui';
import T from '../lang';
import Vue from 'vue';
import Sortable from 'sortablejs';

Vue.directive('Sortable', {
  inserted: function(el, binding) {
    new Sortable(el, binding.value || {});
  },
});

OmegaUp.on('ready', function() {
  let vuePath = [];
  if (window.location.hash) {
    vuePath = window.location.hash.split('/');
    $('#sections')
      .find('a[href="' + vuePath[0] + '"]')
      .tab('show');
  }

  $('#sections').on('click', 'a', function(e) {
    e.preventDefault();
    // add this line
    var tabName = $(this).attr('href');
    window.location.hash = tabName;
    if (tabName.split('#')[1] !== 'assignments') {
      assignmentDetails.show = false;
      updateNewAssignmentButtonVisibility(true);
    }
    $(this).tab('show');
  });

  var courseAlias = /\/course\/([^\/]+)\/edit\/?.*/.exec(
    window.location.pathname,
  )[1];

  var defaultDate = Date.create(Date.now());
  defaultDate.set({ seconds: 0 });
  var defaultStartTime = Date.create(defaultDate);
  defaultDate.setHours(defaultDate.getHours() + 5);
  var defaultFinishTime = Date.create(defaultDate);

  function updateNewAssignmentButtonVisibility(visible) {
    document.querySelector('form.new').style.display = visible
      ? 'initial'
      : 'none';
  }

  function onNewAssignment(assignmentType) {
    assignmentDetails.show = true;
    assignmentDetails.update = false;
    assignmentDetails.assignment = {
      start_time: defaultStartTime,
      finish_time: defaultFinishTime,
      assignment_type: assignmentType,
    };
    updateNewAssignmentButtonVisibility(false);

    // Vue lazily updates the DOM, so any interactions with `$el` need to
    // wait until the update is done.
    Vue.nextTick(function() {
      assignmentDetails.$el.scrollIntoView();
    });
  }

  var administrators = new Vue({
    el: '#admins div',
    render: function(createElement) {
      return createElement('omegaup-course-administrators', {
        props: {
          admins: this.admins,
          groupadmins: this.groupadmins,
        },
        on: {
<<<<<<< HEAD
=======
          edit: function(assignment) {
            assignmentDetails.show = true;
            assignmentDetails.update = true;
            assignmentDetails.assignment = assignment;
            assignmentDetails.$el.scrollIntoView();
          },
          delete: function(assignment) {
            if (
              !window.confirm(
                UI.formatString(T.courseAssignmentConfirmDelete, {
                  assignment: assignment.name,
                }),
              )
            ) {
              return;
            }
            api.Course.removeAssignment({
              course_alias: courseAlias,
              assignment_alias: assignment.alias,
            })
              .then(function(data) {
                UI.success(T.courseAssignmentDeleted);
                refreshAssignmentsList();
              })
              .catch(UI.apiError);
          },
          new: function() {
            assignmentDetails.show = true;
            assignmentDetails.update = false;
            assignmentDetails.assignment = {
              start_time: defaultStartTime,
              finish_time: defaultFinishTime,
            };
          },
>>>>>>> 00ff7d2c
          removeAdmin: function(admin) {
            api.Course.removeAdmin({
              course_alias: courseAlias,
              usernameOrEmail: admin.username,
            })
              .then(function(data) {
                refreshCourseAdmins();
                UI.success(T.adminRemoved);
              })
              .catch(UI.apiError);
          },
          removeGroupAdmin: function(group) {
            api.Course.removeGroupAdmin({
              course_alias: courseAlias,
              group: group.alias,
            })
              .then(function(data) {
                refreshCourseAdmins();
                UI.success(T.groupAdminRemoved);
              })
              .catch(UI.apiError);
          },
          'add-admin': function(useradmin) {
            api.Course.addAdmin({
              course_alias: courseAlias,
              usernameOrEmail: useradmin,
            })
              .then(function(data) {
                UI.success(T.adminAdded);
                refreshCourseAdmins();
              })
              .catch(UI.apiError);
          },
          'add-group-admin': function(groupadmin) {
            api.Course.addGroupAdmin({
              course_alias: courseAlias,
              group: groupadmin,
            })
              .then(function(data) {
                UI.success(T.groupAdminAdded);
                refreshCourseAdmins();
              })
              .catch(UI.apiError);
          },
        },
      });
    },
    data: {
      admins: [],
      groupadmins: [],
    },
    components: {
      'omegaup-course-administrators': course_Administrators,
    },
  });

  var assignmentList = new Vue({
    el: '#assignments div.list',
    render: function(createElement) {
      return createElement('omegaup-course-assignmentlist', {
        props: { assignments: this.assignments, courseAlias: courseAlias },
        on: {
          edit: function(assignment) {
            assignmentDetails.show = true;
            assignmentDetails.update = true;
            assignmentDetails.assignment = assignment;
            assignmentDetails.$el.scrollIntoView();
            updateNewAssignmentButtonVisibility(true);
          },
          'add-problems': function(assignment) {
            window.location.hash = 'problems';
            assignmentDetails.show = false;
            problemList.selectedAssignment = assignment;
            updateNewAssignmentButtonVisibility(true);
            $('#sections')
              .find('a[href="#problems"]')
              .tab('show');
          },
          delete: function(assignment) {
            if (
              !window.confirm(
                UI.formatString(T.courseAssignmentConfirmDelete, {
                  assignment: assignment.name,
                }),
              )
            ) {
              return;
            }
            api.Course.removeAssignment({
              course_alias: courseAlias,
              assignment_alias: assignment.alias,
            })
              .then(function(data) {
                UI.success(T.courseAssignmentDeleted);
                refreshAssignmentsList();
              })
              .catch(UI.apiError);
          },
          new: onNewAssignment,
          'sort-homeworks': function(courseAlias, homeworks) {
            let index = 1;
            for (let homework of homeworks) {
              homework.order = index++;
            }
            api.Course.updateAssignmentsOrder({
              course_alias: courseAlias,
              assignments: homeworks,
            }).catch(UI.apiError);
          },
          'sort-tests': function(courseAlias, tests) {
            let index = 1;
            for (let test of tests) {
              test.order = index++;
            }
            api.Course.updateAssignmentsOrder({
              course_alias: courseAlias,
              assignments: tests,
            })
              .then(function(response) {})
              .catch(UI.apiError);
          },
        },
      });
    },
    data: {
      assignments: [],
    },
    components: {
      'omegaup-course-assignmentlist': course_AssignmentList,
    },
  });

  const assignmentDetails = new Vue({
    el: '#assignments div.form',
    render: function(createElement) {
      return createElement('omegaup-course-assignmentdetails', {
        props: {
          show: this.show,
          update: this.update,
          assignment: this.assignment,
        },
        on: {
          submit: function(ev) {
            if (ev.update) {
              const params = {
                course: courseAlias,
                name: ev.name,
                description: ev.description,
                start_time: ev.startTime.getTime() / 1000,
                assignment: ev.alias,
                assignment_type: ev.assignmentType,
              };

              if (ev.unlimitedDuration) {
                params.unlimited_duration = true;
              } else {
                params.finish_time = ev.finishTime.getTime() / 1000;
              }

              api.Course.updateAssignment(params)
                .then(function() {
                  UI.success(T.courseAssignmentUpdated);
                  refreshAssignmentsList();
                })
                .catch(function(error) {
                  UI.apiError(error);
                  assignmentDetails.show = true;
                });
            } else {
              const params = {
                course_alias: courseAlias,
                name: ev.name,
                description: ev.description,
                start_time: ev.startTime.getTime() / 1000,
                alias: ev.alias,
                assignment_type: ev.assignmentType,
              };

              if (ev.unlimitedDuration) {
                params.unlimited_duration = true;
              } else {
                params.finish_time = ev.finishTime.getTime() / 1000;
              }

              api.Course.createAssignment(params)
                .then(function() {
                  UI.success(T.courseAssignmentAdded);
                  updateNewAssignmentButtonVisibility(true);
                  refreshAssignmentsList();
                })
                .catch(function(error) {
                  UI.apiError(error);
                  assignmentDetails.show = true;
                });
            }
            assignmentDetails.show = false;
          },
          cancel: function() {
            assignmentDetails.show = false;
            updateNewAssignmentButtonVisibility(true);
          },
        },
      });
    },
    data: {
      show: false,
      update: false,
      assignment: {
        start_time: defaultStartTime,
        finish_time: defaultFinishTime,
      },
    },
    components: {
      'omegaup-course-assignmentdetails': course_AssignmentDetails,
    },
  });

  var details = new Vue({
    el: '#edit div',
    render: function(createElement) {
      return createElement('omegaup-course-details', {
        props: { update: true, course: this.course },
        on: {
          submit: function(ev) {
            new Promise((accept, reject) => {
              if (ev.school_id !== undefined) {
                accept(ev.school_id);
              } else if (ev.school_name) {
                api.School.create({ name: ev.school_name })
                  .then(function(data) {
                    accept(data.school_id);
                  })
                  .catch(UI.apiError);
              } else {
                accept(null);
              }
            })
              .then(function(school_id) {
                const params = {
                  course_alias: courseAlias,
                  name: ev.name,
                  description: ev.description,
                  start_time: ev.startTime.getTime() / 1000,
                  alias: ev.alias,
                  show_scoreboard: ev.showScoreboard,
                  needs_basic_information: ev.basic_information_required,
                  requests_user_information: ev.requests_user_information,
                  school_id: school_id,
                };

                if (ev.unlimitedDuration) {
                  params.unlimited_duration = true;
                } else {
                  params.finish_time =
                    new Date(ev.finishTime).setHours(23, 59, 59, 999) / 1000;
                }

                api.Course.update(params)
                  .then(function() {
                    UI.success(
                      UI.formatString(T.courseEditCourseEditedAndGoToCourse, {
                        alias: ev.alias,
                      }),
                    );
                    $('.course-header')
                      .text(ev.alias)
                      .attr('href', '/course/' + ev.alias + '/');
                    $('div.post.footer').show();
                    window.scrollTo(0, 0);
                  })
                  .catch(UI.apiError);
              })
              .catch(UI.apiError);
          },
          cancel: function(ev) {
            window.location = '/course/' + courseAlias + '/';
          },
        },
      });
    },
    data: {
      course: {},
    },
    components: {
      'omegaup-course-details': course_Form,
    },
  });

  var problemList = new Vue({
    el: '#problems div',
    render: function(createElement) {
      return createElement('omegaup-course-problemlist', {
        props: {
          assignments: this.assignments,
          assignmentProblems: this.assignmentProblems,
          taggedProblems: this.taggedProblems,
          selectedAssignment: this.selectedAssignment,
        },
        on: {
          'add-problem': function(assignment, problemAlias) {
            api.Course.addProblem({
              course_alias: courseAlias,
              assignment_alias: assignment.alias,
              problem_alias: problemAlias,
            })
              .then(function(data) {
                refreshProblemList(assignment);
                problemList.$children[0].showForm = false;
                UI.success(T.courseAssignmentProblemAdded);
              })
              .catch(UI.apiError);
          },
          assignment: function(assignment) {
            refreshProblemList(assignment);
          },
          remove: function(assignment, problem) {
            if (
              !window.confirm(
                UI.formatString(T.courseAssignmentProblemConfirmRemove, {
                  problem: problem.title,
                }),
              )
            ) {
              return;
            }
            api.Course.removeProblem({
              course_alias: courseAlias,
              problem_alias: problem.alias,
              assignment_alias: assignment.alias,
            })
              .then(function(response) {
                UI.success(T.courseAssignmentProblemRemoved);
                refreshProblemList(assignment);
              })
              .catch(UI.apiError);
          },
          sort: function(assignment, assignmentProblems) {
            let index = 1;
            for (let problem of assignmentProblems) {
              problem.order = index;
              index++;
            }
            api.Course.updateProblemsOrder({
              course_alias: courseAlias,
              assignment_alias: assignment.alias,
              problems: assignmentProblems,
            })
              .then(function(response) {})
              .catch(UI.apiError);
          },
          tags: function(tags) {
            api.Problem.list({ tag: tags.join() })
              .then(function(data) {
                problemList.taggedProblems = data.results;
              })
              .catch(UI.apiError);
          },
        },
      });
    },
    data: {
      assignments: [],
      assignmentProblems: [],
      taggedProblems: [],
      selectedAssignment: null,
    },
    components: {
      'omegaup-course-problemlist': course_ProblemList,
    },
  });

  let publish = new Vue({
    el: '#publish div',
    render: function(createElement) {
      return createElement('omegaup-common-publish', {
        props: {
          initialAdmissionMode: this.admissionMode,
          shouldShowPublicOption: this.shouldShowPublicOption,
          admissionModeDescription: this.admissionModeDescription,
        },
        on: {
          'emit-update-admission-mode': function(publishComponent) {
            api.Course.update({
              course_alias: courseAlias,
              admission_mode: publishComponent.admissionMode,
            })
              .then(() => {
                UI.success(T.courseEditCourseEdited);
              })
              .catch(UI.apiError);
          },
        },
      });
    },
    data: {
      admissionMode: null,
      shouldShowPublicOption: false,
      admissionModeDescription: T.courseEditAdmissionModeDescription,
    },
    components: {
      'omegaup-common-publish': common_Publish,
    },
  });

  let addStudents = new Vue({
    el: '#students div.list',
    render: function(createElement) {
      return createElement('omegaup-course-addstudents', {
        props: {
          students: this.students,
          courseAlias: courseAlias,
          data: this.data,
        },
        on: {
          'accept-request': (ev, username) =>
            this.arbitrateRequest(ev, username, true),
          'deny-request': (ev, username) =>
            this.arbitrateRequest(ev, username, false),
          'add-student': function(ev) {
            let participants = [];
            if (ev.participants !== '')
              participants = ev.participants.split(',');
            if (ev.participant !== '') participants.push(ev.participant);
            if (participants.length == 0) {
              UI.error(T.wordsEmptyAddStudentInput);
              return;
            }
            Promise.allSettled(
              participants.map(participant =>
                api.Course.addStudent({
                  course_alias: courseAlias,
                  usernameOrEmail: participant.trim(),
                }),
              ),
            )
              .then(results => {
                let participantsWithError = [];
                results.forEach(result => {
                  if (result.status === 'rejected') {
                    participantsWithError.push(result.reason.userEmail);
                  }
                });
                refreshStudentList();
                if (participantsWithError.length === 0) {
                  UI.success(T.courseStudentAdded);
                  return;
                }
                UI.error(
                  UI.formatString(T.bulkUserAddError, {
                    userEmail: participantsWithError.join('<br>'),
                  }),
                );
              })
              .catch(UI.ignoreError);
          },
          'remove-student': function(student) {
            api.Course.removeStudent({
              course_alias: courseAlias,
              usernameOrEmail: student.username,
            })
              .then(function(data) {
                refreshStudentList();
                UI.success(T.courseStudentRemoved);
              })
              .catch(UI.apiError);
          },
        },
      });
    },
    data: { students: [], data: [] },
    methods: {
      arbitrateRequest: (ev, username, resolution) => {
        api.Course.arbitrateRequest({
          course_alias: courseAlias,
          username: username,
          resolution: resolution,
          note: '',
        })
          .then(response => {
            UI.success(T.successfulOperation);
            refreshStudentList();
          })
          .catch(UI.apiError);
      },
    },
    components: {
      'omegaup-course-addstudents': course_AddStudents,
    },
  });

  var clone = new Vue({
    el: '#clone div',
    render: function(createElement) {
      return createElement('omegaup-course-clone', {
        props: { initialAlias: courseAlias, initialName: this.initialName },
        on: {
          clone: function(ev) {
            api.Course.clone({
              course_alias: courseAlias,
              name: ev.name,
              alias: ev.alias,
              start_time: ev.startTime.getTime() / 1000,
            })
              .then(function(data) {
                UI.success(
                  UI.formatString(T.courseEditCourseClonedSuccessfully, {
                    course_alias: ev.alias,
                  }),
                );
              })
              .catch(UI.apiError);
          },
          cancel: function(ev) {
            window.location = '/course/' + courseAlias + '/';
          },
        },
      });
    },
    data: {
      initialName: '',
    },
    components: {
      'omegaup-course-clone': course_Clone,
    },
  });

  let functionMap = {
    '#assignments': {
      new: onNewAssignment,
    },
  };

  if (vuePath.length >= 2) {
    let section = functionMap[vuePath[0]];
    if (section) {
      let fn = section[vuePath[1]];
      if (fn) {
        Vue.nextTick(function() {
          fn.apply(this, vuePath.slice(2));
        });
      }
    }
  }

  api.Course.adminDetails({ alias: courseAlias })
    .then(function(course) {
      $('.course-header')
        .text(course.name)
        .attr('href', '/course/' + courseAlias + '/');
      details.course = course;
      publish.admissionMode = course.admission_mode;
      publish.shouldShowPublicOption = course.isCurator;
      clone.initialName = course.name;
    })
    .catch(UI.apiError);

  function refreshStudentList() {
    api.Course.listStudents({ course_alias: courseAlias })
      .then(function(data) {
        addStudents.students = data.students;
      })
      .catch(UI.apiError);
    api.Course.requests({ course_alias: courseAlias })
      .then(function(data) {
        addStudents.data = data.users;
      })
      .catch(UI.apiError);
  }

  function refreshAssignmentsList() {
    api.Course.listAssignments({ course_alias: courseAlias })
      .then(function(data) {
        problemList.assignments = data.assignments;
        assignmentList.assignments = data.assignments;
      })
      .catch(UI.apiError);
  }

  function refreshProblemList(assignment) {
    api.Course.assignmentDetails({
      assignment: assignment.alias,
      course: courseAlias,
    })
      .then(function(response) {
        problemList.assignmentProblems = response.problems;
      })
      .catch(UI.apiError);
  }

  function refreshCourseAdmins() {
    api.Course.admins({ course_alias: courseAlias })
      .then(function(data) {
        administrators.admins = data.admins;
        administrators.groupadmins = data.group_admins;
      })
      .catch(UI.apiError);
  }

  refreshStudentList();
  refreshAssignmentsList();
  refreshCourseAdmins();
});<|MERGE_RESOLUTION|>--- conflicted
+++ resolved
@@ -83,43 +83,6 @@
           groupadmins: this.groupadmins,
         },
         on: {
-<<<<<<< HEAD
-=======
-          edit: function(assignment) {
-            assignmentDetails.show = true;
-            assignmentDetails.update = true;
-            assignmentDetails.assignment = assignment;
-            assignmentDetails.$el.scrollIntoView();
-          },
-          delete: function(assignment) {
-            if (
-              !window.confirm(
-                UI.formatString(T.courseAssignmentConfirmDelete, {
-                  assignment: assignment.name,
-                }),
-              )
-            ) {
-              return;
-            }
-            api.Course.removeAssignment({
-              course_alias: courseAlias,
-              assignment_alias: assignment.alias,
-            })
-              .then(function(data) {
-                UI.success(T.courseAssignmentDeleted);
-                refreshAssignmentsList();
-              })
-              .catch(UI.apiError);
-          },
-          new: function() {
-            assignmentDetails.show = true;
-            assignmentDetails.update = false;
-            assignmentDetails.assignment = {
-              start_time: defaultStartTime,
-              finish_time: defaultFinishTime,
-            };
-          },
->>>>>>> 00ff7d2c
           removeAdmin: function(admin) {
             api.Course.removeAdmin({
               course_alias: courseAlias,
