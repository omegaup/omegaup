omegaup.OmegaUp.on('ready', function() {
  $('#add-member-form')
      .submit(function(ev) {
        ev.preventDefault();
        var courseAlias =
            /\/course\/([^\/]+)\/edit\/?.*/.exec(window.location.pathname)[1];

        omegaup.API.addStudentToCourse({
<<<<<<< HEAD
                     course_alias: courseAlias,
                     usernameOrEmail: $('#member-username').val()
                   })
            .then(
                function(data) {
                  refreshStudentList();
                  omegaup.UI.success(omegaup.T.courseStudentAdded);
                },
                function(data) { omegaup.UI.error(data.error); });
=======
          course_alias: courseAlias,
          usernameOrEmail: $('#member-username').val()
        })
        .then(function(data) {
          refreshStudentList();
          omegaup.UI.success(omegaup.T.courseStudentAdded);
        })
        .fail(function(data) { omegaup.UI.error(data.error); });
>>>>>>> e2c1f5d3
      });
});<|MERGE_RESOLUTION|>--- conflicted
+++ resolved
@@ -6,17 +6,6 @@
             /\/course\/([^\/]+)\/edit\/?.*/.exec(window.location.pathname)[1];
 
         omegaup.API.addStudentToCourse({
-<<<<<<< HEAD
-                     course_alias: courseAlias,
-                     usernameOrEmail: $('#member-username').val()
-                   })
-            .then(
-                function(data) {
-                  refreshStudentList();
-                  omegaup.UI.success(omegaup.T.courseStudentAdded);
-                },
-                function(data) { omegaup.UI.error(data.error); });
-=======
           course_alias: courseAlias,
           usernameOrEmail: $('#member-username').val()
         })
@@ -25,6 +14,5 @@
           omegaup.UI.success(omegaup.T.courseStudentAdded);
         })
         .fail(function(data) { omegaup.UI.error(data.error); });
->>>>>>> e2c1f5d3
       });
 });