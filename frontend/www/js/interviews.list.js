--- conflicted
+++ resolved
@@ -1,22 +1,4 @@
 omegaup.OmegaUp.on('ready', function() {
-<<<<<<< HEAD
-  var formSubmit = function() {
-    omegaup.API.createInterview(
-        $('#alias').val(), $('#title').val(), $('#duration').val(),
-        function(response) {
-          if (response.status == 'ok') {
-            omegaup.UI.success(omegaup.T.interviewCreatedSuccess);
-            fillInterviewsTable();
-          } else {
-            omegaup.UI.error(response.error);
-          }
-        });
-
-    return false;  // Prevent page refresh on submit
-  };
-
-  $('form#new_interview_form').submit(formSubmit);
-=======
   $('form#new_interview_form')
       .submit(function(ev) {
         ev.preventDefault();
@@ -26,12 +8,11 @@
                                duration: $('#duration').val()
                              })
             .then(function(response) {
-              omegaup.UI.success(omegaup.T['interviewCreatedSuccess']);
+              omegaup.UI.success(omegaup.T.interviewCreatedSuccess);
               fillInterviewsTable();
             })
             .fail(omegaup.UI.apiError);
       });
->>>>>>> ce9ca9b0
 
   function fillInterviewsTable() {
     omegaup.API.Inteview.list()
