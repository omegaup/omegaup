--- conflicted
+++ resolved
@@ -33,16 +33,7 @@
         $.extend(request, userInformationRequest);
 
         // Explicitly join the contest.
-<<<<<<< HEAD
-        omegaup.API.Contest.open({
-                             contest_alias: contestAlias,
-                             share_user_information:
-                                 $('input[name=share-user-information]:checked')
-                                     .val(),
-                           })
-=======
         omegaup.API.Contest.open(request)
->>>>>>> 0b8f42c0
             .then(function(result) { window.location.reload(); })
             .fail(omegaup.UI.apiError);
       });
