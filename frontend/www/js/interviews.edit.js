--- conflicted
+++ resolved
@@ -31,20 +31,6 @@
   var InvitedUsers = Array();
 
   $('form#send_invites')
-<<<<<<< HEAD
-      .submit(function() {
-        omegaup.API.addUsersToInterview(
-            interviewAlias, InvitedUsers.join(), function(response) {
-              if (response.status == 'ok') {
-                omegaup.UI.success(omegaup.T.userEditSuccess);
-                InvitedUsers = Array();
-                fillCandidatesTable();
-                $('#invitepeople > table > tbody').html('');
-              } else {
-                omegaup.UI.error(response.error);
-                fillCandidatesTable();
-              }
-=======
       .submit(function(ev) {
         ev.preventDefault();
         omegaup.API.Interview.addUsers({
@@ -52,7 +38,7 @@
                                usernameOrEmailsCSV: InvitedUsers.join()
                              })
             .then(function(response) {
-              omegaup.UI.success(omegaup.T['userEditSuccess']);
+              omegaup.UI.success(omegaup.T.userEditSuccess);
               InvitedUsers = Array();
               fillCandidatesTable();
               $('#invitepeople > table > tbody').html('');
@@ -60,7 +46,6 @@
             .fail(function(response) {
               omegaup.UI.error(response.error);
               fillCandidatesTable();
->>>>>>> ce9ca9b0
             });
       });
 
@@ -78,29 +63,6 @@
       .fail(omegaup.UI.apiError);
 
   function fillCandidatesTable() {
-<<<<<<< HEAD
-    omegaup.API.getInterview(interviewAlias, function(interview) {
-      var html = '';
-      for (var i = 0; i < interview.users.length; i++) {
-        html += '<tr>' +
-                '<td>' + omegaup.UI.escape(interview.users[i].username) +
-                '</td>' +
-                '<td>' + interview.users[i].email + '</td>' +
-                '<td>' + (interview.users[i].opened_interview ?
-                              interview.users[i].access_time :
-                              omegaup.T.interviewNotStarted) +
-                '</td>' +
-                '<td>' + "<a href='result/" +
-                omegaup.UI.escape(interview.users[i].username) + "' >" +
-                "<button  class='btn btn-xs'>" + omegaup.T.wordsDetails +
-                '</button>' +
-                '</a>' +
-                '&nbsp;' + "<button  class='btn btn-xs'>" +
-                omegaup.T.resendInterviewEmail + '</button>' +
-                '</td>' +
-                '</tr>';
-      }
-=======
     omegaup.API.Interview.details({interview_alias: interviewAlias})
         .then(function(interview) {
           var html = '';
@@ -111,19 +73,18 @@
                     '<td>' + interview.users[i].email + '</td>' +
                     '<td>' + (interview.users[i].opened_interview ?
                                   interview.users[i].access_time :
-                                  omegaup.T['interviewNotStarted']) +
+                                  omegaup.T.interviewNotStarted) +
                     '</td>' +
                     '<td>' + "<a href='result/" +
                     omegaup.UI.escape(interview.users[i].username) + "' >" +
-                    "<button  class='btn btn-xs'>" + omegaup.T['wordsDetails'] +
+                    "<button  class='btn btn-xs'>" + omegaup.T.wordsDetails +
                     '</button>' +
                     '</a>' +
                     '&nbsp;' + "<button  class='btn btn-xs'>" +
-                    omegaup.T['resendInterviewEmail'] + '</button>' +
+                    omegaup.T.resendInterviewEmail + '</button>' +
                     '</td>' +
                     '</tr>';
           }
->>>>>>> ce9ca9b0
 
           $('#candidate_list > table > tbody').empty().html(html);
         })
