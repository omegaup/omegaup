--- conflicted
+++ resolved
@@ -31,14 +31,9 @@
                 contests.push(alias);
               }
 
-<<<<<<< HEAD
-          html += '<td colspan="2"><b>' + omegaup.T.wordsTotal + '</b></td>';
-          html += '</tr>';
-=======
               html +=
-                  '<td colspan="2"><b>' + omegaup.T['wordsTotal'] + '</b></td>';
+                  '<td colspan="2"><b>' + omegaup.T.wordsTotal + '</b></td>';
               html += '</tr>';
->>>>>>> ce9ca9b0
 
               ranking = scoreboard['ranking'];
               var showPenalty = false;
