--- conflicted
+++ resolved
@@ -348,42 +348,13 @@
 
         var locale_changed = original_locale != $('#locale').val();
 
-<<<<<<< HEAD
-    if ($('#school_id').val() == original_school_id &&
-        $('#school').val() != original_school) {
-      $('#school_id').val('');
-    }
-
-    if ($('#name').val().length > 50) {
-      omegaup.UI.error(omegaup.T.userEditNameTooLong);
-      return false;
-    }
-
-    omegaup.API.updateProfile(
-        $('#name').val(), birth_date.getTime() / 1000, $('#country_id').val(),
-        $('#state_id').val(), $('#scholar_degree').val(),
-        graduation_date.getTime() / 1000, $('#school_id').val(),
-        $('#school').val(), $('#locale').val(),
-        $('#recruitment_optin').prop('checked') ? 1 : 0, function(response) {
-          if (response.status == 'ok') {
-            if (locale_changed) {
-              window.location.reload();
-            } else {
-              omegaup.UI.success(omegaup.T.userEditSuccess);
-            }
-          } else {
-            omegaup.UI.error(response.error);
-          }
-        });
-=======
         if ($('#school_id').val() == original_school_id &&
             $('#school').val() != original_school) {
           $('#school_id').val('');
         }
->>>>>>> ce9ca9b0
 
         if ($('#name').val().length > 50) {
-          omegaup.UI.error(omegaup.T['userEditNameTooLong']);
+          omegaup.UI.error(omegaup.T.userEditNameTooLong);
           return;
         }
 
@@ -404,7 +375,7 @@
               if (locale_changed) {
                 window.location.reload();
               } else {
-                omegaup.UI.success(omegaup.T['userEditSuccess']);
+                omegaup.UI.success(omegaup.T.userEditSuccess);
               }
             })
             .fail(omegaup.UI.apiError);
@@ -417,23 +388,6 @@
         var newPassword2 = $('#new-password-2').val();
         if (newPassword != newPassword2) {
           omegaup.UI.error(omegaup.T.loginPasswordNotEqual);
-<<<<<<< HEAD
-          return false;
-        }
-
-        var oldPassword = $('#old-password').val();
-
-        omegaup.API.changePassword(oldPassword, newPassword, function(data) {
-          if (data.status == 'ok') {
-            omegaup.UI.success(omegaup.T.passwordResetResetSuccess);
-          } else {
-            omegaup.UI.error(data.error);
-          }
-        });
-
-        // Prevent page refresh on submit
-        return false;
-=======
           return;
         }
 
@@ -445,6 +399,5 @@
               omegaup.UI.success(omegaup.T.passwordResetResetSuccess);
             })
             .fail(omegaup.UI.apiError);
->>>>>>> ce9ca9b0
       });
 });