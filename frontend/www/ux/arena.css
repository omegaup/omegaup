--- conflicted
+++ resolved
@@ -28,12 +28,6 @@
 legend {
 	margin: 0 0.2em 0 0.2em;
 }
-
-<<<<<<< HEAD
-.user-list-template { display: none; }
-=======
-.template { display: none; }
->>>>>>> c09c73b5
 
 #root,
 #problem,
@@ -136,71 +130,6 @@
 
 .tab {
 	padding: 1em;
-}
-
-<<<<<<< HEAD
-#problems #mini-ranking {
-	width: 18em;
-	margin-top: 2em;
-}
-
-#problems #mini-ranking td {
-	border: 1px solid #000;
-	padding: 0.2em;
-}
-
-#problems #mini-ranking th {
-	padding: 0.2em;
-}
-
-#problems #mini-ranking .position,
-#problems #mini-ranking .points,
-#problems #mini-ranking .penalty {
-	text-align: center;
-}
-
-#problems #mini-ranking .user,
-#problems #mini-ranking .user span {
-	width: 10em;
-	max-width: 10em;
-	white-space: nowrap;
-	overflow: hidden;
-	text-overflow: ellipsis;
-}
-
-#problems #mini-ranking .user span {
-	display: block;
-=======
-#problem-list > div {
-	width: 19em;
-	margin-bottom: 0.5em;
-	background: #ddd;
-	border: solid 1px #ccc;
-	border-width: 1px 0 1px 1px;
-	position: relative;
-}
-
-#problem-list > div a {
-	color: #5588DD;
-	display: block;
-	padding: 0.5em;
-	width: 100%;
-	max-width: 212px;
-}
-
-#problem-list > div.active {
-	background: white;
-}
-
-#problem-list > div.summary {
-	margin-bottom: 1em;
-}
-
-#problem-list > div .solved {
-	position: absolute;
-	top: 0.5em;
-	right: 1em;
->>>>>>> c09c73b5
 }
 
 #problem, #summary {
