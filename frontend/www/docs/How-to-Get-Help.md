--- conflicted
+++ resolved
@@ -5,11 +5,7 @@
 
 ### 1. Do a quick search for your question
 The following resources are super powerful when looking for answers:
-<<<<<<< HEAD
-* Our [GSoC page](https://github.com/omegaup/omegaup/blob/main/frontend/www/docs/Google-Summer-of-Code-2019-Ideas-List.md) answers many questions about how the application process works, specially in the [FAQ section](https://github.com/omegaup/omegaup/blob/main/frontend/www/docs/Google-Summer-of-Code-2019-Ideas-List#frequently-asked-questions.md).
-=======
 * Our [GSoC page](https://github.com/omegaup/omegaup/blob/main/frontend/www/docs/Google-Summer-of-Code-2019-Ideas-List.md) answers many questions about how the application process works, specially in the [FAQ section](https://github.com/omegaup/omegaup/blob/main/frontend/www/docs/Google-Summer-of-Code-2019-Ideas-List.md#frequently-asked-questions).
->>>>>>> a03b4e59
 * Message history in our #dev_training channel in [Discord Server](https://discord.com/invite/K3JFd9d3wk). Discord has a search feature where you can look up some keywords for question. It is very likely that a candidate has already asked your question either this year or on a past year.
 * [google.com](https://www.google.com/) is your friend. If your question is let's say related to Git, Docker, php or something not specific to omegaUp, most likely you can find your answer through google.
 
@@ -21,11 +17,7 @@
 
 If you want to learn more about good practices for asking question, we recommend reading [this article](https://www.mikeash.com/getting_answers.html).
 
-<<<<<<< HEAD
-It is also important to **help your peers** with their questions. We do [take this into account when picking our candidates](https://github.com/omegaup/omegaup/blob/main/frontend/www/docs/Google-Summer-of-Code-2019-Ideas-List#frequently-asked-questions.md). We ask that you regularly read questions posted by other candidates on slack and try to help them out if you are familiar with the things they are asking about.
-=======
 It is also important to **help your peers** with their questions. We do [take this into account when picking our candidates](https://github.com/omegaup/omegaup/blob/main/frontend/www/docs/Google-Summer-of-Code-2019-Ideas-List.md#frequently-asked-questions). We ask that you regularly read questions posted by other candidates on slack and try to help them out if you are familiar with the things they are asking about.
->>>>>>> a03b4e59
  
 ### We ask that you avoid doing the following things:
 * Do not send direct messages asking for help. Please post them in the general channel so that other people can see your question and/or the answers.
