--- conflicted
+++ resolved
@@ -1,8 +1,3 @@
-<<<<<<< HEAD
-[También disponible en Español](/docs/C%C3%B3mo-Hacer-un-Pull-Request.md)
-
-Once you [installed your dev environment](/docs/How-to-Set-Up-Your-Development-Environment-(English.md)) and you made the changes you wish to propose, follow these steps:
-=======
 ## Contents
  - [Development Process](#development-process)
  - [Setting Up the omegaUp Fork and Remotes](#setting-up-the-omegaup-fork-and-remotes)
@@ -14,7 +9,6 @@
  - [What Happens After Submitting My Pull Request](#what-happens-after-submitting-my-pull-request)
 
 # Development process
->>>>>>> 17ec4465
 
 After forking the omegaUp repository, the `main` branch in your repository should always be kept up to date with the `main` branch of the omegaUp repository, which contains the latest changes approved by the review team. For this reason, you should avoid committing directly to `main`. Instead, create a separate branch for each change you plan to submit via a Pull Request.
 
