--- conflicted
+++ resolved
@@ -7,45 +7,6 @@
         background-color: #FFFFFF;
 }
 
-<<<<<<< HEAD
-=======
-.dropdown:hover .dropdown-menu {
-	display: block;
-}
-#header .navbar-nav .dropdown:hover ul.dropdown-menu > li > a {
-	color: #333;
-}
-
-#header {
-	background-color: #678DD7;
-	border-color:transparent;
-	margin: 0;
-}
-
-#header .navbar-inner {
-	max-width: 900px;
-	margin-left: auto;
-	margin-right: auto;
-	padding-left: 0;
-	padding-right: 0;
-}
-
-#header #grader-status > a { background-color: white; color: black; }
-#header #grader-status .caret { border-top-color: black; border-bottom-color: black; }
-#header #grader-status > a.grader-error { color: rgb(185, 74, 72); background-image: linear-gradient(rgb(242, 222, 222) 0px, rgb(231, 195, 195) 100%); background-color: rgb(242, 222, 222); }
-#header #grader-status > a.grader-ok { color: rgb(70, 136, 71); background-image: linear-gradient(rgb(223, 240, 216) 0px, rgb(200, 229, 188) 100%); background-color: rgb(223, 240, 216); }
-#header #grader-status > a.grader-warning { color: #c09853; background-image: linear-gradient(to bottom,#fcf8e3 0,#f8efc0 100%); border-color: #f5e79e; }
-
-@media (max-width: 991px) {
-	#header .navbar-inner {
-		width: 100% !important;
-	}
-	.container {
-		max-width: 100% !important;
-	}
-}
-
->>>>>>> d32e778c
 .forcebreaks {
         text-overflow: ellipsis !important;
         word-wrap: break-word;
