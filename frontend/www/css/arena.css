body#practice { background: #668 url(/media/gradient.png) repeat-x 0 0; font-family: sans-serif; overflow-y: scroll; }
body#report { background: white; font-family: sans-serif; overflow-y: scroll; }
body { background: #e4e8ec linear-gradient(to top, #e4e8ec, #f3f6f9) fixed no-repeat; font-family: sans-serif; overflow-y: scroll; }

h1 {
	margin: 1em auto 1em auto;
	font-size: 1.5em;
}
h2 {
	margin: 2em auto 1em auto;
}
p {
	margin: 0.1em auto 0.5em auto;
}
abbr {
	border-bottom: 1px dotted #000;
}
iframe {
	width: 100%;
	min-height: 40em;
}
fieldset {
	border: 1px solid #000;
	border-radius: 4px;
	margin: 1em;
	padding: 0.5em;
}
legend {
	margin: 0 0.2em 0 0.2em;
}

#root,
#problem,
#ranking,
#clarifications,
#runs,
#solution {
	display: none;
}

#only-problem #root,
#only-problem #problem {
	display: block;
}

#problems.active { display: block; }

#title img {
	position: absolute;
	right: 1em;
	top: 2em;
}

#title h1 {
	text-align: center;
	font-size: 2em;
	margin: 0.5em;
}

#title .clock {
	text-align: center;
	font-size: 2em;
}
#practice #title .clock {
	font-size: 6em;
	line-height: .4em;
	margin-bottom: .2em;
}

.tabs {
	padding-left: 0.5em;
	border-bottom: 1px solid #ccc;
	border-top: 1px solid #ccc;
	display: block;
	text-align: center;
	background-color: white;
	margin: 0.5em 0 0 0;
}

.tabs li {
	display: inline;
}

.tabs a {
	display: inline-block;
	padding: 0.5em 1em;
	text-decoration: none;
	color: #000;
}

.tabs a:hover {
	background-color: #fff;
}

.tabs a.active {
	background-color: #ddd;
}

body#only-problem .tabs {
	max-width: 900px;
	margin: 1em auto 0 auto;
	border-top: 0;
}

.navleft {
	overflow: hidden;
}

.navleft .navbar {
	width: 18em;
	float: left;
	background: transparent;
}

.navleft .main {
	margin-left: 19em;
	border: 1px solid #ccc;
	border-width: 0 0 1px 1px;
}
body#only-problem .tab {
	max-width: 900px;
	margin: 0 auto;
	border: none;
	padding: 0;
}
body#only-problem #problems .main {
	margin: 0;
	padding: 2em 7em;
}

.tab {
	padding: 1em;
}

#problem, #summary {
	background: #fff;
	padding: 1em;
	margin-top: -1.5em;
	margin-right: -1em;
}

#summary {
	min-height: 10em;
}

#summary td {
	border: 1px solid #000;
	padding: 0.2em;
}

<<<<<<< HEAD
#problem .statement {
	max-width: 50em;
}

#problem .statement h1 {
	font-size: 1.3em;
	margin: 1.0em 0 0.5em 0;
	font-weight: bold;
}
#problem .statement h2 {
	font-size: 1.1em;
	margin: 1.0em 0 0.5em 0;
	font-weight: bold;
}
#problem .statement h3 {
	font-size: 1.0em;
	margin: 1.0em 0 0.5em 0;
	font-weight: bold;
}
#problem .statement p {
	line-height: 150%;
	text-align: justify;
}

#problem .statement ul {
	list-style: disc;
}

#problem .statement ol {
	list-style: decimal;
}

#problem .statement ul li, #problem .statement ol li {
	margin-left: 2em;
	text-align: justify;
}

#problem .statement figure {
	text-align: center;
	page-break-inside: avoid;
}

#problem .statement table td {
	border: 1px solid #000;
	padding: 10px;
}
#problem .statement table th {
	text-align: center;
}
#problem .statement table.sample_io {
	margin: 5px;
	padding : 5px;
}
.sample_io tbody {
	background: #eee;
	border: 1px solid #000;
}
#problem .statement .sample_io th {
	padding: 10px;
	border-top: 0;
}
#problem .statement .sample_io td {
	vertical-align: top;
	padding: 10px;
	border: 1px solid #000;
}
#problem .statement .sample_io pre {
	white-space: pre;
	word-break: keep-all;
	word-wrap: normal;
	background: transparent;
	border: 0px;
	padding: 0px;
	margin: inherit;
}

#problem .statement iframe {
	width: 100%;
	height: 400px;
}

#problem .statement a.libinteractive-help {
	display: inline-block;
	float: right;
}

#problem .statement img {
	max-width: 100%;
=======
#problem .title {
	text-align: center;
	font-size: 1.5em;
	margin: 1em;
}

#problem .data {
	width: 30em;
	margin: 10px auto;
}

#problem .data td {
	border: 1px solid #000;
	padding: 2px;
>>>>>>> d74c1a42
}

#problem hr {
	width: 90%;
	border: 0;
	border-top: 1px solid #ccc;
	margin: 1em auto;
}

#problem .source {
	font-style: italic;
}

.runs, .best-solvers {
	width: 100%;
	border: 1px solid #ccc;
	margin-top: 2em;
}

.runs caption, .best-solvers caption {
	font-weight: bold;
	font-size: 1.em;
	margin-bottom: 1em;
}

.runs td, .best-solvers td,
.runs th, .best-solvers th {
	border: 1px solid #ccc;
	border-width: 1px 0;
	text-align: center;
}

.runs tfoot td a {
	display: block;
	padding: 0.5em;
	text-decoration: none;
	color: #000;
	background: #ccc;
	text-align: center;
}
.runs tfoot td a:hover {
	background: #fff;
}

table.clarifications {
	width: 100%;
	margin: 0 auto;
}

.clarifications tbody td {
	border: 1px solid #000;
	padding: 0.4em;
	padding-left: 7px;
}

.clarifications tbody tr.resolved {
	color: rgb(70, 136, 71);
	background-image: linear-gradient(rgb(223, 240, 216) 0px, rgb(200, 229, 188) 100%);
	background-color: rgb(223, 240, 216);
}

.clarifications tbody tr.direct-message {
	color: rgb(125, 117, 18);
	background-image: linear-gradient(rgb(253, 245, 154) 0px, rgba(255, 249, 181, .5) 100%);
	background-color: rgb(223, 240, 216);
}

.clarifications tfoot td a {
	display: block;
	padding: 0.5em;
	border: 1px solid #000;
	text-decoration: none;
	color: #000;
	background: #ccc;
	text-align: center;
}

.clarifications .problem {
	width: 7em;
}

.clarifications .time {
	width: 10em;
}

#title {
	min-height: 80px;
}

#title h1#arena-title {
	/*margin-top: 2em;*/
	font-size: 3em;
}

#main.container { margin-top: 20px; max-width: 930px; }

.karel-js-link {
	border: 1px solid #eee;
	border-left: 0;
	border-radius: 3px;
	margin: 2em;
}
.karel-js-link a {
	border-left: 5px solid #1b809e;
	display: block;
	padding: 1em;
}

.no-wrap { white-space: nowrap; }
.hide { display: none; }

/* typeahead */
.typeahead,
.tt-query,
.tt-hint {
  padding: 8px 12px;
  border: 2px solid #ccc;
  -webkit-border-radius: 8px;
     -moz-border-radius: 8px;
          border-radius: 8px;
  outline: none;
}

.typeahead {
  background-color: #fff;
}

.typeahead:focus {
  border: 2px solid #0097cf;
}

.tt-query {
  -webkit-box-shadow: inset 0 1px 1px rgba(0, 0, 0, 0.075);
     -moz-box-shadow: inset 0 1px 1px rgba(0, 0, 0, 0.075);
          box-shadow: inset 0 1px 1px rgba(0, 0, 0, 0.075);
}

.tt-hint {
  color: #999
}

.tt-menu,
.tt-dropdown-menu {
  text-align: left;
  width: 422px;
  margin: 12px 0;
  padding: 8px 0;
  background-color: #fff;
  border: 1px solid #ccc;
  border: 1px solid rgba(0, 0, 0, 0.2);
  -webkit-border-radius: 8px;
     -moz-border-radius: 8px;
          border-radius: 8px;
  -webkit-box-shadow: 0 5px 10px rgba(0,0,0,.2);
     -moz-box-shadow: 0 5px 10px rgba(0,0,0,.2);
          box-shadow: 0 5px 10px rgba(0,0,0,.2);
}

.tt-suggestion {
  padding: 3px 20px;
}

.tt-suggestion:hover {
  cursor: pointer;
  color: #fff;
  background-color: #0097cf;
}

.tt-suggestion.tt-cursor {
  color: #fff;
  background-color: #0097cf;
}

.tt-suggestion p {
  margin: 0;
}
td.numeric,
th.numeric {
	text-align: right;
}

#announcement {
  max-width: 900px;
  margin-left: auto;
  margin-right: auto;
}

.contest-list .page-num {
  margin-left: 1em;
  margin-right: 1em;
}

.contest-list tr:nth-child(4n+3), .contest-list tr:nth-child(4n+4) {
  background: #f9f9f9;
  margin-bottom: 0;
}

.contest-list tr:nth-child(4n+2) td, .contest-list tr:nth-child(4n+4) td {
   border: none;
}

.dropdown-menu li.empty {
  padding: 1em;
  color: #888;
  text-align: center;
}

#status {
	position: -webkit-sticky; /* Safari */
	position: sticky;
	z-index: 99999999;
	max-width: 900px;
	margin-right: auto;
	margin-left: auto;
	top: 0px;
	width: 100%;
}<|MERGE_RESOLUTION|>--- conflicted
+++ resolved
@@ -146,113 +146,6 @@
 #summary td {
 	border: 1px solid #000;
 	padding: 0.2em;
-}
-
-<<<<<<< HEAD
-#problem .statement {
-	max-width: 50em;
-}
-
-#problem .statement h1 {
-	font-size: 1.3em;
-	margin: 1.0em 0 0.5em 0;
-	font-weight: bold;
-}
-#problem .statement h2 {
-	font-size: 1.1em;
-	margin: 1.0em 0 0.5em 0;
-	font-weight: bold;
-}
-#problem .statement h3 {
-	font-size: 1.0em;
-	margin: 1.0em 0 0.5em 0;
-	font-weight: bold;
-}
-#problem .statement p {
-	line-height: 150%;
-	text-align: justify;
-}
-
-#problem .statement ul {
-	list-style: disc;
-}
-
-#problem .statement ol {
-	list-style: decimal;
-}
-
-#problem .statement ul li, #problem .statement ol li {
-	margin-left: 2em;
-	text-align: justify;
-}
-
-#problem .statement figure {
-	text-align: center;
-	page-break-inside: avoid;
-}
-
-#problem .statement table td {
-	border: 1px solid #000;
-	padding: 10px;
-}
-#problem .statement table th {
-	text-align: center;
-}
-#problem .statement table.sample_io {
-	margin: 5px;
-	padding : 5px;
-}
-.sample_io tbody {
-	background: #eee;
-	border: 1px solid #000;
-}
-#problem .statement .sample_io th {
-	padding: 10px;
-	border-top: 0;
-}
-#problem .statement .sample_io td {
-	vertical-align: top;
-	padding: 10px;
-	border: 1px solid #000;
-}
-#problem .statement .sample_io pre {
-	white-space: pre;
-	word-break: keep-all;
-	word-wrap: normal;
-	background: transparent;
-	border: 0px;
-	padding: 0px;
-	margin: inherit;
-}
-
-#problem .statement iframe {
-	width: 100%;
-	height: 400px;
-}
-
-#problem .statement a.libinteractive-help {
-	display: inline-block;
-	float: right;
-}
-
-#problem .statement img {
-	max-width: 100%;
-=======
-#problem .title {
-	text-align: center;
-	font-size: 1.5em;
-	margin: 1em;
-}
-
-#problem .data {
-	width: 30em;
-	margin: 10px auto;
-}
-
-#problem .data td {
-	border: 1px solid #000;
-	padding: 2px;
->>>>>>> d74c1a42
 }
 
 #problem hr {
