/* FIXME: TODO LO QUE SIGUE A CONTINUACIÓN DEBE IRSE CON BS3 */
body {
  padding-top: 51px;
}

// Cambio de background al pasar el mouse sobre las pestañas o al
// darle focus.
.nav-tabs.nav-justified > li > a:hover,
.nav-tabs.nav-justified > li > a:focus {
  background-color: #FFFFFF;
}

// Clase para quitar el padding de algn contenedor o div tag
.no-padding {
  padding: 0;
}
// Clase para quitar el margin de algn contenedor o div tag
.no-margin {
  margin: 0;
}

// Estilos de uso general
.center {
  display: block;
  margin-left: auto;
  margin-right: auto;
}

.vertical-padding {
  padding-top: 15px;
  padding-bottom: 15px;
}

// Ahora el navbar está fijo hasta arriba y eso oculta los targets de
// navegación. Si agregamos un elemento invisible del alto del navbar, todo
// cuadra de nuevo.
:target::before {
  content: "";
  display: block;
  height: 51px;
  margin: -51px 0 0;
}

#status {
  position: -webkit-sticky; /* Safari */
  position: sticky;
  z-index: 1;
  max-width: 900px;
  margin-right: auto;
  margin-left: auto;
  top: 61px;
  width: 100%;
}
/* FIXME: TODO LO ANTERIOR DEBE IRSE CON BS3 */

a {
  color: $omegaup-links;
  text-decoration: none;
  transition: color 0.1 ease;
  &:hover {
    color: $omegaup-links--hover;
    text-decoration: none;
  }
}

a.card-header-help {
  color: white;

  &:hover {
    color: $omegaup-links--hover;
    text-decoration: none;
  }
}

<<<<<<< HEAD
.empty-table-message {
  text-align: center;
  font-size: 150%;
  color: #aaa;
=======
.tags-badges .badge {
  color: black;
  &:hover {
    background-color: rgba(black, 0.35);
  }
  &-owner {
    background-color: #ccc;
  }
  &-quality {
    background-color: #ffeb3b;
  }
  &-voted {
    background-color: #99c2ff;
  }
>>>>>>> 62c0e6b4
}<|MERGE_RESOLUTION|>--- conflicted
+++ resolved
@@ -72,12 +72,12 @@
   }
 }
 
-<<<<<<< HEAD
 .empty-table-message {
   text-align: center;
   font-size: 150%;
   color: #aaa;
-=======
+}
+
 .tags-badges .badge {
   color: black;
   &:hover {
@@ -92,5 +92,4 @@
   &-voted {
     background-color: #99c2ff;
   }
->>>>>>> 62c0e6b4
 }