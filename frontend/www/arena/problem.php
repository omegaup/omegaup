--- conflicted
+++ resolved
@@ -13,28 +13,4 @@
     $smarty->assign($key, $value);
 }
 
-<<<<<<< HEAD
-$result['user'] = [
-    'logged_in' => $session['valid'],
-    'admin' => $session['valid'] ?
-        Authorization::isProblemAdmin($session['identity'], $problem) :
-        false
-];
-$smarty->assign('problem_admin', $result['user']['admin']);
-
-$result['histogram'] = [
-    'difficulty_histogram' => $problem->difficulty_histogram,
-    'quality_histogram' => $problem->quality_histogram,
-    'quality' => floatval($problem->quality),
-    'difficulty' => floatval($problem->difficulty)];
-
-$result['shouldShowFirstAssociatedIdentityRunWarning'] =
-    !$session['is_main_identity'] && !is_null($r->user) &&
-    ProblemsetsDAO::shouldShowFirstAssociatedIdentityRunWarning(
-        $session['user']
-    );
-$smarty->assign('payload', $result);
-
-=======
->>>>>>> 3a5b9619
 $smarty->display('../../templates/arena.problem.tpl');