--- conflicted
+++ resolved
@@ -8,7 +8,7 @@
         'auth_token' => array_key_exists('ouat', $_REQUEST) ? $_REQUEST['ouat'] : null,
         'contest_alias' => $_REQUEST['contest_alias'],
     ]);
-<<<<<<< HEAD
+
     $session = SessionController::apiCurrentSession($r)['session'];
     $contest = ContestController::validateContest($r['contest_alias'] ?? '');
     $showIntro = ContestController::shouldShowIntro($r, $contest);
@@ -16,39 +16,13 @@
         $result = ContestController::getContestDetailsForSmarty($r, $contest);
     }
 } catch (ApiException $e) {
-=======
-    $show_intro = ContestController::showContestIntro($r);
-} catch (Exception $e) {
->>>>>>> 0a84b992
     header('HTTP/1.1 404 Not Found');
     die(file_get_contents('../404.html'));
 }
 
-<<<<<<< HEAD
 if ($showIntro) {
     foreach ($result as $key => $value) {
         $smarty->assign($key, $value);
-=======
-if ($show_intro['shouldShowIntro']) {
-    $session = SessionController::apiCurrentSession($r)['session'];
-    $smarty->assign(
-        'needsBasicInformation',
-        $show_intro['needs_basic_information'] && !is_null($session['identity']) && (
-            !$session['identity']->country_id || !$session['identity']->state_id ||
-            !$session['identity']->school_id
-        )
-    );
-    $smarty->assign(
-        'requestsUserInformation',
-        $show_intro['requests_user_information']
-    );
-    if (isset($show_intro['privacy_statement_markdown'])) {
-        $smarty->assign('privacyStatement', [
-            'markdown' => $show_intro['privacy_statement_markdown'],
-            'gitObjectId' => $show_intro['git_object_id'],
-            'statementType' => $show_intro['statement_type'],
-        ]);
->>>>>>> 0a84b992
     }
     $smarty->display('../../templates/arena.contest.intro.tpl');
 } else {
