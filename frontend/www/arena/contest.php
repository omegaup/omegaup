<?php
require_once('../../server/bootstrap_smarty.php');

try {
<<<<<<< HEAD
    $r = new Request([
        'auth_token' => array_key_exists('ouat', $_REQUEST) ? $_REQUEST['ouat'] : null,
        'contest_alias' => $_REQUEST['contest_alias'],
    ]);
    $showIntro = ContestController::showContestIntro($r);
} catch (Exception $e) {
=======
    $r = new Request($_REQUEST);
    $r->ensureBool('is_practice', false);

    $contest = ContestController::validateContest($_REQUEST['contest_alias'] ?? '');
    $showIntro = (!isset($_GET['is_practice']) || $_GET['is_practice'] !== 'true')
        && ContestController::shouldShowIntro($r, $contest);
    if ($showIntro) {
        $result = ContestController::getContestDetailsForSmarty($r, $contest);
    }
} catch (ApiException $e) {
>>>>>>> 3d9db33b
    header('HTTP/1.1 404 Not Found');
    die(file_get_contents('../404.html'));
}

<<<<<<< HEAD
$session = SessionController::apiCurrentSession($r)['session'];
if ($showIntro['shouldShowIntro']) {
    $smarty->assign(
        'needsBasicInformation',
        $showIntro['needs_basic_information'] &&
            !is_null($session['identity']) && (!$session['identity']->country_id
            || !$session['identity']->state_id || !$session['identity']->school_id
        )
    );
    $smarty->assign(
        'requestsUserInformation',
        $showIntro['requests_user_information']
    );
    if (isset($showIntro['privacy_statement_markdown'])) {
        $smarty->assign('privacyStatement', [
            'markdown' => $showIntro['privacy_statement_markdown'],
            'gitObjectId' => $showIntro['git_object_id'],
            'statementType' => $showIntro['statement_type'],
        ]);
    }
    $smarty->display('../../templates/arena.contest.intro.tpl');
} else {
    $smarty->assign('payload', [
        'shouldShowFirstAssociatedIdentityRunWarning' => !is_null($session['user']) &&
            !UserController::isMainIdentity($session['user'], $session['identity'])
            && ProblemsetsDAO::shouldShowFirstAssociatedIdentityRunWarning(
                $session['user']
            ),
    ]);
=======
if ($showIntro) {
    foreach ($result as $key => $value) {
        $smarty->assign($key, $value);
    }
    $smarty->display('../../templates/arena.contest.intro.tpl');
} elseif (!isset($_GET['is_practice']) || $_GET['is_practice'] !== 'true') {
>>>>>>> 3d9db33b
    $smarty->display('../../templates/arena.contest.contestant.tpl');
} else {
    $smarty->display('../../templates/arena.contest.practice.tpl');
}<|MERGE_RESOLUTION|>--- conflicted
+++ resolved
@@ -2,67 +2,29 @@
 require_once('../../server/bootstrap_smarty.php');
 
 try {
-<<<<<<< HEAD
-    $r = new Request([
-        'auth_token' => array_key_exists('ouat', $_REQUEST) ? $_REQUEST['ouat'] : null,
-        'contest_alias' => $_REQUEST['contest_alias'],
-    ]);
-    $showIntro = ContestController::showContestIntro($r);
-} catch (Exception $e) {
-=======
     $r = new Request($_REQUEST);
     $r->ensureBool('is_practice', false);
 
     $contest = ContestController::validateContest($_REQUEST['contest_alias'] ?? '');
-    $showIntro = (!isset($_GET['is_practice']) || $_GET['is_practice'] !== 'true')
+    $shouldShowIntro = (!isset($_GET['is_practice']) || $_GET['is_practice'] !== 'true')
         && ContestController::shouldShowIntro($r, $contest);
-    if ($showIntro) {
-        $result = ContestController::getContestDetailsForSmarty($r, $contest);
-    }
+    $result = ContestController::getContestDetailsForSmarty(
+        $r,
+        $contest,
+        $shouldShowIntro
+    );
 } catch (ApiException $e) {
->>>>>>> 3d9db33b
     header('HTTP/1.1 404 Not Found');
     die(file_get_contents('../404.html'));
 }
 
-<<<<<<< HEAD
-$session = SessionController::apiCurrentSession($r)['session'];
-if ($showIntro['shouldShowIntro']) {
-    $smarty->assign(
-        'needsBasicInformation',
-        $showIntro['needs_basic_information'] &&
-            !is_null($session['identity']) && (!$session['identity']->country_id
-            || !$session['identity']->state_id || !$session['identity']->school_id
-        )
-    );
-    $smarty->assign(
-        'requestsUserInformation',
-        $showIntro['requests_user_information']
-    );
-    if (isset($showIntro['privacy_statement_markdown'])) {
-        $smarty->assign('privacyStatement', [
-            'markdown' => $showIntro['privacy_statement_markdown'],
-            'gitObjectId' => $showIntro['git_object_id'],
-            'statementType' => $showIntro['statement_type'],
-        ]);
-    }
-    $smarty->display('../../templates/arena.contest.intro.tpl');
-} else {
-    $smarty->assign('payload', [
-        'shouldShowFirstAssociatedIdentityRunWarning' => !is_null($session['user']) &&
-            !UserController::isMainIdentity($session['user'], $session['identity'])
-            && ProblemsetsDAO::shouldShowFirstAssociatedIdentityRunWarning(
-                $session['user']
-            ),
-    ]);
-=======
-if ($showIntro) {
-    foreach ($result as $key => $value) {
-        $smarty->assign($key, $value);
-    }
+foreach ($result as $key => $value) {
+    $smarty->assign($key, $value);
+}
+
+if ($shouldShowIntro) {
     $smarty->display('../../templates/arena.contest.intro.tpl');
 } elseif (!isset($_GET['is_practice']) || $_GET['is_practice'] !== 'true') {
->>>>>>> 3d9db33b
     $smarty->display('../../templates/arena.contest.contestant.tpl');
 } else {
     $smarty->display('../../templates/arena.contest.practice.tpl');
