		<hr>
<<<<<<< HEAD
=======
		<div class="footer navbar" id="footer">
			<div class="row">

				<div class="col-md-6">
					<img alt="OmegaUp" class="logo" src="/media/omegaup_curves.png">
					<h5>{#frontPageFooter#}</h5>
					<h6><a href="mailto:hello@omegaup.com">hello@omegaup.com</a></h6>
					<div class="row">
						<div class="col-md-4">
							{if $ENABLE_SOCIAL_MEDIA_RESOURCES}
							<!-- Facebook like button -->
							<iframe src="https://www.facebook.com/plugins/like.php?href=https%3A%2F%2Fwww.facebook.com%2Fomegaup&width=137&layout=button_count&action=like&size=small&show_faces=false&share=true&height=46&appId" width="137" height="46" style="border:none;overflow:hidden" scrolling="no" frameborder="0" allowTransparency="true" allow="encrypted-media"></iframe>
						</div>
						<div class="col-md-4">
							<!-- Twitter follow -->
							<a href="https://twitter.com/omegaup?ref_src=twsrc%5Etfw" class="twitter-follow-button" data-width="300px" data-height="20" data-show-screen-name="false" data-dnt="true" data-show-count="true">Follow @omegaup</a>
							<script async defer src="https://platform.twitter.com/widgets.js" charset="utf-8"></script>
							{/if}
						</div>
					</div>
				</div>
				<div class="col-md-6">
					<div class="row">
						<div class="col-md-6">
							<h5><strong>{#frontPageFooterOrganization#}</strong></h5>
							<h6><a href="https://omegaup.org/#about" target="_blank">{#frontPageFooterAboutUs#}</a></h6>
							<h6><a href="https://omegaup.org/#team" target="_blank">{#frontPageFooterTeam#}</a></h6>
							<h6><a href="https://blog.omegaup.com/privacy-policy/" target="_blank">{#frontPageFooterPrivacyPolicy#}</a></h6>
						</div>
						<div class="col-md-6">
							<h5><strong>{#frontPageFooterDevelopers#}</strong></h5>
							<h6><a href="https://github.com/omegaup/omegaup/wiki/C%C3%B3mo-empezar-a-desarrollar" target="_blank">{#frontPageFooterHelpUs#}</a></h6>
							<h6><a href="https://github.com/omegaup/omegaup" target="_blank">GitHub</a></h6>
{if !$smarty.const.OMEGAUP_LOCKDOWN && $LOGGED_IN eq '1'}
							<h6><a href="https://github.com/omegaup/omegaup/issues/new" target="_blank" rel="nofollow" id="report-an-issue">{#reportAnIssue#}</a></h6>
{/if}
						</div>
					</div>
				</div>

			</div>
		</div>
>>>>>>> cb635a43
		<!-- #content -->
	</div>

	<div id="common-footer"></div>
	<script type="text/javascript" src="{version_hash src="/js/dist/common_footer.js"}"></script>
</div>
<<<<<<< HEAD

{include file='common.analytics.tpl'}
=======
{include file='common.analytics.tpl' inline}
>>>>>>> cb635a43
<!-- #root -->
</body>
</html><|MERGE_RESOLUTION|>--- conflicted
+++ resolved
@@ -1,61 +1,12 @@
 		<hr>
-<<<<<<< HEAD
-=======
-		<div class="footer navbar" id="footer">
-			<div class="row">
-
-				<div class="col-md-6">
-					<img alt="OmegaUp" class="logo" src="/media/omegaup_curves.png">
-					<h5>{#frontPageFooter#}</h5>
-					<h6><a href="mailto:hello@omegaup.com">hello@omegaup.com</a></h6>
-					<div class="row">
-						<div class="col-md-4">
-							{if $ENABLE_SOCIAL_MEDIA_RESOURCES}
-							<!-- Facebook like button -->
-							<iframe src="https://www.facebook.com/plugins/like.php?href=https%3A%2F%2Fwww.facebook.com%2Fomegaup&width=137&layout=button_count&action=like&size=small&show_faces=false&share=true&height=46&appId" width="137" height="46" style="border:none;overflow:hidden" scrolling="no" frameborder="0" allowTransparency="true" allow="encrypted-media"></iframe>
-						</div>
-						<div class="col-md-4">
-							<!-- Twitter follow -->
-							<a href="https://twitter.com/omegaup?ref_src=twsrc%5Etfw" class="twitter-follow-button" data-width="300px" data-height="20" data-show-screen-name="false" data-dnt="true" data-show-count="true">Follow @omegaup</a>
-							<script async defer src="https://platform.twitter.com/widgets.js" charset="utf-8"></script>
-							{/if}
-						</div>
-					</div>
-				</div>
-				<div class="col-md-6">
-					<div class="row">
-						<div class="col-md-6">
-							<h5><strong>{#frontPageFooterOrganization#}</strong></h5>
-							<h6><a href="https://omegaup.org/#about" target="_blank">{#frontPageFooterAboutUs#}</a></h6>
-							<h6><a href="https://omegaup.org/#team" target="_blank">{#frontPageFooterTeam#}</a></h6>
-							<h6><a href="https://blog.omegaup.com/privacy-policy/" target="_blank">{#frontPageFooterPrivacyPolicy#}</a></h6>
-						</div>
-						<div class="col-md-6">
-							<h5><strong>{#frontPageFooterDevelopers#}</strong></h5>
-							<h6><a href="https://github.com/omegaup/omegaup/wiki/C%C3%B3mo-empezar-a-desarrollar" target="_blank">{#frontPageFooterHelpUs#}</a></h6>
-							<h6><a href="https://github.com/omegaup/omegaup" target="_blank">GitHub</a></h6>
-{if !$smarty.const.OMEGAUP_LOCKDOWN && $LOGGED_IN eq '1'}
-							<h6><a href="https://github.com/omegaup/omegaup/issues/new" target="_blank" rel="nofollow" id="report-an-issue">{#reportAnIssue#}</a></h6>
-{/if}
-						</div>
-					</div>
-				</div>
-
-			</div>
-		</div>
->>>>>>> cb635a43
 		<!-- #content -->
 	</div>
 
 	<div id="common-footer"></div>
-	<script type="text/javascript" src="{version_hash src="/js/dist/common_footer.js"}"></script>
+	{js_include entrypoint="common_footer"}
 </div>
-<<<<<<< HEAD
 
-{include file='common.analytics.tpl'}
-=======
 {include file='common.analytics.tpl' inline}
->>>>>>> cb635a43
 <!-- #root -->
 </body>
 </html>