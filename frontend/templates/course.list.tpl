{include file='redirect.tpl'}
{include file='head.tpl' htmlTitle="My courses"}

<script type="text/javascript" src="{version_hash src="/js/course.list.js"}"></script>

<template id="course-list">
<div class="panel">
    <div class="panel-body">
        <table class="table table-striped">
            <thead>
                <tr>
                    <th>{#wordsName#}</th>
                    <th>{#wordsStartTime#}</th>
                    <th>{#wordsEndTime#}</th>
                    <th>{#wordsNumHomeworks#}</th>
                    <th>{#wordsNumTests#}</th>
                    <th>{#wordsActions#}</th>
                </tr>
            </thead>
            <tbody data-bind="foreach: course">
                <tr>
                    <td><a data-bind="text: name, attr: { href: courseURL }" /></td>
                    <td data-bind="text: startDate"></td>
                    <td data-bind="text: endDate"></td>
                    <td data-bind="text: numHomeworks"></td>
                    <td data-bind="text: numTests"></td>
<<<<<<< HEAD
                    <td><a class="glyphicon glyphicon-list-alt" data-bind="attr: { href: submissions_list_url, title: subissions_list }" /></td>
=======
                    <td><a data-bind="text: activity, attr: { href: activityURL }" /></td>
>>>>>>> 800b9c81
                </tr>
            </tbody>
        </table>
    </div>
</div>
</template>

<div class="panel panel-primary">
    <div class="panel-heading">
        <h3 class="panel-title">{#courseList#}</h3>
    </div>

    <div class="page-header">
        <div class="pull-right">
          <a class="btn btn-primary" href="/course/new/">{#courseNew#}</a>
        </div>
        <h1><span>{#courseList#}</span> <small></small></h1>
    </div>

    <!-- Default to hidden to avoid FOUC -->
    <div class="panel-body tab-container" style="display:none">
        <ul class="nav nav-tabs">
            <li class="nav-item"
                data-bind="if: adminCoursesCurrent().length > 0">
                <a class="nav-link" href="#tab-admin-courses-current"
                   data-toggle="tab">{#courseListAdminCurrentCourses#}</a></li>
            <li class="nav-item"
                data-bind="if: adminCoursesPast().length > 0">
                <a class="nav-link" href="#tab-admin-courses-past"
                   data-toggle="tab">{#courseListAdminPastCourses#}</a></li>
            <li class="nav-item"
                data-bind="if: studentCoursesCurrent().length > 0">
                <a class="nav-link" href="#tab-student-courses-current"
                   data-toggle="tab">{#courseListStudentCurrentCourses#}</a></li>
            <li class="nav-item"
                data-bind="if: studentCoursesPast().length > 0">
                <a class="nav-link" href="#tab-student-courses-past"
                   data-toggle="tab">{#courseListStudentPastCourses#}</a></li>
        </ul>

        <div class="tab-content">
                <div class="tab-pane" id="tab-admin-courses-current">
                    <div id="admin-courses-current"
             data-bind="template: { name: 'course-list',
                                    if: adminCoursesCurrent().length > 0,
                                    data: { listName: '{#courseListAdminCurrentCourses#}',
                                            course: adminCoursesCurrent() }  }"></div>
                </div>
                <div class="tab-pane" id="tab-admin-courses-past">
                    <div id="admin-courses-past"
             data-bind="template: { name: 'course-list',
                                    if: adminCoursesPast().length > 0,
                                    data: { listName: '{#courseListAdminPastCourses#}',
                                            course: adminCoursesPast() } }"></div>
                </div>
                <div class="tab-pane" id="tab-student-courses-current">
                    <div id="student-courses-current"
             data-bind="template: { name: 'course-list',
                                    if: studentCoursesCurrent().length > 0,
                                    data: { listName: '{#courseListStudentCurrentCourses#}',
                                            course: studentCoursesCurrent() }  }"></div>
                </div>
                <div class="tab-pane" id="tab-student-courses-current">
                    <div id="student-courses-past"
             data-bind="template: { name: 'course-list',
                                    if: studentCoursesPast().length > 0,
                                    data: { listName: '{#courseListStudentPastCourses#}',
                                            course: studentCoursesPast() }  }"></div>
                </div>
            </div> <!-- tab-content -->
        </div> <!-- panel-body -->
</div> <!-- panel -->

{include file='footer.tpl'}<|MERGE_RESOLUTION|>--- conflicted
+++ resolved
@@ -14,7 +14,7 @@
                     <th>{#wordsEndTime#}</th>
                     <th>{#wordsNumHomeworks#}</th>
                     <th>{#wordsNumTests#}</th>
-                    <th>{#wordsActions#}</th>
+                    <th colspan="2">{#wordsActions#}</th>
                 </tr>
             </thead>
             <tbody data-bind="foreach: course">
@@ -24,11 +24,8 @@
                     <td data-bind="text: endDate"></td>
                     <td data-bind="text: numHomeworks"></td>
                     <td data-bind="text: numTests"></td>
-<<<<<<< HEAD
                     <td><a class="glyphicon glyphicon-list-alt" data-bind="attr: { href: submissions_list_url, title: subissions_list }" /></td>
-=======
-                    <td><a data-bind="text: activity, attr: { href: activityURL }" /></td>
->>>>>>> 800b9c81
+                    <td><a class="glyphicon glyphicon-time" data-bind="attr: { href: activity_url, title: activity }" /></td>
                 </tr>
             </tbody>
         </table>
