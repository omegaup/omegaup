{include file='head.tpl' jsfile={version_hash src='/ux/contest.js'} bodyid='only-problem' inArena=true}
<<<<<<< HEAD
			<script type="text/json" id="payload">{$payload|json_encode}</script>
			{if $problem_admin}
			<ul class="tabs">
				<li><a href="#problems" class="active">{#wordsProblem#}</a></li>
				<li><a href="#runs">{#wordsRuns#}</a></li>
				<li><a href="#clarifications">{#wordsClarifications#}<span id="clarifications-count"></span></a></li>
			</ul>
			{/if}
			<div id="problems" class="tab">
				<div id="problem" class="main">
					<h1 class="title">
						{if $visibility < 0}<span class="glyphicon glyphicon-ban-circle" title="{#wordsBannedProblem#}"></span>{/if}
						{if $visibility == 0}<span class="glyphicon glyphicon-eye-close" title="{#wordsPrivate#}"></span>{/if}
						{if $visibility >= 2}<img src="/media/quality-badge-sm.png" title="{#wordsHighQualityProblem#}"></img>{/if}
						{$title|escape}
						{if $problem_admin}
							(<a href="/problem/{$problem_alias}/edit/">{#wordsEdit#}</a>)
						{/if}
					</h1>
					<table class="data">
						<tr>
							<td>{#wordsPoints#}</td>
							<td class="points">{$points|escape}</td>
							<td>{#wordsMemoryLimit#}</td>
							<td class="memory_limit">{$memory_limit|escape}</td>
						</tr>
						<tr>
							<td>{#wordsTimeLimit#}</td>
							<td class="time_limit">{$time_limit|escape}</td>
							<td>{#wordsOverallWallTimeLimit#}</td>
							<td class="overall_wall_time_limit">{$overall_wall_time_limit|escape}</td>
						</tr>
						<tr>
							<td>{#problemEditFormInputLimit#}</td>
							<td class="input_limit">{$input_limit|escape}</td>
						</tr>
					</table>
{if $karel_problem}
					<div class="karel-js-link">
						<a href="/karel.js/{if !empty($sample_input)}#mundo:{$sample_input|escape:url}{/if}" target="_blank">{#openInKarelJs#} <span class="glyphicon glyphicon-new-window"></span></a>
					</div>
{/if}
					<div class="statement" data-step="1" data-intro="{#helpIntroInstructions#}"></div>
					<hr />
{if $source}
					<div class="source">{#wordsSource#}: <span class="source-data">{$source|escape}</span></div>
{/if}
{if $problemsetter}
					<div class="problemsetter">{#wordsProblemsetter#}: <a href="/profile/{$problemsetter.username}/">{$problemsetter.name|escape}</a></div>
					<div class="problem-creation-date"></div>
{/if}
{if !empty($ENABLED_EXPERIMENTS) && in_array('ephemeral', $ENABLED_EXPERIMENTS)}
					<iframe id="ephemeral-embedded-grader" src="/grader/ephemeral/?embedded"></iframe>
{/if}
					<div class="help">{#wordsNeedHelpToSendSubmission#}
						<a href="#" id="submissions-help">{#wordsClickHere#}</a>
					</div>
					<div>
						<script type="text/json" id="qualitynomination-reportproblem-payload">{$qualitynomination_reportproblem_payload|json_encode}</script>
						<div id="qualitynomination-demotionpopup"></div>
						<script type="text/javascript" src="{version_hash src="/js/dist/qualitynomination_demotionpopup.js"}"></script>
					</div>
					<div id="qualitynomination">
						<script type="text/json" id="quality-payload">{$quality_payload|json_encode}</script>
						<div id="qualitynomination-popup"></div>
						<script type="text/javascript" src="{version_hash src="/js/dist/qualitynomination_popup.js"}"></script>
					</div>
{include file='arena.runs.tpl' show_submit=true show_details=true}
{if isset($histograms)}
					<script type="text/json" id="histograms">{$histograms|json_encode}</script>
{else}
					<script type="text/json" id="histograms">null</script>
{/if}
					<div id="problem-feedback"></div>
					<script type="text/javascript" src="{version_hash src="/js/dist/problem_feedback.js"}"></script>
					<table class="best-solvers">
						<caption>{#wordsBestSolvers#}</caption>
						<thead>
							<tr>
								<th>{#wordsUser#}</th>
								<th>{#wordsLanguage#}</th>
								<th>{#wordsMemory#}</th>
								<th>{#wordsRuntime#}</th>
								<th>{#wordsTime#}</th>
							</tr>
						</thead>
						<tbody class="solver-list">
							<tr class="template">
								<td><a class="user"></a></td>
								<td class="language"></td>
								<td class="memory"></td>
								<td class="runtime"></td>
								<td class="time"></td>
							</tr>
						</tbody>
					</table>
				</div>
			</div>
			{if $problem_admin}
			<div id="runs" class="tab">
{include file='arena.runs.tpl' show_pager=true show_user=true show_rejudge=true show_details=true}
			</div>
{include file='arena.clarification_list.tpl' contest=false}
			{/if}
		</div>
		<div id="overlay">
{include file='arena.runsubmit.tpl'}
			<div id="run-details"></div>
		</div>
		<div id="footer">
		</div>
=======
<script type="text/json" id="payload">{$payload|json_encode}</script>
  <ul class="tabs">
    <li><a href="#problems" class="active">{#wordsProblem#}</a></li>
    <li><a href="#solution">{#wordsSolution#}</a></li>
    {if $problem_admin}<li><a href="#runs">{#wordsRuns#}</a></li>{/if}
    <li><a href="#clarifications">{#wordsClarifications#}<span id="clarifications-count"></span></a></li>
  </ul>
  <div id="problems" class="tab">
    <div id="problem" class="main">
      <h1 class="title">
        {if $visibility < 0}<span class="glyphicon glyphicon-ban-circle" title="{#wordsBannedProblem#}"></span>{/if}
        {if $visibility == 0}<span class="glyphicon glyphicon-eye-close" title="{#wordsPrivate#}"></span>{/if}
        {if $visibility >= 2}<img src="/media/quality-badge-sm.png" title="{#wordsHighQualityProblem#}"></img>{/if}
        {$title|escape}
        {if $problem_admin}
          (<a href="/problem/{$problem_alias}/edit/">{#wordsEdit#}</a>)
        {/if}
      </h1>
      <table class="data">
        <tr>
          <td>{#wordsPoints#}</td>
          <td class="points">{$points|escape}</td>
          <td>{#wordsMemoryLimit#}</td>
          <td class="memory_limit">{$memory_limit|escape}</td>
        </tr>
        <tr>
          <td>{#wordsTimeLimit#}</td>
          <td class="time_limit">{$time_limit|escape}</td>
          <td>{#wordsOverallWallTimeLimit#}</td>
          <td class="overall_wall_time_limit">{$overall_wall_time_limit|escape}</td>
        </tr>
        <tr>
          <td>{#problemEditFormInputLimit#}</td>
          <td class="input_limit">{$input_limit|escape}</td>
        </tr>
      </table>
      {if $karel_problem}
        <div class="karel-js-link">
          <a href="/karel.js/{if !empty($sample_input)}#mundo:{$sample_input|escape:url}{/if}" target="_blank">{#openInKarelJs#} <span class="glyphicon glyphicon-new-window"></span></a>
        </div>
      {/if}
      <div class="statement"></div>
      <hr />
      {if $source}
        <div class="source">{#wordsSource#}: <span class="source-data">{$source|escape}</span></div>
      {/if}
      {if $problemsetter}
        <div class="problemsetter">{#wordsProblemsetter#}: <a href="/profile/{$problemsetter.username}/">{$problemsetter.name|escape}</a></div>
        <div class="problem-creation-date"></div>
      {/if}
      {if !empty($ENABLED_EXPERIMENTS) && in_array('ephemeral', $ENABLED_EXPERIMENTS)}
        <iframe id="ephemeral-embedded-grader" src="/grader/ephemeral/?embedded"></iframe>
      {/if}
      <div>
        <script type="text/json" id="qualitynomination-reportproblem-payload">{$qualitynomination_reportproblem_payload|json_encode}</script>
        <div id="qualitynomination-demotionpopup"></div>
        <script type="text/javascript" src="{version_hash src="/js/dist/qualitynomination_demotionpopup.js"}"></script>
      </div>
      <div id="qualitynomination">
        <script type="text/json" id="quality-payload">{$quality_payload|json_encode}</script>
        <div id="qualitynomination-popup"></div>
        <script type="text/javascript" src="{version_hash src="/js/dist/qualitynomination_popup.js"}"></script>
      </div>
      {include file='arena.runs.tpl' show_submit=true show_details=true}
      {if isset($histograms)}
        <script type="text/json" id="histograms">{$histograms|json_encode}</script>
      {else}
        <script type="text/json" id="histograms">null</script>
      {/if}
      <div id="problem-feedback"></div>
      <script type="text/javascript" src="{version_hash src="/js/dist/problem_feedback.js"}"></script>
      <table class="best-solvers">
        <caption>{#wordsBestSolvers#}</caption>
        <thead>
          <tr>
            <th>{#wordsUser#}</th>
            <th>{#wordsLanguage#}</th>
            <th>{#wordsMemory#}</th>
            <th>{#wordsRuntime#}</th>
            <th>{#wordsTime#}</th>
          </tr>
        </thead>
        <tbody class="solver-list">
          <tr class="template">
            <td><a class="user"></a></td>
            <td class="language"></td>
            <td class="memory"></td>
            <td class="runtime"></td>
            <td class="time"></td>
          </tr>
        </tbody>
      </table>
    </div>
  </div>
  {if $problem_admin}
    <div id="runs" class="tab">
      {include file='arena.runs.tpl' show_pager=true show_user=true show_rejudge=true show_details=true}
    </div>
  {/if}
  {include file='arena.clarification_list.tpl' contest=false}
  <div id="solution" class="tab">
    <div id="problem-solution"></div>
    <script type="text/javascript" src="{version_hash src="/js/dist/problem_solution.js"}"></script>
  </div>
</div>
<div id="overlay">
  {include file='arena.runsubmit.tpl'}
  <div id="run-details"></div>
</div>
<div id="footer"></div>
>>>>>>> 42f2eded
{include file='common.analytics.tpl'}
</body>
</html><|MERGE_RESOLUTION|>--- conflicted
+++ resolved
@@ -1,117 +1,4 @@
 {include file='head.tpl' jsfile={version_hash src='/ux/contest.js'} bodyid='only-problem' inArena=true}
-<<<<<<< HEAD
-			<script type="text/json" id="payload">{$payload|json_encode}</script>
-			{if $problem_admin}
-			<ul class="tabs">
-				<li><a href="#problems" class="active">{#wordsProblem#}</a></li>
-				<li><a href="#runs">{#wordsRuns#}</a></li>
-				<li><a href="#clarifications">{#wordsClarifications#}<span id="clarifications-count"></span></a></li>
-			</ul>
-			{/if}
-			<div id="problems" class="tab">
-				<div id="problem" class="main">
-					<h1 class="title">
-						{if $visibility < 0}<span class="glyphicon glyphicon-ban-circle" title="{#wordsBannedProblem#}"></span>{/if}
-						{if $visibility == 0}<span class="glyphicon glyphicon-eye-close" title="{#wordsPrivate#}"></span>{/if}
-						{if $visibility >= 2}<img src="/media/quality-badge-sm.png" title="{#wordsHighQualityProblem#}"></img>{/if}
-						{$title|escape}
-						{if $problem_admin}
-							(<a href="/problem/{$problem_alias}/edit/">{#wordsEdit#}</a>)
-						{/if}
-					</h1>
-					<table class="data">
-						<tr>
-							<td>{#wordsPoints#}</td>
-							<td class="points">{$points|escape}</td>
-							<td>{#wordsMemoryLimit#}</td>
-							<td class="memory_limit">{$memory_limit|escape}</td>
-						</tr>
-						<tr>
-							<td>{#wordsTimeLimit#}</td>
-							<td class="time_limit">{$time_limit|escape}</td>
-							<td>{#wordsOverallWallTimeLimit#}</td>
-							<td class="overall_wall_time_limit">{$overall_wall_time_limit|escape}</td>
-						</tr>
-						<tr>
-							<td>{#problemEditFormInputLimit#}</td>
-							<td class="input_limit">{$input_limit|escape}</td>
-						</tr>
-					</table>
-{if $karel_problem}
-					<div class="karel-js-link">
-						<a href="/karel.js/{if !empty($sample_input)}#mundo:{$sample_input|escape:url}{/if}" target="_blank">{#openInKarelJs#} <span class="glyphicon glyphicon-new-window"></span></a>
-					</div>
-{/if}
-					<div class="statement" data-step="1" data-intro="{#helpIntroInstructions#}"></div>
-					<hr />
-{if $source}
-					<div class="source">{#wordsSource#}: <span class="source-data">{$source|escape}</span></div>
-{/if}
-{if $problemsetter}
-					<div class="problemsetter">{#wordsProblemsetter#}: <a href="/profile/{$problemsetter.username}/">{$problemsetter.name|escape}</a></div>
-					<div class="problem-creation-date"></div>
-{/if}
-{if !empty($ENABLED_EXPERIMENTS) && in_array('ephemeral', $ENABLED_EXPERIMENTS)}
-					<iframe id="ephemeral-embedded-grader" src="/grader/ephemeral/?embedded"></iframe>
-{/if}
-					<div class="help">{#wordsNeedHelpToSendSubmission#}
-						<a href="#" id="submissions-help">{#wordsClickHere#}</a>
-					</div>
-					<div>
-						<script type="text/json" id="qualitynomination-reportproblem-payload">{$qualitynomination_reportproblem_payload|json_encode}</script>
-						<div id="qualitynomination-demotionpopup"></div>
-						<script type="text/javascript" src="{version_hash src="/js/dist/qualitynomination_demotionpopup.js"}"></script>
-					</div>
-					<div id="qualitynomination">
-						<script type="text/json" id="quality-payload">{$quality_payload|json_encode}</script>
-						<div id="qualitynomination-popup"></div>
-						<script type="text/javascript" src="{version_hash src="/js/dist/qualitynomination_popup.js"}"></script>
-					</div>
-{include file='arena.runs.tpl' show_submit=true show_details=true}
-{if isset($histograms)}
-					<script type="text/json" id="histograms">{$histograms|json_encode}</script>
-{else}
-					<script type="text/json" id="histograms">null</script>
-{/if}
-					<div id="problem-feedback"></div>
-					<script type="text/javascript" src="{version_hash src="/js/dist/problem_feedback.js"}"></script>
-					<table class="best-solvers">
-						<caption>{#wordsBestSolvers#}</caption>
-						<thead>
-							<tr>
-								<th>{#wordsUser#}</th>
-								<th>{#wordsLanguage#}</th>
-								<th>{#wordsMemory#}</th>
-								<th>{#wordsRuntime#}</th>
-								<th>{#wordsTime#}</th>
-							</tr>
-						</thead>
-						<tbody class="solver-list">
-							<tr class="template">
-								<td><a class="user"></a></td>
-								<td class="language"></td>
-								<td class="memory"></td>
-								<td class="runtime"></td>
-								<td class="time"></td>
-							</tr>
-						</tbody>
-					</table>
-				</div>
-			</div>
-			{if $problem_admin}
-			<div id="runs" class="tab">
-{include file='arena.runs.tpl' show_pager=true show_user=true show_rejudge=true show_details=true}
-			</div>
-{include file='arena.clarification_list.tpl' contest=false}
-			{/if}
-		</div>
-		<div id="overlay">
-{include file='arena.runsubmit.tpl'}
-			<div id="run-details"></div>
-		</div>
-		<div id="footer">
-		</div>
-=======
 <script type="text/json" id="payload">{$payload|json_encode}</script>
   <ul class="tabs">
     <li><a href="#problems" class="active">{#wordsProblem#}</a></li>
@@ -153,7 +40,7 @@
           <a href="/karel.js/{if !empty($sample_input)}#mundo:{$sample_input|escape:url}{/if}" target="_blank">{#openInKarelJs#} <span class="glyphicon glyphicon-new-window"></span></a>
         </div>
       {/if}
-      <div class="statement"></div>
+      <div class="statement" data-step="1" data-intro="{#helpIntroInstructions#}"></div>
       <hr />
       {if $source}
         <div class="source">{#wordsSource#}: <span class="source-data">{$source|escape}</span></div>
@@ -165,6 +52,9 @@
       {if !empty($ENABLED_EXPERIMENTS) && in_array('ephemeral', $ENABLED_EXPERIMENTS)}
         <iframe id="ephemeral-embedded-grader" src="/grader/ephemeral/?embedded"></iframe>
       {/if}
+      <div class="help">{#wordsNeedHelpToSendSubmission#}
+        <a href="#" id="submissions-help">{#wordsClickHere#}</a>
+      </div>
       <div>
         <script type="text/json" id="qualitynomination-reportproblem-payload">{$qualitynomination_reportproblem_payload|json_encode}</script>
         <div id="qualitynomination-demotionpopup"></div>
@@ -222,7 +112,6 @@
   <div id="run-details"></div>
 </div>
 <div id="footer"></div>
->>>>>>> 42f2eded
 {include file='common.analytics.tpl'}
 </body>
 </html>