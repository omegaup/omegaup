--- conflicted
+++ resolved
@@ -1,123 +1,11 @@
 {include file='head.tpl' htmlTitle="{#omegaupTitleIndex#}" inline}
 
-<<<<<<< HEAD
 <script type="text/json" id="payload">{$payload|json_encode}</script>
 {js_include entrypoint="common_index" async}
 <div id="common-index"></div>
-=======
-{if isset($coderOfTheMonthData)}
-<script type="text/json" id="coder-of-the-month-payload">{$coderOfTheMonthData|json_encode}</script>
-{else}
-<script type="text/json" id="coder-of-the-month-payload">null</script>
-{/if}
-{if $LOGGED_IN eq '1'}
-<script type="text/json" id="current-user-payload">{$currentUserInfo|json_encode}</script>
-{else}
-<script type="text/json" id="current-user-payload">null</script>
-{/if}
-{js_include entrypoint="coder_of_the_month_notice" async}
-<div id="coder-of-the-month-notice"></div>
-
-<div class="container-fluid">
-<div class="row">
-	<div class="col-md-8">
-		<div class="panel panel-default">
-			<div class="jumbotron no-bottom-margin">
-				<h1 class="text-center">{#frontPageWelcome#}</h1>
-				<p class="top-margin">{#frontPageDescription#}</p>
-				<div class="text-center">
-					<a href="/contest/new/" class="btn btn-primary btn-lg" id="contest-create">{#frontPageCreateContestButton#}</a>
-				</div>
-				<p class="text-center top-margin">{#frontPageIntroduction#}</p>
-				<div class="text-center">
-					<a href="http://blog.omegaup.com/category/omegaup/omegaup-101/" class="btn btn-primary btn-lg">{#frontPageIntroductionButton#}</a>
-				</div>
-				<p class="text-center top-margin">{#frontPageJoinCourse#}</p>
-				<div class="text-center">
-					<a href="/course/introduccion_a_cpp/" class="btn btn-primary btn-lg">{#frontPageJoinCourseButton#}</a>
-				</div>
-			</div>
-		</div>
-		<div class="row">
-			<div class="col-md-6">
-				{include file='rank.table.tpl' rankTablePayload=$rankTablePayload inline}
-			</div>
-
-			{if isset($schoolRankPayload)}
-			<div class="col-md-6">
-				<script type="text/json" id="school-rank-payload">{$schoolRankPayload|json_encode}</script>
-				{js_include entrypoint="schools_rank" async}
-				<div id="omegaup-schools-rank"></div>
-			</div>
-			{/if}
-
-		</div>
-	</div>
-
-	<div class="col-md-4">
-		{if $ENABLE_SOCIAL_MEDIA_RESOURCES}
-		<div class="panel panel-default">
-			<div class="panel-body">
-				<!-- Facebook like button -->
-				<iframe src="https://www.facebook.com/plugins/like.php?href=https%3A%2F%2Fwww.facebook.com%2Fomegaup&width=137&layout=button_count&action=like&size=small&show_faces=false&share=true&height=46&appId" width="137" height="46" style="border:none;overflow:hidden" scrolling="no" frameborder="0" allowTransparency="true" allow="encrypted-media"></iframe>
-				<br/>
-				<!-- Twitter follow -->
-				<a href="https://twitter.com/omegaup?ref_src=twsrc%5Etfw" class="twitter-follow-button" data-width="300px" data-height="20" data-show-screen-name="false" data-dnt="true" data-show-count="true">Follow @omegaup</a>
-				</div>
-		</div>
-		{/if}
-
-		{if isset($coderOfTheMonthData)}
-		<div class="panel panel-default">
-			<div class="panel-heading">
-				<h3 class="panel-title">{#index#}</h3>
-			</div>
-			<div id="coder_of_the_month" class="panel-body">
-				<div class="rss_element">
-					<h4 class="text-center" id="coder-of-the-month-username"><a href="/profile/{$coderOfTheMonthData.username|htmlspecialchars}">{$coderOfTheMonthData.username|htmlspecialchars}</a><img src="/media/flags/{$coderOfTheMonthData.country_id|lower}.png" width="16" height="11" title="{$coderOfTheMonthData.country_id}"/></h4>
-					<div class="text-center" id="coder-of-the-month-img"><a href="/profile/{$coderOfTheMonthData.username|htmlspecialchars}"><img src="{$coderOfTheMonthData.gravatar_92}"></a></div>
-					<div id="coder-of-the-month-name">{$coderOfTheMonthData.name|htmlspecialchars}</div>
-					<div id="coder-of-the-month-school">{$coderOfTheMonthData.school|htmlspecialchars}</div>
-					<div id="coder-of-the-month-place">
-						{if isset($coderOfTheMonthData.state)} {$coderOfTheMonthData.state|htmlspecialchars}, {/if}{if $coderOfTheMonthData.country != 'xx'}{$coderOfTheMonthData.country|htmlspecialchars}{/if}
-					</div>
-				</div>
-			</div>
-			<div class="panel-body">
-				<a href="/coderofthemonth/">{#coderOfTheMonthFullList#}</a>
-			</div>
-		</div>
-		{/if}
-
-		<div class="panel panel-default">
-			<div class="panel-heading">
-				<h3 class="panel-title">{#frontPageMaterial#}</h3>
-			</div>
-			<div id="recommended_material" class="panel-body">
-				<a class="text-center center" href="https://omegaup.com/img/libropre3.pdf">Descarga en PDF aquí:
-				<img class="center top-margin" src="https://omegaup.com/img/libroluis.gif" width="75%"/>
-				</a>
-			</div>
-		</div>
-
-		<div class="panel panel-default">
-			<div class="panel-heading">
-				<h3 class="panel-title">{#frontPageNextContests#}</h3>
-			</div>
-			<ul class="list-group" id="next-contests-list">
-		    </ul>
-		</div>
-
-		<div class="panel panel-default">
-			<div id="runs-chart"></div>
-			<script type="text/json" id="runs-chart-payload">{$runsChartPayload|json_encode}</script>
-			{js_include entrypoint="common_runs_chart" async}
-		</div>
-	</div>
-</div>
-</div><!-- container -->
->>>>>>> f088b58a
 
 <script type="text/javascript" src="{version_hash src="/js/index.js"}" async></script>
+<script type="text/json" id="runs-chart-payload">{$runsChartPayload|json_encode}</script>
+{js_include entrypoint="common_runs_chart" async}
 
 {include file='footer.tpl' inline}