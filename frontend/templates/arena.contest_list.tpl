--- conflicted
+++ resolved
@@ -10,13 +10,9 @@
 				<th class="time col-md-2" data-bind="visible: showTimes">{#wordsEndTime#}</th>
 				<th class="col-md-2" data-bind="visible: showTimes">{#wordsDuration#}</th>
 				<th class="col-md-2" data-bind="visible: showPractice" ></th>
-<<<<<<< HEAD
-				<th class="col-md-2" data-bind="visible: showVirtual" ></th>
-=======
 			{if !empty($ENABLED_EXPERIMENTS) && in_array('virtual', $ENABLED_EXPERIMENTS)}
 				<th class="col-md-2" data-bind="visible: showVirtual" ></th>
 			{/if}
->>>>>>> de37fa33
 				<th class="col-md-2" data-bind="visible: showPublicUpdated" >{#wordsPublicUpdated#}</th>
 			</tr></thead>
 			<tbody data-bind="foreach: page" class="contest-list row">
@@ -38,19 +34,13 @@
 							<span>{#wordsPractice#}</span>
 						</a>
 					</td>
-<<<<<<< HEAD
-=======
 				{if !empty($ENABLED_EXPERIMENTS) && in_array('virtual', $ENABLED_EXPERIMENTS)}
->>>>>>> de37fa33
 					<td class="col-md-2" data-bind="visible: $parent.showVirtual">
 						<a data-bind="attr: { href: '/arena/' + alias + '/virtual/' }">
 							<span>{#virtualContest#}</span>
 						</a>
 					</td>
-<<<<<<< HEAD
-=======
 				{/if}
->>>>>>> de37fa33
 					<td class="no-wrap col-md-2" data-bind="visible: $parent.showPublicUpdated, text: publicUpdateText"></td>
 				<tr>
 					<td colspan="5" class="forcebreaks forcebreaks-arena"
