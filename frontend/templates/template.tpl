--- conflicted
+++ resolved
@@ -1,8 +1,5 @@
 <!DOCTYPE html>
 <html lang="{#locale#}" class="h-100">
-<<<<<<< HEAD
-  {include file='head_v2.tpl' htmlTitle="{$title|escape}" inline}
-=======
   <head data-locale="{#locale#}">
     <meta http-equiv="Content-Type" content="text/html; charset=UTF-8" />
 
@@ -65,7 +62,6 @@
     {/if}
   </head>
 
->>>>>>> a74246bc
   <body class="d-flex flex-column h-100">
     {include file='navbar_v2.tpl' headerPayload=$headerPayload inline}
 	  <main role="main" {if (!isset($fullWidth) || !$fullWidth)}class="container-lg pt-4 mb-4"{/if}>
@@ -98,9 +94,7 @@
 
       <script type="text/json" id="payload">{$payload|json_encode}</script>
       {block name="entrypoint"}{/block}
-      <div {if (!isset($fullWidth) || !$fullWidth)}class="container-lg pt-4 mb-4"{/if}>
-        <div id="main-container"></div>
-      </div>
+      <div id="main-container"></div>
     </main>
     {include file='common.analytics.tpl' inline}
     <div id="common-footer"></div>
