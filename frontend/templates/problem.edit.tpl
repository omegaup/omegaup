--- conflicted
+++ resolved
@@ -154,52 +154,9 @@
   </div>
 
   <div class="tab-pane" id="tags">
-<<<<<<< HEAD
-    <div class="panel panel-primary">
-      <div class="panel-body">
-        <form class="form">
-          <div class="form-group">
-            <label for="tag-name">{#wordsTags#}</label>
-            <input id="tag-name" name="tag_name" value="" type="text" size="20" class="form-control" autocomplete="off" />
-          </div>
-          <div class="form-group">
-            <div class="tag-list pull-left"></div>
-          </div>
-          <div class="form-group">
-            <label for="tag-public">{#problemEditTagPublic#}</label>
-            <select id="tag-public" name="tag_public" class="form-control">
-              <option value="0" selected="selected">{#wordsNo#}</option>
-              <option value="1">{#wordsYes#}</option>
-            </select>
-          </div>
-
-          <div class="form-group">
-            <button class="btn btn-primary" type='submit'>{#wordsAddTag#}</button>
-          </div>
-          <div class="form-group">
-            <label>
-              <input type="checkbox" id="allow_user_add_tags" name="allow_user_add_tags" {if $ALLOW_TAGS eq 1}checked="checked"{/if}/> {#problemEditFormAllowUserAddTags#}
-            </label>
-          </div>
-        </form>
-      </div>
-
-      <table class="table table-striped">
-        <thead>
-          <tr>
-            <th>{#contestEditTagName#}</th>
-            <th>{#contestEditTagPublic#}</th>
-            <th>{#contestEditTagDelete#}</th>
-          </tr>
-        </thead>
-        <tbody id="problem-tags"></tbody>
-      </table>
-    </div>
-=======
     <div id="problem-tags"></div>
     <script type="text/json" id="problem-tags-payload">{$problemTagsPayload|json_encode}</script>
     {js_include entrypoint="problem_tags"}
->>>>>>> a7f3e1b3
   </div>
 
   <div class="tab-pane" id="download">
