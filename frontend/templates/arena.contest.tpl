{include file='head.tpl' jsfile=$jsfile inContest=$showNavigation inArena=true}

{if $admin}
			<audio id="notification-audio">
				<source src="/media/notification.mp3" type="audio/mpeg" />
			</audio>
{/if}
			<div id="title">
				<h1><span class="contest-title"></span><sup class="socket-status" title="WebSocket"></sup></h1>
				<div class="clock">00:00:00</div>
			</div>

{if $showNavigation}
			<ul class="tabs">
				<li><a href="#problems" class="active">{#wordsProblems#}</a></li>
{if $showRanking}
				<li><a href="#ranking">{#wordsRanking#}</a></li>
{/if}
{if $admin}
				<li><a href="#runs">{#wordsRuns#}</a></li>
{/if}
{if $showClarifications}
				<li><a href="#clarifications">{#wordsClarifications#}<span id="clarifications-count"></span></a></li>
{/if}
			</ul>
{/if}
			<div id="problems" class="tab navleft">
				<div class="navbar">
					<div id="problem-list">
						<div class="summary">
							<a class="name" href="#problems">{#wordsSummary#}</a>
						</div>
						<div class="template">
							<a class="name"></a>
							<span class="solved"></span>
						</div>
					</div>
{if $showRanking}
					<table id="mini-ranking">
						<thead>
							<tr>
								<th></th>
								<th>{#wordsUser#}</th>
								<th class="total" colspan="2">{#wordsTotal#}</th>
							</tr>
						</thead>
						<tbody class="user-list-template">
							<tr>
								<td class="position"></td>
								<td class="user"></td>
								<td class="points"></td>
								<td class="penalty"></td>
							</tr>
						</tbody>
					</table>
{/if}
				</div>
				<div id="summary" class="main">
					<h1 data-bind="text: title"></h1>
					<p data-bind="text: description"></p>
					<table>
{if $showDeadlines}
						<tr><td><strong>{#arenaPracticeStartTime#}</strong></td><td data-bind="text: startTime"></td></tr>
						<tr><td><strong>{#arenaPracticeEndtime#}</strong></td><td data-bind="text: finishTime"></td></tr>
{/if}
{if $showRanking}
						<tr><td><strong>{#arenaPracticeScoreboardCutoff#}</strong></td><td data-bind="text: scoreboardCutoff"></td></tr>
{/if}
						<tr><td><strong>{#arenaContestWindowLength#}</strong></td><td data-bind="text: windowLength"></td></tr>
						<tr>
							<td><strong>{#arenaContestOrganizer#}</strong></td>
							<td>
								<a data-bind="text: contestOrganizer, attr: { href: '/profile/' + contestOrganizer + '/' }"></a>
							</td>
						</tr>
					</table>
				</div>
				<div id="problem" class="main">
					<h1 class="title"></h1>
					<table class="data">
						<tr>
							<td>{#wordsPoints#}</td>
							<td class="points"></td>
							<td>{#arenaCommonMemoryLimit#}</td>
							<td class="memory_limit"></td>
						</tr>
						<tr>
							<td>{#arenaCommonTimeLimit#}</td>
							<td class="time_limit"></td>
							<td>{#arenaCommonOverallWallTimeLimit#}</td>
							<td class="overall_wall_time_limit"></td>
						</tr>
						<tr>
							<td>{#wordsInOut#}</td>
							<td>{#wordsConsole#}</td>
							<td>{#problemEditFormInputLimit#}</td>
							<td class="input_limit"></td>
						</tr>
					</table>
{if $admin}
					<form enctype="multipart/form-data" action="/api/problem/update" method="post" id="update-problem">
						<fieldset>
							<legend>Administrar problema</legend>
							<input name="problem_alias" type="hidden" />
							<input name="problem_contents" type="file" />
							<button type="submit">Actualizar casos/redacci&oacute;n</button>
						</fieldset>
					</form>
{/if}
					<div class="karel-js-link hide">
						<a href="/karel.js/" target="_blank">{#openInKarelJs#} <span class="glyphicon glyphicon-new-window"></span></a>
					</div>
					<div class="statement" data-step="1" data-intro="{#helpIntroInstructions#}"></div>
					<hr />
					<div class="source">{#wordsSource#}: <span></span></div>
					<div class="problemsetter">{#wordsProblemsetter#}: <a></a></div>
<<<<<<< HEAD
					<div class="help">{#wordsNeedHelpToSendSubmission#}
						<a href="#" id="submissions-help">{#wordsClickHere#}</a>
					</div>
=======
{if !empty($ENABLED_EXPERIMENTS) && in_array('ephemeral', $ENABLED_EXPERIMENTS)}
					<iframe id="ephemeral-embedded-grader" src="/grader/ephemeral/?embedded"></iframe>
{/if}
>>>>>>> 010daae5
{if $showPoints}
{include file='arena.runs.tpl' show_points=true show_submit=true show_details=true}
{else}
{include file='arena.runs.tpl' show_submit=true show_details=true}
{/if}
				</div>
			</div>
{if $admin}
			<div id="runs" class="tab">
{include file='arena.runs.tpl' show_pager=true show_points=true show_user=true show_problem=true show_rejudge=true show_details=true show_disqualify=true}
			</div>
{/if}
{if $showRanking}
			<div id="ranking" class="tab">
				<div></div>
			</div>
{/if}
{include file='arena.clarification_list.tpl' contest=true}
		</div>
		<div id="overlay">
{include file='arena.runsubmit.tpl'}
{include file='arena.clarification.tpl' admin=$admin}
			<div id="run-details"></div>
		</div>
{include file='common.analytics.tpl'}
	</body>
</html><|MERGE_RESOLUTION|>--- conflicted
+++ resolved
@@ -114,15 +114,12 @@
 					<hr />
 					<div class="source">{#wordsSource#}: <span></span></div>
 					<div class="problemsetter">{#wordsProblemsetter#}: <a></a></div>
-<<<<<<< HEAD
 					<div class="help">{#wordsNeedHelpToSendSubmission#}
 						<a href="#" id="submissions-help">{#wordsClickHere#}</a>
 					</div>
-=======
 {if !empty($ENABLED_EXPERIMENTS) && in_array('ephemeral', $ENABLED_EXPERIMENTS)}
 					<iframe id="ephemeral-embedded-grader" src="/grader/ephemeral/?embedded"></iframe>
 {/if}
->>>>>>> 010daae5
 {if $showPoints}
 {include file='arena.runs.tpl' show_points=true show_submit=true show_details=true}
 {else}
