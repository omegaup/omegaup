{assign var="htmlTitle" value="{#enterContest#}"}
{include file="head.tpl" jsfile="/js/contestintro.js?ver=9b4940"}
{include file="mainmenu.tpl"}
{include file="status.tpl"}

<div id="intro-page" class="contest panel">
	<div class="panel-body">
		<div id="contest-details" class="text-center">
			<h2 id="title"></h2>
			<div class="">
				<span id="start_time" name="start_time"></span>
				<span>-</span>
				<span id="finish_time" name="finish_time"></span>
			</div>
{if $LOGGED_IN eq '1'}
			<!------------------- Wait for contest start -------------------------->
			<div id="ready_to_start" class="hidden" >
				<p>{#contestWillBeginIn#} <span id="countdown_clock"></span></p>
			</div>

			<!------------------- Click to proceed -------------------------->
			<div id="click_to_proceed" class="hidden" >
				<form id="start-contest-form" method="POST" action="/">
					<p>{#aboutToStart#}</p>
					<button type="submit" id="start-contest-submit" class="btn btn-primary btn-lg">{#startContest#}</button>
				</form>
			</div>

			<!------------------- Must register -------------------------->
			<div id="must_register" class="hidden">
				<form id="request-access-form" method="POST" action="/foobar/">
					<p>{#mustRegisterToJoinContest#}</p>
					<button type="submit" id="request-access-submit" class="btn btn-primary btn-lg">{#registerForContest#}</button>
				</form>
			</div>
			<!------------------- Registration pending -------------------------->
			<div id="registration_pending" class="hidden">
				<p>{#registrationPending#}</p>
			</div>
			<!------------------- Registration denied -------------------------->
			<div id="registration_denied" class="hidden">
				<p>{#registrationDenied#}</p>
			</div>
{else}
			<!------------------- Must login to do anything -------------------------->
			<div class="panel'>
				<p>{#mustLoginToJoinContest#}</p>
				<a href='/login/?redirect={$smarty.server.REQUEST_URI|escape:'url'}' class='btn btn-primary'>{#loginHeader#}</a>
			</div>
{/if}
<<<<<<< HEAD
		</div> <!-- div contest-details -->
		<hr>
		<div id="contest-description" class="">
			<h1>{#registerForContestChallenges#}</h1>
			<p id="description"></p>
		</div>
		<div id="contest-rules" class="">
			<h1>{#RegisterForContestRules#}</h1>
			<ul>
				<li id="show_scoreboard_after" name="show_scoreboard_after"></li>
				<li id="window_length_enabled" name="window_length_enabled"></li>
				<li id="scoreboard" name="scoreboard"></li>
				<li id="submissions_gap" name="submissions_gap"> 1 minute</li>
				<li id="penalty_type"></li>
				<li id="penalty" name="penalty"></li>
				<li id="feedback" name="feedback"></li>
				<li id="points_decay_factor" name="points_decay_factor"></li>
			</ul>
		</div>
	</div><!-- panel-->
</div>
<hr>
=======

			</div><!-- contestJoin -->
		</div><!-- row -->
	</div><!-- panel panel-default -->

<script src="{version_hash src="/js/contestintro.js"}"></script>
>>>>>>> c9097b82
{include file='footer.tpl'}
<|MERGE_RESOLUTION|>--- conflicted
+++ resolved
@@ -1,5 +1,5 @@
 {assign var="htmlTitle" value="{#enterContest#}"}
-{include file="head.tpl" jsfile="/js/contestintro.js?ver=9b4940"}
+{include file="head.tpl" jsfile={version_hash src="/js/contestintro.js"}}
 {include file="mainmenu.tpl"}
 {include file="status.tpl"}
 
@@ -48,7 +48,6 @@
 				<a href='/login/?redirect={$smarty.server.REQUEST_URI|escape:'url'}' class='btn btn-primary'>{#loginHeader#}</a>
 			</div>
 {/if}
-<<<<<<< HEAD
 		</div> <!-- div contest-details -->
 		<hr>
 		<div id="contest-description" class="">
@@ -70,13 +69,5 @@
 		</div>
 	</div><!-- panel-->
 </div>
-<hr>
-=======
 
-			</div><!-- contestJoin -->
-		</div><!-- row -->
-	</div><!-- panel panel-default -->
-
-<script src="{version_hash src="/js/contestintro.js"}"></script>
->>>>>>> c9097b82
 {include file='footer.tpl'}
