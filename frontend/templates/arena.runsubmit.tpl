			<form id="submit" method="POST">
<<<<<<< HEAD
				<button class="close">&times;</button>
				<div class="language">
=======
				<div class="close-container">
					<button class="close">&times;</button>
				</div>
				<div class="languages">
>>>>>>> b30f6606
					{#wordsLanguage#}
					<select name="language">
						<option value="" default="default"></option>
						<option value="cpp17-gcc">C++17 (g++ 9.3)</option>
						<option value="cpp17-clang">C++17 (clang++ 10.0)</option>
						<option value="cpp11-gcc">C++11 (g++ 9.3)</option>
						<option value="cpp11-clang">C++11 (clang++ 10.0)</option>
						<option value="c11-gcc">C (gcc 9.3)</option>
						<option value="c11-clang">C (clang 10.0)</option>
						<option value="cs">C# (8.0, dotnet 3.1)</option>
						<option value="hs">Haskell (ghc 8.6)</option>
						<option value="java">Java (openjdk 14.0)</option>
						<option value="pas">Pascal (fpc 3.0)</option>
						<option value="py3">Python 3.8</option>
						<option value="py2">Python 2.7</option>
						<option value="rb">Ruby (2.7)</option>
						<option value="lua">Lua (5.3)</option>
						<option value="kp">Karel (Pascal)</option>
						<option value="kj">Karel (Java)</option>
						<option value="cat">{#wordsJustOutput#}</option>
					</select>
				</div>
<<<<<<< HEAD
				<div>{#arenaRunSubmitFilename#} <tt>Main<span class="submit-filename-extension"></span></tt></div>
				<label for="editor">{#arenaRunSubmitPaste#}</label>
				<textarea id="editor" name="code"></textarea><br/>
				<div class="file-upload"><label>{#arenaRunSubmitUpload#} <input type="file" /></label></div><br/>
				<input type="submit" />
				<script type="text/json" id="payload">{$payload|json_encode}</script>
=======
				<div class="filename-extension">{#arenaRunSubmitFilename#}
					<tt>
						Main<span class="submit-filename-extension"></span>
					</tt>
				</div>
				<div class="run-submit-paste-text">
					<label for="editor">{#arenaRunSubmitPaste#}</label>
				</div>
				<div class="code-view">
					<textarea id="editor" name="code"></textarea><br/>
				</div>
				<div class="upload-file">
					<label>{#arenaRunSubmitUpload#} <input type="file" /></label><br/>
				</div>
				<div class="submit-run">
					<input type="submit" />
					{if !empty($payload)}
						<script type="text/json" id="payload">{$payload|json_encode}</script>
					{/if}
				</div>
>>>>>>> b30f6606
			</form><|MERGE_RESOLUTION|>--- conflicted
+++ resolved
@@ -1,13 +1,8 @@
 			<form id="submit" method="POST">
-<<<<<<< HEAD
-				<button class="close">&times;</button>
-				<div class="language">
-=======
 				<div class="close-container">
 					<button class="close">&times;</button>
 				</div>
 				<div class="languages">
->>>>>>> b30f6606
 					{#wordsLanguage#}
 					<select name="language">
 						<option value="" default="default"></option>
@@ -30,14 +25,6 @@
 						<option value="cat">{#wordsJustOutput#}</option>
 					</select>
 				</div>
-<<<<<<< HEAD
-				<div>{#arenaRunSubmitFilename#} <tt>Main<span class="submit-filename-extension"></span></tt></div>
-				<label for="editor">{#arenaRunSubmitPaste#}</label>
-				<textarea id="editor" name="code"></textarea><br/>
-				<div class="file-upload"><label>{#arenaRunSubmitUpload#} <input type="file" /></label></div><br/>
-				<input type="submit" />
-				<script type="text/json" id="payload">{$payload|json_encode}</script>
-=======
 				<div class="filename-extension">{#arenaRunSubmitFilename#}
 					<tt>
 						Main<span class="submit-filename-extension"></span>
@@ -58,5 +45,4 @@
 						<script type="text/json" id="payload">{$payload|json_encode}</script>
 					{/if}
 				</div>
->>>>>>> b30f6606
 			</form>