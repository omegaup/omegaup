<script type="text/javascript" src="{version_hash src="/js/course.add.students.form.js"}"></script>
<script type="text/javascript" src="{version_hash src="/js/course.add.students.js"}"></script>

<template id="add-student-current-list">
	<table class="table table-striped table-over">
		<thead>
			<th>{#wordsUser#}</th>
			<th>{#contestEditRegisteredAdminDelete#}</th>
		</thead>
		<tbody data-bind="foreach: students">
			<tr>
<<<<<<< HEAD
				<td><a data-bind="text: name, attr: { href: profile }" /></td>
=======
				<td><a data-bind="text: name || username, attr: { href: profile }" /></td>
>>>>>>> e2c1f5d3
				<td><button type="button" class="close" data-bind="click: remove">&times;</button></td>
			</tr>
		</tbody>
	</table>
</template>

<div class="panel">
	<div class="panel-body">
		<form class="form" id="add-member-form">
			<div class="form-group">
				<label for="member-username">{#wordsStudent#}</label>
				<span data-toggle="tooltip" data-placement="top" title="Add students using they username in omegaup"  class="glyphicon glyphicon-info-sign" aria-hidden="true"></span>
				<input id="member-username" name="username" value="" type="text" size="20" class="form-control" autocomplete="off" />
			</div>
			<div class="form-group">
				<button class="btn btn-primary" type='submit'>{#wordsAddStudent#}</button>
			</div>
		</form>
		<div>
			<div id="add-students-list-table"
				 data-bind="template: { name: 'add-student-current-list',
				            data: { students: students() } }">
			</div>
		</div>
	</div>
</div><|MERGE_RESOLUTION|>--- conflicted
+++ resolved
@@ -9,11 +9,7 @@
 		</thead>
 		<tbody data-bind="foreach: students">
 			<tr>
-<<<<<<< HEAD
-				<td><a data-bind="text: name, attr: { href: profile }" /></td>
-=======
 				<td><a data-bind="text: name || username, attr: { href: profile }" /></td>
->>>>>>> e2c1f5d3
 				<td><button type="button" class="close" data-bind="click: remove">&times;</button></td>
 			</tr>
 		</tbody>
