--- conflicted
+++ resolved
@@ -619,16 +619,12 @@
   `languages` set('c','cpp','java','py','rb','pl','cs','pas','kp','kj','cat','hs','cpp11','lua') DEFAULT NULL COMMENT 'Un filtro (opcional) de qué lenguajes se pueden usar para resolver los problemas',
   `needs_basic_information` tinyint(1) NOT NULL DEFAULT '0' COMMENT 'Un campo opcional para indicar si es obligatorio que el usuario pueda ingresar a un concurso sólo si ya llenó su información de perfil',
   `requests_user_information` enum('no','optional','required') NOT NULL DEFAULT 'no' COMMENT 'Se solicita información de los participantes para contactarlos posteriormente.',
-<<<<<<< HEAD
+  `scoreboard_url` varchar(30) NOT NULL COMMENT 'Token para la url del scoreboard en problemsets',
+  `scoreboard_url_admin` varchar(30) NOT NULL COMMENT 'Token para la url del scoreboard de admin en problemsets',
   `type` enum('Contest','Assignment','Interview') NOT NULL DEFAULT 'Contest' COMMENT 'Almacena el tipo de problemset que se ha creado',
   `contest_id` int(11) DEFAULT NULL COMMENT 'Id del concurso',
   `assignment_id` int(11) DEFAULT NULL COMMENT 'Id del curso',
   `interview_id` int(11) DEFAULT NULL COMMENT 'Id de la entrevista',
-=======
-  `scoreboard_url` varchar(30) NOT NULL COMMENT 'Token para la url del scoreboard en problemsets',
-  `scoreboard_url_admin` varchar(30) NOT NULL COMMENT 'Token para la url del scoreboard de admin en problemsets',
-  `type` enum('Contest','Assignment','Interview') NOT NULL DEFAULT 'Contest' COMMENT 'Almacena el tipo de problemset que se ha creado',
->>>>>>> 9f1197d9
   PRIMARY KEY (`problemset_id`),
   UNIQUE KEY `problemset_id` (`problemset_id`,`contest_id`,`assignment_id`,`interview_id`),
   KEY `acl_id` (`acl_id`),
