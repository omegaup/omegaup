--- conflicted
+++ resolved
@@ -410,14 +410,9 @@
 CREATE TABLE `PrivacyStatements` (
   `privacystatement_id` int(11) NOT NULL AUTO_INCREMENT COMMENT 'Id del documento de privacidad',
   `git_object_id` varchar(50) NOT NULL COMMENT 'Id de la versión del documento en el que se almacena la nueva política',
-<<<<<<< HEAD
   `type` enum('privacy_policy','contest_optional_consent','contest_required_consent','course_optional_consent','course_required_consent') NOT NULL DEFAULT 'privacy_policy' COMMENT 'Tipo de documento de privacidad',
-  PRIMARY KEY (`privacystatement_id`)
-=======
-  `type` enum('privacy_policy') NOT NULL DEFAULT 'privacy_policy' COMMENT 'Tipo de documento de privacidad',
   PRIMARY KEY (`privacystatement_id`),
   UNIQUE KEY `type_git_object_id` (`type`,`git_object_id`)
->>>>>>> f561aaa0
 ) ENGINE=InnoDB DEFAULT CHARSET=utf8 COMMENT='Tabla encargada de almacenar cada una de las versiones en git de los documentos de privacidad.';
 /*!40101 SET character_set_client = @saved_cs_client */;
 /*!40101 SET @saved_cs_client     = @@character_set_client */;
