/*!40103 SET @OLD_TIME_ZONE=@@TIME_ZONE */;
/*!40103 SET TIME_ZONE='+00:00' */;
/*!40014 SET @OLD_UNIQUE_CHECKS=@@UNIQUE_CHECKS, UNIQUE_CHECKS=0 */;
/*!40014 SET @OLD_FOREIGN_KEY_CHECKS=@@FOREIGN_KEY_CHECKS, FOREIGN_KEY_CHECKS=0 */;
/*!40101 SET @OLD_SQL_MODE=@@SQL_MODE, SQL_MODE='NO_AUTO_VALUE_ON_ZERO' */;
/*!40111 SET @OLD_SQL_NOTES=@@SQL_NOTES, SQL_NOTES=0 */;
/*!40101 SET @saved_cs_client     = @@character_set_client */;
/*!40101 SET character_set_client = utf8 */;
CREATE TABLE `ACLs` (
  `acl_id` int(11) NOT NULL AUTO_INCREMENT,
  `owner_id` int(11) NOT NULL COMMENT 'El usuario que creó el objeto y que tiene un rol de administrador implícito',
  PRIMARY KEY (`acl_id`),
  KEY `fk_au_owner_id` (`owner_id`),
  CONSTRAINT `fk_au_owner_id` FOREIGN KEY (`owner_id`) REFERENCES `Users` (`user_id`) ON DELETE NO ACTION ON UPDATE NO ACTION
) ENGINE=InnoDB DEFAULT CHARSET=utf8 COMMENT='Lista de control de acceso.';
/*!40101 SET character_set_client = @saved_cs_client */;
/*!40101 SET @saved_cs_client     = @@character_set_client */;
/*!40101 SET character_set_client = utf8 */;
CREATE TABLE `Announcement` (
  `announcement_id` int(11) NOT NULL AUTO_INCREMENT COMMENT 'Identificador del aviso',
  `user_id` int(11) NOT NULL COMMENT 'UserID del autor de este aviso',
  `time` timestamp NOT NULL DEFAULT CURRENT_TIMESTAMP ON UPDATE CURRENT_TIMESTAMP COMMENT 'Fecha de creacion de este aviso',
  `description` text NOT NULL COMMENT 'Mensaje de texto del aviso',
  PRIMARY KEY (`announcement_id`),
  KEY `user_id` (`user_id`),
  CONSTRAINT `fk_au_user_id` FOREIGN KEY (`user_id`) REFERENCES `Users` (`user_id`) ON DELETE NO ACTION ON UPDATE NO ACTION
) ENGINE=InnoDB DEFAULT CHARSET=utf8 COMMENT='Sistema de mensajería dentro del sitio.';
/*!40101 SET character_set_client = @saved_cs_client */;
/*!40101 SET @saved_cs_client     = @@character_set_client */;
/*!40101 SET character_set_client = utf8 */;
CREATE TABLE `Assignments` (
  `assignment_id` int(11) NOT NULL AUTO_INCREMENT,
  `course_id` int(11) NOT NULL,
  `problemset_id` int(11) NOT NULL,
  `acl_id` int(11) NOT NULL COMMENT 'La lista de control de acceso compartida con el curso',
  `name` varchar(100) NOT NULL,
  `description` tinytext NOT NULL,
  `alias` varchar(32) NOT NULL,
  `publish_time_delay` int(11) DEFAULT NULL,
  `assignment_type` enum('homework','test') NOT NULL,
  `start_time` timestamp NOT NULL DEFAULT '2000-01-01 06:00:00',
  `finish_time` timestamp NOT NULL DEFAULT '2000-01-01 06:00:00',
  `max_points` double NOT NULL DEFAULT '0' COMMENT 'La cantidad total de puntos que se pueden obtener.',
  `order` int(11) NOT NULL DEFAULT '1' COMMENT 'Define el orden de aparición de los problemas/tareas',
  PRIMARY KEY (`assignment_id`),
  UNIQUE KEY `assignment_alias` (`course_id`,`alias`),
  KEY `fk_ap_problemset_id` (`problemset_id`),
  KEY `acl_id` (`acl_id`),
  CONSTRAINT `fk_aa_acl_id` FOREIGN KEY (`acl_id`) REFERENCES `ACLs` (`acl_id`) ON DELETE NO ACTION ON UPDATE NO ACTION,
  CONSTRAINT `fk_ac_course_id` FOREIGN KEY (`course_id`) REFERENCES `Courses` (`course_id`) ON DELETE NO ACTION ON UPDATE NO ACTION,
  CONSTRAINT `fk_ap_problemset_id` FOREIGN KEY (`problemset_id`) REFERENCES `Problemsets` (`problemset_id`) ON DELETE NO ACTION ON UPDATE NO ACTION
) ENGINE=InnoDB DEFAULT CHARSET=utf8 COMMENT='Un alumno resuelve assignments durante su curso, por ahora pueden ser examenes o tareas';
/*!40101 SET character_set_client = @saved_cs_client */;
/*!40101 SET @saved_cs_client     = @@character_set_client */;
/*!40101 SET character_set_client = utf8 */;
CREATE TABLE `Auth_Tokens` (
  `user_id` int(11) NOT NULL,
  `token` varchar(128) NOT NULL,
  `create_time` timestamp NOT NULL DEFAULT CURRENT_TIMESTAMP,
  PRIMARY KEY (`token`),
  KEY `user_id` (`user_id`),
  CONSTRAINT `fk_atu_user_id` FOREIGN KEY (`user_id`) REFERENCES `Users` (`user_id`) ON DELETE NO ACTION ON UPDATE NO ACTION
) ENGINE=InnoDB DEFAULT CHARSET=utf8 COMMENT='Tokens de autorización para los logins.';
/*!40101 SET character_set_client = @saved_cs_client */;
/*!40101 SET @saved_cs_client     = @@character_set_client */;
/*!40101 SET character_set_client = utf8 */;
CREATE TABLE `Badges` (
  `badge_id` int(11) NOT NULL AUTO_INCREMENT,
  `name` varchar(45) NOT NULL DEFAULT 'MyBadge',
  `image_url` varchar(45) NOT NULL,
  `description` varchar(500) NOT NULL COMMENT 'La descripcion habla de como se obtuvo el badge, de forma corta.',
  `hint` varchar(100) DEFAULT NULL COMMENT 'Tip de como desbloquear el badge.',
  PRIMARY KEY (`badge_id`)
) ENGINE=InnoDB DEFAULT CHARSET=utf8 COMMENT='Esta tabla guarda la informacion de cada uno de los badges.';
/*!40101 SET character_set_client = @saved_cs_client */;
/*!40101 SET @saved_cs_client     = @@character_set_client */;
/*!40101 SET character_set_client = utf8 */;
CREATE TABLE `Clarifications` (
  `clarification_id` int(11) NOT NULL AUTO_INCREMENT,
  `author_id` int(11) NOT NULL COMMENT 'Autor de la clarificación.',
  `message` text NOT NULL,
  `answer` text,
  `time` timestamp NOT NULL DEFAULT CURRENT_TIMESTAMP ON UPDATE CURRENT_TIMESTAMP,
  `problem_id` int(11) DEFAULT NULL COMMENT 'Lo ideal es que la clarificacion le llegue al problemsetter que escribio el problema o al contest owner si no esta ligado a un problema.',
  `problemset_id` int(11) NOT NULL,
  `public` tinyint(1) NOT NULL DEFAULT '0' COMMENT 'Sólo las clarificaciones que el problemsetter marque como publicables aparecerán en la lista que todos pueden ver.',
  PRIMARY KEY (`clarification_id`),
  KEY `problem_id` (`problem_id`),
  KEY `author_id` (`author_id`),
  KEY `problemset_id` (`problemset_id`),
  CONSTRAINT `fk_cp_problem_id` FOREIGN KEY (`problem_id`) REFERENCES `Problems` (`problem_id`) ON DELETE NO ACTION ON UPDATE NO ACTION,
  CONSTRAINT `fk_cp_problemset_id` FOREIGN KEY (`problemset_id`) REFERENCES `Problemsets` (`problemset_id`) ON DELETE NO ACTION ON UPDATE NO ACTION,
  CONSTRAINT `fk_cu_author_id` FOREIGN KEY (`author_id`) REFERENCES `Users` (`user_id`) ON DELETE NO ACTION ON UPDATE NO ACTION
) ENGINE=InnoDB DEFAULT CHARSET=utf8 COMMENT='Se guardan las clarificaciones.';
/*!40101 SET character_set_client = @saved_cs_client */;
/*!40101 SET @saved_cs_client     = @@character_set_client */;
/*!40101 SET character_set_client = utf8 */;
CREATE TABLE `Coder_Of_The_Month` (
  `coder_of_the_month_id` int(11) NOT NULL AUTO_INCREMENT,
  `user_id` int(11) NOT NULL,
  `description` tinytext,
  `time` date NOT NULL DEFAULT '2000-01-01' COMMENT 'Fecha no es UNIQUE por si hay más de 1 coder de mes.',
  `interview_url` varchar(256) DEFAULT NULL COMMENT 'Para linekar a un post del blog con entrevistas.',
  PRIMARY KEY (`coder_of_the_month_id`),
  KEY `coder_of_the_month_id` (`coder_of_the_month_id`),
  KEY `fk_cotmu_user_id` (`user_id`),
  CONSTRAINT `fk_cotmu_user_id` FOREIGN KEY (`user_id`) REFERENCES `Users` (`user_id`) ON DELETE NO ACTION ON UPDATE NO ACTION
) ENGINE=InnoDB DEFAULT CHARSET=utf8 COMMENT='Guardar histórico de coders del mes de forma sencilla.';
/*!40101 SET character_set_client = @saved_cs_client */;
/*!40101 SET @saved_cs_client     = @@character_set_client */;
/*!40101 SET character_set_client = utf8 */;
CREATE TABLE `Contest_Log` (
  `public_contest_id` int(11) NOT NULL AUTO_INCREMENT,
  `contest_id` int(11) NOT NULL,
  `user_id` int(11) NOT NULL,
  `from_visibility` tinyint(1) NOT NULL DEFAULT '0',
  `to_visibility` tinyint(1) NOT NULL DEFAULT '1',
  `time` timestamp NOT NULL DEFAULT CURRENT_TIMESTAMP,
  PRIMARY KEY (`public_contest_id`),
  KEY `contest_id` (`contest_id`),
  KEY `user_id` (`user_id`),
  CONSTRAINT `fk_cl_contest_id` FOREIGN KEY (`contest_id`) REFERENCES `Contests` (`contest_id`) ON DELETE NO ACTION ON UPDATE NO ACTION,
  CONSTRAINT `fk_cl_user_id` FOREIGN KEY (`user_id`) REFERENCES `Users` (`user_id`) ON DELETE NO ACTION ON UPDATE NO ACTION
) ENGINE=InnoDB DEFAULT CHARSET=utf8 COMMENT='Esta tabla funcionará para poder ordenar los concursos que se vuelven públicos y no se pierdan entre el resto';
/*!40101 SET character_set_client = @saved_cs_client */;
/*!40101 SET @saved_cs_client     = @@character_set_client */;
/*!40101 SET character_set_client = utf8 */;
CREATE TABLE `Contests` (
  `contest_id` int(11) NOT NULL AUTO_INCREMENT COMMENT 'El identificador unico para cada concurso',
  `problemset_id` int(11) NOT NULL COMMENT 'La lista de problemas de este concurso',
  `acl_id` int(11) NOT NULL,
  `title` varchar(256) NOT NULL COMMENT 'El titulo que aparecera en cada concurso',
  `description` tinytext NOT NULL COMMENT 'Una breve descripcion de cada concurso.',
  `start_time` timestamp NOT NULL DEFAULT '2000-01-01 06:00:00' COMMENT 'Hora de inicio de este concurso',
  `finish_time` timestamp NOT NULL DEFAULT '2000-01-01 06:00:00' COMMENT 'Hora de finalizacion de este concurso',
  `last_updated` timestamp NOT NULL DEFAULT CURRENT_TIMESTAMP COMMENT 'Indica la hora en que se actualizó de privado a público un concurso o viceversa',
  `window_length` int(11) DEFAULT NULL COMMENT 'Indica el tiempo que tiene el usuario para envíar solución, si es NULL entonces será durante todo el tiempo del concurso',
  `rerun_id` int(11) NOT NULL COMMENT 'Este campo es para las repeticiones de algún concurso',
  `public` tinyint(1) NOT NULL DEFAULT '1' COMMENT 'False implica concurso cerrado, ver la tabla ConcursantesConcurso',
  `alias` varchar(32) NOT NULL COMMENT 'Almacenará el token necesario para acceder al concurso',
  `scoreboard` int(11) NOT NULL DEFAULT '1' COMMENT 'Entero del 0 al 100, indicando el porcentaje de tiempo que el scoreboard será visible',
  `points_decay_factor` double NOT NULL DEFAULT '0' COMMENT 'El factor de decaimiento de los puntos de este concurso. El default es 0 (no decae). TopCoder es 0.7',
  `partial_score` tinyint(1) NOT NULL DEFAULT '1' COMMENT 'Verdadero si el usuario recibirá puntaje parcial para problemas no resueltos en todos los casos',
  `submissions_gap` int(11) NOT NULL DEFAULT '1' COMMENT 'Tiempo mínimo en segundos que debe de esperar un usuario despues de realizar un envío para hacer otro',
  `feedback` enum('no','yes','partial') NOT NULL,
  `penalty` int(11) NOT NULL DEFAULT '1' COMMENT 'Entero indicando el número de minutos con que se penaliza por recibir un no-accepted',
  `penalty_type` enum('contest_start','problem_open','runtime','none') NOT NULL COMMENT 'Indica la política de cálculo de penalty: minutos desde que inició el concurso, minutos desde que se abrió el problema, o tiempo de ejecución (en milisegundos).',
  `penalty_calc_policy` enum('sum','max') NOT NULL COMMENT 'Indica como afecta el penalty al score.',
  `show_scoreboard_after` tinyint(1) NOT NULL DEFAULT '1' COMMENT 'Mostrar el scoreboard automáticamente después del concurso',
  `scoreboard_url` varchar(30) DEFAULT NULL,
  `scoreboard_url_admin` varchar(30) DEFAULT NULL,
  `urgent` tinyint(1) NOT NULL DEFAULT '0' COMMENT 'Indica si el concurso es de alta prioridad y requiere mejor QoS.',
  `contestant_must_register` tinyint(1) NOT NULL DEFAULT '0' COMMENT 'Indica que los participantes deben pre-registrarse antes de poder paticipar',
  `languages` set('c','cpp','java','py','rb','pl','cs','pas','kp','kj','cat','hs','cpp11','lua') DEFAULT NULL COMMENT 'Un filtro (opcional) de qué lenguajes se pueden usar en un concurso',
  `recommended` tinyint(1) NOT NULL DEFAULT '0' COMMENT 'Mostrar el concurso en la lista de recomendados.',
  PRIMARY KEY (`contest_id`),
  UNIQUE KEY `contests_alias` (`alias`),
  KEY `rerun_id` (`contest_id`),
  KEY `idx_contest_public` (`public`),
  KEY `acl_id` (`acl_id`),
  KEY `fk_cop_problemset_id` (`problemset_id`),
  FULLTEXT KEY `title` (`title`,`description`),
  CONSTRAINT `fk_coa_acl_id` FOREIGN KEY (`acl_id`) REFERENCES `ACLs` (`acl_id`) ON DELETE NO ACTION ON UPDATE NO ACTION,
  CONSTRAINT `fk_cop_problemset_id` FOREIGN KEY (`problemset_id`) REFERENCES `Problemsets` (`problemset_id`) ON DELETE NO ACTION ON UPDATE NO ACTION
) ENGINE=InnoDB DEFAULT CHARSET=utf8 COMMENT='Concursos que se llevan a cabo en el juez.';
/*!40101 SET character_set_client = @saved_cs_client */;
/*!40101 SET @saved_cs_client     = @@character_set_client */;
/*!40101 SET character_set_client = utf8 */;
CREATE TABLE `Countries` (
  `country_id` char(3) NOT NULL,
  `name` varchar(50) NOT NULL,
  PRIMARY KEY (`country_id`)
) ENGINE=InnoDB DEFAULT CHARSET=utf8 COMMENT='Catálogos para la normalización';
/*!40101 SET character_set_client = @saved_cs_client */;
/*!40101 SET @saved_cs_client     = @@character_set_client */;
/*!40101 SET character_set_client = utf8 */;
CREATE TABLE `Courses` (
  `course_id` int(11) NOT NULL AUTO_INCREMENT,
  `name` varchar(100) NOT NULL,
  `description` tinytext NOT NULL,
  `alias` varchar(32) NOT NULL,
  `group_id` int(11) NOT NULL,
  `acl_id` int(11) NOT NULL,
  `start_time` timestamp NOT NULL DEFAULT '2000-01-01 06:00:00' COMMENT 'Hora de inicio de este curso',
  `finish_time` timestamp NOT NULL DEFAULT '2000-01-01 06:00:00' COMMENT 'Hora de finalizacion de este curso',
  `public` tinyint(1) NOT NULL DEFAULT '0' COMMENT 'True implica que cualquier usuario puede entrar al curso',
  `school_id` int(11) DEFAULT NULL,
  `needs_basic_information` tinyint(1) NOT NULL DEFAULT '0' COMMENT 'Un campo opcional para indicar si es obligatorio que el usuario pueda ingresar a un curso sólo si ya llenó su información de perfil',
  `requests_user_information` enum('no','optional','required') NOT NULL DEFAULT 'no' COMMENT 'Se solicita información de los participantes para contactarlos posteriormente.',
  PRIMARY KEY (`course_id`),
  UNIQUE KEY `course_alias` (`alias`),
  KEY `fk_ca_acl_id` (`acl_id`),
  KEY `fk_cg_student_group_id` (`group_id`),
  KEY `school_id` (`school_id`),
  CONSTRAINT `fk_ca_acl_id` FOREIGN KEY (`acl_id`) REFERENCES `ACLs` (`acl_id`) ON DELETE NO ACTION ON UPDATE NO ACTION,
  CONSTRAINT `fk_cg_student_group_id` FOREIGN KEY (`group_id`) REFERENCES `Groups` (`group_id`) ON DELETE NO ACTION ON UPDATE NO ACTION,
  CONSTRAINT `fk_school_id` FOREIGN KEY (`school_id`) REFERENCES `Schools` (`school_id`) ON DELETE NO ACTION ON UPDATE NO ACTION
) ENGINE=InnoDB DEFAULT CHARSET=utf8 COMMENT='Un curso/clase que un maestro da.';
/*!40101 SET character_set_client = @saved_cs_client */;
/*!40101 SET @saved_cs_client     = @@character_set_client */;
/*!40101 SET character_set_client = utf8 */;
CREATE TABLE `Emails` (
  `email_id` int(11) NOT NULL AUTO_INCREMENT,
  `email` varchar(100) DEFAULT NULL,
  `user_id` int(11) DEFAULT NULL,
  PRIMARY KEY (`email_id`),
  UNIQUE KEY `email_UNIQUE` (`email`),
  KEY `user_id` (`user_id`),
  CONSTRAINT `user_id` FOREIGN KEY (`user_id`) REFERENCES `Users` (`user_id`) ON DELETE NO ACTION ON UPDATE NO ACTION
) ENGINE=InnoDB DEFAULT CHARSET=utf8 COMMENT='Esta tabla permite tener varios emails por persona';
/*!40101 SET character_set_client = @saved_cs_client */;
/*!40101 SET @saved_cs_client     = @@character_set_client */;
/*!40101 SET character_set_client = utf8 */;
CREATE TABLE `Favorites` (
  `user_id` int(11) NOT NULL,
  `problem_id` int(11) NOT NULL,
  PRIMARY KEY (`user_id`,`problem_id`),
  KEY `user_id` (`user_id`),
  KEY `problem_id` (`problem_id`),
  CONSTRAINT `fk_f_problem_id` FOREIGN KEY (`problem_id`) REFERENCES `Problems` (`problem_id`) ON DELETE NO ACTION ON UPDATE NO ACTION,
  CONSTRAINT `fk_f_user_id` FOREIGN KEY (`user_id`) REFERENCES `Users` (`user_id`) ON DELETE NO ACTION ON UPDATE NO ACTION
) ENGINE=InnoDB DEFAULT CHARSET=utf8 COMMENT='Problemas favoritos de los usuarios';
/*!40101 SET character_set_client = @saved_cs_client */;
/*!40101 SET @saved_cs_client     = @@character_set_client */;
/*!40101 SET character_set_client = utf8 */;
CREATE TABLE `Group_Roles` (
  `group_id` int(11) NOT NULL,
  `role_id` int(11) NOT NULL,
  `acl_id` int(11) NOT NULL,
  PRIMARY KEY (`group_id`,`role_id`,`acl_id`),
  KEY `group_id` (`group_id`),
  KEY `role_id` (`role_id`),
  KEY `acl_id` (`acl_id`),
  CONSTRAINT `fk_gr_group_id` FOREIGN KEY (`group_id`) REFERENCES `Groups` (`group_id`) ON DELETE NO ACTION ON UPDATE NO ACTION,
  CONSTRAINT `fk_gr_role_id` FOREIGN KEY (`role_id`) REFERENCES `Roles` (`role_id`) ON DELETE NO ACTION ON UPDATE NO ACTION,
  CONSTRAINT `fk_gra_acl_id` FOREIGN KEY (`acl_id`) REFERENCES `ACLs` (`acl_id`) ON DELETE NO ACTION ON UPDATE NO ACTION
) ENGINE=InnoDB DEFAULT CHARSET=utf8 COMMENT='Establece los roles que se pueden dar a los grupos.';
/*!40101 SET character_set_client = @saved_cs_client */;
/*!40101 SET @saved_cs_client     = @@character_set_client */;
/*!40101 SET character_set_client = utf8 */;
CREATE TABLE `Groups` (
  `group_id` int(11) NOT NULL AUTO_INCREMENT,
  `acl_id` int(11) NOT NULL,
  `create_time` timestamp NOT NULL DEFAULT CURRENT_TIMESTAMP,
  `alias` varchar(50) NOT NULL,
  `name` varchar(50) NOT NULL,
  `description` varchar(256) DEFAULT NULL,
  PRIMARY KEY (`group_id`),
  UNIQUE KEY `groups_alias` (`alias`),
  KEY `acl_id` (`acl_id`),
  CONSTRAINT `fk_g_acl_id` FOREIGN KEY (`acl_id`) REFERENCES `ACLs` (`acl_id`) ON DELETE NO ACTION ON UPDATE NO ACTION
) ENGINE=InnoDB DEFAULT CHARSET=utf8;
/*!40101 SET character_set_client = @saved_cs_client */;
/*!40101 SET @saved_cs_client     = @@character_set_client */;
/*!40101 SET character_set_client = utf8 */;
CREATE TABLE `Groups_Scoreboards` (
  `group_scoreboard_id` int(11) NOT NULL AUTO_INCREMENT,
  `group_id` int(11) NOT NULL,
  `create_time` timestamp NOT NULL DEFAULT CURRENT_TIMESTAMP,
  `alias` varchar(50) NOT NULL,
  `name` varchar(50) NOT NULL,
  `description` varchar(256) DEFAULT NULL,
  PRIMARY KEY (`group_scoreboard_id`),
  UNIQUE KEY `groups_scoreboards_alias` (`alias`),
  KEY `group_id` (`group_id`),
  CONSTRAINT `fk_gs_user_id` FOREIGN KEY (`group_id`) REFERENCES `Groups` (`group_id`) ON DELETE NO ACTION ON UPDATE NO ACTION
) ENGINE=InnoDB DEFAULT CHARSET=utf8;
/*!40101 SET character_set_client = @saved_cs_client */;
/*!40101 SET @saved_cs_client     = @@character_set_client */;
/*!40101 SET character_set_client = utf8 */;
CREATE TABLE `Groups_Scoreboards_Contests` (
  `group_scoreboard_id` int(11) NOT NULL,
  `contest_id` int(11) NOT NULL,
  `only_ac` tinyint(1) NOT NULL DEFAULT '0',
  `weight` int(11) NOT NULL DEFAULT '1',
  PRIMARY KEY (`group_scoreboard_id`,`contest_id`),
  KEY `group_scoreboard_id` (`group_scoreboard_id`),
  KEY `contest_id` (`contest_id`),
  CONSTRAINT `fk_gsc_contest_id` FOREIGN KEY (`contest_id`) REFERENCES `Contests` (`contest_id`) ON DELETE NO ACTION ON UPDATE NO ACTION,
  CONSTRAINT `fk_gsc_group_scoreboard_id` FOREIGN KEY (`group_scoreboard_id`) REFERENCES `Groups_Scoreboards` (`group_scoreboard_id`) ON DELETE NO ACTION ON UPDATE NO ACTION
) ENGINE=InnoDB DEFAULT CHARSET=utf8;
/*!40101 SET character_set_client = @saved_cs_client */;
/*!40101 SET @saved_cs_client     = @@character_set_client */;
/*!40101 SET character_set_client = utf8 */;
CREATE TABLE `Groups_Users` (
  `group_id` int(11) NOT NULL,
  `user_id` int(11) NOT NULL,
  `share_user_information` tinyint(1) DEFAULT NULL COMMENT 'Almacena la respuesta del participante de un curso si está de acuerdo en divulgar su información.',
  PRIMARY KEY (`group_id`,`user_id`),
  KEY `user_id` (`user_id`),
  KEY `group_id` (`group_id`),
  CONSTRAINT `fk_gu_group_id` FOREIGN KEY (`group_id`) REFERENCES `Groups` (`group_id`) ON DELETE NO ACTION ON UPDATE NO ACTION,
  CONSTRAINT `fk_gu_user_id` FOREIGN KEY (`user_id`) REFERENCES `Users` (`user_id`) ON DELETE NO ACTION ON UPDATE NO ACTION
) ENGINE=InnoDB DEFAULT CHARSET=utf8;
/*!40101 SET character_set_client = @saved_cs_client */;
/*!40101 SET @saved_cs_client     = @@character_set_client */;
/*!40101 SET character_set_client = utf8 */;
CREATE TABLE `Identities` (
  `identity_id` int(11) NOT NULL AUTO_INCREMENT,
  `username` varchar(50) NOT NULL,
  `password` varchar(100) DEFAULT NULL,
  `name` varchar(256) DEFAULT NULL,
  `user_id` int(11) DEFAULT NULL,
  `language_id` int(11) DEFAULT NULL,
  `country_id` char(3) DEFAULT NULL,
  `state_id` char(3) DEFAULT NULL,
  `school_id` int(11) DEFAULT NULL,
  PRIMARY KEY (`identity_id`),
  UNIQUE KEY `username` (`username`),
  KEY `country_id` (`country_id`),
  KEY `state_id` (`state_id`),
  KEY `school_id` (`school_id`),
  KEY `user_id` (`user_id`),
  KEY `fk_is_state_id` (`country_id`,`state_id`),
  CONSTRAINT `fk_ic_country_id` FOREIGN KEY (`country_id`) REFERENCES `Countries` (`country_id`) ON DELETE NO ACTION ON UPDATE NO ACTION,
  CONSTRAINT `fk_is_school_id` FOREIGN KEY (`school_id`) REFERENCES `Schools` (`school_id`) ON DELETE NO ACTION ON UPDATE NO ACTION,
  CONSTRAINT `fk_is_state_id` FOREIGN KEY (`country_id`, `state_id`) REFERENCES `States` (`country_id`, `state_id`) ON DELETE NO ACTION ON UPDATE NO ACTION,
  CONSTRAINT `fk_iu_user_id` FOREIGN KEY (`user_id`) REFERENCES `Users` (`user_id`) ON DELETE NO ACTION ON UPDATE NO ACTION
) ENGINE=InnoDB DEFAULT CHARSET=utf8 COMMENT='Identidades registradas.';
/*!40101 SET character_set_client = @saved_cs_client */;
/*!40101 SET @saved_cs_client     = @@character_set_client */;
/*!40101 SET character_set_client = utf8 */;
CREATE TABLE `Interviews` (
  `interview_id` int(11) NOT NULL AUTO_INCREMENT,
  `problemset_id` int(11) NOT NULL,
  `acl_id` int(11) NOT NULL COMMENT 'La lista de control de acceso del problema',
  `alias` varchar(32) NOT NULL COMMENT 'El alias de la entrevista',
  `title` varchar(256) NOT NULL COMMENT 'El titulo de la entrevista.',
  `description` tinytext NOT NULL COMMENT 'Una breve descripcion de la entrevista.',
  `window_length` int(11) NOT NULL COMMENT 'Indica el tiempo que tiene el usuario para envíar soluciones.',
  PRIMARY KEY (`interview_id`),
  KEY `problemset_id` (`problemset_id`),
  KEY `acl_id` (`acl_id`),
  CONSTRAINT `fk_ia_acl_id` FOREIGN KEY (`acl_id`) REFERENCES `ACLs` (`acl_id`) ON DELETE NO ACTION ON UPDATE NO ACTION,
  CONSTRAINT `fk_ip_problemset_id` FOREIGN KEY (`problemset_id`) REFERENCES `Problemsets` (`problemset_id`) ON DELETE NO ACTION ON UPDATE NO ACTION
) ENGINE=InnoDB DEFAULT CHARSET=utf8 COMMENT='Lista de id_concuros que se usan para entrevista';
/*!40101 SET character_set_client = @saved_cs_client */;
/*!40101 SET @saved_cs_client     = @@character_set_client */;
/*!40101 SET character_set_client = utf8 */;
CREATE TABLE `Languages` (
  `language_id` int(11) NOT NULL AUTO_INCREMENT,
  `name` varchar(45) NOT NULL,
  `country_id` char(3) DEFAULT NULL COMMENT 'Se guarda la relación con el país para defaultear más rápido.',
  PRIMARY KEY (`language_id`),
  UNIQUE KEY `nombre_UNIQUE` (`name`),
  KEY `country_id` (`country_id`),
  CONSTRAINT `fk_l_country_id` FOREIGN KEY (`country_id`) REFERENCES `Countries` (`country_id`) ON DELETE NO ACTION ON UPDATE NO ACTION
) ENGINE=InnoDB DEFAULT CHARSET=utf8 COMMENT='Lista de idiomas que potencialmente se soportarían.';
/*!40101 SET character_set_client = @saved_cs_client */;
/*!40101 SET @saved_cs_client     = @@character_set_client */;
/*!40101 SET character_set_client = utf8 */;
CREATE TABLE `Messages` (
  `message_id` int(11) NOT NULL AUTO_INCREMENT,
  `read` tinyint(1) NOT NULL DEFAULT '0',
  `sender_id` int(11) NOT NULL,
  `recipient_id` int(11) NOT NULL,
  `message` tinytext NOT NULL,
  `date` timestamp NOT NULL DEFAULT CURRENT_TIMESTAMP ON UPDATE CURRENT_TIMESTAMP,
  PRIMARY KEY (`message_id`),
  KEY `sender_id` (`sender_id`,`recipient_id`),
  KEY `fk_m_recipient_id` (`recipient_id`),
  CONSTRAINT `fk_m_recipient_id` FOREIGN KEY (`recipient_id`) REFERENCES `Users` (`user_id`) ON DELETE NO ACTION ON UPDATE NO ACTION,
  CONSTRAINT `fk_m_sender_id` FOREIGN KEY (`sender_id`) REFERENCES `Users` (`user_id`) ON DELETE NO ACTION ON UPDATE NO ACTION
) ENGINE=InnoDB DEFAULT CHARSET=utf8 COMMENT='Sistema de mensajería dentro del sitio.';
/*!40101 SET character_set_client = @saved_cs_client */;
/*!40101 SET @saved_cs_client     = @@character_set_client */;
/*!40101 SET character_set_client = utf8 */;
CREATE TABLE `Permissions` (
  `permission_id` int(11) NOT NULL AUTO_INCREMENT,
  `name` varchar(50) NOT NULL COMMENT 'El nombre corto del permiso.',
  `description` varchar(100) NOT NULL COMMENT 'La descripción humana del permiso.',
  PRIMARY KEY (`permission_id`)
) ENGINE=InnoDB DEFAULT CHARSET=utf8 COMMENT='Establece los permisos que se pueden dar a los roles.';
/*!40101 SET character_set_client = @saved_cs_client */;
/*!40101 SET @saved_cs_client     = @@character_set_client */;
/*!40101 SET character_set_client = utf8 */;
CREATE TABLE `Problem_Viewed` (
  `problem_id` int(11) NOT NULL,
  `user_id` int(11) NOT NULL,
  `view_time` timestamp NOT NULL DEFAULT CURRENT_TIMESTAMP,
  PRIMARY KEY (`problem_id`,`user_id`),
  KEY `problem_id` (`problem_id`),
  KEY `user_id` (`user_id`),
  CONSTRAINT `fk_pv_problem_id` FOREIGN KEY (`problem_id`) REFERENCES `Problems` (`problem_id`) ON DELETE NO ACTION ON UPDATE NO ACTION,
  CONSTRAINT `fk_pv_user_id` FOREIGN KEY (`user_id`) REFERENCES `Users` (`user_id`) ON DELETE NO ACTION ON UPDATE NO ACTION
) ENGINE=InnoDB DEFAULT CHARSET=utf8 COMMENT='Tabla de vistas de problemas';
/*!40101 SET character_set_client = @saved_cs_client */;
/*!40101 SET @saved_cs_client     = @@character_set_client */;
/*!40101 SET character_set_client = utf8 */;
CREATE TABLE `Problems` (
  `problem_id` int(11) NOT NULL AUTO_INCREMENT,
  `acl_id` int(11) NOT NULL,
  `visibility` tinyint(1) NOT NULL DEFAULT '1' COMMENT '-1 banned, 0 private, 1 public, 2 recommended',
  `title` varchar(256) NOT NULL,
  `alias` varchar(32) NOT NULL,
  `validator` enum('token','token-caseless','token-numeric','custom','literal') NOT NULL DEFAULT 'token-numeric',
  `languages` set('c','cpp','java','py','rb','pl','cs','pas','kp','kj','cat','hs','cpp11','lua') NOT NULL DEFAULT 'c,cpp,java,py,rb,pl,cs,pas,hs,cpp11,lua',
  `server` enum('uva','livearchive','pku','tju','spoj') DEFAULT NULL,
  `remote_id` varchar(10) DEFAULT NULL,
  `time_limit` int(11) NOT NULL DEFAULT '3000',
  `validator_time_limit` int(11) NOT NULL DEFAULT '3000',
  `overall_wall_time_limit` int(11) NOT NULL DEFAULT '60000',
  `extra_wall_time` int(11) NOT NULL DEFAULT '0',
  `memory_limit` int(11) NOT NULL DEFAULT '64',
  `output_limit` int(11) NOT NULL DEFAULT '10240',
  `visits` int(11) NOT NULL DEFAULT '0',
  `submissions` int(11) NOT NULL DEFAULT '0',
  `accepted` int(11) NOT NULL DEFAULT '0',
  `difficulty` double DEFAULT NULL,
  `creation_date` timestamp NOT NULL DEFAULT CURRENT_TIMESTAMP,
  `source` varchar(256) DEFAULT NULL,
  `order` enum('normal','inverse') NOT NULL DEFAULT 'normal',
  `tolerance` double NOT NULL DEFAULT '0.000000001',
  `slow` tinyint(1) NOT NULL DEFAULT '0',
  `deprecated` tinyint(1) NOT NULL DEFAULT '0',
  `email_clarifications` tinyint(1) NOT NULL DEFAULT '0',
  `quality` double DEFAULT NULL,
  PRIMARY KEY (`problem_id`),
  UNIQUE KEY `problems_alias` (`alias`),
  KEY `acl_id` (`acl_id`),
  KEY `idx_problems_visibility` (`visibility`),
  CONSTRAINT `fk_pa_acl_id` FOREIGN KEY (`acl_id`) REFERENCES `ACLs` (`acl_id`) ON DELETE NO ACTION ON UPDATE NO ACTION
) ENGINE=InnoDB DEFAULT CHARSET=utf8 COMMENT='Se crea un registro por cada prob externo.';
/*!40101 SET character_set_client = @saved_cs_client */;
/*!40101 SET @saved_cs_client     = @@character_set_client */;
/*!40101 SET character_set_client = utf8 */;
CREATE TABLE `Problems_Badges` (
  `badge_id` int(11) NOT NULL,
  `problem_id` int(11) NOT NULL,
  PRIMARY KEY (`badge_id`,`problem_id`),
  KEY `badge_id` (`badge_id`),
  KEY `problem_id` (`problem_id`),
  CONSTRAINT `fk_pb_badge_id` FOREIGN KEY (`badge_id`) REFERENCES `Badges` (`badge_id`) ON DELETE NO ACTION ON UPDATE NO ACTION,
  CONSTRAINT `fk_pb_problem_id` FOREIGN KEY (`problem_id`) REFERENCES `Problems` (`problem_id`) ON DELETE NO ACTION ON UPDATE NO ACTION
) ENGINE=InnoDB DEFAULT CHARSET=utf8 COMMENT='Relación entre 1 badge y los problemas que lo desbloqueaan.';
/*!40101 SET character_set_client = @saved_cs_client */;
/*!40101 SET @saved_cs_client     = @@character_set_client */;
/*!40101 SET character_set_client = utf8 */;
CREATE TABLE `Problems_Languages` (
  `problem_id` int(11) NOT NULL,
  `language_id` int(11) NOT NULL,
  PRIMARY KEY (`problem_id`,`language_id`),
  KEY `problem_id` (`problem_id`),
  KEY `language_id` (`language_id`),
  CONSTRAINT `fk_pl_language_id` FOREIGN KEY (`language_id`) REFERENCES `Languages` (`language_id`) ON DELETE NO ACTION ON UPDATE NO ACTION,
  CONSTRAINT `fk_pl_problem_id` FOREIGN KEY (`problem_id`) REFERENCES `Problems` (`problem_id`) ON DELETE NO ACTION ON UPDATE NO ACTION
) ENGINE=InnoDB DEFAULT CHARSET=utf8 COMMENT='Las traducciones viven en el filesystem y no en la bdd.';
/*!40101 SET character_set_client = @saved_cs_client */;
/*!40101 SET @saved_cs_client     = @@character_set_client */;
/*!40101 SET character_set_client = utf8 */;
CREATE TABLE `Problems_Tags` (
  `problem_id` int(11) NOT NULL,
  `tag_id` int(11) NOT NULL,
  `public` tinyint(1) NOT NULL DEFAULT '0',
  `autogenerated` tinyint(1) NOT NULL DEFAULT '0' COMMENT 'Indica si la etiqueta fue generada automaticamente a partir de votos de los usuarios',
  PRIMARY KEY (`problem_id`,`tag_id`),
  KEY `problem_id` (`problem_id`),
  KEY `tag_id` (`tag_id`),
  CONSTRAINT `fk_ptp_problem_id` FOREIGN KEY (`problem_id`) REFERENCES `Problems` (`problem_id`) ON DELETE NO ACTION ON UPDATE NO ACTION,
  CONSTRAINT `fk_ptt_tag_id` FOREIGN KEY (`tag_id`) REFERENCES `Tags` (`tag_id`) ON DELETE NO ACTION ON UPDATE NO ACTION
) ENGINE=InnoDB DEFAULT CHARSET=utf8 COMMENT='Tags privados para los problemas.';
/*!40101 SET character_set_client = @saved_cs_client */;
/*!40101 SET @saved_cs_client     = @@character_set_client */;
/*!40101 SET character_set_client = utf8 */;
CREATE TABLE `Problemset_Access_Log` (
  `problemset_id` int(11) NOT NULL,
  `user_id` int(11) NOT NULL,
  `ip` int(10) unsigned NOT NULL,
  `time` timestamp NOT NULL DEFAULT CURRENT_TIMESTAMP,
  KEY `problemset_id` (`problemset_id`),
  KEY `fk_palu_user_id` (`user_id`),
  CONSTRAINT `fk_palc_problemset_id` FOREIGN KEY (`problemset_id`) REFERENCES `Problemsets` (`problemset_id`) ON DELETE NO ACTION ON UPDATE NO ACTION,
  CONSTRAINT `fk_palu_user_id` FOREIGN KEY (`user_id`) REFERENCES `Users` (`user_id`) ON DELETE NO ACTION ON UPDATE NO ACTION
) ENGINE=InnoDB DEFAULT CHARSET=utf8 COMMENT='Bitácora de acceso a listas de problemas';
/*!40101 SET character_set_client = @saved_cs_client */;
/*!40101 SET @saved_cs_client     = @@character_set_client */;
/*!40101 SET character_set_client = utf8 */;
CREATE TABLE `Problemset_Identities` (
  `identity_id` int(11) NOT NULL COMMENT 'Identidad del usuario',
  `problemset_id` int(11) NOT NULL,
  `access_time` datetime DEFAULT NULL COMMENT 'Hora a la que entró el usuario al concurso',
  `score` int(11) NOT NULL DEFAULT '1' COMMENT 'Indica el puntaje que obtuvo el usuario en el concurso',
  `time` int(11) NOT NULL DEFAULT '1' COMMENT 'Indica el tiempo que acumulo en usuario en el concurso',
  PRIMARY KEY (`identity_id`,`problemset_id`),
  KEY `problemset_id` (`problemset_id`),
  KEY `identity_id` (`identity_id`),
  CONSTRAINT `fk_pii_identity_id` FOREIGN KEY (`identity_id`) REFERENCES `Identities` (`identity_id`) ON DELETE NO ACTION ON UPDATE NO ACTION,
  CONSTRAINT `fk_puc_problemset_id` FOREIGN KEY (`problemset_id`) REFERENCES `Problemsets` (`problemset_id`) ON DELETE NO ACTION ON UPDATE NO ACTION
) ENGINE=InnoDB DEFAULT CHARSET=utf8 COMMENT='Concursantes que pueden interactuar con una lista de problemas.';
/*!40101 SET character_set_client = @saved_cs_client */;
/*!40101 SET @saved_cs_client     = @@character_set_client */;
/*!40101 SET character_set_client = utf8 */;
CREATE TABLE `Problemset_Identity_Request` (
  `identity_id` int(11) NOT NULL COMMENT 'Identidad del usuario',
  `problemset_id` int(11) NOT NULL,
  `request_time` timestamp NOT NULL DEFAULT CURRENT_TIMESTAMP,
  `last_update` timestamp NULL DEFAULT NULL,
  `accepted` tinyint(1) DEFAULT NULL,
  `extra_note` mediumtext,
  PRIMARY KEY (`identity_id`,`problemset_id`),
  KEY `fk_purp_problemset_id` (`problemset_id`),
  KEY `identity_id` (`identity_id`),
  CONSTRAINT `fk_piri_identity_id` FOREIGN KEY (`identity_id`) REFERENCES `Identities` (`identity_id`) ON DELETE NO ACTION ON UPDATE NO ACTION,
  CONSTRAINT `fk_purp_problemset_id` FOREIGN KEY (`problemset_id`) REFERENCES `Problemsets` (`problemset_id`) ON DELETE NO ACTION ON UPDATE NO ACTION
) ENGINE=InnoDB DEFAULT CHARSET=utf8 COMMENT='Used when contestant_must_register = 1';
/*!40101 SET character_set_client = @saved_cs_client */;
/*!40101 SET @saved_cs_client     = @@character_set_client */;
/*!40101 SET character_set_client = utf8 */;
CREATE TABLE `Problemset_Identity_Request_History` (
  `history_id` int(11) NOT NULL AUTO_INCREMENT,
  `identity_id` int(11) NOT NULL COMMENT 'Identidad del usuario',
  `problemset_id` int(11) NOT NULL,
  `time` timestamp NOT NULL DEFAULT CURRENT_TIMESTAMP ON UPDATE CURRENT_TIMESTAMP,
  `accepted` tinyint(4) NOT NULL,
  `admin_id` int(11) NOT NULL,
  PRIMARY KEY (`history_id`),
  KEY `fk_purhp_problemset_id` (`problemset_id`),
  KEY `identity_problemset_hist` (`identity_id`,`problemset_id`),
  CONSTRAINT `fk_pirhi_identity_id` FOREIGN KEY (`identity_id`) REFERENCES `Identities` (`identity_id`) ON DELETE NO ACTION ON UPDATE NO ACTION,
  CONSTRAINT `fk_purhp_problemset_id` FOREIGN KEY (`problemset_id`) REFERENCES `Problemsets` (`problemset_id`) ON DELETE NO ACTION ON UPDATE NO ACTION
) ENGINE=InnoDB DEFAULT CHARSET=utf8;
/*!40101 SET character_set_client = @saved_cs_client */;
/*!40101 SET @saved_cs_client     = @@character_set_client */;
/*!40101 SET character_set_client = utf8 */;
CREATE TABLE `Problemset_Problem_Opened` (
  `problemset_id` int(11) NOT NULL,
<<<<<<< HEAD
  `problem_id` int(11) NOT NULL,
  `user_id` int(11) NOT NULL,
  `open_time` timestamp NOT NULL DEFAULT CURRENT_TIMESTAMP,
  PRIMARY KEY (`problemset_id`,`problem_id`,`user_id`),
  KEY `problem_id` (`problem_id`),
=======
  `access_time` datetime DEFAULT NULL COMMENT 'Hora a la que entró el usuario al concurso',
  `score` int(11) NOT NULL DEFAULT '1' COMMENT 'Indica el puntaje que obtuvo el usuario en el concurso',
  `time` int(11) NOT NULL DEFAULT '1' COMMENT 'Indica el tiempo que acumulo en usuario en el concurso',
  `share_user_information` tinyint(1) DEFAULT NULL COMMENT 'Almacena la respuesta del participante de un concurso si está de acuerdo en divulgar su información.',
  PRIMARY KEY (`user_id`,`problemset_id`),
>>>>>>> f56927b6
  KEY `user_id` (`user_id`),
  KEY `problemset_id` (`problemset_id`),
  CONSTRAINT `fk_ppo_problem_id` FOREIGN KEY (`problem_id`) REFERENCES `Problems` (`problem_id`) ON DELETE NO ACTION ON UPDATE NO ACTION,
  CONSTRAINT `fk_ppo_problemset_id` FOREIGN KEY (`problemset_id`) REFERENCES `Problemsets` (`problemset_id`) ON DELETE NO ACTION ON UPDATE NO ACTION,
  CONSTRAINT `fk_ppo_user_id` FOREIGN KEY (`user_id`) REFERENCES `Users` (`user_id`) ON DELETE NO ACTION ON UPDATE NO ACTION
) ENGINE=InnoDB DEFAULT CHARSET=utf8 COMMENT='Registro de primer acceso a problemas de un conjunto.';
/*!40101 SET character_set_client = @saved_cs_client */;
/*!40101 SET @saved_cs_client     = @@character_set_client */;
/*!40101 SET character_set_client = utf8 */;
CREATE TABLE `Problemset_Problems` (
  `problemset_id` int(11) NOT NULL,
  `problem_id` int(11) NOT NULL,
  `points` double NOT NULL DEFAULT '1',
  `order` int(11) NOT NULL DEFAULT '1' COMMENT 'Define el orden de aparición de los problemas en una lista de problemas',
  PRIMARY KEY (`problemset_id`,`problem_id`),
  KEY `problemset_id` (`problemset_id`),
  KEY `problem_id` (`problem_id`),
  KEY `idx_problemset_problems_ids` (`problem_id`,`problemset_id`),
  CONSTRAINT `fk_ppp_problem_id` FOREIGN KEY (`problem_id`) REFERENCES `Problems` (`problem_id`) ON DELETE NO ACTION ON UPDATE NO ACTION,
  CONSTRAINT `fk_ppp_problemset_id` FOREIGN KEY (`problemset_id`) REFERENCES `Problemsets` (`problemset_id`) ON DELETE NO ACTION ON UPDATE NO ACTION
) ENGINE=InnoDB DEFAULT CHARSET=utf8 COMMENT='Los problemas de cada conjunto';
/*!40101 SET character_set_client = @saved_cs_client */;
/*!40101 SET @saved_cs_client     = @@character_set_client */;
/*!40101 SET character_set_client = utf8 */;
CREATE TABLE `Problemsets` (
  `problemset_id` int(11) NOT NULL AUTO_INCREMENT COMMENT 'El identificador único para cada conjunto de problemas',
  `acl_id` int(11) NOT NULL COMMENT 'La lista de control de acceso compartida con su container',
  `access_mode` enum('private','public','registration') NOT NULL DEFAULT 'public' COMMENT 'La modalidad de acceso a este conjunto de problemas',
  `languages` set('c','cpp','java','py','rb','pl','cs','pas','kp','kj','cat','hs','cpp11','lua') DEFAULT NULL COMMENT 'Un filtro (opcional) de qué lenguajes se pueden usar para resolver los problemas',
  `needs_basic_information` tinyint(1) NOT NULL DEFAULT '0' COMMENT 'Un campo opcional para indicar si es obligatorio que el usuario pueda ingresar a un concurso sólo si ya llenó su información de perfil',
  `requests_user_information` enum('no','optional','required') NOT NULL DEFAULT 'no' COMMENT 'Se solicita información de los participantes para contactarlos posteriormente.',
  PRIMARY KEY (`problemset_id`),
  KEY `acl_id` (`acl_id`),
  CONSTRAINT `fk_psa_acl_id` FOREIGN KEY (`acl_id`) REFERENCES `ACLs` (`acl_id`) ON DELETE NO ACTION ON UPDATE NO ACTION
) ENGINE=InnoDB DEFAULT CHARSET=utf8 COMMENT='Conjunto de problemas.';
/*!40101 SET character_set_client = @saved_cs_client */;
/*!40101 SET @saved_cs_client     = @@character_set_client */;
/*!40101 SET character_set_client = utf8 */;
CREATE TABLE `QualityNomination_Comments` (
  `qualitynomination_comment_id` int(11) NOT NULL AUTO_INCREMENT,
  `qualitynomination_id` int(11) NOT NULL,
  `user_id` int(11) NOT NULL COMMENT 'El usuario que emitió el comentario',
  `time` timestamp NOT NULL DEFAULT CURRENT_TIMESTAMP COMMENT 'Fecha de creacion de este comentario',
  `vote` tinyint(1) NOT NULL COMMENT 'El voto emitido en este comentario. En el rango de [-2, +2]',
  `contents` text NOT NULL COMMENT 'El contenido de el comentario',
  PRIMARY KEY (`qualitynomination_comment_id`),
  KEY `user_id` (`user_id`),
  KEY `qualitynomination_id` (`qualitynomination_id`),
  CONSTRAINT `fk_qnc_qualitynomination_id` FOREIGN KEY (`qualitynomination_id`) REFERENCES `QualityNominations` (`qualitynomination_id`) ON DELETE NO ACTION ON UPDATE NO ACTION,
  CONSTRAINT `fk_qnc_user_id` FOREIGN KEY (`user_id`) REFERENCES `Users` (`user_id`) ON DELETE NO ACTION ON UPDATE NO ACTION
) ENGINE=InnoDB DEFAULT CHARSET=utf8 COMMENT='Comentarios para una nominación';
/*!40101 SET character_set_client = @saved_cs_client */;
/*!40101 SET @saved_cs_client     = @@character_set_client */;
/*!40101 SET character_set_client = utf8 */;
CREATE TABLE `QualityNomination_Log` (
  `qualitynomination_log_id` int(11) NOT NULL AUTO_INCREMENT,
  `qualitynomination_id` int(11) NOT NULL,
  `time` timestamp NOT NULL DEFAULT CURRENT_TIMESTAMP,
  `user_id` int(11) NOT NULL,
  `from_status` enum('open','approved','denied') NOT NULL DEFAULT 'open',
  `to_status` enum('open','approved','denied') NOT NULL DEFAULT 'open',
  `rationale` text,
  PRIMARY KEY (`qualitynomination_log_id`),
  KEY `user_id` (`user_id`),
  KEY `qualitynomination_id` (`qualitynomination_id`),
  CONSTRAINT `fk_qnl_qualitynomination_id` FOREIGN KEY (`qualitynomination_id`) REFERENCES `QualityNominations` (`qualitynomination_id`) ON DELETE NO ACTION ON UPDATE NO ACTION,
  CONSTRAINT `fk_qnl_user_id` FOREIGN KEY (`user_id`) REFERENCES `Users` (`user_id`) ON DELETE NO ACTION ON UPDATE NO ACTION
) ENGINE=InnoDB DEFAULT CHARSET=utf8 COMMENT='Bitácora de cambios a nominaciones';
/*!40101 SET character_set_client = @saved_cs_client */;
/*!40101 SET @saved_cs_client     = @@character_set_client */;
/*!40101 SET character_set_client = utf8 */;
CREATE TABLE `QualityNomination_Reviewers` (
  `qualitynomination_id` int(11) NOT NULL,
  `user_id` int(11) NOT NULL COMMENT 'El revisor al que fue asignado esta nominación',
  PRIMARY KEY (`qualitynomination_id`,`user_id`),
  KEY `fk_qnr_user_id` (`user_id`),
  CONSTRAINT `fk_qnr_qualitynomination_id` FOREIGN KEY (`qualitynomination_id`) REFERENCES `QualityNominations` (`qualitynomination_id`) ON DELETE NO ACTION ON UPDATE NO ACTION,
  CONSTRAINT `fk_qnr_user_id` FOREIGN KEY (`user_id`) REFERENCES `Users` (`user_id`) ON DELETE NO ACTION ON UPDATE NO ACTION
) ENGINE=InnoDB DEFAULT CHARSET=utf8 COMMENT='La lista de revisores para cada nominación';
/*!40101 SET character_set_client = @saved_cs_client */;
/*!40101 SET @saved_cs_client     = @@character_set_client */;
/*!40101 SET character_set_client = utf8 */;
CREATE TABLE `QualityNominations` (
  `qualitynomination_id` int(11) NOT NULL AUTO_INCREMENT,
  `user_id` int(11) NOT NULL COMMENT 'El usuario que nominó el problema',
  `problem_id` int(11) NOT NULL COMMENT 'El problema que fue nominado',
  `nomination` enum('suggestion','promotion','demotion','dismissal') NOT NULL DEFAULT 'suggestion' COMMENT 'El tipo de nominación',
  `contents` text NOT NULL COMMENT 'Un blob json con el contenido de la nominación',
  `time` timestamp NOT NULL DEFAULT CURRENT_TIMESTAMP COMMENT 'Fecha de creacion de esta nominación',
  `status` enum('open','approved','denied') NOT NULL DEFAULT 'open' COMMENT 'El estado de la nominación',
  PRIMARY KEY (`qualitynomination_id`),
  KEY `user_id` (`user_id`),
  KEY `problem_id` (`problem_id`),
  KEY `idx_nomination` (`nomination`),
  KEY `idx_nomination_problem` (`nomination`,`problem_id`),
  CONSTRAINT `fk_qn_problem_id` FOREIGN KEY (`problem_id`) REFERENCES `Problems` (`problem_id`) ON DELETE NO ACTION ON UPDATE NO ACTION,
  CONSTRAINT `fk_qn_user_id` FOREIGN KEY (`user_id`) REFERENCES `Users` (`user_id`) ON DELETE NO ACTION ON UPDATE NO ACTION
) ENGINE=InnoDB DEFAULT CHARSET=utf8 COMMENT='La cola de nominación a promoción / democión de problemas';
/*!40101 SET character_set_client = @saved_cs_client */;
/*!40101 SET @saved_cs_client     = @@character_set_client */;
/*!40101 SET character_set_client = utf8 */;
CREATE TABLE `Roles` (
  `role_id` int(11) NOT NULL AUTO_INCREMENT,
  `name` varchar(50) NOT NULL COMMENT 'El nombre corto del rol.',
  `description` varchar(100) NOT NULL COMMENT 'La descripción humana del rol.',
  PRIMARY KEY (`role_id`)
) ENGINE=InnoDB DEFAULT CHARSET=utf8 COMMENT='Establece los roles que se pueden dar a los usuarios.';
/*!40101 SET character_set_client = @saved_cs_client */;
/*!40101 SET @saved_cs_client     = @@character_set_client */;
/*!40101 SET character_set_client = utf8 */;
CREATE TABLE `Roles_Permissions` (
  `role_id` int(11) NOT NULL,
  `permission_id` int(11) NOT NULL,
  PRIMARY KEY (`role_id`,`permission_id`),
  KEY `role_id` (`role_id`),
  KEY `permission_id` (`permission_id`),
  CONSTRAINT `fk_rp_permission_id` FOREIGN KEY (`permission_id`) REFERENCES `Permissions` (`permission_id`) ON DELETE NO ACTION ON UPDATE NO ACTION,
  CONSTRAINT `fk_rp_role_id` FOREIGN KEY (`role_id`) REFERENCES `Roles` (`role_id`) ON DELETE NO ACTION ON UPDATE NO ACTION
) ENGINE=InnoDB DEFAULT CHARSET=utf8 COMMENT='Establece los roles que se pueden dar a los usuarios.';
/*!40101 SET character_set_client = @saved_cs_client */;
/*!40101 SET @saved_cs_client     = @@character_set_client */;
/*!40101 SET character_set_client = utf8 */;
CREATE TABLE `Run_Counts` (
  `date` date NOT NULL,
  `total` int(11) NOT NULL DEFAULT '0',
  `ac_count` int(11) NOT NULL DEFAULT '0',
  PRIMARY KEY (`date`)
) ENGINE=InnoDB DEFAULT CHARSET=utf8 COMMENT='Guarda la cantidad de runs que se han realizado hasta la fecha.';
/*!40101 SET character_set_client = @saved_cs_client */;
/*!40101 SET @saved_cs_client     = @@character_set_client */;
/*!40101 SET character_set_client = utf8 */;
CREATE TABLE `Runs` (
  `run_id` int(11) NOT NULL AUTO_INCREMENT,
  `user_id` int(11) NOT NULL,
  `problem_id` int(11) NOT NULL,
  `problemset_id` int(11) DEFAULT NULL,
  `guid` char(32) NOT NULL,
  `language` enum('c','cpp','java','py','rb','pl','cs','pas','kp','kj','cat','hs','cpp11','lua') NOT NULL,
  `status` enum('new','waiting','compiling','running','ready') NOT NULL DEFAULT 'new',
  `verdict` enum('AC','PA','PE','WA','TLE','OLE','MLE','RTE','RFE','CE','JE') NOT NULL,
  `runtime` int(11) NOT NULL DEFAULT '0',
  `penalty` int(11) NOT NULL DEFAULT '0',
  `memory` int(11) NOT NULL DEFAULT '0',
  `score` double NOT NULL DEFAULT '0',
  `contest_score` double DEFAULT NULL,
  `time` timestamp NOT NULL DEFAULT CURRENT_TIMESTAMP,
  `submit_delay` int(11) NOT NULL DEFAULT '0',
  `test` tinyint(1) NOT NULL DEFAULT '0',
  `judged_by` char(32) DEFAULT NULL,
  PRIMARY KEY (`run_id`),
  UNIQUE KEY `runs_alias` (`guid`),
  KEY `user_id` (`user_id`),
  KEY `problem_id` (`problem_id`),
  KEY `problemset_id` (`problemset_id`),
  CONSTRAINT `fk_r_problem_id` FOREIGN KEY (`problem_id`) REFERENCES `Problems` (`problem_id`) ON DELETE NO ACTION ON UPDATE NO ACTION,
  CONSTRAINT `fk_r_problemset_id` FOREIGN KEY (`problemset_id`) REFERENCES `Problemsets` (`problemset_id`) ON DELETE NO ACTION ON UPDATE NO ACTION,
  CONSTRAINT `fk_r_user_id` FOREIGN KEY (`user_id`) REFERENCES `Users` (`user_id`) ON DELETE NO ACTION ON UPDATE NO ACTION
) ENGINE=InnoDB DEFAULT CHARSET=utf8 COMMENT='Estado de todas las ejecuciones.';
/*!40101 SET character_set_client = @saved_cs_client */;
/*!40101 SET @saved_cs_client     = @@character_set_client */;
/*!40101 SET character_set_client = utf8 */;
CREATE TABLE `Schools` (
  `school_id` int(11) NOT NULL AUTO_INCREMENT,
  `country_id` char(3) DEFAULT NULL,
  `state_id` char(3) DEFAULT NULL,
  `name` varchar(128) NOT NULL,
  PRIMARY KEY (`school_id`),
  KEY `country_id` (`country_id`),
  KEY `state_id` (`country_id`,`state_id`),
  CONSTRAINT `fk_scc_country_id` FOREIGN KEY (`country_id`) REFERENCES `Countries` (`country_id`) ON DELETE NO ACTION ON UPDATE NO ACTION,
  CONSTRAINT `fk_ss_state_id` FOREIGN KEY (`country_id`, `state_id`) REFERENCES `States` (`country_id`, `state_id`) ON DELETE NO ACTION ON UPDATE NO ACTION
) ENGINE=InnoDB DEFAULT CHARSET=utf8 COMMENT='Catálogos para la normalización';
/*!40101 SET character_set_client = @saved_cs_client */;
/*!40101 SET @saved_cs_client     = @@character_set_client */;
/*!40101 SET character_set_client = utf8 */;
CREATE TABLE `States` (
  `country_id` char(3) NOT NULL,
  `state_id` char(3) NOT NULL,
  `name` varchar(50) NOT NULL,
  PRIMARY KEY (`country_id`,`state_id`),
  KEY `country_id` (`country_id`),
  CONSTRAINT `fk_stc_country_id` FOREIGN KEY (`country_id`) REFERENCES `Countries` (`country_id`) ON DELETE NO ACTION ON UPDATE NO ACTION
) ENGINE=InnoDB DEFAULT CHARSET=utf8 COMMENT='Catálogos para la normalización';
/*!40101 SET character_set_client = @saved_cs_client */;
/*!40101 SET @saved_cs_client     = @@character_set_client */;
/*!40101 SET character_set_client = utf8 */;
CREATE TABLE `Submission_Log` (
  `problemset_id` int(11) DEFAULT NULL,
  `run_id` int(11) NOT NULL,
  `user_id` int(11) NOT NULL,
  `ip` int(10) unsigned NOT NULL,
  `time` timestamp NOT NULL DEFAULT CURRENT_TIMESTAMP,
  PRIMARY KEY (`run_id`),
  KEY `fk_slu_user_id` (`user_id`),
  KEY `problemset_id` (`problemset_id`),
  CONSTRAINT `fk_slp_problemset_id` FOREIGN KEY (`problemset_id`) REFERENCES `Problemsets` (`problemset_id`) ON DELETE NO ACTION ON UPDATE NO ACTION,
  CONSTRAINT `fk_slr_run_id` FOREIGN KEY (`run_id`) REFERENCES `Runs` (`run_id`) ON DELETE NO ACTION ON UPDATE NO ACTION,
  CONSTRAINT `fk_slu_user_id` FOREIGN KEY (`user_id`) REFERENCES `Users` (`user_id`) ON DELETE NO ACTION ON UPDATE NO ACTION
) ENGINE=InnoDB DEFAULT CHARSET=utf8 COMMENT='Bitácora de envíos';
/*!40101 SET character_set_client = @saved_cs_client */;
/*!40101 SET @saved_cs_client     = @@character_set_client */;
/*!40101 SET character_set_client = utf8 */;
CREATE TABLE `Tags` (
  `tag_id` int(11) NOT NULL AUTO_INCREMENT,
  `name` varchar(32) NOT NULL,
  PRIMARY KEY (`tag_id`),
  UNIQUE KEY `tag_name` (`name`)
) ENGINE=InnoDB DEFAULT CHARSET=utf8 COMMENT='Tags privados para los problemas.';
/*!40101 SET character_set_client = @saved_cs_client */;
/*!40101 SET @saved_cs_client     = @@character_set_client */;
/*!40101 SET character_set_client = utf8 */;
CREATE TABLE `User_Login_Log` (
  `user_id` int(11) NOT NULL,
  `ip` int(10) unsigned NOT NULL,
  `time` timestamp NOT NULL DEFAULT CURRENT_TIMESTAMP,
  KEY `user_id` (`user_id`),
  CONSTRAINT `fk_ullu_user_id` FOREIGN KEY (`user_id`) REFERENCES `Users` (`user_id`) ON DELETE NO ACTION ON UPDATE NO ACTION
) ENGINE=InnoDB DEFAULT CHARSET=utf8 COMMENT='Bitácora de inicios de sesión exitosos';
/*!40101 SET character_set_client = @saved_cs_client */;
/*!40101 SET @saved_cs_client     = @@character_set_client */;
/*!40101 SET character_set_client = utf8 */;
CREATE TABLE `User_Rank` (
  `user_id` int(11) NOT NULL,
  `rank` int(11) NOT NULL,
  `problems_solved_count` int(11) NOT NULL DEFAULT '0',
  `score` double NOT NULL DEFAULT '0',
  `username` varchar(50) NOT NULL,
  `name` varchar(256) DEFAULT NULL,
  `country_id` char(3) DEFAULT NULL,
  `state_id` char(3) DEFAULT NULL,
  `school_id` int(11) DEFAULT NULL,
  PRIMARY KEY (`user_id`),
  UNIQUE KEY `username` (`username`),
  KEY `rank` (`rank`),
  KEY `fk_ur_state_id` (`country_id`,`state_id`),
  KEY `fk_ur_school_id` (`school_id`),
  CONSTRAINT `fk_ur_country_id` FOREIGN KEY (`country_id`) REFERENCES `Countries` (`country_id`) ON DELETE NO ACTION ON UPDATE NO ACTION,
  CONSTRAINT `fk_ur_school_id` FOREIGN KEY (`school_id`) REFERENCES `Schools` (`school_id`) ON DELETE NO ACTION ON UPDATE NO ACTION,
  CONSTRAINT `fk_ur_state_id` FOREIGN KEY (`country_id`, `state_id`) REFERENCES `States` (`country_id`, `state_id`) ON DELETE NO ACTION ON UPDATE NO ACTION
) ENGINE=InnoDB DEFAULT CHARSET=utf8 COMMENT='Guarda el ranking de usuarios por problemas resueltos.';
/*!40101 SET character_set_client = @saved_cs_client */;
/*!40101 SET @saved_cs_client     = @@character_set_client */;
/*!40101 SET character_set_client = utf8 */;
CREATE TABLE `User_Rank_Cutoffs` (
  `score` double NOT NULL,
  `percentile` double NOT NULL,
  `classname` varchar(50) NOT NULL
) ENGINE=InnoDB DEFAULT CHARSET=utf8 COMMENT='Guarda los valores del ranking para los cuales hay un cambio de color.';
/*!40101 SET character_set_client = @saved_cs_client */;
/*!40101 SET @saved_cs_client     = @@character_set_client */;
/*!40101 SET character_set_client = utf8 */;
CREATE TABLE `User_Roles` (
  `user_id` int(11) NOT NULL,
  `role_id` int(11) NOT NULL,
  `acl_id` int(11) NOT NULL,
  PRIMARY KEY (`user_id`,`role_id`,`acl_id`),
  KEY `user_id` (`user_id`),
  KEY `role_id` (`role_id`),
  KEY `acl_id` (`acl_id`),
  CONSTRAINT `fk_ur_role_id` FOREIGN KEY (`role_id`) REFERENCES `Roles` (`role_id`) ON DELETE NO ACTION ON UPDATE NO ACTION,
  CONSTRAINT `fk_ur_user_id` FOREIGN KEY (`user_id`) REFERENCES `Users` (`user_id`) ON DELETE NO ACTION ON UPDATE NO ACTION,
  CONSTRAINT `fk_ura_acl_id` FOREIGN KEY (`acl_id`) REFERENCES `ACLs` (`acl_id`) ON DELETE NO ACTION ON UPDATE NO ACTION
) ENGINE=InnoDB DEFAULT CHARSET=utf8 COMMENT='Establece los roles que se pueden dar a los usuarios.';
/*!40101 SET character_set_client = @saved_cs_client */;
/*!40101 SET @saved_cs_client     = @@character_set_client */;
/*!40101 SET character_set_client = utf8 */;
CREATE TABLE `Users` (
  `user_id` int(11) NOT NULL AUTO_INCREMENT,
  `username` varchar(50) NOT NULL,
  `facebook_user_id` varchar(20) DEFAULT NULL COMMENT 'Facebook ID for this user.',
  `password` varchar(100) DEFAULT NULL,
  `main_email_id` int(11) DEFAULT NULL,
  `main_identity_id` int(11) DEFAULT NULL COMMENT 'Identidad principal del usuario',
  `name` varchar(256) DEFAULT NULL,
  `country_id` char(3) DEFAULT NULL,
  `state_id` char(3) DEFAULT NULL,
  `school_id` int(11) DEFAULT NULL,
  `scholar_degree` varchar(64) DEFAULT NULL,
  `language_id` int(11) DEFAULT NULL,
  `graduation_date` date DEFAULT NULL,
  `birth_date` date DEFAULT NULL,
  `gender` enum('female','male','other','decline') DEFAULT NULL,
  `verified` tinyint(1) NOT NULL DEFAULT '0',
  `verification_id` varchar(50) DEFAULT NULL,
  `reset_digest` varchar(45) DEFAULT NULL,
  `reset_sent_at` datetime DEFAULT NULL,
  `recruitment_optin` tinyint(1) DEFAULT NULL COMMENT 'Determina si el usuario puede ser contactado con fines de reclutamiento.',
  `hide_problem_tags` tinyint(1) DEFAULT NULL COMMENT 'Determina si el usuario quiere ocultar las etiquetas de los problemas',
  `in_mailing_list` tinyint(1) NOT NULL DEFAULT '0',
  `is_private` tinyint(1) NOT NULL DEFAULT '0' COMMENT 'Determina si el usuario eligió no compartir su información de manera pública',
  `preferred_language` enum('c','cpp','java','py','rb','pl','cs','pas','kp','kj','cat','hs','cpp11','lua') DEFAULT NULL COMMENT 'El lenguaje de programación de preferencia de este usuario',
  PRIMARY KEY (`user_id`),
  UNIQUE KEY `username` (`username`),
  KEY `country_id` (`country_id`),
  KEY `school_id` (`school_id`),
  KEY `fk_main_email_id` (`main_email_id`),
  KEY `state_id` (`country_id`,`state_id`),
  KEY `fk_main_identity_id` (`main_identity_id`),
  CONSTRAINT `fk_country_id` FOREIGN KEY (`country_id`) REFERENCES `Countries` (`country_id`) ON DELETE NO ACTION ON UPDATE NO ACTION,
  CONSTRAINT `fk_main_email_id` FOREIGN KEY (`main_email_id`) REFERENCES `Emails` (`email_id`) ON DELETE NO ACTION ON UPDATE NO ACTION,
  CONSTRAINT `fk_main_identity_id` FOREIGN KEY (`main_identity_id`) REFERENCES `Identities` (`identity_id`) ON DELETE NO ACTION ON UPDATE NO ACTION,
  CONSTRAINT `fk_us_state_id` FOREIGN KEY (`country_id`, `state_id`) REFERENCES `States` (`country_id`, `state_id`) ON DELETE NO ACTION ON UPDATE NO ACTION,
  CONSTRAINT `school_id` FOREIGN KEY (`school_id`) REFERENCES `Schools` (`school_id`) ON DELETE NO ACTION ON UPDATE NO ACTION
) ENGINE=InnoDB DEFAULT CHARSET=utf8 COMMENT='Usuarios registrados.';
/*!40101 SET character_set_client = @saved_cs_client */;
/*!40101 SET @saved_cs_client     = @@character_set_client */;
/*!40101 SET character_set_client = utf8 */;
CREATE TABLE `Users_Badges` (
  `badge_id` int(11) NOT NULL,
  `user_id` int(11) NOT NULL,
  `time` timestamp NOT NULL DEFAULT CURRENT_TIMESTAMP ON UPDATE CURRENT_TIMESTAMP,
  `last_problem_id` int(11) NOT NULL COMMENT 'Este campo guarda el ultimo problema que logro que se desbloqueara el badge, just for fun.',
  PRIMARY KEY (`badge_id`,`user_id`),
  KEY `badge_id` (`badge_id`),
  KEY `user_id` (`user_id`),
  KEY `last_problem_id` (`last_problem_id`),
  CONSTRAINT `fk_ub_badge_id` FOREIGN KEY (`badge_id`) REFERENCES `Badges` (`badge_id`) ON DELETE NO ACTION ON UPDATE NO ACTION,
  CONSTRAINT `fk_ub_last_problem_id` FOREIGN KEY (`last_problem_id`) REFERENCES `Problems` (`problem_id`) ON DELETE NO ACTION ON UPDATE NO ACTION,
  CONSTRAINT `fk_ub_user_id` FOREIGN KEY (`user_id`) REFERENCES `Users` (`user_id`) ON DELETE NO ACTION ON UPDATE NO ACTION
) ENGINE=InnoDB DEFAULT CHARSET=utf8 COMMENT='Guarda los badges que han sido desbloqueados.';
/*!40101 SET character_set_client = @saved_cs_client */;
/*!40101 SET @saved_cs_client     = @@character_set_client */;
/*!40101 SET character_set_client = utf8 */;
CREATE TABLE `Users_Experiments` (
  `user_id` int(11) NOT NULL,
  `experiment` varchar(256) NOT NULL,
  KEY `user_id` (`user_id`),
  CONSTRAINT `fk_ueu_user_id` FOREIGN KEY (`user_id`) REFERENCES `Users` (`user_id`) ON DELETE NO ACTION ON UPDATE NO ACTION
) ENGINE=InnoDB DEFAULT CHARSET=utf8 COMMENT='Guarda los experimentos habilitados para un usuario.';
/*!40101 SET character_set_client = @saved_cs_client */;
/*!40103 SET TIME_ZONE=@OLD_TIME_ZONE */;

/*!40101 SET SQL_MODE=@OLD_SQL_MODE */;
/*!40014 SET FOREIGN_KEY_CHECKS=@OLD_FOREIGN_KEY_CHECKS */;
/*!40014 SET UNIQUE_CHECKS=@OLD_UNIQUE_CHECKS */;
/*!40111 SET SQL_NOTES=@OLD_SQL_NOTES */;
<|MERGE_RESOLUTION|>--- conflicted
+++ resolved
@@ -481,6 +481,7 @@
   `access_time` datetime DEFAULT NULL COMMENT 'Hora a la que entró el usuario al concurso',
   `score` int(11) NOT NULL DEFAULT '1' COMMENT 'Indica el puntaje que obtuvo el usuario en el concurso',
   `time` int(11) NOT NULL DEFAULT '1' COMMENT 'Indica el tiempo que acumulo en usuario en el concurso',
+  `share_user_information` tinyint(1) DEFAULT NULL COMMENT 'Almacena la respuesta del participante de un concurso si está de acuerdo en divulgar su información.',
   PRIMARY KEY (`identity_id`,`problemset_id`),
   KEY `problemset_id` (`problemset_id`),
   KEY `identity_id` (`identity_id`),
@@ -524,19 +525,11 @@
 /*!40101 SET character_set_client = utf8 */;
 CREATE TABLE `Problemset_Problem_Opened` (
   `problemset_id` int(11) NOT NULL,
-<<<<<<< HEAD
   `problem_id` int(11) NOT NULL,
   `user_id` int(11) NOT NULL,
   `open_time` timestamp NOT NULL DEFAULT CURRENT_TIMESTAMP,
   PRIMARY KEY (`problemset_id`,`problem_id`,`user_id`),
   KEY `problem_id` (`problem_id`),
-=======
-  `access_time` datetime DEFAULT NULL COMMENT 'Hora a la que entró el usuario al concurso',
-  `score` int(11) NOT NULL DEFAULT '1' COMMENT 'Indica el puntaje que obtuvo el usuario en el concurso',
-  `time` int(11) NOT NULL DEFAULT '1' COMMENT 'Indica el tiempo que acumulo en usuario en el concurso',
-  `share_user_information` tinyint(1) DEFAULT NULL COMMENT 'Almacena la respuesta del participante de un concurso si está de acuerdo en divulgar su información.',
-  PRIMARY KEY (`user_id`,`problemset_id`),
->>>>>>> f56927b6
   KEY `user_id` (`user_id`),
   KEY `problemset_id` (`problemset_id`),
   CONSTRAINT `fk_ppo_problem_id` FOREIGN KEY (`problem_id`) REFERENCES `Problems` (`problem_id`) ON DELETE NO ACTION ON UPDATE NO ACTION,
