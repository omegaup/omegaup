--- conflicted
+++ resolved
@@ -89,15 +89,11 @@
   KEY `problem_id` (`problem_id`),
   KEY `author_id` (`author_id`),
   KEY `problemset_id` (`problemset_id`),
+  KEY `receiver_id` (`receiver_id`),
   CONSTRAINT `fk_ci_author_id` FOREIGN KEY (`author_id`) REFERENCES `Identities` (`identity_id`) ON DELETE NO ACTION ON UPDATE NO ACTION,
+  CONSTRAINT `fk_ci_receiver_id` FOREIGN KEY (`receiver_id`) REFERENCES `Identities` (`identity_id`) ON DELETE NO ACTION ON UPDATE NO ACTION,
   CONSTRAINT `fk_cp_problem_id` FOREIGN KEY (`problem_id`) REFERENCES `Problems` (`problem_id`) ON DELETE NO ACTION ON UPDATE NO ACTION,
-<<<<<<< HEAD
-  CONSTRAINT `fk_cp_problemset_id` FOREIGN KEY (`problemset_id`) REFERENCES `Problemsets` (`problemset_id`) ON DELETE NO ACTION ON UPDATE NO ACTION,
-  CONSTRAINT `fk_cu_author_id` FOREIGN KEY (`author_id`) REFERENCES `Users` (`user_id`) ON DELETE NO ACTION ON UPDATE NO ACTION,
-  CONSTRAINT `fk_cu_receiver_id` FOREIGN KEY (`author_id`) REFERENCES `Users` (`user_id`) ON DELETE NO ACTION ON UPDATE NO ACTION
-=======
   CONSTRAINT `fk_cp_problemset_id` FOREIGN KEY (`problemset_id`) REFERENCES `Problemsets` (`problemset_id`) ON DELETE NO ACTION ON UPDATE NO ACTION
->>>>>>> c92542ea
 ) ENGINE=InnoDB DEFAULT CHARSET=utf8 COMMENT='Se guardan las clarificaciones.';
 /*!40101 SET character_set_client = @saved_cs_client */;
 /*!40101 SET @saved_cs_client     = @@character_set_client */;
