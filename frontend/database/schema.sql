/*!40103 SET @OLD_TIME_ZONE=@@TIME_ZONE */;
/*!40103 SET TIME_ZONE='+00:00' */;
/*!40014 SET @OLD_UNIQUE_CHECKS=@@UNIQUE_CHECKS, UNIQUE_CHECKS=0 */;
/*!40014 SET @OLD_FOREIGN_KEY_CHECKS=@@FOREIGN_KEY_CHECKS, FOREIGN_KEY_CHECKS=0 */;
/*!40101 SET @OLD_SQL_MODE=@@SQL_MODE, SQL_MODE='NO_AUTO_VALUE_ON_ZERO' */;
/*!40111 SET @OLD_SQL_NOTES=@@SQL_NOTES, SQL_NOTES=0 */;
/*!40101 SET @saved_cs_client     = @@character_set_client */;
/*!40101 SET character_set_client = utf8 */;
CREATE TABLE `ACLs` (
  `acl_id` int(11) NOT NULL AUTO_INCREMENT,
  `owner_id` int(11) NOT NULL COMMENT 'El usuario que creó el objeto y que tiene un rol de administrador implícito',
  PRIMARY KEY (`acl_id`),
  KEY `fk_au_owner_id` (`owner_id`),
  CONSTRAINT `fk_au_owner_id` FOREIGN KEY (`owner_id`) REFERENCES `Users` (`user_id`) ON DELETE NO ACTION ON UPDATE NO ACTION
) ENGINE=InnoDB DEFAULT CHARSET=utf8 COMMENT='Lista de control de acceso.';
/*!40101 SET character_set_client = @saved_cs_client */;
/*!40101 SET @saved_cs_client     = @@character_set_client */;
/*!40101 SET character_set_client = utf8 */;
CREATE TABLE `Announcement` (
  `announcement_id` int(11) NOT NULL AUTO_INCREMENT COMMENT 'Identificador del aviso',
  `user_id` int(11) NOT NULL COMMENT 'UserID del autor de este aviso',
  `time` timestamp NOT NULL DEFAULT CURRENT_TIMESTAMP ON UPDATE CURRENT_TIMESTAMP COMMENT 'Fecha de creacion de este aviso',
  `description` text NOT NULL COMMENT 'Mensaje de texto del aviso',
  PRIMARY KEY (`announcement_id`),
  KEY `user_id` (`user_id`),
  CONSTRAINT `fk_au_user_id` FOREIGN KEY (`user_id`) REFERENCES `Users` (`user_id`) ON DELETE NO ACTION ON UPDATE NO ACTION
) ENGINE=InnoDB DEFAULT CHARSET=utf8 COMMENT='Sistema de mensajería dentro del sitio.';
/*!40101 SET character_set_client = @saved_cs_client */;
/*!40101 SET @saved_cs_client     = @@character_set_client */;
/*!40101 SET character_set_client = utf8 */;
CREATE TABLE `Assignments` (
  `assignment_id` int(11) NOT NULL AUTO_INCREMENT,
  `course_id` int(11) NOT NULL,
  `problemset_id` int(11) NOT NULL,
  `acl_id` int(11) NOT NULL COMMENT 'La lista de control de acceso compartida con el curso',
  `name` varchar(100) NOT NULL,
  `description` tinytext NOT NULL,
  `alias` varchar(32) NOT NULL,
  `publish_time_delay` int(11) DEFAULT NULL,
  `assignment_type` enum('homework','test') NOT NULL,
  `start_time` timestamp NOT NULL DEFAULT '2000-01-01 06:00:00',
  `finish_time` timestamp NOT NULL DEFAULT '2000-01-01 06:00:00',
  `max_points` double NOT NULL DEFAULT '0' COMMENT 'La cantidad total de puntos que se pueden obtener.',
  `order` int(11) NOT NULL DEFAULT '1' COMMENT 'Define el orden de aparición de los problemas/tareas',
  PRIMARY KEY (`assignment_id`),
  UNIQUE KEY `assignment_alias` (`course_id`,`alias`),
  KEY `fk_ap_problemset_id` (`problemset_id`),
  KEY `acl_id` (`acl_id`),
  CONSTRAINT `fk_aa_acl_id` FOREIGN KEY (`acl_id`) REFERENCES `ACLs` (`acl_id`) ON DELETE NO ACTION ON UPDATE NO ACTION,
  CONSTRAINT `fk_ac_course_id` FOREIGN KEY (`course_id`) REFERENCES `Courses` (`course_id`) ON DELETE NO ACTION ON UPDATE NO ACTION,
  CONSTRAINT `fk_ap_problemset_id` FOREIGN KEY (`problemset_id`) REFERENCES `Problemsets` (`problemset_id`) ON DELETE NO ACTION ON UPDATE NO ACTION
) ENGINE=InnoDB DEFAULT CHARSET=utf8 COMMENT='Un alumno resuelve assignments durante su curso, por ahora pueden ser examenes o tareas';
/*!40101 SET character_set_client = @saved_cs_client */;
/*!40101 SET @saved_cs_client     = @@character_set_client */;
/*!40101 SET character_set_client = utf8 */;
CREATE TABLE `Auth_Tokens` (
  `user_id` int(11) DEFAULT NULL,
  `identity_id` int(11) NOT NULL COMMENT 'Identidad del usuario',
  `token` varchar(128) NOT NULL,
  `create_time` timestamp NOT NULL DEFAULT CURRENT_TIMESTAMP,
  PRIMARY KEY (`token`),
  KEY `identity_id` (`identity_id`),
  CONSTRAINT `fk_ati_identity_id` FOREIGN KEY (`identity_id`) REFERENCES `Identities` (`identity_id`) ON DELETE NO ACTION ON UPDATE NO ACTION
) ENGINE=InnoDB DEFAULT CHARSET=utf8 COMMENT='Tokens de autorización para los logins.';
/*!40101 SET character_set_client = @saved_cs_client */;
/*!40101 SET @saved_cs_client     = @@character_set_client */;
/*!40101 SET character_set_client = utf8 */;
CREATE TABLE `Badges` (
  `badge_id` int(11) NOT NULL AUTO_INCREMENT,
  `name` varchar(45) NOT NULL DEFAULT 'MyBadge',
  `image_url` varchar(45) NOT NULL,
  `description` varchar(500) NOT NULL COMMENT 'La descripcion habla de como se obtuvo el badge, de forma corta.',
  `hint` varchar(100) DEFAULT NULL COMMENT 'Tip de como desbloquear el badge.',
  PRIMARY KEY (`badge_id`)
) ENGINE=InnoDB DEFAULT CHARSET=utf8 COMMENT='Esta tabla guarda la informacion de cada uno de los badges.';
/*!40101 SET character_set_client = @saved_cs_client */;
/*!40101 SET @saved_cs_client     = @@character_set_client */;
/*!40101 SET character_set_client = utf8 */;
CREATE TABLE `Clarifications` (
  `clarification_id` int(11) NOT NULL AUTO_INCREMENT,
  `author_id` int(11) NOT NULL COMMENT 'Autor de la clarificación.',
  `receiver_id` int(11) DEFAULT NULL COMMENT 'Usuario que recibirá el mensaje',
  `message` text NOT NULL,
  `answer` text,
  `time` timestamp NOT NULL DEFAULT CURRENT_TIMESTAMP ON UPDATE CURRENT_TIMESTAMP,
  `problem_id` int(11) DEFAULT NULL COMMENT 'Lo ideal es que la clarificacion le llegue al problemsetter que escribio el problema o al contest owner si no esta ligado a un problema.',
  `problemset_id` int(11) NOT NULL,
  `public` tinyint(1) NOT NULL DEFAULT '0' COMMENT 'Sólo las clarificaciones que el problemsetter marque como publicables aparecerán en la lista que todos pueden ver.',
  PRIMARY KEY (`clarification_id`),
  KEY `problem_id` (`problem_id`),
  KEY `author_id` (`author_id`),
  KEY `problemset_id` (`problemset_id`),
  KEY `receiver_id` (`receiver_id`),
  CONSTRAINT `fk_ci_author_id` FOREIGN KEY (`author_id`) REFERENCES `Identities` (`identity_id`) ON DELETE NO ACTION ON UPDATE NO ACTION,
  CONSTRAINT `fk_ci_receiver_id` FOREIGN KEY (`receiver_id`) REFERENCES `Identities` (`identity_id`) ON DELETE NO ACTION ON UPDATE NO ACTION,
  CONSTRAINT `fk_cp_problem_id` FOREIGN KEY (`problem_id`) REFERENCES `Problems` (`problem_id`) ON DELETE NO ACTION ON UPDATE NO ACTION,
  CONSTRAINT `fk_cp_problemset_id` FOREIGN KEY (`problemset_id`) REFERENCES `Problemsets` (`problemset_id`) ON DELETE NO ACTION ON UPDATE NO ACTION
) ENGINE=InnoDB DEFAULT CHARSET=utf8 COMMENT='Se guardan las clarificaciones.';
/*!40101 SET character_set_client = @saved_cs_client */;
/*!40101 SET @saved_cs_client     = @@character_set_client */;
/*!40101 SET character_set_client = utf8 */;
CREATE TABLE `Coder_Of_The_Month` (
  `coder_of_the_month_id` int(11) NOT NULL AUTO_INCREMENT,
  `user_id` int(11) NOT NULL,
  `description` tinytext,
  `time` date NOT NULL DEFAULT '2000-01-01' COMMENT 'Fecha no es UNIQUE por si hay más de 1 coder de mes.',
  `interview_url` varchar(256) DEFAULT NULL COMMENT 'Para linekar a un post del blog con entrevistas.',
  `rank` int(11) NOT NULL COMMENT 'El lugar en el que el usuario estuvo durante ese mes',
  PRIMARY KEY (`coder_of_the_month_id`),
  KEY `coder_of_the_month_id` (`coder_of_the_month_id`),
  KEY `fk_cotmu_user_id` (`user_id`),
  CONSTRAINT `fk_cotmu_user_id` FOREIGN KEY (`user_id`) REFERENCES `Users` (`user_id`) ON DELETE NO ACTION ON UPDATE NO ACTION
) ENGINE=InnoDB DEFAULT CHARSET=utf8 COMMENT='Guardar histórico de coders del mes de forma sencilla.';
/*!40101 SET character_set_client = @saved_cs_client */;
/*!40101 SET @saved_cs_client     = @@character_set_client */;
/*!40101 SET character_set_client = utf8 */;
CREATE TABLE `Contest_Log` (
  `public_contest_id` int(11) NOT NULL AUTO_INCREMENT,
  `contest_id` int(11) NOT NULL,
  `user_id` int(11) NOT NULL,
  `from_admission_mode` enum('private','registration','public') NOT NULL,
  `to_admission_mode` enum('private','registration','public') NOT NULL,
  `time` timestamp NOT NULL DEFAULT CURRENT_TIMESTAMP,
  PRIMARY KEY (`public_contest_id`),
  KEY `contest_id` (`contest_id`),
  KEY `user_id` (`user_id`),
  CONSTRAINT `fk_cl_contest_id` FOREIGN KEY (`contest_id`) REFERENCES `Contests` (`contest_id`) ON DELETE NO ACTION ON UPDATE NO ACTION,
  CONSTRAINT `fk_cl_user_id` FOREIGN KEY (`user_id`) REFERENCES `Users` (`user_id`) ON DELETE NO ACTION ON UPDATE NO ACTION
) ENGINE=InnoDB DEFAULT CHARSET=utf8 COMMENT='Esta tabla funcionará para poder ordenar los concursos que se vuelven públicos y no se pierdan entre el resto';
/*!40101 SET character_set_client = @saved_cs_client */;
/*!40101 SET @saved_cs_client     = @@character_set_client */;
/*!40101 SET character_set_client = utf8 */;
CREATE TABLE `Contests` (
  `contest_id` int(11) NOT NULL AUTO_INCREMENT COMMENT 'El identificador unico para cada concurso',
  `problemset_id` int(11) NOT NULL COMMENT 'La lista de problemas de este concurso',
  `acl_id` int(11) NOT NULL,
  `title` varchar(256) NOT NULL COMMENT 'El titulo que aparecera en cada concurso',
  `description` tinytext NOT NULL COMMENT 'Una breve descripcion de cada concurso.',
  `start_time` timestamp NOT NULL DEFAULT '2000-01-01 06:00:00' COMMENT 'Hora de inicio de este concurso',
  `finish_time` timestamp NOT NULL DEFAULT '2000-01-01 06:00:00' COMMENT 'Hora de finalizacion de este concurso',
  `last_updated` timestamp NOT NULL DEFAULT CURRENT_TIMESTAMP COMMENT 'Indica la hora en que se actualizó de privado a público un concurso o viceversa',
  `window_length` int(11) DEFAULT NULL COMMENT 'Indica el tiempo que tiene el usuario para envíar solución, si es NULL entonces será durante todo el tiempo del concurso',
  `rerun_id` int(11) NOT NULL COMMENT 'Este campo es para las repeticiones de algún concurso, Contiene el id del concurso original.',
  `admission_mode` enum('private','registration','public') NOT NULL DEFAULT 'private' COMMENT 'Modalidad en la que se registra un concurso.',
  `alias` varchar(32) NOT NULL COMMENT 'Almacenará el token necesario para acceder al concurso',
  `scoreboard` int(11) NOT NULL DEFAULT '1' COMMENT 'Entero del 0 al 100, indicando el porcentaje de tiempo que el scoreboard será visible',
  `points_decay_factor` double NOT NULL DEFAULT '0' COMMENT 'El factor de decaimiento de los puntos de este concurso. El default es 0 (no decae). TopCoder es 0.7',
  `partial_score` tinyint(1) NOT NULL DEFAULT '1' COMMENT 'Verdadero si el usuario recibirá puntaje parcial para problemas no resueltos en todos los casos',
  `submissions_gap` int(11) NOT NULL DEFAULT '1' COMMENT 'Tiempo mínimo en segundos que debe de esperar un usuario despues de realizar un envío para hacer otro',
  `feedback` enum('no','yes','partial') NOT NULL,
  `penalty` int(11) NOT NULL DEFAULT '1' COMMENT 'Entero indicando el número de minutos con que se penaliza por recibir un no-accepted',
  `penalty_type` enum('contest_start','problem_open','runtime','none') NOT NULL COMMENT 'Indica la política de cálculo de penalty: minutos desde que inició el concurso, minutos desde que se abrió el problema, o tiempo de ejecución (en milisegundos).',
  `penalty_calc_policy` enum('sum','max') NOT NULL COMMENT 'Indica como afecta el penalty al score.',
  `show_scoreboard_after` tinyint(1) NOT NULL DEFAULT '1' COMMENT 'Mostrar el scoreboard automáticamente después del concurso',
  `urgent` tinyint(1) NOT NULL DEFAULT '0' COMMENT 'Indica si el concurso es de alta prioridad y requiere mejor QoS.',
  `languages` set('c','cpp','java','py','rb','pl','cs','pas','kp','kj','cat','hs','cpp11','lua') DEFAULT NULL COMMENT 'Un filtro (opcional) de qué lenguajes se pueden usar en un concurso',
  `recommended` tinyint(1) NOT NULL DEFAULT '0' COMMENT 'Mostrar el concurso en la lista de recomendados.',
  PRIMARY KEY (`contest_id`),
  UNIQUE KEY `contests_alias` (`alias`),
  KEY `rerun_id` (`contest_id`),
  KEY `acl_id` (`acl_id`),
  KEY `fk_cop_problemset_id` (`problemset_id`),
  FULLTEXT KEY `title` (`title`,`description`),
  CONSTRAINT `fk_coa_acl_id` FOREIGN KEY (`acl_id`) REFERENCES `ACLs` (`acl_id`) ON DELETE NO ACTION ON UPDATE NO ACTION,
  CONSTRAINT `fk_cop_problemset_id` FOREIGN KEY (`problemset_id`) REFERENCES `Problemsets` (`problemset_id`) ON DELETE NO ACTION ON UPDATE NO ACTION
) ENGINE=InnoDB DEFAULT CHARSET=utf8 COMMENT='Concursos que se llevan a cabo en el juez.';
/*!40101 SET character_set_client = @saved_cs_client */;
/*!40101 SET @saved_cs_client     = @@character_set_client */;
/*!40101 SET character_set_client = utf8 */;
CREATE TABLE `Countries` (
  `country_id` char(3) NOT NULL,
  `name` varchar(50) NOT NULL,
  PRIMARY KEY (`country_id`)
) ENGINE=InnoDB DEFAULT CHARSET=utf8 COMMENT='Catálogos para la normalización';
/*!40101 SET character_set_client = @saved_cs_client */;
/*!40101 SET @saved_cs_client     = @@character_set_client */;
/*!40101 SET character_set_client = utf8 */;
CREATE TABLE `Courses` (
  `course_id` int(11) NOT NULL AUTO_INCREMENT,
  `name` varchar(100) NOT NULL,
  `description` tinytext NOT NULL,
  `alias` varchar(32) NOT NULL,
  `group_id` int(11) NOT NULL,
  `acl_id` int(11) NOT NULL,
  `start_time` timestamp NOT NULL DEFAULT '2000-01-01 06:00:00' COMMENT 'Hora de inicio de este curso',
  `finish_time` timestamp NOT NULL DEFAULT '2000-01-01 06:00:00' COMMENT 'Hora de finalizacion de este curso',
  `public` tinyint(1) NOT NULL DEFAULT '0' COMMENT 'True implica que cualquier usuario puede entrar al curso',
  `school_id` int(11) DEFAULT NULL,
  `needs_basic_information` tinyint(1) NOT NULL DEFAULT '0' COMMENT 'Un campo opcional para indicar si es obligatorio que el usuario pueda ingresar a un curso sólo si ya llenó su información de perfil',
  `requests_user_information` enum('no','optional','required') NOT NULL DEFAULT 'no' COMMENT 'Se solicita información de los participantes para contactarlos posteriormente.',
  PRIMARY KEY (`course_id`),
  UNIQUE KEY `course_alias` (`alias`),
  KEY `fk_ca_acl_id` (`acl_id`),
  KEY `fk_cg_student_group_id` (`group_id`),
  KEY `school_id` (`school_id`),
  CONSTRAINT `fk_ca_acl_id` FOREIGN KEY (`acl_id`) REFERENCES `ACLs` (`acl_id`) ON DELETE NO ACTION ON UPDATE NO ACTION,
  CONSTRAINT `fk_cg_student_group_id` FOREIGN KEY (`group_id`) REFERENCES `Groups` (`group_id`) ON DELETE NO ACTION ON UPDATE NO ACTION,
  CONSTRAINT `fk_school_id` FOREIGN KEY (`school_id`) REFERENCES `Schools` (`school_id`) ON DELETE NO ACTION ON UPDATE NO ACTION
) ENGINE=InnoDB DEFAULT CHARSET=utf8 COMMENT='Un curso/clase que un maestro da.';
/*!40101 SET character_set_client = @saved_cs_client */;
/*!40101 SET @saved_cs_client     = @@character_set_client */;
/*!40101 SET character_set_client = utf8 */;
CREATE TABLE `Emails` (
  `email_id` int(11) NOT NULL AUTO_INCREMENT,
  `email` varchar(100) DEFAULT NULL,
  `user_id` int(11) DEFAULT NULL,
  PRIMARY KEY (`email_id`),
  UNIQUE KEY `email_UNIQUE` (`email`),
  KEY `user_id` (`user_id`),
  CONSTRAINT `user_id` FOREIGN KEY (`user_id`) REFERENCES `Users` (`user_id`) ON DELETE NO ACTION ON UPDATE NO ACTION
) ENGINE=InnoDB DEFAULT CHARSET=utf8 COMMENT='Esta tabla permite tener varios emails por persona';
/*!40101 SET character_set_client = @saved_cs_client */;
/*!40101 SET @saved_cs_client     = @@character_set_client */;
/*!40101 SET character_set_client = utf8 */;
CREATE TABLE `Favorites` (
  `user_id` int(11) NOT NULL,
  `problem_id` int(11) NOT NULL,
  PRIMARY KEY (`user_id`,`problem_id`),
  KEY `user_id` (`user_id`),
  KEY `problem_id` (`problem_id`),
  CONSTRAINT `fk_f_problem_id` FOREIGN KEY (`problem_id`) REFERENCES `Problems` (`problem_id`) ON DELETE NO ACTION ON UPDATE NO ACTION,
  CONSTRAINT `fk_f_user_id` FOREIGN KEY (`user_id`) REFERENCES `Users` (`user_id`) ON DELETE NO ACTION ON UPDATE NO ACTION
) ENGINE=InnoDB DEFAULT CHARSET=utf8 COMMENT='Problemas favoritos de los usuarios';
/*!40101 SET character_set_client = @saved_cs_client */;
/*!40101 SET @saved_cs_client     = @@character_set_client */;
/*!40101 SET character_set_client = utf8 */;
CREATE TABLE `Group_Roles` (
  `group_id` int(11) NOT NULL,
  `role_id` int(11) NOT NULL,
  `acl_id` int(11) NOT NULL,
  PRIMARY KEY (`group_id`,`role_id`,`acl_id`),
  KEY `group_id` (`group_id`),
  KEY `role_id` (`role_id`),
  KEY `acl_id` (`acl_id`),
  CONSTRAINT `fk_gr_group_id` FOREIGN KEY (`group_id`) REFERENCES `Groups` (`group_id`) ON DELETE NO ACTION ON UPDATE NO ACTION,
  CONSTRAINT `fk_gr_role_id` FOREIGN KEY (`role_id`) REFERENCES `Roles` (`role_id`) ON DELETE NO ACTION ON UPDATE NO ACTION,
  CONSTRAINT `fk_gra_acl_id` FOREIGN KEY (`acl_id`) REFERENCES `ACLs` (`acl_id`) ON DELETE NO ACTION ON UPDATE NO ACTION
) ENGINE=InnoDB DEFAULT CHARSET=utf8 COMMENT='Establece los roles que se pueden dar a los grupos.';
/*!40101 SET character_set_client = @saved_cs_client */;
/*!40101 SET @saved_cs_client     = @@character_set_client */;
/*!40101 SET character_set_client = utf8 */;
CREATE TABLE `Groups` (
  `group_id` int(11) NOT NULL AUTO_INCREMENT,
  `acl_id` int(11) NOT NULL,
  `create_time` timestamp NOT NULL DEFAULT CURRENT_TIMESTAMP,
  `alias` varchar(50) NOT NULL,
  `name` varchar(50) NOT NULL,
  `description` varchar(256) DEFAULT NULL,
  PRIMARY KEY (`group_id`),
  UNIQUE KEY `groups_alias` (`alias`),
  KEY `acl_id` (`acl_id`),
  CONSTRAINT `fk_g_acl_id` FOREIGN KEY (`acl_id`) REFERENCES `ACLs` (`acl_id`) ON DELETE NO ACTION ON UPDATE NO ACTION
) ENGINE=InnoDB DEFAULT CHARSET=utf8;
/*!40101 SET character_set_client = @saved_cs_client */;
/*!40101 SET @saved_cs_client     = @@character_set_client */;
/*!40101 SET character_set_client = utf8 */;
CREATE TABLE `Groups_Identities` (
  `group_id` int(11) NOT NULL,
  `identity_id` int(11) NOT NULL COMMENT 'Identidad del usuario',
  `share_user_information` tinyint(1) DEFAULT NULL COMMENT 'Almacena la respuesta del participante de un curso si está de acuerdo en divulgar su información.',
  `privacystatement_consent_id` int(11) DEFAULT NULL COMMENT 'Id del documento con el consentimiento de privacidad',
  PRIMARY KEY (`identity_id`,`group_id`),
  KEY `group_id` (`group_id`),
  KEY `identity_id` (`identity_id`),
  KEY `fk_gipc_privacystatement_consent_id` (`privacystatement_consent_id`),
  CONSTRAINT `fk_gii_identity_id` FOREIGN KEY (`identity_id`) REFERENCES `Identities` (`identity_id`) ON DELETE NO ACTION ON UPDATE NO ACTION,
  CONSTRAINT `fk_gipc_privacystatement_consent_id` FOREIGN KEY (`privacystatement_consent_id`) REFERENCES `PrivacyStatement_Consent_Log` (`privacystatement_consent_id`) ON DELETE NO ACTION ON UPDATE NO ACTION,
  CONSTRAINT `fk_gu_group_id` FOREIGN KEY (`group_id`) REFERENCES `Groups` (`group_id`) ON DELETE NO ACTION ON UPDATE NO ACTION
) ENGINE=InnoDB DEFAULT CHARSET=utf8;
/*!40101 SET character_set_client = @saved_cs_client */;
/*!40101 SET @saved_cs_client     = @@character_set_client */;
/*!40101 SET character_set_client = utf8 */;
CREATE TABLE `Groups_Scoreboards` (
  `group_scoreboard_id` int(11) NOT NULL AUTO_INCREMENT,
  `group_id` int(11) NOT NULL,
  `create_time` timestamp NOT NULL DEFAULT CURRENT_TIMESTAMP,
  `alias` varchar(50) NOT NULL,
  `name` varchar(50) NOT NULL,
  `description` varchar(256) DEFAULT NULL,
  PRIMARY KEY (`group_scoreboard_id`),
  UNIQUE KEY `groups_scoreboards_alias` (`alias`),
  KEY `group_id` (`group_id`),
  CONSTRAINT `fk_gs_user_id` FOREIGN KEY (`group_id`) REFERENCES `Groups` (`group_id`) ON DELETE NO ACTION ON UPDATE NO ACTION
) ENGINE=InnoDB DEFAULT CHARSET=utf8;
/*!40101 SET character_set_client = @saved_cs_client */;
/*!40101 SET @saved_cs_client     = @@character_set_client */;
/*!40101 SET character_set_client = utf8 */;
CREATE TABLE `Groups_Scoreboards_Problemsets` (
  `group_scoreboard_id` int(11) NOT NULL,
  `problemset_id` int(11) NOT NULL COMMENT 'Conjunto de problemas del scoreboard',
  `only_ac` tinyint(1) NOT NULL DEFAULT '0',
  `weight` int(11) NOT NULL DEFAULT '1',
  PRIMARY KEY (`group_scoreboard_id`,`problemset_id`),
  KEY `group_scoreboard_id` (`group_scoreboard_id`),
  KEY `problemset_id` (`problemset_id`),
  CONSTRAINT `fk_gsc_group_scoreboard_id` FOREIGN KEY (`group_scoreboard_id`) REFERENCES `Groups_Scoreboards` (`group_scoreboard_id`) ON DELETE NO ACTION ON UPDATE NO ACTION,
  CONSTRAINT `fk_gsp_problemset_id` FOREIGN KEY (`problemset_id`) REFERENCES `Problemsets` (`problemset_id`) ON DELETE NO ACTION ON UPDATE NO ACTION
) ENGINE=InnoDB DEFAULT CHARSET=utf8;
/*!40101 SET character_set_client = @saved_cs_client */;
/*!40101 SET @saved_cs_client     = @@character_set_client */;
/*!40101 SET character_set_client = utf8 */;
CREATE TABLE `Identities` (
  `identity_id` int(11) NOT NULL AUTO_INCREMENT,
  `username` varchar(50) NOT NULL,
  `password` varchar(100) DEFAULT NULL,
  `name` varchar(256) DEFAULT NULL,
  `user_id` int(11) DEFAULT NULL,
  `language_id` int(11) DEFAULT NULL,
  `country_id` char(3) DEFAULT NULL,
  `state_id` char(3) DEFAULT NULL,
  `school_id` int(11) DEFAULT NULL,
  PRIMARY KEY (`identity_id`),
  UNIQUE KEY `username` (`username`),
  KEY `country_id` (`country_id`),
  KEY `state_id` (`state_id`),
  KEY `school_id` (`school_id`),
  KEY `user_id` (`user_id`),
  KEY `fk_is_state_id` (`country_id`,`state_id`),
  CONSTRAINT `fk_ic_country_id` FOREIGN KEY (`country_id`) REFERENCES `Countries` (`country_id`) ON DELETE NO ACTION ON UPDATE NO ACTION,
  CONSTRAINT `fk_is_school_id` FOREIGN KEY (`school_id`) REFERENCES `Schools` (`school_id`) ON DELETE NO ACTION ON UPDATE NO ACTION,
  CONSTRAINT `fk_is_state_id` FOREIGN KEY (`country_id`, `state_id`) REFERENCES `States` (`country_id`, `state_id`) ON DELETE NO ACTION ON UPDATE NO ACTION,
  CONSTRAINT `fk_iu_user_id` FOREIGN KEY (`user_id`) REFERENCES `Users` (`user_id`) ON DELETE NO ACTION ON UPDATE NO ACTION
) ENGINE=InnoDB DEFAULT CHARSET=utf8 COMMENT='Identidades registradas.';
/*!40101 SET character_set_client = @saved_cs_client */;
/*!40101 SET @saved_cs_client     = @@character_set_client */;
/*!40101 SET character_set_client = utf8 */;
CREATE TABLE `Identity_Login_Log` (
  `identity_id` int(11) NOT NULL COMMENT 'Identidad del usuario',
  `ip` int(10) unsigned NOT NULL,
  `time` timestamp NOT NULL DEFAULT CURRENT_TIMESTAMP,
  KEY `identity_id` (`identity_id`),
  CONSTRAINT `fk_illi_identity_id` FOREIGN KEY (`identity_id`) REFERENCES `Identities` (`identity_id`) ON DELETE NO ACTION ON UPDATE NO ACTION
) ENGINE=InnoDB DEFAULT CHARSET=utf8 COMMENT='Bitácora de inicios de sesión exitosos';
/*!40101 SET character_set_client = @saved_cs_client */;
/*!40101 SET @saved_cs_client     = @@character_set_client */;
/*!40101 SET character_set_client = utf8 */;
CREATE TABLE `Interviews` (
  `interview_id` int(11) NOT NULL AUTO_INCREMENT,
  `problemset_id` int(11) NOT NULL,
  `acl_id` int(11) NOT NULL COMMENT 'La lista de control de acceso del problema',
  `alias` varchar(32) NOT NULL COMMENT 'El alias de la entrevista',
  `title` varchar(256) NOT NULL COMMENT 'El titulo de la entrevista.',
  `description` tinytext NOT NULL COMMENT 'Una breve descripcion de la entrevista.',
  `window_length` int(11) NOT NULL COMMENT 'Indica el tiempo que tiene el usuario para envíar soluciones.',
  PRIMARY KEY (`interview_id`),
  KEY `problemset_id` (`problemset_id`),
  KEY `acl_id` (`acl_id`),
  CONSTRAINT `fk_ia_acl_id` FOREIGN KEY (`acl_id`) REFERENCES `ACLs` (`acl_id`) ON DELETE NO ACTION ON UPDATE NO ACTION,
  CONSTRAINT `fk_ip_problemset_id` FOREIGN KEY (`problemset_id`) REFERENCES `Problemsets` (`problemset_id`) ON DELETE NO ACTION ON UPDATE NO ACTION
) ENGINE=InnoDB DEFAULT CHARSET=utf8 COMMENT='Lista de id_concuros que se usan para entrevista';
/*!40101 SET character_set_client = @saved_cs_client */;
/*!40101 SET @saved_cs_client     = @@character_set_client */;
/*!40101 SET character_set_client = utf8 */;
CREATE TABLE `Languages` (
  `language_id` int(11) NOT NULL AUTO_INCREMENT,
  `name` varchar(45) NOT NULL,
  `country_id` char(3) DEFAULT NULL COMMENT 'Se guarda la relación con el país para defaultear más rápido.',
  PRIMARY KEY (`language_id`),
  UNIQUE KEY `nombre_UNIQUE` (`name`),
  KEY `country_id` (`country_id`),
  CONSTRAINT `fk_l_country_id` FOREIGN KEY (`country_id`) REFERENCES `Countries` (`country_id`) ON DELETE NO ACTION ON UPDATE NO ACTION
) ENGINE=InnoDB DEFAULT CHARSET=utf8 COMMENT='Lista de idiomas que potencialmente se soportarían.';
/*!40101 SET character_set_client = @saved_cs_client */;
/*!40101 SET @saved_cs_client     = @@character_set_client */;
/*!40101 SET character_set_client = utf8 */;
CREATE TABLE `Messages` (
  `message_id` int(11) NOT NULL AUTO_INCREMENT,
  `read` tinyint(1) NOT NULL DEFAULT '0',
  `sender_id` int(11) NOT NULL,
  `recipient_id` int(11) NOT NULL,
  `message` tinytext NOT NULL,
  `date` timestamp NOT NULL DEFAULT CURRENT_TIMESTAMP ON UPDATE CURRENT_TIMESTAMP,
  PRIMARY KEY (`message_id`),
  KEY `sender_id` (`sender_id`,`recipient_id`),
  KEY `fk_m_recipient_id` (`recipient_id`),
  CONSTRAINT `fk_m_recipient_id` FOREIGN KEY (`recipient_id`) REFERENCES `Users` (`user_id`) ON DELETE NO ACTION ON UPDATE NO ACTION,
  CONSTRAINT `fk_m_sender_id` FOREIGN KEY (`sender_id`) REFERENCES `Users` (`user_id`) ON DELETE NO ACTION ON UPDATE NO ACTION
) ENGINE=InnoDB DEFAULT CHARSET=utf8 COMMENT='Sistema de mensajería dentro del sitio.';
/*!40101 SET character_set_client = @saved_cs_client */;
/*!40101 SET @saved_cs_client     = @@character_set_client */;
/*!40101 SET character_set_client = utf8 */;
CREATE TABLE `Permissions` (
  `permission_id` int(11) NOT NULL AUTO_INCREMENT,
  `name` varchar(50) NOT NULL COMMENT 'El nombre corto del permiso.',
  `description` varchar(100) NOT NULL COMMENT 'La descripción humana del permiso.',
  PRIMARY KEY (`permission_id`)
) ENGINE=InnoDB DEFAULT CHARSET=utf8 COMMENT='Establece los permisos que se pueden dar a los roles.';
/*!40101 SET character_set_client = @saved_cs_client */;
/*!40101 SET @saved_cs_client     = @@character_set_client */;
/*!40101 SET character_set_client = utf8 */;
CREATE TABLE `PrivacyStatement_Consent_Log` (
  `privacystatement_consent_id` int(11) NOT NULL AUTO_INCREMENT COMMENT 'Id del consentimiento de privacidad almacenado en el log',
  `identity_id` int(11) NOT NULL COMMENT 'Identidad del usuario',
  `privacystatement_id` int(11) NOT NULL COMMENT 'Id del documento de privacidad',
  `timestamp` timestamp NOT NULL DEFAULT CURRENT_TIMESTAMP COMMENT 'Fecha y hora en la que el usuario acepta las nuevas políticas',
  PRIMARY KEY (`privacystatement_consent_id`),
  UNIQUE KEY `identity_privacy` (`identity_id`,`privacystatement_id`),
  KEY `fk_pcp_privacystatement_id` (`privacystatement_id`),
  CONSTRAINT `fk_pci_identity_id` FOREIGN KEY (`identity_id`) REFERENCES `Identities` (`identity_id`) ON DELETE NO ACTION ON UPDATE NO ACTION,
  CONSTRAINT `fk_pcp_privacystatement_id` FOREIGN KEY (`privacystatement_id`) REFERENCES `PrivacyStatements` (`privacystatement_id`) ON DELETE NO ACTION ON UPDATE NO ACTION
) ENGINE=InnoDB DEFAULT CHARSET=utf8 COMMENT='Log para auditar las identidades que han aceptado los documentos de privacidad de omegaUp.';
/*!40101 SET character_set_client = @saved_cs_client */;
/*!40101 SET @saved_cs_client     = @@character_set_client */;
/*!40101 SET character_set_client = utf8 */;
CREATE TABLE `PrivacyStatements` (
  `privacystatement_id` int(11) NOT NULL AUTO_INCREMENT COMMENT 'Id del documento de privacidad',
  `git_object_id` varchar(50) NOT NULL COMMENT 'Id de la versión del documento en el que se almacena la nueva política',
  `type` enum('privacy_policy','contest_optional_consent','contest_required_consent','course_optional_consent','course_required_consent') NOT NULL DEFAULT 'privacy_policy' COMMENT 'Tipo de documento de privacidad',
  PRIMARY KEY (`privacystatement_id`),
  UNIQUE KEY `type_git_object_id` (`type`,`git_object_id`)
) ENGINE=InnoDB DEFAULT CHARSET=utf8 COMMENT='Tabla encargada de almacenar cada una de las versiones en git de los documentos de privacidad.';
/*!40101 SET character_set_client = @saved_cs_client */;
/*!40101 SET @saved_cs_client     = @@character_set_client */;
/*!40101 SET character_set_client = utf8 */;
CREATE TABLE `Problem_Of_The_Week` (
  `problem_of_the_week_id` int(11) NOT NULL AUTO_INCREMENT,
  `problem_id` int(11) NOT NULL COMMENT 'El id del problema escogido como problema de la semana.',
  `time` date NOT NULL DEFAULT '2000-01-01' COMMENT 'El inicio de la semana de la cual este problema fue elegido como el mejor de la semana.',
  `difficulty` enum('easy','hard') NOT NULL COMMENT 'En algún momento tendremos un problema fácil y uno difícil.',
  PRIMARY KEY (`problem_of_the_week_id`),
  UNIQUE KEY `idx_time_difficulty` (`time`,`difficulty`),
  KEY `problem_id` (`problem_id`),
  CONSTRAINT `fk_problem_id` FOREIGN KEY (`problem_id`) REFERENCES `Problems` (`problem_id`) ON DELETE NO ACTION ON UPDATE NO ACTION
) ENGINE=InnoDB DEFAULT CHARSET=utf8 COMMENT='Lista de problemas de la semana.';
/*!40101 SET character_set_client = @saved_cs_client */;
/*!40101 SET @saved_cs_client     = @@character_set_client */;
/*!40101 SET character_set_client = utf8 */;
CREATE TABLE `Problem_Viewed` (
  `problem_id` int(11) NOT NULL,
  `identity_id` int(11) NOT NULL COMMENT 'Identidad del usuario',
  `view_time` timestamp NOT NULL DEFAULT CURRENT_TIMESTAMP,
  PRIMARY KEY (`problem_id`,`identity_id`),
  KEY `problem_id` (`problem_id`),
  KEY `identity_id` (`identity_id`),
  CONSTRAINT `fk_pv_problem_id` FOREIGN KEY (`problem_id`) REFERENCES `Problems` (`problem_id`) ON DELETE NO ACTION ON UPDATE NO ACTION,
  CONSTRAINT `fk_pvi_identity_id` FOREIGN KEY (`identity_id`) REFERENCES `Identities` (`identity_id`) ON DELETE NO ACTION ON UPDATE NO ACTION
) ENGINE=InnoDB DEFAULT CHARSET=utf8 COMMENT='Tabla de vistas de problemas';
/*!40101 SET character_set_client = @saved_cs_client */;
/*!40101 SET @saved_cs_client     = @@character_set_client */;
/*!40101 SET character_set_client = utf8 */;
CREATE TABLE `Problems` (
  `problem_id` int(11) NOT NULL AUTO_INCREMENT,
  `acl_id` int(11) NOT NULL,
  `visibility` tinyint(1) NOT NULL DEFAULT '1' COMMENT '-1 banned, 0 private, 1 public, 2 recommended',
  `title` varchar(256) NOT NULL,
  `alias` varchar(32) NOT NULL,
  `validator` enum('token','token-caseless','token-numeric','custom','literal') NOT NULL DEFAULT 'token-numeric',
  `languages` set('c','cpp','java','py','rb','pl','cs','pas','kp','kj','cat','hs','cpp11','lua') NOT NULL DEFAULT 'c,cpp,java,py,rb,pl,cs,pas,hs,cpp11,lua',
  `server` enum('uva','livearchive','pku','tju','spoj') DEFAULT NULL,
  `remote_id` varchar(10) DEFAULT NULL,
  `time_limit` int(11) NOT NULL DEFAULT '3000',
  `validator_time_limit` int(11) NOT NULL DEFAULT '3000',
  `overall_wall_time_limit` int(11) NOT NULL DEFAULT '60000',
  `extra_wall_time` int(11) NOT NULL DEFAULT '0',
  `memory_limit` int(11) NOT NULL DEFAULT '64',
  `output_limit` int(11) NOT NULL DEFAULT '10240',
  `input_limit` int(11) NOT NULL DEFAULT '10240',
  `visits` int(11) NOT NULL DEFAULT '0',
  `submissions` int(11) NOT NULL DEFAULT '0',
  `accepted` int(11) NOT NULL DEFAULT '0',
  `difficulty` double DEFAULT NULL,
  `creation_date` timestamp NOT NULL DEFAULT CURRENT_TIMESTAMP,
  `source` varchar(256) DEFAULT NULL,
  `order` enum('normal','inverse') NOT NULL DEFAULT 'normal',
  `tolerance` double NOT NULL DEFAULT '0.000000001',
  `slow` tinyint(1) NOT NULL DEFAULT '0',
  `deprecated` tinyint(1) NOT NULL DEFAULT '0',
  `email_clarifications` tinyint(1) NOT NULL DEFAULT '0',
  `quality` double DEFAULT NULL,
  `quality_histogram` text COMMENT 'Valores del histograma de calidad del problema.',
  `difficulty_histogram` text COMMENT 'Valores del histograma de dificultad del problema.',
  PRIMARY KEY (`problem_id`),
  UNIQUE KEY `problems_alias` (`alias`),
  KEY `acl_id` (`acl_id`),
  KEY `idx_problems_visibility` (`visibility`),
  CONSTRAINT `fk_pa_acl_id` FOREIGN KEY (`acl_id`) REFERENCES `ACLs` (`acl_id`) ON DELETE NO ACTION ON UPDATE NO ACTION
) ENGINE=InnoDB DEFAULT CHARSET=utf8 COMMENT='Se crea un registro por cada prob externo.';
/*!40101 SET character_set_client = @saved_cs_client */;
/*!40101 SET @saved_cs_client     = @@character_set_client */;
/*!40101 SET character_set_client = utf8 */;
CREATE TABLE `Problems_Badges` (
  `badge_id` int(11) NOT NULL,
  `problem_id` int(11) NOT NULL,
  PRIMARY KEY (`badge_id`,`problem_id`),
  KEY `badge_id` (`badge_id`),
  KEY `problem_id` (`problem_id`),
  CONSTRAINT `fk_pb_badge_id` FOREIGN KEY (`badge_id`) REFERENCES `Badges` (`badge_id`) ON DELETE NO ACTION ON UPDATE NO ACTION,
  CONSTRAINT `fk_pb_problem_id` FOREIGN KEY (`problem_id`) REFERENCES `Problems` (`problem_id`) ON DELETE NO ACTION ON UPDATE NO ACTION
) ENGINE=InnoDB DEFAULT CHARSET=utf8 COMMENT='Relación entre 1 badge y los problemas que lo desbloqueaan.';
/*!40101 SET character_set_client = @saved_cs_client */;
/*!40101 SET @saved_cs_client     = @@character_set_client */;
/*!40101 SET character_set_client = utf8 */;
CREATE TABLE `Problems_Languages` (
  `problem_id` int(11) NOT NULL,
  `language_id` int(11) NOT NULL,
  PRIMARY KEY (`problem_id`,`language_id`),
  KEY `problem_id` (`problem_id`),
  KEY `language_id` (`language_id`),
  CONSTRAINT `fk_pl_language_id` FOREIGN KEY (`language_id`) REFERENCES `Languages` (`language_id`) ON DELETE NO ACTION ON UPDATE NO ACTION,
  CONSTRAINT `fk_pl_problem_id` FOREIGN KEY (`problem_id`) REFERENCES `Problems` (`problem_id`) ON DELETE NO ACTION ON UPDATE NO ACTION
) ENGINE=InnoDB DEFAULT CHARSET=utf8 COMMENT='Las traducciones viven en el filesystem y no en la bdd.';
/*!40101 SET character_set_client = @saved_cs_client */;
/*!40101 SET @saved_cs_client     = @@character_set_client */;
/*!40101 SET character_set_client = utf8 */;
CREATE TABLE `Problems_Tags` (
  `problem_id` int(11) NOT NULL,
  `tag_id` int(11) NOT NULL,
  `public` tinyint(1) NOT NULL DEFAULT '0',
  `autogenerated` tinyint(1) NOT NULL DEFAULT '0' COMMENT 'Indica si la etiqueta fue generada automaticamente a partir de votos de los usuarios',
  PRIMARY KEY (`problem_id`,`tag_id`),
  KEY `problem_id` (`problem_id`),
  KEY `tag_id` (`tag_id`),
  CONSTRAINT `fk_ptp_problem_id` FOREIGN KEY (`problem_id`) REFERENCES `Problems` (`problem_id`) ON DELETE NO ACTION ON UPDATE NO ACTION,
  CONSTRAINT `fk_ptt_tag_id` FOREIGN KEY (`tag_id`) REFERENCES `Tags` (`tag_id`) ON DELETE NO ACTION ON UPDATE NO ACTION
) ENGINE=InnoDB DEFAULT CHARSET=utf8 COMMENT='Tags privados para los problemas.';
/*!40101 SET character_set_client = @saved_cs_client */;
/*!40101 SET @saved_cs_client     = @@character_set_client */;
/*!40101 SET character_set_client = utf8 */;
CREATE TABLE `Problemset_Access_Log` (
  `problemset_id` int(11) NOT NULL,
  `identity_id` int(11) NOT NULL COMMENT 'Identidad del usuario',
  `ip` int(10) unsigned NOT NULL,
  `time` timestamp NOT NULL DEFAULT CURRENT_TIMESTAMP,
  KEY `problemset_id` (`problemset_id`),
  KEY `identity_id` (`identity_id`),
  CONSTRAINT `fk_palc_problemset_id` FOREIGN KEY (`problemset_id`) REFERENCES `Problemsets` (`problemset_id`) ON DELETE NO ACTION ON UPDATE NO ACTION,
  CONSTRAINT `fk_pali_identity_id` FOREIGN KEY (`identity_id`) REFERENCES `Identities` (`identity_id`) ON DELETE NO ACTION ON UPDATE NO ACTION
) ENGINE=InnoDB DEFAULT CHARSET=utf8 COMMENT='Bitácora de acceso a listas de problemas';
/*!40101 SET character_set_client = @saved_cs_client */;
/*!40101 SET @saved_cs_client     = @@character_set_client */;
/*!40101 SET character_set_client = utf8 */;
CREATE TABLE `Problemset_Identities` (
  `identity_id` int(11) NOT NULL COMMENT 'Identidad del usuario',
  `problemset_id` int(11) NOT NULL,
  `access_time` datetime DEFAULT NULL COMMENT 'Hora a la que entró el usuario al concurso',
  `score` int(11) NOT NULL DEFAULT '1' COMMENT 'Indica el puntaje que obtuvo el usuario en el concurso',
  `time` int(11) NOT NULL DEFAULT '1' COMMENT 'Indica el tiempo que acumulo en usuario en el concurso',
  `share_user_information` tinyint(1) DEFAULT NULL COMMENT 'Almacena la respuesta del participante de un concurso si está de acuerdo en divulgar su información.',
  `privacystatement_consent_id` int(11) DEFAULT NULL COMMENT 'Id del documento con el consentimiento de privacidad',
  PRIMARY KEY (`identity_id`,`problemset_id`),
  KEY `problemset_id` (`problemset_id`),
  KEY `identity_id` (`identity_id`),
  KEY `fk_pipc_privacystatement_consent_id` (`privacystatement_consent_id`),
  CONSTRAINT `fk_pii_identity_id` FOREIGN KEY (`identity_id`) REFERENCES `Identities` (`identity_id`) ON DELETE NO ACTION ON UPDATE NO ACTION,
  CONSTRAINT `fk_pipc_privacystatement_consent_id` FOREIGN KEY (`privacystatement_consent_id`) REFERENCES `PrivacyStatement_Consent_Log` (`privacystatement_consent_id`) ON DELETE NO ACTION ON UPDATE NO ACTION,
  CONSTRAINT `fk_puc_problemset_id` FOREIGN KEY (`problemset_id`) REFERENCES `Problemsets` (`problemset_id`) ON DELETE NO ACTION ON UPDATE NO ACTION
) ENGINE=InnoDB DEFAULT CHARSET=utf8 COMMENT='Concursantes que pueden interactuar con una lista de problemas.';
/*!40101 SET character_set_client = @saved_cs_client */;
/*!40101 SET @saved_cs_client     = @@character_set_client */;
/*!40101 SET character_set_client = utf8 */;
CREATE TABLE `Problemset_Identity_Request` (
  `identity_id` int(11) NOT NULL COMMENT 'Identidad del usuario',
  `problemset_id` int(11) NOT NULL,
  `request_time` timestamp NOT NULL DEFAULT CURRENT_TIMESTAMP,
  `last_update` timestamp NULL DEFAULT NULL,
  `accepted` tinyint(1) DEFAULT NULL,
  `extra_note` mediumtext,
  PRIMARY KEY (`identity_id`,`problemset_id`),
  KEY `fk_purp_problemset_id` (`problemset_id`),
  KEY `identity_id` (`identity_id`),
  CONSTRAINT `fk_piri_identity_id` FOREIGN KEY (`identity_id`) REFERENCES `Identities` (`identity_id`) ON DELETE NO ACTION ON UPDATE NO ACTION,
  CONSTRAINT `fk_purp_problemset_id` FOREIGN KEY (`problemset_id`) REFERENCES `Problemsets` (`problemset_id`) ON DELETE NO ACTION ON UPDATE NO ACTION
) ENGINE=InnoDB DEFAULT CHARSET=utf8 COMMENT='Used when admission_mode = registration';
/*!40101 SET character_set_client = @saved_cs_client */;
/*!40101 SET @saved_cs_client     = @@character_set_client */;
/*!40101 SET character_set_client = utf8 */;
CREATE TABLE `Problemset_Identity_Request_History` (
  `history_id` int(11) NOT NULL AUTO_INCREMENT,
  `identity_id` int(11) NOT NULL COMMENT 'Identidad del usuario',
  `problemset_id` int(11) NOT NULL,
  `time` timestamp NOT NULL DEFAULT CURRENT_TIMESTAMP ON UPDATE CURRENT_TIMESTAMP,
  `accepted` tinyint(4) NOT NULL,
  `admin_id` int(11) NOT NULL,
  PRIMARY KEY (`history_id`),
  KEY `fk_purhp_problemset_id` (`problemset_id`),
  KEY `identity_problemset_hist` (`identity_id`,`problemset_id`),
  CONSTRAINT `fk_pirhi_identity_id` FOREIGN KEY (`identity_id`) REFERENCES `Identities` (`identity_id`) ON DELETE NO ACTION ON UPDATE NO ACTION,
  CONSTRAINT `fk_purhp_problemset_id` FOREIGN KEY (`problemset_id`) REFERENCES `Problemsets` (`problemset_id`) ON DELETE NO ACTION ON UPDATE NO ACTION
) ENGINE=InnoDB DEFAULT CHARSET=utf8;
/*!40101 SET character_set_client = @saved_cs_client */;
/*!40101 SET @saved_cs_client     = @@character_set_client */;
/*!40101 SET character_set_client = utf8 */;
CREATE TABLE `Problemset_Problem_Opened` (
  `problemset_id` int(11) NOT NULL,
  `problem_id` int(11) NOT NULL,
  `identity_id` int(11) NOT NULL COMMENT 'Identidad del usuario',
  `open_time` timestamp NOT NULL DEFAULT CURRENT_TIMESTAMP,
  PRIMARY KEY (`problemset_id`,`problem_id`,`identity_id`),
  KEY `problem_id` (`problem_id`),
  KEY `problemset_id` (`problemset_id`),
  KEY `identity_id` (`identity_id`),
  CONSTRAINT `fk_ppo_problem_id` FOREIGN KEY (`problem_id`) REFERENCES `Problems` (`problem_id`) ON DELETE NO ACTION ON UPDATE NO ACTION,
  CONSTRAINT `fk_ppo_problemset_id` FOREIGN KEY (`problemset_id`) REFERENCES `Problemsets` (`problemset_id`) ON DELETE NO ACTION ON UPDATE NO ACTION,
  CONSTRAINT `fk_ppoi_identity_id` FOREIGN KEY (`identity_id`) REFERENCES `Identities` (`identity_id`) ON DELETE NO ACTION ON UPDATE NO ACTION
) ENGINE=InnoDB DEFAULT CHARSET=utf8 COMMENT='Registro de primer acceso a problemas de un conjunto.';
/*!40101 SET character_set_client = @saved_cs_client */;
/*!40101 SET @saved_cs_client     = @@character_set_client */;
/*!40101 SET character_set_client = utf8 */;
CREATE TABLE `Problemset_Problems` (
  `problemset_id` int(11) NOT NULL,
  `problem_id` int(11) NOT NULL,
  `points` double NOT NULL DEFAULT '1',
  `order` int(11) NOT NULL DEFAULT '1' COMMENT 'Define el orden de aparición de los problemas en una lista de problemas',
  PRIMARY KEY (`problemset_id`,`problem_id`),
  KEY `problemset_id` (`problemset_id`),
  KEY `problem_id` (`problem_id`),
  KEY `idx_problemset_problems_ids` (`problem_id`,`problemset_id`),
  CONSTRAINT `fk_ppp_problem_id` FOREIGN KEY (`problem_id`) REFERENCES `Problems` (`problem_id`) ON DELETE NO ACTION ON UPDATE NO ACTION,
  CONSTRAINT `fk_ppp_problemset_id` FOREIGN KEY (`problemset_id`) REFERENCES `Problemsets` (`problemset_id`) ON DELETE NO ACTION ON UPDATE NO ACTION
) ENGINE=InnoDB DEFAULT CHARSET=utf8 COMMENT='Los problemas de cada conjunto';
/*!40101 SET character_set_client = @saved_cs_client */;
/*!40101 SET @saved_cs_client     = @@character_set_client */;
/*!40101 SET character_set_client = utf8 */;
CREATE TABLE `Problemsets` (
  `problemset_id` int(11) NOT NULL AUTO_INCREMENT COMMENT 'El identificador único para cada conjunto de problemas',
  `acl_id` int(11) NOT NULL COMMENT 'La lista de control de acceso compartida con su container',
  `access_mode` enum('private','public','registration') NOT NULL DEFAULT 'public' COMMENT 'La modalidad de acceso a este conjunto de problemas',
  `languages` set('c','cpp','java','py','rb','pl','cs','pas','kp','kj','cat','hs','cpp11','lua') DEFAULT NULL COMMENT 'Un filtro (opcional) de qué lenguajes se pueden usar para resolver los problemas',
  `needs_basic_information` tinyint(1) NOT NULL DEFAULT '0' COMMENT 'Un campo opcional para indicar si es obligatorio que el usuario pueda ingresar a un concurso sólo si ya llenó su información de perfil',
  `requests_user_information` enum('no','optional','required') NOT NULL DEFAULT 'no' COMMENT 'Se solicita información de los participantes para contactarlos posteriormente.',
<<<<<<< HEAD
  `type` enum('Contest','Assignment','Interview') NOT NULL DEFAULT 'Contest' COMMENT 'Almacena el tipo de problemset que se ha creado',
=======
  `scoreboard_url` varchar(30) NOT NULL COMMENT 'Token para la url del scoreboard en problemsets',
  `scoreboard_url_admin` varchar(30) NOT NULL COMMENT 'Token para la url del scoreboard de admin en problemsets',
>>>>>>> 0b8f42c0
  PRIMARY KEY (`problemset_id`),
  KEY `acl_id` (`acl_id`),
  CONSTRAINT `fk_psa_acl_id` FOREIGN KEY (`acl_id`) REFERENCES `ACLs` (`acl_id`) ON DELETE NO ACTION ON UPDATE NO ACTION
) ENGINE=InnoDB DEFAULT CHARSET=utf8 COMMENT='Conjunto de problemas.';
/*!40101 SET character_set_client = @saved_cs_client */;
/*!40101 SET @saved_cs_client     = @@character_set_client */;
/*!40101 SET character_set_client = utf8 */;
CREATE TABLE `QualityNomination_Comments` (
  `qualitynomination_comment_id` int(11) NOT NULL AUTO_INCREMENT,
  `qualitynomination_id` int(11) NOT NULL,
  `user_id` int(11) NOT NULL COMMENT 'El usuario que emitió el comentario',
  `time` timestamp NOT NULL DEFAULT CURRENT_TIMESTAMP COMMENT 'Fecha de creacion de este comentario',
  `vote` tinyint(1) NOT NULL COMMENT 'El voto emitido en este comentario. En el rango de [-2, +2]',
  `contents` text NOT NULL COMMENT 'El contenido de el comentario',
  PRIMARY KEY (`qualitynomination_comment_id`),
  KEY `user_id` (`user_id`),
  KEY `qualitynomination_id` (`qualitynomination_id`),
  CONSTRAINT `fk_qnc_qualitynomination_id` FOREIGN KEY (`qualitynomination_id`) REFERENCES `QualityNominations` (`qualitynomination_id`) ON DELETE NO ACTION ON UPDATE NO ACTION,
  CONSTRAINT `fk_qnc_user_id` FOREIGN KEY (`user_id`) REFERENCES `Users` (`user_id`) ON DELETE NO ACTION ON UPDATE NO ACTION
) ENGINE=InnoDB DEFAULT CHARSET=utf8 COMMENT='Comentarios para una nominación';
/*!40101 SET character_set_client = @saved_cs_client */;
/*!40101 SET @saved_cs_client     = @@character_set_client */;
/*!40101 SET character_set_client = utf8 */;
CREATE TABLE `QualityNomination_Log` (
  `qualitynomination_log_id` int(11) NOT NULL AUTO_INCREMENT,
  `qualitynomination_id` int(11) NOT NULL,
  `time` timestamp NOT NULL DEFAULT CURRENT_TIMESTAMP,
  `user_id` int(11) NOT NULL,
  `from_status` enum('open','approved','denied') NOT NULL DEFAULT 'open',
  `to_status` enum('open','approved','denied') NOT NULL DEFAULT 'open',
  `rationale` text,
  PRIMARY KEY (`qualitynomination_log_id`),
  KEY `user_id` (`user_id`),
  KEY `qualitynomination_id` (`qualitynomination_id`),
  CONSTRAINT `fk_qnl_qualitynomination_id` FOREIGN KEY (`qualitynomination_id`) REFERENCES `QualityNominations` (`qualitynomination_id`) ON DELETE NO ACTION ON UPDATE NO ACTION,
  CONSTRAINT `fk_qnl_user_id` FOREIGN KEY (`user_id`) REFERENCES `Users` (`user_id`) ON DELETE NO ACTION ON UPDATE NO ACTION
) ENGINE=InnoDB DEFAULT CHARSET=utf8 COMMENT='Bitácora de cambios a nominaciones';
/*!40101 SET character_set_client = @saved_cs_client */;
/*!40101 SET @saved_cs_client     = @@character_set_client */;
/*!40101 SET character_set_client = utf8 */;
CREATE TABLE `QualityNomination_Reviewers` (
  `qualitynomination_id` int(11) NOT NULL,
  `user_id` int(11) NOT NULL COMMENT 'El revisor al que fue asignado esta nominación',
  PRIMARY KEY (`qualitynomination_id`,`user_id`),
  KEY `fk_qnr_user_id` (`user_id`),
  CONSTRAINT `fk_qnr_qualitynomination_id` FOREIGN KEY (`qualitynomination_id`) REFERENCES `QualityNominations` (`qualitynomination_id`) ON DELETE NO ACTION ON UPDATE NO ACTION,
  CONSTRAINT `fk_qnr_user_id` FOREIGN KEY (`user_id`) REFERENCES `Users` (`user_id`) ON DELETE NO ACTION ON UPDATE NO ACTION
) ENGINE=InnoDB DEFAULT CHARSET=utf8 COMMENT='La lista de revisores para cada nominación';
/*!40101 SET character_set_client = @saved_cs_client */;
/*!40101 SET @saved_cs_client     = @@character_set_client */;
/*!40101 SET character_set_client = utf8 */;
CREATE TABLE `QualityNominations` (
  `qualitynomination_id` int(11) NOT NULL AUTO_INCREMENT,
  `user_id` int(11) NOT NULL COMMENT 'El usuario que nominó el problema',
  `problem_id` int(11) NOT NULL COMMENT 'El problema que fue nominado',
  `nomination` enum('suggestion','promotion','demotion','dismissal') NOT NULL DEFAULT 'suggestion' COMMENT 'El tipo de nominación',
  `contents` text NOT NULL COMMENT 'Un blob json con el contenido de la nominación',
  `time` timestamp NOT NULL DEFAULT CURRENT_TIMESTAMP COMMENT 'Fecha de creacion de esta nominación',
  `status` enum('open','approved','denied') NOT NULL DEFAULT 'open' COMMENT 'El estado de la nominación',
  PRIMARY KEY (`qualitynomination_id`),
  KEY `user_id` (`user_id`),
  KEY `problem_id` (`problem_id`),
  KEY `idx_nomination` (`nomination`),
  KEY `idx_nomination_problem` (`nomination`,`problem_id`),
  CONSTRAINT `fk_qn_problem_id` FOREIGN KEY (`problem_id`) REFERENCES `Problems` (`problem_id`) ON DELETE NO ACTION ON UPDATE NO ACTION,
  CONSTRAINT `fk_qn_user_id` FOREIGN KEY (`user_id`) REFERENCES `Users` (`user_id`) ON DELETE NO ACTION ON UPDATE NO ACTION
) ENGINE=InnoDB DEFAULT CHARSET=utf8 COMMENT='La cola de nominación a promoción / democión de problemas';
/*!40101 SET character_set_client = @saved_cs_client */;
/*!40101 SET @saved_cs_client     = @@character_set_client */;
/*!40101 SET character_set_client = utf8 */;
CREATE TABLE `Roles` (
  `role_id` int(11) NOT NULL AUTO_INCREMENT,
  `name` varchar(50) NOT NULL COMMENT 'El nombre corto del rol.',
  `description` varchar(100) NOT NULL COMMENT 'La descripción humana del rol.',
  PRIMARY KEY (`role_id`)
) ENGINE=InnoDB DEFAULT CHARSET=utf8 COMMENT='Establece los roles que se pueden dar a los usuarios.';
/*!40101 SET character_set_client = @saved_cs_client */;
/*!40101 SET @saved_cs_client     = @@character_set_client */;
/*!40101 SET character_set_client = utf8 */;
CREATE TABLE `Roles_Permissions` (
  `role_id` int(11) NOT NULL,
  `permission_id` int(11) NOT NULL,
  PRIMARY KEY (`role_id`,`permission_id`),
  KEY `role_id` (`role_id`),
  KEY `permission_id` (`permission_id`),
  CONSTRAINT `fk_rp_permission_id` FOREIGN KEY (`permission_id`) REFERENCES `Permissions` (`permission_id`) ON DELETE NO ACTION ON UPDATE NO ACTION,
  CONSTRAINT `fk_rp_role_id` FOREIGN KEY (`role_id`) REFERENCES `Roles` (`role_id`) ON DELETE NO ACTION ON UPDATE NO ACTION
) ENGINE=InnoDB DEFAULT CHARSET=utf8 COMMENT='Establece los roles que se pueden dar a los usuarios.';
/*!40101 SET character_set_client = @saved_cs_client */;
/*!40101 SET @saved_cs_client     = @@character_set_client */;
/*!40101 SET character_set_client = utf8 */;
CREATE TABLE `Run_Counts` (
  `date` date NOT NULL,
  `total` int(11) NOT NULL DEFAULT '0',
  `ac_count` int(11) NOT NULL DEFAULT '0',
  PRIMARY KEY (`date`)
) ENGINE=InnoDB DEFAULT CHARSET=utf8 COMMENT='Guarda la cantidad de runs que se han realizado hasta la fecha.';
/*!40101 SET character_set_client = @saved_cs_client */;
/*!40101 SET @saved_cs_client     = @@character_set_client */;
/*!40101 SET character_set_client = utf8 */;
CREATE TABLE `Runs` (
  `run_id` int(11) NOT NULL AUTO_INCREMENT,
  `identity_id` int(11) NOT NULL COMMENT 'Identidad del usuario',
  `problem_id` int(11) NOT NULL,
  `problemset_id` int(11) DEFAULT NULL,
  `guid` char(32) NOT NULL,
  `language` enum('c','cpp','java','py','rb','pl','cs','pas','kp','kj','cat','hs','cpp11','lua') NOT NULL,
  `status` enum('new','waiting','compiling','running','ready') NOT NULL DEFAULT 'new',
  `verdict` enum('AC','PA','PE','WA','TLE','OLE','MLE','RTE','RFE','CE','JE') NOT NULL,
  `runtime` int(11) NOT NULL DEFAULT '0',
  `penalty` int(11) NOT NULL DEFAULT '0',
  `memory` int(11) NOT NULL DEFAULT '0',
  `score` double NOT NULL DEFAULT '0',
  `contest_score` double DEFAULT NULL,
  `time` timestamp NOT NULL DEFAULT CURRENT_TIMESTAMP,
  `submit_delay` int(11) NOT NULL DEFAULT '0',
  `judged_by` char(32) DEFAULT NULL,
  `type` enum('normal','test','disqualified') DEFAULT 'normal',
  PRIMARY KEY (`run_id`),
  UNIQUE KEY `runs_alias` (`guid`),
  KEY `problem_id` (`problem_id`),
  KEY `problemset_id` (`problemset_id`),
  KEY `identity_id` (`identity_id`),
  CONSTRAINT `fk_r_identity_id` FOREIGN KEY (`identity_id`) REFERENCES `Identities` (`identity_id`) ON DELETE NO ACTION ON UPDATE NO ACTION,
  CONSTRAINT `fk_r_problem_id` FOREIGN KEY (`problem_id`) REFERENCES `Problems` (`problem_id`) ON DELETE NO ACTION ON UPDATE NO ACTION,
  CONSTRAINT `fk_r_problemset_id` FOREIGN KEY (`problemset_id`) REFERENCES `Problemsets` (`problemset_id`) ON DELETE NO ACTION ON UPDATE NO ACTION
) ENGINE=InnoDB DEFAULT CHARSET=utf8 COMMENT='Estado de todas las ejecuciones.';
/*!40101 SET character_set_client = @saved_cs_client */;
/*!40101 SET @saved_cs_client     = @@character_set_client */;
/*!40101 SET character_set_client = utf8 */;
CREATE TABLE `Schools` (
  `school_id` int(11) NOT NULL AUTO_INCREMENT,
  `country_id` char(3) DEFAULT NULL,
  `state_id` char(3) DEFAULT NULL,
  `name` varchar(128) NOT NULL,
  PRIMARY KEY (`school_id`),
  KEY `country_id` (`country_id`),
  KEY `state_id` (`country_id`,`state_id`),
  CONSTRAINT `fk_scc_country_id` FOREIGN KEY (`country_id`) REFERENCES `Countries` (`country_id`) ON DELETE NO ACTION ON UPDATE NO ACTION,
  CONSTRAINT `fk_ss_state_id` FOREIGN KEY (`country_id`, `state_id`) REFERENCES `States` (`country_id`, `state_id`) ON DELETE NO ACTION ON UPDATE NO ACTION
) ENGINE=InnoDB DEFAULT CHARSET=utf8 COMMENT='Catálogos para la normalización';
/*!40101 SET character_set_client = @saved_cs_client */;
/*!40101 SET @saved_cs_client     = @@character_set_client */;
/*!40101 SET character_set_client = utf8 */;
CREATE TABLE `States` (
  `country_id` char(3) NOT NULL,
  `state_id` char(3) NOT NULL,
  `name` varchar(50) NOT NULL,
  PRIMARY KEY (`country_id`,`state_id`),
  KEY `country_id` (`country_id`),
  CONSTRAINT `fk_stc_country_id` FOREIGN KEY (`country_id`) REFERENCES `Countries` (`country_id`) ON DELETE NO ACTION ON UPDATE NO ACTION
) ENGINE=InnoDB DEFAULT CHARSET=utf8 COMMENT='Catálogos para la normalización';
/*!40101 SET character_set_client = @saved_cs_client */;
/*!40101 SET @saved_cs_client     = @@character_set_client */;
/*!40101 SET character_set_client = utf8 */;
CREATE TABLE `Submission_Log` (
  `problemset_id` int(11) DEFAULT NULL,
  `run_id` int(11) NOT NULL,
  `user_id` int(11) DEFAULT NULL,
  `identity_id` int(11) NOT NULL COMMENT 'Identidad del usuario',
  `ip` int(10) unsigned NOT NULL,
  `time` timestamp NOT NULL DEFAULT CURRENT_TIMESTAMP,
  PRIMARY KEY (`run_id`),
  KEY `problemset_id` (`problemset_id`),
  KEY `identity_id` (`identity_id`),
  CONSTRAINT `fk_sli_identity_id` FOREIGN KEY (`identity_id`) REFERENCES `Identities` (`identity_id`) ON DELETE NO ACTION ON UPDATE NO ACTION,
  CONSTRAINT `fk_slp_problemset_id` FOREIGN KEY (`problemset_id`) REFERENCES `Problemsets` (`problemset_id`) ON DELETE NO ACTION ON UPDATE NO ACTION,
  CONSTRAINT `fk_slr_run_id` FOREIGN KEY (`run_id`) REFERENCES `Runs` (`run_id`) ON DELETE NO ACTION ON UPDATE NO ACTION
) ENGINE=InnoDB DEFAULT CHARSET=utf8 COMMENT='Bitácora de envíos';
/*!40101 SET character_set_client = @saved_cs_client */;
/*!40101 SET @saved_cs_client     = @@character_set_client */;
/*!40101 SET character_set_client = utf8 */;
CREATE TABLE `Tags` (
  `tag_id` int(11) NOT NULL AUTO_INCREMENT,
  `name` varchar(32) NOT NULL,
  PRIMARY KEY (`tag_id`),
  UNIQUE KEY `tag_name` (`name`)
) ENGINE=InnoDB DEFAULT CHARSET=utf8 COMMENT='Tags privados para los problemas.';
/*!40101 SET character_set_client = @saved_cs_client */;
/*!40101 SET @saved_cs_client     = @@character_set_client */;
/*!40101 SET character_set_client = utf8 */;
CREATE TABLE `User_Rank` (
  `user_id` int(11) NOT NULL,
  `rank` int(11) NOT NULL,
  `problems_solved_count` int(11) NOT NULL DEFAULT '0',
  `score` double NOT NULL DEFAULT '0',
  `username` varchar(50) NOT NULL,
  `name` varchar(256) DEFAULT NULL,
  `country_id` char(3) DEFAULT NULL,
  `state_id` char(3) DEFAULT NULL,
  `school_id` int(11) DEFAULT NULL,
  PRIMARY KEY (`user_id`),
  UNIQUE KEY `username` (`username`),
  KEY `rank` (`rank`),
  KEY `fk_ur_state_id` (`country_id`,`state_id`),
  KEY `fk_ur_school_id` (`school_id`),
  CONSTRAINT `fk_ur_country_id` FOREIGN KEY (`country_id`) REFERENCES `Countries` (`country_id`) ON DELETE NO ACTION ON UPDATE NO ACTION,
  CONSTRAINT `fk_ur_school_id` FOREIGN KEY (`school_id`) REFERENCES `Schools` (`school_id`) ON DELETE NO ACTION ON UPDATE NO ACTION,
  CONSTRAINT `fk_ur_state_id` FOREIGN KEY (`country_id`, `state_id`) REFERENCES `States` (`country_id`, `state_id`) ON DELETE NO ACTION ON UPDATE NO ACTION
) ENGINE=InnoDB DEFAULT CHARSET=utf8 COMMENT='Guarda el ranking de usuarios por problemas resueltos.';
/*!40101 SET character_set_client = @saved_cs_client */;
/*!40101 SET @saved_cs_client     = @@character_set_client */;
/*!40101 SET character_set_client = utf8 */;
CREATE TABLE `User_Rank_Cutoffs` (
  `score` double NOT NULL,
  `percentile` double NOT NULL,
  `classname` varchar(50) NOT NULL
) ENGINE=InnoDB DEFAULT CHARSET=utf8 COMMENT='Guarda los valores del ranking para los cuales hay un cambio de color.';
/*!40101 SET character_set_client = @saved_cs_client */;
/*!40101 SET @saved_cs_client     = @@character_set_client */;
/*!40101 SET character_set_client = utf8 */;
CREATE TABLE `User_Roles` (
  `user_id` int(11) NOT NULL,
  `role_id` int(11) NOT NULL,
  `acl_id` int(11) NOT NULL,
  PRIMARY KEY (`user_id`,`role_id`,`acl_id`),
  KEY `user_id` (`user_id`),
  KEY `role_id` (`role_id`),
  KEY `acl_id` (`acl_id`),
  CONSTRAINT `fk_ur_role_id` FOREIGN KEY (`role_id`) REFERENCES `Roles` (`role_id`) ON DELETE NO ACTION ON UPDATE NO ACTION,
  CONSTRAINT `fk_ur_user_id` FOREIGN KEY (`user_id`) REFERENCES `Users` (`user_id`) ON DELETE NO ACTION ON UPDATE NO ACTION,
  CONSTRAINT `fk_ura_acl_id` FOREIGN KEY (`acl_id`) REFERENCES `ACLs` (`acl_id`) ON DELETE NO ACTION ON UPDATE NO ACTION
) ENGINE=InnoDB DEFAULT CHARSET=utf8 COMMENT='Establece los roles que se pueden dar a los usuarios.';
/*!40101 SET character_set_client = @saved_cs_client */;
/*!40101 SET @saved_cs_client     = @@character_set_client */;
/*!40101 SET character_set_client = utf8 */;
CREATE TABLE `Users` (
  `user_id` int(11) NOT NULL AUTO_INCREMENT,
  `username` varchar(50) NOT NULL,
  `facebook_user_id` varchar(20) DEFAULT NULL COMMENT 'Facebook ID for this user.',
  `password` varchar(100) DEFAULT NULL,
  `main_email_id` int(11) DEFAULT NULL,
  `main_identity_id` int(11) DEFAULT NULL COMMENT 'Identidad principal del usuario',
  `name` varchar(256) DEFAULT NULL,
  `country_id` char(3) DEFAULT NULL,
  `state_id` char(3) DEFAULT NULL,
  `school_id` int(11) DEFAULT NULL,
  `scholar_degree` enum('none','early_childhood','pre_primary','primary','lower_secondary','upper_secondary','post_secondary','tertiary','bachelors','master','doctorate') DEFAULT NULL,
  `language_id` int(11) DEFAULT NULL,
  `graduation_date` date DEFAULT NULL,
  `birth_date` date DEFAULT NULL,
  `gender` enum('female','male','other','decline') DEFAULT NULL,
  `verified` tinyint(1) NOT NULL DEFAULT '0',
  `verification_id` varchar(50) DEFAULT NULL,
  `reset_digest` varchar(45) DEFAULT NULL,
  `reset_sent_at` datetime DEFAULT NULL,
  `hide_problem_tags` tinyint(1) DEFAULT NULL COMMENT 'Determina si el usuario quiere ocultar las etiquetas de los problemas',
  `in_mailing_list` tinyint(1) NOT NULL DEFAULT '0',
  `is_private` tinyint(1) NOT NULL DEFAULT '0' COMMENT 'Determina si el usuario eligió no compartir su información de manera pública',
  `preferred_language` enum('c','cpp','java','py','rb','pl','cs','pas','kp','kj','cat','hs','cpp11','lua') DEFAULT NULL COMMENT 'El lenguaje de programación de preferencia de este usuario',
  PRIMARY KEY (`user_id`),
  UNIQUE KEY `username` (`username`),
  KEY `country_id` (`country_id`),
  KEY `school_id` (`school_id`),
  KEY `fk_main_email_id` (`main_email_id`),
  KEY `state_id` (`country_id`,`state_id`),
  KEY `fk_main_identity_id` (`main_identity_id`),
  CONSTRAINT `fk_country_id` FOREIGN KEY (`country_id`) REFERENCES `Countries` (`country_id`) ON DELETE NO ACTION ON UPDATE NO ACTION,
  CONSTRAINT `fk_main_email_id` FOREIGN KEY (`main_email_id`) REFERENCES `Emails` (`email_id`) ON DELETE NO ACTION ON UPDATE NO ACTION,
  CONSTRAINT `fk_main_identity_id` FOREIGN KEY (`main_identity_id`) REFERENCES `Identities` (`identity_id`) ON DELETE NO ACTION ON UPDATE NO ACTION,
  CONSTRAINT `fk_us_state_id` FOREIGN KEY (`country_id`, `state_id`) REFERENCES `States` (`country_id`, `state_id`) ON DELETE NO ACTION ON UPDATE NO ACTION,
  CONSTRAINT `school_id` FOREIGN KEY (`school_id`) REFERENCES `Schools` (`school_id`) ON DELETE NO ACTION ON UPDATE NO ACTION
) ENGINE=InnoDB DEFAULT CHARSET=utf8 COMMENT='Usuarios registrados.';
/*!40101 SET character_set_client = @saved_cs_client */;
/*!40101 SET @saved_cs_client     = @@character_set_client */;
/*!40101 SET character_set_client = utf8 */;
CREATE TABLE `Users_Badges` (
  `badge_id` int(11) NOT NULL,
  `user_id` int(11) NOT NULL,
  `time` timestamp NOT NULL DEFAULT CURRENT_TIMESTAMP ON UPDATE CURRENT_TIMESTAMP,
  `last_problem_id` int(11) NOT NULL COMMENT 'Este campo guarda el ultimo problema que logro que se desbloqueara el badge, just for fun.',
  PRIMARY KEY (`badge_id`,`user_id`),
  KEY `badge_id` (`badge_id`),
  KEY `user_id` (`user_id`),
  KEY `last_problem_id` (`last_problem_id`),
  CONSTRAINT `fk_ub_badge_id` FOREIGN KEY (`badge_id`) REFERENCES `Badges` (`badge_id`) ON DELETE NO ACTION ON UPDATE NO ACTION,
  CONSTRAINT `fk_ub_last_problem_id` FOREIGN KEY (`last_problem_id`) REFERENCES `Problems` (`problem_id`) ON DELETE NO ACTION ON UPDATE NO ACTION,
  CONSTRAINT `fk_ub_user_id` FOREIGN KEY (`user_id`) REFERENCES `Users` (`user_id`) ON DELETE NO ACTION ON UPDATE NO ACTION
) ENGINE=InnoDB DEFAULT CHARSET=utf8 COMMENT='Guarda los badges que han sido desbloqueados.';
/*!40101 SET character_set_client = @saved_cs_client */;
/*!40101 SET @saved_cs_client     = @@character_set_client */;
/*!40101 SET character_set_client = utf8 */;
CREATE TABLE `Users_Experiments` (
  `user_id` int(11) NOT NULL,
  `experiment` varchar(256) NOT NULL,
  KEY `user_id` (`user_id`),
  CONSTRAINT `fk_ueu_user_id` FOREIGN KEY (`user_id`) REFERENCES `Users` (`user_id`) ON DELETE NO ACTION ON UPDATE NO ACTION
) ENGINE=InnoDB DEFAULT CHARSET=utf8 COMMENT='Guarda los experimentos habilitados para un usuario.';
/*!40101 SET character_set_client = @saved_cs_client */;
/*!40103 SET TIME_ZONE=@OLD_TIME_ZONE */;

/*!40101 SET SQL_MODE=@OLD_SQL_MODE */;
/*!40014 SET FOREIGN_KEY_CHECKS=@OLD_FOREIGN_KEY_CHECKS */;
/*!40014 SET UNIQUE_CHECKS=@OLD_UNIQUE_CHECKS */;
/*!40111 SET SQL_NOTES=@OLD_SQL_NOTES */;
<|MERGE_RESOLUTION|>--- conflicted
+++ resolved
@@ -618,12 +618,9 @@
   `languages` set('c','cpp','java','py','rb','pl','cs','pas','kp','kj','cat','hs','cpp11','lua') DEFAULT NULL COMMENT 'Un filtro (opcional) de qué lenguajes se pueden usar para resolver los problemas',
   `needs_basic_information` tinyint(1) NOT NULL DEFAULT '0' COMMENT 'Un campo opcional para indicar si es obligatorio que el usuario pueda ingresar a un concurso sólo si ya llenó su información de perfil',
   `requests_user_information` enum('no','optional','required') NOT NULL DEFAULT 'no' COMMENT 'Se solicita información de los participantes para contactarlos posteriormente.',
-<<<<<<< HEAD
-  `type` enum('Contest','Assignment','Interview') NOT NULL DEFAULT 'Contest' COMMENT 'Almacena el tipo de problemset que se ha creado',
-=======
   `scoreboard_url` varchar(30) NOT NULL COMMENT 'Token para la url del scoreboard en problemsets',
   `scoreboard_url_admin` varchar(30) NOT NULL COMMENT 'Token para la url del scoreboard de admin en problemsets',
->>>>>>> 0b8f42c0
+  `type` enum('Contest','Assignment','Interview') NOT NULL DEFAULT 'Contest' COMMENT 'Almacena el tipo de problemset que se ha creado',
   PRIMARY KEY (`problemset_id`),
   KEY `acl_id` (`acl_id`),
   CONSTRAINT `fk_psa_acl_id` FOREIGN KEY (`acl_id`) REFERENCES `ACLs` (`acl_id`) ON DELETE NO ACTION ON UPDATE NO ACTION
