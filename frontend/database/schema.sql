--- conflicted
+++ resolved
@@ -258,11 +258,8 @@
   `group_id` int(11) NOT NULL,
   `identity_id` int(11) NOT NULL COMMENT 'Identidad del usuario',
   `share_user_information` tinyint(1) DEFAULT NULL COMMENT 'Almacena la respuesta del participante de un curso si está de acuerdo en divulgar su información.',
-<<<<<<< HEAD
+  `privacystatement_consent_id` int(11) DEFAULT NULL COMMENT 'Id del documento con el consentimiento de privacidad',
   `accept_teacher` enum('yes','no') DEFAULT NULL COMMENT 'Almacena la respuesta del participante de un curso si acepta al organizador como su maestro.',
-=======
-  `privacystatement_consent_id` int(11) DEFAULT NULL COMMENT 'Id del documento con el consentimiento de privacidad',
->>>>>>> 0b8f42c0
   PRIMARY KEY (`identity_id`,`group_id`),
   KEY `group_id` (`group_id`),
   KEY `identity_id` (`identity_id`),
