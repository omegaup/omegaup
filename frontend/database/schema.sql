--- conflicted
+++ resolved
@@ -872,13 +872,6 @@
   `git_token` char(40) DEFAULT NULL COMMENT 'Token de acceso para git',
   `main_email_id` int(11) DEFAULT NULL,
   `main_identity_id` int(11) DEFAULT NULL COMMENT 'Identidad principal del usuario',
-<<<<<<< HEAD
-  `name` varchar(256) DEFAULT NULL,
-  `school_id` int(11) DEFAULT NULL,
-=======
-  `country_id` char(3) DEFAULT NULL,
-  `state_id` char(3) DEFAULT NULL,
->>>>>>> 91931d0b
   `scholar_degree` enum('none','early_childhood','pre_primary','primary','lower_secondary','upper_secondary','post_secondary','tertiary','bachelors','master','doctorate') DEFAULT NULL,
   `graduation_date` date DEFAULT NULL,
   `birth_date` date DEFAULT NULL,
@@ -892,20 +885,10 @@
   `preferred_language` enum('c','cpp','java','py','rb','pl','cs','pas','kp','kj','cat','hs','cpp11','lua') DEFAULT NULL COMMENT 'El lenguaje de programación de preferencia de este usuario',
   PRIMARY KEY (`user_id`),
   UNIQUE KEY `username` (`username`),
-<<<<<<< HEAD
-  KEY `school_id` (`school_id`),
-=======
-  KEY `country_id` (`country_id`),
->>>>>>> 91931d0b
   KEY `fk_main_email_id` (`main_email_id`),
   KEY `fk_main_identity_id` (`main_identity_id`),
   CONSTRAINT `fk_main_email_id` FOREIGN KEY (`main_email_id`) REFERENCES `Emails` (`email_id`) ON DELETE NO ACTION ON UPDATE NO ACTION,
-  CONSTRAINT `fk_main_identity_id` FOREIGN KEY (`main_identity_id`) REFERENCES `Identities` (`identity_id`) ON DELETE NO ACTION ON UPDATE NO ACTION,
-<<<<<<< HEAD
-  CONSTRAINT `school_id` FOREIGN KEY (`school_id`) REFERENCES `Schools` (`school_id`) ON DELETE NO ACTION ON UPDATE NO ACTION
-=======
-  CONSTRAINT `fk_us_state_id` FOREIGN KEY (`country_id`, `state_id`) REFERENCES `States` (`country_id`, `state_id`) ON DELETE NO ACTION ON UPDATE NO ACTION
->>>>>>> 91931d0b
+  CONSTRAINT `fk_main_identity_id` FOREIGN KEY (`main_identity_id`) REFERENCES `Identities` (`identity_id`) ON DELETE NO ACTION ON UPDATE NO ACTION
 ) ENGINE=InnoDB DEFAULT CHARSET=utf8 COMMENT='Usuarios registrados.';
 /*!40101 SET character_set_client = @saved_cs_client */;
 /*!40101 SET @saved_cs_client     = @@character_set_client */;
