--- conflicted
+++ resolved
@@ -12,23 +12,6 @@
 	}
 }
 
-<<<<<<< HEAD
-# Backendv1 WebSockets endpoint.
-# TODO(lhchavez): Remove once we migrate to backendv2.
-location ^~ /api/contest/events/ {
-	rewrite ^/api/contest/events/(.*) /$1 break;
-	proxy_pass            http://localhost:39613;
-	proxy_read_timeout    90;
-	proxy_connect_timeout 90;
-	proxy_redirect        off;
-	proxy_set_header      Upgrade $http_upgrade;
-	proxy_set_header      Connection "upgrade";
-	proxy_set_header      Host $host;
-	proxy_http_version 1.1;
-}
-
-=======
->>>>>>> 130d2aea
 rewrite ^/admin/user/([a-zA-Z0-9_-]+)/?$ /admin/user.php?username=$1 last;
 rewrite ^/admin/support/?$ /admin/support.php last;
 rewrite ^/arena/?$ /arena/index.php last;
