<?php
/*
 * Bootstrap file
 *
 *
 * */

// Set default time
date_default_timezone_set('UTC');

//set paths
ini_set('include_path', ini_get('include_path') . PATH_SEPARATOR . __DIR__);

if (!(defined('IS_TEST') && IS_TEST === true)) {
<<<<<<< HEAD
    if (!is_file(__DIR__ . '/config.php')) {
        <!doctype html>
        <HTML>
        <head>
        <link rel='stylesheet' type='text/css' href='css/style.css'>
        </head>
        <body style='padding:5px'>
=======
    if (!is_file(__DIR__ . '/config.php')) { ?>
<!doctype html>
<HTML>
    <head>
        <link rel="stylesheet" type="text/css" href="css/style.css">
    </head>
    <body style="padding:5px">
>>>>>>> 8f779256
        <h1>No config file.</h1>
        <p>You are missing the config file. These are the default values:</p>
        <pre class='code' style='margin: 3em; border: 1px solid #000; background: #ccc;'>
        <?php echo htmlspecialchars(file_get_contents(__DIR__ . '/config.default.php')); ?>
        </pre>
        <p>Create a file called <code>config.php</code> &emdash; the settings there will
        override any of the default values.</p>
    </body>
</html>
<?php
        exit;
    } else {
        require_once(__DIR__ . '/config.php');
        require_once(__DIR__ . '/config.default.php');
    }
}

define('OMEGAUP_LOCKDOWN', isset($_SERVER['HTTP_HOST']) && strpos($_SERVER['HTTP_HOST'], OMEGAUP_LOCKDOWN_DOMAIN) === 0);
define('OMEGAUP_AUTH_TOKEN_COOKIE_NAME', 'ouat');

$csp_mode = 'Content-Security-Policy';
// TODO(alanboy): Arreglar el login mediante Google+ que nos causa hacer esto.
if (defined('OMEGAUP_BYPASS_CSP_INSECURE_NEVER_USE_THIS')) {
    $csp_mode = 'Content-Security-Policy-Report-Only';
}
header("$csp_mode: script-src 'self' https://www.google.com https://apis.google.com https://www.gstatic.com https://js-agent.newrelic.com https://bam.nr-data.net https://ssl.google-analytics.com; frame-src https://www.facebook.com https://platform.twitter.com https://www.google.com https://apis.google.com https://accounts.google.com https://docs.google.com; report-uri /cspreport.php");
header('X-Frame-Options: DENY');

/*
 * Load libraries
 *
 * */
require_once('libs/log4php/src/main/php/Logger.php');
require_once('libs/dao/model.inc.php');
require_once('libs/SessionManager.php');
require_once('libs/Request.php');
require_once('libs/Validators.php');
require_once('libs/SecurityTools.php');
require_once('libs/Cache.php');
require_once('libs/Authorization.php');
require_once('libs/Git.php');
require_once('libs/Grader.php');
require_once('libs/Broadcaster.php');
require_once('libs/Scoreboard.php');
require_once('libs/ZipStream.php');
require_once('libs/ProblemDeployer.php');
require_once('libs/phpmailer/class.phpmailer.php');
require_once('libs/UITools.php');
require_once('libs/Mailchimp/Mailchimp.php');
require_once('libs/ApiException.php');


/*
 * Configurar log4php
 *
 *
 * @todo Email unknown excpetions
 * @todo Print args in call (but don't reveal password in log)
 *
 * */
$request_id = str_replace('.', '', uniqid('', true));
Logger::configure(array(
        'rootLogger' => array(
            'appenders' => array('default'),
            'level' => OMEGAUP_LOG_LEVEL
        ),
        'appenders' => array(
            'default' => array(
                'class' => 'LoggerAppenderFile',
                'layout' => array(
                    'class' => 'LoggerLayoutPattern',
                    'params' => array(
                        'conversionPattern' => "%date [%level]: $request_id %server{REQUEST_URI} %message (%F:%L) %newline",
                    )
                ),
                'params' => array(
                    'file' => OMEGAUP_LOG_FILE,
                    'append' => true
                )
            )
        )
    ));
$log = Logger::getLogger('bootstrap');

/**
 * Load controllers
 *
 * */
require_once('controllers/Controller.php');
require_once('controllers/UserController.php');
require_once('controllers/SessionController.php');
require_once('controllers/ContestController.php');
require_once('controllers/InterviewController.php');
require_once('controllers/ProblemController.php');
require_once('controllers/RunController.php');
require_once('controllers/ScoreboardController.php');
require_once('controllers/TagController.php');
require_once('controllers/ClarificationController.php');
require_once('controllers/TimeController.php');
require_once('controllers/GraderController.php');
require_once('controllers/SchoolController.php');
require_once('controllers/GroupController.php');
require_once('controllers/GroupScoreboardController.php');
require_once('controllers/ResetController.php');

require_once('libs/adodb/adodb.inc.php');
require_once('libs/adodb/adodb-exceptions.inc.php');

require_once('libs/facebook-php-sdk/facebook.php');
require_once('libs/google-api-php-client/src/Google/autoload.php');

global $conn;
$conn = null;

try {
    $conn = ADONewConnection(OMEGAUP_DB_DRIVER);
    // HHVM doesn't like ADOdb's default value of 'false' for port and socket.
    $conn->port = null;
    $conn->socket = null;
    $conn->debug = OMEGAUP_DB_DEBUG;
    $conn->SetFetchMode(ADODB_FETCH_ASSOC);
    // HHVM also doesn't like PConnect. It leaks.
    $conn->Connect(OMEGAUP_DB_HOST, OMEGAUP_DB_USER, OMEGAUP_DB_PASS, OMEGAUP_DB_NAME);
} catch (Exception $databaseConectionException) {
    $log->error($databaseConectionException);

    if (!$conn) {
        /**
         * Dispatch missing parameters
         * */
        header('HTTP/1.1 500 INTERNAL SERVER ERROR');

        die(json_encode(array(
                    'status' => 'error',
                    'error' => 'Conection to the database has failed.',
                    'errorcode' => 1
                )));
    }
}
$conn->SetCharSet('utf8');
$conn->EXECUTE('SET NAMES \'utf8\';');

if (/* do we need smarty to load? */true && !(defined('IS_TEST') && IS_TEST === true)) {
    include('libs/smarty/Smarty.class.php');

    $smarty = new Smarty;
    $smarty->setTemplateDir(__DIR__ . '/../templates/');
    $smarty->assign('CURRENT_USER_IS_ADMIN', 0);
    if (defined('SMARTY_CACHE_DIR')) {
        $smarty->setCacheDir(SMARTY_CACHE_DIR)->setCompileDir(SMARTY_CACHE_DIR);
    }

    $smarty->assign('GOOGLECLIENTID', OMEGAUP_GOOGLE_CLIENTID);

    $smarty->assign('LOGGED_IN', '0');
    UITools::$IsLoggedIn = false;
    $smarty->assign('FB_URL', SessionController::getFacebookLoginUrl());

    if (defined('OMEGAUP_GA_TRACK')  && OMEGAUP_GA_TRACK) {
        $smarty->assign('OMEGAUP_GA_TRACK', 1);
        $smarty->assign('OMEGAUP_GA_ID', OMEGAUP_GA_ID);
    } else {
        $smarty->assign('OMEGAUP_GA_TRACK', 0);
    }

    $userRequest = new Request($_REQUEST);
    $session = SessionController::apiCurrentSession($userRequest);
    if ($session['valid']) {
        $smarty->assign('LOGGED_IN', '1');
        UITools::$IsLoggedIn = true;

        $smarty->assign('CURRENT_USER_USERNAME', $session['username']);
        $smarty->assign('CURRENT_USER_EMAIL', $session['email']);
        $smarty->assign('CURRENT_USER_IS_EMAIL_VERIFIED', $session['is_email_verified']);
        $smarty->assign('CURRENT_USER_IS_ADMIN', $session['is_admin']);
        $smarty->assign('CURRENT_USER_PRIVATE_CONTESTS_COUNT', $session['private_contests_count']);
        $smarty->assign('CURRENT_USER_PRIVATE_PROBLEMS_COUNT', $session['private_problems_count']);
        $smarty->assign('CURRENT_USER_AUTH_TOKEN', $session['auth_token']);
        $smarty->assign('CURRENT_USER_GRAVATAR_URL_128', '<img src="https://secure.gravatar.com/avatar/' . md5($session['email']) . '?s=92">');
        $smarty->assign('CURRENT_USER_GRAVATAR_URL_16', '<img src="https://secure.gravatar.com/avatar/' . md5($session['email']) . '?s=16">');
        $smarty->assign('CURRENT_USER_GRAVATAR_URL_32', '<img src="https://secure.gravatar.com/avatar/' . md5($session['email']) . '?s=32">');
        $smarty->assign('CURRENT_USER_GRAVATAR_URL_51', '<img src="https://secure.gravatar.com/avatar/' . md5($session['email']) . '?s=51">');

        UITools::$isAdmin = $session['is_admin'];
        $userRequest['username'] = $session['username'];
    } else {
        $smarty->assign('CURRENT_USER_GRAVATAR_URL_128', '<img src="/media/avatar_92.png">');
        $smarty->assign('CURRENT_USER_GRAVATAR_URL_16', '<img src="/media/avatar_16.png">');
    }

    $lang = UserController::getPreferredLanguage($userRequest);

    if (defined('OMEGAUP_DEVELOPMENT_MODE') && OMEGAUP_DEVELOPMENT_MODE) {
        $smarty->force_compile = true;
        $smarty->caching = 0;
    }

    $smarty->configLoad(__DIR__ . '/../templates/'. $lang . '.lang');
}

// Load pager class
require_once('libs/Pager.php');<|MERGE_RESOLUTION|>--- conflicted
+++ resolved
@@ -12,15 +12,6 @@
 ini_set('include_path', ini_get('include_path') . PATH_SEPARATOR . __DIR__);
 
 if (!(defined('IS_TEST') && IS_TEST === true)) {
-<<<<<<< HEAD
-    if (!is_file(__DIR__ . '/config.php')) {
-        <!doctype html>
-        <HTML>
-        <head>
-        <link rel='stylesheet' type='text/css' href='css/style.css'>
-        </head>
-        <body style='padding:5px'>
-=======
     if (!is_file(__DIR__ . '/config.php')) { ?>
 <!doctype html>
 <HTML>
@@ -28,7 +19,6 @@
         <link rel="stylesheet" type="text/css" href="css/style.css">
     </head>
     <body style="padding:5px">
->>>>>>> 8f779256
         <h1>No config file.</h1>
         <p>You are missing the config file. These are the default values:</p>
         <pre class='code' style='margin: 3em; border: 1px solid #000; background: #ccc;'>
