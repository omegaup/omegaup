<?php

/**
 * Authorization.php - Contains static function calls that return true if an identity is authorized to perform certain action.
 */

class Authorization {
    // Cache for the system admin privilege. This is used sort of frequently.
    private static $is_system_admin = null;

    // Cache for system group for quality reviewers.
    private static $quality_reviewer_group = null;

    // Cache for system group for course curators
    private static $course_curator_group = null;

    // Cache for system group for mentors
    private static $mentor_group = null;

    // Cache for system group for support team members
    private static $support_group = null;

    // Administrator for an ACL.
    const ADMIN_ROLE = 1;

    // Allowed to submit to a problemset.
    const CONTESTANT_ROLE = 2;

    // Problem reviewer.
    const REVIEWER_ROLE = 3;

    // Interviewer.
    const INTERVIEWER_ROLE = 4;

    // Mentor.
    const MENTOR_ROLE = 5;

    // System-level ACL.
    const SYSTEM_ACL = 1;

    // Group for quality reviewers.
    const QUALITY_REVIEWER_GROUP_ALIAS = 'omegaup:quality-reviewer';

    // Group for course curators.
    const COURSE_CURATOR_GROUP_ALIAS = 'omegaup:course-curator';

    // Group for mentors.
    const MENTOR_GROUP_ALIAS = 'omegaup:mentor';

    // Group for support team members.
    const SUPPORT_GROUP_ALIAS = 'omegaup:support';

<<<<<<< HEAD
    public static function canViewRun($user_id, $identity_id, Runs $run) {
=======
    public static function canViewRun($identity_id, Runs $run) {
>>>>>>> c92542ea
        if (is_null($run) || !is_a($run, 'Runs')) {
            return false;
        }

        // TODO: Change $run->user_id by $run->identity_id when phase 5 is merged
        $identity = IdentitiesDAO::FindByUserId($run->user_id);
        return (
<<<<<<< HEAD
            $run->identity_id === $identity_id ||
            Authorization::canEditRun($user_id, $run)
=======
            $identity->identity_id === $identity_id ||
            Authorization::canEditRun($identity_id, $run)
>>>>>>> c92542ea
        );
    }

    public static function canEditRun($identity_id, Runs $run) {
        if (is_null($run) || !is_a($run, 'Runs')) {
            return false;
        }

        try {
            $problem = ProblemsDAO::getByPK($run->problem_id);
        } catch (Exception $e) {
            throw new InvalidDatabaseOperationException($e);
        }

        if (is_null($problem)) {
            return false;
        }

        if ($problem->deprecated) {
            throw new PreconditionFailedException('problemDeprecated');
        }

        $problemset = ProblemsetsDAO::getByPK($run->problemset_id);
        if (!is_null($problemset) && Authorization::isAdmin($identity_id, $problemset)) {
            return true;
        }

        return Authorization::isProblemAdmin($identity_id, $problem);
    }

    public static function canViewClarification($identity_id, Clarifications $clarification) {
        if (is_null($clarification) || !is_a($clarification, 'Clarifications')) {
            return false;
        }

        if ($clarification->author_id === $identity_id) {
            return true;
        }

        $problemset = ProblemsetsDAO::getByPK($clarification->problemset_id);

        if (is_null($problemset)) {
            return false;
        }

        return Authorization::isAdmin($identity_id, $problemset);
    }

    public static function canEditClarification($identity_id, Clarifications $clarification) {
        if (is_null($clarification) || !is_a($clarification, 'Clarifications')) {
            return false;
        }

        $problemset = ProblemsetsDAO::getByPK($clarification->problemset_id);
        try {
            $problem = ProblemsDAO::getByPK($clarification->problem_id);
        } catch (Exception $e) {
            throw new InvalidDatabaseOperationException($e);
        }

        if (is_null($problemset) || is_null($problem)) {
            return false;
        }

        return (self::isOwner($identity_id, $problem->acl_id)
                || Authorization::isAdmin($identity_id, $problemset));
    }

    /**
     * Returns whether the identity can edit the problem. Only problem admins and
     * reviewers can do so.
     */
    public static function canEditProblem($identity_id, Problems $problem) {
        if (is_null($problem) || !is_a($problem, 'Problems')) {
            return false;
        }
        return self::isProblemAdmin($identity_id, $problem) ||
            self::isQualityReviewer($identity_id) ||
            self::hasRole($identity_id, $problem->acl_id, Authorization::REVIEWER_ROLE);
    }

    public static function canViewEmail($identity_id) {
        return self::isMentor($identity_id);
    }

    public static function canViewCourse($identity_id, Courses $course, Groups $group) {
        if (!Authorization::isCourseAdmin($identity_id, $course) &&
            !Authorization::isGroupMember($identity_id, $group)) {
            return false;
        }

        return true;
    }

    public static function isAdmin($identity_id, $entity) {
        if (is_null($entity)) {
            return false;
        }
        return self::isOwner($identity_id, $entity->acl_id) ||
            self::hasRole($identity_id, $entity->acl_id, Authorization::ADMIN_ROLE);
    }

    public static function isContestAdmin($identity_id, Contests $contest) {
        return self::isAdmin($identity_id, $contest);
    }

    public static function isInterviewAdmin($identity_id, Interviews $interview) {
        return self::isAdmin($identity_id, $interview);
    }

    public static function isProblemAdmin($identity_id, Problems $problem) {
        return self::isAdmin($identity_id, $problem);
    }

    public static function hasRole($identity_id, $acl_id, $role_id) {
        return GroupRolesDAO::hasRole($identity_id, $acl_id, $role_id) ||
            UserRolesDAO::hasRole($identity_id, $acl_id, $role_id);
    }

    public static function isSystemAdmin($identity_id) {
        if (self::$is_system_admin == null) {
            self::$is_system_admin = Authorization::hasRole(
                $identity_id,
                Authorization::SYSTEM_ACL,
                Authorization::ADMIN_ROLE
            );
        }
        return self::$is_system_admin;
    }

    public static function isQualityReviewer($identity_id) {
        if (self::$quality_reviewer_group == null) {
            self::$quality_reviewer_group = GroupsDAO::findByAlias(
                Authorization::QUALITY_REVIEWER_GROUP_ALIAS
            );
        }
        return Authorization::isGroupMember(
            $identity_id,
            self::$quality_reviewer_group
        );
    }

    public static function isMentor($identity_id) {
        if (self::$mentor_group == null) {
            self::$mentor_group = GroupsDAO::findByAlias(
                Authorization::MENTOR_GROUP_ALIAS
            );
        }
        return Authorization::isGroupMember(
            $identity_id,
            self::$mentor_group
        );
    }

    public static function isSupportTeamMember($identity_id) {
        if (self::$support_group == null) {
            self::$support_group = GroupsDAO::findByAlias(
                Authorization::SUPPORT_GROUP_ALIAS
            );
        }
        return Authorization::isGroupMember(
            $identity_id,
            self::$support_group
        );
    }

    public static function isGroupAdmin($identity_id, Groups $group) {
        return self::isAdmin($identity_id, $group);
    }

    private static function isOwner($identity_id, $acl_id) {
        // TODO: Remove this when ACL is migrated
        $owner_id = ACLsDAO::getACLIdentityByPK($acl_id);
        return $owner_id == $identity_id;
    }

    /**
     * An admin is either the group owner or a member of the admin group.
     */
    public static function isCourseAdmin($identity_id, Courses $course) {
        return self::isAdmin($identity_id, $course);
    }

    public static function isGroupMember($identity_id, Groups $group) {
        if (is_null($identity_id) || is_null($group)) {
            return false;
        }

        if (Authorization::isSystemAdmin($identity_id)) {
            return true;
        }
        $groupUsers = GroupsIdentitiesDAO::search(new GroupsIdentities([
            'identity_id' => $identity_id,
            'group_id' => $group->group_id
        ]));

        return !is_null($groupUsers) && count($groupUsers) > 0;
    }

    public static function isCourseCurator($identity_id) {
        if (self::$course_curator_group == null) {
            self::$course_curator_group = GroupsDAO::findByAlias(
                Authorization::COURSE_CURATOR_GROUP_ALIAS
            );
        }
        return Authorization::isGroupMember(
            $identity_id,
            self::$course_curator_group
        );
    }

    public static function clearCacheForTesting() {
        self::$is_system_admin = null;
        self::$quality_reviewer_group = null;
        self::$mentor_group = null;
        self::$support_group = null;
    }

    public static function canSubmitToProblemset($identity_id, $problemset) {
        if (is_null($problemset)) {
            return false;
        }
        return self::isAdmin($identity_id, $problemset) ||
               GroupRolesDAO::isContestant($identity_id, $problemset->acl_id);
    }

    public static function canCreatePublicCourse($identity_id) {
        return self::isCourseCurator($identity_id);
    }
}<|MERGE_RESOLUTION|>--- conflicted
+++ resolved
@@ -50,25 +50,14 @@
     // Group for support team members.
     const SUPPORT_GROUP_ALIAS = 'omegaup:support';
 
-<<<<<<< HEAD
-    public static function canViewRun($user_id, $identity_id, Runs $run) {
-=======
     public static function canViewRun($identity_id, Runs $run) {
->>>>>>> c92542ea
         if (is_null($run) || !is_a($run, 'Runs')) {
             return false;
         }
 
-        // TODO: Change $run->user_id by $run->identity_id when phase 5 is merged
-        $identity = IdentitiesDAO::FindByUserId($run->user_id);
         return (
-<<<<<<< HEAD
             $run->identity_id === $identity_id ||
-            Authorization::canEditRun($user_id, $run)
-=======
-            $identity->identity_id === $identity_id ||
             Authorization::canEditRun($identity_id, $run)
->>>>>>> c92542ea
         );
     }
 
