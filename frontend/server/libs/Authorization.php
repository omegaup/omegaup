--- conflicted
+++ resolved
@@ -21,7 +21,7 @@
     private static $support_group = null;
 
     // Cache for system group identity creators
-    private static $group_identity_creator = null;
+    private static $groupIdentityCreator = null;
 
     // Administrator for an ACL.
     const ADMIN_ROLE = 1;
@@ -39,11 +39,7 @@
     const MENTOR_ROLE = 5;
 
     // Identity creator.
-<<<<<<< HEAD
-    const IDENTITY_CREATOR_ROLE = 6;
-=======
     const IDENTITY_CREATOR_ROLE = 7;
->>>>>>> 03215b43
 
     // System-level ACL.
     const SYSTEM_ACL = 1;
@@ -229,15 +225,15 @@
         );
     }
 
-    public static function isGroupIdentityCreator($identity_id) {
-        if (self::$group_identity_creator == null) {
-            self::$group_identity_creator = GroupsDAO::findByAlias(
+    public static function isGroupIdentityCreator($identityId) {
+        if (self::$groupIdentityCreator == null) {
+            self::$groupIdentityCreator = GroupsDAO::findByAlias(
                 Authorization::IDENTITY_CREATOR_GROUP_ALIAS
             );
         }
         return Authorization::isGroupMember(
-            $identity_id,
-            self::$group_identity_creator
+            $identityId,
+            self::$groupIdentityCreator
         );
     }
 
@@ -300,7 +296,7 @@
         self::$quality_reviewer_group = null;
         self::$mentor_group = null;
         self::$support_group = null;
-        self::$group_identity_creator = null;
+        self::$groupIdentityCreator = null;
     }
 
     public static function canSubmitToProblemset($identity_id, $problemset) {
