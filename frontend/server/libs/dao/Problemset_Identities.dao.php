<?php

include_once('base/Problemset_Identities.dao.base.php');
include_once('base/Problemset_Identities.vo.base.php');
/** ProblemsetIdentities Data Access Object (DAO).
  *
  * Esta clase contiene toda la manipulacion de bases de datos que se necesita para
  * almacenar de forma permanente y recuperar instancias de objetos {@link ProblemsetIdentities }.
  * @access public
  *
  */
class ProblemsetIdentitiesDAO extends ProblemsetIdentitiesDAOBase {
    public static function CheckAndSaveFirstTimeAccess(
        $identity_id,
        $problemset_id,
        $grant_access = false,
        $share_user_information = false
    ) {
        $problemset_identity = self::getByPK($identity_id, $problemset_id);
        if (is_null($problemset_identity)) {
            if (!$grant_access) {
                // User was not authorized to do this.
                throw new ForbiddenAccessException();
            }
            $problemset_identity = new ProblemsetIdentities();
            $problemset_identity->identity_id = $identity_id;
            $problemset_identity->problemset_id = $problemset_id;
            $problemset_identity->access_time = date('Y-m-d H:i:s');
            $problemset_identity->score = 0;
            $problemset_identity->time = 0;
            $problemset_identity->share_user_information = $share_user_information;
            ProblemsetIdentitiesDAO::save($problemset_identity);
        } elseif (is_null($problemset_identity->access_time)) {
            // If its set to default time, update it
            $problemset_identity->access_time = date('Y-m-d H:i:s');
            $problemset_identity->share_user_information = $share_user_information;
            ProblemsetIdentitiesDAO::save($problemset_identity);
        }
        return $problemset_identity;
    }

    public static function getWithExtraInformation($problemset_id) {
        $sql = 'SELECT
                    pi.access_time,
                    i.username,
                    i.country_id,
                    IF(a.owner_id=i.identity_id, 1, NULL) as is_owner
                FROM
                    Problemset_Identities pi
                INNER JOIN
                    Identities i
                ON
                    i.identity_id = pi.identity_id
                INNER JOIN
                    Problemsets p
                ON
                    p.problemset_id = pi.problemset_id
                INNER JOIN
                    ACLs a
                ON
                    a.acl_id = p.acl_id
                WHERE
                    p.problemset_id = ?;';

        global $conn;
        return $conn->GetAll($sql, [$problemset_id]);
    }

<<<<<<< HEAD
    final public static function getIdentitiesByProblemset($problemset_id) {
        $sql = '
            SELECT
                i.user_id,
                i.username,
                pi.access_time,
                e.email,
                i.country_id
            FROM
                Identities i
            INNER JOIN
                Emails e
            ON
                e.user_id = i.user_id
            INNER JOIN
                Problemset_Identities pi
            ON
                pi.identity_id = i.identity_id
            WHERE
                pi.problemset_id = ?;';

        global $conn;
        return $conn->GetAll($sql, [$problemset_id]);
=======
    public static function updatePrivacyStatementConsent(ProblemsetIdentities $problemset_identity) {
        $sql = 'UPDATE
                    `Problemset_Identities`
                SET
                    `privacystatement_consent_id` = ?
                WHERE
                    `identity_id` = ?
                    AND `problemset_id` = ?;';
        $params = [
            $problemset_identity->privacystatement_consent_id,
            $problemset_identity->identity_id,
            $problemset_identity->problemset_id,
        ];

        global $conn;
        $conn->Execute($sql, $params);
        return $conn->Affected_Rows();
>>>>>>> 69bc717b
    }
}<|MERGE_RESOLUTION|>--- conflicted
+++ resolved
@@ -66,7 +66,6 @@
         return $conn->GetAll($sql, [$problemset_id]);
     }
 
-<<<<<<< HEAD
     final public static function getIdentitiesByProblemset($problemset_id) {
         $sql = '
             SELECT
@@ -74,7 +73,8 @@
                 i.username,
                 pi.access_time,
                 e.email,
-                i.country_id
+                i.country_id,
+                pi.access_time
             FROM
                 Identities i
             INNER JOIN
@@ -90,7 +90,8 @@
 
         global $conn;
         return $conn->GetAll($sql, [$problemset_id]);
-=======
+    }
+
     public static function updatePrivacyStatementConsent(ProblemsetIdentities $problemset_identity) {
         $sql = 'UPDATE
                     `Problemset_Identities`
@@ -108,6 +109,5 @@
         global $conn;
         $conn->Execute($sql, $params);
         return $conn->Affected_Rows();
->>>>>>> 69bc717b
     }
 }