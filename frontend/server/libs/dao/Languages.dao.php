--- conflicted
+++ resolved
@@ -24,24 +24,16 @@
                 FROM
                     Languages
                 WHERE
-                    name = ?';
+                    name = ?
+                LIMIT
+                    0, 1;';
 
         global $conn;
-<<<<<<< HEAD
-        $rs = $conn->Execute($sql, [$name]);
-
-        $languages = [];
-        foreach ($rs as $row) {
-            array_push($languages, new Languages($row));
-        }
-        return $languages;
-=======
         $row = $conn->GetRow($sql, [$name]);
         if (count($row) == 0) {
             return null;
         }
 
         return new Languages($row);
->>>>>>> 7c7846f6
     }
 }