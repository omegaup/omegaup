--- conflicted
+++ resolved
@@ -20,11 +20,7 @@
     /**
      * Campos de la tabla.
      */
-<<<<<<< HEAD
-    const FIELDS = '`Contests`.`contest_id`, `Contests`.`problemset_id`, `Contests`.`acl_id`, `Contests`.`title`, `Contests`.`description`, `Contests`.`start_time`, `Contests`.`finish_time`, `Contests`.`last_updated`, `Contests`.`window_length`, `Contests`.`rerun_id`, `Contests`.`public`, `Contests`.`alias`, `Contests`.`scoreboard`, `Contests`.`points_decay_factor`, `Contests`.`partial_score`, `Contests`.`submissions_gap`, `Contests`.`feedback`, `Contests`.`penalty`, `Contests`.`penalty_type`, `Contests`.`penalty_calc_policy`, `Contests`.`show_scoreboard_after`, `Contests`.`urgent`, `Contests`.`contestant_must_register`, `Contests`.`languages`, `Contests`.`recommended`';
-=======
-    const FIELDS = '`Contests`.`contest_id`, `Contests`.`problemset_id`, `Contests`.`acl_id`, `Contests`.`title`, `Contests`.`description`, `Contests`.`start_time`, `Contests`.`finish_time`, `Contests`.`last_updated`, `Contests`.`window_length`, `Contests`.`rerun_id`, `Contests`.`admission_mode`, `Contests`.`alias`, `Contests`.`scoreboard`, `Contests`.`points_decay_factor`, `Contests`.`partial_score`, `Contests`.`submissions_gap`, `Contests`.`feedback`, `Contests`.`penalty`, `Contests`.`penalty_type`, `Contests`.`penalty_calc_policy`, `Contests`.`show_scoreboard_after`, `Contests`.`scoreboard_url`, `Contests`.`scoreboard_url_admin`, `Contests`.`urgent`, `Contests`.`languages`, `Contests`.`recommended`';
->>>>>>> c788ec24
+    const FIELDS = '`Contests`.`contest_id`, `Contests`.`problemset_id`, `Contests`.`acl_id`, `Contests`.`title`, `Contests`.`description`, `Contests`.`start_time`, `Contests`.`finish_time`, `Contests`.`last_updated`, `Contests`.`window_length`, `Contests`.`rerun_id`, `Contests`.`admission_mode`, `Contests`.`alias`, `Contests`.`scoreboard`, `Contests`.`points_decay_factor`, `Contests`.`partial_score`, `Contests`.`submissions_gap`, `Contests`.`feedback`, `Contests`.`penalty`, `Contests`.`penalty_type`, `Contests`.`penalty_calc_policy`, `Contests`.`show_scoreboard_after`, `Contests`.`urgent`, `Contests`.`languages`, `Contests`.`recommended`';
 
     /**
      * Guardar registros.
@@ -60,11 +56,7 @@
         if (is_null($contest_id)) {
             return null;
         }
-<<<<<<< HEAD
-        $sql = 'SELECT `Contests`.`contest_id`, `Contests`.`problemset_id`, `Contests`.`acl_id`, `Contests`.`title`, `Contests`.`description`, `Contests`.`start_time`, `Contests`.`finish_time`, `Contests`.`last_updated`, `Contests`.`window_length`, `Contests`.`rerun_id`, `Contests`.`public`, `Contests`.`alias`, `Contests`.`scoreboard`, `Contests`.`points_decay_factor`, `Contests`.`partial_score`, `Contests`.`submissions_gap`, `Contests`.`feedback`, `Contests`.`penalty`, `Contests`.`penalty_type`, `Contests`.`penalty_calc_policy`, `Contests`.`show_scoreboard_after`, `Contests`.`urgent`, `Contests`.`contestant_must_register`, `Contests`.`languages`, `Contests`.`recommended` FROM Contests WHERE (contest_id = ?) LIMIT 1;';
-=======
-        $sql = 'SELECT `Contests`.`contest_id`, `Contests`.`problemset_id`, `Contests`.`acl_id`, `Contests`.`title`, `Contests`.`description`, `Contests`.`start_time`, `Contests`.`finish_time`, `Contests`.`last_updated`, `Contests`.`window_length`, `Contests`.`rerun_id`, `Contests`.`admission_mode`, `Contests`.`alias`, `Contests`.`scoreboard`, `Contests`.`points_decay_factor`, `Contests`.`partial_score`, `Contests`.`submissions_gap`, `Contests`.`feedback`, `Contests`.`penalty`, `Contests`.`penalty_type`, `Contests`.`penalty_calc_policy`, `Contests`.`show_scoreboard_after`, `Contests`.`scoreboard_url`, `Contests`.`scoreboard_url_admin`, `Contests`.`urgent`, `Contests`.`languages`, `Contests`.`recommended` FROM Contests WHERE (contest_id = ?) LIMIT 1;';
->>>>>>> c788ec24
+        $sql = 'SELECT `Contests`.`contest_id`, `Contests`.`problemset_id`, `Contests`.`acl_id`, `Contests`.`title`, `Contests`.`description`, `Contests`.`start_time`, `Contests`.`finish_time`, `Contests`.`last_updated`, `Contests`.`window_length`, `Contests`.`rerun_id`, `Contests`.`admission_mode`, `Contests`.`alias`, `Contests`.`scoreboard`, `Contests`.`points_decay_factor`, `Contests`.`partial_score`, `Contests`.`submissions_gap`, `Contests`.`feedback`, `Contests`.`penalty`, `Contests`.`penalty_type`, `Contests`.`penalty_calc_policy`, `Contests`.`show_scoreboard_after`, `Contests`.`urgent`, `Contests`.`languages`, `Contests`.`recommended` FROM Contests WHERE (contest_id = ?) LIMIT 1;';
         $params = [$contest_id];
         global $conn;
         $rs = $conn->GetRow($sql, $params);
@@ -90,11 +82,7 @@
      * @return Array Un arreglo que contiene objetos del tipo {@link Contests}.
      */
     final public static function getAll($pagina = null, $columnas_por_pagina = null, $orden = null, $tipo_de_orden = 'ASC') {
-<<<<<<< HEAD
-        $sql = 'SELECT `Contests`.`contest_id`, `Contests`.`problemset_id`, `Contests`.`acl_id`, `Contests`.`title`, `Contests`.`description`, `Contests`.`start_time`, `Contests`.`finish_time`, `Contests`.`last_updated`, `Contests`.`window_length`, `Contests`.`rerun_id`, `Contests`.`public`, `Contests`.`alias`, `Contests`.`scoreboard`, `Contests`.`points_decay_factor`, `Contests`.`partial_score`, `Contests`.`submissions_gap`, `Contests`.`feedback`, `Contests`.`penalty`, `Contests`.`penalty_type`, `Contests`.`penalty_calc_policy`, `Contests`.`show_scoreboard_after`, `Contests`.`urgent`, `Contests`.`contestant_must_register`, `Contests`.`languages`, `Contests`.`recommended` from Contests';
-=======
-        $sql = 'SELECT `Contests`.`contest_id`, `Contests`.`problemset_id`, `Contests`.`acl_id`, `Contests`.`title`, `Contests`.`description`, `Contests`.`start_time`, `Contests`.`finish_time`, `Contests`.`last_updated`, `Contests`.`window_length`, `Contests`.`rerun_id`, `Contests`.`admission_mode`, `Contests`.`alias`, `Contests`.`scoreboard`, `Contests`.`points_decay_factor`, `Contests`.`partial_score`, `Contests`.`submissions_gap`, `Contests`.`feedback`, `Contests`.`penalty`, `Contests`.`penalty_type`, `Contests`.`penalty_calc_policy`, `Contests`.`show_scoreboard_after`, `Contests`.`scoreboard_url`, `Contests`.`scoreboard_url_admin`, `Contests`.`urgent`, `Contests`.`languages`, `Contests`.`recommended` from Contests';
->>>>>>> c788ec24
+        $sql = 'SELECT `Contests`.`contest_id`, `Contests`.`problemset_id`, `Contests`.`acl_id`, `Contests`.`title`, `Contests`.`description`, `Contests`.`start_time`, `Contests`.`finish_time`, `Contests`.`last_updated`, `Contests`.`window_length`, `Contests`.`rerun_id`, `Contests`.`admission_mode`, `Contests`.`alias`, `Contests`.`scoreboard`, `Contests`.`points_decay_factor`, `Contests`.`partial_score`, `Contests`.`submissions_gap`, `Contests`.`feedback`, `Contests`.`penalty`, `Contests`.`penalty_type`, `Contests`.`penalty_calc_policy`, `Contests`.`show_scoreboard_after`, `Contests`.`urgent`, `Contests`.`languages`, `Contests`.`recommended` from Contests';
         global $conn;
         if (!is_null($orden)) {
             $sql .= ' ORDER BY `' . mysqli_real_escape_string($conn->_connectionID, $orden) . '` ' . ($tipo_de_orden == 'DESC' ? 'DESC' : 'ASC');
@@ -245,11 +233,7 @@
         if (sizeof($clauses) == 0) {
             return self::getAll();
         }
-<<<<<<< HEAD
-        $sql = 'SELECT `Contests`.`contest_id`, `Contests`.`problemset_id`, `Contests`.`acl_id`, `Contests`.`title`, `Contests`.`description`, `Contests`.`start_time`, `Contests`.`finish_time`, `Contests`.`last_updated`, `Contests`.`window_length`, `Contests`.`rerun_id`, `Contests`.`public`, `Contests`.`alias`, `Contests`.`scoreboard`, `Contests`.`points_decay_factor`, `Contests`.`partial_score`, `Contests`.`submissions_gap`, `Contests`.`feedback`, `Contests`.`penalty`, `Contests`.`penalty_type`, `Contests`.`penalty_calc_policy`, `Contests`.`show_scoreboard_after`, `Contests`.`urgent`, `Contests`.`contestant_must_register`, `Contests`.`languages`, `Contests`.`recommended` FROM `Contests`';
-=======
-        $sql = 'SELECT `Contests`.`contest_id`, `Contests`.`problemset_id`, `Contests`.`acl_id`, `Contests`.`title`, `Contests`.`description`, `Contests`.`start_time`, `Contests`.`finish_time`, `Contests`.`last_updated`, `Contests`.`window_length`, `Contests`.`rerun_id`, `Contests`.`admission_mode`, `Contests`.`alias`, `Contests`.`scoreboard`, `Contests`.`points_decay_factor`, `Contests`.`partial_score`, `Contests`.`submissions_gap`, `Contests`.`feedback`, `Contests`.`penalty`, `Contests`.`penalty_type`, `Contests`.`penalty_calc_policy`, `Contests`.`show_scoreboard_after`, `Contests`.`scoreboard_url`, `Contests`.`scoreboard_url_admin`, `Contests`.`urgent`, `Contests`.`languages`, `Contests`.`recommended` FROM `Contests`';
->>>>>>> c788ec24
+        $sql = 'SELECT `Contests`.`contest_id`, `Contests`.`problemset_id`, `Contests`.`acl_id`, `Contests`.`title`, `Contests`.`description`, `Contests`.`start_time`, `Contests`.`finish_time`, `Contests`.`last_updated`, `Contests`.`window_length`, `Contests`.`rerun_id`, `Contests`.`admission_mode`, `Contests`.`alias`, `Contests`.`scoreboard`, `Contests`.`points_decay_factor`, `Contests`.`partial_score`, `Contests`.`submissions_gap`, `Contests`.`feedback`, `Contests`.`penalty`, `Contests`.`penalty_type`, `Contests`.`penalty_calc_policy`, `Contests`.`show_scoreboard_after`, `Contests`.`urgent`, `Contests`.`languages`, `Contests`.`recommended` FROM `Contests`';
         $sql .= ' WHERE (' . implode(' AND ', $clauses) . ')';
         if (!is_null($orderBy)) {
             $sql .= ' ORDER BY `' . mysqli_real_escape_string($conn->_connectionID, $orderBy) . '` ' . ($orden == 'DESC' ? 'DESC' : 'ASC');
@@ -273,11 +257,7 @@
       * @param Contests [$Contests] El objeto de tipo Contests a actualizar.
       */
     final private static function update(Contests $Contests) {
-<<<<<<< HEAD
-        $sql = 'UPDATE `Contests` SET `problemset_id` = ?, `acl_id` = ?, `title` = ?, `description` = ?, `start_time` = ?, `finish_time` = ?, `last_updated` = ?, `window_length` = ?, `rerun_id` = ?, `public` = ?, `alias` = ?, `scoreboard` = ?, `points_decay_factor` = ?, `partial_score` = ?, `submissions_gap` = ?, `feedback` = ?, `penalty` = ?, `penalty_type` = ?, `penalty_calc_policy` = ?, `show_scoreboard_after` = ?, `urgent` = ?, `contestant_must_register` = ?, `languages` = ?, `recommended` = ? WHERE `contest_id` = ?;';
-=======
-        $sql = 'UPDATE `Contests` SET `problemset_id` = ?, `acl_id` = ?, `title` = ?, `description` = ?, `start_time` = ?, `finish_time` = ?, `last_updated` = ?, `window_length` = ?, `rerun_id` = ?, `admission_mode` = ?, `alias` = ?, `scoreboard` = ?, `points_decay_factor` = ?, `partial_score` = ?, `submissions_gap` = ?, `feedback` = ?, `penalty` = ?, `penalty_type` = ?, `penalty_calc_policy` = ?, `show_scoreboard_after` = ?, `scoreboard_url` = ?, `scoreboard_url_admin` = ?, `urgent` = ?, `languages` = ?, `recommended` = ? WHERE `contest_id` = ?;';
->>>>>>> c788ec24
+        $sql = 'UPDATE `Contests` SET `problemset_id` = ?, `acl_id` = ?, `title` = ?, `description` = ?, `start_time` = ?, `finish_time` = ?, `last_updated` = ?, `window_length` = ?, `rerun_id` = ?, `admission_mode` = ?, `alias` = ?, `scoreboard` = ?, `points_decay_factor` = ?, `partial_score` = ?, `submissions_gap` = ?, `feedback` = ?, `penalty` = ?, `penalty_type` = ?, `penalty_calc_policy` = ?, `show_scoreboard_after` = ?, `urgent` = ?, `languages` = ?, `recommended` = ? WHERE `contest_id` = ?;';
         $params = [
             $Contests->problemset_id,
             $Contests->acl_id,
@@ -358,11 +338,7 @@
         if (is_null($Contests->recommended)) {
             $Contests->recommended = '0';
         }
-<<<<<<< HEAD
-        $sql = 'INSERT INTO Contests (`contest_id`, `problemset_id`, `acl_id`, `title`, `description`, `start_time`, `finish_time`, `last_updated`, `window_length`, `rerun_id`, `public`, `alias`, `scoreboard`, `points_decay_factor`, `partial_score`, `submissions_gap`, `feedback`, `penalty`, `penalty_type`, `penalty_calc_policy`, `show_scoreboard_after`, `urgent`, `contestant_must_register`, `languages`, `recommended`) VALUES (?, ?, ?, ?, ?, ?, ?, ?, ?, ?, ?, ?, ?, ?, ?, ?, ?, ?, ?, ?, ?, ?, ?, ?, ?);';
-=======
-        $sql = 'INSERT INTO Contests (`contest_id`, `problemset_id`, `acl_id`, `title`, `description`, `start_time`, `finish_time`, `last_updated`, `window_length`, `rerun_id`, `admission_mode`, `alias`, `scoreboard`, `points_decay_factor`, `partial_score`, `submissions_gap`, `feedback`, `penalty`, `penalty_type`, `penalty_calc_policy`, `show_scoreboard_after`, `scoreboard_url`, `scoreboard_url_admin`, `urgent`, `languages`, `recommended`) VALUES (?, ?, ?, ?, ?, ?, ?, ?, ?, ?, ?, ?, ?, ?, ?, ?, ?, ?, ?, ?, ?, ?, ?, ?, ?, ?);';
->>>>>>> c788ec24
+        $sql = 'INSERT INTO Contests (`contest_id`, `problemset_id`, `acl_id`, `title`, `description`, `start_time`, `finish_time`, `last_updated`, `window_length`, `rerun_id`, `admission_mode`, `alias`, `scoreboard`, `points_decay_factor`, `partial_score`, `submissions_gap`, `feedback`, `penalty`, `penalty_type`, `penalty_calc_policy`, `show_scoreboard_after`, `urgent`, `languages`, `recommended`) VALUES (?, ?, ?, ?, ?, ?, ?, ?, ?, ?, ?, ?, ?, ?, ?, ?, ?, ?, ?, ?, ?, ?, ?, ?);';
         $params = [
             $Contests->contest_id,
             $Contests->problemset_id,
