--- conflicted
+++ resolved
@@ -267,11 +267,7 @@
 	  **/
 	private static final function update($Contests)
 	{
-<<<<<<< HEAD
 		$sql = "UPDATE Contests SET  `title` = ?, `description` = ?, `start_time` = ?, `finish_time` = ?, `window_length` = ?, `director_id` = ?, `rerun_id` = ?, `public` = ?, `alias` = ?, `scoreboard` = ?, `points_decay_factor` = ?, `partial_score` = ?, `submissions_gap` = ?, `feedback` = ?, `penalty` = ?, `penalty_type` = ?, `penalty_calc_policy` = ?, `show_scoreboard_after` = ?, `scoreboard_url` = ?, `scoreboard_url_admin` = ?, `urgent` = ?, `contestant_must_register` = ?, `languages` = ?, `recommended` = ?, `interview` = ? WHERE  `contest_id` = ?;";
-=======
-		$sql = "UPDATE Contests SET  `title` = ?, `description` = ?, `start_time` = ?, `finish_time` = ?, `window_length` = ?, `director_id` = ?, `rerun_id` = ?, `public` = ?, `alias` = ?, `scoreboard` = ?, `points_decay_factor` = ?, `partial_score` = ?, `submissions_gap` = ?, `feedback` = ?, `penalty` = ?, `penalty_type` = ?, `penalty_calc_policy` = ?, `show_scoreboard_after` = ?, `scoreboard_url` = ?, `scoreboard_url_admin` = ?, `urgent` = ?, `contestant_must_register` = ?, `languages` = ?, `recommended` = ? WHERE  `contest_id` = ?;";
->>>>>>> b463ab58
 		$params = array(
 			$Contests->getTitle(),
 			$Contests->getDescription(),
@@ -297,10 +293,7 @@
 			$Contests->getContestantMustRegister(),
 			$Contests->getLanguages(),
 			$Contests->getRecommended(),
-<<<<<<< HEAD
 			$Contests->getInterview(),
-=======
->>>>>>> b463ab58
 			$Contests->getContestId(), );
 		global $conn;
 		$conn->Execute($sql, $params);
@@ -333,12 +326,8 @@
 		if (is_null($Contests->urgent)) $Contests->urgent = 0;
 		if (is_null($Contests->contestant_must_register)) $Contests->contestant_must_register = '0';
 		if (is_null($Contests->recommended)) $Contests->recommended =  '0';
-<<<<<<< HEAD
 		if (is_null($Contests->interview)) $Contests->interview =  '0';
 		$sql = "INSERT INTO Contests ( `contest_id`, `title`, `description`, `start_time`, `finish_time`, `window_length`, `director_id`, `rerun_id`, `public`, `alias`, `scoreboard`, `points_decay_factor`, `partial_score`, `submissions_gap`, `feedback`, `penalty`, `penalty_type`, `penalty_calc_policy`, `show_scoreboard_after`, `scoreboard_url`, `scoreboard_url_admin`, `urgent`, `contestant_must_register`, `languages`, `recommended`, `interview` ) VALUES ( ?, ?, ?, ?, ?, ?, ?, ?, ?, ?, ?, ?, ?, ?, ?, ?, ?, ?, ?, ?, ?, ?, ?, ?, ?, ?);";
-=======
-		$sql = "INSERT INTO Contests ( `contest_id`, `title`, `description`, `start_time`, `finish_time`, `window_length`, `director_id`, `rerun_id`, `public`, `alias`, `scoreboard`, `points_decay_factor`, `partial_score`, `submissions_gap`, `feedback`, `penalty`, `penalty_type`, `penalty_calc_policy`, `show_scoreboard_after`, `scoreboard_url`, `scoreboard_url_admin`, `urgent`, `contestant_must_register`, `languages`, `recommended` ) VALUES ( ?, ?, ?, ?, ?, ?, ?, ?, ?, ?, ?, ?, ?, ?, ?, ?, ?, ?, ?, ?, ?, ?, ?, ?, ?);";
->>>>>>> b463ab58
 		$params = array(
 			$Contests->contest_id,
 			$Contests->title,
@@ -659,7 +648,6 @@
 				array_push( $val, max($a,$b));
 		}elseif( !is_null ( $a ) || !is_null ( $b ) ){
 			$sql .= " `recommended` = ? AND";
-<<<<<<< HEAD
 			$a = is_null ( $a ) ? $b : $a;
 			array_push( $val, $a);
 		}
@@ -670,8 +658,6 @@
 				array_push( $val, max($a,$b));
 		}elseif( !is_null ( $a ) || !is_null ( $b ) ){
 			$sql .= " `interview` = ? AND";
-=======
->>>>>>> b463ab58
 			$a = is_null ( $a ) ? $b : $a;
 			array_push( $val, $a);
 		}
@@ -712,8 +698,4 @@
 		$conn->Execute($sql, $params);
 		return $conn->Affected_Rows();
 	}
-<<<<<<< HEAD
 }
-=======
-}
->>>>>>> b463ab58
