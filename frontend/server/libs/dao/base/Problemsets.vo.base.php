--- conflicted
+++ resolved
@@ -44,16 +44,14 @@
         if (isset($data['requests_user_information'])) {
             $this->requests_user_information = $data['requests_user_information'];
         }
-<<<<<<< HEAD
         if (isset($data['type'])) {
             $this->type = $data['type'];
-=======
+        }
         if (isset($data['scoreboard_url'])) {
             $this->scoreboard_url = $data['scoreboard_url'];
         }
         if (isset($data['scoreboard_url_admin'])) {
             $this->scoreboard_url_admin = $data['scoreboard_url_admin'];
->>>>>>> 0b8f42c0
         }
     }
 
@@ -113,13 +111,13 @@
     public $requests_user_information;
 
     /**
-<<<<<<< HEAD
       * Almacena el tipo de problemset que se ha creado
       * @access public
       * @var enum('contest','assignment','interview')
       */
     public $type;
-=======
+
+    /**
       * Token para la url del scoreboard en problemsets
       * @access public
       * @var varchar(30)
@@ -132,5 +130,4 @@
       * @var varchar(30)
       */
     public $scoreboard_url_admin;
->>>>>>> 0b8f42c0
 }