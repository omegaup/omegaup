--- conflicted
+++ resolved
@@ -26,8 +26,8 @@
         if (is_null($data)) {
             return;
         }
-        if (isset($data['contest_id'])) {
-            $this->contest_id = $data['contest_id'];
+        if (isset($data['problemset_id'])) {
+            $this->problemset_id = $data['problemset_id'];
         }
         if (isset($data['run_id'])) {
             $this->run_id = $data['run_id'];
@@ -54,50 +54,12 @@
         }
     }
 
-<<<<<<< HEAD
-			if (isset($data['problemset_id'])) {
-				$this->problemset_id = $data['problemset_id'];
-			}
-			if (isset($data['run_id'])) {
-				$this->run_id = $data['run_id'];
-			}
-			if (isset($data['user_id'])) {
-				$this->user_id = $data['user_id'];
-			}
-			if (isset($data['ip'])) {
-				$this->ip = $data['ip'];
-			}
-			if (isset($data['time'])) {
-				$this->time = $data['time'];
-			}
-		}
-	}
-
-	/**
-	  * Obtener una representacion en String
-	  *
-	  * Este metodo permite tratar a un objeto SubmissionLog en forma de cadena.
-	  * La representacion de este objeto en cadena es la forma JSON (JavaScript Object Notation) para este objeto.
-	  * @return String
-	  */
-	public function __toString( )
-	{
-		$vec = array(
-			"problemset_id" => $this->problemset_id,
-			"run_id" => $this->run_id,
-			"user_id" => $this->user_id,
-			"ip" => $this->ip,
-			"time" => $this->time
-		);
-	return json_encode($vec);
-	}
-=======
     /**
       *  [Campo no documentado]
       * @access public
       * @var int(11)
       */
-    public $contest_id;
+    public $problemset_id;
 
     /**
       *  [Campo no documentado]
@@ -106,7 +68,6 @@
       * @var int(11)
       */
     public $run_id;
->>>>>>> 7c118005
 
     /**
       *  [Campo no documentado]
@@ -115,21 +76,12 @@
       */
     public $user_id;
 
-<<<<<<< HEAD
-	/**
-	  *  [Campo no documentado]
-	  * @access public
-	  * @var int(11)
-	  */
-	public $problemset_id;
-=======
     /**
       *  [Campo no documentado]
       * @access public
       * @var int
       */
     public $ip;
->>>>>>> 7c118005
 
     /**
       *  [Campo no documentado]
