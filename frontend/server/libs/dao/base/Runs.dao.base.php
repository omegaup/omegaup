--- conflicted
+++ resolved
@@ -20,7 +20,7 @@
     /**
      * Campos de la tabla.
      */
-    const FIELDS = '`Runs`.`run_id`, `Runs`.`user_id`, `Runs`.`problem_id`, `Runs`.`contest_id`, `Runs`.`guid`, `Runs`.`language`, `Runs`.`status`, `Runs`.`verdict`, `Runs`.`runtime`, `Runs`.`penalty`, `Runs`.`memory`, `Runs`.`score`, `Runs`.`contest_score`, `Runs`.`time`, `Runs`.`submit_delay`, `Runs`.`test`, `Runs`.`judged_by`';
+    const FIELDS = '`Runs`.`run_id`, `Runs`.`user_id`, `Runs`.`problem_id`, `Runs`.`problemset_id`, `Runs`.`guid`, `Runs`.`language`, `Runs`.`status`, `Runs`.`verdict`, `Runs`.`runtime`, `Runs`.`penalty`, `Runs`.`memory`, `Runs`.`score`, `Runs`.`contest_score`, `Runs`.`time`, `Runs`.`submit_delay`, `Runs`.`test`, `Runs`.`judged_by`';
 
     /**
      * Guardar registros.
@@ -56,7 +56,7 @@
         if (is_null($run_id)) {
             return null;
         }
-        $sql = 'SELECT `Runs`.`run_id`, `Runs`.`user_id`, `Runs`.`problem_id`, `Runs`.`contest_id`, `Runs`.`guid`, `Runs`.`language`, `Runs`.`status`, `Runs`.`verdict`, `Runs`.`runtime`, `Runs`.`penalty`, `Runs`.`memory`, `Runs`.`score`, `Runs`.`contest_score`, `Runs`.`time`, `Runs`.`submit_delay`, `Runs`.`test`, `Runs`.`judged_by` FROM Runs WHERE (run_id = ?) LIMIT 1;';
+        $sql = 'SELECT `Runs`.`run_id`, `Runs`.`user_id`, `Runs`.`problem_id`, `Runs`.`problemset_id`, `Runs`.`guid`, `Runs`.`language`, `Runs`.`status`, `Runs`.`verdict`, `Runs`.`runtime`, `Runs`.`penalty`, `Runs`.`memory`, `Runs`.`score`, `Runs`.`contest_score`, `Runs`.`time`, `Runs`.`submit_delay`, `Runs`.`test`, `Runs`.`judged_by` FROM Runs WHERE (run_id = ?) LIMIT 1;';
         $params = [$run_id];
         global $conn;
         $rs = $conn->GetRow($sql, $params);
@@ -82,7 +82,7 @@
      * @return Array Un arreglo que contiene objetos del tipo {@link Runs}.
      */
     final public static function getAll($pagina = null, $columnas_por_pagina = null, $orden = null, $tipo_de_orden = 'ASC') {
-        $sql = 'SELECT `Runs`.`run_id`, `Runs`.`user_id`, `Runs`.`problem_id`, `Runs`.`contest_id`, `Runs`.`guid`, `Runs`.`language`, `Runs`.`status`, `Runs`.`verdict`, `Runs`.`runtime`, `Runs`.`penalty`, `Runs`.`memory`, `Runs`.`score`, `Runs`.`contest_score`, `Runs`.`time`, `Runs`.`submit_delay`, `Runs`.`test`, `Runs`.`judged_by` from Runs';
+        $sql = 'SELECT `Runs`.`run_id`, `Runs`.`user_id`, `Runs`.`problem_id`, `Runs`.`problemset_id`, `Runs`.`guid`, `Runs`.`language`, `Runs`.`status`, `Runs`.`verdict`, `Runs`.`runtime`, `Runs`.`penalty`, `Runs`.`memory`, `Runs`.`score`, `Runs`.`contest_score`, `Runs`.`time`, `Runs`.`submit_delay`, `Runs`.`test`, `Runs`.`judged_by` from Runs';
         if (!is_null($orden)) {
             $sql .= ' ORDER BY `' . mysql_real_escape_string($orden) . '` ' . mysql_real_escape_string($tipo_de_orden);
         }
@@ -98,184 +98,6 @@
         return $allData;
     }
 
-<<<<<<< HEAD
-		$sql = "SELECT * from Runs WHERE (";
-		$val = array();
-		if (!is_null( $Runs->run_id)) {
-			$sql .= " `run_id` = ? AND";
-			array_push( $val, $Runs->run_id );
-		}
-		if (!is_null( $Runs->user_id)) {
-			$sql .= " `user_id` = ? AND";
-			array_push( $val, $Runs->user_id );
-		}
-		if (!is_null( $Runs->problem_id)) {
-			$sql .= " `problem_id` = ? AND";
-			array_push( $val, $Runs->problem_id );
-		}
-		if (!is_null( $Runs->problemset_id)) {
-			$sql .= " `problemset_id` = ? AND";
-			array_push( $val, $Runs->problemset_id );
-		}
-		if (!is_null( $Runs->guid)) {
-			$sql .= " `guid` = ? AND";
-			array_push( $val, $Runs->guid );
-		}
-		if (!is_null( $Runs->language)) {
-			$sql .= " `language` = ? AND";
-			array_push( $val, $Runs->language );
-		}
-		if (!is_null( $Runs->status)) {
-			$sql .= " `status` = ? AND";
-			array_push( $val, $Runs->status );
-		}
-		if (!is_null( $Runs->verdict)) {
-			$sql .= " `verdict` = ? AND";
-			array_push( $val, $Runs->verdict );
-		}
-		if (!is_null( $Runs->runtime)) {
-			$sql .= " `runtime` = ? AND";
-			array_push( $val, $Runs->runtime );
-		}
-		if (!is_null( $Runs->penalty)) {
-			$sql .= " `penalty` = ? AND";
-			array_push( $val, $Runs->penalty );
-		}
-		if (!is_null( $Runs->memory)) {
-			$sql .= " `memory` = ? AND";
-			array_push( $val, $Runs->memory );
-		}
-		if (!is_null( $Runs->score)) {
-			$sql .= " `score` = ? AND";
-			array_push( $val, $Runs->score );
-		}
-		if (!is_null( $Runs->contest_score)) {
-			$sql .= " `contest_score` = ? AND";
-			array_push( $val, $Runs->contest_score );
-		}
-		if (!is_null( $Runs->time)) {
-			$sql .= " `time` = ? AND";
-			array_push( $val, $Runs->time );
-		}
-		if (!is_null( $Runs->submit_delay)) {
-			$sql .= " `submit_delay` = ? AND";
-			array_push( $val, $Runs->submit_delay );
-		}
-		if (!is_null( $Runs->test)) {
-			$sql .= " `test` = ? AND";
-			array_push( $val, $Runs->test );
-		}
-		if (!is_null( $Runs->judged_by)) {
-			$sql .= " `judged_by` = ? AND";
-			array_push( $val, $Runs->judged_by );
-		}
-		if (!is_null($likeColumns)) {
-			foreach ($likeColumns as $column => $value) {
-				$escapedValue = mysql_real_escape_string($value);
-				$sql .= "`{$column}` LIKE '%{$value}%' AND";
-			}
-		}
-		if(sizeof($val) == 0) {
-			return self::getAll();
-		}
-		$sql = substr($sql, 0, -3) . " )";
-		if( ! is_null ( $orderBy ) ){
-			$sql .= " ORDER BY `" . $orderBy . "` " . $orden;
-		}
-		// Add LIMIT offset, rowcount if rowcount is set
-		if (!is_null($rowcount)) {
-			$sql .= " LIMIT ". $offset . "," . $rowcount;
-		}
-		global $conn;
-		$rs = $conn->Execute($sql, $val);
-		$ar = array();
-		foreach ($rs as $foo) {
-			$bar =  new Runs($foo);
-			array_push( $ar,$bar);
-		}
-		return $ar;
-	}
-
-	/**
-	  *	Actualizar registros.
-	  *
-	  * @return Filas afectadas
-	  * @param Runs [$Runs] El objeto de tipo Runs a actualizar.
-	  **/
-	private static final function update($Runs)
-	{
-		$sql = "UPDATE Runs SET  `user_id` = ?, `problem_id` = ?, `problemset_id` = ?, `guid` = ?, `language` = ?, `status` = ?, `verdict` = ?, `runtime` = ?, `penalty` = ?, `memory` = ?, `score` = ?, `contest_score` = ?, `time` = ?, `submit_delay` = ?, `test` = ?, `judged_by` = ? WHERE  `run_id` = ?;";
-		$params = array(
-			$Runs->user_id,
-			$Runs->problem_id,
-			$Runs->problemset_id,
-			$Runs->guid,
-			$Runs->language,
-			$Runs->status,
-			$Runs->verdict,
-			$Runs->runtime,
-			$Runs->penalty,
-			$Runs->memory,
-			$Runs->score,
-			$Runs->contest_score,
-			$Runs->time,
-			$Runs->submit_delay,
-			$Runs->test,
-			$Runs->judged_by,
-			$Runs->run_id, );
-		global $conn;
-		$conn->Execute($sql, $params);
-		return $conn->Affected_Rows();
-	}
-
-	/**
-	  *	Crear registros.
-	  *
-	  * Este metodo creara una nueva fila en la base de datos de acuerdo con los
-	  * contenidos del objeto Runs suministrado. Asegurese
-	  * de que los valores para todas las columnas NOT NULL se ha especificado
-	  * correctamente. Despues del comando INSERT, este metodo asignara la clave
-	  * primaria generada en el objeto Runs dentro de la misma transaccion.
-	  *
-	  * @return Un entero mayor o igual a cero identificando las filas afectadas, en caso de error, regresara una cadena con la descripcion del error
-	  * @param Runs [$Runs] El objeto de tipo Runs a crear.
-	  **/
-	private static final function create( $Runs )
-	{
-		if (is_null($Runs->status)) $Runs->status = 'new';
-		if (is_null($Runs->runtime)) $Runs->runtime = '0';
-		if (is_null($Runs->penalty)) $Runs->penalty = '0';
-		if (is_null($Runs->memory)) $Runs->memory = '0';
-		if (is_null($Runs->score)) $Runs->score = '0';
-		if (is_null($Runs->time)) $Runs->time = gmdate('Y-m-d H:i:s');
-		if (is_null($Runs->submit_delay)) $Runs->submit_delay = '0';
-		if (is_null($Runs->test)) $Runs->test = '0';
-		$sql = "INSERT INTO Runs ( `run_id`, `user_id`, `problem_id`, `problemset_id`, `guid`, `language`, `status`, `verdict`, `runtime`, `penalty`, `memory`, `score`, `contest_score`, `time`, `submit_delay`, `test`, `judged_by` ) VALUES ( ?, ?, ?, ?, ?, ?, ?, ?, ?, ?, ?, ?, ?, ?, ?, ?, ?);";
-		$params = array(
-			$Runs->run_id,
-			$Runs->user_id,
-			$Runs->problem_id,
-			$Runs->problemset_id,
-			$Runs->guid,
-			$Runs->language,
-			$Runs->status,
-			$Runs->verdict,
-			$Runs->runtime,
-			$Runs->penalty,
-			$Runs->memory,
-			$Runs->score,
-			$Runs->contest_score,
-			$Runs->time,
-			$Runs->submit_delay,
-			$Runs->test,
-			$Runs->judged_by,
-		 );
-		global $conn;
-		$conn->Execute($sql, $params);
-		$ar = $conn->Affected_Rows();
-		if($ar == 0) return 0;
-		$Runs->run_id = $conn->Insert_ID();
-=======
     /**
       * Buscar registros.
       *
@@ -317,9 +139,9 @@
             $clauses[] = '`problem_id` = ?';
             $params[] = $Runs->problem_id;
         }
-        if (!is_null($Runs->contest_id)) {
-            $clauses[] = '`contest_id` = ?';
-            $params[] = $Runs->contest_id;
+        if (!is_null($Runs->problemset_id)) {
+            $clauses[] = '`problemset_id` = ?';
+            $params[] = $Runs->problemset_id;
         }
         if (!is_null($Runs->guid)) {
             $clauses[] = '`guid` = ?';
@@ -382,7 +204,7 @@
         if (sizeof($clauses) == 0) {
             return self::getAll();
         }
-        $sql = 'SELECT `Runs`.`run_id`, `Runs`.`user_id`, `Runs`.`problem_id`, `Runs`.`contest_id`, `Runs`.`guid`, `Runs`.`language`, `Runs`.`status`, `Runs`.`verdict`, `Runs`.`runtime`, `Runs`.`penalty`, `Runs`.`memory`, `Runs`.`score`, `Runs`.`contest_score`, `Runs`.`time`, `Runs`.`submit_delay`, `Runs`.`test`, `Runs`.`judged_by` FROM `Runs`';
+        $sql = 'SELECT `Runs`.`run_id`, `Runs`.`user_id`, `Runs`.`problem_id`, `Runs`.`problemset_id`, `Runs`.`guid`, `Runs`.`language`, `Runs`.`status`, `Runs`.`verdict`, `Runs`.`runtime`, `Runs`.`penalty`, `Runs`.`memory`, `Runs`.`score`, `Runs`.`contest_score`, `Runs`.`time`, `Runs`.`submit_delay`, `Runs`.`test`, `Runs`.`judged_by` FROM `Runs`';
         $sql .= ' WHERE (' . implode(' AND ', $clauses) . ')';
         if (!is_null($orderBy)) {
             $sql .= ' ORDER BY `' . mysql_real_escape_string($orderBy) . '` ' . mysql_real_escape_string($orden);
@@ -407,11 +229,11 @@
       * @param Runs [$Runs] El objeto de tipo Runs a actualizar.
       */
     final private static function update(Runs $Runs) {
-        $sql = 'UPDATE `Runs` SET `user_id` = ?, `problem_id` = ?, `contest_id` = ?, `guid` = ?, `language` = ?, `status` = ?, `verdict` = ?, `runtime` = ?, `penalty` = ?, `memory` = ?, `score` = ?, `contest_score` = ?, `time` = ?, `submit_delay` = ?, `test` = ?, `judged_by` = ? WHERE `run_id` = ?;';
+        $sql = 'UPDATE `Runs` SET `user_id` = ?, `problem_id` = ?, `problemset_id` = ?, `guid` = ?, `language` = ?, `status` = ?, `verdict` = ?, `runtime` = ?, `penalty` = ?, `memory` = ?, `score` = ?, `contest_score` = ?, `time` = ?, `submit_delay` = ?, `test` = ?, `judged_by` = ? WHERE `run_id` = ?;';
         $params = [
             $Runs->user_id,
             $Runs->problem_id,
-            $Runs->contest_id,
+            $Runs->problemset_id,
             $Runs->guid,
             $Runs->language,
             $Runs->status,
@@ -431,7 +253,6 @@
         $conn->Execute($sql, $params);
         return $conn->Affected_Rows();
     }
->>>>>>> 7c118005
 
     /**
      * Crear registros.
@@ -470,12 +291,12 @@
         if (is_null($Runs->test)) {
             $Runs->test = '0';
         }
-        $sql = 'INSERT INTO Runs (`run_id`, `user_id`, `problem_id`, `contest_id`, `guid`, `language`, `status`, `verdict`, `runtime`, `penalty`, `memory`, `score`, `contest_score`, `time`, `submit_delay`, `test`, `judged_by`) VALUES (?, ?, ?, ?, ?, ?, ?, ?, ?, ?, ?, ?, ?, ?, ?, ?, ?);';
+        $sql = 'INSERT INTO Runs (`run_id`, `user_id`, `problem_id`, `problemset_id`, `guid`, `language`, `status`, `verdict`, `runtime`, `penalty`, `memory`, `score`, `contest_score`, `time`, `submit_delay`, `test`, `judged_by`) VALUES (?, ?, ?, ?, ?, ?, ?, ?, ?, ?, ?, ?, ?, ?, ?, ?, ?);';
         $params = [
             $Runs->run_id,
             $Runs->user_id,
             $Runs->problem_id,
-            $Runs->contest_id,
+            $Runs->problemset_id,
             $Runs->guid,
             $Runs->language,
             $Runs->status,
@@ -547,17 +368,6 @@
             $params[] = is_null($a) ? $b : $a;
         }
 
-<<<<<<< HEAD
-		if( ( !is_null (($a = $RunsA->problemset_id) ) ) & ( ! is_null ( ($b = $RunsB->problemset_id) ) ) ){
-				$sql .= " `problemset_id` >= ? AND `problemset_id` <= ? AND";
-				array_push( $val, min($a,$b));
-				array_push( $val, max($a,$b));
-		}elseif( !is_null ( $a ) || !is_null ( $b ) ){
-			$sql .= " `problemset_id` = ? AND";
-			$a = is_null ( $a ) ? $b : $a;
-			array_push( $val, $a);
-		}
-=======
         $a = $RunsA->user_id;
         $b = $RunsB->user_id;
         if (!is_null($a) && !is_null($b)) {
@@ -568,7 +378,6 @@
             $clauses[] = '`user_id` = ?';
             $params[] = is_null($a) ? $b : $a;
         }
->>>>>>> 7c118005
 
         $a = $RunsA->problem_id;
         $b = $RunsB->problem_id;
@@ -581,14 +390,14 @@
             $params[] = is_null($a) ? $b : $a;
         }
 
-        $a = $RunsA->contest_id;
-        $b = $RunsB->contest_id;
-        if (!is_null($a) && !is_null($b)) {
-            $clauses[] = '`contest_id` >= ? AND `contest_id` <= ?';
-            $params[] = min($a, $b);
-            $params[] = max($a, $b);
-        } elseif (!is_null($a) || !is_null($b)) {
-            $clauses[] = '`contest_id` = ?';
+        $a = $RunsA->problemset_id;
+        $b = $RunsB->problemset_id;
+        if (!is_null($a) && !is_null($b)) {
+            $clauses[] = '`problemset_id` >= ? AND `problemset_id` <= ?';
+            $params[] = min($a, $b);
+            $params[] = max($a, $b);
+        } elseif (!is_null($a) || !is_null($b)) {
+            $clauses[] = '`problemset_id` = ?';
             $params[] = is_null($a) ? $b : $a;
         }
 
