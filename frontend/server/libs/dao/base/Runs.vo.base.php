<?php

/** ******************************************************************************* *
  *                    !ATENCION!                                                   *
  *                                                                                 *
  * Este codigo es generado automaticamente. Si lo modificas tus cambios seran      *
  * reemplazados la proxima vez que se autogenere el codigo.                        *
  *                                                                                 *
  * ******************************************************************************* */

<<<<<<< HEAD
/** Value Object file for table Runs.
  *
  * VO does not have any behaviour.
  * @access public
  *
  */

class Runs extends VO
{
	/**
	  * Constructor de Runs
	  *
	  * Para construir un objeto de tipo Runs debera llamarse a el constructor
	  * sin parametros. Es posible, construir un objeto pasando como parametro un arreglo asociativo
	  * cuyos campos son iguales a las variables que constituyen a este objeto.
	  */
	function __construct($data = NULL)
	{
		if (isset($data))
		{
			if (is_string($data))
				$data = self::object_to_array(json_decode($data));

			if (isset($data['run_id'])) {
				$this->run_id = $data['run_id'];
			}
			if (isset($data['user_id'])) {
				$this->user_id = $data['user_id'];
			}
			if (isset($data['problem_id'])) {
				$this->problem_id = $data['problem_id'];
			}
			if (isset($data['problemset_id'])) {
				$this->problemset_id = $data['problemset_id'];
			}
			if (isset($data['guid'])) {
				$this->guid = $data['guid'];
			}
			if (isset($data['language'])) {
				$this->language = $data['language'];
			}
			if (isset($data['status'])) {
				$this->status = $data['status'];
			}
			if (isset($data['verdict'])) {
				$this->verdict = $data['verdict'];
			}
			if (isset($data['runtime'])) {
				$this->runtime = $data['runtime'];
			}
			if (isset($data['penalty'])) {
				$this->penalty = $data['penalty'];
			}
			if (isset($data['memory'])) {
				$this->memory = $data['memory'];
			}
			if (isset($data['score'])) {
				$this->score = $data['score'];
			}
			if (isset($data['contest_score'])) {
				$this->contest_score = $data['contest_score'];
			}
			if (isset($data['time'])) {
				$this->time = $data['time'];
			}
			if (isset($data['submit_delay'])) {
				$this->submit_delay = $data['submit_delay'];
			}
			if (isset($data['test'])) {
				$this->test = $data['test'];
			}
			if (isset($data['judged_by'])) {
				$this->judged_by = $data['judged_by'];
			}
		}
	}

	/**
	  * Obtener una representacion en String
	  *
	  * Este metodo permite tratar a un objeto Runs en forma de cadena.
	  * La representacion de este objeto en cadena es la forma JSON (JavaScript Object Notation) para este objeto.
	  * @return String
	  */
	public function __toString( )
	{
		$vec = array(
			"run_id" => $this->run_id,
			"user_id" => $this->user_id,
			"problem_id" => $this->problem_id,
			"problemset_id" => $this->problemset_id,
			"guid" => $this->guid,
			"language" => $this->language,
			"status" => $this->status,
			"verdict" => $this->verdict,
			"runtime" => $this->runtime,
			"penalty" => $this->penalty,
			"memory" => $this->memory,
			"score" => $this->score,
			"contest_score" => $this->contest_score,
			"time" => $this->time,
			"submit_delay" => $this->submit_delay,
			"test" => $this->test,
			"judged_by" => $this->judged_by
		);
	return json_encode($vec);
	}

	/**
	 * Converts date fields to timestamps
	 **/
	public function toUnixTime(array $fields = array()) {
		if (count($fields) > 0)
			parent::toUnixTime($fields);
		else
			parent::toUnixTime(array("time"));
	}

	/**
	  *  [Campo no documentado]
	  * Llave Primaria
	  * Auto Incremento
	  * @access public
	  * @var int(11)
	  */
	public $run_id;

	/**
	  *  [Campo no documentado]
	  * @access public
	  * @var int(11)
	  */
	public $user_id;

	/**
	  *  [Campo no documentado]
	  * @access public
	  * @var int(11)
	  */
	public $problem_id;

	/**
	  *  [Campo no documentado]
	  * @access public
	  * @var int(11)
	  */
	public $problemset_id;

	/**
	  *  [Campo no documentado]
	  * @access public
	  * @var char(32)
	  */
	public $guid;

	/**
	  *  [Campo no documentado]
	  * @access public
	  * @var enum('c','cpp','java','py','rb','pl','cs','pas','kp','kj','cat','hs','cpp11')
	  */
	public $language;

	/**
	  *  [Campo no documentado]
	  * @access public
	  * @var enum('new','waiting','compiling','running','ready')
	  */
	public $status;

	/**
	  *  [Campo no documentado]
	  * @access public
	  * @var enum('AC','PA','PE','WA','TLE','OLE','MLE','RTE','RFE','CE','JE')
	  */
	public $verdict;

	/**
	  *  [Campo no documentado]
	  * @access public
	  * @var int(11)
	  */
	public $runtime;

	/**
	  *  [Campo no documentado]
	  * @access public
	  * @var int(11)
	  */
	public $penalty;

	/**
	  *  [Campo no documentado]
	  * @access public
	  * @var int(11)
	  */
	public $memory;

	/**
	  *  [Campo no documentado]
	  * @access public
	  * @var double
	  */
	public $score;

	/**
	  *  [Campo no documentado]
	  * @access public
	  * @var double
	  */
	public $contest_score;

	/**
	  *  [Campo no documentado]
	  * @access public
	  * @var timestamp
	  */
	public $time;

	/**
	  *  [Campo no documentado]
	  * @access public
	  * @var int(11)
	  */
	public $submit_delay;

	/**
	  *  [Campo no documentado]
	  * @access public
	  * @var tinyint(1)
	  */
	public $test;

	/**
	  *  [Campo no documentado]
	  * @access public
	  * @var char(32)
	  */
	public $judged_by;
=======
/**
 * Value Object file for table Runs.
 *
 * VO does not have any behaviour.
 * @access public
 */
class Runs extends VO {
    /**
     * Constructor de Runs
     *
     * Para construir un objeto de tipo Runs debera llamarse a el constructor
     * sin parametros. Es posible, construir un objeto pasando como parametro un arreglo asociativo
     * cuyos campos son iguales a las variables que constituyen a este objeto.
     */
    function __construct($data = null) {
        if (is_null($data)) {
            return;
        }
        if (isset($data['run_id'])) {
            $this->run_id = $data['run_id'];
        }
        if (isset($data['user_id'])) {
            $this->user_id = $data['user_id'];
        }
        if (isset($data['problem_id'])) {
            $this->problem_id = $data['problem_id'];
        }
        if (isset($data['contest_id'])) {
            $this->contest_id = $data['contest_id'];
        }
        if (isset($data['guid'])) {
            $this->guid = $data['guid'];
        }
        if (isset($data['language'])) {
            $this->language = $data['language'];
        }
        if (isset($data['status'])) {
            $this->status = $data['status'];
        }
        if (isset($data['verdict'])) {
            $this->verdict = $data['verdict'];
        }
        if (isset($data['runtime'])) {
            $this->runtime = $data['runtime'];
        }
        if (isset($data['penalty'])) {
            $this->penalty = $data['penalty'];
        }
        if (isset($data['memory'])) {
            $this->memory = $data['memory'];
        }
        if (isset($data['score'])) {
            $this->score = $data['score'];
        }
        if (isset($data['contest_score'])) {
            $this->contest_score = $data['contest_score'];
        }
        if (isset($data['time'])) {
            $this->time = $data['time'];
        }
        if (isset($data['submit_delay'])) {
            $this->submit_delay = $data['submit_delay'];
        }
        if (isset($data['test'])) {
            $this->test = $data['test'];
        }
        if (isset($data['judged_by'])) {
            $this->judged_by = $data['judged_by'];
        }
    }

    /**
     * Converts date fields to timestamps
     */
    public function toUnixTime(array $fields = []) {
        if (count($fields) > 0) {
            parent::toUnixTime($fields);
        } else {
            parent::toUnixTime(['time']);
        }
    }

    /**
      *  [Campo no documentado]
      * Llave Primaria
      * Auto Incremento
      * @access public
      * @var int(11)
      */
    public $run_id;

    /**
      *  [Campo no documentado]
      * @access public
      * @var int(11)
      */
    public $user_id;

    /**
      *  [Campo no documentado]
      * @access public
      * @var int(11)
      */
    public $problem_id;

    /**
      *  [Campo no documentado]
      * @access public
      * @var int(11)
      */
    public $contest_id;

    /**
      *  [Campo no documentado]
      * @access public
      * @var char(32)
      */
    public $guid;

    /**
      *  [Campo no documentado]
      * @access public
      * @var enum('c','cpp','java','py','rb','pl','cs','pas','kp','kj','cat','hs','cpp11')
      */
    public $language;

    /**
      *  [Campo no documentado]
      * @access public
      * @var enum('new','waiting','compiling','running','ready')
      */
    public $status;

    /**
      *  [Campo no documentado]
      * @access public
      * @var enum('ac','pa','pe','wa','tle','ole','mle','rte','rfe','ce','je')
      */
    public $verdict;

    /**
      *  [Campo no documentado]
      * @access public
      * @var int(11)
      */
    public $runtime;

    /**
      *  [Campo no documentado]
      * @access public
      * @var int(11)
      */
    public $penalty;

    /**
      *  [Campo no documentado]
      * @access public
      * @var int(11)
      */
    public $memory;

    /**
      *  [Campo no documentado]
      * @access public
      * @var double
      */
    public $score;

    /**
      *  [Campo no documentado]
      * @access public
      * @var double
      */
    public $contest_score;

    /**
      *  [Campo no documentado]
      * @access public
      * @var timestamp
      */
    public $time;

    /**
      *  [Campo no documentado]
      * @access public
      * @var int(11)
      */
    public $submit_delay;

    /**
      *  [Campo no documentado]
      * @access public
      * @var tinyint(1)
      */
    public $test;

    /**
      *  [Campo no documentado]
      * @access public
      * @var char(32)
      */
    public $judged_by;
>>>>>>> 7c118005
}<|MERGE_RESOLUTION|>--- conflicted
+++ resolved
@@ -8,246 +8,6 @@
   *                                                                                 *
   * ******************************************************************************* */
 
-<<<<<<< HEAD
-/** Value Object file for table Runs.
-  *
-  * VO does not have any behaviour.
-  * @access public
-  *
-  */
-
-class Runs extends VO
-{
-	/**
-	  * Constructor de Runs
-	  *
-	  * Para construir un objeto de tipo Runs debera llamarse a el constructor
-	  * sin parametros. Es posible, construir un objeto pasando como parametro un arreglo asociativo
-	  * cuyos campos son iguales a las variables que constituyen a este objeto.
-	  */
-	function __construct($data = NULL)
-	{
-		if (isset($data))
-		{
-			if (is_string($data))
-				$data = self::object_to_array(json_decode($data));
-
-			if (isset($data['run_id'])) {
-				$this->run_id = $data['run_id'];
-			}
-			if (isset($data['user_id'])) {
-				$this->user_id = $data['user_id'];
-			}
-			if (isset($data['problem_id'])) {
-				$this->problem_id = $data['problem_id'];
-			}
-			if (isset($data['problemset_id'])) {
-				$this->problemset_id = $data['problemset_id'];
-			}
-			if (isset($data['guid'])) {
-				$this->guid = $data['guid'];
-			}
-			if (isset($data['language'])) {
-				$this->language = $data['language'];
-			}
-			if (isset($data['status'])) {
-				$this->status = $data['status'];
-			}
-			if (isset($data['verdict'])) {
-				$this->verdict = $data['verdict'];
-			}
-			if (isset($data['runtime'])) {
-				$this->runtime = $data['runtime'];
-			}
-			if (isset($data['penalty'])) {
-				$this->penalty = $data['penalty'];
-			}
-			if (isset($data['memory'])) {
-				$this->memory = $data['memory'];
-			}
-			if (isset($data['score'])) {
-				$this->score = $data['score'];
-			}
-			if (isset($data['contest_score'])) {
-				$this->contest_score = $data['contest_score'];
-			}
-			if (isset($data['time'])) {
-				$this->time = $data['time'];
-			}
-			if (isset($data['submit_delay'])) {
-				$this->submit_delay = $data['submit_delay'];
-			}
-			if (isset($data['test'])) {
-				$this->test = $data['test'];
-			}
-			if (isset($data['judged_by'])) {
-				$this->judged_by = $data['judged_by'];
-			}
-		}
-	}
-
-	/**
-	  * Obtener una representacion en String
-	  *
-	  * Este metodo permite tratar a un objeto Runs en forma de cadena.
-	  * La representacion de este objeto en cadena es la forma JSON (JavaScript Object Notation) para este objeto.
-	  * @return String
-	  */
-	public function __toString( )
-	{
-		$vec = array(
-			"run_id" => $this->run_id,
-			"user_id" => $this->user_id,
-			"problem_id" => $this->problem_id,
-			"problemset_id" => $this->problemset_id,
-			"guid" => $this->guid,
-			"language" => $this->language,
-			"status" => $this->status,
-			"verdict" => $this->verdict,
-			"runtime" => $this->runtime,
-			"penalty" => $this->penalty,
-			"memory" => $this->memory,
-			"score" => $this->score,
-			"contest_score" => $this->contest_score,
-			"time" => $this->time,
-			"submit_delay" => $this->submit_delay,
-			"test" => $this->test,
-			"judged_by" => $this->judged_by
-		);
-	return json_encode($vec);
-	}
-
-	/**
-	 * Converts date fields to timestamps
-	 **/
-	public function toUnixTime(array $fields = array()) {
-		if (count($fields) > 0)
-			parent::toUnixTime($fields);
-		else
-			parent::toUnixTime(array("time"));
-	}
-
-	/**
-	  *  [Campo no documentado]
-	  * Llave Primaria
-	  * Auto Incremento
-	  * @access public
-	  * @var int(11)
-	  */
-	public $run_id;
-
-	/**
-	  *  [Campo no documentado]
-	  * @access public
-	  * @var int(11)
-	  */
-	public $user_id;
-
-	/**
-	  *  [Campo no documentado]
-	  * @access public
-	  * @var int(11)
-	  */
-	public $problem_id;
-
-	/**
-	  *  [Campo no documentado]
-	  * @access public
-	  * @var int(11)
-	  */
-	public $problemset_id;
-
-	/**
-	  *  [Campo no documentado]
-	  * @access public
-	  * @var char(32)
-	  */
-	public $guid;
-
-	/**
-	  *  [Campo no documentado]
-	  * @access public
-	  * @var enum('c','cpp','java','py','rb','pl','cs','pas','kp','kj','cat','hs','cpp11')
-	  */
-	public $language;
-
-	/**
-	  *  [Campo no documentado]
-	  * @access public
-	  * @var enum('new','waiting','compiling','running','ready')
-	  */
-	public $status;
-
-	/**
-	  *  [Campo no documentado]
-	  * @access public
-	  * @var enum('AC','PA','PE','WA','TLE','OLE','MLE','RTE','RFE','CE','JE')
-	  */
-	public $verdict;
-
-	/**
-	  *  [Campo no documentado]
-	  * @access public
-	  * @var int(11)
-	  */
-	public $runtime;
-
-	/**
-	  *  [Campo no documentado]
-	  * @access public
-	  * @var int(11)
-	  */
-	public $penalty;
-
-	/**
-	  *  [Campo no documentado]
-	  * @access public
-	  * @var int(11)
-	  */
-	public $memory;
-
-	/**
-	  *  [Campo no documentado]
-	  * @access public
-	  * @var double
-	  */
-	public $score;
-
-	/**
-	  *  [Campo no documentado]
-	  * @access public
-	  * @var double
-	  */
-	public $contest_score;
-
-	/**
-	  *  [Campo no documentado]
-	  * @access public
-	  * @var timestamp
-	  */
-	public $time;
-
-	/**
-	  *  [Campo no documentado]
-	  * @access public
-	  * @var int(11)
-	  */
-	public $submit_delay;
-
-	/**
-	  *  [Campo no documentado]
-	  * @access public
-	  * @var tinyint(1)
-	  */
-	public $test;
-
-	/**
-	  *  [Campo no documentado]
-	  * @access public
-	  * @var char(32)
-	  */
-	public $judged_by;
-=======
 /**
  * Value Object file for table Runs.
  *
@@ -275,8 +35,8 @@
         if (isset($data['problem_id'])) {
             $this->problem_id = $data['problem_id'];
         }
-        if (isset($data['contest_id'])) {
-            $this->contest_id = $data['contest_id'];
+        if (isset($data['problemset_id'])) {
+            $this->problemset_id = $data['problemset_id'];
         }
         if (isset($data['guid'])) {
             $this->guid = $data['guid'];
@@ -358,7 +118,7 @@
       * @access public
       * @var int(11)
       */
-    public $contest_id;
+    public $problemset_id;
 
     /**
       *  [Campo no documentado]
@@ -450,5 +210,4 @@
       * @var char(32)
       */
     public $judged_by;
->>>>>>> 7c118005
 }