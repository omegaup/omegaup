--- conflicted
+++ resolved
@@ -9,60 +9,6 @@
   * ******************************************************************************* */
 
 /** Interviews Data Access Object (DAO) Base.
-<<<<<<< HEAD
-  *
-  * Esta clase contiene toda la manipulacion de bases de datos que se necesita para
-  * almacenar de forma permanente y recuperar instancias de objetos {@link Interviews }.
-  * @access public
-  * @abstract
-  *
-  */
-abstract class InterviewsDAOBase extends DAO
-{
-	/**
-	  *	Guardar registros.
-	  *
-	  *	Este metodo guarda el estado actual del objeto {@link Interviews} pasado en la base de datos. La llave
-	  *	primaria indicara que instancia va a ser actualizado en base de datos. Si la llave primara o combinacion de llaves
-	  *	primarias describen una fila que no se encuentra en la base de datos, entonces save() creara una nueva fila, insertando
-	  *	en ese objeto el ID recien creado.
-	  *
-	  *	@static
-	  * @throws Exception si la operacion fallo.
-	  * @param Interviews [$Interviews] El objeto de tipo Interviews
-	  * @return Un entero mayor o igual a cero denotando las filas afectadas.
-	  **/
-	public static final function save( $Interviews )
-	{
-		if (!is_null(self::getByPK( $Interviews->interview_id)))
-		{
-			return InterviewsDAOBase::update( $Interviews);
-		} else {
-			return InterviewsDAOBase::create( $Interviews);
-		}
-	}
-
-	/**
-	  *	Obtener {@link Interviews} por llave primaria.
-	  *
-	  * Este metodo cargara un objeto {@link Interviews} de la base de datos
-	  * usando sus llaves primarias.
-	  *
-	  *	@static
-	  * @return @link Interviews Un objeto del tipo {@link Interviews}. NULL si no hay tal registro.
-	  **/
-	public static final function getByPK(  $interview_id )
-	{
-		if(  is_null( $interview_id )  ){ return NULL; }
-		$sql = "SELECT * FROM Interviews WHERE (interview_id = ? ) LIMIT 1;";
-		$params = array(  $interview_id );
-		global $conn;
-		$rs = $conn->GetRow($sql, $params);
-		if(count($rs)==0) return NULL;
-		$foo = new Interviews( $rs );
-		return $foo;
-	}
-=======
  *
  * Esta clase contiene toda la manipulacion de bases de datos que se necesita para
  * almacenar de forma permanente y recuperar instancias de objetos {@link Interviews }.
@@ -74,7 +20,7 @@
     /**
      * Campos de la tabla.
      */
-    const FIELDS = '`Interviews`.`contest_id`';
+    const FIELDS = '`Interviews`.`interview_id`, `Interviews`.`problemset_id`, `Interviews`.`acl_id`, `Interviews`.`alias`, `Interviews`.`title`, `Interviews`.`description`, `Interviews`.`window_length`';
 
     /**
      * Guardar registros.
@@ -90,13 +36,12 @@
      * @return Un entero mayor o igual a cero denotando las filas afectadas.
      */
     final public static function save(Interviews $Interviews) {
-        if (!is_null(self::getByPK($Interviews->contest_id))) {
+        if (!is_null(self::getByPK($Interviews->interview_id))) {
             return InterviewsDAOBase::update($Interviews);
         } else {
             return InterviewsDAOBase::create($Interviews);
         }
     }
->>>>>>> 7c118005
 
     /**
      * Obtener {@link Interviews} por llave primaria.
@@ -107,12 +52,12 @@
      * @static
      * @return @link Interviews Un objeto del tipo {@link Interviews}. NULL si no hay tal registro.
      */
-    final public static function getByPK($contest_id) {
-        if (is_null($contest_id)) {
+    final public static function getByPK($interview_id) {
+        if (is_null($interview_id)) {
             return null;
         }
-        $sql = 'SELECT `Interviews`.`contest_id` FROM Interviews WHERE (contest_id = ?) LIMIT 1;';
-        $params = [$contest_id];
+        $sql = 'SELECT `Interviews`.`interview_id`, `Interviews`.`problemset_id`, `Interviews`.`acl_id`, `Interviews`.`alias`, `Interviews`.`title`, `Interviews`.`description`, `Interviews`.`window_length` FROM Interviews WHERE (interview_id = ?) LIMIT 1;';
+        $params = [$interview_id];
         global $conn;
         $rs = $conn->GetRow($sql, $params);
         if (count($rs) == 0) {
@@ -137,7 +82,7 @@
      * @return Array Un arreglo que contiene objetos del tipo {@link Interviews}.
      */
     final public static function getAll($pagina = null, $columnas_por_pagina = null, $orden = null, $tipo_de_orden = 'ASC') {
-        $sql = 'SELECT `Interviews`.`contest_id` from Interviews';
+        $sql = 'SELECT `Interviews`.`interview_id`, `Interviews`.`problemset_id`, `Interviews`.`acl_id`, `Interviews`.`alias`, `Interviews`.`title`, `Interviews`.`description`, `Interviews`.`window_length` from Interviews';
         if (!is_null($orden)) {
             $sql .= ' ORDER BY `' . mysql_real_escape_string($orden) . '` ' . mysql_real_escape_string($tipo_de_orden);
         }
@@ -153,116 +98,6 @@
         return $allData;
     }
 
-<<<<<<< HEAD
-		$sql = "SELECT * from Interviews WHERE (";
-		$val = array();
-		if (!is_null( $Interviews->interview_id)) {
-			$sql .= " `interview_id` = ? AND";
-			array_push( $val, $Interviews->interview_id );
-		}
-		if (!is_null( $Interviews->problemset_id)) {
-			$sql .= " `problemset_id` = ? AND";
-			array_push( $val, $Interviews->problemset_id );
-		}
-		if (!is_null( $Interviews->acl_id)) {
-			$sql .= " `acl_id` = ? AND";
-			array_push( $val, $Interviews->acl_id );
-		}
-		if (!is_null( $Interviews->alias)) {
-			$sql .= " `alias` = ? AND";
-			array_push( $val, $Interviews->alias );
-		}
-		if (!is_null( $Interviews->title)) {
-			$sql .= " `title` = ? AND";
-			array_push( $val, $Interviews->title );
-		}
-		if (!is_null( $Interviews->description)) {
-			$sql .= " `description` = ? AND";
-			array_push( $val, $Interviews->description );
-		}
-		if (!is_null( $Interviews->window_length)) {
-			$sql .= " `window_length` = ? AND";
-			array_push( $val, $Interviews->window_length );
-		}
-		if (!is_null($likeColumns)) {
-			foreach ($likeColumns as $column => $value) {
-				$escapedValue = mysql_real_escape_string($value);
-				$sql .= "`{$column}` LIKE '%{$value}%' AND";
-			}
-		}
-		if(sizeof($val) == 0) {
-			return self::getAll();
-		}
-		$sql = substr($sql, 0, -3) . " )";
-		if( ! is_null ( $orderBy ) ){
-			$sql .= " ORDER BY `" . $orderBy . "` " . $orden;
-		}
-		// Add LIMIT offset, rowcount if rowcount is set
-		if (!is_null($rowcount)) {
-			$sql .= " LIMIT ". $offset . "," . $rowcount;
-		}
-		global $conn;
-		$rs = $conn->Execute($sql, $val);
-		$ar = array();
-		foreach ($rs as $foo) {
-			$bar =  new Interviews($foo);
-			array_push( $ar,$bar);
-		}
-		return $ar;
-	}
-
-	/**
-	  *	Actualizar registros.
-	  *
-	  * @return Filas afectadas
-	  * @param Interviews [$Interviews] El objeto de tipo Interviews a actualizar.
-	  **/
-	private static final function update($Interviews)
-	{
-		$sql = "UPDATE Interviews SET  `problemset_id` = ?, `acl_id` = ?, `alias` = ?, `title` = ?, `description` = ?, `window_length` = ? WHERE  `interview_id` = ?;";
-		$params = array(
-			$Interviews->problemset_id,
-			$Interviews->acl_id,
-			$Interviews->alias,
-			$Interviews->title,
-			$Interviews->description,
-			$Interviews->window_length,
-			$Interviews->interview_id, );
-		global $conn;
-		$conn->Execute($sql, $params);
-		return $conn->Affected_Rows();
-	}
-
-	/**
-	  *	Crear registros.
-	  *
-	  * Este metodo creara una nueva fila en la base de datos de acuerdo con los
-	  * contenidos del objeto Interviews suministrado. Asegurese
-	  * de que los valores para todas las columnas NOT NULL se ha especificado
-	  * correctamente. Despues del comando INSERT, este metodo asignara la clave
-	  * primaria generada en el objeto Interviews dentro de la misma transaccion.
-	  *
-	  * @return Un entero mayor o igual a cero identificando las filas afectadas, en caso de error, regresara una cadena con la descripcion del error
-	  * @param Interviews [$Interviews] El objeto de tipo Interviews a crear.
-	  **/
-	private static final function create( $Interviews )
-	{
-		$sql = "INSERT INTO Interviews ( `interview_id`, `problemset_id`, `acl_id`, `alias`, `title`, `description`, `window_length` ) VALUES ( ?, ?, ?, ?, ?, ?, ?);";
-		$params = array(
-			$Interviews->interview_id,
-			$Interviews->problemset_id,
-			$Interviews->acl_id,
-			$Interviews->alias,
-			$Interviews->title,
-			$Interviews->description,
-			$Interviews->window_length,
-		 );
-		global $conn;
-		$conn->Execute($sql, $params);
-		$ar = $conn->Affected_Rows();
-		if($ar == 0) return 0;
-		$Interviews->interview_id = $conn->Insert_ID();
-=======
     /**
       * Buscar registros.
       *
@@ -292,9 +127,33 @@
 
         $clauses = [];
         $params = [];
-        if (!is_null($Interviews->contest_id)) {
-            $clauses[] = '`contest_id` = ?';
-            $params[] = $Interviews->contest_id;
+        if (!is_null($Interviews->interview_id)) {
+            $clauses[] = '`interview_id` = ?';
+            $params[] = $Interviews->interview_id;
+        }
+        if (!is_null($Interviews->problemset_id)) {
+            $clauses[] = '`problemset_id` = ?';
+            $params[] = $Interviews->problemset_id;
+        }
+        if (!is_null($Interviews->acl_id)) {
+            $clauses[] = '`acl_id` = ?';
+            $params[] = $Interviews->acl_id;
+        }
+        if (!is_null($Interviews->alias)) {
+            $clauses[] = '`alias` = ?';
+            $params[] = $Interviews->alias;
+        }
+        if (!is_null($Interviews->title)) {
+            $clauses[] = '`title` = ?';
+            $params[] = $Interviews->title;
+        }
+        if (!is_null($Interviews->description)) {
+            $clauses[] = '`description` = ?';
+            $params[] = $Interviews->description;
+        }
+        if (!is_null($Interviews->window_length)) {
+            $clauses[] = '`window_length` = ?';
+            $params[] = $Interviews->window_length;
         }
         if (!is_null($likeColumns)) {
             foreach ($likeColumns as $column => $value) {
@@ -305,7 +164,7 @@
         if (sizeof($clauses) == 0) {
             return self::getAll();
         }
-        $sql = 'SELECT `Interviews`.`contest_id` FROM `Interviews`';
+        $sql = 'SELECT `Interviews`.`interview_id`, `Interviews`.`problemset_id`, `Interviews`.`acl_id`, `Interviews`.`alias`, `Interviews`.`title`, `Interviews`.`description`, `Interviews`.`window_length` FROM `Interviews`';
         $sql .= ' WHERE (' . implode(' AND ', $clauses) . ')';
         if (!is_null($orderBy)) {
             $sql .= ' ORDER BY `' . mysql_real_escape_string($orderBy) . '` ' . mysql_real_escape_string($orden);
@@ -330,8 +189,20 @@
       * @param Interviews [$Interviews] El objeto de tipo Interviews a actualizar.
       */
     final private static function update(Interviews $Interviews) {
-    }
->>>>>>> 7c118005
+        $sql = 'UPDATE `Interviews` SET `problemset_id` = ?, `acl_id` = ?, `alias` = ?, `title` = ?, `description` = ?, `window_length` = ? WHERE `interview_id` = ?;';
+        $params = [
+            $Interviews->problemset_id,
+            $Interviews->acl_id,
+            $Interviews->alias,
+            $Interviews->title,
+            $Interviews->description,
+            $Interviews->window_length,
+            $Interviews->interview_id,
+        ];
+        global $conn;
+        $conn->Execute($sql, $params);
+        return $conn->Affected_Rows();
+    }
 
     /**
      * Crear registros.
@@ -346,9 +217,15 @@
      * @param Interviews [$Interviews] El objeto de tipo Interviews a crear.
      */
     final private static function create(Interviews $Interviews) {
-        $sql = 'INSERT INTO Interviews (`contest_id`) VALUES (?);';
+        $sql = 'INSERT INTO Interviews (`interview_id`, `problemset_id`, `acl_id`, `alias`, `title`, `description`, `window_length`) VALUES (?, ?, ?, ?, ?, ?, ?);';
         $params = [
-            $Interviews->contest_id,
+            $Interviews->interview_id,
+            $Interviews->problemset_id,
+            $Interviews->acl_id,
+            $Interviews->alias,
+            $Interviews->title,
+            $Interviews->description,
+            $Interviews->window_length,
         ];
         global $conn;
         $conn->Execute($sql, $params);
@@ -356,118 +233,10 @@
         if ($ar == 0) {
             return 0;
         }
-
-<<<<<<< HEAD
-	/**
-	  *	Buscar por rango.
-	  *
-	  * Este metodo proporciona capacidad de busqueda para conseguir un juego de objetos {@link Interviews} de la base de datos siempre y cuando
-	  * esten dentro del rango de atributos activos de dos objetos criterio de tipo {@link Interviews}.
-	  *
-	  * Aquellas variables que tienen valores NULL seran excluidos en la busqueda (los valores 0 y false no son tomados como NULL) .
-	  * No es necesario ordenar los objetos criterio, asi como tambien es posible mezclar atributos.
-	  * Si algun atributo solo esta especificado en solo uno de los objetos de criterio se buscara que los resultados conicidan exactamente en ese campo.
-	  *
-	  * <code>
-	  *  /**
-	  *   * Ejemplo de uso - buscar todos los clientes que tengan limite de credito
-	  *   * mayor a 2000 y menor a 5000. Y que tengan un descuento del 50%.
-	  *   {@*}
-	  *	  $cr1 = new Cliente();
-	  *	  $cr1->limite_credito = "2000";
-	  *	  $cr1->descuento = "50";
-	  *
-	  *	  $cr2 = new Cliente();
-	  *	  $cr2->limite_credito = "5000";
-	  *	  $resultados = ClienteDAO::byRange($cr1, $cr2);
-	  *
-	  *	  foreach($resultados as $c ){
-	  *	  	echo $c->nombre . "<br>";
-	  *	  }
-	  * </code>
-	  *	@static
-	  * @param Interviews [$Interviews] El objeto de tipo Interviews
-	  * @param Interviews [$Interviews] El objeto de tipo Interviews
-	  * @param $orderBy Debe ser una cadena con el nombre de una columna en la base de datos.
-	  * @param $orden 'ASC' o 'DESC' el default es 'ASC'
-	  **/
-	public static final function byRange( $InterviewsA , $InterviewsB , $orderBy = null, $orden = 'ASC')
-	{
-		$sql = "SELECT * from Interviews WHERE (";
-		$val = array();
-		if( ( !is_null (($a = $InterviewsA->interview_id) ) ) & ( ! is_null ( ($b = $InterviewsB->interview_id) ) ) ){
-				$sql .= " `interview_id` >= ? AND `interview_id` <= ? AND";
-				array_push( $val, min($a,$b));
-				array_push( $val, max($a,$b));
-		}elseif( !is_null ( $a ) || !is_null ( $b ) ){
-			$sql .= " `interview_id` = ? AND";
-			$a = is_null ( $a ) ? $b : $a;
-			array_push( $val, $a);
-		}
-
-		if( ( !is_null (($a = $InterviewsA->problemset_id) ) ) & ( ! is_null ( ($b = $InterviewsB->problemset_id) ) ) ){
-				$sql .= " `problemset_id` >= ? AND `problemset_id` <= ? AND";
-				array_push( $val, min($a,$b));
-				array_push( $val, max($a,$b));
-		}elseif( !is_null ( $a ) || !is_null ( $b ) ){
-			$sql .= " `problemset_id` = ? AND";
-			$a = is_null ( $a ) ? $b : $a;
-			array_push( $val, $a);
-		}
-
-		if( ( !is_null (($a = $InterviewsA->acl_id) ) ) & ( ! is_null ( ($b = $InterviewsB->acl_id) ) ) ){
-				$sql .= " `acl_id` >= ? AND `acl_id` <= ? AND";
-				array_push( $val, min($a,$b));
-				array_push( $val, max($a,$b));
-		}elseif( !is_null ( $a ) || !is_null ( $b ) ){
-			$sql .= " `acl_id` = ? AND";
-			$a = is_null ( $a ) ? $b : $a;
-			array_push( $val, $a);
-		}
-
-		if( ( !is_null (($a = $InterviewsA->alias) ) ) & ( ! is_null ( ($b = $InterviewsB->alias) ) ) ){
-				$sql .= " `alias` >= ? AND `alias` <= ? AND";
-				array_push( $val, min($a,$b));
-				array_push( $val, max($a,$b));
-		}elseif( !is_null ( $a ) || !is_null ( $b ) ){
-			$sql .= " `alias` = ? AND";
-			$a = is_null ( $a ) ? $b : $a;
-			array_push( $val, $a);
-		}
-
-		if( ( !is_null (($a = $InterviewsA->title) ) ) & ( ! is_null ( ($b = $InterviewsB->title) ) ) ){
-				$sql .= " `title` >= ? AND `title` <= ? AND";
-				array_push( $val, min($a,$b));
-				array_push( $val, max($a,$b));
-		}elseif( !is_null ( $a ) || !is_null ( $b ) ){
-			$sql .= " `title` = ? AND";
-			$a = is_null ( $a ) ? $b : $a;
-			array_push( $val, $a);
-		}
-
-		if( ( !is_null (($a = $InterviewsA->description) ) ) & ( ! is_null ( ($b = $InterviewsB->description) ) ) ){
-				$sql .= " `description` >= ? AND `description` <= ? AND";
-				array_push( $val, min($a,$b));
-				array_push( $val, max($a,$b));
-		}elseif( !is_null ( $a ) || !is_null ( $b ) ){
-			$sql .= " `description` = ? AND";
-			$a = is_null ( $a ) ? $b : $a;
-			array_push( $val, $a);
-		}
-
-		if( ( !is_null (($a = $InterviewsA->window_length) ) ) & ( ! is_null ( ($b = $InterviewsB->window_length) ) ) ){
-				$sql .= " `window_length` >= ? AND `window_length` <= ? AND";
-				array_push( $val, min($a,$b));
-				array_push( $val, max($a,$b));
-		}elseif( !is_null ( $a ) || !is_null ( $b ) ){
-			$sql .= " `window_length` = ? AND";
-			$a = is_null ( $a ) ? $b : $a;
-			array_push( $val, $a);
-		}
-=======
+        $Interviews->interview_id = $conn->Insert_ID();
+
         return $ar;
     }
->>>>>>> 7c118005
 
     /**
      * Buscar por rango.
@@ -504,38 +273,82 @@
         $clauses = [];
         $params = [];
 
-<<<<<<< HEAD
-	/**
-	  *	Eliminar registros.
-	  *
-	  * Este metodo eliminara la informacion de base de datos identificados por la clave primaria
-	  * en el objeto Interviews suministrado. Una vez que se ha suprimido un objeto, este no
-	  * puede ser restaurado llamando a save(). save() al ver que este es un objeto vacio, creara una nueva fila
-	  * pero el objeto resultante tendra una clave primaria diferente de la que estaba en el objeto eliminado.
-	  * Si no puede encontrar eliminar fila coincidente a eliminar, Exception sera lanzada.
-	  *
-	  *	@throws Exception Se arroja cuando el objeto no tiene definidas sus llaves primarias.
-	  *	@return int El numero de filas afectadas.
-	  * @param Interviews [$Interviews] El objeto de tipo Interviews a eliminar
-	  **/
-	public static final function delete( $Interviews )
-	{
-		if( is_null( self::getByPK($Interviews->interview_id) ) ) throw new Exception('Campo no encontrado.');
-		$sql = "DELETE FROM Interviews WHERE  interview_id = ?;";
-		$params = array( $Interviews->interview_id );
-		global $conn;
-=======
-        $a = $InterviewsA->contest_id;
-        $b = $InterviewsB->contest_id;
-        if (!is_null($a) && !is_null($b)) {
-            $clauses[] = '`contest_id` >= ? AND `contest_id` <= ?';
-            $params[] = min($a, $b);
-            $params[] = max($a, $b);
-        } elseif (!is_null($a) || !is_null($b)) {
-            $clauses[] = '`contest_id` = ?';
-            $params[] = is_null($a) ? $b : $a;
-        }
->>>>>>> 7c118005
+        $a = $InterviewsA->interview_id;
+        $b = $InterviewsB->interview_id;
+        if (!is_null($a) && !is_null($b)) {
+            $clauses[] = '`interview_id` >= ? AND `interview_id` <= ?';
+            $params[] = min($a, $b);
+            $params[] = max($a, $b);
+        } elseif (!is_null($a) || !is_null($b)) {
+            $clauses[] = '`interview_id` = ?';
+            $params[] = is_null($a) ? $b : $a;
+        }
+
+        $a = $InterviewsA->problemset_id;
+        $b = $InterviewsB->problemset_id;
+        if (!is_null($a) && !is_null($b)) {
+            $clauses[] = '`problemset_id` >= ? AND `problemset_id` <= ?';
+            $params[] = min($a, $b);
+            $params[] = max($a, $b);
+        } elseif (!is_null($a) || !is_null($b)) {
+            $clauses[] = '`problemset_id` = ?';
+            $params[] = is_null($a) ? $b : $a;
+        }
+
+        $a = $InterviewsA->acl_id;
+        $b = $InterviewsB->acl_id;
+        if (!is_null($a) && !is_null($b)) {
+            $clauses[] = '`acl_id` >= ? AND `acl_id` <= ?';
+            $params[] = min($a, $b);
+            $params[] = max($a, $b);
+        } elseif (!is_null($a) || !is_null($b)) {
+            $clauses[] = '`acl_id` = ?';
+            $params[] = is_null($a) ? $b : $a;
+        }
+
+        $a = $InterviewsA->alias;
+        $b = $InterviewsB->alias;
+        if (!is_null($a) && !is_null($b)) {
+            $clauses[] = '`alias` >= ? AND `alias` <= ?';
+            $params[] = min($a, $b);
+            $params[] = max($a, $b);
+        } elseif (!is_null($a) || !is_null($b)) {
+            $clauses[] = '`alias` = ?';
+            $params[] = is_null($a) ? $b : $a;
+        }
+
+        $a = $InterviewsA->title;
+        $b = $InterviewsB->title;
+        if (!is_null($a) && !is_null($b)) {
+            $clauses[] = '`title` >= ? AND `title` <= ?';
+            $params[] = min($a, $b);
+            $params[] = max($a, $b);
+        } elseif (!is_null($a) || !is_null($b)) {
+            $clauses[] = '`title` = ?';
+            $params[] = is_null($a) ? $b : $a;
+        }
+
+        $a = $InterviewsA->description;
+        $b = $InterviewsB->description;
+        if (!is_null($a) && !is_null($b)) {
+            $clauses[] = '`description` >= ? AND `description` <= ?';
+            $params[] = min($a, $b);
+            $params[] = max($a, $b);
+        } elseif (!is_null($a) || !is_null($b)) {
+            $clauses[] = '`description` = ?';
+            $params[] = is_null($a) ? $b : $a;
+        }
+
+        $a = $InterviewsA->window_length;
+        $b = $InterviewsB->window_length;
+        if (!is_null($a) && !is_null($b)) {
+            $clauses[] = '`window_length` >= ? AND `window_length` <= ?';
+            $params[] = min($a, $b);
+            $params[] = max($a, $b);
+        } elseif (!is_null($a) || !is_null($b)) {
+            $clauses[] = '`window_length` = ?';
+            $params[] = is_null($a) ? $b : $a;
+        }
 
         $sql = 'SELECT * FROM `Interviews`';
         $sql .= ' WHERE (' . implode(' AND ', $clauses) . ')';
@@ -565,11 +378,11 @@
      * @param Interviews [$Interviews] El objeto de tipo Interviews a eliminar
      */
     final public static function delete(Interviews $Interviews) {
-        if (is_null(self::getByPK($Interviews->contest_id))) {
+        if (is_null(self::getByPK($Interviews->interview_id))) {
             throw new Exception('Registro no encontrado.');
         }
-        $sql = 'DELETE FROM `Interviews` WHERE contest_id = ?;';
-        $params = [$Interviews->contest_id];
+        $sql = 'DELETE FROM `Interviews` WHERE interview_id = ?;';
+        $params = [$Interviews->interview_id];
         global $conn;
 
         $conn->Execute($sql, $params);
