--- conflicted
+++ resolved
@@ -20,11 +20,7 @@
     /**
      * Campos de la tabla.
      */
-<<<<<<< HEAD
-    const FIELDS = '`Problemsets`.`problemset_id`, `Problemsets`.`acl_id`, `Problemsets`.`access_mode`, `Problemsets`.`languages`, `Problemsets`.`needs_basic_information`, `Problemsets`.`requests_user_information`, `Problemsets`.`type`, `Problemsets`.`contest_id`, `Problemsets`.`assignment_id`, `Problemsets`.`interview_id`';
-=======
-    const FIELDS = '`Problemsets`.`problemset_id`, `Problemsets`.`acl_id`, `Problemsets`.`access_mode`, `Problemsets`.`languages`, `Problemsets`.`needs_basic_information`, `Problemsets`.`requests_user_information`, `Problemsets`.`scoreboard_url`, `Problemsets`.`scoreboard_url_admin`, `Problemsets`.`type`';
->>>>>>> 9f1197d9
+    const FIELDS = '`Problemsets`.`problemset_id`, `Problemsets`.`acl_id`, `Problemsets`.`access_mode`, `Problemsets`.`languages`, `Problemsets`.`needs_basic_information`, `Problemsets`.`requests_user_information`, `Problemsets`.`scoreboard_url`, `Problemsets`.`scoreboard_url_admin`, `Problemsets`.`type`, `Problemsets`.`contest_id`, `Problemsets`.`assignment_id`, `Problemsets`.`interview_id`';
 
     /**
      * Guardar registros.
@@ -60,11 +56,7 @@
         if (is_null($problemset_id)) {
             return null;
         }
-<<<<<<< HEAD
-        $sql = 'SELECT `Problemsets`.`problemset_id`, `Problemsets`.`acl_id`, `Problemsets`.`access_mode`, `Problemsets`.`languages`, `Problemsets`.`needs_basic_information`, `Problemsets`.`requests_user_information`, `Problemsets`.`type`, `Problemsets`.`contest_id`, `Problemsets`.`assignment_id`, `Problemsets`.`interview_id` FROM Problemsets WHERE (problemset_id = ?) LIMIT 1;';
-=======
-        $sql = 'SELECT `Problemsets`.`problemset_id`, `Problemsets`.`acl_id`, `Problemsets`.`access_mode`, `Problemsets`.`languages`, `Problemsets`.`needs_basic_information`, `Problemsets`.`requests_user_information`, `Problemsets`.`scoreboard_url`, `Problemsets`.`scoreboard_url_admin`, `Problemsets`.`type` FROM Problemsets WHERE (problemset_id = ?) LIMIT 1;';
->>>>>>> 9f1197d9
+        $sql = 'SELECT `Problemsets`.`problemset_id`, `Problemsets`.`acl_id`, `Problemsets`.`access_mode`, `Problemsets`.`languages`, `Problemsets`.`needs_basic_information`, `Problemsets`.`requests_user_information`, `Problemsets`.`scoreboard_url`, `Problemsets`.`scoreboard_url_admin`, `Problemsets`.`type`, `Problemsets`.`contest_id`, `Problemsets`.`assignment_id`, `Problemsets`.`interview_id` FROM Problemsets WHERE (problemset_id = ?) LIMIT 1;';
         $params = [$problemset_id];
         global $conn;
         $rs = $conn->GetRow($sql, $params);
@@ -90,11 +82,7 @@
      * @return Array Un arreglo que contiene objetos del tipo {@link Problemsets}.
      */
     final public static function getAll($pagina = null, $columnas_por_pagina = null, $orden = null, $tipo_de_orden = 'ASC') {
-<<<<<<< HEAD
-        $sql = 'SELECT `Problemsets`.`problemset_id`, `Problemsets`.`acl_id`, `Problemsets`.`access_mode`, `Problemsets`.`languages`, `Problemsets`.`needs_basic_information`, `Problemsets`.`requests_user_information`, `Problemsets`.`type`, `Problemsets`.`contest_id`, `Problemsets`.`assignment_id`, `Problemsets`.`interview_id` from Problemsets';
-=======
-        $sql = 'SELECT `Problemsets`.`problemset_id`, `Problemsets`.`acl_id`, `Problemsets`.`access_mode`, `Problemsets`.`languages`, `Problemsets`.`needs_basic_information`, `Problemsets`.`requests_user_information`, `Problemsets`.`scoreboard_url`, `Problemsets`.`scoreboard_url_admin`, `Problemsets`.`type` from Problemsets';
->>>>>>> 9f1197d9
+        $sql = 'SELECT `Problemsets`.`problemset_id`, `Problemsets`.`acl_id`, `Problemsets`.`access_mode`, `Problemsets`.`languages`, `Problemsets`.`needs_basic_information`, `Problemsets`.`requests_user_information`, `Problemsets`.`scoreboard_url`, `Problemsets`.`scoreboard_url_admin`, `Problemsets`.`type`, `Problemsets`.`contest_id`, `Problemsets`.`assignment_id`, `Problemsets`.`interview_id` from Problemsets';
         global $conn;
         if (!is_null($orden)) {
             $sql .= ' ORDER BY `' . mysqli_real_escape_string($conn->_connectionID, $orden) . '` ' . ($tipo_de_orden == 'DESC' ? 'DESC' : 'ASC');
@@ -163,8 +151,6 @@
             $clauses[] = '`requests_user_information` = ?';
             $params[] = $Problemsets->requests_user_information;
         }
-<<<<<<< HEAD
-=======
         if (!is_null($Problemsets->scoreboard_url)) {
             $clauses[] = '`scoreboard_url` = ?';
             $params[] = $Problemsets->scoreboard_url;
@@ -173,12 +159,10 @@
             $clauses[] = '`scoreboard_url_admin` = ?';
             $params[] = $Problemsets->scoreboard_url_admin;
         }
->>>>>>> 9f1197d9
         if (!is_null($Problemsets->type)) {
             $clauses[] = '`type` = ?';
             $params[] = $Problemsets->type;
         }
-<<<<<<< HEAD
         if (!is_null($Problemsets->contest_id)) {
             $clauses[] = '`contest_id` = ?';
             $params[] = $Problemsets->contest_id;
@@ -191,8 +175,6 @@
             $clauses[] = '`interview_id` = ?';
             $params[] = $Problemsets->interview_id;
         }
-=======
->>>>>>> 9f1197d9
         global $conn;
         if (!is_null($likeColumns)) {
             foreach ($likeColumns as $column => $value) {
@@ -203,11 +185,7 @@
         if (sizeof($clauses) == 0) {
             return self::getAll();
         }
-<<<<<<< HEAD
-        $sql = 'SELECT `Problemsets`.`problemset_id`, `Problemsets`.`acl_id`, `Problemsets`.`access_mode`, `Problemsets`.`languages`, `Problemsets`.`needs_basic_information`, `Problemsets`.`requests_user_information`, `Problemsets`.`type`, `Problemsets`.`contest_id`, `Problemsets`.`assignment_id`, `Problemsets`.`interview_id` FROM `Problemsets`';
-=======
-        $sql = 'SELECT `Problemsets`.`problemset_id`, `Problemsets`.`acl_id`, `Problemsets`.`access_mode`, `Problemsets`.`languages`, `Problemsets`.`needs_basic_information`, `Problemsets`.`requests_user_information`, `Problemsets`.`scoreboard_url`, `Problemsets`.`scoreboard_url_admin`, `Problemsets`.`type` FROM `Problemsets`';
->>>>>>> 9f1197d9
+        $sql = 'SELECT `Problemsets`.`problemset_id`, `Problemsets`.`acl_id`, `Problemsets`.`access_mode`, `Problemsets`.`languages`, `Problemsets`.`needs_basic_information`, `Problemsets`.`requests_user_information`, `Problemsets`.`scoreboard_url`, `Problemsets`.`scoreboard_url_admin`, `Problemsets`.`type`, `Problemsets`.`contest_id`, `Problemsets`.`assignment_id`, `Problemsets`.`interview_id` FROM `Problemsets`';
         $sql .= ' WHERE (' . implode(' AND ', $clauses) . ')';
         if (!is_null($orderBy)) {
             $sql .= ' ORDER BY `' . mysqli_real_escape_string($conn->_connectionID, $orderBy) . '` ' . ($orden == 'DESC' ? 'DESC' : 'ASC');
@@ -231,27 +209,19 @@
       * @param Problemsets [$Problemsets] El objeto de tipo Problemsets a actualizar.
       */
     final private static function update(Problemsets $Problemsets) {
-<<<<<<< HEAD
-        $sql = 'UPDATE `Problemsets` SET `acl_id` = ?, `access_mode` = ?, `languages` = ?, `needs_basic_information` = ?, `requests_user_information` = ?, `type` = ?, `contest_id` = ?, `assignment_id` = ?, `interview_id` = ? WHERE `problemset_id` = ?;';
-=======
-        $sql = 'UPDATE `Problemsets` SET `acl_id` = ?, `access_mode` = ?, `languages` = ?, `needs_basic_information` = ?, `requests_user_information` = ?, `scoreboard_url` = ?, `scoreboard_url_admin` = ?, `type` = ? WHERE `problemset_id` = ?;';
->>>>>>> 9f1197d9
+        $sql = 'UPDATE `Problemsets` SET `acl_id` = ?, `access_mode` = ?, `languages` = ?, `needs_basic_information` = ?, `requests_user_information` = ?, `scoreboard_url` = ?, `scoreboard_url_admin` = ?, `type` = ?, `contest_id` = ?, `assignment_id` = ?, `interview_id` = ? WHERE `problemset_id` = ?;';
         $params = [
             $Problemsets->acl_id,
             $Problemsets->access_mode,
             $Problemsets->languages,
             $Problemsets->needs_basic_information,
             $Problemsets->requests_user_information,
-<<<<<<< HEAD
+            $Problemsets->scoreboard_url,
+            $Problemsets->scoreboard_url_admin,
             $Problemsets->type,
             $Problemsets->contest_id,
             $Problemsets->assignment_id,
             $Problemsets->interview_id,
-=======
-            $Problemsets->scoreboard_url,
-            $Problemsets->scoreboard_url_admin,
-            $Problemsets->type,
->>>>>>> 9f1197d9
             $Problemsets->problemset_id,
         ];
         global $conn;
@@ -284,11 +254,7 @@
         if (is_null($Problemsets->type)) {
             $Problemsets->type = 'Contest';
         }
-<<<<<<< HEAD
-        $sql = 'INSERT INTO Problemsets (`problemset_id`, `acl_id`, `access_mode`, `languages`, `needs_basic_information`, `requests_user_information`, `type`, `contest_id`, `assignment_id`, `interview_id`) VALUES (?, ?, ?, ?, ?, ?, ?, ?, ?, ?);';
-=======
-        $sql = 'INSERT INTO Problemsets (`problemset_id`, `acl_id`, `access_mode`, `languages`, `needs_basic_information`, `requests_user_information`, `scoreboard_url`, `scoreboard_url_admin`, `type`) VALUES (?, ?, ?, ?, ?, ?, ?, ?, ?);';
->>>>>>> 9f1197d9
+        $sql = 'INSERT INTO Problemsets (`problemset_id`, `acl_id`, `access_mode`, `languages`, `needs_basic_information`, `requests_user_information`, `scoreboard_url`, `scoreboard_url_admin`, `type`, `contest_id`, `assignment_id`, `interview_id`) VALUES (?, ?, ?, ?, ?, ?, ?, ?, ?, ?, ?, ?);';
         $params = [
             $Problemsets->problemset_id,
             $Problemsets->acl_id,
@@ -296,16 +262,12 @@
             $Problemsets->languages,
             $Problemsets->needs_basic_information,
             $Problemsets->requests_user_information,
-<<<<<<< HEAD
+            $Problemsets->scoreboard_url,
+            $Problemsets->scoreboard_url_admin,
             $Problemsets->type,
             $Problemsets->contest_id,
             $Problemsets->assignment_id,
             $Problemsets->interview_id,
-=======
-            $Problemsets->scoreboard_url,
-            $Problemsets->scoreboard_url_admin,
-            $Problemsets->type,
->>>>>>> 9f1197d9
         ];
         global $conn;
         $conn->Execute($sql, $params);
@@ -419,7 +381,28 @@
             $params[] = is_null($a) ? $b : $a;
         }
 
-<<<<<<< HEAD
+        $a = $ProblemsetsA->scoreboard_url;
+        $b = $ProblemsetsB->scoreboard_url;
+        if (!is_null($a) && !is_null($b)) {
+            $clauses[] = '`scoreboard_url` >= ? AND `scoreboard_url` <= ?';
+            $params[] = min($a, $b);
+            $params[] = max($a, $b);
+        } elseif (!is_null($a) || !is_null($b)) {
+            $clauses[] = '`scoreboard_url` = ?';
+            $params[] = is_null($a) ? $b : $a;
+        }
+
+        $a = $ProblemsetsA->scoreboard_url_admin;
+        $b = $ProblemsetsB->scoreboard_url_admin;
+        if (!is_null($a) && !is_null($b)) {
+            $clauses[] = '`scoreboard_url_admin` >= ? AND `scoreboard_url_admin` <= ?';
+            $params[] = min($a, $b);
+            $params[] = max($a, $b);
+        } elseif (!is_null($a) || !is_null($b)) {
+            $clauses[] = '`scoreboard_url_admin` = ?';
+            $params[] = is_null($a) ? $b : $a;
+        }
+
         $a = $ProblemsetsA->type;
         $b = $ProblemsetsB->type;
         if (!is_null($a) && !is_null($b)) {
@@ -461,38 +444,6 @@
             $params[] = max($a, $b);
         } elseif (!is_null($a) || !is_null($b)) {
             $clauses[] = '`interview_id` = ?';
-=======
-        $a = $ProblemsetsA->scoreboard_url;
-        $b = $ProblemsetsB->scoreboard_url;
-        if (!is_null($a) && !is_null($b)) {
-            $clauses[] = '`scoreboard_url` >= ? AND `scoreboard_url` <= ?';
-            $params[] = min($a, $b);
-            $params[] = max($a, $b);
-        } elseif (!is_null($a) || !is_null($b)) {
-            $clauses[] = '`scoreboard_url` = ?';
-            $params[] = is_null($a) ? $b : $a;
-        }
-
-        $a = $ProblemsetsA->scoreboard_url_admin;
-        $b = $ProblemsetsB->scoreboard_url_admin;
-        if (!is_null($a) && !is_null($b)) {
-            $clauses[] = '`scoreboard_url_admin` >= ? AND `scoreboard_url_admin` <= ?';
-            $params[] = min($a, $b);
-            $params[] = max($a, $b);
-        } elseif (!is_null($a) || !is_null($b)) {
-            $clauses[] = '`scoreboard_url_admin` = ?';
-            $params[] = is_null($a) ? $b : $a;
-        }
-
-        $a = $ProblemsetsA->type;
-        $b = $ProblemsetsB->type;
-        if (!is_null($a) && !is_null($b)) {
-            $clauses[] = '`type` >= ? AND `type` <= ?';
-            $params[] = min($a, $b);
-            $params[] = max($a, $b);
-        } elseif (!is_null($a) || !is_null($b)) {
-            $clauses[] = '`type` = ?';
->>>>>>> 9f1197d9
             $params[] = is_null($a) ? $b : $a;
         }
 
