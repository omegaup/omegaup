<?php

/** ******************************************************************************* *
  *                    !ATENCION!                                                   *
  *                                                                                 *
  * Este codigo es generado automaticamente. Si lo modificas tus cambios seran      *
  * reemplazados la proxima vez que se autogenere el codigo.                        *
  *                                                                                 *
  * ******************************************************************************* */

/** ProblemsetIdentities Data Access Object (DAO) Base.
 *
 * Esta clase contiene toda la manipulacion de bases de datos que se necesita
 * para almacenar de forma permanente y recuperar instancias de objetos
 * {@link ProblemsetIdentities}.
 * @access public
 * @abstract
 *
 */
<<<<<<< HEAD
abstract class ProblemsetIdentitiesDAOBase extends DAO {
    /**
     * Campos de la tabla.
     */
    const FIELDS = '`Problemset_Identities`.`identity_id`, `Problemset_Identities`.`problemset_id`, `Problemset_Identities`.`access_time`, `Problemset_Identities`.`end_time`, `Problemset_Identities`.`score`, `Problemset_Identities`.`time`, `Problemset_Identities`.`share_user_information`, `Problemset_Identities`.`privacystatement_consent_id`, `Problemset_Identities`.`is_invited`';

=======
abstract class ProblemsetIdentitiesDAOBase {
>>>>>>> 130d2aea
    /**
     * Guardar registros.
     *
     * Este metodo guarda el estado actual del objeto {@link ProblemsetIdentities}
     * pasado en la base de datos. La llave primaria indicará qué instancia va
     * a ser actualizada en base de datos. Si la llave primara o combinación de
     * llaves primarias que describen una fila que no se encuentra en la base de
     * datos, entonces save() creará una nueva fila, insertando en ese objeto
     * el ID recién creado.
     *
     * @static
     * @throws Exception si la operacion fallo.
     * @param ProblemsetIdentities [$Problemset_Identities] El objeto de tipo ProblemsetIdentities
     * @return Un entero mayor o igual a cero identificando el número de filas afectadas.
     */
    final public static function save(ProblemsetIdentities $Problemset_Identities) {
        if (is_null(self::getByPK($Problemset_Identities->identity_id, $Problemset_Identities->problemset_id))) {
            return ProblemsetIdentitiesDAOBase::create($Problemset_Identities);
        }
        return ProblemsetIdentitiesDAOBase::update($Problemset_Identities);
    }

    /**
     * Actualizar registros.
     *
     * @static
     * @return Filas afectadas
     * @param ProblemsetIdentities [$Problemset_Identities] El objeto de tipo ProblemsetIdentities a actualizar.
     */
    final public static function update(ProblemsetIdentities $Problemset_Identities) {
        $sql = 'UPDATE `Problemset_Identities` SET `access_time` = ?, `score` = ?, `time` = ?, `share_user_information` = ?, `privacystatement_consent_id` = ?, `is_invited` = ? WHERE `identity_id` = ? AND `problemset_id` = ?;';
        $params = [
            $Problemset_Identities->access_time,
            is_null($Problemset_Identities->score) ? null : (int)$Problemset_Identities->score,
            is_null($Problemset_Identities->time) ? null : (int)$Problemset_Identities->time,
            is_null($Problemset_Identities->share_user_information) ? null : (int)$Problemset_Identities->share_user_information,
            is_null($Problemset_Identities->privacystatement_consent_id) ? null : (int)$Problemset_Identities->privacystatement_consent_id,
            is_null($Problemset_Identities->is_invited) ? null : (int)$Problemset_Identities->is_invited,
            is_null($Problemset_Identities->identity_id) ? null : (int)$Problemset_Identities->identity_id,
            is_null($Problemset_Identities->problemset_id) ? null : (int)$Problemset_Identities->problemset_id,
        ];
        global $conn;
        $conn->Execute($sql, $params);
        return $conn->Affected_Rows();
    }

    /**
     * Obtener {@link ProblemsetIdentities} por llave primaria.
     *
     * Este metodo cargará un objeto {@link ProblemsetIdentities} de la base
     * de datos usando sus llaves primarias.
     *
     * @static
     * @return @link ProblemsetIdentities Un objeto del tipo {@link ProblemsetIdentities}. NULL si no hay tal registro.
     */
    final public static function getByPK($identity_id, $problemset_id) {
        if (is_null($identity_id) || is_null($problemset_id)) {
            return null;
        }
        $sql = 'SELECT `Problemset_Identities`.`identity_id`, `Problemset_Identities`.`problemset_id`, `Problemset_Identities`.`access_time`, `Problemset_Identities`.`end_time`, `Problemset_Identities`.`score`, `Problemset_Identities`.`time`, `Problemset_Identities`.`share_user_information`, `Problemset_Identities`.`privacystatement_consent_id`, `Problemset_Identities`.`is_invited` FROM Problemset_Identities WHERE (identity_id = ? AND problemset_id = ?) LIMIT 1;';
        $params = [$identity_id, $problemset_id];
        global $conn;
        $row = $conn->GetRow($sql, $params);
        if (empty($row)) {
            return null;
        }
        return new ProblemsetIdentities($row);
    }

    /**
     * Eliminar registros.
     *
     * Este metodo eliminará el registro identificado por la llave primaria en
     * el objeto ProblemsetIdentities suministrado. Una vez que se ha
     * eliminado un objeto, este no puede ser restaurado llamando a
     * {@link save()}, ya que este último creará un nuevo registro con una
     * llave primaria distinta a la que estaba en el objeto eliminado.
     *
     * Si no puede encontrar el registro a eliminar, {@link Exception} será
     * arrojada.
     *
     * @static
     * @throws Exception Se arroja cuando no se encuentra el objeto a eliminar en la base de datos.
     * @param ProblemsetIdentities [$Problemset_Identities] El objeto de tipo ProblemsetIdentities a eliminar
     */
    final public static function delete(ProblemsetIdentities $Problemset_Identities) {
        $sql = 'DELETE FROM `Problemset_Identities` WHERE identity_id = ? AND problemset_id = ?;';
        $params = [$Problemset_Identities->identity_id, $Problemset_Identities->problemset_id];
        global $conn;

        $conn->Execute($sql, $params);
        if ($conn->Affected_Rows() == 0) {
            throw new NotFoundException('recordNotFound');
        }
    }

    /**
     * Obtener todas las filas.
     *
     * Esta funcion leerá todos los contenidos de la tabla en la base de datos
     * y construirá un arreglo que contiene objetos de tipo {@link ProblemsetIdentities}.
     * Este método consume una cantidad de memoria proporcional al número de
     * registros regresados, así que sólo debe usarse cuando la tabla en
     * cuestión es pequeña o se proporcionan parámetros para obtener un menor
     * número de filas.
     *
     * @static
     * @param $pagina Página a ver.
     * @param $filasPorPagina Filas por página.
     * @param $orden Debe ser una cadena con el nombre de una columna en la base de datos.
     * @param $tipoDeOrden 'ASC' o 'DESC' el default es 'ASC'
     * @return Array Un arreglo que contiene objetos del tipo {@link ProblemsetIdentities}.
     */
<<<<<<< HEAD
    final public static function getAll($pagina = null, $columnas_por_pagina = null, $orden = null, $tipo_de_orden = 'ASC') {
        $sql = 'SELECT `Problemset_Identities`.`identity_id`, `Problemset_Identities`.`problemset_id`, `Problemset_Identities`.`access_time`, `Problemset_Identities`.`end_time`, `Problemset_Identities`.`score`, `Problemset_Identities`.`time`, `Problemset_Identities`.`share_user_information`, `Problemset_Identities`.`privacystatement_consent_id`, `Problemset_Identities`.`is_invited` from Problemset_Identities';
=======
    final public static function getAll($pagina = null, $filasPorPagina = null, $orden = null, $tipoDeOrden = 'ASC') {
        $sql = 'SELECT `Problemset_Identities`.`identity_id`, `Problemset_Identities`.`problemset_id`, `Problemset_Identities`.`access_time`, `Problemset_Identities`.`score`, `Problemset_Identities`.`time`, `Problemset_Identities`.`share_user_information`, `Problemset_Identities`.`privacystatement_consent_id`, `Problemset_Identities`.`is_invited` from Problemset_Identities';
>>>>>>> 130d2aea
        global $conn;
        if (!is_null($orden)) {
            $sql .= ' ORDER BY `' . $conn->escape($orden) . '` ' . ($tipoDeOrden == 'DESC' ? 'DESC' : 'ASC');
        }
        if (!is_null($pagina)) {
            $sql .= ' LIMIT ' . (($pagina - 1) * $filasPorPagina) . ', ' . (int)$filasPorPagina;
        }
        $allData = [];
        foreach ($conn->GetAll($sql) as $row) {
            $allData[] = new ProblemsetIdentities($row);
        }
        return $allData;
    }

    /**
<<<<<<< HEAD
      * Buscar registros.
      *
      * Este metodo proporciona capacidad de busqueda para conseguir un juego de objetos {@link ProblemsetIdentities} de la base de datos.
      * Consiste en buscar todos los objetos que coinciden con las variables permanentes instanciadas de objeto pasado como argumento.
      * Aquellas variables que tienen valores NULL seran excluidos en busca de criterios.
      *
      * <code>
      *   // Ejemplo de uso - buscar todos los clientes que tengan limite de credito igual a 20000
      *   $cliente = new Cliente();
      *   $cliente->setLimiteCredito('20000');
      *   $resultados = ClienteDAO::search($cliente);
      *
      *   foreach ($resultados as $c){
      *       echo $c->nombre . '<br>';
      *   }
      * </code>
      * @static
      * @param ProblemsetIdentities [$Problemset_Identities] El objeto de tipo ProblemsetIdentities
      * @param $orderBy Debe ser una cadena con el nombre de una columna en la base de datos.
      * @param $orden 'ASC' o 'DESC' el default es 'ASC'
      */
    final public static function search($Problemset_Identities, $orderBy = null, $orden = 'ASC', $offset = 0, $rowcount = null, $likeColumns = null) {
        if (!($Problemset_Identities instanceof ProblemsetIdentities)) {
            $Problemset_Identities = new ProblemsetIdentities($Problemset_Identities);
        }

        $clauses = [];
        $params = [];
        if (!is_null($Problemset_Identities->identity_id)) {
            $clauses[] = '`identity_id` = ?';
            $params[] = $Problemset_Identities->identity_id;
        }
        if (!is_null($Problemset_Identities->problemset_id)) {
            $clauses[] = '`problemset_id` = ?';
            $params[] = $Problemset_Identities->problemset_id;
        }
        if (!is_null($Problemset_Identities->access_time)) {
            $clauses[] = '`access_time` = ?';
            $params[] = $Problemset_Identities->access_time;
        }
        if (!is_null($Problemset_Identities->end_time)) {
            $clauses[] = '`end_time` = ?';
            $params[] = $Problemset_Identities->end_time;
        }
        if (!is_null($Problemset_Identities->score)) {
            $clauses[] = '`score` = ?';
            $params[] = $Problemset_Identities->score;
        }
        if (!is_null($Problemset_Identities->time)) {
            $clauses[] = '`time` = ?';
            $params[] = $Problemset_Identities->time;
        }
        if (!is_null($Problemset_Identities->share_user_information)) {
            $clauses[] = '`share_user_information` = ?';
            $params[] = $Problemset_Identities->share_user_information;
        }
        if (!is_null($Problemset_Identities->privacystatement_consent_id)) {
            $clauses[] = '`privacystatement_consent_id` = ?';
            $params[] = $Problemset_Identities->privacystatement_consent_id;
        }
        if (!is_null($Problemset_Identities->is_invited)) {
            $clauses[] = '`is_invited` = ?';
            $params[] = $Problemset_Identities->is_invited;
        }
        global $conn;
        if (!is_null($likeColumns)) {
            foreach ($likeColumns as $column => $value) {
                $escapedValue = mysqli_real_escape_string($conn->_connectionID, $value);
                $clauses[] = "`{$column}` LIKE '%{$escapedValue}%'";
            }
        }
        if (sizeof($clauses) == 0) {
            return self::getAll();
        }
        $sql = 'SELECT `Problemset_Identities`.`identity_id`, `Problemset_Identities`.`problemset_id`, `Problemset_Identities`.`access_time`, `Problemset_Identities`.`end_time`, `Problemset_Identities`.`score`, `Problemset_Identities`.`time`, `Problemset_Identities`.`share_user_information`, `Problemset_Identities`.`privacystatement_consent_id`, `Problemset_Identities`.`is_invited` FROM `Problemset_Identities`';
        $sql .= ' WHERE (' . implode(' AND ', $clauses) . ')';
        if (!is_null($orderBy)) {
            $sql .= ' ORDER BY `' . mysqli_real_escape_string($conn->_connectionID, $orderBy) . '` ' . ($orden == 'DESC' ? 'DESC' : 'ASC');
        }
        // Add LIMIT offset, rowcount if rowcount is set
        if (!is_null($rowcount)) {
            $sql .= ' LIMIT '. (int)$offset . ', ' . (int)$rowcount;
        }
        $rs = $conn->Execute($sql, $params);
        $ar = [];
        foreach ($rs as $row) {
            $ar[] = new ProblemsetIdentities($row);
        }
        return $ar;
    }

    /**
      * Actualizar registros.
      *
      * @return Filas afectadas
      * @param ProblemsetIdentities [$Problemset_Identities] El objeto de tipo ProblemsetIdentities a actualizar.
      */
    final private static function update(ProblemsetIdentities $Problemset_Identities) {
        $sql = 'UPDATE `Problemset_Identities` SET `access_time` = ?, `end_time` = ?, `score` = ?, `time` = ?, `share_user_information` = ?, `privacystatement_consent_id` = ?, `is_invited` = ? WHERE `identity_id` = ? AND `problemset_id` = ?;';
        $params = [
            $Problemset_Identities->access_time,
            $Problemset_Identities->end_time,
            $Problemset_Identities->score,
            $Problemset_Identities->time,
            $Problemset_Identities->share_user_information,
            $Problemset_Identities->privacystatement_consent_id,
            $Problemset_Identities->is_invited,
            $Problemset_Identities->identity_id,$Problemset_Identities->problemset_id,
        ];
        global $conn;
        $conn->Execute($sql, $params);
        return $conn->Affected_Rows();
    }

    /**
=======
>>>>>>> 130d2aea
     * Crear registros.
     *
     * Este metodo creará una nueva fila en la base de datos de acuerdo con los
     * contenidos del objeto ProblemsetIdentities suministrado.
     *
     * @static
     * @return Un entero mayor o igual a cero identificando el número de filas afectadas.
     * @param ProblemsetIdentities [$Problemset_Identities] El objeto de tipo ProblemsetIdentities a crear.
     */
    final public static function create(ProblemsetIdentities $Problemset_Identities) {
        if (is_null($Problemset_Identities->score)) {
            $Problemset_Identities->score = 1;
        }
        if (is_null($Problemset_Identities->time)) {
            $Problemset_Identities->time = 1;
        }
        if (is_null($Problemset_Identities->is_invited)) {
            $Problemset_Identities->is_invited = false;
        }
        $sql = 'INSERT INTO Problemset_Identities (`identity_id`, `problemset_id`, `access_time`, `end_time`, `score`, `time`, `share_user_information`, `privacystatement_consent_id`, `is_invited`) VALUES (?, ?, ?, ?, ?, ?, ?, ?, ?);';
        $params = [
            is_null($Problemset_Identities->identity_id) ? null : (int)$Problemset_Identities->identity_id,
            is_null($Problemset_Identities->problemset_id) ? null : (int)$Problemset_Identities->problemset_id,
            $Problemset_Identities->access_time,
<<<<<<< HEAD
            $Problemset_Identities->end_time,
            $Problemset_Identities->score,
            $Problemset_Identities->time,
            $Problemset_Identities->share_user_information,
            $Problemset_Identities->privacystatement_consent_id,
            $Problemset_Identities->is_invited,
=======
            is_null($Problemset_Identities->score) ? null : (int)$Problemset_Identities->score,
            is_null($Problemset_Identities->time) ? null : (int)$Problemset_Identities->time,
            is_null($Problemset_Identities->share_user_information) ? null : (int)$Problemset_Identities->share_user_information,
            is_null($Problemset_Identities->privacystatement_consent_id) ? null : (int)$Problemset_Identities->privacystatement_consent_id,
            is_null($Problemset_Identities->is_invited) ? null : (int)$Problemset_Identities->is_invited,
>>>>>>> 130d2aea
        ];
        global $conn;
        $conn->Execute($sql, $params);
        $ar = $conn->Affected_Rows();
        if ($ar == 0) {
            return 0;
        }

        return $ar;
    }
<<<<<<< HEAD

    /**
     * Buscar por rango.
     *
     * Este metodo proporciona capacidad de busqueda para conseguir un juego de objetos {@link ProblemsetIdentities} de la base de datos siempre y cuando
     * esten dentro del rango de atributos activos de dos objetos criterio de tipo {@link ProblemsetIdentities}.
     *
     * Aquellas variables que tienen valores NULL seran excluidos en la busqueda (los valores 0 y false no son tomados como NULL) .
     * No es necesario ordenar los objetos criterio, asi como tambien es posible mezclar atributos.
     * Si algun atributo solo esta especificado en solo uno de los objetos de criterio se buscara que los resultados conicidan exactamente en ese campo.
     *
     * <code>
     *   // Ejemplo de uso - buscar todos los clientes que tengan limite de credito
     *   // mayor a 2000 y menor a 5000. Y que tengan un descuento del 50%.
     *   $cr1 = new Cliente();
     *   $cr1->limite_credito = "2000";
     *   $cr1->descuento = "50";
     *
     *   $cr2 = new Cliente();
     *   $cr2->limite_credito = "5000";
     *   $resultados = ClienteDAO::byRange($cr1, $cr2);
     *
     *   foreach($resultados as $c ){
     *       echo $c->nombre . "<br>";
     *   }
     * </code>
     * @static
     * @param ProblemsetIdentities [$Problemset_Identities] El objeto de tipo ProblemsetIdentities
     * @param ProblemsetIdentities [$Problemset_Identities] El objeto de tipo ProblemsetIdentities
     * @param $orderBy Debe ser una cadena con el nombre de una columna en la base de datos.
     * @param $orden 'ASC' o 'DESC' el default es 'ASC'
     */
    final public static function byRange(ProblemsetIdentities $Problemset_IdentitiesA, ProblemsetIdentities $Problemset_IdentitiesB, $orderBy = null, $orden = 'ASC') {
        $clauses = [];
        $params = [];

        $a = $Problemset_IdentitiesA->identity_id;
        $b = $Problemset_IdentitiesB->identity_id;
        if (!is_null($a) && !is_null($b)) {
            $clauses[] = '`identity_id` >= ? AND `identity_id` <= ?';
            $params[] = min($a, $b);
            $params[] = max($a, $b);
        } elseif (!is_null($a) || !is_null($b)) {
            $clauses[] = '`identity_id` = ?';
            $params[] = is_null($a) ? $b : $a;
        }

        $a = $Problemset_IdentitiesA->problemset_id;
        $b = $Problemset_IdentitiesB->problemset_id;
        if (!is_null($a) && !is_null($b)) {
            $clauses[] = '`problemset_id` >= ? AND `problemset_id` <= ?';
            $params[] = min($a, $b);
            $params[] = max($a, $b);
        } elseif (!is_null($a) || !is_null($b)) {
            $clauses[] = '`problemset_id` = ?';
            $params[] = is_null($a) ? $b : $a;
        }

        $a = $Problemset_IdentitiesA->access_time;
        $b = $Problemset_IdentitiesB->access_time;
        if (!is_null($a) && !is_null($b)) {
            $clauses[] = '`access_time` >= ? AND `access_time` <= ?';
            $params[] = min($a, $b);
            $params[] = max($a, $b);
        } elseif (!is_null($a) || !is_null($b)) {
            $clauses[] = '`access_time` = ?';
            $params[] = is_null($a) ? $b : $a;
        }

        $a = $Problemset_IdentitiesA->end_time;
        $b = $Problemset_IdentitiesB->end_time;
        if (!is_null($a) && !is_null($b)) {
            $clauses[] = '`end_time` >= ? AND `end_time` <= ?';
            $params[] = min($a, $b);
            $params[] = max($a, $b);
        } elseif (!is_null($a) || !is_null($b)) {
            $clauses[] = '`end_time` = ?';
            $params[] = is_null($a) ? $b : $a;
        }

        $a = $Problemset_IdentitiesA->score;
        $b = $Problemset_IdentitiesB->score;
        if (!is_null($a) && !is_null($b)) {
            $clauses[] = '`score` >= ? AND `score` <= ?';
            $params[] = min($a, $b);
            $params[] = max($a, $b);
        } elseif (!is_null($a) || !is_null($b)) {
            $clauses[] = '`score` = ?';
            $params[] = is_null($a) ? $b : $a;
        }

        $a = $Problemset_IdentitiesA->time;
        $b = $Problemset_IdentitiesB->time;
        if (!is_null($a) && !is_null($b)) {
            $clauses[] = '`time` >= ? AND `time` <= ?';
            $params[] = min($a, $b);
            $params[] = max($a, $b);
        } elseif (!is_null($a) || !is_null($b)) {
            $clauses[] = '`time` = ?';
            $params[] = is_null($a) ? $b : $a;
        }

        $a = $Problemset_IdentitiesA->share_user_information;
        $b = $Problemset_IdentitiesB->share_user_information;
        if (!is_null($a) && !is_null($b)) {
            $clauses[] = '`share_user_information` >= ? AND `share_user_information` <= ?';
            $params[] = min($a, $b);
            $params[] = max($a, $b);
        } elseif (!is_null($a) || !is_null($b)) {
            $clauses[] = '`share_user_information` = ?';
            $params[] = is_null($a) ? $b : $a;
        }

        $a = $Problemset_IdentitiesA->privacystatement_consent_id;
        $b = $Problemset_IdentitiesB->privacystatement_consent_id;
        if (!is_null($a) && !is_null($b)) {
            $clauses[] = '`privacystatement_consent_id` >= ? AND `privacystatement_consent_id` <= ?';
            $params[] = min($a, $b);
            $params[] = max($a, $b);
        } elseif (!is_null($a) || !is_null($b)) {
            $clauses[] = '`privacystatement_consent_id` = ?';
            $params[] = is_null($a) ? $b : $a;
        }

        $a = $Problemset_IdentitiesA->is_invited;
        $b = $Problemset_IdentitiesB->is_invited;
        if (!is_null($a) && !is_null($b)) {
            $clauses[] = '`is_invited` >= ? AND `is_invited` <= ?';
            $params[] = min($a, $b);
            $params[] = max($a, $b);
        } elseif (!is_null($a) || !is_null($b)) {
            $clauses[] = '`is_invited` = ?';
            $params[] = is_null($a) ? $b : $a;
        }

        $sql = 'SELECT * FROM `Problemset_Identities`';
        $sql .= ' WHERE (' . implode(' AND ', $clauses) . ')';
        if (!is_null($orderBy)) {
            $sql .= ' ORDER BY `' . $orderBy . '` ' . $orden;
        }
        global $conn;
        $rs = $conn->Execute($sql, $params);
        $ar = [];
        foreach ($rs as $row) {
            $ar[] = new ProblemsetIdentities($row);
        }
        return $ar;
    }

    /**
     * Eliminar registros.
     *
     * Este metodo eliminara la informacion de base de datos identificados por la clave primaria
     * en el objeto ProblemsetIdentities suministrado. Una vez que se ha suprimido un objeto, este no
     * puede ser restaurado llamando a save(). save() al ver que este es un objeto vacio, creara una nueva fila
     * pero el objeto resultante tendra una clave primaria diferente de la que estaba en el objeto eliminado.
     * Si no puede encontrar eliminar fila coincidente a eliminar, Exception sera lanzada.
     *
     * @throws Exception Se arroja cuando el objeto no tiene definidas sus llaves primarias.
     * @return int El numero de filas afectadas.
     * @param ProblemsetIdentities [$Problemset_Identities] El objeto de tipo ProblemsetIdentities a eliminar
     */
    final public static function delete(ProblemsetIdentities $Problemset_Identities) {
        if (is_null(self::getByPK($Problemset_Identities->identity_id, $Problemset_Identities->problemset_id))) {
            throw new Exception('Registro no encontrado.');
        }
        $sql = 'DELETE FROM `Problemset_Identities` WHERE identity_id = ? AND problemset_id = ?;';
        $params = [$Problemset_Identities->identity_id, $Problemset_Identities->problemset_id];
        global $conn;

        $conn->Execute($sql, $params);
        return $conn->Affected_Rows();
    }
=======
>>>>>>> 130d2aea
}<|MERGE_RESOLUTION|>--- conflicted
+++ resolved
@@ -17,16 +17,7 @@
  * @abstract
  *
  */
-<<<<<<< HEAD
-abstract class ProblemsetIdentitiesDAOBase extends DAO {
-    /**
-     * Campos de la tabla.
-     */
-    const FIELDS = '`Problemset_Identities`.`identity_id`, `Problemset_Identities`.`problemset_id`, `Problemset_Identities`.`access_time`, `Problemset_Identities`.`end_time`, `Problemset_Identities`.`score`, `Problemset_Identities`.`time`, `Problemset_Identities`.`share_user_information`, `Problemset_Identities`.`privacystatement_consent_id`, `Problemset_Identities`.`is_invited`';
-
-=======
 abstract class ProblemsetIdentitiesDAOBase {
->>>>>>> 130d2aea
     /**
      * Guardar registros.
      *
@@ -57,9 +48,10 @@
      * @param ProblemsetIdentities [$Problemset_Identities] El objeto de tipo ProblemsetIdentities a actualizar.
      */
     final public static function update(ProblemsetIdentities $Problemset_Identities) {
-        $sql = 'UPDATE `Problemset_Identities` SET `access_time` = ?, `score` = ?, `time` = ?, `share_user_information` = ?, `privacystatement_consent_id` = ?, `is_invited` = ? WHERE `identity_id` = ? AND `problemset_id` = ?;';
+        $sql = 'UPDATE `Problemset_Identities` SET `access_time` = ?, `end_time` = ?, `score` = ?, `time` = ?, `share_user_information` = ?, `privacystatement_consent_id` = ?, `is_invited` = ? WHERE `identity_id` = ? AND `problemset_id` = ?;';
         $params = [
             $Problemset_Identities->access_time,
+            $Problemset_Identities->end_time,
             is_null($Problemset_Identities->score) ? null : (int)$Problemset_Identities->score,
             is_null($Problemset_Identities->time) ? null : (int)$Problemset_Identities->time,
             is_null($Problemset_Identities->share_user_information) ? null : (int)$Problemset_Identities->share_user_information,
@@ -140,13 +132,8 @@
      * @param $tipoDeOrden 'ASC' o 'DESC' el default es 'ASC'
      * @return Array Un arreglo que contiene objetos del tipo {@link ProblemsetIdentities}.
      */
-<<<<<<< HEAD
-    final public static function getAll($pagina = null, $columnas_por_pagina = null, $orden = null, $tipo_de_orden = 'ASC') {
+    final public static function getAll($pagina = null, $filasPorPagina = null, $orden = null, $tipoDeOrden = 'ASC') {
         $sql = 'SELECT `Problemset_Identities`.`identity_id`, `Problemset_Identities`.`problemset_id`, `Problemset_Identities`.`access_time`, `Problemset_Identities`.`end_time`, `Problemset_Identities`.`score`, `Problemset_Identities`.`time`, `Problemset_Identities`.`share_user_information`, `Problemset_Identities`.`privacystatement_consent_id`, `Problemset_Identities`.`is_invited` from Problemset_Identities';
-=======
-    final public static function getAll($pagina = null, $filasPorPagina = null, $orden = null, $tipoDeOrden = 'ASC') {
-        $sql = 'SELECT `Problemset_Identities`.`identity_id`, `Problemset_Identities`.`problemset_id`, `Problemset_Identities`.`access_time`, `Problemset_Identities`.`score`, `Problemset_Identities`.`time`, `Problemset_Identities`.`share_user_information`, `Problemset_Identities`.`privacystatement_consent_id`, `Problemset_Identities`.`is_invited` from Problemset_Identities';
->>>>>>> 130d2aea
         global $conn;
         if (!is_null($orden)) {
             $sql .= ' ORDER BY `' . $conn->escape($orden) . '` ' . ($tipoDeOrden == 'DESC' ? 'DESC' : 'ASC');
@@ -162,124 +149,6 @@
     }
 
     /**
-<<<<<<< HEAD
-      * Buscar registros.
-      *
-      * Este metodo proporciona capacidad de busqueda para conseguir un juego de objetos {@link ProblemsetIdentities} de la base de datos.
-      * Consiste en buscar todos los objetos que coinciden con las variables permanentes instanciadas de objeto pasado como argumento.
-      * Aquellas variables que tienen valores NULL seran excluidos en busca de criterios.
-      *
-      * <code>
-      *   // Ejemplo de uso - buscar todos los clientes que tengan limite de credito igual a 20000
-      *   $cliente = new Cliente();
-      *   $cliente->setLimiteCredito('20000');
-      *   $resultados = ClienteDAO::search($cliente);
-      *
-      *   foreach ($resultados as $c){
-      *       echo $c->nombre . '<br>';
-      *   }
-      * </code>
-      * @static
-      * @param ProblemsetIdentities [$Problemset_Identities] El objeto de tipo ProblemsetIdentities
-      * @param $orderBy Debe ser una cadena con el nombre de una columna en la base de datos.
-      * @param $orden 'ASC' o 'DESC' el default es 'ASC'
-      */
-    final public static function search($Problemset_Identities, $orderBy = null, $orden = 'ASC', $offset = 0, $rowcount = null, $likeColumns = null) {
-        if (!($Problemset_Identities instanceof ProblemsetIdentities)) {
-            $Problemset_Identities = new ProblemsetIdentities($Problemset_Identities);
-        }
-
-        $clauses = [];
-        $params = [];
-        if (!is_null($Problemset_Identities->identity_id)) {
-            $clauses[] = '`identity_id` = ?';
-            $params[] = $Problemset_Identities->identity_id;
-        }
-        if (!is_null($Problemset_Identities->problemset_id)) {
-            $clauses[] = '`problemset_id` = ?';
-            $params[] = $Problemset_Identities->problemset_id;
-        }
-        if (!is_null($Problemset_Identities->access_time)) {
-            $clauses[] = '`access_time` = ?';
-            $params[] = $Problemset_Identities->access_time;
-        }
-        if (!is_null($Problemset_Identities->end_time)) {
-            $clauses[] = '`end_time` = ?';
-            $params[] = $Problemset_Identities->end_time;
-        }
-        if (!is_null($Problemset_Identities->score)) {
-            $clauses[] = '`score` = ?';
-            $params[] = $Problemset_Identities->score;
-        }
-        if (!is_null($Problemset_Identities->time)) {
-            $clauses[] = '`time` = ?';
-            $params[] = $Problemset_Identities->time;
-        }
-        if (!is_null($Problemset_Identities->share_user_information)) {
-            $clauses[] = '`share_user_information` = ?';
-            $params[] = $Problemset_Identities->share_user_information;
-        }
-        if (!is_null($Problemset_Identities->privacystatement_consent_id)) {
-            $clauses[] = '`privacystatement_consent_id` = ?';
-            $params[] = $Problemset_Identities->privacystatement_consent_id;
-        }
-        if (!is_null($Problemset_Identities->is_invited)) {
-            $clauses[] = '`is_invited` = ?';
-            $params[] = $Problemset_Identities->is_invited;
-        }
-        global $conn;
-        if (!is_null($likeColumns)) {
-            foreach ($likeColumns as $column => $value) {
-                $escapedValue = mysqli_real_escape_string($conn->_connectionID, $value);
-                $clauses[] = "`{$column}` LIKE '%{$escapedValue}%'";
-            }
-        }
-        if (sizeof($clauses) == 0) {
-            return self::getAll();
-        }
-        $sql = 'SELECT `Problemset_Identities`.`identity_id`, `Problemset_Identities`.`problemset_id`, `Problemset_Identities`.`access_time`, `Problemset_Identities`.`end_time`, `Problemset_Identities`.`score`, `Problemset_Identities`.`time`, `Problemset_Identities`.`share_user_information`, `Problemset_Identities`.`privacystatement_consent_id`, `Problemset_Identities`.`is_invited` FROM `Problemset_Identities`';
-        $sql .= ' WHERE (' . implode(' AND ', $clauses) . ')';
-        if (!is_null($orderBy)) {
-            $sql .= ' ORDER BY `' . mysqli_real_escape_string($conn->_connectionID, $orderBy) . '` ' . ($orden == 'DESC' ? 'DESC' : 'ASC');
-        }
-        // Add LIMIT offset, rowcount if rowcount is set
-        if (!is_null($rowcount)) {
-            $sql .= ' LIMIT '. (int)$offset . ', ' . (int)$rowcount;
-        }
-        $rs = $conn->Execute($sql, $params);
-        $ar = [];
-        foreach ($rs as $row) {
-            $ar[] = new ProblemsetIdentities($row);
-        }
-        return $ar;
-    }
-
-    /**
-      * Actualizar registros.
-      *
-      * @return Filas afectadas
-      * @param ProblemsetIdentities [$Problemset_Identities] El objeto de tipo ProblemsetIdentities a actualizar.
-      */
-    final private static function update(ProblemsetIdentities $Problemset_Identities) {
-        $sql = 'UPDATE `Problemset_Identities` SET `access_time` = ?, `end_time` = ?, `score` = ?, `time` = ?, `share_user_information` = ?, `privacystatement_consent_id` = ?, `is_invited` = ? WHERE `identity_id` = ? AND `problemset_id` = ?;';
-        $params = [
-            $Problemset_Identities->access_time,
-            $Problemset_Identities->end_time,
-            $Problemset_Identities->score,
-            $Problemset_Identities->time,
-            $Problemset_Identities->share_user_information,
-            $Problemset_Identities->privacystatement_consent_id,
-            $Problemset_Identities->is_invited,
-            $Problemset_Identities->identity_id,$Problemset_Identities->problemset_id,
-        ];
-        global $conn;
-        $conn->Execute($sql, $params);
-        return $conn->Affected_Rows();
-    }
-
-    /**
-=======
->>>>>>> 130d2aea
      * Crear registros.
      *
      * Este metodo creará una nueva fila en la base de datos de acuerdo con los
@@ -304,20 +173,12 @@
             is_null($Problemset_Identities->identity_id) ? null : (int)$Problemset_Identities->identity_id,
             is_null($Problemset_Identities->problemset_id) ? null : (int)$Problemset_Identities->problemset_id,
             $Problemset_Identities->access_time,
-<<<<<<< HEAD
             $Problemset_Identities->end_time,
-            $Problemset_Identities->score,
-            $Problemset_Identities->time,
-            $Problemset_Identities->share_user_information,
-            $Problemset_Identities->privacystatement_consent_id,
-            $Problemset_Identities->is_invited,
-=======
             is_null($Problemset_Identities->score) ? null : (int)$Problemset_Identities->score,
             is_null($Problemset_Identities->time) ? null : (int)$Problemset_Identities->time,
             is_null($Problemset_Identities->share_user_information) ? null : (int)$Problemset_Identities->share_user_information,
             is_null($Problemset_Identities->privacystatement_consent_id) ? null : (int)$Problemset_Identities->privacystatement_consent_id,
             is_null($Problemset_Identities->is_invited) ? null : (int)$Problemset_Identities->is_invited,
->>>>>>> 130d2aea
         ];
         global $conn;
         $conn->Execute($sql, $params);
@@ -328,180 +189,4 @@
 
         return $ar;
     }
-<<<<<<< HEAD
-
-    /**
-     * Buscar por rango.
-     *
-     * Este metodo proporciona capacidad de busqueda para conseguir un juego de objetos {@link ProblemsetIdentities} de la base de datos siempre y cuando
-     * esten dentro del rango de atributos activos de dos objetos criterio de tipo {@link ProblemsetIdentities}.
-     *
-     * Aquellas variables que tienen valores NULL seran excluidos en la busqueda (los valores 0 y false no son tomados como NULL) .
-     * No es necesario ordenar los objetos criterio, asi como tambien es posible mezclar atributos.
-     * Si algun atributo solo esta especificado en solo uno de los objetos de criterio se buscara que los resultados conicidan exactamente en ese campo.
-     *
-     * <code>
-     *   // Ejemplo de uso - buscar todos los clientes que tengan limite de credito
-     *   // mayor a 2000 y menor a 5000. Y que tengan un descuento del 50%.
-     *   $cr1 = new Cliente();
-     *   $cr1->limite_credito = "2000";
-     *   $cr1->descuento = "50";
-     *
-     *   $cr2 = new Cliente();
-     *   $cr2->limite_credito = "5000";
-     *   $resultados = ClienteDAO::byRange($cr1, $cr2);
-     *
-     *   foreach($resultados as $c ){
-     *       echo $c->nombre . "<br>";
-     *   }
-     * </code>
-     * @static
-     * @param ProblemsetIdentities [$Problemset_Identities] El objeto de tipo ProblemsetIdentities
-     * @param ProblemsetIdentities [$Problemset_Identities] El objeto de tipo ProblemsetIdentities
-     * @param $orderBy Debe ser una cadena con el nombre de una columna en la base de datos.
-     * @param $orden 'ASC' o 'DESC' el default es 'ASC'
-     */
-    final public static function byRange(ProblemsetIdentities $Problemset_IdentitiesA, ProblemsetIdentities $Problemset_IdentitiesB, $orderBy = null, $orden = 'ASC') {
-        $clauses = [];
-        $params = [];
-
-        $a = $Problemset_IdentitiesA->identity_id;
-        $b = $Problemset_IdentitiesB->identity_id;
-        if (!is_null($a) && !is_null($b)) {
-            $clauses[] = '`identity_id` >= ? AND `identity_id` <= ?';
-            $params[] = min($a, $b);
-            $params[] = max($a, $b);
-        } elseif (!is_null($a) || !is_null($b)) {
-            $clauses[] = '`identity_id` = ?';
-            $params[] = is_null($a) ? $b : $a;
-        }
-
-        $a = $Problemset_IdentitiesA->problemset_id;
-        $b = $Problemset_IdentitiesB->problemset_id;
-        if (!is_null($a) && !is_null($b)) {
-            $clauses[] = '`problemset_id` >= ? AND `problemset_id` <= ?';
-            $params[] = min($a, $b);
-            $params[] = max($a, $b);
-        } elseif (!is_null($a) || !is_null($b)) {
-            $clauses[] = '`problemset_id` = ?';
-            $params[] = is_null($a) ? $b : $a;
-        }
-
-        $a = $Problemset_IdentitiesA->access_time;
-        $b = $Problemset_IdentitiesB->access_time;
-        if (!is_null($a) && !is_null($b)) {
-            $clauses[] = '`access_time` >= ? AND `access_time` <= ?';
-            $params[] = min($a, $b);
-            $params[] = max($a, $b);
-        } elseif (!is_null($a) || !is_null($b)) {
-            $clauses[] = '`access_time` = ?';
-            $params[] = is_null($a) ? $b : $a;
-        }
-
-        $a = $Problemset_IdentitiesA->end_time;
-        $b = $Problemset_IdentitiesB->end_time;
-        if (!is_null($a) && !is_null($b)) {
-            $clauses[] = '`end_time` >= ? AND `end_time` <= ?';
-            $params[] = min($a, $b);
-            $params[] = max($a, $b);
-        } elseif (!is_null($a) || !is_null($b)) {
-            $clauses[] = '`end_time` = ?';
-            $params[] = is_null($a) ? $b : $a;
-        }
-
-        $a = $Problemset_IdentitiesA->score;
-        $b = $Problemset_IdentitiesB->score;
-        if (!is_null($a) && !is_null($b)) {
-            $clauses[] = '`score` >= ? AND `score` <= ?';
-            $params[] = min($a, $b);
-            $params[] = max($a, $b);
-        } elseif (!is_null($a) || !is_null($b)) {
-            $clauses[] = '`score` = ?';
-            $params[] = is_null($a) ? $b : $a;
-        }
-
-        $a = $Problemset_IdentitiesA->time;
-        $b = $Problemset_IdentitiesB->time;
-        if (!is_null($a) && !is_null($b)) {
-            $clauses[] = '`time` >= ? AND `time` <= ?';
-            $params[] = min($a, $b);
-            $params[] = max($a, $b);
-        } elseif (!is_null($a) || !is_null($b)) {
-            $clauses[] = '`time` = ?';
-            $params[] = is_null($a) ? $b : $a;
-        }
-
-        $a = $Problemset_IdentitiesA->share_user_information;
-        $b = $Problemset_IdentitiesB->share_user_information;
-        if (!is_null($a) && !is_null($b)) {
-            $clauses[] = '`share_user_information` >= ? AND `share_user_information` <= ?';
-            $params[] = min($a, $b);
-            $params[] = max($a, $b);
-        } elseif (!is_null($a) || !is_null($b)) {
-            $clauses[] = '`share_user_information` = ?';
-            $params[] = is_null($a) ? $b : $a;
-        }
-
-        $a = $Problemset_IdentitiesA->privacystatement_consent_id;
-        $b = $Problemset_IdentitiesB->privacystatement_consent_id;
-        if (!is_null($a) && !is_null($b)) {
-            $clauses[] = '`privacystatement_consent_id` >= ? AND `privacystatement_consent_id` <= ?';
-            $params[] = min($a, $b);
-            $params[] = max($a, $b);
-        } elseif (!is_null($a) || !is_null($b)) {
-            $clauses[] = '`privacystatement_consent_id` = ?';
-            $params[] = is_null($a) ? $b : $a;
-        }
-
-        $a = $Problemset_IdentitiesA->is_invited;
-        $b = $Problemset_IdentitiesB->is_invited;
-        if (!is_null($a) && !is_null($b)) {
-            $clauses[] = '`is_invited` >= ? AND `is_invited` <= ?';
-            $params[] = min($a, $b);
-            $params[] = max($a, $b);
-        } elseif (!is_null($a) || !is_null($b)) {
-            $clauses[] = '`is_invited` = ?';
-            $params[] = is_null($a) ? $b : $a;
-        }
-
-        $sql = 'SELECT * FROM `Problemset_Identities`';
-        $sql .= ' WHERE (' . implode(' AND ', $clauses) . ')';
-        if (!is_null($orderBy)) {
-            $sql .= ' ORDER BY `' . $orderBy . '` ' . $orden;
-        }
-        global $conn;
-        $rs = $conn->Execute($sql, $params);
-        $ar = [];
-        foreach ($rs as $row) {
-            $ar[] = new ProblemsetIdentities($row);
-        }
-        return $ar;
-    }
-
-    /**
-     * Eliminar registros.
-     *
-     * Este metodo eliminara la informacion de base de datos identificados por la clave primaria
-     * en el objeto ProblemsetIdentities suministrado. Una vez que se ha suprimido un objeto, este no
-     * puede ser restaurado llamando a save(). save() al ver que este es un objeto vacio, creara una nueva fila
-     * pero el objeto resultante tendra una clave primaria diferente de la que estaba en el objeto eliminado.
-     * Si no puede encontrar eliminar fila coincidente a eliminar, Exception sera lanzada.
-     *
-     * @throws Exception Se arroja cuando el objeto no tiene definidas sus llaves primarias.
-     * @return int El numero de filas afectadas.
-     * @param ProblemsetIdentities [$Problemset_Identities] El objeto de tipo ProblemsetIdentities a eliminar
-     */
-    final public static function delete(ProblemsetIdentities $Problemset_Identities) {
-        if (is_null(self::getByPK($Problemset_Identities->identity_id, $Problemset_Identities->problemset_id))) {
-            throw new Exception('Registro no encontrado.');
-        }
-        $sql = 'DELETE FROM `Problemset_Identities` WHERE identity_id = ? AND problemset_id = ?;';
-        $params = [$Problemset_Identities->identity_id, $Problemset_Identities->problemset_id];
-        global $conn;
-
-        $conn->Execute($sql, $params);
-        return $conn->Affected_Rows();
-    }
-=======
->>>>>>> 130d2aea
 }