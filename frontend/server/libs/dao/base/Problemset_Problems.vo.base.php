--- conflicted
+++ resolved
@@ -74,42 +74,10 @@
       */
     public $points;
 
-<<<<<<< HEAD
-	/**
-	  *  [Campo no documentado]
-	  * Llave Primaria
-	  * @access public
-	  * @var int(11)
-	  */
-	public $problemset_id;
-
-	/**
-	  *  [Campo no documentado]
-	  * Llave Primaria
-	  * @access public
-	  * @var int(11)
-	  */
-	public $problem_id;
-
-	/**
-	  *  [Campo no documentado]
-	  * @access public
-	  * @var double
-	  */
-	public $points;
-
-	/**
-	  * Define el orden de aparición de los problemas en una lista de problemas
-	  * @access public
-	  * @var INT
-	  */
-	public $order;
-=======
     /**
-      * Define el orden de aparición de los problemas en un concurso
+      * Define el orden de aparición de los problemas en una lista de problemas
       * @access public
       * @var int
       */
     public $order;
->>>>>>> 7c118005
 }