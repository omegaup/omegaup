--- conflicted
+++ resolved
@@ -47,20 +47,6 @@
         if (isset($data['main_identity_id'])) {
             $this->main_identity_id = (int)$data['main_identity_id'];
         }
-<<<<<<< HEAD
-        if (isset($data['name'])) {
-            $this->name = $data['name'];
-        }
-        if (isset($data['school_id'])) {
-            $this->school_id = (int)$data['school_id'];
-=======
-        if (isset($data['country_id'])) {
-            $this->country_id = $data['country_id'];
-        }
-        if (isset($data['state_id'])) {
-            $this->state_id = $data['state_id'];
->>>>>>> 91931d0b
-        }
         if (isset($data['scholar_degree'])) {
             $this->scholar_degree = $data['scholar_degree'];
         }
@@ -161,32 +147,6 @@
     /**
       *  [Campo no documentado]
       * @access public
-<<<<<<< HEAD
-      * @var varchar(256)
-      */
-    public $name;
-=======
-      * @var char(3)
-      */
-    public $country_id;
->>>>>>> 91931d0b
-
-    /**
-      *  [Campo no documentado]
-      * @access public
-<<<<<<< HEAD
-      * @var int(11)
-      */
-    public $school_id;
-=======
-      * @var char(3)
-      */
-    public $state_id;
->>>>>>> 91931d0b
-
-    /**
-      *  [Campo no documentado]
-      * @access public
       * @var enum('none','early_childhood','pre_primary','primary','lower_secondary','upper_secondary','post_secondary','tertiary','bachelors','master','doctorate')
       */
     public $scholar_degree;
