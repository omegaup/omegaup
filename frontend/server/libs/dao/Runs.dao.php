--- conflicted
+++ resolved
@@ -341,11 +341,9 @@
 	}
 
 	public static final function GetContestRuns($contest_id, $order_by_column) {
-<<<<<<< HEAD
-		$sql = "SELECT contest_score, problem_id, user_id, test, time, submit_delay FROM Runs WHERE contest_id = ? AND status = 'ready' AND Test = '0' AND veredict NOT IN ('CE', 'JE') ORDER BY ?;";
-=======
-		$sql = "SELECT score, contest_score, problem_id, user_id, test, time, submit_delay FROM Runs WHERE contest_id = ? AND status = 'ready' AND veredict NOT IN ('CE', 'JE') ORDER BY ?;";
->>>>>>> f19cee99
+
+		$sql = "SELECT score, contest_score, problem_id, user_id, test, time, submit_delay FROM Runs WHERE contest_id = ? AND status = 'ready' AND Test = '0' AND veredict NOT IN ('CE', 'JE') ORDER BY ?;";
+
 		$val = array($contest_id, $order_by_column);
 
 		global $conn;
