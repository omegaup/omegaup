<?php

require_once('base/Runs.dao.base.php');
require_once('base/Runs.vo.base.php');
/** Page-level DocBlock .
 *
 * @author alanboy
 * @package docs
 *
 */

/** Runs Data Access Object (DAO).
 *
 * Esta clase contiene toda la manipulacion de bases de datos que se necesita para
 * almacenar de forma permanente y recuperar instancias de objetos {@link Runs }.
 * @author alanboy
 * @access public
 * @package docs
 *
 */
class RunsDAO extends RunsDAOBase {
    /*
	 * Gets an array of the guids of the pending runs
	 */

    final public static function GetPendingRuns($showAllRuns = false) {
        // Build SQL statement.
        $sql = "SELECT guid, UNIX_TIMESTAMP(time) AS time FROM Runs WHERE status != 'ready'";

        if (!$showAllRuns) {
            $sql .= ' AND test = 0';
        }

        $sql .= ' ORDER BY run_id;';

        global $conn;
        $rs = $conn->Execute($sql);

        $ar = [];
        foreach ($rs as $row) {
            array_push($ar, ['guid' => $row['guid'], 'time' => intval($row['time'])]);
        }

        return $ar;
    }

    /*
	 * Gets an array of the guids of the pending runs
	 */

    final public static function GetBestSolvingRunsForProblem($problem_id) {
        $sql = '
			SELECT i.username, r.language, r.runtime, r.memory, UNIX_TIMESTAMP(r.time) time FROM
				(SELECT
					MIN(r.run_id) run_id, r.identity_id, r.runtime
				FROM
					Runs r
				INNER JOIN
					(
						SELECT
							rr.identity_id, MIN(rr.runtime) AS runtime
						FROM
							Runs rr
						WHERE
							rr.problem_id = ? AND rr.verdict = \'AC\' AND rr.test = 0 GROUP BY rr.identity_id
					) AS sr ON sr.identity_id = r.identity_id AND sr.runtime = r.runtime
				WHERE
					r.problem_id = ? AND r.verdict = \'AC\' AND r.test = 0
				GROUP BY
					r.identity_id, r.runtime
				ORDER
					BY r.runtime, run_id
				LIMIT 0, 10) as runs
			INNER JOIN
				Identities i ON i.identity_id = runs.identity_id
			INNER JOIN
				Runs r ON r.run_id = runs.run_id;';
        $val = [$problem_id, $problem_id];

        global $conn;
        return $conn->GetAll($sql, $val);
    }

    /*
	 * Gets an array of the guids of the pending runs
	 */

    final public static function GetPendingRunsOfProblemset($problemset_id, $showAllRuns = false) {
        // Build SQL statement.
        $sql = "SELECT guid FROM Runs WHERE problemset_id = ? AND status != 'ready'";
        $val = [$problemset_id];

        if (!$showAllRuns) {
            $sql .= ' AND test = 0';
        }

        global $conn;
        $rs = $conn->Execute($sql, $val);

        $ar = [];
        foreach ($rs as $foo) {
            array_push($ar, $foo['guid']);
        }

        return $ar;
    }

    final public static function GetAllRuns($problemset_id, $status, $verdict, $problem_id, $language, $identity_id, $offset, $rowcount) {
        $sql = 'SELECT r.run_id, r.guid, r.language, r.status, r.verdict, r.runtime, r.penalty, ' .
                'r.memory, r.score, r.contest_score, r.judged_by, UNIX_TIMESTAMP(r.time) AS time, ' .
                'r.submit_delay, i.username, p.alias, i.country_id, c.alias AS contest_alias ' .
                'FROM Runs r USE INDEX(PRIMARY) ' .
                'INNER JOIN Problems p ON p.problem_id = r.problem_id ' .
                'INNER JOIN Identities i ON i.identity_id = r.identity_id ' .
                'LEFT JOIN Contests c ON c.problemset_id = r.problemset_id ';
        $where = [];
        $val = [];

        if (!is_null($problemset_id)) {
            $where[] = 'r.problemset_id = ?';
            $val[] = $problemset_id;
        }

        if (!is_null($status)) {
            $where[] = 'r.status = ?';
            $val[] = $status;
        }
        if (!is_null($verdict)) {
            $where[] = 'r.verdict = ?';
            $val[] = $verdict;
        }
        if (!is_null($problem_id)) {
            $where[] = 'r.problem_id = ?';
            $val[] = $problem_id;
        }
        if (!is_null($language)) {
            $where[] = 'r.language = ?';
            $val[] = $language;
        }
        if (!is_null($identity_id)) {
            $where[] = 'r.identity_id = ?';
            $val[] = $identity_id;
        }
        if (!empty($where)) {
            $sql .= 'WHERE ' . implode(' AND ', $where) . ' ';
        }

        $sql .= 'ORDER BY run_id DESC ';
        if (!is_null($offset)) {
            $sql .= 'LIMIT ?, ?';
            $val[] = (int) $offset;
            $val[] = (int) $rowcount;
        }

        global $conn;
        return $conn->GetAll($sql, $val);
    }

    /*
	 * Gets an array of the guids of the pending runs
	 */

    final public static function GetPendingRunsOfProblem($problem_id, $showAllRuns = false) {
        // Build SQL statement.
        $sql = "SELECT guid FROM Runs WHERE problem_id = ? AND status != 'ready'";
        $val = [$problem_id];

        if (!$showAllRuns) {
            $sql .= ' AND test = 0';
        }

        global $conn;
        $rs = $conn->Execute($sql, $val);

        $ar = [];
        foreach ($rs as $foo) {
            array_push($ar, $foo['guid']);
        }

        return $ar;
    }

    final public static function getByAlias($alias) {
        $sql = 'SELECT * FROM Runs WHERE (guid = ? ) LIMIT 1;';
        $params = [$alias];

        global $conn;
        $rs = $conn->GetRow($sql, $params);
        if (count($rs) == 0) {
            return null;
        }

        $contest = new Runs($rs);
        return $contest;
    }

    /*
	 * Gets the count of total runs sent to a given problemset
	 */
    final public static function CountTotalRunsOfProblemset($problemset_id, $showAllRuns = false) {
        // Build SQL statement.
        $sql = 'SELECT COUNT(*) FROM Runs WHERE problemset_id = ? ';
        $val = [$problemset_id];

        if (!$showAllRuns) {
            $sql .= ' AND test = 0';
        }

        global $conn;
        return $conn->GetOne($sql, $val);
    }

    /*
	 * Gets the count of total runs sent to a given problem
	 */

    final public static function CountTotalRunsOfProblem($problem_id, $showAllRuns = false) {
        // Build SQL statement.
        $sql = 'SELECT COUNT(*) FROM Runs WHERE problem_id = ? ';
        $val = [$problem_id];

        if (!$showAllRuns) {
            $sql .= ' AND test = 0';
        }

        global $conn;
        return $conn->GetOne($sql, $val);
    }

    /**
     * Get the count of runs of a problem in a given problemset
     *
     * @param int $problem_id
     * @param int $problemset_id
     */
    final public static function CountTotalRunsOfProblemInProblemset($problem_id, $problemset_id) {
        // Build SQL statement.
        $sql = 'SELECT COUNT(*) FROM Runs WHERE problem_id = ? AND problemset_id = ? AND test = 0';
        $val = [$problem_id, $problemset_id];

        global $conn;
        return $conn->GetOne($sql, $val);
    }

    /*
	 * Gets the count of total runs sent to a given contest by verdict
	 */

    final public static function CountTotalRunsOfProblemsetByVerdict($problemset_id, $verdict, $showAllRuns = false) {
        // Build SQL statement.
        $sql = 'SELECT COUNT(*) FROM Runs WHERE problemset_id = ? AND verdict = ? ';
        $val = [$problemset_id, $verdict];

        if (!$showAllRuns) {
            $sql .= ' AND test = 0';
        }

        global $conn;
        return $conn->GetOne($sql, $val);
    }

    /*
	 * Gets the count of total runs sent to a given contest by verdict
	 */

    final public static function CountTotalRunsOfProblemByVerdict($problem_id, $verdict, $showAllRuns = false) {
        // Build SQL statement.
        $sql = 'SELECT COUNT(*) FROM Runs WHERE problem_id = ? AND verdict = ? ';
        $val = [$problem_id, $verdict];

        if (!$showAllRuns) {
            $sql .= ' AND test = 0';
        }

        global $conn;
        return $conn->GetOne($sql, $val);
    }

    /*
     * Gets the count of total runs sent to a given contest by verdict and by period of time
     */
    final public static function CountRunsOfIdentityPerDatePerVerdict($identity_id) {
        // Build SQL statement.
        $sql = '
                SELECT
                    r.date,
                    r.verdict,
                    COUNT(1) runs
                FROM (
                    SELECT
                        DATE(time) AS date,
                        verdict
                    FROM
                        Runs
                    WHERE
                        identity_id = ? AND status = \'ready\'
                ) AS r
                GROUP BY
                    r.date, r.verdict
                ORDER BY
                  date ASC;';

        $val = [$identity_id];

        global $conn;
        $rs = $conn->Execute($sql, $val);

        $ar = [];
        foreach ($rs as $row) {
            array_push($ar, [
                'date' => $row['date'],
                'verdict' => $row['verdict'],
                'runs' => $row['runs']
            ]);
        }

        return $ar;
    }

    /*
	 * Gets the largest queued time of a run in ms
	 */
    final public static function GetLargestWaitTimeOfProblemset($problemset_id, $showAllRuns = false) {
        // Build SQL statement.
        $sql = "SELECT * FROM Runs WHERE problemset_id = ? AND status != 'ready' ORDER BY run_id ASC LIMIT 1";
        $val = [$problemset_id];

        global $conn;
        $rs = $conn->GetRow($sql, $val);

        if (count($rs) === 0) {
            return null;
        }

        $run = new Runs($rs);
        return [$run, Time::get() - strtotime($run->time)];
    }

    /*
	 *  getAllRelevantIdentities
	 *
	 */

    final public static function getAllRelevantIdentities($problemset_id, $acl_id, $showAllRuns = false, $filterUsersBy = null, $group_id = null) {
        // Build SQL statement
        if ($showAllRuns) {
            if (is_null($group_id)) {
                $sql = '
                    SELECT
                        i.identity_id, i.username, i.name, i.country_id, i.user_id
                    FROM
                        Identities i
                    INNER JOIN
<<<<<<< HEAD
                        Problemset_Users pu ON i.user_id = pu.user_id
                    WHERE
                        pu.problemset_id = ? AND
                        i.user_id != (SELECT a.owner_id FROM ACLs a WHERE a.acl_id = ?) AND
                        i.user_id NOT IN (SELECT ur.user_id FROM User_Roles ur WHERE ur.acl_id IN (?, ?) AND ur.role_id = ?);';
=======
                        Problemset_Identities pi ON u.main_identity_id = pi.identity_id
                    WHERE
                        pi.problemset_id = ? AND
                        u.user_id != (SELECT a.owner_id FROM ACLs a WHERE a.acl_id = ?) AND
                        u.user_id NOT IN (SELECT ur.user_id FROM User_Roles ur WHERE ur.acl_id IN (?, ?) AND ur.role_id = ?);';
>>>>>>> 813dd2e0
                $val = [
                    $problemset_id,
                    $acl_id,
                    $acl_id,
                    Authorization::SYSTEM_ACL,
                    Authorization::ADMIN_ROLE,
                ];
            } else {
                $sql = '
                    SELECT
                        i.identity_id, i.username, i.name, i.country_id, i.user_id
                    FROM
                        Identities i
                    INNER JOIN
                        Groups_Users g ON i.user_id = g.user_id
                    WHERE
                        g.group_id = ? AND
                        i.user_id != (SELECT a.owner_id FROM ACLs a WHERE a.acl_id = ?) AND
                        i.user_id NOT IN (SELECT ur.user_id FROM User_Roles ur WHERE ur.acl_id IN (?, ?) AND ur.role_id = ?);';
                $val = [
                    $group_id,
                    $acl_id,
                    $acl_id,
                    Authorization::SYSTEM_ACL,
                    Authorization::ADMIN_ROLE,
                ];
            }
        } else {
            $sql = '
                SELECT
                    i.identity_id, i.username, i.name, i.country_id, i.user_id
                FROM
                    Identities i
                INNER JOIN
                    (SELECT DISTINCT
                        r.identity_id
                    FROM
                        Runs r
                    WHERE
                        r.verdict NOT IN (\'CE\', \'JE\') AND
                        r.problemset_id = ? AND
                        r.status = \'ready\' AND
                        r.test = 0) rc ON i.identity_id = rc.identity_id';
            $val = [$problemset_id];
            if (!is_null($filterUsersBy)) {
                $sql .= ' WHERE i.username LIKE ?';
                $val[] = $filterUsersBy . '%';
            }
            $sql .= ';';
        }

        global $conn;
        $rs = $conn->Execute($sql, $val);

        $ar = [];
        foreach ($rs as $row) {
            array_push($ar, new Identities($row));
        }

        return $ar;
    }

    final public static function getProblemsetRuns(Problemsets $problemset, $onlyAC = false) {
        $sql =    'SELECT '
                    . 'r.score, r.penalty, r.contest_score, r.problem_id, r.identity_id, r.test, r.time, r.submit_delay, r.guid '
                . 'FROM '
                    . 'Runs r '
                . 'INNER JOIN '
                    . 'Problemset_Problems pp '
                . 'ON '
                    . 'r.problem_id = pp.problem_id '
                    . 'AND r.problemset_id = pp.problemset_id '
                . 'WHERE '
                    . 'pp.problemset_id = ? '
                    . "AND r.status = 'ready' "
                    . "AND r.test = '0' " .
                    (($onlyAC === false) ?
                        "AND r.verdict NOT IN ('CE', 'JE') " :
                        "AND r.verdict IN ('AC') ")
                . 'ORDER BY r.run_id;';

        $val = [$problemset->problemset_id];

        global $conn;
        $rs = $conn->Execute($sql, $val);

        $ar = [];
        foreach ($rs as $foo) {
            array_push($ar, new Runs($foo));
        }

        return $ar;
    }

    /*
	 *
	 * Get last run of a user
	 *
	 */
    final public static function GetLastRun($problemset_id, $problem_id, $identity_id) {
        //Build SQL statement
        if (is_null($problemset_id)) {
            $sql = 'SELECT * from Runs where identity_id = ? and problem_id = ? ORDER BY time DESC LIMIT 1';
            $val = [$identity_id, $problem_id];
        } else {
            $sql = 'SELECT * from Runs where identity_id = ? and problemset_id = ? and problem_id = ? ORDER BY time DESC LIMIT 1';
            $val = [$identity_id, $problemset_id, $problem_id];
        }

        global $conn;
        $rs = $conn->GetRow($sql, $val);

        if (count($rs) === 0) {
            return null;
        }
        $bar = new Runs($rs);

        return $bar;
    }

    /*
	 *
	 * Get best run of a user
	 *
	 */

    final public static function GetBestRun($problemset_id, $problem_id, $identity_id, $showAllRuns) {
        $filterTest = $showAllRuns ? '' : ' AND test = 0';
        $sql = "
            SELECT
                contest_score, penalty, submit_delay, guid, run_id
            FROM
                Runs
            WHERE
                identity_id = ? AND problemset_id = ? AND problem_id = ? AND
                status = 'ready'
                $filterTest
            ORDER BY
                contest_score DESC, penalty ASC
            LIMIT 1;";
        $val = [$identity_id, $problemset_id, $problem_id];
        global $conn;
        $rs = $conn->GetRow($sql, $val);

        return new Runs($rs);
    }

    /**
     * Returns best score for the given identity and problem, between 0 and 100
     *
     * @global type $conn
     * @param type $problem_id
     * @param type $identity_id
     * @return int
     */
    final public static function GetBestScore($problem_id, $identity_id) {
        //Build SQL statement
        $sql = "SELECT score from Runs where identity_id = ? and problem_id = ? and status = 'ready' ORDER BY score DESC, penalty ASC  LIMIT 1";
        $val = [$identity_id, $problem_id];

        global $conn;
        $rs = $conn->GetRow($sql, $val);

        if (count($rs) === 0) {
            return 0;
        } else {
            return number_format($rs['score'] * 100, 2);
        }
    }

    /*
	 * Get runs of an identity with verdict eq AC
	 */
    final public static function GetRunsByUser($identity_id) {
        // SQL sentence
        $sql = "SELECT DISTINCT * FROM Runs WHERE identity_id = ? AND verdict = 'AC'";
        $val = [$identity_id];

        global $conn;
        //Get the rows
        $rs = $conn->Execute($sql, $val);

        $ar = [];
        //Wrap every row in a Runs object
        foreach ($rs as $iter) {
            $run = new Runs($iter);
            array_push($ar, $run);
        }
        return $ar;
    }

    final public static function IsRunInsideSubmissionGap(
        $problemset_id,
        $contest,
        $problem_id,
        $identity_id
    ) {
        // Get last run
        $lastrun = self::GetLastRun($problemset_id, $problem_id, $identity_id);

        if (is_null($lastrun)) {
            return true;
        }

        $submission_gap = RunController::$defaultSubmissionGap;
        if (!is_null($contest)) {
            // Get submissions gap
            $submission_gap = max(
                $submission_gap,
                (int)$contest->submissions_gap
            );
        }

        return Time::get() >= (strtotime($lastrun->time) + $submission_gap);
    }

    /**
     * Returns the time of the next submission to the current problem
     */
    final public static function nextSubmissionTimestamp($contest) {
        $submission_gap = RunController::$defaultSubmissionGap;
        if (!is_null($contest)) {
            // Get submissions gap
            $submission_gap = max(
                $submission_gap,
                (int)$contest->submissions_gap
            );
        }
        return (Time::get() + $submission_gap);
    }

    public static function GetRunCountsToDate($date) {
        $sql = 'select count(*) as total from Runs where time <= ?';
        $val = [$date];

        global $conn;
        $rs = $conn->GetRow($sql, $val);

        return $rs['total'];
    }

    public static function GetAcRunCountsToDate($date) {
        $sql = "select count(*) as total from Runs where verdict = 'AC' and time <= ?";
        $val = [$date];

        global $conn;
        $rs = $conn->GetRow($sql, $val);

        return $rs['total'];
    }

    final public static function searchRunIdGreaterThan($Runs, $greaterThan, $orderBy = null, $orden = 'ASC', $columnas = null, $offset = 0, $rowcount = null) {
        // Implode array of columns to a coma-separated string
        $columns_str = is_null($columnas) ? '*' : implode(',', $columnas);

        $sql = 'SELECT ' . $columns_str . '  from Runs ';

        if ($columnas != null) {
            if (in_array('Identities.username', $columnas)) {
                $sql .= 'INNER JOIN Identities ON Identities.identity_id = Runs.identity_id ';
            }
            if (in_array('Problems.alias', $columnas)) {
                $sql .= 'INNER JOIN Problems ON Problems.problem_id = Runs.problem_id ';
            }
        }
        $sql .= 'WHERE (';
        $val = [];
        if ($Runs->run_id != null) {
            $sql .= ' run_id = ? AND';
            array_push($val, $Runs->run_id);
        }

        if ($Runs->identity_id != null) {
            $sql .= ' identity_id = ? AND';
            array_push($val, $Runs->identity_id);
        }

        if ($Runs->problem_id != null) {
            $sql .= ' Runs.problem_id = ? AND';
            array_push($val, $Runs->problem_id);
        }

        if ($Runs->problemset_id != null) {
            $sql .= ' Runs.problemset_id = ? AND';
            array_push($val, $Runs->problemset_id);
        }

        if ($Runs->guid != null) {
            $sql .= ' guid = ? AND';
            array_push($val, $Runs->guid);
        }

        if ($Runs->language != null) {
            $sql .= ' language = ? AND';
            array_push($val, $Runs->language);
        }

        if ($Runs->status != null) {
            $sql .= ' status = ? AND';
            array_push($val, $Runs->status);
        }

        if ($Runs->verdict != null) {
            if ($Runs->verdict == 'NO-AC') {
                $sql .= ' verdict != ? AND';
                array_push($val, 'AC');
            } else {
                $sql .= ' verdict = ? AND';
                array_push($val, $Runs->verdict);
            }
        }

        if ($Runs->runtime != null) {
            $sql .= ' runtime = ? AND';
            array_push($val, $Runs->runtime);
        }

        if ($Runs->memory != null) {
            $sql .= ' memory = ? AND';
            array_push($val, $Runs->memory);
        }

        if ($Runs->score != null) {
            $sql .= ' score = ? AND';
            array_push($val, $Runs->score);
        }

        if ($Runs->contest_score != null) {
            $sql .= ' contest_score = ? AND';
            array_push($val, $Runs->contest_score);
        }

        if ($Runs->time != null) {
            $sql .= ' time = ? AND';
            array_push($val, $Runs->time);
        }

        if ($Runs->test !== null) {
            $sql .= ' test = ?  AND';
            array_push($val, $Runs->test);
        }

        $sql .= ' run_id > ?  AND';
        array_push($val, $greaterThan);

        if (sizeof($val) == 0) {
            return [];
        }
        $sql = substr($sql, 0, -3) . ' )';
        if ($orderBy !== null) {
            $sql .= ' order by ' . $orderBy . ' ' . $orden;
        }

        // Add LIMIT offset, rowcount if rowcount is set
        if (!is_null($rowcount)) {
            $sql .= ' LIMIT ' . $offset . ',' . $rowcount;
        }

        global $conn;
        $rs = $conn->Execute($sql, $val);
        $ar = [];
        foreach ($rs as $foo) {
            $bar = new Runs($foo);
            array_push($ar, $bar);
        }
        return $ar;
    }

    /**
     * Recalculate the contest_score of all problemset and problem Runs
     */
    public static function recalculateScore($problemset_id, $problem_id, $current_points, $original_points) {
        $sql = 'UPDATE
                  `Runs`
                SET
                  `contest_score` = `score` * ?
                WHERE
                  `problemset_id` = ?
                  AND `problem_id` = ?;';

        $params = [
            $current_points,
            $problemset_id,
            $problem_id
        ];

        global $conn;
        $conn->Execute($sql, $params);
        return $conn->Affected_Rows();
    }

    /**
     * Recalculate contest runs with the following rules:
     *
     * + If penalty_type is none then:
     *   - penalty = 0.
     * + If penalty_type is runtime then:
     *   - penalty = runtime.
     * + If penalty_type is anything else then:
     *   - penalty = submit_delay
     */
    public static function recalculatePenaltyForContest(Contests $contest) {
        $penalty_type = $contest->penalty_type;
        if ($penalty_type == 'none') {
            $sql = 'UPDATE
                        `Runs`
                    SET
                        `penalty` = 0
                    WHERE
                        `problemset_id` = ?;';
        } elseif ($penalty_type == 'runtime') {
            $sql = 'UPDATE
                        `Runs`
                    SET
                        `penalty` = `runtime`
                    WHERE
                        `problemset_id` = ?;';
        } elseif ($penalty_type == 'contest_start') {
            $sql = 'UPDATE
                        `Runs` r
                    INNER JOIN
                        `Problemset_Problem_Opened` ppo
                        ON (ppo.problemset_id = r.problemset_id
                            AND r.problem_id = ppo.problem_id)
                    LEFT JOIN
                        `Identities` i
                        ON (i.user_id = ppo.user_id AND r.identity_id = i.identity_id)
                    INNER JOIN `Contests` c ON (c.problemset_id = r.problemset_id)
                    SET
                        r.penalty = ROUND(TIME_TO_SEC(TIMEDIFF(r.time, c.start_time))/60)
                    WHERE
                        r.problemset_id = ?;';
        } elseif ($penalty_type == 'problem_open') {
            $sql = 'UPDATE
                        `Runs` r
                    INNER JOIN
                        `Problemset_Problem_Opened` ppo
                        ON (ppo.problemset_id = r.problemset_id
                            AND r.problem_id = ppo.problem_id)
                    LEFT JOIN
                        `Identities`
                        ON (i.user_id = ppo.user_id AND r.identity_id = i.identity_id)
                    INNER JOIN `Contests` c ON (c.problemset_id = r.problemset_id)
                    SET
                        r.penalty = ROUND(TIME_TO_SEC(TIMEDIFF(r.time, ppo.open_time))/60)
                    WHERE
                        r.problemset_id = ?;';
        } else {
            return 0;
        }
        $params = [$contest->problemset_id];
        global $conn;
        $conn->Execute($sql, $params);
        return $conn->Affected_Rows();
    }
}<|MERGE_RESOLUTION|>--- conflicted
+++ resolved
@@ -351,19 +351,11 @@
                     FROM
                         Identities i
                     INNER JOIN
-<<<<<<< HEAD
-                        Problemset_Users pu ON i.user_id = pu.user_id
+                        Problemset_Identities pi ON i.identity_id = pi.identity_id
                     WHERE
-                        pu.problemset_id = ? AND
+                        pi.problemset_id = ? AND
                         i.user_id != (SELECT a.owner_id FROM ACLs a WHERE a.acl_id = ?) AND
                         i.user_id NOT IN (SELECT ur.user_id FROM User_Roles ur WHERE ur.acl_id IN (?, ?) AND ur.role_id = ?);';
-=======
-                        Problemset_Identities pi ON u.main_identity_id = pi.identity_id
-                    WHERE
-                        pi.problemset_id = ? AND
-                        u.user_id != (SELECT a.owner_id FROM ACLs a WHERE a.acl_id = ?) AND
-                        u.user_id NOT IN (SELECT ur.user_id FROM User_Roles ur WHERE ur.acl_id IN (?, ?) AND ur.role_id = ?);';
->>>>>>> 813dd2e0
                 $val = [
                     $problemset_id,
                     $acl_id,
