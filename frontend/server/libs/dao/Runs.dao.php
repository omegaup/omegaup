--- conflicted
+++ resolved
@@ -370,19 +370,11 @@
                     FROM
                         Identities i
                     INNER JOIN
-<<<<<<< HEAD
-                        Groups_Users g ON i.user_id = g.user_id
+                        Groups_Identities gi ON i.identity_id = gi.identity_id
                     WHERE
-                        g.group_id = ? AND
+                        gi.group_id = ? AND
                         i.user_id != (SELECT a.owner_id FROM ACLs a WHERE a.acl_id = ?) AND
                         i.user_id NOT IN (SELECT ur.user_id FROM User_Roles ur WHERE ur.acl_id IN (?, ?) AND ur.role_id = ?);';
-=======
-                        Groups_Identities gi ON u.main_identity_id = gi.identity_id
-                    WHERE
-                        gi.group_id = ? AND
-                        u.user_id != (SELECT a.owner_id FROM ACLs a WHERE a.acl_id = ?) AND
-                        u.user_id NOT IN (SELECT ur.user_id FROM User_Roles ur WHERE ur.acl_id IN (?, ?) AND ur.role_id = ?);';
->>>>>>> c159164c
                 $val = [
                     $group_id,
                     $acl_id,
