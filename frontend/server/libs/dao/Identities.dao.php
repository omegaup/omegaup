<?php

include_once('base/Identities.dao.base.php');
include_once('base/Identities.vo.base.php');
/** Identities Data Access Object (DAO).
  *
  * Esta clase contiene toda la manipulacion de bases de datos que se necesita para
  * almacenar de forma permanente y recuperar instancias de objetos {@link Identities }.
  * @access public
  *
  */
class IdentitiesDAO extends IdentitiesDAOBase {
    public static function FindByEmail($email) {
        global  $conn;
        $sql = 'SELECT
                  i.*
                FROM
                  `Identities` i
                INNER JOIN
                  `Emails` e
                ON
                  e.user_id = i.user_id
                WHERE
                  e.email = ?';
        $params = [ $email ];
        $rs = $conn->GetRow($sql, $params);
        if (count($rs)==0) {
            return null;
        }
        return new Identities($rs);
    }
<<<<<<< HEAD
=======

>>>>>>> c159164c
    public static function FindByUsername($username) {
        $result = IdentitiesDAO::search(new Identities([
            'username' => $username
        ]));
        if (sizeof($result) != 1) {
            return null;
        }
        return array_pop($result);
    }
<<<<<<< HEAD
=======

>>>>>>> c159164c
    public static function FindByUserId($user_id) {
        global  $conn;
        $sql = 'SELECT
                  i.*
                FROM
                  `Identities` i
                WHERE
                  i.user_id = ?';
        $params = [ $user_id ];
        $rs = $conn->GetRow($sql, $params);
        if (count($rs)==0) {
            return null;
        }
        return new Identities($rs);
    }
<<<<<<< HEAD
=======

>>>>>>> c159164c
    public static function getExtraInformation($email) {
        global  $conn;
        $sql = 'SELECT
                  u.reset_sent_at,
                  u.verified,
                  u.username
                FROM
                  `Identities` i
                INNER JOIN
                  `Users` u
                ON
                  u.user_id = i.user_id
                INNER JOIN
                  `Emails` e
                ON
                  e.user_id = u.user_id
                WHERE
                  e.email = ?
                ORDER BY
                  u.user_id DESC
                LIMIT
                  0, 1';
        $params = [ $email ];
        $rs = $conn->GetRow($sql, $params);
        if (count($rs)==0) {
            return null;
        }
        return [
          // Asks whether request was made on the last day
          'within_last_day' => Time::get() - strtotime($rs['reset_sent_at']) < 60 * 60 * 24,
          'verified' => $rs['verified'] == 1,
          'username' => $rs['username']
        ];
    }
<<<<<<< HEAD
=======

>>>>>>> c159164c
    public static function isVerified($identity_id) {
        global  $conn;
        $sql = 'SELECT
                  u.verified
                FROM
                  `Identities` i
                INNER JOIN
                  `Users` u
                ON
                  u.user_id = i.user_id
                WHERE
                  i.identity_id = ?
                ORDER BY
                  u.user_id DESC
                LIMIT
                  0, 1';
        $params = [ $identity_id ];
        $rs = $conn->GetRow($sql, $params);
        if (count($rs)==0) {
            return null;
        }
        return $rs['verified'];
    }
}<|MERGE_RESOLUTION|>--- conflicted
+++ resolved
@@ -29,10 +29,7 @@
         }
         return new Identities($rs);
     }
-<<<<<<< HEAD
-=======
 
->>>>>>> c159164c
     public static function FindByUsername($username) {
         $result = IdentitiesDAO::search(new Identities([
             'username' => $username
@@ -42,10 +39,7 @@
         }
         return array_pop($result);
     }
-<<<<<<< HEAD
-=======
 
->>>>>>> c159164c
     public static function FindByUserId($user_id) {
         global  $conn;
         $sql = 'SELECT
@@ -61,10 +55,7 @@
         }
         return new Identities($rs);
     }
-<<<<<<< HEAD
-=======
 
->>>>>>> c159164c
     public static function getExtraInformation($email) {
         global  $conn;
         $sql = 'SELECT
@@ -99,10 +90,7 @@
           'username' => $rs['username']
         ];
     }
-<<<<<<< HEAD
-=======
 
->>>>>>> c159164c
     public static function isVerified($identity_id) {
         global  $conn;
         $sql = 'SELECT
