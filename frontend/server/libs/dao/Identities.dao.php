<?php

include_once('base/Identities.dao.base.php');
include_once('base/Identities.vo.base.php');
/** Identities Data Access Object (DAO).
  *
  * Esta clase contiene toda la manipulacion de bases de datos que se necesita para
  * almacenar de forma permanente y recuperar instancias de objetos {@link Identities }.
  * @access public
  *
  */
class IdentitiesDAO extends IdentitiesDAOBase {
<<<<<<< HEAD
    public static function FindByEmail($email) {
        global  $conn;
        $sql = 'SELECT
                  i.*
                FROM
                  `Identities` i
                INNER JOIN
                  `Emails` e
                ON
                  e.user_id = i.user_id
                WHERE
                  e.email = ?';
=======
    public static function getExtraInformation($email) {
        global  $conn;
        $sql = 'SELECT
                  u.reset_sent_at,
                  u.verified,
                  u.username
                FROM
                  `Identities` i
                INNER JOIN
                  `Users` u
                ON
                  u.user_id = i.user_id
                INNER JOIN
                  `Emails` e
                ON
                  e.user_id = u.user_id
                WHERE
                  e.email = ?
                ORDER BY
                  u.user_id DESC
                LIMIT
                  0, 1';
>>>>>>> 813dd2e0
        $params = [ $email ];
        $rs = $conn->GetRow($sql, $params);
        if (count($rs)==0) {
            return null;
        }
<<<<<<< HEAD
        return new Identities($rs);
    }
    public static function FindByUsername($username) {
        $result = IdentitiesDAO::search(new Identities([
            'username' => $username
        ]));
        if (sizeof($result) != 1) {
            return null;
        }
        return array_pop($result);
=======

        return [
          // Asks whether request was made on the last day
          'within_last_day' => Time::get() - strtotime($rs['reset_sent_at']) < 60 * 60 * 24,
          'verified' => $rs['verified'] == 1,
          'username' => $rs['username']
        ];
>>>>>>> 813dd2e0
    }
}<|MERGE_RESOLUTION|>--- conflicted
+++ resolved
@@ -10,7 +10,6 @@
   *
   */
 class IdentitiesDAO extends IdentitiesDAOBase {
-<<<<<<< HEAD
     public static function FindByEmail($email) {
         global  $conn;
         $sql = 'SELECT
@@ -23,7 +22,37 @@
                   e.user_id = i.user_id
                 WHERE
                   e.email = ?';
-=======
+        $params = [ $email ];
+        $rs = $conn->GetRow($sql, $params);
+        if (count($rs)==0) {
+            return null;
+        }
+        return new Identities($rs);
+    }
+    public static function FindByUsername($username) {
+        $result = IdentitiesDAO::search(new Identities([
+            'username' => $username
+        ]));
+        if (sizeof($result) != 1) {
+            return null;
+        }
+        return array_pop($result);
+    }
+    public static function FindByUserId($user_id) {
+        global  $conn;
+        $sql = 'SELECT
+                  i.*
+                FROM
+                  `Identities` i
+                WHERE
+                  i.user_id = ?';
+        $params = [ $user_id ];
+        $rs = $conn->GetRow($sql, $params);
+        if (count($rs)==0) {
+            return null;
+        }
+        return new Identities($rs);
+    }
     public static function getExtraInformation($email) {
         global  $conn;
         $sql = 'SELECT
@@ -46,31 +75,39 @@
                   u.user_id DESC
                 LIMIT
                   0, 1';
->>>>>>> 813dd2e0
         $params = [ $email ];
         $rs = $conn->GetRow($sql, $params);
         if (count($rs)==0) {
             return null;
         }
-<<<<<<< HEAD
-        return new Identities($rs);
-    }
-    public static function FindByUsername($username) {
-        $result = IdentitiesDAO::search(new Identities([
-            'username' => $username
-        ]));
-        if (sizeof($result) != 1) {
-            return null;
-        }
-        return array_pop($result);
-=======
-
         return [
           // Asks whether request was made on the last day
           'within_last_day' => Time::get() - strtotime($rs['reset_sent_at']) < 60 * 60 * 24,
           'verified' => $rs['verified'] == 1,
           'username' => $rs['username']
         ];
->>>>>>> 813dd2e0
+    }
+    public static function isVerified($identity_id) {
+        global  $conn;
+        $sql = 'SELECT
+                  u.verified
+                FROM
+                  `Identities` i
+                INNER JOIN
+                  `Users` u
+                ON
+                  u.user_id = i.user_id
+                WHERE
+                  i.identity_id = ?
+                ORDER BY
+                  u.user_id DESC
+                LIMIT
+                  0, 1';
+        $params = [ $identity_id ];
+        $rs = $conn->GetRow($sql, $params);
+        if (count($rs)==0) {
+            return null;
+        }
+        return $rs['verified'];
     }
 }