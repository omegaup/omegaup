<?php

require_once('base/Clarifications.dao.base.php');
require_once('base/Clarifications.vo.base.php');
/** Page-level DocBlock .
  *
  * @author alanboy
  * @package docs
  *
  */
/** Clarifications Data Access Object (DAO).
  *
  * Esta clase contiene toda la manipulacion de bases de datos que se necesita para
  * almacenar de forma permanente y recuperar instancias de objetos {@link Clarifications }.
  * @author alanboy
  * @access public
  * @package docs
  *
  */
class ClarificationsDAO extends ClarificationsDAOBase {
<<<<<<< HEAD
    final public static function GetProblemsetClarifications($problemset_id, $admin, $user_id, $offset, $rowcount) {
        $sql = 'SELECT
                  c.clarification_id,
                  p.alias `problem_alias`,
                  u.username `author`,
                  r.username `receiver`,
                  c.message,
                  c.answer,
                  UNIX_TIMESTAMP(c.time) `time`,
                  c.public
                FROM
                  `Clarifications` c
        ';
        $sql .= 'INNER JOIN Users u ON u.user_id = c.author_id ' .
                'LEFT JOIN Users r ON r.user_id = c.receiver_id ' .
=======
    final public static function GetProblemsetClarifications($problemset_id, $admin, $identity_id, $offset, $rowcount) {
        $sql = '';
        if ($admin) {
            $sql = 'SELECT c.clarification_id, p.alias problem_alias, i.username author, ' .
                   'c.message, c.answer, UNIX_TIMESTAMP(c.time) `time`, c.public ' .
                   'FROM Clarifications c ';
        } else {
            $sql = 'SELECT c.clarification_id, p.alias problem_alias, i.username author, ' .
                   'c.message, ' .
                   'UNIX_TIMESTAMP(c.time) `time`, c.answer, c.public ' .
                   'FROM Clarifications c ';
        }
        $sql .= 'INNER JOIN Identities i ON i.identity_id = c.author_id ' .
>>>>>>> c92542ea
                'INNER JOIN Problems p ON p.problem_id = c.problem_id ' .
                'WHERE ' .
                'c.problemset_id = ? ';
        $val = [$problemset_id];

        if (!$admin) {
<<<<<<< HEAD
            $sql .= 'AND (c.public = 1 OR c.author_id = ? OR c.receiver_id = ?) ' .
                    'OR (c.author_id = c.receiver_id)';
            $val[] = $user_id;
            $val[] = $user_id;
=======
            $sql .= 'AND (c.public = 1 OR c.author_id = ?) ';
            $val[] = $identity_id;
>>>>>>> c92542ea
        }

        $sql .= 'ORDER BY c.answer IS NULL DESC, c.clarification_id DESC ';
        if (!is_null($offset)) {
            $sql .= 'LIMIT ?, ?';
            $val[] = (int)$offset;
            $val[] = (int)$rowcount;
        }

        global $conn;
        return $conn->GetAll($sql, $val);
    }

    final public static function GetProblemClarifications($problem_id, $admin, $identity_id, $offset, $rowcount) {
        $sql = '';
        if ($admin) {
            $sql = 'SELECT c.clarification_id, con.alias contest_alias, i.username author, ' .
                   'c.message, c.answer, UNIX_TIMESTAMP(c.time) `time`, c.public ' .
                   'FROM Clarifications c ' .
                   'INNER JOIN Identities i ON i.identity_id = c.author_id ';
        } else {
            $sql = 'SELECT c.clarification_id, con.alias contest_alias, c.message, ' .
                   'UNIX_TIMESTAMP(c.time) `time`, c.answer, c.public ' .
                   'FROM Clarifications c ';
        }
        $sql .= 'LEFT JOIN Contests con ON con.problemset_id = c.problemset_id '.
                'WHERE ' .
                'c.problem_id = ? ';
        $val = [$problem_id];

        if (!$admin) {
            $sql .= 'AND (c.public = 1 OR c.author_id = ?) ';
            $val[] = $identity_id;
        }

        $sql .= 'ORDER BY c.answer IS NULL DESC, c.clarification_id DESC ';
        if (!is_null($offset)) {
            $sql .= 'LIMIT ?, ?';
            $val[] = (int)$offset;
            $val[] = (int)$rowcount;
        }

        global $conn;
        return $conn->GetAll($sql, $val);
    }
}<|MERGE_RESOLUTION|>--- conflicted
+++ resolved
@@ -18,12 +18,11 @@
   *
   */
 class ClarificationsDAO extends ClarificationsDAOBase {
-<<<<<<< HEAD
-    final public static function GetProblemsetClarifications($problemset_id, $admin, $user_id, $offset, $rowcount) {
+    final public static function GetProblemsetClarifications($problemset_id, $admin, $identity_id, $offset, $rowcount) {
         $sql = 'SELECT
                   c.clarification_id,
                   p.alias `problem_alias`,
-                  u.username `author`,
+                  i.username `author`,
                   r.username `receiver`,
                   c.message,
                   c.answer,
@@ -31,39 +30,21 @@
                   c.public
                 FROM
                   `Clarifications` c
-        ';
-        $sql .= 'INNER JOIN Users u ON u.user_id = c.author_id ' .
-                'LEFT JOIN Users r ON r.user_id = c.receiver_id ' .
-=======
-    final public static function GetProblemsetClarifications($problemset_id, $admin, $identity_id, $offset, $rowcount) {
-        $sql = '';
-        if ($admin) {
-            $sql = 'SELECT c.clarification_id, p.alias problem_alias, i.username author, ' .
-                   'c.message, c.answer, UNIX_TIMESTAMP(c.time) `time`, c.public ' .
-                   'FROM Clarifications c ';
-        } else {
-            $sql = 'SELECT c.clarification_id, p.alias problem_alias, i.username author, ' .
-                   'c.message, ' .
-                   'UNIX_TIMESTAMP(c.time) `time`, c.answer, c.public ' .
-                   'FROM Clarifications c ';
-        }
-        $sql .= 'INNER JOIN Identities i ON i.identity_id = c.author_id ' .
->>>>>>> c92542ea
-                'INNER JOIN Problems p ON p.problem_id = c.problem_id ' .
-                'WHERE ' .
-                'c.problemset_id = ? ';
+                INNER JOIN
+                  `Identities` i ON i.identity_id = c.author_id
+                LEFT JOIN
+                  `Identities` r ON r.identity_id = c.receiver_id
+                INNER JOIN
+                  `Problems` p ON p.problem_id = c.problem_id
+                WHERE
+                  c.problemset_id = ? ';
         $val = [$problemset_id];
 
         if (!$admin) {
-<<<<<<< HEAD
             $sql .= 'AND (c.public = 1 OR c.author_id = ? OR c.receiver_id = ?) ' .
                     'OR (c.author_id = c.receiver_id)';
-            $val[] = $user_id;
-            $val[] = $user_id;
-=======
-            $sql .= 'AND (c.public = 1 OR c.author_id = ?) ';
             $val[] = $identity_id;
->>>>>>> c92542ea
+            $val[] = $identity_id;
         }
 
         $sql .= 'ORDER BY c.answer IS NULL DESC, c.clarification_id DESC ';
