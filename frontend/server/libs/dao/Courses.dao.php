--- conflicted
+++ resolved
@@ -116,13 +116,8 @@
                 ) pr
                 ON pr.user_id = u.user_id';
 
-<<<<<<< HEAD
         $rs = $conn->Execute($sql, [$group_id, $course_id]);
-        $users = array();
-=======
-        $rs = $conn->Execute($sql, $courseAlias);
         $users = [];
->>>>>>> 68b5049a
         foreach ($rs as $row) {
             /* @TODO: Remover count_homeworks_done, count_assignments_done y sacarlos del query anterior */
             $row['count_homeworks_done'] = 1;
