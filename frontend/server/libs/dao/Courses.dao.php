--- conflicted
+++ resolved
@@ -97,17 +97,10 @@
 
         $sql = 'SELECT i.username, i.name, pr.alias as assignment_alias, pr.assignment_score
                 FROM Groups g
-<<<<<<< HEAD
-                INNER JOIN Groups_Users gu
-                    ON g.group_id = ? AND g.group_id = gu.group_id
-                INNER JOIN Identities i
-                    ON i.user_id = gu.user_id
-=======
                 INNER JOIN Groups_Identities gi
                     ON g.group_id = ? AND g.group_id = gi.group_id
                 INNER JOIN Identities i
                     ON i.identity_id = gi.identity_id
->>>>>>> c159164c
                 LEFT JOIN (
                     SELECT bpr.alias, bpr.identity_id, sum(best_score_of_problem) as assignment_score
                     FROM (
@@ -125,11 +118,7 @@
                     ) bpr
                     GROUP BY bpr.assignment_id, bpr.identity_id
                 ) pr
-<<<<<<< HEAD
                 ON pr.identity_id = i.identity_id';
-=======
-                ON pr.user_id = i.user_id';
->>>>>>> c159164c
 
         $rs = $conn->Execute($sql, [$group_id, $course_id]);
         $progress = [];
