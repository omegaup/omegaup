<?php

include_once('base/PrivacyStatement_Consent_Log.dao.base.php');
include_once('base/PrivacyStatement_Consent_Log.vo.base.php');
/** PrivacyStatementConsentLog Data Access Object (DAO).
  *
  * Esta clase contiene toda la manipulacion de bases de datos que se necesita para
  * almacenar de forma permanente y recuperar instancias de objetos {@link PrivacyStatementConsentLog }.
  * @access public
  *
  */
class PrivacyStatementConsentLogDAO extends PrivacyStatementConsentLogDAOBase {
<<<<<<< HEAD
    public static function hasAcceptedLatestPolicy(
        $identity_id,
        $type = 'privacy_policy'
    ) {
=======
    public static function hasAcceptedPrivacyStatement($identity_id, $privacystatement_id) {
>>>>>>> f561aaa0
        $sql = 'SELECT
                  COUNT(1)
                FROM
                  `PrivacyStatement_Consent_Log` pscl
                WHERE
                  pscl.identity_id = ?
<<<<<<< HEAD
                  AND pscl.privacystatement_id = (
                    SELECT
                      MAX(privacystatement_id)
                    FROM
                      PrivacyStatements ps
                    WHERE
                      ps.type = ?
                    )
               ';
        global $conn;
        return $conn->GetOne($sql, [$identity_id, $type]) > 0;
    }

    public static function saveLog($identity_id, $type) {
=======
                  AND pscl.privacystatement_id = ?
               ';
        global $conn;
        return $conn->GetOne($sql, [$identity_id, $privacystatement_id]) > 0;
    }

    public static function saveLog($identity_id, $privacystatement_id) {
>>>>>>> f561aaa0
        $sql = 'INSERT INTO
                  PrivacyStatement_Consent_Log (
                    `identity_id`,
                    `privacystatement_id`
                  )
<<<<<<< HEAD
                SELECT
                  ?,
                  privacystatement_id
                FROM
                  `PrivacyStatements`
                WHERE
                  `type` = ?
                ORDER BY
                  privacystatement_id DESC
                LIMIT 1;';
        $params = [$identity_id, $type];
=======
                VALUES
                  (?, ?)';
        $params = [$identity_id, $privacystatement_id];
>>>>>>> f561aaa0
        global $conn;
        $conn->Execute($sql, $params);
        return $conn->Insert_ID();
    }
}<|MERGE_RESOLUTION|>--- conflicted
+++ resolved
@@ -10,36 +10,13 @@
   *
   */
 class PrivacyStatementConsentLogDAO extends PrivacyStatementConsentLogDAOBase {
-<<<<<<< HEAD
-    public static function hasAcceptedLatestPolicy(
-        $identity_id,
-        $type = 'privacy_policy'
-    ) {
-=======
     public static function hasAcceptedPrivacyStatement($identity_id, $privacystatement_id) {
->>>>>>> f561aaa0
         $sql = 'SELECT
                   COUNT(1)
                 FROM
                   `PrivacyStatement_Consent_Log` pscl
                 WHERE
                   pscl.identity_id = ?
-<<<<<<< HEAD
-                  AND pscl.privacystatement_id = (
-                    SELECT
-                      MAX(privacystatement_id)
-                    FROM
-                      PrivacyStatements ps
-                    WHERE
-                      ps.type = ?
-                    )
-               ';
-        global $conn;
-        return $conn->GetOne($sql, [$identity_id, $type]) > 0;
-    }
-
-    public static function saveLog($identity_id, $type) {
-=======
                   AND pscl.privacystatement_id = ?
                ';
         global $conn;
@@ -47,29 +24,14 @@
     }
 
     public static function saveLog($identity_id, $privacystatement_id) {
->>>>>>> f561aaa0
         $sql = 'INSERT INTO
                   PrivacyStatement_Consent_Log (
                     `identity_id`,
                     `privacystatement_id`
                   )
-<<<<<<< HEAD
-                SELECT
-                  ?,
-                  privacystatement_id
-                FROM
-                  `PrivacyStatements`
-                WHERE
-                  `type` = ?
-                ORDER BY
-                  privacystatement_id DESC
-                LIMIT 1;';
-        $params = [$identity_id, $type];
-=======
                 VALUES
                   (?, ?)';
         $params = [$identity_id, $privacystatement_id];
->>>>>>> f561aaa0
         global $conn;
         $conn->Execute($sql, $params);
         return $conn->Insert_ID();
