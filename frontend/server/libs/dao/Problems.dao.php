<?php

require_once('base/Problems.dao.base.php');
require_once('base/Problems.vo.base.php');
/** Page-level DocBlock .
  *
  * @author alanboy
  * @package docs
  *
  */
/** Problems Data Access Object (DAO).
  *
  * Esta clase contiene toda la manipulacion de bases de datos que se necesita para
  * almacenar de forma permanente y recuperar instancias de objetos {@link Problems }.
  * @author alanboy
  * @access public
  * @package docs
  *
  */
class ProblemsDAO extends ProblemsDAOBase {
    final private static function addTagFilter($identity_type, $identity_id, $tag, &$sql, &$args) {
        $add_identity_id = false;
        if ($identity_type === IDENTITY_ADMIN) {
            $public_check = '';
        } elseif ($identity_type === IDENTITY_NORMAL && !is_null($identity_id)) {
            $public_check = '(ptp.public OR id.identity_id = ?) AND ';
            $add_identity_id = true;
        } else {
            $public_check = 'ptp.public AND ';
        }
        if (is_string($tag)) {
            $sql .= ' INNER JOIN Problems_Tags ptp ON ptp.problem_id = p.problem_id';
            $sql .= ' INNER JOIN Tags t ON ptp.tag_id = t.tag_id';
            $sql .= " WHERE t.name = ? AND $public_check";
            $args[] = $tag;
            if ($add_identity_id) {
                $args[] = $identity_id;
            }
        } elseif (is_array($tag)) {
            // Look for problems matching ALL tags.
            $placeholders = array_fill(0, count($tag), '?');
            $placeholders = join(',', $placeholders);
            $sql .= "
                INNER JOIN (
                    SELECT
                        pt.problem_id,
                        BIT_AND(pt.public) as public
                    FROM
                        Problems_Tags pt
                    WHERE pt.tag_id IN (
                        SELECT t.tag_id
                        FROM Tags t
                        WHERE t.name in ($placeholders)
                    )
                    GROUP BY
                        pt.problem_id
                    HAVING
                        (COUNT(pt.tag_id) = ?)
                ) ptp ON ptp.problem_id = p.problem_id WHERE $public_check";
            $args = array_merge($args, $tag);
            $args[] = count($tag);
            if ($add_identity_id) {
                $args[] = $identity_id;
            }
        } else {
            $sql .= ' WHERE';
        }
    }

    final public static function byIdentityType(
        $identity_type,
        $language,
        $order,
        $mode,
        $offset,
        $rowcount,
        $query,
        $identity_id,
        $user_id,
        $tag,
        $min_visibility,
        &$total
    ) {
        global $conn;

        // Just in case.
        if ($mode !== 'asc' && $mode !== 'desc') {
            $mode = 'desc';
        }

        $language_join = '';
        if (!is_null($language)) {
            $language_join = '
                INNER JOIN
                    Problems_Languages ON Problems_Languages.problem_id = p.problem_id
                INNER JOIN
                    Languages ON Problems_Languages.language_id = Languages.language_id
                    AND Languages.name = \'' . $language . '\'';
        }

        // Use BINARY mode to force case sensitive comparisons when ordering by title.
        $collation = ($order === 'title') ? 'COLLATE utf8_bin' : '';

        $select = '';
        $sql= '';
        $args = [];

        if ($identity_type === IDENTITY_ADMIN) {
            $args = [$identity_id];
            $select = '
                SELECT
                    ROUND(100 / LOG2(GREATEST(accepted, 1) + 1), 2)   AS points,
                    accepted / GREATEST(1, submissions)     AS ratio,
                    ROUND(100 * COALESCE(ps.score, 0))      AS score,
                    p.*';
            $sql = '
                FROM
                    Problems p
                LEFT JOIN (
                    SELECT
                        Problems.problem_id,
                        MAX(Runs.score) AS score
                    FROM
                        Problems
                    INNER JOIN
                        Runs ON Runs.problem_id = Problems.problem_id
                    INNER JOIN
                        Identities ON Identities.identity_id = ? AND Runs.identity_id = Identities.identity_id
                    GROUP BY
                        Problems.problem_id
                    ) ps ON ps.problem_id = p.problem_id' . $language_join;

            self::addTagFilter($identity_type, $identity_id, $tag, $sql, $args);
            if (!is_null($query)) {
                $sql .= " (p.title LIKE CONCAT('%', ?, '%') OR p.alias LIKE CONCAT('%', ?, '%')) ";
                $args[] = $query;
                $args[] = $query;
            } else {
                // Finish the WHERE clause opened by addTagFilter
                $sql .= ' p.visibility > ?';
                $args[] = ProblemController::VISIBILITY_DELETED;
            }
        } elseif ($identity_type === IDENTITY_NORMAL && !is_null($identity_id)) {
            $select = '
                SELECT
                    ROUND(100 / LOG2(GREATEST(p.accepted, 1) + 1), 2) AS points,
                    p.accepted / GREATEST(1, p.submissions)     AS ratio,
                    ROUND(100 * COALESCE(ps.score, 0), 2)   AS score,
                    p.*';
            $sql = '
                FROM
                    Problems p
                INNER JOIN
                    ACLs a
                ON
                    a.acl_id = p.acl_id
                LEFT JOIN (
                    SELECT
                        pi.problem_id,
                        r.identity_id,
                        MAX(r.score) AS score
                    FROM
                        Problems pi
                    INNER JOIN
                        Runs r ON r.problem_id = pi.problem_id
                    INNER JOIN
                        Identities i ON i.identity_id = ? AND r.identity_id = i.identity_id
                    GROUP BY
                        pi.problem_id
                ) ps ON ps.problem_id = p.problem_id
                LEFT JOIN
                    User_Roles ur ON ur.user_id = ? AND p.acl_id = ur.acl_id AND ur.role_id = ?
                LEFT JOIN
                    Identities id ON id.identity_id = ? AND a.owner_id = id.user_id
                LEFT JOIN (
                    SELECT DISTINCT
                        gr.acl_id
                    FROM
                        Groups_Identities gi
                    INNER JOIN
                        Group_Roles gr ON gr.group_id = gi.group_id
                    WHERE gi.identity_id = ? AND gr.role_id = ?
                ) gr ON p.acl_id = gr.acl_id' . $language_join;
            $args[] = $identity_id;
            $args[] = $user_id;
            $args[] = Authorization::ADMIN_ROLE;
            $args[] = $identity_id;
            $args[] = $identity_id;
            $args[] = Authorization::ADMIN_ROLE;

            self::addTagFilter($identity_type, $identity_id, $tag, $sql, $args);
            $sql .= '
                (p.visibility >= ? OR id.identity_id = ? OR ur.acl_id IS NOT NULL OR gr.acl_id IS NOT NULL) AND p.visibility > ?';
            $args[] = max(ProblemController::VISIBILITY_PUBLIC, $min_visibility);
            $args[] = $identity_id;
            $args[] = ProblemController::VISIBILITY_DELETED;

            if (!is_null($query)) {
                $sql .= " AND (p.title LIKE CONCAT('%', ?, '%') OR p.alias LIKE CONCAT('%', ?, '%'))";
                $args[] = $query;
                $args[] = $query;
            }
        } elseif ($identity_type === IDENTITY_ANONYMOUS) {
            $select = '
                    SELECT
                        0 AS score,
                        ROUND(100 / LOG2(GREATEST(p.accepted, 1) + 1), 2) AS points,
                        accepted / GREATEST(1, p.submissions)   AS ratio,
                        p.*';
            $sql = '
                    FROM
                        Problems p' . $language_join;

            self::addTagFilter($identity_type, $identity_id, $tag, $sql, $args);
            $sql .= ' p.visibility >= ? ';
            $args[] = max(ProblemController::VISIBILITY_PUBLIC, $min_visibility);

            if (!is_null($query)) {
                $sql .= " AND (p.title LIKE CONCAT('%', ?, '%') OR p.alias LIKE CONCAT('%', ?, '%'))";
                $args[] = $query;
                $args[] = $query;
            }
        }

        $total = $conn->GetOne("SELECT COUNT(*) $sql", $args);

        // Reset the offset to 0 if out of bounds.
        if ($offset < 0 || $offset > $total) {
            $offset = 0;
        }

        if ($order == 'problem_id') {
            $sql .= " ORDER BY p.problem_id $collation $mode";
        } elseif ($order == 'points' && $mode == 'desc') {
            $sql .= ' ORDER BY `points` DESC, `accepted` ASC, `submissions` DESC';
        } else {
            $sql .= " ORDER BY `$order` $collation $mode";
        }
        $sql .= ' LIMIT ?, ?';
        $args[] = $offset;
        $args[] = $rowcount;

        $result = $conn->Execute("$select $sql", $args);

        // Only these fields (plus score, points and ratio) will be returned.
        $filters = ['title','quality', 'difficulty', 'alias', 'visibility'];
        $problems = [];
        $hiddenTags = $identity_type !== IDENTITY_ANONYMOUS ? UsersDao::getHideTags($identity_id) : false;
        if (!is_null($result)) {
            foreach ($result as $row) {
                $temp = new Problems($row);
                $problem = $temp->asFilteredArray($filters);

                // score, points and ratio are not actually fields of a Problems object.
                $problem['score'] = $row['score'];
                $problem['points'] = $row['points'];
                $problem['ratio'] = $row['ratio'];
                $problem['tags'] = $hiddenTags ? [] : ProblemsDAO::getTagsForProblem($temp, true);
                array_push($problems, $problem);
            }
        }
        return $problems;
    }

    final public static function getByAlias($alias) {
        $sql = 'SELECT * FROM Problems WHERE (alias = ? ) LIMIT 1;';
        $params = [  $alias ];

        global $conn;
        $rs = $conn->GetRow($sql, $params);
        if (count($rs)==0) {
                return null;
        }

                $contest = new Problems($rs);

                return $contest;
    }

    final public static function searchByAlias($alias) {
        global $conn;
        $quoted = $conn->Quote($alias);

        if (strpos($quoted, "'") !== false) {
            $quoted = substr($quoted, 1, strlen($quoted) - 2);
        }

        $sql = "SELECT * FROM Problems WHERE (alias LIKE '%$quoted%' OR title LIKE '%$quoted%') LIMIT 0,10;";
        $rs = $conn->Execute($sql);

        $result = [];

        foreach ($rs as $r) {
            array_push($result, new Problems($r));
        }

        return $result;
    }

    final public static function getTagsForProblem($problem, $public) {
        global $conn;

        $sql = 'SELECT
            t.name,
            pt.autogenerated
        FROM
            Problems_Tags pt
        INNER JOIN
            Tags t ON t.tag_id = pt.tag_id
        WHERE
            pt.problem_id = ?';
        if ($public) {
            $sql .= ' AND pt.public = 1';
        }
        $sql .= ';';

        $rs = $conn->Execute($sql, $problem->problem_id);
        $result = [];

        foreach ($rs as $r) {
            $result[] = ['name' => $r['name'], 'autogenerated' => $r['autogenerated']];
        }

        return $result;
    }

    final public static function getPracticeDeadline($id) {
        global $conn;

        $sql = 'SELECT COALESCE(UNIX_TIMESTAMP(MAX(finish_time)), 0) FROM Contests c INNER JOIN Problemset_Problems pp USING(problemset_id) WHERE pp.problem_id = ?';
        return $conn->GetOne($sql, $id);
    }

    final public static function getProblemsSolved($identity_id) {
        global $conn;

        $sql = "SELECT DISTINCT `Problems`.* FROM `Problems` INNER JOIN `Runs` ON `Problems`.problem_id = `Runs`.problem_id WHERE `Runs`.verdict = 'AC' and `Runs`.test = 0 and `Runs`.identity_id = ? ORDER BY `Problems`.problem_id DESC";
        $val = [$identity_id];
        $rs = $conn->Execute($sql, $val);

        $result = [];

        foreach ($rs as $r) {
            array_push($result, new Problems($r));
        }

        return $result;
    }

    final public static function getProblemsUnsolvedByIdentity(
        $identity_id
    ) {
        $sql = "
            SELECT DISTINCT
                p.*
            FROM
                Identities i
            INNER JOIN
                Runs r
            ON
                r.identity_id = i.identity_id
            INNER JOIN
                Problems p
            ON
                p.problem_id = r.problem_id
            WHERE
                i.identity_id = ?
            AND
                (SELECT
                    COUNT(*)
                 FROM
                    Runs r2
                 WHERE
                    r2.identity_id = i.identity_id AND
                    r2.problem_id = p.problem_id AND
                    r2.verdict = 'AC'
                ) = 0";

        $params = [$identity_id];

        global $conn;
        $rs = $conn->Execute($sql, $params);

        $problems = [];
        foreach ($rs as $r) {
            array_push($problems, new Problems($r));
        }
        return $problems;
    }

<<<<<<< HEAD
    final public static function getSolvedProblemsByContest($contest_alias) {
        global $conn;

        $sql = "
            SELECT DISTINCT
                rp.problem_id,
                rp.alias,
                rp.title,
                i.username
            FROM
                Identities i
            INNER JOIN
                Problemset_Identities pi
            ON
                pi.identity_id = i.identity_id
            INNER JOIN
                Contests c
            ON
                c.problemset_id = pi.problemset_id
            INNER JOIN
                (
                SELECT
                    p.problem_id,
                    p.alias,
                    p.title,
                    r.user_id
                FROM
                    Runs r
                INNER JOIN
                    Problems p
                ON
                    p.problem_id = r.problem_id
                    AND r.verdict = 'AC'
                    AND p.visibility = ?
                ) rp
            ON # TODO: Change this for Identity table when Identity Refactor phase 5 is merged
                rp.user_id = i.user_id
            WHERE
                c.alias = ?
            ORDER BY
                i.username ASC,
                rp.problem_id DESC;";
        $params = [ProblemController::VISIBILITY_PUBLIC, $contest_alias];
        return $conn->GetAll($sql, $params);
    }

    final public static function getUnsolvedProblemsByContest(
        $contest_alias
    ) {
        $sql = "
            SELECT DISTINCT
                rp.problem_id,
                rp.alias,
                rp.title,
                i.username
            FROM
                Identities i
            INNER JOIN
                Problemset_Identities pi
            ON
                pi.identity_id = i.identity_id
            INNER JOIN
                Contests c
            ON
                c.problemset_id = pi.problemset_id
            INNER JOIN
                (
                SELECT
                    pp.problem_id,
                    pp.alias,
                    pp.title,
                    r.user_id
                FROM
                    Runs r
                INNER JOIN
                    Problems pp
                ON
                    pp.problem_id = r.problem_id
                    AND r.verdict <> 'AC'
                    AND pp.visibility = ?
                ) rp
            ON # TODO: Change this for Identity table when Identity Refactor phase 5 is merged
                rp.user_id = i.user_id
            INNER JOIN
                Problems p
            ON
                rp.problem_id = p.problem_id
            WHERE
                c.alias = ?
                AND
                (SELECT
                    COUNT(*)
                 FROM
                    Runs r2
                 WHERE
                    r2.user_id = i.user_id AND
                    r2.problem_id = p.problem_id AND
                    r2.verdict = 'AC'
                ) = 0
            ORDER BY
                i.username ASC,
                rp.problem_id DESC;";

        $params = [ProblemController::VISIBILITY_PUBLIC, $contest_alias];

        global $conn;
        return $conn->GetAll($sql, $params);
    }

    final public static function getSolvedProblemsByCourse($course_alias) {
        global $conn;

        $sql = "
            SELECT DISTINCT
                rp.problem_id,
                rp.alias,
                rp.title,
                i.username
            FROM
                Identities i
            INNER JOIN
                Groups_Identities gi
            ON
                gi.identity_id = i.identity_id
            INNER JOIN
                Courses c
            ON
                c.group_id = gi.group_id
            INNER JOIN
                (
                SELECT
                    p.problem_id,
                    p.alias,
                    p.title,
                    r.user_id
                FROM
                    Runs r
                INNER JOIN
                    Problems p
                ON
                    p.problem_id = r.problem_id
                    AND r.verdict = 'AC'
                    AND p.visibility = ?
                ) rp
            ON # TODO: Change this for Identity table when Identity Refactor phase 5 is merged
                rp.user_id = i.user_id
            WHERE
                c.alias = ?
            ORDER BY
                i.username ASC,
                rp.problem_id DESC;";
        $params = [ProblemController::VISIBILITY_PUBLIC, $course_alias];
        return $conn->GetAll($sql, $params);
    }

    final public static function getUnsolvedProblemsByCourse($course_alias) {
        $sql = "
            SELECT DISTINCT
                rp.problem_id,
                rp.alias,
                rp.title,
                i.username
            FROM
                Identities i
            INNER JOIN
                Groups_Identities gi
            ON
                gi.identity_id = i.identity_id
            INNER JOIN
                Courses c
            ON
                c.group_id = gi.group_id
            INNER JOIN
                (
                SELECT
                    pp.problem_id,
                    pp.alias,
                    pp.title,
                    r.user_id
                FROM
                    Runs r
                INNER JOIN
                    Problems pp
                ON
                    pp.problem_id = r.problem_id
                    AND r.verdict <> 'AC'
                    AND pp.visibility = ?
                ) rp
            ON # TODO: Change this for Identity table when Identity Refactor phase 5 is merged
                rp.user_id = i.user_id
            INNER JOIN
                Problems p
            ON
                rp.problem_id = p.problem_id
            WHERE
                c.alias = ?
                AND
                (SELECT
                    COUNT(*)
                 FROM
                    Runs r2
                 WHERE
                    r2.user_id = i.user_id AND
                    r2.problem_id = p.problem_id AND
                    r2.verdict = 'AC'
                ) = 0
            ORDER BY
                i.username ASC,
                rp.problem_id DESC;";

        $params = [ProblemController::VISIBILITY_PUBLIC, $course_alias];

        global $conn;
        return $conn->GetAll($sql, $params);
    }

    final public static function isProblemSolved(Problems $problem, Users $user) {
=======
    final public static function isProblemSolved(Problems $problem, $identity_id) {
>>>>>>> 800b9c81
        $sql = 'SELECT
            COUNT(r.run_id) as solved
        FROM
            Runs AS r
        WHERE
            r.problem_id = ? AND r.identity_id = ? AND r.verdict = "AC";';

        global $conn;
        return $conn->GetRow($sql, [$problem->problem_id, $identity_id])['solved'] > 0;
    }

    public static function getPrivateCount(Users $user) {
        $sql = 'SELECT
            COUNT(*) as Total
        FROM
            Problems AS p
        INNER JOIN
            ACLs AS a
        ON
            a.acl_id = p.acl_id
        WHERE
            p.visibility <= 0 and a.owner_id = ?;';
        $params = [$user->user_id];

        global $conn;
        $rs = $conn->GetRow($sql, $params);

        if (!array_key_exists('Total', $rs)) {
            return 0;
        }

        return $rs['Total'];
    }

    public static function getExplicitAdminEmails(Problems $problem) {
        global $conn;
        $sql = '
            SELECT DISTINCT
                e.email
            FROM
                (
                    SELECT
                        p.problem_id, a.owner_id AS user_id
                    FROM
                        Problems AS p
                    INNER JOIN
                        ACLs AS a
                    ON
                        a.acl_id = p.acl_id
                    WHERE p.problem_id = ?
                ) AS a
            INNER JOIN
                Users u
            ON
                u.user_id = a.user_id
            INNER JOIN
                Emails e
            ON
                e.user_id = u.main_email_id;
        ';

        $params = [$problem->problem_id];
        $rs = $conn->Execute($sql, $params);

        $result = [];
        foreach ($rs as $r) {
            $result[] = $r['email'];
        }

        return $result;
    }

    public static function getAdminUser(Problems $problem) {
        global $conn;
        $sql = '
            SELECT DISTINCT
                e.email,
                u.name
            FROM
                ACLs a
            INNER JOIN
                Users u
            ON
                a.owner_id = u.user_id
            INNER JOIN
                Emails e
            ON
                e.email_id = u.main_email_id
            WHERE
               a.acl_id = ?
            LIMIT
               1;
        ';
        $params = [$problem->acl_id];
        $rs = $conn->Execute($sql, $params);
        if (count($rs)==0) {
                return null;
        }

        return [
            'name' => $rs->fields['name'],
            'email' => $rs->fields['email']
        ];
    }

    /**
     * Returns all problems that an identity can manage.
     */
    final public static function getAllProblemsAdminedByIdentity(
        $identity_id,
        $page = 1,
        $pageSize = 1000
    ) {
        $offset = ($page - 1) * $pageSize;
        $sql = '
            SELECT
                p.*
            FROM
                Problems AS p
            INNER JOIN
                ACLs AS a ON a.acl_id = p.acl_id
            INNER JOIN
                Identities AS ai ON a.owner_id = ai.user_id
            LEFT JOIN
                User_Roles ur ON ur.acl_id = p.acl_id
            LEFT JOIN
                Identities uri ON ur.user_id = uri.user_id
            LEFT JOIN
                Group_Roles gr ON gr.acl_id = p.acl_id
            LEFT JOIN
                Groups_Identities gi ON gi.group_id = gr.group_id
            WHERE
                (ai.identity_id = ? OR
                (ur.role_id = ? AND uri.identity_id = ?) OR
                (gr.role_id = ? AND gi.identity_id = ?)) AND
                p.visibility > ?
            GROUP BY
                p.problem_id
            ORDER BY
                p.problem_id DESC
            LIMIT
                ?, ?';
        $params = [
            $identity_id,
            Authorization::ADMIN_ROLE,
            $identity_id,
            Authorization::ADMIN_ROLE,
            $identity_id,
            ProblemController::VISIBILITY_DELETED,
            $offset,
            $pageSize,
        ];

        global $conn;
        $rs = $conn->Execute($sql, $params);

        $problems = [];
        foreach ($rs as $row) {
            array_push($problems, new Problems($row));
        }
        return $problems;
    }

    /**
     * Returns all problems owned by a user.
     */
    final public static function getAllProblemsOwnedByUser(
        $user_id,
        $page = 1,
        $pageSize = 1000
    ) {
        $offset = ($page - 1) * $pageSize;
        $sql = '
            SELECT
                p.*
            FROM
                Problems AS p
            INNER JOIN
                ACLs AS a ON a.acl_id = p.acl_id
            WHERE
                a.owner_id = ? AND
                p.visibility > ?
            ORDER BY
                p.problem_id DESC
            LIMIT
                ?, ?';
        $params = [
            $user_id,
            ProblemController::VISIBILITY_DELETED,
            $offset,
            $pageSize,
        ];

        global $conn;
        $rs = $conn->Execute($sql, $params);

        $problems = [];
        foreach ($rs as $row) {
            array_push($problems, new Problems($row));
        }
        return $problems;
    }

    /**
     * Return all problems, except deleted
     */
    final public static function getAllProblems($page, $cols_per_page, $order, $order_type) {
        $sql = 'SELECT * from Problems where `visibility` > ? ';
        global $conn;
        if (!is_null($order)) {
            $sql .= ' ORDER BY `' . mysqli_real_escape_string($conn->_connectionID, $order) . '` ' . ($order_type == 'DESC' ? 'DESC' : 'ASC');
        }
        if (!is_null($page)) {
            $sql .= ' LIMIT ' . (($page - 1) * $cols_per_page) . ', ' . (int)$cols_per_page;
        }
        $rs = $conn->Execute($sql, [ProblemController::VISIBILITY_DELETED]);
        $allData = [];
        foreach ($rs as $row) {
            $allData[] = new Problems($row);
        }
        return $allData;
    }

    final public static function getIdentitiesInGroupWhoAttemptedProblem(
        $group_id,
        $problem_id
    ) {
        $sql = '
            SELECT
                i.username
            FROM
                Identities i
            WHERE
                i.identity_id
            IN (SELECT DISTINCT
                gi.identity_id
            FROM
                Runs r
            INNER JOIN
                Groups_Identities gi
            ON
                r.identity_id = gi.identity_id
            WHERE
                gi.group_id = ?
                AND r.problem_id = ?)';
        $params = [$group_id, $problem_id];

        global $conn;
        $rs = $conn->Execute($sql, $params);

        $identities = [];
        foreach ($rs as $row) {
            $identities[] = $row['username'];
        }
        return $identities;
    }

    final public static function isVisible(Problems $problem) {
        return ((int) $problem->visibility) >= 1;
    }

    public static function deleteProblem($problem_id) {
        $sql = 'UPDATE
                    `Problems`
                SET
                    `visibility` = ?
                WHERE
                    `problem_id` = ?;';
        $params = [
            ProblemController::VISIBILITY_DELETED,
            $problem_id,
        ];
        global $conn;
        $conn->Execute($sql, $params);
        return $conn->Affected_Rows();
    }

    public static function hasBeenUsedInCoursesOrContests(Problems $problem) {
        global $conn;

        $sql = 'SELECT
                    COUNT(1)
                FROM
                    `Runs`
                WHERE
                    `problemset_id` IS NOT NULL
                    AND `problem_id` = ?';

        return $conn->GetOne($sql, $problem->problem_id);
    }
}<|MERGE_RESOLUTION|>--- conflicted
+++ resolved
@@ -388,12 +388,11 @@
         return $problems;
     }
 
-<<<<<<< HEAD
-    final public static function getSolvedProblemsByContest($contest_alias) {
+    final public static function getSolvedProblemsByUsersOfCourse($course_alias) {
         global $conn;
 
         $sql = "
-            SELECT DISTINCT
+            SELECT
                 rp.problem_id,
                 rp.alias,
                 rp.title,
@@ -401,20 +400,20 @@
             FROM
                 Identities i
             INNER JOIN
-                Problemset_Identities pi
-            ON
-                pi.identity_id = i.identity_id
-            INNER JOIN
-                Contests c
-            ON
-                c.problemset_id = pi.problemset_id
+                Groups_Identities gi
+            ON
+                gi.identity_id = i.identity_id
+            INNER JOIN
+                Courses c
+            ON
+                c.group_id = gi.group_id
             INNER JOIN
                 (
                 SELECT
                     p.problem_id,
                     p.alias,
                     p.title,
-                    r.user_id
+                    r.identity_id
                 FROM
                     Runs r
                 INNER JOIN
@@ -423,23 +422,24 @@
                     p.problem_id = r.problem_id
                     AND r.verdict = 'AC'
                     AND p.visibility = ?
+                GROUP BY
+                    p.problem_id, r.identity_id
                 ) rp
-            ON # TODO: Change this for Identity table when Identity Refactor phase 5 is merged
-                rp.user_id = i.user_id
+            ON
+                rp.identity_id = i.identity_id
             WHERE
                 c.alias = ?
+                AND accept_teacher = 'yes'
             ORDER BY
                 i.username ASC,
                 rp.problem_id DESC;";
-        $params = [ProblemController::VISIBILITY_PUBLIC, $contest_alias];
+        $params = [ProblemController::VISIBILITY_PUBLIC, $course_alias];
         return $conn->GetAll($sql, $params);
     }
 
-    final public static function getUnsolvedProblemsByContest(
-        $contest_alias
-    ) {
+    final public static function getUnsolvedProblemsByUsersOfCourse($course_alias) {
         $sql = "
-            SELECT DISTINCT
+            SELECT
                 rp.problem_id,
                 rp.alias,
                 rp.title,
@@ -447,168 +447,53 @@
             FROM
                 Identities i
             INNER JOIN
-                Problemset_Identities pi
-            ON
-                pi.identity_id = i.identity_id
-            INNER JOIN
-                Contests c
-            ON
-                c.problemset_id = pi.problemset_id
+                Groups_Identities gi
+            ON
+                gi.identity_id = i.identity_id
+            INNER JOIN
+                Courses c
+            ON
+                c.group_id = gi.group_id
             INNER JOIN
                 (
                 SELECT
                     pp.problem_id,
                     pp.alias,
                     pp.title,
-                    r.user_id
+                    r.identity_id,
+                    MAX(r.score) AS max_score
                 FROM
                     Runs r
                 INNER JOIN
                     Problems pp
                 ON
                     pp.problem_id = r.problem_id
-                    AND r.verdict <> 'AC'
                     AND pp.visibility = ?
+                GROUP BY
+                    pp.problem_id, r.identity_id
+                HAVING
+                    max_score < 1
                 ) rp
-            ON # TODO: Change this for Identity table when Identity Refactor phase 5 is merged
-                rp.user_id = i.user_id
+            ON
+                rp.identity_id = i.identity_id
             INNER JOIN
                 Problems p
             ON
                 rp.problem_id = p.problem_id
             WHERE
                 c.alias = ?
-                AND
-                (SELECT
-                    COUNT(*)
-                 FROM
-                    Runs r2
-                 WHERE
-                    r2.user_id = i.user_id AND
-                    r2.problem_id = p.problem_id AND
-                    r2.verdict = 'AC'
-                ) = 0
+                AND accept_teacher = 'yes'
             ORDER BY
                 i.username ASC,
                 rp.problem_id DESC;";
 
-        $params = [ProblemController::VISIBILITY_PUBLIC, $contest_alias];
+        $params = [ProblemController::VISIBILITY_PUBLIC, $course_alias];
 
         global $conn;
         return $conn->GetAll($sql, $params);
     }
 
-    final public static function getSolvedProblemsByCourse($course_alias) {
-        global $conn;
-
-        $sql = "
-            SELECT DISTINCT
-                rp.problem_id,
-                rp.alias,
-                rp.title,
-                i.username
-            FROM
-                Identities i
-            INNER JOIN
-                Groups_Identities gi
-            ON
-                gi.identity_id = i.identity_id
-            INNER JOIN
-                Courses c
-            ON
-                c.group_id = gi.group_id
-            INNER JOIN
-                (
-                SELECT
-                    p.problem_id,
-                    p.alias,
-                    p.title,
-                    r.user_id
-                FROM
-                    Runs r
-                INNER JOIN
-                    Problems p
-                ON
-                    p.problem_id = r.problem_id
-                    AND r.verdict = 'AC'
-                    AND p.visibility = ?
-                ) rp
-            ON # TODO: Change this for Identity table when Identity Refactor phase 5 is merged
-                rp.user_id = i.user_id
-            WHERE
-                c.alias = ?
-            ORDER BY
-                i.username ASC,
-                rp.problem_id DESC;";
-        $params = [ProblemController::VISIBILITY_PUBLIC, $course_alias];
-        return $conn->GetAll($sql, $params);
-    }
-
-    final public static function getUnsolvedProblemsByCourse($course_alias) {
-        $sql = "
-            SELECT DISTINCT
-                rp.problem_id,
-                rp.alias,
-                rp.title,
-                i.username
-            FROM
-                Identities i
-            INNER JOIN
-                Groups_Identities gi
-            ON
-                gi.identity_id = i.identity_id
-            INNER JOIN
-                Courses c
-            ON
-                c.group_id = gi.group_id
-            INNER JOIN
-                (
-                SELECT
-                    pp.problem_id,
-                    pp.alias,
-                    pp.title,
-                    r.user_id
-                FROM
-                    Runs r
-                INNER JOIN
-                    Problems pp
-                ON
-                    pp.problem_id = r.problem_id
-                    AND r.verdict <> 'AC'
-                    AND pp.visibility = ?
-                ) rp
-            ON # TODO: Change this for Identity table when Identity Refactor phase 5 is merged
-                rp.user_id = i.user_id
-            INNER JOIN
-                Problems p
-            ON
-                rp.problem_id = p.problem_id
-            WHERE
-                c.alias = ?
-                AND
-                (SELECT
-                    COUNT(*)
-                 FROM
-                    Runs r2
-                 WHERE
-                    r2.user_id = i.user_id AND
-                    r2.problem_id = p.problem_id AND
-                    r2.verdict = 'AC'
-                ) = 0
-            ORDER BY
-                i.username ASC,
-                rp.problem_id DESC;";
-
-        $params = [ProblemController::VISIBILITY_PUBLIC, $course_alias];
-
-        global $conn;
-        return $conn->GetAll($sql, $params);
-    }
-
-    final public static function isProblemSolved(Problems $problem, Users $user) {
-=======
     final public static function isProblemSolved(Problems $problem, $identity_id) {
->>>>>>> 800b9c81
         $sql = 'SELECT
             COUNT(r.run_id) as solved
         FROM
