<?php

include('base/Assignments.dao.base.php');
include('base/Assignments.vo.base.php');

/** Assignments Data Access Object (DAO).
  *
  * Esta clase contiene toda la manipulacion de bases de datos que se necesita para
  * almacenar de forma permanente y recuperar instancias de objetos {@link Assignments }.
  * @access public
  *
  */
class AssignmentsDAO extends AssignmentsDAOBase
{
    public static function GetProblemset($assignmentAlias)
    {
        $sql = 'select p.* from Assignments a, Problemsets p where a.problemset_id = p.problemset_id and a.alias = ?;';
        $params = array($assignmentAlias);

        global $conn;
        $rs = $conn->GetRow($sql, $params);

        if (count($rs) == 0) {
            return null;
        }

        return new Problemsets($rs);
    }

    public static function getAssignmentCountsForCourse($course_id) {
        global $conn;

        $sql = 'SELECT a.assignment_type, COUNT(*) AS count
                FROM Assignments a
                WHERE a.course_id = ?
                GROUP BY a.assignment_type;';
        $rs = $conn->Execute($sql, $course_id);
        $counts = array();
        foreach ($rs as $row) {
            $counts[$row['assignment_type']] = $row['count'];
        }
        return $counts;
    }

<<<<<<< HEAD
    public static function getAssignmentForProblemset($problemset_id) {
        if (is_null($problemset_id)) {
            return null;
        }

        try {
            $assignments = self::search(new Assignments([
                'problemset_id' => $problemset_id,
            ]));
            if (count($assignments) === 1) {
                $course = CoursesDAO::getByPK($assignments[0]->course_id);
                $assignments[0]->acl_id = $course->acl_id;
                return $assignments[0];
            }
        } catch (Exception $e) {
            throw new InvalidDatabaseOperationException($e);
        }

        return null;
=======
    final public static function getByAlias($alias) {
        $sql = 'SELECT * FROM Assignments WHERE (alias = ?) LIMIT 1;';
        $params = array($alias);

        global $conn;
        $row = $conn->GetRow($sql, $params);
        if (empty($row)) {
            return null;
        }

        return new Assignments($row);
>>>>>>> 1a52675f
    }
}<|MERGE_RESOLUTION|>--- conflicted
+++ resolved
@@ -42,7 +42,6 @@
         return $counts;
     }
 
-<<<<<<< HEAD
     public static function getAssignmentForProblemset($problemset_id) {
         if (is_null($problemset_id)) {
             return null;
@@ -62,7 +61,7 @@
         }
 
         return null;
-=======
+
     final public static function getByAlias($alias) {
         $sql = 'SELECT * FROM Assignments WHERE (alias = ?) LIMIT 1;';
         $params = array($alias);
@@ -74,6 +73,5 @@
         }
 
         return new Assignments($row);
->>>>>>> 1a52675f
     }
 }