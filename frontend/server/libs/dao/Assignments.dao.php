<?php

include('base/Assignments.dao.base.php');
include('base/Assignments.vo.base.php');

/** Assignments Data Access Object (DAO).
  *
  * Esta clase contiene toda la manipulacion de bases de datos que se necesita para
  * almacenar de forma permanente y recuperar instancias de objetos {@link Assignments }.
  * @access public
  *
  */
class AssignmentsDAO extends AssignmentsDAOBase {
    public static function GetProblemset($courseId, $assignmentAlias = null) {
        $sql = 'SELECT
                    p.*
                FROM
                    Assignments a
                INNER JOIN
                    Problemsets p
                ON
                    a.problemset_id = p.problemset_id
                WHERE
                    a.course_id = ?';
        global $conn;
        $params = [$courseId];
        if (is_null($assignmentAlias)) {
            return $conn->GetAll($sql, $params);
        }
        $sql .= ' AND a.alias = ?';
        $params[] = $assignmentAlias;

        $rs = $conn->GetRow($sql, $params);
        if (count($rs) == 0) {
            return null;
        }

        return new Problemsets($rs);
    }

    public static function getAssignmentCountsForCourse($course_id) {
        global $conn;

        $sql = 'SELECT a.assignment_type, COUNT(*) AS count
                FROM Assignments a
                WHERE a.course_id = ?
                GROUP BY a.assignment_type;';
        $rs = $conn->Execute($sql, $course_id);
        $counts = [];
        foreach ($rs as $row) {
            $counts[$row['assignment_type']] = intval($row['count']);
        }
        return $counts;
    }

    public static function getAssignmentForProblemset($problemset_id) {
        if (is_null($problemset_id)) {
            return null;
        }

        try {
            $assignment = self::getByProblemset($problemset_id);
            if (!is_null($assignment)) {
                return $assignment;
            }
        } catch (Exception $e) {
            throw new InvalidDatabaseOperationException($e);
        }

        return null;
    }

    final public static function getByAlias($alias) {
        $sql = 'SELECT * FROM Assignments WHERE (alias = ?) LIMIT 1;';
        $params = [$alias];

        global $conn;
        $row = $conn->GetRow($sql, $params);
        if (empty($row)) {
            return null;
        }

        return new Assignments($row);
    }

    final public static function getByProblemset($problemset_id) {
        $sql = 'SELECT * FROM Assignments WHERE (problemset_id = ?) LIMIT 1;';
        $params = [$problemset_id];

        global $conn;
        $row = $conn->GetRow($sql, $params);
        if (empty($row)) {
            return null;
        }

        return new Assignments($row);
    }

    final public static function getByAliasAndCourse($assignment_alias, $course_id) {
        $sql = 'SELECT
                    *
                FROM
                    Assignments
                WHERE
                    course_id = ?
                AND
<<<<<<< HEAD
                    alias = ?;';

        global $conn;
        $rs = $conn->Execute($sql, [$course_id, $assignment_alias]);

        $assignments = [];
        foreach ($rs as $row) {
            array_push($assignments, new Assignments($row));
        }
        return $assignments;
=======
                    alias = ?
                LIMIT 1;';

        global $conn;
        $row = $conn->GetRow($sql, [$course_id, $assignment_alias]);
        if (empty($row)) {
            return null;
        }

        return new Assignments($row);
>>>>>>> 7c7846f6
    }

    /**
      * Update assignments order.
      *
      * @return Affected Rows
      * @param Assignments [$Assignments]
      */
    final public static function updateAssignmentsOrder($assignment_id, $order) {
        $sql = 'UPDATE `Assignments` SET `order` = ? WHERE `assignment_id` = ?;';
        $params = [
            $order,
            $assignment_id,
        ];

        global $conn;
        $conn->Execute($sql, $params);
        return $conn->Affected_Rows();
    }

    /**
     * Get the course assigments sorted by order and start_time
     */
    final public static function getSortedCourseAssignments($course_id) {
        $sql = 'SELECT
                   `assignment_id`,
                   `name`,
                   `description`,
                   `alias`,
                   `assignment_type`,
                   `start_time`,
                   `finish_time`,
                   `order`
                FROM
                    `Assignments`
                WHERE
                    course_id = ?
                ORDER BY
                     `order` ASC, `start_time` ASC';

        global $conn;
        $rs = $conn->Execute($sql, [$course_id]);
        $ar = [];
        foreach ($rs as $row) {
            $ar[] = new Assignments($row);
        }
        return $ar;
    }
}<|MERGE_RESOLUTION|>--- conflicted
+++ resolved
@@ -104,18 +104,6 @@
                 WHERE
                     course_id = ?
                 AND
-<<<<<<< HEAD
-                    alias = ?;';
-
-        global $conn;
-        $rs = $conn->Execute($sql, [$course_id, $assignment_alias]);
-
-        $assignments = [];
-        foreach ($rs as $row) {
-            array_push($assignments, new Assignments($row));
-        }
-        return $assignments;
-=======
                     alias = ?
                 LIMIT 1;';
 
@@ -126,7 +114,6 @@
         }
 
         return new Assignments($row);
->>>>>>> 7c7846f6
     }
 
     /**
