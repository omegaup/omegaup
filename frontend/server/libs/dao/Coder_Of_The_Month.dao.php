<?php

require_once('base/Coder_Of_The_Month.dao.base.php');
require_once('base/Coder_Of_The_Month.vo.base.php');
/** Page-level DocBlock .
 *
 * @author alanboy
 * @package docs
 *
 */

/** CoderOfTheMonth Data Access Object (DAO).
 *
 * Esta clase contiene toda la manipulacion de bases de datos que se necesita para
 * almacenar de forma permanente y recuperar instancias de objetos {@link CoderOfTheMonth }.
 * @author alanboy
 * @access public
 * @package docs
 *
 */
class CoderOfTheMonthDAO extends CoderOfTheMonthDAOBase {
    /**
     * Gets the user that solved more problems during last month
     *
     * @global type $conn
     * @param string (date) $firstDay
     * @return null|Users
     */
    public static function calculateCoderOfTheMonth($firstDay) {
        $endTime = $firstDay;
        $startTime = null;
        $date = explode('-', $firstDay);
        $year = $date[0];
        $month = $date[1];

        $lastMonth = $month - 1;

        if ($lastMonth === 0) {
            // First month of the year, we need to check into last month of last year.
            $lastYear = $year - 1;
            $startTime = date($lastYear . '-12-01');
        } else {
            $startTime = date($year . '-' . $lastMonth . '-01');
        }

        $sql = "
			SELECT DISTINCT
<<<<<<< HEAD
				username, name, i.user_id, COUNT(ps.problem_id) ProblemsSolved, SUM(ROUND(100 / LOG(2, ps.accepted+1) , 0)) score
=======
				up.user_id, COUNT(ps.problem_id) ProblemsSolved, SUM(ROUND(100 / LOG(2, ps.accepted+1) , 0)) score
>>>>>>> b771d6e0
			FROM
				(
					SELECT DISTINCT
						r.identity_id, r.problem_id
					FROM
						Runs r
					WHERE
						r.verdict = 'AC' AND r.test = 0 AND
						r.time >= ? AND
						r.time <= ?
				) AS up
			INNER JOIN
				Problems ps ON ps.problem_id = up.problem_id and ps.visibility >= 1
			INNER JOIN
<<<<<<< HEAD
				Identities i ON i.identity_id = up.identity_id
			LEFT JOIN
				Coder_Of_The_Month cm on i.user_id = cm.user_id
=======
				Users u ON u.user_id = up.user_id
            LEFT JOIN
                (SELECT user_id, MAX(time) latest_time, rank FROM Coder_Of_The_Month WHERE rank = 1 GROUP BY user_id, rank) AS cm on u.user_id = cm.user_id
>>>>>>> b771d6e0
			WHERE
				cm.user_id IS NULL OR DATE_ADD(cm.latest_time, INTERVAL 1 YEAR) < ?
			GROUP BY
				up.identity_id
			ORDER BY
				score DESC
			LIMIT 100
		";

        $val = [$startTime, $endTime, $endTime];

        global $conn;
        $results = $conn->getAll($sql, $val);
        if (count($results) == 0) {
            return null;
        }

        return $results;
    }

    /**
     * Get all first coders of the month
     *
     * @static
     * @return Array
     */
    final public static function getCodersOfTheMonth() {
        $sql = '
          SELECT
            cm.time, u.username, u.country_id, e.email
          FROM
            Coder_Of_The_Month cm
          INNER JOIN
            Users u ON u.user_id = cm.user_id
          LEFT JOIN
            Emails e ON e.user_id = u.user_id
          WHERE
            cm.rank = 1
          ORDER BY
            cm.time DESC
        ';

        global $conn;
        $rs = $conn->Execute($sql);
        $allData = [];
        foreach ($rs as $row) {
            $allData[] = $row;
        }
        return $allData;
    }

    /**
     * Get all coder of the months based on month
     *
     * @params string (date) $firstDay
     * @return Users
     */
    final public static function getMonthlyList($firstDay) {
        $date = date('Y-m-01', strtotime($firstDay));
        $sql = '
          SELECT
            cm.time, u.username, u.country_id, e.email, u.user_id
          FROM
            Coder_Of_The_Month cm
          INNER JOIN
            Users u ON u.user_id = cm.user_id
          LEFT JOIN
            Emails e ON e.user_id = u.user_id
          WHERE
            cm.time = ?
          ORDER BY
            cm.time DESC
          LIMIT 100
        ';
        global $conn;
        $results = $conn->getAll($sql, [$date]);
        if (count($results) == 0) {
            return null;
        }

        return $results;
    }

    /**
     * Get true whether user is the last Coder of the month
     *
     * @static
     * @return Array
     */
    final public static function isLastCoderOfTheMonth($username) {
        $sql = '
          SELECT
            u.username
          FROM
            Coder_Of_The_Month cm
          INNER JOIN
            Users u ON u.user_id = cm.user_id
          WHERE
            cm.rank = 1
          ORDER BY
            cm.time DESC
          LIMIT 1
        ';

        global $conn;
        $rs = $conn->GetRow($sql, []);
        if (count($rs) == 0) {
            return false;
        }
        return $username == $rs['username'];
    }
}<|MERGE_RESOLUTION|>--- conflicted
+++ resolved
@@ -45,11 +45,7 @@
 
         $sql = "
 			SELECT DISTINCT
-<<<<<<< HEAD
-				username, name, i.user_id, COUNT(ps.problem_id) ProblemsSolved, SUM(ROUND(100 / LOG(2, ps.accepted+1) , 0)) score
-=======
-				up.user_id, COUNT(ps.problem_id) ProblemsSolved, SUM(ROUND(100 / LOG(2, ps.accepted+1) , 0)) score
->>>>>>> b771d6e0
+				i.user_id, COUNT(ps.problem_id) ProblemsSolved, SUM(ROUND(100 / LOG(2, ps.accepted+1) , 0)) score
 			FROM
 				(
 					SELECT DISTINCT
@@ -64,15 +60,9 @@
 			INNER JOIN
 				Problems ps ON ps.problem_id = up.problem_id and ps.visibility >= 1
 			INNER JOIN
-<<<<<<< HEAD
 				Identities i ON i.identity_id = up.identity_id
-			LEFT JOIN
-				Coder_Of_The_Month cm on i.user_id = cm.user_id
-=======
-				Users u ON u.user_id = up.user_id
-            LEFT JOIN
-                (SELECT user_id, MAX(time) latest_time, rank FROM Coder_Of_The_Month WHERE rank = 1 GROUP BY user_id, rank) AS cm on u.user_id = cm.user_id
->>>>>>> b771d6e0
+      LEFT JOIN
+          (SELECT user_id, MAX(time) latest_time, rank FROM Coder_Of_The_Month WHERE rank = 1 GROUP BY user_id, rank) AS cm on i.user_id = cm.user_id
 			WHERE
 				cm.user_id IS NULL OR DATE_ADD(cm.latest_time, INTERVAL 1 YEAR) < ?
 			GROUP BY
