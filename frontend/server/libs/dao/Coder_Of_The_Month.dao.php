--- conflicted
+++ resolved
@@ -30,7 +30,6 @@
      */
     public static function calculateCoderOfTheMonth($startTime, $endTime) {
         $sql = "
-<<<<<<< HEAD
           SELECT DISTINCT
             i.user_id,
             i.username,
@@ -92,55 +91,6 @@
         ";
 
         $val = [$startTime, $endTime, $endTime];
-=======
-    			SELECT DISTINCT
-    				i.user_id, i.username, i.country_id, COUNT(ps.problem_id) ProblemsSolved, SUM(ROUND(100 / LOG(2, ps.accepted+1) , 0)) score,
-            (SELECT urc.classname FROM
-                    User_Rank_Cutoffs urc
-                WHERE
-                    urc.score <= (
-                            SELECT
-                                ur.score
-                            FROM
-                                User_Rank ur
-                            WHERE
-                                ur.user_id = i.user_id
-                        )
-                ORDER BY
-                    urc.percentile ASC
-                LIMIT
-                    1) classname
-    			FROM
-    				(
-    					SELECT DISTINCT
-    						r.identity_id, r.problem_id
-    					FROM
-    						Runs r
-    					WHERE
-    						r.verdict = 'AC' AND r.type= 'normal' AND
-    						r.time >= ? AND
-    						r.time <= ?
-    				) AS up
-    			INNER JOIN
-    				Problems ps ON ps.problem_id = up.problem_id and ps.visibility >= 1
-    			INNER JOIN
-    				Identities i ON i.identity_id = up.identity_id
-          LEFT JOIN
-            (SELECT user_id, MAX(time) latest_time, selected_by FROM Coder_Of_The_Month GROUP BY user_id, selected_by) AS cm on i.user_id = cm.user_id
-          LEFT JOIN
-            (SELECT user_id, time FROM Coder_Of_The_Month WHERE time = ? GROUP BY user_id) AS com on i.user_id = com.user_id
-    			WHERE
-    				(cm.user_id IS NULL OR DATE_ADD(cm.latest_time, INTERVAL 1 YEAR) < ?)
-            AND com.user_id IS NULL
-    			GROUP BY
-    				up.identity_id
-    			ORDER BY
-    				score DESC
-    			LIMIT 100
-    		";
-
-        $val = [$startTime, $endTime, $endTime, $endTime];
->>>>>>> f8dfb3e9
 
         global $conn;
         $results = $conn->getAll($sql, $val);
@@ -275,7 +225,6 @@
         return $coders;
     }
 
-<<<<<<< HEAD
     /**
      * One coder is selected, when parameters are not received
      * means that coder was selected by default
@@ -295,7 +244,7 @@
             $clause = '`user_id` = (SELECT `user_id` FROM `Identities` WHERE `username` = ? LIMIT 1)';
             $params = [$identity_id, $curdate, $username];
         }
-        $sql = '
+            $sql = '
           UPDATE
             `Coder_Of_The_Month`
           SET
@@ -304,12 +253,11 @@
             `time` = LAST_DAY(? - INTERVAL 1 MONTH) + INTERVAL 1 DAY
             AND ' . $clause . ';';
 
-        global $conn;
-        $conn->Execute($sql, $params);
-        return $conn->Affected_Rows();
-
-=======
->>>>>>> f8dfb3e9
+            global $conn;
+            $conn->Execute($sql, $params);
+            return $conn->Affected_Rows();
+    }
+
     public static function calculateCoderOfLastMonth($currentDate) {
         $date = new DateTime($currentDate);
         $firstDayOfLastMonth = $date->modify('first day of last month');
@@ -317,17 +265,5 @@
         $firstDayOfCurrentMonth = $date->modify('first day of next month');
         $endTime = $firstDayOfCurrentMonth->format('Y-m-d');
         return self::calculateCoderOfTheMonth($startTime, $endTime);
-<<<<<<< HEAD
-    }
-
-    public static function calculateCoderOfCurrentMonth($currentDate) {
-        $date = new DateTime($currentDate);
-        $firstDayOfCurrentMonth = $date->modify('first day of this month');
-        $startTime = $firstDayOfCurrentMonth->format('Y-m-d');
-        $firstDayOfNextMonth = $date->modify('first day of next month');
-        $endTime = $firstDayOfNextMonth->format('Y-m-d');
-        return self::calculateCoderOfTheMonth($startTime, $endTime);
-=======
->>>>>>> f8dfb3e9
     }
 }