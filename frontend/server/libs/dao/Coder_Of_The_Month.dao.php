<?php

require_once('base/Coder_Of_The_Month.dao.base.php');
require_once('base/Coder_Of_The_Month.vo.base.php');
/** Page-level DocBlock .
 *
 * @author alanboy
 * @package docs
 *
 */

/** CoderOfTheMonth Data Access Object (DAO).
 *
 * Esta clase contiene toda la manipulacion de bases de datos que se necesita para
 * almacenar de forma permanente y recuperar instancias de objetos {@link CoderOfTheMonth }.
 * @author alanboy
 * @access public
 * @package docs
 *
 */
class CoderOfTheMonthDAO extends CoderOfTheMonthDAOBase {
    /**
     * Gets the users that solved the most problems during the provided
     * time period.
     *
     * @global type $conn
     * @param string (date) $startTime
     * @param string (date) $endTime
     * @return null|Users
     */
    public static function calculateCoderOfTheMonth($startTime, $endTime) {
        $sql = "
<<<<<<< HEAD
			SELECT DISTINCT
				i.user_id, i.username, COUNT(ps.problem_id) ProblemsSolved, SUM(ROUND(100 / LOG(2, ps.accepted+1) , 0)) score
			FROM
				(
					SELECT DISTINCT
						r.identity_id, r.problem_id
					FROM
						Runs r
					WHERE
						r.verdict = 'AC' AND r.type= 'normal' AND
						r.time >= ? AND
						r.time <= ?
				) AS up
			INNER JOIN
				Problems ps ON ps.problem_id = up.problem_id and ps.visibility >= 1
			INNER JOIN
				Identities i ON i.identity_id = up.identity_id
      LEFT JOIN
        (SELECT user_id, MAX(time) latest_time, selected_by FROM Coder_Of_The_Month WHERE selected_by IS NOT NULL GROUP BY user_id, selected_by) AS cm on i.user_id = cm.user_id
      LEFT JOIN
        (SELECT user_id, time FROM Coder_Of_The_Month WHERE time = ? GROUP BY user_id) AS com on i.user_id = com.user_id
			WHERE
				(cm.user_id IS NULL OR DATE_ADD(cm.latest_time, INTERVAL 1 YEAR) < ?)
        AND com.user_id IS NULL
			GROUP BY
				up.identity_id
			ORDER BY
				score DESC
			LIMIT 100
		";
=======
          SELECT DISTINCT
            i.user_id,
            i.username,
            i.country_id,
            COUNT(ps.problem_id) ProblemsSolved,
            SUM(ROUND(100 / LOG(2, ps.accepted+1) , 0)) score,
            (SELECT urc.classname FROM
                User_Rank_Cutoffs urc
            WHERE
                urc.score <= (
                        SELECT
                            ur.score
                        FROM
                            User_Rank ur
                        WHERE
                            ur.user_id = i.user_id
                    )
            ORDER BY
                urc.percentile ASC
            LIMIT
                1) classname
          FROM
            (
              SELECT DISTINCT
                r.identity_id, r.problem_id
              FROM
                Runs r
              WHERE
                r.verdict = 'AC' AND r.type= 'normal' AND
                r.time >= ? AND
                r.time <= ?
            ) AS up
          INNER JOIN
            Problems ps ON ps.problem_id = up.problem_id and ps.visibility >= 1
          INNER JOIN
            Identities i ON i.identity_id = up.identity_id
          LEFT JOIN
            (
              SELECT
                user_id,
                MAX(time) latest_time,
                rank
              FROM
                Coder_Of_The_Month
              WHERE
                rank = 1
              GROUP BY
                user_id,
                rank
            ) AS cm on i.user_id = cm.user_id
          WHERE
            cm.user_id IS NULL
            OR DATE_ADD(cm.latest_time, INTERVAL 1 YEAR) < ?
          GROUP BY
            up.identity_id
          ORDER BY
            score DESC
          LIMIT 100
        ";
>>>>>>> d1cde8cc

        $val = [$startTime, $endTime, $endTime, $endTime];

        global $conn;
        $results = $conn->getAll($sql, $val);
        if (count($results) == 0) {
            return null;
        }
        return $results;
    }

    /**
     * Get all first coders of the month
     *
     * @static
     * @return Array
     */
    final public static function getCodersOfTheMonth() {
        $sql = '
          SELECT
            cm.time, u.username, u.country_id, e.email
          FROM
            Coder_Of_The_Month cm
          INNER JOIN
            Users u ON u.user_id = cm.user_id
          LEFT JOIN
            Emails e ON e.user_id = u.user_id
          WHERE
            cm.rank = 1
          ORDER BY
            cm.time DESC
        ';

        global $conn;
        $rs = $conn->Execute($sql);
        $allData = [];
        foreach ($rs as $row) {
            $allData[] = $row;
        }
        return $allData;
    }

    /**
     * Get all coder of the months based on month
     *
     * @params string (date) $firstDay
     * @return Users
     */
    final public static function getMonthlyList($firstDay) {
        $date = date('Y-m-01', strtotime($firstDay));
        $sql = '
          SELECT
            cm.time, u.username, u.country_id, e.email, u.user_id
          FROM
            Coder_Of_The_Month cm
          INNER JOIN
            Users u ON u.user_id = cm.user_id
          LEFT JOIN
            Emails e ON e.user_id = u.user_id
          WHERE
            cm.time = ?
          ORDER BY
            cm.time DESC
          LIMIT 100
        ';
        global $conn;
        return $conn->getAll($sql, [$date]);
    }

    /**
     * Get true whether user is the last Coder of the month
     *
     * @static
     * @return Array
     */
    final public static function isLastCoderOfTheMonth($username) {
        $sql = '
          SELECT
            u.username
          FROM
            Coder_Of_The_Month cm
          INNER JOIN
            Users u ON u.user_id = cm.user_id
          WHERE
            cm.rank = 1
          ORDER BY
            cm.time DESC
          LIMIT 1
        ';

        global $conn;
        $rs = $conn->GetRow($sql, []);
        if (count($rs) == 0) {
            return false;
        }
        return $username == $rs['username'];
    }

    final public static function getByTimeAndSelected($time) {
        $sql = 'SELECT
                    *
                FROM
                    Coder_Of_The_Month
                WHERE
                    `time` = ?
                AND
                    `selected_by` IS NOT NULL;';

        global $conn;
        $rs = $conn->Execute($sql, [$time]);

        $coders = [];
        foreach ($rs as $row) {
            array_push($coders, new CoderOfTheMonth($row));
        }
        return $coders;
    }

<<<<<<< HEAD
    final public static function getByTime($time) {
        $sql = 'SELECT
                    *
                FROM
                    Coder_Of_The_Month
                WHERE
                    `time` = ?;';

        global $conn;
        $rs = $conn->Execute($sql, [$time]);

        $coders = [];
        foreach ($rs as $row) {
            array_push($coders, new CoderOfTheMonth($row));
        }
        return $coders;
    }

    /**
     * One coder is selected, when parameters are not received
     * means that coder was selected by default
     *
     * @param $username
     * @param identity_id
     * @return Affected_Rows
     */
    public static function selectCoder($username = null, $identity_id = null) {
        $curdate = date('Y-m-d', Time::get());
        if (is_null($username) && is_null($identity_id)) {
            $identity_clause = '(SELECT identity_id FROM Identities WHERE username = \'admin\' OR username = \'admintest\')';
            $clause = '`rank` = 1';
            $params = [$curdate];
        } else {
            $identity_clause = '?';
            $clause = '`user_id` = (SELECT `user_id` FROM `Identities` WHERE `username` = ? LIMIT 1)';
            $params = [$identity_id, $curdate, $username];
        }
        $sql = '
          UPDATE
            `Coder_Of_The_Month`
          SET
            `selected_by` = ' . $identity_clause . '
          WHERE
            `time` = LAST_DAY(? - INTERVAL 1 MONTH) + INTERVAL 1 DAY
            AND ' . $clause . ';';

        global $conn;
        $conn->Execute($sql, $params);
        return $conn->Affected_Rows();
=======
    public static function calculateCoderOfLastMonth($currentDate) {
        $date = new DateTime($currentDate);
        $firstDayOfLastMonth = $date->modify('first day of last month');
        $startTime = $firstDayOfLastMonth->format('Y-m-d');
        $firstDayOfCurrentMonth = $date->modify('first day of next month');
        $endTime = $firstDayOfCurrentMonth->format('Y-m-d');
        return self::calculateCoderOfTheMonth($startTime, $endTime);
    }

    public static function calculateCoderOfCurrentMonth($currentDate) {
        $date = new DateTime($currentDate);
        $firstDayOfCurrentMonth = $date->modify('first day of this month');
        $startTime = $firstDayOfCurrentMonth->format('Y-m-d');
        $firstDayOfNextMonth = $date->modify('first day of next month');
        $endTime = $firstDayOfNextMonth->format('Y-m-d');
        return self::calculateCoderOfTheMonth($startTime, $endTime);
>>>>>>> d1cde8cc
    }
}<|MERGE_RESOLUTION|>--- conflicted
+++ resolved
@@ -30,98 +30,51 @@
      */
     public static function calculateCoderOfTheMonth($startTime, $endTime) {
         $sql = "
-<<<<<<< HEAD
-			SELECT DISTINCT
-				i.user_id, i.username, COUNT(ps.problem_id) ProblemsSolved, SUM(ROUND(100 / LOG(2, ps.accepted+1) , 0)) score
-			FROM
-				(
-					SELECT DISTINCT
-						r.identity_id, r.problem_id
-					FROM
-						Runs r
-					WHERE
-						r.verdict = 'AC' AND r.type= 'normal' AND
-						r.time >= ? AND
-						r.time <= ?
-				) AS up
-			INNER JOIN
-				Problems ps ON ps.problem_id = up.problem_id and ps.visibility >= 1
-			INNER JOIN
-				Identities i ON i.identity_id = up.identity_id
-      LEFT JOIN
-        (SELECT user_id, MAX(time) latest_time, selected_by FROM Coder_Of_The_Month WHERE selected_by IS NOT NULL GROUP BY user_id, selected_by) AS cm on i.user_id = cm.user_id
-      LEFT JOIN
-        (SELECT user_id, time FROM Coder_Of_The_Month WHERE time = ? GROUP BY user_id) AS com on i.user_id = com.user_id
-			WHERE
-				(cm.user_id IS NULL OR DATE_ADD(cm.latest_time, INTERVAL 1 YEAR) < ?)
-        AND com.user_id IS NULL
-			GROUP BY
-				up.identity_id
-			ORDER BY
-				score DESC
-			LIMIT 100
-		";
-=======
-          SELECT DISTINCT
-            i.user_id,
-            i.username,
-            i.country_id,
-            COUNT(ps.problem_id) ProblemsSolved,
-            SUM(ROUND(100 / LOG(2, ps.accepted+1) , 0)) score,
+    			SELECT DISTINCT
+    				i.user_id, i.username, i.country_id, COUNT(ps.problem_id) ProblemsSolved, SUM(ROUND(100 / LOG(2, ps.accepted+1) , 0)) score,
             (SELECT urc.classname FROM
-                User_Rank_Cutoffs urc
-            WHERE
-                urc.score <= (
-                        SELECT
-                            ur.score
-                        FROM
-                            User_Rank ur
-                        WHERE
-                            ur.user_id = i.user_id
-                    )
-            ORDER BY
-                urc.percentile ASC
-            LIMIT
-                1) classname
-          FROM
-            (
-              SELECT DISTINCT
-                r.identity_id, r.problem_id
-              FROM
-                Runs r
-              WHERE
-                r.verdict = 'AC' AND r.type= 'normal' AND
-                r.time >= ? AND
-                r.time <= ?
-            ) AS up
-          INNER JOIN
-            Problems ps ON ps.problem_id = up.problem_id and ps.visibility >= 1
-          INNER JOIN
-            Identities i ON i.identity_id = up.identity_id
-          LEFT JOIN
-            (
-              SELECT
-                user_id,
-                MAX(time) latest_time,
-                rank
-              FROM
-                Coder_Of_The_Month
-              WHERE
-                rank = 1
-              GROUP BY
-                user_id,
-                rank
-            ) AS cm on i.user_id = cm.user_id
-          WHERE
-            cm.user_id IS NULL
-            OR DATE_ADD(cm.latest_time, INTERVAL 1 YEAR) < ?
-          GROUP BY
-            up.identity_id
-          ORDER BY
-            score DESC
-          LIMIT 100
-        ";
->>>>>>> d1cde8cc
+                    User_Rank_Cutoffs urc
+                WHERE
+                    urc.score <= (
+                            SELECT
+                                ur.score
+                            FROM
+                                User_Rank ur
+                            WHERE
+                                ur.user_id = i.user_id
+                        )
+                ORDER BY
+                    urc.percentile ASC
+                LIMIT
+                    1) classname
+    			FROM
+    				(
+    					SELECT DISTINCT
+    						r.identity_id, r.problem_id
+    					FROM
+    						Runs r
+    					WHERE
+    						r.verdict = 'AC' AND r.type= 'normal' AND
+    						r.time >= ? AND
+    						r.time <= ?
+    				) AS up
+    			INNER JOIN
+    				Problems ps ON ps.problem_id = up.problem_id and ps.visibility >= 1
+    			INNER JOIN
+    				Identities i ON i.identity_id = up.identity_id
+          LEFT JOIN
+            (SELECT user_id, MAX(time) latest_time, selected_by FROM Coder_Of_The_Month GROUP BY user_id, selected_by) AS cm on i.user_id = cm.user_id
+          LEFT JOIN
+            (SELECT user_id, time FROM Coder_Of_The_Month WHERE time = ? GROUP BY user_id) AS com on i.user_id = com.user_id
+    			WHERE
+    				(cm.user_id IS NULL OR DATE_ADD(cm.latest_time, INTERVAL 1 YEAR) < ?)
+            AND com.user_id IS NULL
+    			GROUP BY
+    				up.identity_id
+    			ORDER BY
+    				score DESC
+    			LIMIT 100
+    		";
 
         $val = [$startTime, $endTime, $endTime, $endTime];
 
@@ -220,7 +173,8 @@
         return $username == $rs['username'];
     }
 
-    final public static function getByTimeAndSelected($time) {
+    final public static function getByTimeAndSelected($time, $autoselected = false) {
+        $clause = $autoselected ? 'IS NULL' : 'IS NOT NULL';
         $sql = 'SELECT
                     *
                 FROM
@@ -228,8 +182,7 @@
                 WHERE
                     `time` = ?
                 AND
-                    `selected_by` IS NOT NULL;';
-
+                    `selected_by` ' . $clause . ';';
         global $conn;
         $rs = $conn->Execute($sql, [$time]);
 
@@ -240,7 +193,6 @@
         return $coders;
     }
 
-<<<<<<< HEAD
     final public static function getByTime($time) {
         $sql = 'SELECT
                     *
@@ -259,38 +211,6 @@
         return $coders;
     }
 
-    /**
-     * One coder is selected, when parameters are not received
-     * means that coder was selected by default
-     *
-     * @param $username
-     * @param identity_id
-     * @return Affected_Rows
-     */
-    public static function selectCoder($username = null, $identity_id = null) {
-        $curdate = date('Y-m-d', Time::get());
-        if (is_null($username) && is_null($identity_id)) {
-            $identity_clause = '(SELECT identity_id FROM Identities WHERE username = \'admin\' OR username = \'admintest\')';
-            $clause = '`rank` = 1';
-            $params = [$curdate];
-        } else {
-            $identity_clause = '?';
-            $clause = '`user_id` = (SELECT `user_id` FROM `Identities` WHERE `username` = ? LIMIT 1)';
-            $params = [$identity_id, $curdate, $username];
-        }
-        $sql = '
-          UPDATE
-            `Coder_Of_The_Month`
-          SET
-            `selected_by` = ' . $identity_clause . '
-          WHERE
-            `time` = LAST_DAY(? - INTERVAL 1 MONTH) + INTERVAL 1 DAY
-            AND ' . $clause . ';';
-
-        global $conn;
-        $conn->Execute($sql, $params);
-        return $conn->Affected_Rows();
-=======
     public static function calculateCoderOfLastMonth($currentDate) {
         $date = new DateTime($currentDate);
         $firstDayOfLastMonth = $date->modify('first day of last month');
@@ -299,14 +219,4 @@
         $endTime = $firstDayOfCurrentMonth->format('Y-m-d');
         return self::calculateCoderOfTheMonth($startTime, $endTime);
     }
-
-    public static function calculateCoderOfCurrentMonth($currentDate) {
-        $date = new DateTime($currentDate);
-        $firstDayOfCurrentMonth = $date->modify('first day of this month');
-        $startTime = $firstDayOfCurrentMonth->format('Y-m-d');
-        $firstDayOfNextMonth = $date->modify('first day of next month');
-        $endTime = $firstDayOfNextMonth->format('Y-m-d');
-        return self::calculateCoderOfTheMonth($startTime, $endTime);
->>>>>>> d1cde8cc
-    }
 }