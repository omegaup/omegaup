--- conflicted
+++ resolved
@@ -24,19 +24,11 @@
         global $conn;
         $rs = $conn->Execute($sql, [$group_id]);
 
-<<<<<<< HEAD
-        $groups_scoreboards = [];
-        foreach ($rs as $row) {
-            array_push($groups_scoreboards, new GroupsScoreboards($row));
-        }
-        return $groups_scoreboards;
-=======
         $groupsScoreboards = [];
         foreach ($rs as $row) {
             array_push($groupsScoreboards, new GroupsScoreboards($row));
         }
         return $groupsScoreboards;
->>>>>>> 7c7846f6
     }
 
     public static function getByAlias($alias) {
