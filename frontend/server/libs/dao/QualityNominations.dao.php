<?php

include_once('base/QualityNominations.dao.base.php');
include_once('base/QualityNominations.vo.base.php');
/** QualityNominations Data Access Object (DAO).
  *
  * Esta clase contiene toda la manipulacion de bases de datos que se necesita para
  * almacenar de forma permanente y recuperar instancias de objetos {@link QualityNominations }.
  * @access public
  *
  */
class QualityNominationsDAO extends QualityNominationsDAOBase {
    public static function getNominationStatusForProblem(Problems $problem, Users $user) {
        $sql = '
<<<<<<< HEAD
            SELECT
                COUNT(r.run_id) > 0 as solved,
                COUNT(qn.qualitynomination_id) > 0 as nominated
            FROM
                Problems p
            INNER JOIN
                Runs r
            ON
                r.problem_id = p.problem_id AND r.verdict = "AC"
            LEFT JOIN
                QualityNominations qn
            ON
                qn.problem_id = p.problem_id AND qn.user_id = r.user_id
            WHERE
                p.problem_id = ? AND r.user_id = ?;
        ';
=======
        SELECT
            COUNT(r.run_id) > 0 as solved,
            COUNT(qn.quality_nomination_id) > 0 as nominated
        FROM
            QualityNominations qn
        INNER JOIN
            Runs AS r
        ON
            r.user_id = qn.user_id AND r.verdict = "AC"
        WHERE
            qn.problem_id = ? AND qn.user_id = ?;';
>>>>>>> 2583ece9

        global $conn;
        return $conn->GetRow($sql, [$problem->problem_id, $user->user_id]);
    }

    /**
     * Returns the votes from all the assigned reviewers for a particular
     * nomination.
     *
     * If no votes have been cast by a reviewer, a default of 0 will be
     * returned. "drive-by" reviewers are not considered for this, only
     * assigned reviewers.
     */
    private static function getVotesForNomination($qualitynomination_id) {
        $sql = '
        SELECT
            u.username,
            u.name,
            COALESCE(qnc.vote, 0) AS vote,
            UNIX_TIMESTAMP(qnc.time) AS time
        FROM
            QualityNomination_Reviewers qnr
        LEFT JOIN
            QualityNomination_Comments qnc
        ON
            qnc.qualitynomination_id = qnr.qualitynomination_id AND
            qnc.user_id = qnr.user_id AND
            qnc.qualitynomination_comment_id = (
                -- Gets the last vote per qualitynomination_id, user_id.
                SELECT
                    MAX(qualitynomination_comment_id)
                FROM
                    QualityNomination_Comments
                WHERE
                    qualitynomination_id = qnr.qualitynomination_id AND
                    user_id = qnr.user_id
                GROUP BY
                    user_id
            )
        INNER JOIN
            Users u
        ON
            u.user_id = qnr.user_id
        WHERE
            qnr.qualitynomination_id = ?
        ORDER BY
            u.username;';
        global $conn;

        $votes = [];
        foreach ($conn->GetAll($sql, [$qualitynomination_id]) as $vote) {
            if (is_string($vote['time'])) {
                $vote['time'] = (int)$vote['time'];
            }
            $vote['vote'] = (int)$vote['vote'];
            $vote['user'] = [
                'username' => $vote['username'],
                'name' => $vote['name'],
            ];
            unset($vote['username']);
            unset($vote['name']);

            $votes[] = $vote;
        }
        return $votes;
    }

    public static function getAllNominationsAssignedToUser(
        $user_id,
        $page = 1,
        $pageSize = 1000
    ) {
        $page = max(0, $page - 1);
        $sql = '
        SELECT
            qn.qualitynomination_id,
            qn.nomination,
            UNIX_TIMESTAMP(qn.time) as time,
            qn.status,
            nominator.username,
            nominator.name,
            p.alias,
            p.title
        FROM
            QualityNominations qn
        INNER JOIN
            Problems p
        ON
            p.problem_id = qn.problem_id
        INNER JOIN
            Users nominator
        ON
            nominator.user_id = qn.user_id
        INNER JOIN
            QualityNomination_Reviewers qnr
        ON
            qnr.qualitynomination_id = qn.qualitynomination_id';
        $params = [];

        if (!is_null($user_id)) {
            $sql .= ' WHERE qnr.user_id = ?';
            $params[] = $user_id;
        }
        $sql .= ' LIMIT ?, ?;';
        $params[] = $page * $pageSize;
        $params[] = ($page + 1) * $pageSize;

        global $conn;
        $nominations = [];
        foreach ($conn->GetAll($sql, $params) as $nomination) {
            $nomination['time'] = (int)$nomination['time'];
            $nomination['nominator'] = [
                'username' => $nomination['username'],
                'name' => $nomination['name'],
            ];
            unset($nomination['username']);
            unset($nomination['name']);
            $nomination['problem'] = [
                'alias' => $nomination['alias'],
                'title' => $nomination['title'],
            ];
            unset($nomination['alias']);
            unset($nomination['title']);

            $nomination['votes'] = self::getVotesForNomination(
                $nomination['qualitynomination_id']
            );
            unset($nomination['qualitynomination_id']);

            $nominations[] = $nomination;
        }

        return $nominations;
    }
}<|MERGE_RESOLUTION|>--- conflicted
+++ resolved
@@ -12,7 +12,6 @@
 class QualityNominationsDAO extends QualityNominationsDAOBase {
     public static function getNominationStatusForProblem(Problems $problem, Users $user) {
         $sql = '
-<<<<<<< HEAD
             SELECT
                 COUNT(r.run_id) > 0 as solved,
                 COUNT(qn.qualitynomination_id) > 0 as nominated
@@ -29,19 +28,6 @@
             WHERE
                 p.problem_id = ? AND r.user_id = ?;
         ';
-=======
-        SELECT
-            COUNT(r.run_id) > 0 as solved,
-            COUNT(qn.quality_nomination_id) > 0 as nominated
-        FROM
-            QualityNominations qn
-        INNER JOIN
-            Runs AS r
-        ON
-            r.user_id = qn.user_id AND r.verdict = "AC"
-        WHERE
-            qn.problem_id = ? AND qn.user_id = ?;';
->>>>>>> 2583ece9
 
         global $conn;
         return $conn->GetRow($sql, [$problem->problem_id, $user->user_id]);
