--- conflicted
+++ resolved
@@ -178,11 +178,6 @@
         ON
             nominator.user_id = qn.user_id';
         $params = [];
-<<<<<<< HEAD
-        if (!is_null($nominator)) {
-            $sql .= ' WHERE qn.user_id = ?';
-            $params[] = $nominator;
-=======
 
         if (!empty($types) || !is_null($nominator)) {
             $conditions = [];
@@ -202,7 +197,6 @@
             if (!empty($conditions)) {
                 $sql .= ' WHERE ' . implode(' AND ', $conditions);
             }
->>>>>>> 981aafc6
         } elseif (!is_null($assignee)) {
             $sql .= '
             INNER JOIN
@@ -216,11 +210,13 @@
         $sql .= ' LIMIT ?, ?;';
         $params[] = $page * $pageSize;
         $params[] = ($page + 1) * $pageSize;
+
         global $conn;
         $nominations = [];
         foreach ($conn->Execute($sql, $params) as $nomination) {
             $nominations[] = self::processNomination($nomination);
         }
+
         return $nominations;
     }
 
