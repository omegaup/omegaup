--- conflicted
+++ resolved
@@ -158,7 +158,6 @@
         return $contest;
     }
 
-<<<<<<< HEAD
     final public static function getByTitle($title) {
         $sql = 'SELECT * FROM Contests WHERE title = ?;';
 
@@ -168,7 +167,10 @@
         $contests = [];
         foreach ($rs as $row) {
             array_push($contests, new Contests($row));
-=======
+        }
+        return $contests;
+    }
+
     final public static function getByAliasWithExtraInformation($alias) {
         $sql = '
                 SELECT
@@ -188,28 +190,12 @@
         $rs = $conn->GetRow($sql, $params);
         if (count($rs) == 0) {
             return null;
->>>>>>> 7c7846f6
-        }
-        return $contests;
-    }
-
-<<<<<<< HEAD
+        }
+        return $rs;
+    }
+
     final public static function getByProblemset($problemset_id) {
-        $sql = 'SELECT * FROM Contests WHERE problemset_id = ?;';
-        global $conn;
-        $rs = $conn->Execute($sql, [$problemset_id]);
-
-        $contests = [];
-        foreach ($rs as $row) {
-            array_push($contests, new Contests($row));
-        }
-        return $contests;
-=======
-        return $rs;
-    }
-
-    final public static function getByProblemset($problemset_id) {
-        $sql = 'SELECT * FROM Contests WHERE problemset_id = ?;';
+        $sql = 'SELECT * FROM Contests WHERE problemset_id = ? LIMIT 0, 1;';
         global $conn;
         $row = $conn->GetRow($sql, [$problemset_id]);
         if (count($row) == 0) {
@@ -217,7 +203,6 @@
         }
 
         return new Contests($row);
->>>>>>> 7c7846f6
     }
 
     public static function getPrivateContestsCount(Users $user) {
@@ -741,11 +726,7 @@
 
         try {
             $contest = ContestsDAO::getByProblemset($problemset_id);
-<<<<<<< HEAD
-            if (!is_null($contest) && sizeof($contest) === 1) {
-=======
             if (!empty($contest)) {
->>>>>>> 7c7846f6
                 return $contest;
             }
         } catch (Exception $e) {
