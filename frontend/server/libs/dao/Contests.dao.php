<?php

require_once('base/Contests.dao.base.php');
require_once('base/Contests.vo.base.php');
/** Page-level DocBlock .
  *
  * @author alanboy
  * @package docs
  *
  */

/**
 * Base class for the ActiveStatus and RecommendedStatus enums below.
 *
 * It handles validation of input values, constants by name or by value,
 * and getting the corresponding SQL snippet for them.
 */
class StatusBase {
    /**
     * @param mixed $status Numeric or named constant.
     * @return int value on success, null otherwise.
     */
    public static function getIntValue($status) {
        $cache = self::getConstCache(get_called_class());
        if (is_numeric($status)) {
            // $status may be a string, force it to an int.
            $status = intval($status);
            if ($cache['min'] <= $status && $status <= $cache['max']) {
                return $status;
            }
        } elseif (is_string($status)) {
            if (in_array($status, $cache['constants'])) {
                return $cache['constants'][$status];
            }
        }
        return;
    }

    /**
     * @param int $status
     * @return string SQL snippet.
     */
    public static function sql($status) {
        $class = get_called_class();
        $cache = self::getConstCache($class);
        // This should've been validated before, but lets be paranoid anyway.
        $status = max($cache['min'], min($cache['max'], $status));
        return $class::$SQL_FOR_STATUS[$status];
    }

    /**
     * @param string $className The derived class name.
     * @return array with 'constants', 'min' and 'max' fields.
     */
    private static function getConstCache($className) {
        if (!isset(self::$constCache[$className])) {
            $reflection = new ReflectionClass($className);
            $constants = $reflection->getConstants();
            $values = array_values($constants);
            self::$constCache[$className] = [
                'constants' => $constants,
                'min' => min($values),
                'max' => max($values),
            ];
        }
        return self::$constCache[$className];
    }

    private static $constCache = [];
}

class ActiveStatus extends StatusBase {
    const ALL = 0;
    const ACTIVE = 1;
    const PAST = 2;
    const FUTURE = 3;

    public static $SQL_FOR_STATUS = [
        'TRUE',
        'finish_time >= NOW() AND start_time <= NOW()',
        'finish_time < NOW()',
        'start_time > NOW()',
    ];
}

class RecommendedStatus extends StatusBase {
    const ALL = 0;
    const RECOMMENDED = 1;
    const NOT_RECOMMENDED = 2;

    public static $SQL_FOR_STATUS = [
        'TRUE',
        'recommended = 1',
        'recommended = 0',
    ];
}

class FilteredStatus extends StatusBase {
    const ALL = 0;
    const SIMPLE = 1;
    const FULLTEXT = 2;

    public static $SQL_FOR_STATUS = [
        'TRUE',
        '(title LIKE CONCAT(\'%\', ?, \'%\') OR description LIKE CONCAT(\'%\', ?, \'%\'))',
        'MATCH(title, description) AGAINST(? IN BOOLEAN MODE)',
    ];
}

class ParticipatingStatus extends StatusBase {
    const NO = 0;
    const YES = 1;
}

class PublicStatus extends StatusBase {
    const NO = 0;
    const YES = 1;
}

/** Contests Data Access Object (DAO).
  *
  * Esta clase contiene toda la manipulacion de bases de datos que se necesita para
  * almacenar de forma permanente y recuperar instancias de objetos {@link Contests }.
  * @author alanboy
  * @access public
  * @package docs
  *
  */
class ContestsDAO extends ContestsDAOBase {
    private static $getContestsColumns = '
                                Contests.contest_id,
                                Contests.problemset_id,
                                title,
                                description,
                                finish_time as original_finish_time,
                                UNIX_TIMESTAMP (start_time) as start_time,
                                UNIX_TIMESTAMP (finish_time) as finish_time,
                                public,
                                alias,
                                recommended,
                                window_length,
                                UNIX_TIMESTAMP (last_updated) as last_updated
                                ';

    final public static function getByAlias($alias) {
        $sql = 'SELECT * FROM Contests WHERE (alias = ? ) LIMIT 1;';
        $params = [  $alias ];

        global $conn;
        $rs = $conn->GetRow($sql, $params);
        if (count($rs) == 0) {
            return null;
        }

        $contest = new Contests($rs);

        return $contest;
    }

    final public static function getByAliasWithExtraInformation($alias) {
        $sql = '
                SELECT
                    c.*,
                    p.scoreboard_url,
                    p.scoreboard_url_admin
                FROM
                    Contests c
                INNER JOIN
                    Problemsets p
                ON
                    p.problemset_id = c.problemset_id
                WHERE (alias = ?) LIMIT 1;';
        $params = [  $alias ];

        global $conn;
        $rs = $conn->GetRow($sql, $params);
        if (count($rs) == 0) {
            return null;
        }

        return $rs;
    }

    final public static function getByProblemset($problemset_id) {
        $sql = 'SELECT * FROM Contests WHERE problemset_id = ? LIMIT 1;';

        global $conn;
        $rs = $conn->GetRow($sql, [$problemset_id]);
        if (count($rs) == 0) {
            return null;
        }

        $contest = new Contests($rs);

        return $contest;
    }

    public static function getPrivateContestsCount(Users $user) {
        $sql = 'SELECT
           COUNT(c.contest_id) as total
        FROM
            Contests AS c
        INNER JOIN
            ACLs AS a
        ON
            a.acl_id = c.acl_id
        WHERE
            public = 0 and a.owner_id = ?;';
        $params = [$user->user_id];

        global $conn;
        $rs = $conn->GetRow($sql, $params);

        if (!array_key_exists('total', $rs)) {
            return 0;
        }

        return $rs['total'];
    }

    public static function hasStarted(Contests $contest) {
        return Time::get() >= strtotime($contest->start_time);
    }

    public static function hasFinished(Contests $contest) {
        return Time::get() >= strtotime($contest->finish_time);
    }

    public static function getContestsParticipated($user_id) {
        $sql = '
            SELECT
                c.*,
                p.scoreboard_url,
                p.scoreboard_url_admin
            FROM
                Contests c
            INNER JOIN
                Problemsets p
            ON
                p.problemset_id = c.problemset_id
            WHERE contest_id IN (
                SELECT DISTINCT
                    c2.contest_id
                FROM
                    Runs r
                INNER JOIN
                    Contests c2
                ON
                    c2.problemset_id = r.problemset_id
                WHERE
                    r.user_id = ? AND r.test = 0 AND r.problemset_id IS NOT NULL
            )
            ORDER BY
                contest_id DESC;';
        $params = [$user_id];

        global $conn;
        $rs = $conn->Execute($sql, $params);
        $ar = [];
        foreach ($rs as $foo) {
            array_push($ar, $foo);
        }
        return $ar;
    }

    /**
     * Returns all contests that a user can manage.
     */
    final public static function getAllContestsAdminedByUser(
        $user_id,
        $page = 1,
        $pageSize = 1000
    ) {
        $offset = ($page - 1) * $pageSize;
        $sql = '
            SELECT
                c.*
            FROM
                Contests c
            INNER JOIN
                ACLs AS a ON a.acl_id = c.acl_id
            LEFT JOIN
                User_Roles ur ON ur.acl_id = c.acl_id
            LEFT JOIN
                Group_Roles gr ON gr.acl_id = c.acl_id
            LEFT JOIN
                Groups_Users gu ON gu.group_id = gr.group_id
            WHERE
                a.owner_id = ? OR
                (ur.role_id = ? AND ur.user_id = ?) OR
                (gr.role_id = ? AND gu.user_id = ?)
            GROUP BY
                c.contest_id
            ORDER BY
                c.contest_id DESC
            LIMIT ?, ?;';

        $params = [
            $user_id,
            Authorization::ADMIN_ROLE,
            $user_id,
            Authorization::ADMIN_ROLE,
            $user_id,
            $offset,
            $pageSize,
        ];

        global $conn;
        $rs = $conn->Execute($sql, $params);

        $contests = [];
        foreach ($rs as $row) {
            array_push($contests, new Contests($row));
        }
        return $contests;
    }

    /**
     * Returns all contests owned by a user.
     */
    final public static function getAllContestsOwnedByUser(
        $user_id,
        $page = 1,
        $pageSize = 1000
    ) {
        $offset = ($page - 1) * $pageSize;
        $sql = '
            SELECT
                c.*,
                p.scoreboard_url,
                p.scoreboard_url_admin
            FROM
                Contests c
            INNER JOIN
                ACLs a ON a.acl_id = c.acl_id
            INNER JOIN
                Problemsets p ON p.problemset_id = c.problemset_id
            WHERE
                a.owner_id = ?
            ORDER BY
                c.contest_id DESC
            LIMIT ?, ?;';
        $params = [
            $user_id,
            $offset,
            $pageSize,
        ];

        global $conn;
        $rs = $conn->Execute($sql, $params);

        $contests = [];
        foreach ($rs as $row) {
            array_push($contests, $row);
        }
        return $contests;
    }

    /**
     * Returns all contests where a user is participating in.
     */
    final public static function getContestsParticipating(
        $identity_id,
        $page = 1,
        $pageSize = 1000,
        $query = null
    ) {
        $end_check = ActiveStatus::sql(ActiveStatus::ACTIVE);
        $recommended_check = RecommendedStatus::sql(ActiveStatus::ALL);
        $columns = ContestsDAO::$getContestsColumns;
        $offset = ($page - 1) * $pageSize;
        $filter = self::formatSearch($query);
        $query_check = FilteredStatus::sql($filter['type']);

        $sql = "
            SELECT
                $columns,
                Problemsets.scoreboard_url,
                Problemsets.scoreboard_url_admin
            FROM
                Contests
            INNER JOIN
<<<<<<< HEAD
                Problemset_Users
            ON
                Contests.problemset_id = Problemset_Users.problemset_id
            INNER JOIN
                Problemsets
            ON
                Problemsets.problemset_id = Contests.problemset_id
=======
                Problemset_Identities
            ON
                Contests.problemset_id = Problemset_Identities.problemset_id
>>>>>>> 39ee5de7
            WHERE
                Problemset_Identities.identity_id = ? AND
                $recommended_check  AND $end_check AND $query_check
            ORDER BY
                recommended DESC,
                finish_time DESC
            LIMIT ?, ?;";
        global $conn;
        $params[] = $identity_id;
        if ($filter['type'] === FilteredStatus::FULLTEXT) {
            $params[] = $filter['query'];
        } elseif ($filter['type'] === FilteredStatus::SIMPLE) {
            $params[] = $filter['query'];
            $params[] = $filter['query'];
        }
        $params[] = $offset;
        $params[] = $pageSize;
        $rs = $conn->Execute($sql, $params);

        $contests = [];
        foreach ($rs as $row) {
            array_push($contests, $row);
        }
        return $contests;
    }

    /**
     * Returns all recent public contests.
     */
    final public static function getRecentPublicContests(
        $user_id,
        $page = 1,
        $pageSize = 1000,
        $query = null
    ) {
        $end_check = ActiveStatus::sql(ActiveStatus::ACTIVE);
        $recommended_check = RecommendedStatus::sql(ActiveStatus::ALL);
        $columns = ContestsDAO::$getContestsColumns;
        $offset = ($page - 1) * $pageSize;
        $filter = self::formatSearch($query);
        $query_check = FilteredStatus::sql($filter['type']);

        $sql = "
            SELECT
                $columns
            FROM
                Contests
            WHERE
                $recommended_check  AND $end_check AND $query_check
                AND `public` = 1
            ORDER BY
                `last_updated` DESC,
                `recommended` DESC,
                `finish_time` DESC,
                `contest_id` DESC
            LIMIT ?, ?;";

        global $conn;
        if ($filter['type'] === FilteredStatus::FULLTEXT) {
            $params[] = $filter['query'];
        } elseif ($filter['type'] === FilteredStatus::SIMPLE) {
            $params[] = $filter['query'];
            $params[] = $filter['query'];
        }
        $params[] = $offset;
        $params[] = $pageSize;

        $rs = $conn->Execute($sql, $params);

        $contests = [];
        foreach ($rs as $row) {
            array_push($contests, new Contests($row));
        }
        return $contests;
    }

    /**
     * Regresa todos los concursos que un usuario puede ver.
     *
     * Explicación:
     *
     * La estructura de este query optimiza el uso de indíces en mysql.
     *
     * El primer SELECT transforma las columnas a como las espera la API.
     * Luego:
     *
     * Todos los concursos privados donde el usuario fue el creador
     * UNION
     * Todos los concursos privados a los que el usuario ha sido invitado
     * UNION
     * Todos los concursos privados a los que el usuario es ADMIN
     * UNION
     * Todos los concursos privados donde el usuario pertenece a un grupo que es ADMIN del concurso
     * UNION
     * Todos los concursos públicos.
     *
     *
     * @global type $conn
     * @param int $user_id
     * @param int $pagina
     * @param int $renglones_por_pagina
     * @param ActiveStatus $activos
     * @param RecommendedStatus $recomendados
     * @param FilteredStatus $query
     * @return array
     */
    final public static function getAllContestsForUser(
        $user_id,
        $pagina = 1,
        $renglones_por_pagina = 1000,
        $activos = ActiveStatus::ALL,
        $recomendados = RecommendedStatus::ALL,
        $query = null
    ) {
        $offset = ($pagina - 1) * $renglones_por_pagina;

        $columns = ContestsDAO::$getContestsColumns;
        $end_check = ActiveStatus::sql($activos);
        $recommended_check = RecommendedStatus::sql($recomendados);
        $filter = self::formatSearch($query);
        $query_check = FilteredStatus::sql($filter['type']);

        $sql = "
                 (
                    SELECT
                        $columns
                    FROM
                        Contests
                    INNER JOIN
                        ACLs
                    ON
                        ACLs.acl_id = Contests.acl_id
                    WHERE
                        Contests.public = 0 AND ACLs.owner_id = ? AND
                        $recommended_check AND $end_check AND $query_check
                 ) ";
        $params[] = $user_id;
        if ($filter['type'] === FilteredStatus::FULLTEXT) {
            $params[] = $filter['query'];
        } elseif ($filter['type'] === FilteredStatus::SIMPLE) {
            $params[] = $filter['query'];
            $params[] = $filter['query'];
        }

        $sql .= "
                 UNION
                 (
                    SELECT
                        $columns
                    FROM
                        Contests
                    INNER JOIN
                        Problemset_Identities
                    ON
                        Contests.problemset_id = Problemset_Identities.problemset_id
                    INNER JOIN
                        Users
                    ON
                        Users.main_identity_id = Problemset_Identities.identity_id
                    WHERE
                        Contests.public = 0 AND Users.user_id = ? AND
                        $recommended_check AND $end_check AND $query_check
                 ) ";
        $params[] = $user_id;
        if ($filter['type'] === FilteredStatus::FULLTEXT) {
            $params[] = $filter['query'];
        } elseif ($filter['type'] === FilteredStatus::SIMPLE) {
            $params[] = $filter['query'];
            $params[] = $filter['query'];
        }

        $sql .= "
                 UNION
                 (
                     SELECT
                         $columns
                     FROM
                         Contests
                     INNER JOIN
                         User_Roles
                     ON
                         User_Roles.acl_id = Contests.acl_id
                     WHERE
                         Contests.public = 0 AND
                         User_Roles.user_id = ? AND
                         User_Roles.role_id = ? AND
                         $recommended_check AND $end_check AND $query_check
                 ) ";
        $params[] = $user_id;
        $params[] = Authorization::ADMIN_ROLE;
        if ($filter['type'] === FilteredStatus::FULLTEXT) {
            $params[] = $filter['query'];
        } elseif ($filter['type'] === FilteredStatus::SIMPLE) {
            $params[] = $filter['query'];
            $params[] = $filter['query'];
        }

        $sql .= "
                 UNION
                 (
                     SELECT
                         $columns
                     FROM
                         Contests
                     INNER JOIN
                         Group_Roles ON Contests.acl_id = Group_Roles.acl_id
                     INNER JOIN
                         Groups_Users
                     ON
                         Groups_Users.group_id = Group_Roles.group_id
                     WHERE
                         Contests.public = 0 AND
                         Groups_Users.user_id = ? AND
                         Group_Roles.role_id = ? AND
                         $recommended_check AND $end_check AND $query_check
                 ) ";
        $params[] = $user_id;
        $params[] = Authorization::ADMIN_ROLE;
        if ($filter['type'] === FilteredStatus::FULLTEXT) {
            $params[] = $filter['query'];
        } elseif ($filter['type'] === FilteredStatus::SIMPLE) {
            $params[] = $filter['query'];
            $params[] = $filter['query'];
        }
        $sql .= "
                 UNION
                 (
                     SELECT
                         $columns
                     FROM
                         Contests
                     WHERE
                         public = 1 AND $recommended_check AND $end_check AND $query_check
                 )
                 ORDER BY
                     CASE WHEN original_finish_time > NOW() THEN 1 ELSE 0 END DESC,
                     `recommended` DESC,
                     `original_finish_time` DESC
                 LIMIT ?, ?
                ";
        if ($filter['type'] === FilteredStatus::FULLTEXT) {
            $params[] = $filter['query'];
        } elseif ($filter['type'] === FilteredStatus::SIMPLE) {
            $params[] = $filter['query'];
            $params[] = $filter['query'];
        }
        $params[] = $offset;
        $params[] = $renglones_por_pagina;

        global $conn;
        $rs = $conn->Execute($sql, $params);

        $allData = [];

        foreach ($rs as $foo) {
            $bar = new Contests($foo);
            array_push($allData, $bar);
        }

        return $allData;
    }

    final public static function getAllPublicContests(
        $pagina = 1,
        $renglones_por_pagina = 1000,
        $activos = ActiveStatus::ALL,
        $recomendados = RecommendedStatus::ALL,
        $query = null
    ) {
        $offset = ($pagina - 1) * $renglones_por_pagina;
        $end_check = ActiveStatus::sql($activos);
        $recommended_check = RecommendedStatus::sql($recomendados);
        $filter = self::formatSearch($query);
        $query_check = FilteredStatus::sql($filter['type']);

        $columns = ContestsDAO::$getContestsColumns;

        $sql = "
               SELECT
                    $columns
                FROM
                    Contests
                WHERE
                    Public = 1
                AND $recommended_check
                AND $end_check
                AND $query_check
                ORDER BY
                    CASE WHEN original_finish_time > NOW() THEN 1 ELSE 0 END DESC,
                    `recommended` DESC,
                    `original_finish_time` DESC
                LIMIT ?, ?
                ";

        global $conn;
        if ($filter['type'] === FilteredStatus::FULLTEXT) {
            $params[] = $filter['query'];
        } elseif ($filter['type'] === FilteredStatus::SIMPLE) {
            $params[] = $filter['query'];
            $params[] = $filter['query'];
        }
        $params[] = $offset;
        $params[] = $renglones_por_pagina;
        $rs = $conn->Execute($sql, $params);

        $allData = [];

        foreach ($rs as $foo) {
            $bar = new Contests($foo);
            array_push($allData, $bar);
        }

        return $allData;
    }

    final public static function getAllContests(
        $pagina = 1,
        $renglones_por_pagina = 1000,
        $activos = ActiveStatus::ALL,
        $recomendados = RecommendedStatus::ALL,
        $query = null
    ) {
        $offset = ($pagina - 1) * $renglones_por_pagina;

        $columns = ContestsDAO::$getContestsColumns;
        $end_check = ActiveStatus::sql($activos);
        $recommended_check = RecommendedStatus::sql($recomendados);
        $filter = self::formatSearch($query);
        $query_check = FilteredStatus::sql($filter['type']);

        $sql = "
                SELECT
                    $columns
                FROM
                    Contests
                WHERE $recommended_check AND $end_check AND $query_check
                ORDER BY
                    CASE WHEN original_finish_time > NOW() THEN 1 ELSE 0 END DESC,
                    `recommended` DESC,
                    `original_finish_time` DESC
                LIMIT ?, ?
                ";

        global $conn;
        if ($filter['type'] === FilteredStatus::FULLTEXT) {
            $params[] = $filter['query'];
        } elseif ($filter['type'] === FilteredStatus::SIMPLE) {
            $params[] = $filter['query'];
            $params[] = $filter['query'];
        }
        $params[] = $offset;
        $params[] = $renglones_por_pagina;
        $rs = $conn->Execute($sql, $params);

        $allData = [];

        foreach ($rs as $foo) {
            $bar = new Contests($foo);
            array_push($allData, $bar);
        }

        return $allData;
    }

    public static function getContestForProblemset($problemset_id) {
        if (is_null($problemset_id)) {
            return null;
        }

        try {
            $contests = ContestsDAO::search(new Contests([
                'problemset_id' => $problemset_id,
            ]));
            if (count($contests) === 1) {
                return $contests[0];
            }
        } catch (Exception $e) {
            throw new InvalidDatabaseOperationException($e);
        }

        return null;
    }

    public static function getNeedsInformation($problemset_id) {
        $sql = '
                SELECT
                    needs_basic_information,
                    requests_user_information
                FROM
                    Problemsets
                WHERE
                    problemset_id = ?
                LIMIT 1
                ';

        global $conn;
        $params = [$problemset_id];

        $rs = $conn->GetRow($sql, $params);
        if (count($rs) == 0) {
            throw new NotFoundException('problemsetNotFound');
        }
        return [
            'needs_basic_information' => $rs['needs_basic_information'] == '1',
            'requests_user_information' => $rs['requests_user_information']
        ];
    }

    /**
     * @param $query
     * @return Array [type, query]
     */
    private static function formatSearch($query) {
        if (empty($query)) {
            return ['type' => FilteredStatus::ALL];
        }
        $query = preg_replace('/\s+/', ' ', $query);
        $result = [];
        foreach (explode(' ', $query) as $token) {
            if (strlen($token) <= 3) {
                return ['type' => FilteredStatus::SIMPLE, 'query' => $query];
            }
            $result[] = '+' . urlencode($token) . '*';
        }
        return ['type' => FilteredStatus::FULLTEXT, 'query' => join(' ', $result)];
    }
}<|MERGE_RESOLUTION|>--- conflicted
+++ resolved
@@ -380,19 +380,13 @@
             FROM
                 Contests
             INNER JOIN
-<<<<<<< HEAD
-                Problemset_Users
+                Problemset_Identities
             ON
-                Contests.problemset_id = Problemset_Users.problemset_id
+                Contests.problemset_id = Problemset_Identities.problemset_id
             INNER JOIN
                 Problemsets
             ON
                 Problemsets.problemset_id = Contests.problemset_id
-=======
-                Problemset_Identities
-            ON
-                Contests.problemset_id = Problemset_Identities.problemset_id
->>>>>>> 39ee5de7
             WHERE
                 Problemset_Identities.identity_id = ? AND
                 $recommended_check  AND $end_check AND $query_check
