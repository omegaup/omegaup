--- conflicted
+++ resolved
@@ -6,22 +6,6 @@
  * @author juan.pablo
  */
 class IdentityController extends Controller {
-<<<<<<< HEAD
-    public static function convertFromUser(Users $user) {
-        return IdentitiesDAO::save(new Identities([
-            'identity_id' => $user->main_identity_id,
-            'username' => $user->username,
-            'password' => $user->password,
-            'name' => $user->name,
-            'user_id' => $user->user_id,
-            'language_id' => $user->language_id,
-            'school_id' => $user->school_id,
-            'gender' => $user->gender,
-        ]));
-    }
-
-=======
->>>>>>> 00445869
     /**
      * Given a username or a email, returns the identity object
      *
