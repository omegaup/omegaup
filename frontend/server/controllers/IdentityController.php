<?php

/**
 *  IdentityController
 *
 * @author juan.pablo
 */
class IdentityController extends Controller {
    public static function convertFromUser(Users $user) {
        return IdentitiesDAO::save(new Identities([
            'identity_id' => $user->main_identity_id,
            'username' => $user->username,
            'password' => $user->password,
            'name' => $user->name,
            'user_id' => $user->user_id,
            'language_id' => $user->language_id,
            'country_id' => $user->country_id,
            'state_id' => $user->state_id,
            'school_id' => $user->school_id,
            'gender' => $user->gender,
        ]));
    }

    /**
     * Given a username or a email, returns the identity object
     *
     * @param type $userOrEmail
     * @return Identity
     * @throws ApiException
     */
    public static function resolveIdentity($userOrEmail) {
        Validators::isStringNonEmpty($userOrEmail, 'usernameOrEmail');
        try {
            $identity = IdentitiesDAO::FindByEmail($userOrEmail);
            if (!is_null($identity)) {
                return $identity;
            }

            $identity = IdentitiesDAO::FindByUsername($userOrEmail);
            if (!is_null($identity)) {
                return $identity;
            }
            throw new NotFoundException('userOrMailNotFound');
        } catch (ApiException $apiException) {
            throw $apiException;
        }
    }

    /**
     * Entry point for Create an Identity API
     *
     * @param Request $r
     * @return array
     * @throws InvalidDatabaseOperationException
     * @throws DuplicatedEntryInDatabaseException
     */
    public static function apiCreate(Request $r) {
        self::validateRequest($r);

        // Save objects into DB
        try {
            DAO::transBegin();

            // Prepare DAOs
            $identity = self::createIdentity(
                $r['username'],
                $r['name'],
                $r['password'],
                $r['country_id'],
                $r['state_id'],
                $r['gender'],
                $r['school_name'],
                $r['group_alias']
            );

            // Save in DB
            self::saveIdentityGroup($identity, $r['group']->group_id);

            DAO::transEnd();
        } catch (ApiException $e) {
            DAO::transRollback();
            throw $e;
        }

        return [
            'status' => 'ok',
            'username' => $identity->username,
        ];
    }

    /**
     * Entry point for Create bulk Identities API
     *
     * @param Request $r
     * @return array
     * @throws InvalidDatabaseOperationException
     * @throws InvalidParameterException
     * @throws DuplicatedEntryInDatabaseException
     */
    public static function apiBulkCreate(Request $r) {
        self::validateRequest($r);

        // Save objects into DB
        try {
            DAO::transBegin();

            foreach ($r['identities'] as $identity) {
                // Prepare DAOs
                $identity = self::createIdentity(
                    $identity['username'],
                    $identity['name'],
                    $identity['password'],
                    $identity['country_id'],
                    $identity['state_id'],
                    $identity['gender'],
                    $identity['school_name'],
                    $r['group_alias']
                );

                self::saveIdentityGroup($identity, $r['group']->group_id);
            }

            DAO::transEnd();
        } catch (ApiException $e) {
            DAO::transRollback();
            throw $e;
        }

        return [
            'status' => 'ok'
        ];
    }

    /**
     * @param Request $r
     * @throws InvalidParameterException
     */
    private static function validateRequest(Request $r) {
        self::authenticateRequest($r);
        if (!Authorization::isGroupIdentityCreator($r['current_identity_id'])) {
            throw new ForbiddenAccessException();
        }
        GroupController::validateGroup($r);
        if (!is_array($r['identities']) && (!isset($r['username']) && !isset($r['name']) && !isset($r['group_alias']))) {
            throw new InvalidParameterException('parameterInvalid', 'identities');
        }
    }

<<<<<<< HEAD
    public static function validateIdentity($username, $name, $gender, $aliasGroup) {
=======
    public static function validateIdentity($username, &$name, &$gender, $groupAlias) {
>>>>>>> 03215b43
        // Check group is present
        $identityUsername = explode(':', $username);
        if (count($identityUsername) != 2) {
            throw new InvalidParameterException('parameterInvalid', 'username');
        }
        $identityGroupAlias = $identityUsername[0];
        if ($identityGroupAlias != $groupAlias) {
            throw new InvalidParameterException('parameterInvalid', 'group_alias');
        }
        // Validate request
        Validators::isValidIdentityUsername($identityUsername[1], 'username');

<<<<<<< HEAD
        // Does identity already exists?
        try {
            $identity = IdentitiesDAO::FindByUsername($username);
        } catch (Exception $e) {
            throw new InvalidDatabaseOperationException($e);
        }

        if (!is_null($identity)) {
            throw new DuplicatedEntryInDatabaseException('usernameInUse');
        }

=======
>>>>>>> 03215b43
        if (!is_null($name)) {
            $name = trim($name);
            Validators::isStringNonEmpty($name, 'name', true);
            Validators::isStringOfMaxLength($name, 'name', 50);
        }

        if (!is_null($gender)) {
            $gender = trim($gender);
        }
        if (!empty($gender)) {
            Validators::isInEnum($gender, 'gender', UserController::ALLOWED_GENDER_OPTIONS, false);
        }
    }

    private static function createIdentity(
        $username,
        $name,
        $password,
        $countryId,
        $stateId,
        $gender,
        $school,
        $aliasGroup
    ) {
        self::validateIdentity($username, $name, $gender, $aliasGroup);

        $state = SchoolController::getStateIdFromCountryAndState($countryId, $stateId);
        $schoolId = SchoolController::createSchool(trim($school), $state);

        // Check password
        SecurityTools::testStrongPassword($password);
        $hashedPassword = SecurityTools::hashString($password);

        return new Identities([
            'username' => $username,
            'name' => $name,
            'password' => $hashedPassword,
            'country_id' => $countryId,
            'state_id' => $stateId,
            'gender' => $gender,
            'school_id' => $schoolId,
        ]);
    }

    /**
     * Save object Identities in DB, and add user into group.
     * This function is called inside a transaction.
<<<<<<< HEAD
     * @param Identities $identity
=======
     * @param Identties $identity
>>>>>>> 03215b43
     * @param $groupId
     * @throws InvalidDatabaseOperationException
     */
    private static function saveIdentityGroup(Identities $identity, $groupId) {
<<<<<<< HEAD
        IdentitiesDAO::save($identity);

        GroupsIdentitiesDAO::save(new GroupsIdentities([
            'group_id' => $groupId,
            'identity_id' => $identity->identity_id
        ]));
=======
        try {
            IdentitiesDAO::save($identity);

            GroupsIdentitiesDAO::save(new GroupsIdentities([
                'group_id' => $groupId,
                'identity_id' => $identity->identity_id,
            ]));
        } catch (Exception $e) {
            if (strpos($e->getMessage(), '1062') !== false) {
                throw new DuplicatedEntryInDatabaseException('aliasInUse', $e);
            } else {
                throw new InvalidDatabaseOperationException($e);
            }
        }
    }

    /**
     * Get identity profile from cache
     * Requires $r["identity"] to be an actual Identity
     *
     * @param Request $r
     * @param array $response
     * @param Request $r
     * @return type
     */
    public static function getProfile(Request $r) {
        if (is_null($r['identity'])) {
            throw new InvalidParameterException('parameterNotFound', 'Identity');
        }

        $response = [];

        Cache::getFromCacheOrSet(
            Cache::USER_PROFILE,
            $r['identity']->username,
            $r,
            function (Request $r) {
                if (!is_null($r['user'])) {
                    return UserController::getProfileImpl($r['user'], $r['identity']);
                }
                return IdentityController::getProfileImpl($r['identity']);
            },
            $response
        );

        if (!empty($r['omit_rank'])) {
            $response['userinfo']['rankinfo'] = UserController::getRankByProblemsSolved($r);
        } else {
            $response['userinfo']['rankinfo'] = [];
        }

        // Do not leak plain emails in case the request is for a profile other than
        // the logged identity's one. Admins can see emails
        if (Authorization::isSystemAdmin($r['current_identity_id'])
              || $r['identity']->identity_id == $r['current_identity_id']) {
            return $response;
        }

        // Mentors can see current coder of the month email.
        if (Authorization::canViewEmail($r['current_identity_id']) &&
              CoderOfTheMonthDAO::isLastCoderOfTheMonth($r['identity']->username)) {
            return $response;
        }
        unset($response['userinfo']['email']);
        return $response;
    }

    /**
     * Returns the profile of the identity given
     *
     * @param Identities $identity
     * @return array
     * @throws InvalidDatabaseOperationException
     */
    public static function getProfileImpl(Identities $identity) {
        try {
            $extendedProfile = IdentitiesDAO::getExtendedProfileDataByPk($identity->identity_id);

            return [
                'userinfo' => [
                    'username' => $identity->username,
                    'name' => $identity->name,
                    'preferred_language' => null,
                    'country' => $extendedProfile['country'],
                    'country_id' => $identity->country_id,
                    'state' => $extendedProfile['state'],
                    'state_id' => $identity->state_id,
                    'school' => $extendedProfile['school'],
                    'school_id' => $identity->school_id,
                    'is_private' => true,
                    'locale' => UserController::convertToSupportedLanguage($extendedProfile['locale']),
                ]
            ];
        } catch (Exception $e) {
            throw new InvalidDatabaseOperationException($e);
        }
>>>>>>> 03215b43
    }
}<|MERGE_RESOLUTION|>--- conflicted
+++ resolved
@@ -146,11 +146,7 @@
         }
     }
 
-<<<<<<< HEAD
-    public static function validateIdentity($username, $name, $gender, $aliasGroup) {
-=======
     public static function validateIdentity($username, &$name, &$gender, $groupAlias) {
->>>>>>> 03215b43
         // Check group is present
         $identityUsername = explode(':', $username);
         if (count($identityUsername) != 2) {
@@ -161,22 +157,8 @@
             throw new InvalidParameterException('parameterInvalid', 'group_alias');
         }
         // Validate request
-        Validators::isValidIdentityUsername($identityUsername[1], 'username');
-
-<<<<<<< HEAD
-        // Does identity already exists?
-        try {
-            $identity = IdentitiesDAO::FindByUsername($username);
-        } catch (Exception $e) {
-            throw new InvalidDatabaseOperationException($e);
-        }
-
-        if (!is_null($identity)) {
-            throw new DuplicatedEntryInDatabaseException('usernameInUse');
-        }
-
-=======
->>>>>>> 03215b43
+        Validators::isValidUsernameIdentity($identityUsername[1], 'username');
+
         if (!is_null($name)) {
             $name = trim($name);
             Validators::isStringNonEmpty($name, 'name', true);
@@ -224,23 +206,11 @@
     /**
      * Save object Identities in DB, and add user into group.
      * This function is called inside a transaction.
-<<<<<<< HEAD
      * @param Identities $identity
-=======
-     * @param Identties $identity
->>>>>>> 03215b43
      * @param $groupId
      * @throws InvalidDatabaseOperationException
      */
     private static function saveIdentityGroup(Identities $identity, $groupId) {
-<<<<<<< HEAD
-        IdentitiesDAO::save($identity);
-
-        GroupsIdentitiesDAO::save(new GroupsIdentities([
-            'group_id' => $groupId,
-            'identity_id' => $identity->identity_id
-        ]));
-=======
         try {
             IdentitiesDAO::save($identity);
 
@@ -337,6 +307,5 @@
         } catch (Exception $e) {
             throw new InvalidDatabaseOperationException($e);
         }
->>>>>>> 03215b43
     }
 }