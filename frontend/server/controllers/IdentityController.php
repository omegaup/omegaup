<?php

/**
 *  IdentityController
 *
 * @author juan.pablo
 */
class IdentityController extends Controller {
    public static function convertFromUser(Users $user) {
        return IdentitiesDAO::save(new Identities([
            'identity_id' => $user->main_identity_id,
            'username' => $user->username,
            'password' => $user->password,
            'name' => $user->name,
            'user_id' => $user->user_id,
            'language_id' => $user->language_id,
            'country_id' => $user->country_id,
            'state_id' => $user->state_id,
            'school_id' => $user->school_id,
            'gender' => $user->gender,
        ]));
    }

    /**
     * Given a username or a email, returns the identity object
     *
     * @param type $userOrEmail
     * @return Identity
     * @throws ApiException
     * @throws InvalidDatabaseOperationException
     * @throws InvalidParameterException
     */
    public static function resolveIdentity($userOrEmail) {
        Validators::isStringNonEmpty($userOrEmail, 'usernameOrEmail');
        try {
            $identity = IdentitiesDAO::FindByEmail($userOrEmail);
            if (!is_null($identity)) {
                return $identity;
            }

            $identity = IdentitiesDAO::FindByUsername($userOrEmail);
            if (!is_null($identity)) {
                return $identity;
            }
            throw new NotFoundException('userOrMailNotFound');
        } catch (ApiException $apiException) {
            throw $apiException;
        } catch (Exception $e) {
            throw new InvalidDatabaseOperationException($e);
        }
    }

    /**
<<<<<<< HEAD
     * Entry point for Create an Identity API
     *
     * @param Request $r
     * @return array
     * @throws InvalidDatabaseOperationException
     * @throws DuplicatedEntryInDatabaseException
     */
    public static function apiCreate(Request $r) {
        self::validateRequest($r);

        // Save objects into DB
        try {
            DAO::transBegin();

            // Prepare DAOs
            $identity = self::createIdentity(
                $r['username'],
                $r['name'],
                $r['password'],
                $r['country_id'],
                $r['state_id'],
                $r['gender'],
                $r['school_name'],
                $r['group_alias']
            );

            // Save in DB
            self::saveIdentityGroup($identity, $r['group']->group_id);

            DAO::transEnd();
        } catch (DuplicatedEntryInDatabaseException $e) {
            DAO::transRollback();
            throw new DuplicatedEntryInDatabaseException('usernameInUse', $e);
        } catch (Exception $e) {
            DAO::transRollback();
            throw new InvalidDatabaseOperationException($e);
        }

        return [
            'status' => 'ok',
            'username' => $identity->username,
        ];
    }

    /**
     * Entry point for Create bulk Identities API
     *
     * @param Request $r
     * @return array
     * @throws InvalidDatabaseOperationException
     * @throws InvalidParameterException
     * @throws DuplicatedEntryInDatabaseException
     */
    public static function apiBulkCreate(Request $r) {
        self::validateRequest($r);

        // Save objects into DB
        try {
            DAO::transBegin();

            foreach ($r['identities'] as $identity) {
                // Prepare DAOs
                $identity = self::createIdentity(
                    $identity['username'],
                    $identity['name'],
                    $identity['password'],
                    $identity['country_id'],
                    $identity['state_id'],
                    $identity['gender'],
                    $identity['school_name'],
                    $r['group_alias']
                );

                self::saveIdentityGroup($identity, $r['group']->group_id);
            }

            DAO::transEnd();
        } catch (DuplicatedEntryInDatabaseException $e) {
            DAO::transRollback();
            throw new DuplicatedEntryInDatabaseException('usernameInUse', $e);
        } catch (Exception $e) {
            DAO::transRollback();
            throw new InvalidDatabaseOperationException($e);
        }

        return [
            'status' => 'ok'
        ];
    }

    /**
     * @param Request $r
     * @throws InvalidParameterException
     */
    private static function validateRequest(Request $r) {
        self::authenticateRequest($r);
        if (!Authorization::isGroupIdentityCreator($r['current_identity_id'])) {
            throw new ForbiddenAccessException();
        }
        GroupController::validateGroup($r);
        if (!is_array($r['identities']) && (!isset($r['username']) && !isset($r['name']) && !isset($r['group_alias']))) {
            throw new InvalidParameterException('parameterInvalid', 'identities');
        }
    }

    public static function validateIdentity($username, $name, $gender, $aliasGroup) {
        // Check group is present
        $identityUsername = explode(':', $username);
        if (count($identityUsername) != 2) {
            throw new InvalidParameterException('parameterInvalid', 'username');
        }
        $groupAlias = $identityUsername[0];
        if ($groupAlias != $aliasGroup) {
            throw new InvalidParameterException('parameterInvalid', 'group_alias');
        }
        // Validate request
        Validators::isValidIdentityUsername($identityUsername[1], 'username');

        if (!is_null($name)) {
            $name = trim($name);
            Validators::isStringNonEmpty($name, 'name', true);
            Validators::isStringOfMaxLength($name, 'name', 50);
        }

        if (!is_null($gender)) {
            $gender = trim($gender);
        }
        if (!empty($gender)) {
            Validators::isInEnum($gender, 'gender', UserController::ALLOWED_GENDER_OPTIONS, false);
        }
    }

    private static function createIdentity(
        $username,
        $name,
        $password,
        $countryId,
        $stateId,
        $gender,
        $school,
        $aliasGroup
    ) {
        self::validateIdentity($username, $name, $gender, $aliasGroup);

        $state = SchoolController::getStateIdFromCountryAndState($countryId, $stateId);
        $schoolId = SchoolController::createSchool(trim($school), $state);

        // Check password
        SecurityTools::testStrongPassword($password);
        $hashedPassword = SecurityTools::hashString($password);

        return new Identities([
            'username' => $username,
            'name' => $name,
            'password' => $hashedPassword,
            'country_id' => $countryId,
            'state_id' => $stateId,
            'gender' => $gender,
            'school_id' => $schoolId,
        ]);
    }

    /**
     * Save object Identities in DB, and add user into group.
     * This function is called inside a transaction.
     * @param Identties $identity
     * @param $groupId
     * @throws InvalidDatabaseOperationException
     */
    private static function saveIdentityGroup(Identities $identity, $groupId) {
        try {
            IdentitiesDAO::save($identity);

            GroupsIdentitiesDAO::save(new GroupsIdentities([
                'group_id' => $groupId,
                'identity_id' => $identity->identity_id,
            ]));
        } catch (Exception $e) {
            if (strpos($e->getMessage(), '1062') !== false) {
                throw new DuplicatedEntryInDatabaseException('aliasInUse', $e);
            } else {
                throw new InvalidDatabaseOperationException($e);
            }
=======
     * Get identity profile from cache
     * Requires $r["identity"] to be an actual Identity
     *
     * @param Request $r
     * @param array $response
     * @param Request $r
     * @return type
     */
    public static function getProfile(Request $r) {
        if (is_null($r['identity'])) {
            throw new InvalidParameterException('parameterNotFound', 'Identity');
        }

        $response = [];

        Cache::getFromCacheOrSet(
            Cache::USER_PROFILE,
            $r['identity']->username,
            $r,
            function (Request $r) {
                if (!is_null($r['user'])) {
                    return UserController::getProfileImpl($r['user'], $r['identity']);
                }
                return IdentityController::getProfileImpl($r['identity']);
            },
            $response
        );

        if (!empty($r['omit_rank'])) {
            $response['userinfo']['rankinfo'] = UserController::getRankByProblemsSolved($r);
        } else {
            $response['userinfo']['rankinfo'] = [];
        }

        // Do not leak plain emails in case the request is for a profile other than
        // the logged identity's one. Admins can see emails
        if (Authorization::isSystemAdmin($r['current_identity_id'])
              || $r['identity']->identity_id == $r['current_identity_id']) {
            return $response;
        }

        // Mentors can see current coder of the month email.
        if (Authorization::canViewEmail($r['current_identity_id']) &&
              CoderOfTheMonthDAO::isLastCoderOfTheMonth($r['identity']->username)) {
            return $response;
        }
        unset($response['userinfo']['email']);
        return $response;
    }

    /**
     * Returns the profile of the identity given
     *
     * @param Identities $identity
     * @return array
     * @throws InvalidDatabaseOperationException
     */
    public static function getProfileImpl(Identities $identity) {
        try {
            $extendedProfile = IdentitiesDAO::getExtendedProfileDataByPk($identity->identity_id);

            return [
                'userinfo' => [
                    'username' => $identity->username,
                    'name' => $identity->name,
                    'preferred_language' => null,
                    'country' => $extendedProfile['country'],
                    'country_id' => $identity->country_id,
                    'state' => $extendedProfile['state'],
                    'state_id' => $identity->state_id,
                    'school' => $extendedProfile['school'],
                    'school_id' => $identity->school_id,
                    'is_private' => true,
                    'locale' => UserController::convertToSupportedLanguage($extendedProfile['locale']),
                ]
            ];
        } catch (Exception $e) {
            throw new InvalidDatabaseOperationException($e);
>>>>>>> 7c7846f6
        }
    }
}<|MERGE_RESOLUTION|>--- conflicted
+++ resolved
@@ -27,8 +27,6 @@
      * @param type $userOrEmail
      * @return Identity
      * @throws ApiException
-     * @throws InvalidDatabaseOperationException
-     * @throws InvalidParameterException
      */
     public static function resolveIdentity($userOrEmail) {
         Validators::isStringNonEmpty($userOrEmail, 'usernameOrEmail');
@@ -45,13 +43,10 @@
             throw new NotFoundException('userOrMailNotFound');
         } catch (ApiException $apiException) {
             throw $apiException;
-        } catch (Exception $e) {
-            throw new InvalidDatabaseOperationException($e);
-        }
-    }
-
-    /**
-<<<<<<< HEAD
+        }
+    }
+
+    /**
      * Entry point for Create an Identity API
      *
      * @param Request $r
@@ -82,12 +77,9 @@
             self::saveIdentityGroup($identity, $r['group']->group_id);
 
             DAO::transEnd();
-        } catch (DuplicatedEntryInDatabaseException $e) {
+        } catch (ApiException $e) {
             DAO::transRollback();
-            throw new DuplicatedEntryInDatabaseException('usernameInUse', $e);
-        } catch (Exception $e) {
-            DAO::transRollback();
-            throw new InvalidDatabaseOperationException($e);
+            throw $e;
         }
 
         return [
@@ -129,12 +121,9 @@
             }
 
             DAO::transEnd();
-        } catch (DuplicatedEntryInDatabaseException $e) {
+        } catch (ApiException $e) {
             DAO::transRollback();
-            throw new DuplicatedEntryInDatabaseException('usernameInUse', $e);
-        } catch (Exception $e) {
-            DAO::transRollback();
-            throw new InvalidDatabaseOperationException($e);
+            throw $e;
         }
 
         return [
@@ -157,14 +146,14 @@
         }
     }
 
-    public static function validateIdentity($username, $name, $gender, $aliasGroup) {
+    public static function validateIdentity($username, $name, $gender, $groupAlias) {
         // Check group is present
         $identityUsername = explode(':', $username);
         if (count($identityUsername) != 2) {
             throw new InvalidParameterException('parameterInvalid', 'username');
         }
-        $groupAlias = $identityUsername[0];
-        if ($groupAlias != $aliasGroup) {
+        $identityGroupAlias = $identityUsername[0];
+        if ($identityGroupAlias != $groupAlias) {
             throw new InvalidParameterException('parameterInvalid', 'group_alias');
         }
         // Validate request
@@ -235,7 +224,10 @@
             } else {
                 throw new InvalidDatabaseOperationException($e);
             }
-=======
+        }
+    }
+
+    /**
      * Get identity profile from cache
      * Requires $r["identity"] to be an actual Identity
      *
@@ -314,7 +306,6 @@
             ];
         } catch (Exception $e) {
             throw new InvalidDatabaseOperationException($e);
->>>>>>> 7c7846f6
         }
     }
 }