<?php

/**
 *  IdentityController
 *
 * @author juan.pablo
 */
class IdentityController extends Controller {
    public static function convertFromUser(Users $user) {
        return IdentitiesDAO::save(new Identities([
            'identity_id' => $user->main_identity_id,
            'username' => $user->username,
            'password' => $user->password,
            'name' => $user->name,
            'user_id' => $user->user_id,
            'language_id' => $user->language_id,
            'country_id' => $user->country_id,
            'state_id' => $user->state_id,
            'school_id' => $user->school_id
        ]));
    }

    /**
     * Given a username or a email, returns the identity object
     *
     * @param type $userOrEmail
     * @return Identity
     * @throws ApiException
     * @throws InvalidDatabaseOperationException
     * @throws InvalidParameterException
     */
    public static function resolveIdentity($userOrEmail) {
        Validators::isStringNonEmpty($userOrEmail, 'usernameOrEmail');
<<<<<<< HEAD

        $identity = null;

        try {
            if (!is_null($identity = IdentitiesDAO::FindByEmail($userOrEmail))
                    || !is_null($identity = IdentitiesDAO::FindByUsername($userOrEmail))) {
                return $identity;
            } else {
                throw new NotFoundException('userOrMailNotFound');
            }
=======
        try {
            $identity = IdentitiesDAO::FindByEmail($userOrEmail);
            if (!is_null($identity)) {
                return $identity;
            }

            $identity = IdentitiesDAO::FindByUsername($userOrEmail);
            if (!is_null($identity)) {
                return $identity;
            }
            throw new NotFoundException('userOrMailNotFound');
>>>>>>> c159164c
        } catch (ApiException $apiException) {
            throw $apiException;
        } catch (Exception $e) {
            throw new InvalidDatabaseOperationException($e);
        }
<<<<<<< HEAD

        return $identity;
=======
>>>>>>> c159164c
    }
}<|MERGE_RESOLUTION|>--- conflicted
+++ resolved
@@ -31,18 +31,6 @@
      */
     public static function resolveIdentity($userOrEmail) {
         Validators::isStringNonEmpty($userOrEmail, 'usernameOrEmail');
-<<<<<<< HEAD
-
-        $identity = null;
-
-        try {
-            if (!is_null($identity = IdentitiesDAO::FindByEmail($userOrEmail))
-                    || !is_null($identity = IdentitiesDAO::FindByUsername($userOrEmail))) {
-                return $identity;
-            } else {
-                throw new NotFoundException('userOrMailNotFound');
-            }
-=======
         try {
             $identity = IdentitiesDAO::FindByEmail($userOrEmail);
             if (!is_null($identity)) {
@@ -54,16 +42,10 @@
                 return $identity;
             }
             throw new NotFoundException('userOrMailNotFound');
->>>>>>> c159164c
         } catch (ApiException $apiException) {
             throw $apiException;
         } catch (Exception $e) {
             throw new InvalidDatabaseOperationException($e);
         }
-<<<<<<< HEAD
-
-        return $identity;
-=======
->>>>>>> c159164c
     }
 }