<?php

/**
 *  GroupController
 *
 * @author joemmanuel
 */

class GroupController extends Controller {
    /**
     * Utility function to create a new group.
     */
    public static function createGroup($alias, $name, $description, $owner_id) {
        $group = new Groups([
            'alias' => $alias,
            'name' => $name,
            'description' => $description,
        ]);
        $group_acl = new ACLs([
            'owner_id' => $owner_id,
        ]);

        GroupsDAO::transBegin();

        try {
            ACLsDAO::save($group_acl);
            $group->acl_id = $group_acl->acl_id;

            GroupsDAO::save($group);

            self::$log->info('Group ' . $alias . ' created.');

            GroupsDAO::transEnd();
        } catch (Exception $e) {
            GroupsDAO::transRollback();

            if (strpos($e->getMessage(), '1062') !== false) {
                throw new DuplicatedEntryInDatabaseException('aliasInUse', $e);
            } else {
                throw new InvalidDatabaseOperationException($e);
            }
        }

        return $group;
    }

    /**
     * New group
     *
     * @param Request $r
     */
    public static function apiCreate(Request $r) {
        self::authenticateRequest($r);

        Validators::isValidAlias($r['alias'], 'alias', true);
        Validators::isStringNonEmpty($r['name'], 'name', true);
        Validators::isStringNonEmpty($r['description'], 'description', false);

        self::createGroup(
            $r['alias'],
            $r['name'],
            $r['description'],
            $r['current_user_id']
        );

        return ['status' => 'ok'];
    }

    /**
     * Validate group param
     *
     * @param Request $r
     * @throws InvalidDatabaseOperationException
     * @throws InvalidParameterException
     * @throws ForbiddenAccessException
     */
    public static function validateGroup(Request $r) {
        self::authenticateRequest($r);

        Validators::isStringNonEmpty($r['group_alias'], 'group_alias');
        try {
            $r['group'] = GroupsDAO::FindByAlias($r['group_alias']);

<<<<<<< HEAD
            if (empty($groups)) {
=======
            if (empty($r['group'])) {
>>>>>>> 7c7846f6
                throw new InvalidParameterException('parameterNotFound', 'Group');
            }
            $r['group'] = $groups[0];
        } catch (ApiException $ex) {
            throw $ex;
        } catch (Exception $ex) {
            throw new InvalidDatabaseOperationException($ex);
        }

        if (!Authorization::isGroupAdmin($r['current_identity_id'], $r['group'])) {
            throw new ForbiddenAccessException();
        }
    }

    /**
     * Validate common params for these APIs
     *
     * @param Request $r
     */
    private static function validateGroupAndOwner(Request $r) {
        self::validateGroup($r);
    }

    /**
     * Add identity to group
     *
     * @param Request $r
     */
    public static function apiAddUser(Request $r) {
        self::validateGroupAndOwner($r);
        $r['identity'] = IdentityController::resolveIdentity($r['usernameOrEmail']);

        try {
            $groups_identity = new GroupsIdentities([
                'group_id' => $r['group']->group_id,
                'identity_id' => $r['identity']->identity_id
            ]);
            GroupsIdentitiesDAO::save($groups_identity);
        } catch (Exception $ex) {
            throw new InvalidDatabaseOperationException($ex);
        }

        return ['status' => 'ok'];
    }

    /**
     * Remove user from group
     *
     * @param Request $r
     */
    public static function apiRemoveUser(Request $r) {
        self::validateGroupAndOwner($r);
        $r['identity'] = IdentityController::resolveIdentity($r['usernameOrEmail']);

        try {
            // Check user is actually in group
            $groupIdentities = GroupsIdentitiesDAO::getByPK(
                $r['group']->group_id,
                $r['identity']->identity_id
            );
            if (count($groupIdentities) === 0) {
                throw new InvalidParameterException('parameterNotFound', 'User');
            }

            GroupsIdentitiesDAO::delete($groupIdentities);
            self::$log->info('Removed ' . $r['identity']->username . ' removed.');
        } catch (ApiException $ex) {
            throw $ex;
        } catch (Exception $ex) {
            throw new InvalidDatabaseOperationException($ex);
        }

        return ['status' => 'ok'];
    }

    /**
     * Returns a list of groups by owner
     *
     * @param Request $r
     */
    public static function apiMyList(Request $r) {
        self::authenticateRequest($r);

        $response = [];
        $response['groups'] = [];

        try {
            $groups = GroupsDAO::getAllGroupsAdminedByUser(
                $r['current_user_id'],
                $r['current_identity_id']
            );

            foreach ($groups as $group) {
                $response['groups'][] = $group->asArray();
            }
        } catch (Exception $ex) {
            throw new InvalidDatabaseOperationException($ex);
        }

        $response['status'] = 'ok';
        return $response;
    }

    /**
     * Returns a list of groups that match a partial name. This returns an
     * array instead of an object since it is used by typeahead.
     *
     * @param Request $r
     */
    public static function apiList(Request $r) {
        self::authenticateRequest($r);

        if (is_null($r['query'])) {
            throw new InvalidParameterException('parameterEmpty', 'query');
        }
        if (strlen($r['query']) < 2) {
            throw new InvalidParameterException('parameterInvalid', 'query');
        }

        try {
            $groups = GroupsDAO::SearchByName($r['query']);
        } catch (Exception $ex) {
            throw new InvalidDatabaseOperationException($ex);
        }

        $response = [];
        foreach ($groups as $group) {
            array_push($response, ['label' => $group->name, 'value' => $group->alias]);
        }
        return $response;
    }

    /**
     * Details of a group (scoreboards)
     *
     * @param Request $r
     */
    public static function apiDetails(Request $r) {
        self::validateGroupAndOwner($r);

        $response = [];

        try {
            $response['group'] = $r['group']->asArray();

            $scoreboards = GroupsScoreboardsDAO::getByGroup($r['group']->group_id);

            $response['scoreboards'] = [];
            foreach ($scoreboards as $scoreboard) {
                $response['scoreboards'][] = $scoreboard->asArray();
            }
        } catch (Exception $ex) {
            throw new InvalidDatabaseOperationException($ex);
        }

        $response['status'] = 'ok';
        return $response;
    }

    /**
     * Members of a group (usernames only).
     *
     * @param Request $r
     */
    public static function apiMembers(Request $r) {
        self::validateGroupAndOwner($r);

        $response = [];

        try {
            $response['identities'] = GroupsIdentitiesDAO::GetMemberUsernames($r['group']);
        } catch (Exception $ex) {
            throw new InvalidDatabaseOperationException($ex);
        }

        $response['status'] = 'ok';
        return $response;
    }

    /**
     * Create a scoreboard set to a group
     *
     * @param Request $r
     */
    public static function apiCreateScoreboard(Request $r) {
        self::validateGroup($r);

        Validators::isValidAlias($r['alias'], 'alias', true);
        Validators::isStringNonEmpty($r['name'], 'name', true);
        Validators::isStringNonEmpty($r['description'], 'description', false);

        try {
            $groupScoreboard = new GroupsScoreboards([
                'group_id' => $r['group']->group_id,
                'name' => $r['name'],
                'description' =>$r['description'],
                'alias' => $r['alias'],
                'create_time' => gmdate('Y-m-d H:i:s', Time::get())
            ]);

            GroupsScoreboardsDAO::save($groupScoreboard);

            self::$log->info('New scoreboard created ' . $r['alias']);
        } catch (Exception $ex) {
            throw new InvalidDatabaseOperationException($ex);
        }

        return ['status' => 'ok'];
    }
}<|MERGE_RESOLUTION|>--- conflicted
+++ resolved
@@ -81,14 +81,9 @@
         try {
             $r['group'] = GroupsDAO::FindByAlias($r['group_alias']);
 
-<<<<<<< HEAD
-            if (empty($groups)) {
-=======
             if (empty($r['group'])) {
->>>>>>> 7c7846f6
                 throw new InvalidParameterException('parameterNotFound', 'Group');
             }
-            $r['group'] = $groups[0];
         } catch (ApiException $ex) {
             throw $ex;
         } catch (Exception $ex) {
