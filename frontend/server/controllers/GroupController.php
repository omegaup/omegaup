--- conflicted
+++ resolved
@@ -256,11 +256,7 @@
         $response = [];
 
         try {
-<<<<<<< HEAD
-            $response['identities'] = GroupsIdentitiesDAO::GetMemberIdentities($r['group']);
-=======
-            $response['identities'] = GroupsIdentitiesDAO::GetMemberUsernames($group);
->>>>>>> dbbe5e32
+            $response['identities'] = GroupsIdentitiesDAO::GetMemberIdentities($group);
         } catch (Exception $ex) {
             throw new InvalidDatabaseOperationException($ex);
         }
