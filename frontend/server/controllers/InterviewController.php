<?php

class InterviewController extends Controller {
    private static function validateCreateOrUpdate(Request $r, $is_update = false) {
        $is_required = !$is_update;

        // Only site-admins and interviewers can create interviews for now
        if (!Authorization::isSystemAdmin($r['current_user_id']) && !UsersDAO::IsUserInterviewer($r['current_user']->user_id)) {
            throw new ForbiddenAccessException();
        }

        Validators::isStringNonEmpty($r['title'], 'title', $is_required);
        Validators::isStringNonEmpty($r['description'], 'description', false);
        Validators::isNumberInRange($r['duration'], 'duration', 60, 60 * 5, false);
        Validators::isValidAlias($r['alias'], 'alias', $is_required);
    }

    public static function apiCreate(Request $r) {
        if (OMEGAUP_LOCKDOWN) {
            throw new ForbiddenAccessException('lockdown');
        }

        self::authenticateRequest($r);

        self::validateCreateOrUpdate($r, false);

<<<<<<< HEAD
        $acl = new ACLs(array(
=======
        $problemset = new Problemsets();
        $acl = new ACLs([
>>>>>>> 68b5049a
            'owner_id' => $r['current_user']->user_id,
        ]);
        $interview = new Interviews([
            'alias' => $r['alias'],
            'title' => $r['title'],
            'description' => array_key_exists('description', $r) ? $r['description'] : $r['title'],
            'window_length' => $r['duration'],
        ]);

        try {
            InterviewsDAO::transBegin();

            ACLsDAO::save($acl);
            $interview->acl_id = $acl->acl_id;

            $problemset = new Problemsets([
                'acl_id' => $acl->acl_id
            ]);
            ProblemsetsDAO::save($problemset);
            $interview->problemset_id = $problemset->problemset_id;
            InterviewsDAO::save($interview);

            InterviewsDAO::transEnd();
        } catch (Exception $e) {
            // Operation failed in the data layer, rollback transaction
            InterviewsDAO::transRollback();

            // Alias may be duplicated, 1062 error indicates that
            if (strpos($e->getMessage(), '1062') !== false) {
                throw new DuplicatedEntryInDatabaseException('aliasInUse', $e);
            } else {
                throw new InvalidDatabaseOperationException($e);
            }
        }

        self::$log->info('Created new interview ' . $r['alias']);

        return ['status' => 'ok'];
    }

    public static function apiAddUsers(Request $r) {
        if (OMEGAUP_LOCKDOWN) {
            throw new ForbiddenAccessException('lockdown');
        }

        // Authenticate logged user
        self::authenticateRequest($r);

        Validators::isStringNonEmpty($r['usernameOrEmailsCSV'], 'usernameOrEmailsCSV', true);
        $usersToAdd = explode(',', $r['usernameOrEmailsCSV']);

        foreach ($usersToAdd as $addThisUser) {
            $requestToInternal = new Request($r);
            $requestToInternal['usernameOrEmail'] = $addThisUser;

            self::addUserInternal($requestToInternal);
        }

        return  ['status' => 'ok'];
    }

    private static function addUserInternal($r) {
        Validators::isStringNonEmpty($r['interview_alias'], 'interview_alias');
        Validators::isStringNonEmpty($r['usernameOrEmail'], 'usernameOrEmail');

        // Does the interview exist ?
        try {
            $r['interview'] = InterviewsDAO::getByAlias($r['interview_alias']);
        } catch (Exception $e) {
            // Operation failed in the data layer
            throw new InvalidDatabaseOperationException($e);
        }

        if (is_null($r['interview'])) {
            throw new NotFoundException('interviewNotFound');
        }

        // Does the user exist ?
        try {
            $r['user'] = null;
            $r['user'] = UserController::resolveUser($r['usernameOrEmail']);
        } catch (NotFoundException $e) {
            // this is fine, we'll create an account for this user
        }

        global $smarty;
        $r['mail_subject'] = $smarty->getConfigVariable('interviewInvitationEmailSubject');

        if (is_null($r['user'])) {
            // create a new user
            self::$log->info('Could not find user, this must be a new email, registering: ' . $r['usernameOrEmail']);

            $newUserRequest = new Request($r);
            $newUserRequest['email'] = $r['usernameOrEmail'];
            $newUserRequest['username'] = UserController::makeUsernameFromEmail($r['usernameOrEmail']);
            $newUserRequest['password'] = SecurityTools::randomString(8);
            $newUserRequest['skip_verification_email'] = 1;

            UserController::apiCreate($newUserRequest);

            // Email to new OmegaUp users
            $r['mail_body'] = $smarty->getConfigVariable('interviewInvitationEmailBodyIntro')
                           . '<br>'
                           . ' <a href="https://omegaup.com/api/user/verifyemail/id/' . $newUserRequest['user']->verification_id . '/redirecttointerview/' . $r['interview']->alias . '">'
                           . ' https://omegaup.com/api/user/verifyemail/id/' . $newUserRequest['user']->verification_id . '/redirecttointerview/' . $r['interview']->alias . '</a>'
                           . '<br>';

            $r['mail_body'] .= $smarty->getConfigVariable('interviewUseTheFollowingLoginInfoEmail')
                            . '<br>'
                            . $smarty->getConfigVariable('profileUsername')
                            . ' : '
                            . $newUserRequest['username']
                            . '<br>'
                            . $smarty->getConfigVariable('loginPassword')
                            . ' : '
                            . $newUserRequest['password']
                            . '<br>';

            $r['user'] = $newUserRequest['user'];
        } else {
            // Email to current OmegaUp user
            $r['mail_body'] = $smarty->getConfigVariable('interviewInvitationEmailBodyIntro')
                           . ' <a href="https://omegaup.com/interview/' . $r['interview']->alias . '/arena">'
                           . ' https://omegaup.com/interview/' . $r['interview']->alias . '/arena</a>';
        }

        if (is_null($r['user'])) {
            throw new NotFoundException('userOrMailNotFound');
        }

        // Only director is allowed to add people to interview
        if (!Authorization::isInterviewAdmin($r['current_user_id'], $r['interview'])) {
            throw new ForbiddenAccessException();
        }

        // add the user to the interview
        try {
            ProblemsetUsersDAO::save(new ProblemsetUsers([
                'problemset_id' => $r['interview']->problemset_id,
                'user_id' => $r['user']->user_id,
                'access_time' => '0000-00-00 00:00:00',
                'score' => '0',
                'time' => '0',
            ]));
        } catch (Exception $e) {
            // Operation failed in the data layer
            self::$log->error('Failed to create new ProblemsetUser: ' . $e->getMessage());
            throw new InvalidDatabaseOperationException($e);
        }

        try {
            $r['email'] = EmailsDAO::getByPK($r['user']->main_email_id);
        } catch (Exception $e) {
            throw new InvalidDatabaseOperationException($e);
        }

        UserController::sendEmail($r);

        self::$log->info('Added ' . $r['username'] . ' to interview.');

        return true;
    }

    public static function apiDetails(Request $r) {
        self::authenticateRequest($r);

        $thisResult = [];

        $interview = InterviewsDAO::getByAlias($r['interview_alias']);
        if (is_null($interview)) {
            throw new NotFoundException('interviewNotFound');
        }

        // Only admins can view interview details
        if (!Authorization::isInterviewAdmin($r['current_user_id'], $interview)) {
            throw new ForbiddenAccessException();
        }

        $thisResult['description'] = $interview->description;
        $thisResult['contest_alias'] = $interview->alias;
        $thisResult['problemset_id'] = $interview->problemset_id;

        try {
            $db_results = ProblemsetUsersDAO::search(new ProblemsetUsers([
                'problemset_id' => $interview->problemset_id,
            ]));
        } catch (Exception $e) {
            // Operation failed in the data layer
            throw new InvalidDatabaseOperationException($e);
        }

        $users = [];

        // Add all users to an array
        foreach ($db_results as $result) {
            // @TODO: Slow queries ahead
            $user_id = $result->user_id;
            $user = UsersDAO::getByPK($user_id);

            try {
                $email = EmailsDAO::getByPK($user->main_email_id);
            } catch (Exception $e) {
                throw new InvalidDatabaseOperationException($e);
            }

            $problemsetOpened = UserController::userOpenedProblemset($interview->problemset_id, $user_id);
            $users[] = [
                        'user_id' => $user_id,
                        'username' => $user->username,
                        'access_time' => $result->access_time,
                        'email' => $email->email,
                        'opened_interview' => $problemsetOpened,
                        'country' => $user->country_id];
        }

        $thisResult['users'] = $users;

        return $thisResult;
    }

    public static function apiList(Request $r) {
        self::authenticateRequest($r);

        $interviews = null;

        try {
            $interviews = InterviewsDAO::getMyInterviews($r['current_user_id']);
        } catch (Exception $e) {
            throw new InvalidDatabaseOperationException($e);
        }

        $response['results'] = $interviews;

        return $response;
    }

    public static function showIntro(Request $r) {
        return ContestController::showContestIntro($r);
    }
}<|MERGE_RESOLUTION|>--- conflicted
+++ resolved
@@ -24,12 +24,7 @@
 
         self::validateCreateOrUpdate($r, false);
 
-<<<<<<< HEAD
-        $acl = new ACLs(array(
-=======
-        $problemset = new Problemsets();
         $acl = new ACLs([
->>>>>>> 68b5049a
             'owner_id' => $r['current_user']->user_id,
         ]);
         $interview = new Interviews([
