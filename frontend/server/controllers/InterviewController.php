<?php

class InterviewController extends Controller {
    private static function validateCreateOrUpdate(Request $r, $is_update = false) {
        $is_required = !$is_update;

        // Only site-admins and interviewers can create interviews for now
        if (!Authorization::isSystemAdmin($r['current_identity_id']) && !UsersDAO::IsUserInterviewer($r['current_user']->user_id)) {
            throw new ForbiddenAccessException();
        }

        Validators::isStringNonEmpty($r['title'], 'title', $is_required);
        Validators::isStringNonEmpty($r['description'], 'description', false);
        Validators::isNumberInRange($r['duration'], 'duration', 60, 60 * 5, false);
        Validators::isValidAlias($r['alias'], 'alias', $is_required);
    }

    public static function apiCreate(Request $r) {
        if (OMEGAUP_LOCKDOWN) {
            throw new ForbiddenAccessException('lockdown');
        }

        self::authenticateRequest($r);

        self::validateCreateOrUpdate($r, false);

        $acl = new ACLs([
            'owner_id' => $r['current_user']->user_id,
        ]);
        $interview = new Interviews([
            'alias' => $r['alias'],
            'title' => $r['title'],
            'description' => array_key_exists('description', $r) ? $r['description'] : $r['title'],
            'window_length' => $r['duration'],
        ]);

        try {
            InterviewsDAO::transBegin();

            ACLsDAO::save($acl);
            $interview->acl_id = $acl->acl_id;

            $problemset = new Problemsets([
                'acl_id' => $acl->acl_id,
                'type' => 'Interview',
                'scoreboard_url' => SecurityTools::randomString(30),
                'scoreboard_url_admin' => SecurityTools::randomString(30),
            ]);
            ProblemsetsDAO::save($problemset);
            $interview->problemset_id = $problemset->problemset_id;
            InterviewsDAO::save($interview);

            InterviewsDAO::transEnd();
        } catch (Exception $e) {
            // Operation failed in the data layer, rollback transaction
            InterviewsDAO::transRollback();

            // Alias may be duplicated, 1062 error indicates that
            if (strpos($e->getMessage(), '1062') !== false) {
                throw new DuplicatedEntryInDatabaseException('aliasInUse', $e);
            } else {
                throw new InvalidDatabaseOperationException($e);
            }
        }

        self::$log->info('Created new interview ' . $r['alias']);

        return ['status' => 'ok'];
    }

    public static function apiAddUsers(Request $r) {
        if (OMEGAUP_LOCKDOWN) {
            throw new ForbiddenAccessException('lockdown');
        }

        // Authenticate logged user
        self::authenticateRequest($r);

        Validators::isStringNonEmpty($r['usernameOrEmailsCSV'], 'usernameOrEmailsCSV', true);
        $usersToAdd = explode(',', $r['usernameOrEmailsCSV']);

        foreach ($usersToAdd as $addThisUser) {
            $requestToInternal = new Request($r);
            $requestToInternal['usernameOrEmail'] = $addThisUser;

            self::addUserInternal($requestToInternal);
        }

        return  ['status' => 'ok'];
    }

    private static function addUserInternal($r) {
        Validators::isStringNonEmpty($r['interview_alias'], 'interview_alias');
        Validators::isStringNonEmpty($r['usernameOrEmail'], 'usernameOrEmail');

        // Does the interview exist ?
        try {
            $r['interview'] = InterviewsDAO::getByAlias($r['interview_alias']);
        } catch (Exception $e) {
            // Operation failed in the data layer
            throw new InvalidDatabaseOperationException($e);
        }

        if (is_null($r['interview'])) {
            throw new NotFoundException('interviewNotFound');
        }

        // Does the user exist ?
        try {
            $r['user'] = null;
            $r['user'] = UserController::resolveUser($r['usernameOrEmail']);
        } catch (NotFoundException $e) {
            // this is fine, we'll create an account for this user
        }

        global $smarty;
        $subject = $smarty->getConfigVariable('interviewInvitationEmailSubject');

        if (is_null($r['user'])) {
            // create a new user
            self::$log->info('Could not find user, this must be a new email, registering: ' . $r['usernameOrEmail']);

            $newUserRequest = new Request($r);
            $newUserRequest['email'] = $r['usernameOrEmail'];
            $newUserRequest['username'] = UserController::makeUsernameFromEmail($r['usernameOrEmail']);
            $newUserRequest['password'] = SecurityTools::randomString(8);
            $newUserRequest['skip_verification_email'] = 1;

            UserController::apiCreate($newUserRequest);

            // Email to new OmegaUp users
            $body = $smarty->getConfigVariable('interviewInvitationEmailBodyIntro')
                           . '<br>'
                           . ' <a href="https://omegaup.com/api/user/verifyemail/id/' . $newUserRequest['user']->verification_id . '/redirecttointerview/' . $r['interview']->alias . '">'
                           . ' https://omegaup.com/api/user/verifyemail/id/' . $newUserRequest['user']->verification_id . '/redirecttointerview/' . $r['interview']->alias . '</a>'
                           . '<br>';

            $body .= $smarty->getConfigVariable('interviewUseTheFollowingLoginInfoEmail')
                            . '<br>'
                            . $smarty->getConfigVariable('profileUsername')
                            . ' : '
                            . $newUserRequest['username']
                            . '<br>'
                            . $smarty->getConfigVariable('loginPassword')
                            . ' : '
                            . $newUserRequest['password']
                            . '<br>';

            $r['user'] = $newUserRequest['user'];
        } else {
            // Email to current OmegaUp user
            $body = $smarty->getConfigVariable('interviewInvitationEmailBodyIntro')
                           . ' <a href="https://omegaup.com/interview/' . $r['interview']->alias . '/arena">'
                           . ' https://omegaup.com/interview/' . $r['interview']->alias . '/arena</a>';
        }

        if (is_null($r['user'])) {
            throw new NotFoundException('userOrMailNotFound');
        }

        // Only director is allowed to add people to interview
        if (!Authorization::isInterviewAdmin($r['current_identity_id'], $r['interview'])) {
            throw new ForbiddenAccessException();
        }

        // add the user to the interview
        try {
            ProblemsetIdentitiesDAO::save(new ProblemsetIdentities([
                'problemset_id' => $r['interview']->problemset_id,
                'identity_id' => $r['user']->main_identity_id,
                'access_time' => null,
                'score' => '0',
                'time' => '0',
            ]));
        } catch (Exception $e) {
            // Operation failed in the data layer
            self::$log->error('Failed to create new ProblemsetIdentity: ' . $e->getMessage());
            throw new InvalidDatabaseOperationException($e);
        }

        try {
            $email = EmailsDAO::getByPK($r['user']->main_email_id);
        } catch (Exception $e) {
            throw new InvalidDatabaseOperationException($e);
        }

        Email::sendEmail($email, $subject, $body);

        self::$log->info('Added ' . $r['username'] . ' to interview.');

        return true;
    }

    public static function apiDetails(Request $r) {
        self::authenticateRequest($r);

        $thisResult = [];

        $interview = InterviewsDAO::getByAlias($r['interview_alias']);
        if (is_null($interview)) {
            throw new NotFoundException('interviewNotFound');
        }

        // Only admins can view interview details
        if (!Authorization::isInterviewAdmin($r['current_identity_id'], $interview)) {
            throw new ForbiddenAccessException();
        }

        $thisResult['description'] = $interview->description;
        $thisResult['contest_alias'] = $interview->alias;
        $thisResult['problemset_id'] = $interview->problemset_id;

        try {
            $problemset_identities = ProblemsetIdentitiesDAO::getIdentitiesByProblemset($interview->problemset_id);
        } catch (Exception $e) {
            // Operation failed in the data layer
            throw new InvalidDatabaseOperationException($e);
        }

        $thisResult['users'] = [];

        // Add all users to an array
        foreach ($problemset_identities as $identity) {
            $problemsetOpened = UserController::userOpenedProblemset($interview->problemset_id, $identity['user_id']);
            $thisResult['users'][] = [
                        'user_id' => $identity['user_id'],
                        'username' => $identity['username'],
                        'access_time' => $identity['access_time'],
                        'email' => $identity['email'],
                        'opened_interview' => $problemsetOpened,
                        'country' => $identity['country_id'],
                    ];
        }
<<<<<<< HEAD
=======

        $thisResult['users'] = $users;
        $thisResult['status'] = 'ok';

>>>>>>> 69bc717b
        return $thisResult;
    }

    public static function apiList(Request $r) {
        self::authenticateRequest($r);

        $interviews = null;

        try {
            $interviews = InterviewsDAO::getMyInterviews($r['current_user_id']);
        } catch (Exception $e) {
            throw new InvalidDatabaseOperationException($e);
        }

        $response['results'] = $interviews;

        return $response;
    }

    public static function showIntro(Request $r) {
        return ContestController::showContestIntro($r)['shouldShowIntro'];
    }
}<|MERGE_RESOLUTION|>--- conflicted
+++ resolved
@@ -218,26 +218,22 @@
         }
 
         $thisResult['users'] = [];
+        $users = [];
 
         // Add all users to an array
         foreach ($problemset_identities as $identity) {
-            $problemsetOpened = UserController::userOpenedProblemset($interview->problemset_id, $identity['user_id']);
-            $thisResult['users'][] = [
+            $users[] = [
                         'user_id' => $identity['user_id'],
                         'username' => $identity['username'],
                         'access_time' => $identity['access_time'],
                         'email' => $identity['email'],
-                        'opened_interview' => $problemsetOpened,
+                        'opened_interview' => is_null($identity['access_time']) ? false : true,
                         'country' => $identity['country_id'],
                     ];
         }
-<<<<<<< HEAD
-=======
-
         $thisResult['users'] = $users;
         $thisResult['status'] = 'ok';
 
->>>>>>> 69bc717b
         return $thisResult;
     }
 
