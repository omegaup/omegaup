--- conflicted
+++ resolved
@@ -176,12 +176,7 @@
         }
 
         try {
-<<<<<<< HEAD
-            $r['email'] = EmailsDAO::getByPK($r['user']->main_email_id);
-            $r['email'] = $r['email']->email;
-=======
             $email = EmailsDAO::getByPK($r['user']->main_email_id);
->>>>>>> 07049780
         } catch (Exception $e) {
             throw new InvalidDatabaseOperationException($e);
         }
