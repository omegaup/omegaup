<?php

require_once('libs/ActivityReport.php');
/**
 *  CourseController
 *
 * @author alanboy
 * @author pablo.aguilar
 * @author lhchavez
 * @author joemmanuel
 */
class CourseController extends Controller {
    /**
     * Validate course_alias exists and set into $r['course']
     *
     * @param  Request $r
     * @return array
     */
    private static function validateCourseAlias(Request $r) {
        try {
            $r['course'] = CoursesDAO::getByAlias($r['course_alias']);
        } catch (Exception $e) {
            throw new InvalidDatabaseOperationException($e);
        }

        if (is_null($r['course'])) {
            throw new NotFoundException('courseNotFound');
        }
        return $r['course'];
    }

    /**
     * Validate assignment_alias existis into the course and set into $r['assignment']
     *
     * @param  Request $r
     * @return array
     */
    private static function validateCourseAssignmentAlias(Request $r) {
        try {
            $r['assignment'] = CoursesDAO::getAssignmentByAlias($r['course'], $r['assignment_alias']);
        } catch (Exception $e) {
            throw new InvalidDatabaseOperationException($e);
        }

        if (is_null($r['assignment'])) {
            throw new NotFoundException('assignmentNotFound');
        }
    }

    /**
     * Validates request for creating a new Assignment
     *
     * @throws InvalidDatabaseOperationException
     * @throws InvalidParameterException
     */
    private static function validateCreateAssignment(Request $r) {
        $is_required = true;
        $course = self::validateCourseAlias($r);
        $course_start_time = strtotime($course->start_time);
        $course_finish_time = strtotime($course->finish_time);

        Validators::isStringNonEmpty($r['name'], 'name', $is_required);
        Validators::isStringNonEmpty($r['description'], 'description', $is_required);

        Validators::isNumber($r['start_time'], 'start_time', $is_required);
        Validators::isNumber($r['finish_time'], 'finish_time', $is_required);

        if ($r['start_time'] > $r['finish_time']) {
            throw new InvalidParameterException('courseInvalidStartTime');
        }

        Validators::isNumberInRange(
            $r['start_time'],
            'start_time',
            $course_start_time,
            $course_finish_time,
            $is_required
        );
        Validators::isNumberInRange(
            $r['finish_time'],
            'finish_time',
            $course_start_time,
            $course_finish_time,
            $is_required
        );

        Validators::isInEnum($r['assignment_type'], 'assignment_type', ['test', 'homework'], $is_required);
        Validators::isValidAlias($r['alias'], 'alias', $is_required);
    }

    /**
     * Validates create or update Courses
     *
     * @throws InvalidParameterException
     */
    private static function validateCreateOrUpdate(Request $r, $is_update = false) {
        $is_required = true;

        Validators::isStringNonEmpty($r['name'], 'name', $is_required);
        Validators::isStringNonEmpty($r['description'], 'description', $is_required);

        // Validate only when create
        if (!$is_update) {
            Validators::isNumber($r['start_time'], 'start_time', !$is_update);
        }
        Validators::isNumber($r['finish_time'], 'finish_time', !$is_update);

        Validators::isValidAlias($r['alias'], 'alias', $is_required);

        // Show scoreboard is always optional
        Validators::isInEnum($r['show_scoreboard'], 'show_scoreboard', ['false', 'true'], false /*is_required*/);

        Validators::isInEnum($r['public'], 'public', ['0', '1'], false /*is_required*/);

        if (empty($r['school_id'])) {
            $r['school'] = null;
            $r['school_id'] = null;
        } else {
            $r['school'] = SchoolsDAO::getByPK($r['school_id']);
            if (is_null($r['school'])) {
                throw new InvalidParameterException('schoolNotFound');
            }
            $r['school_id'] = $r['school']->school_id;
        }

        // Get the actual start and finish time of the course, considering that
        // in case of update, parameters can be optional.
        $start_time = null;
        $finish_time = null;
        if ($is_update) {
            self::validateCourseAlias($r);

            $r['course']->toUnixTime();
            if (is_null($r['start_time'])) {
                $r['start_time'] = $r['course']->start_time;
            }
            if (is_null($r['finish_time'])) {
                $r['finish_time'] = $r['course']->finish_time;
            }
        }
        if ($r['start_time'] > $r['finish_time']) {
            throw new InvalidParameterException('courseInvalidStartTime');
        }

        // Only curator can set public
        if (!is_null($r['public'])
            && $r['public'] == true
            && !Authorization::canCreatePublicCourse($r['current_identity_id'])) {
            throw new ForbiddenAccessException();
        }
    }

    /**
     * Validates course exists. Expects $r[$column_name], returns
     * course found on $r['course']. Throws if not found.
     *
     * @throws NotFoundException
     */
    private static function validateCourseExists(Request $r, $column_name) {
        Validators::isStringNonEmpty($r[$column_name], $column_name, true /*is_required*/);
        $r['course'] = CoursesDAO::getByAlias($r[$column_name]);
        if (is_null($r['course'])) {
            throw new NotFoundException('courseNotFound');
        }
    }

    /**
     * Gets the Group assigned to the Course. Assumes r['course'] has been set
     * @param  Request $r
     * @throws InvalidDatabaseOperationException
     * @throws InvalidParameterException
     * @throws NotFoundException
     */
    private static function resolveGroup(Request $r) {
        if (!is_a($r['course'], 'Courses')) {
            throw new InvalidParameterException('parameterNotFound', 'course');
        }

        if (!is_null($r['group']) && is_a($r['group'], 'Groups')) {
            return;
        }

        try {
            $r['group'] = GroupsDAO::getByPK($r['course']->group_id);
        } catch (Exception $e) {
            throw new InvalidDatabaseOperationException($e);
        }
        if (is_null($r['group'])) {
            throw new NotFoundException();
        }
    }

    /**
     * Clone a course
     *
     * @return Array
     * @throws InvalidParameterException
     * @throws DuplicatedEntryInDatabaseException
     * @throws InvalidDatabaseOperationException
     */
    public static function apiClone(Request $r) {
        if (OMEGAUP_LOCKDOWN) {
            throw new ForbiddenAccessException('lockdown');
        }
        $original_course = CoursesDAO::getByAlias($r['course_alias']);
        $offset = round($r['start_time']) - strtotime($original_course->start_time);
        $auth_token = isset($r['auth_token']) ? $r['auth_token'] : null;

        CoursesDAO::transBegin();
        $response = [];
        try {
            // Create the course (and group)
            $response[] = self::apiCreate(new Request([
                'name' => $r['name'],
                'description' => $original_course->description,
                'alias' => $r['alias'],
                'start_time' => $r['start_time'],
                'finish_time' => strtotime($original_course->finish_time) + $offset,
                'public' => 0, // All cloned courses start in private mode
                'auth_token' => $auth_token
            ]));

            $assignments = self::apiListAssignments($r);
            foreach ($assignments['assignments'] as $assignment) {
                $problems[$assignment['alias']] = self::apiAssignmentDetails(new Request([
                    'assignment' => $assignment['alias'],
                    'course' => $original_course->alias,
                    'auth_token' => $auth_token
                ]));
            }

            foreach ($assignments['assignments'] as $assignment) {
                // Create and assign homeworks and tests to new course
                $response[] = self::apiCreateAssignment(new Request([
                    'course_alias' => $r['alias'],
                    'name' => $assignment['name'],
                    'description' => $assignment['description'],
                    'start_time' => $assignment['start_time'] + $offset,
                    'finish_time' => $assignment['finish_time'] + $offset,
                    'alias' => $assignment['alias'],
                    'assignment_type' => $assignment['assignment_type'],
                    'auth_token' => $auth_token
                ]));
                foreach ($problems[$assignment['alias']]['problems'] as $problem) {
                    // Create and assign problems to new course
                    $response[] = self::apiAddProblem(new Request([
                        'course_alias' => $r['alias'],
                        'assignment_alias' => $assignment['alias'],
                        'problem_alias' => $problem['alias'],
                        'auth_token' => $auth_token
                    ]));
                }
            }
            CoursesDAO::transEnd();
        } catch (InvalidParameterException $e) {
            CoursesDAO::transRollback();
            throw $e;
        } catch (DuplicatedEntryInDatabaseException $e) {
            CoursesDAO::transRollback();
            throw $e;
        } catch (Exception $e) {
            CoursesDAO::transRollback();
            throw new InvalidDatabaseOperationException($e);
        }

        return ['status' => 'ok', 'alias' => $r['alias']];
    }

    /**
     * Create new course
     *
     * @throws InvalidDatabaseOperationException
     * @throws InvalidParameterException
     * @throws DuplicatedEntryInDatabaseException
     */
    public static function apiCreate(Request $r) {
        if (OMEGAUP_LOCKDOWN) {
            throw new ForbiddenAccessException('lockdown');
        }

        self::authenticateRequest($r);
        self::validateCreateOrUpdate($r);

        if ($r['alias'] == 'new') {
            throw new DuplicatedEntryInDatabaseException('aliasInUse');
        }

        if (!is_null(CoursesDAO::getByAlias($r['alias']))) {
            throw new DuplicatedEntryInDatabaseException('aliasInUse');
        }

        CoursesDAO::transBegin();

        $group = GroupController::createGroup(
            $r['alias'],
            'students-' . $r['alias'],
            'students-' . $r['alias'],
            $r['current_user_id']
        );

        try {
            $acl = new ACLs(['owner_id' => $r['current_user_id']]);
            ACLsDAO::save($acl);

            GroupRolesDAO::save(new GroupRoles([
                'group_id' => $group->group_id,
                'acl_id' => $acl->acl_id,
                'role_id' => Authorization::CONTESTANT_ROLE,
            ]));

            // Create the actual course
            CoursesDAO::save(new Courses([
                'name' => $r['name'],
                'description' => $r['description'],
                'alias' => $r['alias'],
                'group_id' => $group->group_id,
                'acl_id' => $acl->acl_id,
                'school_id' => is_null($r['school']) ? null : $r['school']->school_id,
                'start_time' => gmdate('Y-m-d H:i:s', $r['start_time']),
                'finish_time' => gmdate('Y-m-d H:i:s', $r['finish_time']),
                'public' => is_null($r['public']) ? false : $r['public'],
                'show_scoreboard' =>$r['show_scoreboard'] == 'true',
                'needs_basic_information' => $r['needs_basic_information'] == 'true',
                'requests_user_information' => $r['requests_user_information'],
            ]));

            CoursesDAO::transEnd();
        } catch (Exception $e) {
            CoursesDAO::transRollback();

            if (strpos($e->getMessage(), '1062') !== false) {
                throw new DuplicatedEntryInDatabaseException('titleInUse', $e);
            } else {
                throw new InvalidDatabaseOperationException($e);
            }
        }

        return ['status' => 'ok'];
    }

    /**
     * Create an assignment
     *
     * @param  Request $r
     * @return array
     * @throws InvalidDatabaseOperationException
     */
    public static function apiCreateAssignment(Request $r) {
        if (OMEGAUP_LOCKDOWN) {
            throw new ForbiddenAccessException('lockdown');
        }

        self::authenticateRequest($r);
        self::validateCreateAssignment($r);

        if (!Authorization::isCourseAdmin($r['current_identity_id'], $r['course'])) {
            throw new ForbiddenAccessException();
        }

        AssignmentsDAO::transBegin();
        try {
            // Create the backing problemset
            $problemset = new Problemsets([
                'acl_id' => $r['course']->acl_id,
                'type' => 'Assignment',
                'scoreboard_url' => SecurityTools::randomString(30),
                'scoreboard_url_admin' => SecurityTools::randomString(30),
            ]);
            ProblemsetsDAO::save($problemset);
            $assignment = new Assignments([
                'course_id' => $r['course']->course_id,
                'problemset_id' => $problemset->problemset_id,
                'acl_id' => $r['course']->acl_id,
                'name' => $r['name'],
                'description' => $r['description'],
                'alias' => $r['alias'],
                'publish_time_delay' => $r['publish_time_delay'],
                'assignment_type' => $r['assignment_type'],
                'start_time' => gmdate('Y-m-d H:i:s', $r['start_time']),
                'finish_time' => gmdate('Y-m-d H:i:s', $r['finish_time']),
            ]);

            AssignmentsDAO::save($assignment);

            // Update assignment_id in problemset object
            $problemset->assignment_id = $assignment->assignment_id;
            ProblemsetsDAO::save($problemset);

            AssignmentsDAO::transEnd();
        } catch (Exception $e) {
            AssignmentsDAO::transRollback();
            if (strpos($e->getMessage(), '1062') !== false) {
                throw new DuplicatedEntryInDatabaseException('aliasInUse', $e);
            } else {
                throw new InvalidDatabaseOperationException($e);
            }
        }

        return ['status' => 'ok'];
    }

    /**
     * Update an assignment
     *
     * @param  Request $r
     * @return array
     * @throws InvalidDatabaseOperationException
     */
    public static function apiUpdateAssignment(Request $r) {
        if (OMEGAUP_LOCKDOWN) {
            throw new ForbiddenAccessException('lockdown');
        }

        self::authenticateRequest($r);
        self::validateAssignmentDetails($r, true /*is_required*/, true /*is_update*/);

        if (!Authorization::isCourseAdmin($r['current_identity_id'], $r['course'])) {
            throw new ForbiddenAccessException();
        }

        Validators::isNumber($r['start_time'], 'start_time', false /*is_required*/);
        Validators::isNumber($r['finish_time'], 'finish_time', false /*is_required*/);

        // Prevent date changes if a course already has runs
        if ((!is_null($r['finish_time']) && $r['finish_time'] != strtotime($r['assignment']->finish_time)) ||
            (!is_null($r['start_time']) && $r['start_time'] != strtotime($r['assignment']->start_time))
        ) {
            $runCount = 0;

            try {
                $runCount = RunsDAO::CountTotalRunsOfProblemset($r['assignment']->problemset_id);
            } catch (Exception $e) {
                throw new InvalidDatabaseOperationException($e);
            }

            if ($runCount > 0) {
                throw new InvalidParameterException('courseUpdateAlreadyHasRuns');
            }
        }

        // Force start time with original value
        $r['start_time'] = $r['assignment']->start_time;
        if (is_null($r['finish_time'])) {
            $r['finish_time'] = $r['assignment']->finish_time;
        }
        if ($r['start_time'] > $r['finish_time']) {
            throw new InvalidParameterException('courseInvalidStartTime');
        }

        $valueProperties = [
            'name',
            'description',
            'start_time' => ['transform' => function ($value) {
                return gmdate('Y-m-d H:i:s', $value);
            }],
            'finish_time' => ['transform' => function ($value) {
                return gmdate('Y-m-d H:i:s', $value);
            }],
            'assignment_type',
        ];
        self::updateValueProperties($r, $r['assignment'], $valueProperties);

        try {
            AssignmentsDAO::save($r['assignment']);
        } catch (Exception $e) {
            throw new InvalidDatabaseOperationException($e);
        }

        return ['status' => 'ok'];
    }

    /**
     * Adds a problem to an assignment
     *
     * @param Request $r
     * @return array
     * @throws InvalidDatabaseOperationException
     */
    public static function apiAddProblem(Request $r) {
        if (OMEGAUP_LOCKDOWN) {
            throw new ForbiddenAccessException('lockdown');
        }

        self::authenticateRequest($r);
        self::validateCourseExists($r, 'course_alias');

        if (!Authorization::isCourseAdmin($r['current_identity_id'], $r['course'])) {
            throw new ForbiddenAccessException();
        }

        // Get the associated problemset with this assignment
        $problemSet = AssignmentsDAO::GetProblemset(
            $r['course']->course_id,
            $r['assignment_alias']
        );
        if (is_null($problemSet)) {
            throw new NotFoundException('problemsetNotFound');
        }

        // Get this problem
        $problem = ProblemsDAO::getByAlias($r['problem_alias']);
        if (is_null($problem)) {
            throw new NotFoundException('problemNotFound');
        }

        $points = 100;
        if (is_numeric($r['points'])) {
            $points = (int)$r['points'];
        }

        ProblemsetController::addProblem(
            $problemSet->problemset_id,
            $problem,
            $r['current_identity_id'],
            $points
        );

        try {
            CoursesDAO::updateAssignmentMaxPoints(
                $r['course'],
                $r['assignment_alias']
            );
        } catch (Exception $e) {
            throw new InvalidDatabaseOperationException($e);
        }

        return ['status' => 'ok'];
    }

    /**
     *
     * @param Request $r
     * @return array
     * @throws InvalidDatabaseOperationException
     */
    public static function apiUpdateProblemsOrder(Request $r) {
        global $experiments;
        if (OMEGAUP_LOCKDOWN) {
            throw new ForbiddenAccessException('lockdown');
        }

        self::authenticateRequest($r);
        self::validateCourseExists($r, 'course_alias');

        if (!Authorization::isCourseAdmin($r['current_identity_id'], $r['course'])) {
            throw new ForbiddenAccessException();
        }

        // Get the associated problemset with this assignment
        $problemSet = AssignmentsDAO::GetProblemset(
            $r['course']->course_id,
            $r['assignment_alias']
        );
        if (is_null($problemSet)) {
            throw new NotFoundException('problemsetNotFound');
        }

        // Update problems order
        $problems = $r['problems'];
        foreach ($problems as $problem) {
            $currentProblem = ProblemsDAO::getByAlias($problem['alias']);
            if (is_null($problem)) {
                throw new NotFoundException('problemNotFound');
            }

            $order = 1;
            if (is_numeric($r['order'])) {
                $order = (int)$r['order'];
            }
            ProblemsetProblemsDAO::updateProblemsOrder(new ProblemsetProblems([
                'problemset_id' => $problemSet->problemset_id,
                'problem_id' => $currentProblem->problem_id,
                'order' => $problem['order']
            ]));
        }

        return ['status' => 'ok'];
    }

    /**
     *
     * @param Request $r
     * @return array
     * @throws InvalidDatabaseOperationException
     */
    public static function apiUpdateAssignmentsOrder(Request $r) {
        global $experiments;
        if (OMEGAUP_LOCKDOWN) {
            throw new ForbiddenAccessException('lockdown');
        }

        self::authenticateRequest($r);
        self::validateCourseExists($r, 'course_alias');

        if (!Authorization::isCourseAdmin($r['current_identity_id'], $r['course'])) {
            throw new ForbiddenAccessException();
        }

        // Update assignments order
        foreach ($r['assignments'] as $assignment) {
            $currentAssignment = AssignmentsDAO::getByAliasAndCourse($assignment['alias'], $r['course']->course_id);

            if (empty($currentAssignment)) {
                throw new NotFoundException('assignmentNotFound');
            }

            AssignmentsDAO::updateAssignmentsOrder(
                $currentAssignment->assignment_id,
                (int)$assignment['order']
            );
        }

        return ['status' => 'ok'];
    }

    public static function apiGetProblemUsers(Request $r) {
        if (OMEGAUP_LOCKDOWN) {
            throw new ForbiddenAccessException('lockdown');
        }

        self::authenticateRequest($r);
        self::validateCourseExists($r, 'course_alias');

        if (!Authorization::isCourseAdmin($r['current_identity_id'], $r['course'])) {
            throw new ForbiddenAccessException();
        }

        // Get this problem
        $problem = ProblemsDAO::getByAlias($r['problem_alias']);
        if (is_null($problem)) {
            throw new NotFoundException('problemNotFound');
        }

        $identities = ProblemsDAO::getIdentitiesInGroupWhoAttemptedProblem(
            $r['course']->group_id,
            $problem->problem_id
        );

        return ['status' => 'ok', 'identities' => $identities];
    }

    /**
     * Remove a problem from an assignment
     *
     * @param Request $r
     * @return array
     * @throws InvalidDatabaseOperationException
     */
    public static function apiRemoveProblem(Request $r) {
        if (OMEGAUP_LOCKDOWN) {
            throw new ForbiddenAccessException('lockdown');
        }

        self::authenticateRequest($r);
        self::validateCourseExists($r, 'course_alias');

        if (!Authorization::isCourseAdmin($r['current_identity_id'], $r['course'])) {
            throw new ForbiddenAccessException();
        }

        // Get the associated problemset with this assignment
        $problemSet = AssignmentsDAO::GetProblemset(
            $r['course']->course_id,
            $r['assignment_alias']
        );
        if (is_null($problemSet)) {
            throw new NotFoundException('problemsetNotFound');
        }

        // Get this problem
        $problem = ProblemsDAO::getByAlias($r['problem_alias']);
        if (is_null($problem)) {
            throw new NotFoundException('problemNotFound');
        }

        // Construct the relationship entity between the problemset and the problem
        $problemsetProblem = new ProblemsetProblems([
            'problemset_id' => $problemSet->problemset_id,
            'problem_id' => $problem->problem_id,
        ]);

        $problemsetProblem = ProblemsetProblemsDAO::getByPK(
            $problemsetProblem->problemset_id,
            $problemsetProblem->problem_id
        );

        if (is_null($problemsetProblem)) {
            throw new NotFoundException('problemNotPartOfAssignment');
        }

        // Delete the entry from the database
        ProblemsetProblemsDAO::delete($problemsetProblem);

        try {
            CoursesDAO::updateAssignmentMaxPoints(
                $r['course'],
                $r['assignment_alias']
            );
        } catch (Exception $e) {
            throw new InvalidDatabaseOperationException($e);
        }

        return ['status' => 'ok'];
    }

    /**
     * List course assignments
     *
     * @throws InvalidParameterException
     * @throws InvalidDatabaseOperationException
     */
    public static function apiListAssignments(Request $r) {
        if (OMEGAUP_LOCKDOWN) {
            throw new ForbiddenAccessException('lockdown');
        }

        self::authenticateRequest($r);
        self::validateCourseExists($r, 'course_alias');
        self::resolveGroup($r);

        // Only Course Admins or Group Members (students) can see these results
        if (!Authorization::canViewCourse(
            $r['current_identity_id'],
            $r['course'],
            $r['group']
        )) {
            throw new ForbiddenAccessException();
        }

        try {
            $assignments = AssignmentsDAO::getSortedCourseAssignments(
                $r['course']->course_id
            );
        } catch (Exception $e) {
            throw new InvalidDatabaseOperationException($e);
        }

        $isAdmin = Authorization::isCourseAdmin(
            $r['current_identity_id'],
            $r['course']
        );

        $response = [
            'status' => 'ok',
            'assignments' => [],
        ];
        $time = Time::get();
        foreach ($assignments as $assignment) {
            if (!$isAdmin && $assignment['start_time'] > $time) {
                // Non-admins should not be able to see the assignments ahead
                // of time.
                continue;
            }
            $response['assignments'][] = $assignment;
        }

        return $response;
    }

    /**
     * Remove an assignment from a course
     *
     * @param Request $r
     * @return array
     * @throws InvalidDatabaseOperationException
     */
    public static function apiRemoveAssignment(Request $r) {
        if (OMEGAUP_LOCKDOWN) {
            throw new ForbiddenAccessException('lockdown');
        }

        self::authenticateRequest($r);
        self::validateCourseExists($r, 'course_alias');

        if (!Authorization::isCourseAdmin($r['current_identity_id'], $r['course'])) {
            throw new ForbiddenAccessException();
        }

        // Get the associated problemset with this assignment
        $problemSet = AssignmentsDAO::GetProblemset(
            $r['course']->course_id,
            $r['assignment_alias']
        );
        if (is_null($problemSet)) {
            throw new NotFoundException('problemsetNotFound');
        }

        throw new UnimplementedException();
    }

    /**
     * Converts a Course object into an array
     * @param  Course $course
     * @return array
     */
    private static function convertCourseToArray(Courses $course) {
        $course->toUnixTime();
        $relevant_columns = ['alias', 'name', 'start_time', 'finish_time'];
        $arr = $course->asFilteredArray($relevant_columns);

        $arr['counts'] = AssignmentsDAO::getAssignmentCountsForCourse(
            $course->course_id
        );
        return $arr;
    }

    /**
     * Lists all the courses this user is associated with.
     *
     * Returns courses for which the current user is an admin and
     * for in which the user is a student.
     *
     * @throws InvalidParameterException
     * @throws InvalidDatabaseOperationException
     */
    public static function apiListCourses(Request $r) {
        if (OMEGAUP_LOCKDOWN) {
            throw new ForbiddenAccessException('lockdown');
        }

        self::authenticateRequest($r);

        Validators::isNumber($r['page'], 'page', false);
        Validators::isNumber($r['page_size'], 'page_size', false);

        $page = (isset($r['page']) ? intval($r['page']) : 1);
        $pageSize = (isset($r['page_size']) ? intval($r['page_size']) : 1000);

        // TODO(pablo): Cache
        // Courses the user is an admin for.
        $admin_courses = [];
        try {
            if (Authorization::isSystemAdmin($r['current_identity_id'])) {
                $admin_courses = CoursesDAO::getAll(
                    $page,
                    $pageSize,
                    'course_id',
                    'DESC'
                );
            } else {
                $admin_courses = CoursesDAO::getAllCoursesAdminedByIdentity(
                    $r['current_identity_id'],
                    $page,
                    $pageSize
                );
            }
        } catch (Exception $e) {
            throw new InvalidDatabaseOperationException($e);
        }

        // Courses the user is a student in.
        $student_courses = [];
        try {
            $student_courses = CoursesDAO::getCoursesForStudent($r['current_identity_id']);
        } catch (Exception $e) {
            throw new InvalidDatabaseOperationException($e);
        }

        $response = [
            'admin' => [],
            'student' => [],
            'status' => 'ok'
        ];
        foreach ($admin_courses as $course) {
            $response['admin'][] = CourseController::convertCourseToArray($course);
        }
        foreach ($student_courses as $course) {
            $response['student'][] = CourseController::convertCourseToArray($course);
        }
        return $response;
    }

    /**
     * List students in a course
     *
     * @param  Request $r
     * @return Array response
     */
    public static function apiListStudents(Request $r) {
        if (OMEGAUP_LOCKDOWN) {
            throw new ForbiddenAccessException('lockdown');
        }

        self::authenticateRequest($r);
        self::validateCourseExists($r, 'course_alias');

        if (!Authorization::isCourseAdmin($r['current_identity_id'], $r['course'])) {
            throw new ForbiddenAccessException();
        }

        $students = null;
        try {
            $students = CoursesDAO::getStudentsInCourseWithProgressPerAssignment(
                $r['course']->course_id,
                $r['course']->group_id
            );
        } catch (Exception $e) {
            throw new InvalidDatabaseOperationException($e);
        }

        return [
            'students' => $students,
            'status' => 'ok',
        ];
    }

    public static function apiStudentProgress(Request $r) {
        if (OMEGAUP_LOCKDOWN) {
            throw new ForbiddenAccessException('lockdown');
        }

        self::authenticateRequest($r);
        self::validateCourseExists($r, 'course_alias');

        if (!Authorization::isCourseAdmin($r['current_identity_id'], $r['course'])) {
            throw new ForbiddenAccessException();
        }

        $r['identity'] = IdentityController::resolveIdentity($r['usernameOrEmail']);
        if (is_null($r['identity'])) {
            throw new NotFoundException('userOrMailNotFound');
        }

        if (is_null(GroupsIdentitiesDAO::getByPK(
            $r['course']->group_id,
            $r['identity']->identity_id
        ))) {
            throw new NotFoundException(
                'courseStudentNotInCourse'
            );
        }

        $r['assignment'] = AssignmentsDAO::getByAliasAndCourse($r['assignment'], $r['course']->course_id);
        if (is_null($r['assignment'])) {
            throw new NotFoundException('assignmentNotFound');
        }
        $r['assignment']->toUnixTime();

        $problems = ProblemsetProblemsDAO::getProblems($r['assignment']->problemset_id);
        $letter = 0;
        $relevant_run_columns = ['guid', 'language', 'status', 'verdict',
            'runtime', 'penalty', 'memory', 'score', 'contest_score', 'time',
            'submit_delay'];
        foreach ($problems as &$problem) {
            $runs_array = RunsDAO::getByKeys(
                $problem['problem_id'],
                $r['assignment']->problemset_id,
                $r['identity']->identity_id
            );
            $runs_filtered_array = [];
            foreach ($runs_array as $run) {
                $run->toUnixTime();
                $filtered_run = $run->asFilteredArray($relevant_run_columns);
                try {
                    $filtered_run['source'] = file_get_contents(RunController::getSubmissionPath($run));
                } catch (Exception $e) {
                    self::$log->error('Error fetching source for {$run->guid}: ' . $e);
                }
                $runs_filtered_array[] = $filtered_run;
            }
            $problem['runs'] = $runs_filtered_array;
            unset($problem['problem_id']);
            $problem['letter'] = ContestController::columnName($letter++);
        }

        return [
            'status' => 'ok',
            'problems' => $problems,
        ];
    }

    /**
     * Returns details of a given course
     * @param  Request $r
     * @return array
     */
    public static function apiMyProgress(Request $r) {
        if (OMEGAUP_LOCKDOWN) {
            throw new ForbiddenAccessException('lockdown');
        }

        self::authenticateRequest($r);
        self::validateCourseExists($r, 'alias');
        self::resolveGroup($r);

        // Only Course Admins or Group Members (students) can see these results
        if (!Authorization::canViewCourse(
            $r['current_identity_id'],
            $r['course'],
            $r['group']
        )) {
            throw new ForbiddenAccessException();
        }

        $assignments = null;

        try {
            $assignments = CoursesDAO::getAssignmentsProgress(
                $r['course']->course_id,
                $r['current_identity_id']
            );
        } catch (Exception $e) {
            throw new InvalidDatabaseOperationException($e);
        }

        return [
            'status' => 'ok',
            'assignments' => $assignments,
        ];
    }

    /**
     * Add Student to Course.
     *
     * @param  Request $r
     * @return array
     */
    public static function apiAddStudent(Request $r) {
        if (OMEGAUP_LOCKDOWN) {
            throw new ForbiddenAccessException('lockdown');
        }

        self::authenticateRequest($r);
        self::validateCourseExists($r, 'course_alias');

        $r['identity'] = IdentityController::resolveIdentity($r['usernameOrEmail']);
        if (is_null($r['identity'])) {
            throw new NotFoundException('userOrMailNotFound');
        }

        // Only course admins or users adding themselves when the course is public
        if (!Authorization::isCourseAdmin($r['current_identity_id'], $r['course'])
            && ($r['course']->public == false
            || $r['identity']->identity_id !== $r['current_identity_id'])
            && $r['course']->requests_user_information == 'no'
            && is_null($r['accept_teacher'])
        ) {
            throw new ForbiddenAccessException();
        }

        $groupIdentity = new GroupsIdentities([
            'group_id' => $r['course']->group_id,
            'identity_id' => $r['identity']->identity_id,
            'share_user_information' => $r['share_user_information'],
            'accept_teacher' => $r['accept_teacher'],
        ]);

        CoursesDAO::transBegin();

        try {
            GroupsIdentitiesDAO::save(new GroupsIdentities([
                'group_id' => $r['course']->group_id,
                'identity_id' => $r['identity']->identity_id
            ]));

            // Only users adding themselves are saved in consent log
            if ($r['identity']->identity_id === $r['current_identity_id']
                 && $r['course']->requests_user_information != 'no') {
                $privacystatement_id = PrivacyStatementsDAO::getId($r['privacy_git_object_id'], $r['statement_type']);
                if (!PrivacyStatementConsentLogDAO::hasAcceptedPrivacyStatement($r['identity']->identity_id, $privacystatement_id)) {
                    $privacystatement_consent_id = PrivacyStatementConsentLogDAO::saveLog(
                        $r['identity']->identity_id,
                        $privacystatement_id
                    );
                } else {
                    $privacystatement_consent_id = PrivacyStatementConsentLogDAO::getId($r['identity']->identity_id, $privacystatement_id);
                }

                $groupIdentity->privacystatement_consent_id = $privacystatement_consent_id;
            }
            if ($r['identity']->identity_id === $r['current_identity_id']
                 && !empty($r['accept_teacher'])) {
                $privacystatement_id = PrivacyStatementsDAO::getId($r['accept_teacher_git_object_id'], 'accept_teacher');
                if (!PrivacyStatementConsentLogDAO::hasAcceptedPrivacyStatement($r['identity']->identity_id, $privacystatement_id)) {
                    PrivacyStatementConsentLogDAO::saveLog(
                        $r['identity']->identity_id,
                        $privacystatement_id
                    );
                }
            }
            GroupsIdentitiesDAO::save($groupIdentity);

            CoursesDAO::transEnd();
        } catch (Exception $e) {
            CoursesDAO::transRollback();
            throw new InvalidDatabaseOperationException($e);
        }

        return ['status' => 'ok'];
    }

    /**
     * Remove Student from Course
     *
     * @param  Request $r
     * @return array
     */
    public static function apiRemoveStudent(Request $r) {
        if (OMEGAUP_LOCKDOWN) {
            throw new ForbiddenAccessException('lockdown');
        }

        self::authenticateRequest($r);
        self::validateCourseExists($r, 'course_alias');

        if (!Authorization::isCourseAdmin($r['current_identity_id'], $r['course'])) {
            throw new ForbiddenAccessException();
        }

        $r['identity'] = IdentityController::resolveIdentity($r['usernameOrEmail']);
        if (is_null($r['identity'])) {
            throw new NotFoundException('userOrMailNotFound');
        }

        if (is_null(GroupsIdentitiesDAO::getByPK(
            $r['course']->group_id,
            $r['identity']->identity_id
        ))) {
            throw new NotFoundException('courseStudentNotInCourse');
        }

        try {
            GroupsIdentitiesDAO::delete(new GroupsIdentities([
                'group_id' => $r['course']->group_id,
                'identity_id' => $r['identity']->identity_id,
            ]));
        } catch (Exception $e) {
            throw new InvalidDatabaseOperationException($e);
        }

        return ['status' => 'ok'];
    }

    /**
     * Returns all course administrators
     *
     * @param Request $r
     * @return array
     * @throws InvalidDatabaseOperationException
     */
    public static function apiAdmins(Request $r) {
        // Authenticate request
        self::authenticateRequest($r);

        Validators::isStringNonEmpty($r['course_alias'], 'course_alias');

        try {
            $course = CoursesDAO::getByAlias($r['course_alias']);
        } catch (Exception $e) {
            throw new InvalidDatabaseOperationException($e);
        }

        if (!Authorization::isCourseAdmin($r['current_identity_id'], $course)) {
            throw new ForbiddenAccessException();
        }

        return [
            'status' => 'ok',
            'admins' => UserRolesDAO::getCourseAdmins($course),
            'group_admins' => GroupRolesDAO::getCourseAdmins($course)
        ];
    }

    /**
     * Adds an admin to a course
     *
     * @param Request $r
     * @return array
     * @throws InvalidDatabaseOperationException
     * @throws ForbiddenAccessException
     */
    public static function apiAddAdmin(Request $r) {
        if (OMEGAUP_LOCKDOWN) {
            throw new ForbiddenAccessException('lockdown');
        }

        // Authenticate logged user
        self::authenticateRequest($r);

        // Check course_alias
        Validators::isStringNonEmpty($r['course_alias'], 'course_alias');

        $user = UserController::resolveUser($r['usernameOrEmail']);

        try {
            $course = CoursesDAO::getByAlias($r['course_alias']);
        } catch (Exception $e) {
            // Operation failed in the data layer
            throw new InvalidDatabaseOperationException($e);
        }

        // Only director is allowed to make modifications
        if (!Authorization::isCourseAdmin($r['current_identity_id'], $course)) {
            throw new ForbiddenAccessException();
        }

        ACLController::addUser($course->acl_id, $user->user_id);

        return ['status' => 'ok'];
    }

    /**
     * Removes an admin from a course
     *
     * @param Request $r
     * @return array
     * @throws InvalidDatabaseOperationException
     * @throws ForbiddenAccessException
     */
    public static function apiRemoveAdmin(Request $r) {
        // Authenticate logged user
        self::authenticateRequest($r);

        // Check course_alias
        Validators::isStringNonEmpty($r['course_alias'], 'course_alias');

        $user = UserController::resolveUser($r['usernameOrEmail']);

        try {
            $course = CoursesDAO::getByAlias($r['course_alias']);
        } catch (Exception $e) {
            // Operation failed in the data layer
            throw new InvalidDatabaseOperationException($e);
        }

        // Only admin is alowed to make modifications
        if (!Authorization::isCourseAdmin($r['current_identity_id'], $course)) {
            throw new ForbiddenAccessException();
        }

        // Check if admin to delete is actually an admin
        if (!Authorization::isCourseAdmin($user->main->user_id, $course)) {
            throw new NotFoundException();
        }

        ACLController::removeUser($course->acl_id, $user->user_id);

        return ['status' => 'ok'];
    }

    /**
     * Adds an group admin to a course
     *
     * @param Request $r
     * @return array
     * @throws InvalidDatabaseOperationException
     * @throws ForbiddenAccessException
     */
    public static function apiAddGroupAdmin(Request $r) {
        if (OMEGAUP_LOCKDOWN) {
            throw new ForbiddenAccessException('lockdown');
        }

        // Authenticate logged user
        self::authenticateRequest($r);

        // Check course_alias
        Validators::isStringNonEmpty($r['course_alias'], 'course_alias');

        $group = GroupsDAO::FindByAlias($r['group']);

        if ($group == null) {
            throw new InvalidParameterException('invalidParameters');
        }

        try {
            $course = CoursesDAO::getByAlias($r['course_alias']);
        } catch (Exception $e) {
            // Operation failed in the data layer
            throw new InvalidDatabaseOperationException($e);
        }

        // Only admins are allowed to modify course
        if (!Authorization::isCourseAdmin($r['current_identity_id'], $course)) {
            throw new ForbiddenAccessException();
        }

        ACLController::addGroup($course->acl_id, $group->group_id);

        return ['status' => 'ok'];
    }

    /**
     * Removes a group admin from a course
     *
     * @param Request $r
     * @return array
     * @throws InvalidDatabaseOperationException
     * @throws ForbiddenAccessException
     */
    public static function apiRemoveGroupAdmin(Request $r) {
        // Authenticate logged user
        self::authenticateRequest($r);

        // Check course_alias
        Validators::isStringNonEmpty($r['course_alias'], 'course_alias');

        $group = GroupsDAO::FindByAlias($r['group']);

        if ($group == null) {
            throw new InvalidParameterException('invalidParameters');
        }

        try {
            $course = CoursesDAO::getByAlias($r['course_alias']);
        } catch (Exception $e) {
            // Operation failed in the data layer
            throw new InvalidDatabaseOperationException($e);
        }

        // Only admin is alowed to make modifications
        if (!Authorization::isCourseAdmin($r['current_identity_id'], $course)) {
            throw new ForbiddenAccessException();
        }

        ACLController::removeGroup($course->acl_id, $group->group_id);

        return ['status' => 'ok'];
    }

    /**
     * Show course intro only on public courses when user is not yet registered
     * @param  Request $r
     * @throws NotFoundException Course not found or trying to directly access a private course.
     * @throws ForbiddenAccessException
     * @return array
     */
    public static function apiIntroDetails(Request $r) {
        if (OMEGAUP_LOCKDOWN) {
            throw new ForbiddenAccessException('lockdown');
        }
        self::authenticateRequest($r);
        self::validateCourseExists($r, 'course_alias');
        self::resolveGroup($r);

        $shouldShowIntro = !Authorization::canViewCourse($r['current_identity_id'], $r['course'], $r['group']);
        $isFirstTimeAccess = false;
        $showAcceptTeacher = false;
        if (!Authorization::isGroupAdmin($r['current_identity_id'], $r['group'])) {
            $sharingInformation = CoursesDAO::getSharingInformation($r['current_identity_id'], $r['course'], $r['group']);
            $isFirstTimeAccess = $sharingInformation['share_user_information'] == null;
            $showAcceptTeacher = $sharingInformation['accept_teacher'] == null;
        }
        if ($shouldShowIntro && !$r['course']->public) {
            throw new ForbiddenAccessException();
        }

        $user_session = SessionController::apiCurrentSession($r)['session']['user'];
        $result = self::getCommonCourseDetails($r, true /*onlyIntroDetails*/);
        $result['showAcceptTeacher'] = $showAcceptTeacher;

        // Privacy Statement Information
        $result['privacy_statement_markdown'] = PrivacyStatement::getForProblemset(
            $user_session->language_id,
            'course',
            $result['requests_user_information']
        );
        $result['git_object_id'] = null;
        $result['statement_type'] = null;
        if (!is_null($result['privacy_statement_markdown'])) {
            $statement_type = "course_{$result['requests_user_information']}_consent";
            $result['git_object_id'] = PrivacyStatementsDAO::getLatestPublishedStatement($statement_type)['git_object_id'];
            $result['statement_type'] = $statement_type;
        }

        $markdown = PrivacyStatement::getForConsent($user_session->language_id, 'accept_teacher');
        if (is_null($markdown)) {
            throw new InvalidFilesystemOperationException();
        }
        $result['accept_teacher_statement'] = [
            'git_object_id' => PrivacyStatementsDAO::getLatestPublishedStatement('accept_teacher')['git_object_id'],
            'markdown' => $markdown,
            'statement_type' => 'accept_teacher',
        ];
        $result['shouldShowResults'] = $shouldShowIntro;
        $result['isFirstTimeAccess'] = $isFirstTimeAccess;
        $result['requests_user_information'] = $result['requests_user_information'];

        return $result;
    }

    /**
     * Returns course details common between admin & non-admin
     * @param  Request $r
     * @return array
     */
    private static function getCommonCourseDetails(Request $r, $onlyIntroDetails) {
        $isAdmin = Authorization::isCourseAdmin(
            $r['current_identity_id'],
            $r['course']
        );

        if ($onlyIntroDetails) {
            $result = [
                'status' => 'ok',
                'name' => $r['course']->name,
                'description' => $r['course']->description,
                'alias' => $r['course']->alias,
                'basic_information_required' => $r['course']->needs_basic_information == '1',
                'requests_user_information' => $r['course']->requests_user_information
            ];
        } else {
            $result = [
                'status' => 'ok',
                'assignments' => CoursesDAO::getAllAssignments($r['alias'], $isAdmin),
                'name' => $r['course']->name,
                'description' => $r['course']->description,
                'alias' => $r['course']->alias,
                'school_id' => $r['course']->school_id,
                'start_time' => strtotime($r['course']->start_time),
                'finish_time' => strtotime($r['course']->finish_time),
                'is_admin' => $isAdmin,
                'public' => $r['course']->public,
                'basic_information_required' => $r['course']->needs_basic_information == '1',
                'show_scoreboard' => $r['course']->show_scoreboard == '1',
                'requests_user_information' => $r['course']->requests_user_information
            ];

            if ($isAdmin) {
                try {
                    $group = GroupsDAO::getByPK($r['course']->group_id);
                } catch (Exception $e) {
                    throw new InvalidDatabaseOperationException($e);
                }
                if (is_null($group)) {
                    throw new NotFoundException('courseGroupNotFound');
                }
                $result['student_count'] = GroupsIdentitiesDAO::GetMemberCountById(
                    $group->group_id
                );
            }
            if (!is_null($r['course']->school_id)) {
                $school = SchoolsDAO::getByPK($r['course']->school_id);
                if ($school != null) {
                    $result['school_name'] = $school->name;
                    $result['school_id'] = $school->school_id;
                }
            }
        }

        return $result;
    }

    /**
     * Returns all details of a given Course
     * @param  Request $r
     * @return array
     */
    public static function apiAdminDetails(Request $r) {
        if (OMEGAUP_LOCKDOWN) {
            throw new ForbiddenAccessException('lockdown');
        }
        self::authenticateRequest($r);
        self::validateCourseExists($r, 'alias');
        self::resolveGroup($r);

        if (!Authorization::isCourseAdmin($r['current_identity_id'], $r['course'])) {
            throw new ForbiddenAccessException();
        }

        return self::getCommonCourseDetails($r, false /*onlyIntroDetails*/);
    }

    /**
     * Returns a report with all user activity for a course.
     *
     * @param Request $r
     * @return array
     * @throws InvalidDatabaseOperationException
     */
    public static function apiActivityReport(Request $r) {
        self::authenticateRequest($r);
        self::validateCourseExists($r, 'course_alias');

        if (!Authorization::isCourseAdmin($r['current_identity_id'], $r['course'])) {
            throw new ForbiddenAccessException();
        }

        $accesses = ProblemsetAccessLogDAO::GetAccessForCourse($r['course']->course_id);
        $submissions = SubmissionLogDAO::GetSubmissionsForCourse($r['course']->course_id);

        return ActivityReport::getActivityReport($accesses, $submissions);
    }

<<<<<<< HEAD
    private static function validateAssignmentDetails(Request $r, $is_required = false) {
        if (is_null($r['token'])) {
            self::authenticateRequest($r);
        }

        $r['course_admin'] = false;

=======
    private static function validateAssignmentDetails(Request $r, $is_required = false, $is_update = false) {
>>>>>>> bf6e801a
        Validators::isStringNonEmpty($r['course'], 'course', $is_required);
        Validators::isStringNonEmpty($r['assignment'], 'assignment', $is_required);

        $r['course'] = CoursesDAO::getByAlias($r['course']);
        if (is_null($r['course'])) {
            throw new NotFoundException('courseNotFound');
        }
        self::resolveGroup($r);

        $course_start_time = strtotime($r['course']->start_time);
        $course_finish_time = strtotime($r['course']->finish_time);
        $r['assignment'] = AssignmentsDAO::getByAliasAndCourse($r['assignment'], $r['course']->course_id);
        if (is_null($r['assignment'])) {
            throw new NotFoundException('assignmentNotFound');
        }

        try {
            $assignment_problemset = AssignmentsDAO::getByAliasWithExtraInformation($r['assignment']->assignment_id);
        } catch (Exception $e) {
            throw new InvalidDatabaseOperationException($e);
        }
        if (is_null($assignment_problemset)) {
            throw new NotFoundException('assignmentNotFound');
        }

        if (is_null($r['token'])) {
            if (!Authorization::canViewCourse($r['current_identity_id'], $r['course'], $r['group'])) {
                throw new ForbiddenAccessException('userNotAllowed');
            }
        } else {
            if ($r['token'] === $assignment_problemset['scoreboard_url_admin']) {
                $r['course_admin'] = true;
            } elseif ($r['token'] !== $assignment_problemset['scoreboard_url']) {
                throw new ForbiddenAccessException('invalidScoreboardUrl');
            }
        }
        $r['assignment']->toUnixTime();

        if (!$is_update) {
            Validators::isNumberInRange(
                $r['start_time'],
                'start_time',
                $course_start_time,
                $course_finish_time,
                $is_required
            );
        }
        Validators::isNumberInRange(
            $r['finish_time'],
            'finish_time',
            $course_start_time,
            $course_finish_time,
            $is_required
        );
        // Admins are almighty, no need to check anything else.
        if (!is_null($r['token']) || Authorization::isCourseAdmin($r['current_identity_id'], $r['course'])) {
            $r['course_admin'] = true;
            return;
        }

        if ($r['assignment']->start_time > Time::get() ||
            !GroupRolesDAO::isContestant($r['current_identity_id'], $r['assignment']->acl_id)
        ) {
            throw new ForbiddenAccessException();
        }
    }

    /**
     * Returns details of a given assignment
     * @param  Request $r
     * @return array
     */
    public static function apiAssignmentDetails(Request $r) {
        if (OMEGAUP_LOCKDOWN) {
            throw new ForbiddenAccessException('lockdown');
        }

        self::validateAssignmentDetails($r);

        $problems = ProblemsetProblemsDAO::getProblems(
            $r['assignment']->problemset_id
        );
        $letter = 0;
        foreach ($problems as &$problem) {
            $problem['letter'] = ContestController::columnName($letter++);
            unset($problem['problem_id']);
        }

        $director = null;
        try {
            $acl = ACLsDAO::getByPK($r['course']->acl_id);
            $director = UsersDAO::getByPK($acl->owner_id)->username;
        } catch (Exception $e) {
            // Operation failed in the data layer
            throw new InvalidDatabaseOperationException($e);
        }
        // Log the operation.
        if (is_null($r['token'])) {
            ProblemsetAccessLogDAO::save(new ProblemsetAccessLog([
                'identity_id' => $r['current_identity_id'],
                'problemset_id' => $r['assignment']->problemset_id,
                'ip' => ip2long($_SERVER['REMOTE_ADDR']),
            ]));
        }
        return [
            'status' => 'ok',
            'name' => $r['assignment']->name,
            'description' => $r['assignment']->description,
            'assignment_type' => $r['assignment']->assignment_type,
            'start_time' => $r['assignment']->start_time,
            'finish_time' => $r['assignment']->finish_time,
            'problems' => $problems,
            'director' => $director,
            'problemset_id' => $r['assignment']->problemset_id,
            'admin' => $r['course_admin'],
        ];
    }

    /**
     * Returns all runs for a course
     *
     * @param Request $r
     * @return array
     * @throws InvalidDatabaseOperationException
     */
    public static function apiRuns(Request $r) {
        // Authenticate request
        self::authenticateRequest($r);

        // Validate request
        self::validateRuns($r);

        // Get our runs
        try {
            $runs = RunsDAO::GetAllRuns(
                $r['assignment']->problemset_id,
                $r['status'],
                $r['verdict'],
                !is_null($r['problem']) ? $r['problem']->problem_id : null,
                $r['language'],
                !is_null($r['identity']) ? $r['identity']->identity_id : null,
                $r['offset'],
                $r['rowcount']
            );
        } catch (Exception $e) {
            // Operation failed in the data layer
            throw new InvalidDatabaseOperationException($e);
        }

        $result = [];

        foreach ($runs as $run) {
            $run['time'] = (int)$run['time'];
            $run['score'] = (float)$run['score'];
            $run['contest_score'] = (float)$run['contest_score'];
            array_push($result, $run);
        }

        $response = [];
        $response['runs'] = $result;
        $response['status'] = 'ok';

        return $response;
    }

    /**
     * Validates runs API
     *
     * @param Request $r
     * @throws InvalidDatabaseOperationException
     * @throws NotFoundException
     * @throws ForbiddenAccessException
     */
    private static function validateRuns(Request $r) {
        // Defaults for offset and rowcount
        if (!isset($r['offset'])) {
            $r['offset'] = 0;
        }
        if (!isset($r['rowcount'])) {
            $r['rowcount'] = 100;
        }

        Validators::isStringNonEmpty($r['course_alias'], 'course_alias');
        Validators::isStringNonEmpty($r['assignment_alias'], 'assignment_alias');

        try {
            $r['course'] = CoursesDAO::getByAlias($r['course_alias']);
            $r['assignment'] = AssignmentsDAO::getByAlias($r['assignment_alias']);
        } catch (Exception $e) {
            // Operation failed in the data layer
            throw new InvalidDatabaseOperationException($e);
        }

        if (is_null($r['course'])) {
            throw new NotFoundException('courseNotFound');
        }

        if (is_null($r['assignment'])) {
            throw new NotFoundException('assignmentNotFound');
        }

        if (!Authorization::isCourseAdmin($r['current_identity_id'], $r['course'])) {
            throw new ForbiddenAccessException('userNotAllowed');
        }

        Validators::isNumber($r['offset'], 'offset', false);
        Validators::isNumber($r['rowcount'], 'rowcount', false);
        Validators::isInEnum($r['status'], 'status', ['new', 'waiting', 'compiling', 'running', 'ready'], false);
        Validators::isInEnum($r['verdict'], 'verdict', ['AC', 'PA', 'WA', 'TLE', 'MLE', 'OLE', 'RTE', 'RFE', 'CE', 'JE', 'NO-AC'], false);

        // Check filter by problem, is optional
        if (!is_null($r['problem_alias'])) {
            Validators::isStringNonEmpty($r['problem_alias'], 'problem');

            try {
                $r['problem'] = ProblemsDAO::getByAlias($r['problem_alias']);
            } catch (Exception $e) {
                // Operation failed in the data layer
                throw new InvalidDatabaseOperationException($e);
            }

            if (is_null($r['problem'])) {
                throw new NotFoundException('problemNotFound');
            }
        }

        Validators::isInEnum($r['language'], 'language', array_keys(RunController::$kSupportedLanguages), false);

        // Get user if we have something in username
        if (!is_null($r['username'])) {
            $r['identity'] = IdentityController::resolveIdentity($r['username']);
        }
    }

    /**
     * Returns details of a given course
     * @param  Request $r
     * @return array
     */
    public static function apiDetails(Request $r) {
        if (OMEGAUP_LOCKDOWN) {
            throw new ForbiddenAccessException('lockdown');
        }

        self::authenticateRequest($r);
        self::validateCourseExists($r, 'alias');
        self::resolveGroup($r);

        // Only Course Admins or Group Members (students) can see these results
        if (!Authorization::canViewCourse(
            $r['current_identity_id'],
            $r['course'],
            $r['group']
        )) {
            throw new ForbiddenAccessException();
        }

        return self::getCommonCourseDetails($r, false /*onlyIntroDetails*/);
    }

    /**
     * Edit Course contents
     *
     * @param  Request $r
     * @return array
     */
    public static function apiUpdate(Request $r) {
        if (OMEGAUP_LOCKDOWN) {
            throw new ForbiddenAccessException('lockdown');
        }

        self::authenticateRequest($r);
        self::validateCreateOrUpdate($r, true /* is update */);

        if (!Authorization::isCourseAdmin($r['current_identity_id'], $r['course'])) {
            throw new ForbiddenAccessException();
        }

        $valueProperties = [
            'alias',
            'name',
            'description',
            'start_time' => ['transform' => function ($value) {
                return gmdate('Y-m-d H:i:s', $value);
            }],
            'finish_time' => ['transform' => function ($value) {
                return gmdate('Y-m-d H:i:s', $value);
            }],
            'school_id',
            'show_scoreboard' => ['transform' => function ($value) {
                return $value == 'true' ? 1 : 0;
            }],
            'needs_basic_information' => ['transform' => function ($value) {
                return $value == 'true' ? 1 : 0;
            }],
            'requests_user_information',
            'public' => ['transform' => function ($value) {
                return is_null($value) ? false : $value;
            }],
        ];
        self::updateValueProperties($r, $r['course'], $valueProperties);

        // Push changes
        try {
            CoursesDAO::save($r['course']);
        } catch (Exception $e) {
            throw new InvalidDatabaseOperationException($e);
        }

        // TODO: Expire cache

        self::$log->info('Course updated (alias): ' . $r['course_alias']);
        return ['status' => 'ok'];
    }

    /**
     * Gets Scoreboard for an assignment
     *
     * @param  Request $r
     * @return array
     */
    public static function apiAssignmentScoreboard(Request $r) {
        self::validateAssignmentDetails($r);

        $scoreboard = new Scoreboard(
            new ScoreboardParams([
                'alias' => $r['assignment']->alias,
                'title' => $r['assignment']->name,
                'problemset_id' => $r['assignment']->problemset_id,
                'start_time' => $r['assignment']->start_time,
                'finish_time' => $r['assignment']->finish_time,
                'acl_id' => $r['assignment']->acl_id,
                'group_id' => $r['course']->group_id,
                'admin' => true
            ])
        );

        return $scoreboard->generate(
            false /*withRunDetails*/,
            true /*sortByName*/
        );
    }

    /**
     * Returns the Scoreboard events
     *
     * @param Request $r
     * @return array
     * @throws InvalidDatabaseOperationException
     * @throws NotFoundException
     */
    public static function apiAssignmentScoreboardEvents(Request $r) {
        self::validateAssignmentDetails($r);

        $scoreboard = new Scoreboard(
            ScoreboardParams::fromAssignment(
                $r['assignment'],
                $r['course']->group_id,
                Authorization::isCourseAdmin($r['current_user_id'], $r['course'])/*show_all_runs*/
            )
        );

        // Push scoreboard data in response
        return [
            'events' => $scoreboard->events()
        ];
    }

    /**
     * Get Problems solved by users of a course
     *
     * @param Request $r
     * @return Problems array
     * @throws InvalidDatabaseOperationException
     */
    public static function apiListSolvedProblems(Request $r) {
        self::authenticateRequest($r);
        self::validateCourseAlias($r);

        if (!Authorization::isCourseAdmin($r['current_identity_id'], $r['course'])) {
            throw new ForbiddenAccessException('userNotAllowed');
        }
        try {
            $solvedProblems = ProblemsDAO::getSolvedProblemsByUsersOfCourse($r['course_alias']);
        } catch (Exception $e) {
            throw new InvalidDatabaseOperationException($e);
        }
        $userProblems = [];
        foreach ($solvedProblems as $problem) {
            $userProblems[$problem['username']][] = $problem;
        }
        return ['status' => 'ok', 'user_problems' => $userProblems];
    }

    /**
     * Get Problems unsolved by users of a course
     *
     * @param Request $r
     * @return Problems array
     * @throws InvalidDatabaseOperationException
     */
    public static function apiListUnsolvedProblems(Request $r) {
        self::authenticateRequest($r);
        self::validateCourseAlias($r);

        if (!Authorization::isCourseAdmin($r['current_identity_id'], $r['course'])) {
            throw new ForbiddenAccessException('userNotAllowed');
        }

        try {
            $unsolvedProblems = ProblemsDAO::getUnsolvedProblemsByUsersOfCourse($r['course_alias']);
        } catch (Exception $e) {
            throw new InvalidDatabaseOperationException($e);
        }
        $userProblems = [];
        foreach ($unsolvedProblems as $problem) {
            $userProblems[$problem['username']][] = $problem;
        }
        return ['status' => 'ok', 'user_problems' => $userProblems];
    }

    /**
     * @param $identity_id
     * @param Courses $course
     * @param Groups $group
     */
    public static function shouldShowScoreboard($identity_id, Courses $course, Groups $group) {
        Validators::isNumber($identity_id, 'identity_id', true);
        return Authorization::canViewCourse($identity_id, $course, $group) &&
            $course->show_scoreboard;
    }
}<|MERGE_RESOLUTION|>--- conflicted
+++ resolved
@@ -56,8 +56,8 @@
     private static function validateCreateAssignment(Request $r) {
         $is_required = true;
         $course = self::validateCourseAlias($r);
-        $course_start_time = strtotime($course->start_time);
-        $course_finish_time = strtotime($course->finish_time);
+        $courseStartTime = strtotime($course->start_time);
+        $courseFinishTime = strtotime($course->finish_time);
 
         Validators::isStringNonEmpty($r['name'], 'name', $is_required);
         Validators::isStringNonEmpty($r['description'], 'description', $is_required);
@@ -72,15 +72,15 @@
         Validators::isNumberInRange(
             $r['start_time'],
             'start_time',
-            $course_start_time,
-            $course_finish_time,
+            $courseStartTime,
+            $courseFinishTime,
             $is_required
         );
         Validators::isNumberInRange(
             $r['finish_time'],
             'finish_time',
-            $course_start_time,
-            $course_finish_time,
+            $courseStartTime,
+            $courseFinishTime,
             $is_required
         );
 
@@ -1482,17 +1482,13 @@
         return ActivityReport::getActivityReport($accesses, $submissions);
     }
 
-<<<<<<< HEAD
-    private static function validateAssignmentDetails(Request $r, $is_required = false) {
+    private static function validateAssignmentDetails(Request $r, $is_required = false, $is_update = false) {
         if (is_null($r['token'])) {
             self::authenticateRequest($r);
         }
 
-        $r['course_admin'] = false;
-
-=======
-    private static function validateAssignmentDetails(Request $r, $is_required = false, $is_update = false) {
->>>>>>> bf6e801a
+        $courseAdmin = false;
+
         Validators::isStringNonEmpty($r['course'], 'course', $is_required);
         Validators::isStringNonEmpty($r['assignment'], 'assignment', $is_required);
 
@@ -1502,19 +1498,19 @@
         }
         self::resolveGroup($r);
 
-        $course_start_time = strtotime($r['course']->start_time);
-        $course_finish_time = strtotime($r['course']->finish_time);
+        $courseStartTime = strtotime($r['course']->start_time);
+        $courseFinishTime = strtotime($r['course']->finish_time);
         $r['assignment'] = AssignmentsDAO::getByAliasAndCourse($r['assignment'], $r['course']->course_id);
         if (is_null($r['assignment'])) {
             throw new NotFoundException('assignmentNotFound');
         }
 
         try {
-            $assignment_problemset = AssignmentsDAO::getByAliasWithExtraInformation($r['assignment']->assignment_id);
-        } catch (Exception $e) {
-            throw new InvalidDatabaseOperationException($e);
-        }
-        if (is_null($assignment_problemset)) {
+            $assignmentProblemset = AssignmentsDAO::getByAliasWithExtraInformation($r['assignment']->assignment_id);
+        } catch (Exception $e) {
+            throw new InvalidDatabaseOperationException($e);
+        }
+        if (is_null($assignmentProblemset)) {
             throw new NotFoundException('assignmentNotFound');
         }
 
@@ -1523,34 +1519,34 @@
                 throw new ForbiddenAccessException('userNotAllowed');
             }
         } else {
-            if ($r['token'] === $assignment_problemset['scoreboard_url_admin']) {
-                $r['course_admin'] = true;
-            } elseif ($r['token'] !== $assignment_problemset['scoreboard_url']) {
+            if ($r['token'] === $assignmentProblemset['scoreboard_url_admin']) {
+                $courseAdmin = true;
+            } elseif ($r['token'] !== $assignmentProblemset['scoreboard_url']) {
                 throw new ForbiddenAccessException('invalidScoreboardUrl');
             }
         }
         $r['assignment']->toUnixTime();
 
-        if (!$is_update) {
-            Validators::isNumberInRange(
-                $r['start_time'],
-                'start_time',
-                $course_start_time,
-                $course_finish_time,
-                $is_required
-            );
-        }
+        Validators::isNumberInRange(
+            $r['start_time'],
+            'start_time',
+            $courseStartTime,
+            $courseFinishTime,
+            $is_required
+        );
         Validators::isNumberInRange(
             $r['finish_time'],
             'finish_time',
-            $course_start_time,
-            $course_finish_time,
+            $courseStartTime,
+            $courseFinishTime,
             $is_required
         );
         // Admins are almighty, no need to check anything else.
         if (!is_null($r['token']) || Authorization::isCourseAdmin($r['current_identity_id'], $r['course'])) {
-            $r['course_admin'] = true;
-            return;
+            $courseAdmin = true;
+            return[
+                'courseAdmin' => $courseAdmin,
+            ];
         }
 
         if ($r['assignment']->start_time > Time::get() ||
@@ -1558,6 +1554,9 @@
         ) {
             throw new ForbiddenAccessException();
         }
+        return [
+            'courseAdmin' => $courseAdmin,
+        ];
     }
 
     /**
@@ -1570,7 +1569,7 @@
             throw new ForbiddenAccessException('lockdown');
         }
 
-        self::validateAssignmentDetails($r);
+        $response = self::validateAssignmentDetails($r);
 
         $problems = ProblemsetProblemsDAO::getProblems(
             $r['assignment']->problemset_id
@@ -1607,7 +1606,7 @@
             'problems' => $problems,
             'director' => $director,
             'problemset_id' => $r['assignment']->problemset_id,
-            'admin' => $r['course_admin'],
+            'admin' => $response['courseAdmin'],
         ];
     }
 
