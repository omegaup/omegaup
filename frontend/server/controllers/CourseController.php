--- conflicted
+++ resolved
@@ -964,21 +964,6 @@
             $r['current_user_id'],
             $r['course']
         );
-<<<<<<< HEAD
-=======
-
-        $result = [
-            'status' => 'ok',
-            'assignments' => CoursesDAO::getAllAssignments($r['alias'], $isAdmin),
-            'name' => $r['course']->name,
-            'description' => $r['course']->description,
-            'alias' => $r['course']->alias,
-            'start_time' => strtotime($r['course']->start_time),
-            'finish_time' => strtotime($r['course']->finish_time),
-            'is_admin' => $isAdmin,
-            'public' => $r['course']->public,
-        ];
->>>>>>> d70f3ec3
 
         if ($onlyIntroDetails) {
             $result = [
