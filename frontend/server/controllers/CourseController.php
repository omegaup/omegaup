--- conflicted
+++ resolved
@@ -1002,22 +1002,9 @@
 
         $groupUser = new GroupsIdentities([
             'group_id' => $r['course']->group_id,
-<<<<<<< HEAD
             'identity_id' => $r['user']->user_id,
-        ]);
-        if (!is_null(GroupsIdentitiesDAO::getByPK(
-            $groupUser->group_id,
-            $groupUser->identity_id
-        ))) {
-            throw new DuplicatedEntryInDatabaseException(
-                'courseStudentAlreadyPresent'
-            );
-        }
-=======
-            'user_id' => $r['user']->user_id,
             'share_user_information' => $r['share_user_information']
         ]);
->>>>>>> 46832040
 
         try {
             GroupsIdentitiesDAO::save($groupUser);
