<?php

require_once 'libs/ActivityReport.php';
require_once 'libs/PrivacyStatement.php';

/**
 *  CourseController
 *
 * @author alanboy
 * @author pablo.aguilar
 * @author lhchavez
 * @author joemmanuel
 */
class CourseController extends Controller {
    /**
     * Validate assignment_alias existis into the course and
     * return Assignments object
     *
     * @param Courses $course
     * @param string $assignmentAlias
     * @return Assignments
     * @throws InvalidDatabaseOperationException
     * @throws NotFoundException
     */
    private static function validateCourseAssignmentAlias(Courses $course, string $assignmentAlias) : Assignments {
        try {
            $assignment = CoursesDAO::getAssignmentByAlias($course, $assignmentAlias);
        } catch (Exception $e) {
            throw new InvalidDatabaseOperationException($e);
        }

        if (is_null($assignment)) {
            throw new NotFoundException('assignmentNotFound');
        }

        return $assignment;
    }

    /**
     * Validates request for creating a new Assignment
     *
     * @param Courses $course
     * @param Assignments $assignment
     * @throws InvalidParameterException
     */
    private static function validateCreateAssignment(Request $r, Courses $course) : void {
        $isRequired = true;
        $courseStartTime = strtotime($course->start_time);
        $courseFinishTime = strtotime($course->finish_time);

        Validators::validateStringNonEmpty($r['name'], 'name', $isRequired);
        Validators::validateStringNonEmpty($r['description'], 'description', $isRequired);

        $r->ensureInt(
            'start_time',
            $courseStartTime,
            $courseFinishTime,
            $isRequired
        );
        $r->ensureInt(
            'finish_time',
            $courseStartTime,
            $courseFinishTime,
            $isRequired
        );

        if ($r['start_time'] > $r['finish_time']) {
            throw new InvalidParameterException('courseInvalidStartTime');
        }

        Validators::validateInEnum($r['assignment_type'], 'assignment_type', ['test', 'homework'], $isRequired);
        Validators::validateValidAlias($r['alias'], 'alias', $isRequired);
    }

    /**
<<<<<<< HEAD
     * Validates clone Courses
     */
    private static function validateClone(Request $r) {
        Validators::validateStringNonEmpty($r['name'], 'name', true);
        $r->ensureInt('start_time', null, null, true);
        Validators::validateValidAlias($r['alias'], 'alias', true);
    }

    /**
     * Validates create or update Courses
=======
     * Validates create Courses
>>>>>>> 946aa234
     *
     * @param Request $r
     * @throws InvalidParameterException
     * @throws ForbiddenAccessException
     */
    private static function validateCreate(
        Request $r
    ) : void {
        self::validateBasicCreateOrUpdate($r);

        if ($r['start_time'] > $r['finish_time']) {
            throw new InvalidParameterException('courseInvalidStartTime');
        }
    }

    /**
     * Validates update Courses
     *
     * @param Request $r
     * @param string $courseAlias
     * @return Courses
     * @throws InvalidParameterException
     * @throws ForbiddenAccessException
     */
    private static function validateUpdate(
        Request $r,
        string $courseAlias
    ) : Courses {
        self::validateBasicCreateOrUpdate($r, true /*is update*/);

        // Get the actual start and finish time of the course, considering that
        // in case of update, parameters can be optional.
        $originalCourse = self::validateCourseExists($courseAlias);

        $originalCourse->toUnixTime();
        if (is_null($r['start_time'])) {
            $r['start_time'] = $originalCourse->start_time;
        }
        if (is_null($r['finish_time'])) {
            $r['finish_time'] = $originalCourse->finish_time;
        }

        if ($r['start_time'] > $r['finish_time']) {
            throw new InvalidParameterException('courseInvalidStartTime');
        }

        return $originalCourse;
    }

    /**
     * Validates basic information of a course
     * @param Request $r
     * @param bool $isUpdate
     * @throws InvalidParameterException
     * @throws ForbiddenAccessException
     */
    private static function validateBasicCreateOrUpdate(Request $r, bool $isUpdate = false) : void {
        $isRequired = true;

        Validators::validateStringNonEmpty($r['name'], 'name', $isRequired);
        Validators::validateStringNonEmpty($r['description'], 'description', $isRequired);

        $r->ensureInt('start_time', null, null, !$isUpdate);
        $r->ensureInt('finish_time', null, null, !$isUpdate);

        Validators::validateValidAlias($r['alias'], 'alias', $isRequired);

        // Show scoreboard is always optional
        $r->ensureBool('show_scoreboard', false /*isRequired*/);
        $r->ensureBool('public', false /*isRequired*/);

        if (is_null($r['school_id'])) {
            $school = null;
        } else {
            $school = SchoolsDAO::getByPK($r['school_id']);
            if (is_null($school)) {
                throw new InvalidParameterException('schoolNotFound');
            }
        }

        // Only curator can set public
        if (!is_null($r['public'])
            && $r['public'] == true
            && !Authorization::canCreatePublicCourse($r['current_identity_id'])) {
            throw new ForbiddenAccessException();
        }
    }

    /**
     * Validates course exists. Expects course alias, returns
     * course. Throws if not found.
     * @param string $courseAlias
     * @return Courses
     * @throws InvalidDatabaseOperationException
     * @throws NotFoundException
     */
    private static function validateCourseExists(string $courseAlias) : Courses {
        Validators::validateStringNonEmpty($courseAlias, 'course_alias', true /*is_required*/);
        try {
            $course = CoursesDAO::getByAlias($courseAlias);
        } catch (Exception $e) {
            throw new InvalidDatabaseOperationException($e);
        }

        if (is_null($course)) {
            throw new NotFoundException('courseNotFound');
        }
        return $course;
    }

    /**
     * Gets the Group assigned to the Course.
     * @param Courses $course
     * @param Groups $group
     * @return Groups
     * @throws InvalidDatabaseOperationException
     * @throws NotFoundException
     */
    private static function resolveGroup(Courses $course, ?Groups $group) : Groups {
        if (!is_null($group)) {
            return $group;
        }

        try {
            $group = GroupsDAO::getByPK($course->group_id);
        } catch (Exception $e) {
            throw new InvalidDatabaseOperationException($e);
        }
        if (is_null($group)) {
            throw new NotFoundException();
        }
        return $group;
    }

    /**
     * Clone a course
     *
     * @return Array
     * @throws InvalidParameterException
     * @throws DuplicatedEntryInDatabaseException
     * @throws InvalidDatabaseOperationException
     */
    public static function apiClone(Request $r) {
        if (OMEGAUP_LOCKDOWN) {
            throw new ForbiddenAccessException('lockdown');
        }

        self::authenticateRequest($r);
        self::validateCourseAlias($r);
        self::validateClone($r);

        $originalCourse = CoursesDAO::getByAlias($r['course_alias']);
        if (is_null($originalCourse)) {
            throw new NotFoundException('courseNotFound');
        }
        $offset = round($r['start_time']) - strtotime($originalCourse->start_time);

        DAO::transBegin();

        try {
            // Create the course (and group)
            [$courseId, $aclId] = CourseController::createCourseAndGroup(new Courses([
                'name' => $r['name'],
                'description' => $originalCourse->description,
                'alias' => $r['alias'],
                'school_id' => is_null($r['school']) ? null : $r['school']->school_id,
                'start_time' => gmdate('Y-m-d H:i:s', $r['start_time']),
                'finish_time' => gmdate('Y-m-d H:i:s', strtotime($originalCourse->finish_time) + $offset),
                'public' => 0,
                'show_scoreboard' =>$r['show_scoreboard'] == 'true',
                'needs_basic_information' => $r['needs_basic_information'] == 'true',
                'requests_user_information' => $r['requests_user_information']
            ]), $r['current_user_id']);

            $assignmentsProblems = ProblemsetProblemsDAO::getProblemsAssignmentByCourseAlias($originalCourse->alias);

            foreach ($assignmentsProblems as $assignment => $assignmentProblems) {
                // Create and assign homeworks and tests to new course
                $problemsetId = self::createAssignment($r['course'], new Assignments([
                    'course_id' => $courseId,
                    'acl_id' => $aclId,
                    'name' => $assignmentProblems['name'],
                    'description' => $assignmentProblems['description'],
                    'alias' => $assignmentProblems['assignment_alias'],
                    'publish_time_delay' => $assignmentProblems['publish_time_delay'],
                    'assignment_type' => $assignmentProblems['assignment_type'],
                    'start_time' => gmdate('Y-m-d H:i:s', strtotime($assignmentProblems['start_time']) + $offset),
                    'finish_time' => gmdate('Y-m-d H:i:s', strtotime($assignmentProblems['finish_time']) + $offset),
                ]));

                foreach ($assignmentProblems['problems'] as $problem) {
                    // Create and assign problems to new course
                    self::addProblemToAssignment(
                        $problem['problem_alias'],
                        $problemsetId,
                        $r['current_user_id'],
                        100,
                        null,
                        1,
                        false
                    );
                }
            }
            DAO::transEnd();
        } catch (ApiException $e) {
            DAO::transRollback();
            throw $e;
        } catch (Exception $e) {
            DAO::transRollback();
            throw new InvalidDatabaseOperationException($e);
        }

        return ['status' => 'ok', 'alias' => $r['alias']];
    }

    /**
     * Create new course API
     *
     * @throws InvalidDatabaseOperationException
     * @throws InvalidParameterException
     * @throws DuplicatedEntryInDatabaseException
     */
    public static function apiCreate(Request $r) {
        if (OMEGAUP_LOCKDOWN) {
            throw new ForbiddenAccessException('lockdown');
        }

        self::authenticateRequest($r);
        self::validateCreate($r);

        self::createCourseAndGroup(new Courses([
            'name' => $r['name'],
            'description' => $r['description'],
            'alias' => $r['alias'],
            'school_id' => is_null($r['school']) ? null : $r['school']->school_id,
            'start_time' => gmdate('Y-m-d H:i:s', $r['start_time']),
            'finish_time' => gmdate('Y-m-d H:i:s', $r['finish_time']),
            'public' => is_null($r['public']) ? false : $r['public'],
            'show_scoreboard' =>$r['show_scoreboard'] == 'true',
            'needs_basic_information' => $r['needs_basic_information'] == 'true',
            'requests_user_information' => $r['requests_user_information'],
        ]), $r['current_user_id']);

        return ['status' => 'ok'];
    }

    /**
     * Function to create a new course with its corresponding group
     *
     * @param Courses $course
     * @param $creatorUserId
     */
    private static function createCourseAndGroup(Courses $course, int $creatorUserId) {
        if ($course->alias == 'new') {
            throw new DuplicatedEntryInDatabaseException('aliasInUse');
        }

        if (!is_null(CoursesDAO::getByAlias($course->alias))) {
            throw new DuplicatedEntryInDatabaseException('aliasInUse');
        }

        DAO::transBegin();

        $group = GroupController::createGroup(
            $course->alias,
            'students-' . $course->alias,
            'students-' . $course->alias,
            $creatorUserId
        );

        try {
            $acl = new ACLs(['owner_id' => $creatorUserId]);
            ACLsDAO::save($acl);

            GroupRolesDAO::create(new GroupRoles([
                'group_id' => $group->group_id,
                'acl_id' => $acl->acl_id,
                'role_id' => Authorization::CONTESTANT_ROLE,
            ]));

            $course->group_id = $group->group_id;
            $course->acl_id = $acl->acl_id;

            // Create the actual course
<<<<<<< HEAD
            CoursesDAO::save($course);
=======
            CoursesDAO::create(new Courses([
                'name' => $r['name'],
                'description' => $r['description'],
                'alias' => $r['alias'],
                'group_id' => $group->group_id,
                'acl_id' => $acl->acl_id,
                'school_id' => $r['school_id'] ?? null,
                'start_time' => gmdate('Y-m-d H:i:s', $r['start_time']),
                'finish_time' => gmdate('Y-m-d H:i:s', $r['finish_time']),
                'public' => boolval($r['public']),
                'show_scoreboard' => $r['show_scoreboard'] == 'true',
                'needs_basic_information' => $r['needs_basic_information'] == 'true',
                'requests_user_information' => $r['requests_user_information'],
            ]));
>>>>>>> 946aa234

            DAO::transEnd();
        } catch (Exception $e) {
            DAO::transRollback();

            if (DAO::isDuplicateEntryException($e)) {
                throw new DuplicatedEntryInDatabaseException('titleInUse', $e);
            } else {
                throw new InvalidDatabaseOperationException($e);
            }
        }

        return [$course->course_id, $course->acl_id];
    }

    /**
     * Function to create a new assignment
     *
     * @param Courses $course
     * @param Assignment $assignment
     * @throws DuplicatedEntryInDatabaseException
     * @throws InvalidDatabaseOperationException
     */
<<<<<<< HEAD
    private static function createAssignment(Courses $course, Assignments $assignment) : int {
=======
    public static function apiCreateAssignment(Request $r) {
        if (OMEGAUP_LOCKDOWN) {
            throw new ForbiddenAccessException('lockdown');
        }

        self::authenticateRequest($r);
        $course = self::validateCourseExists($r['course_alias']);
        self::validateCreateAssignment($r, $course);

        if (!Authorization::isCourseAdmin($r['current_identity_id'], $course)) {
            throw new ForbiddenAccessException();
        }

>>>>>>> 946aa234
        DAO::transBegin();
        try {
            // Create the backing problemset
            $problemset = new Problemsets([
                'acl_id' => $course->acl_id,
                'type' => 'Assignment',
                'scoreboard_url' => SecurityTools::randomString(30),
                'scoreboard_url_admin' => SecurityTools::randomString(30),
            ]);
<<<<<<< HEAD
            ProblemsetsDAO::create($problemset);
            $assignment->problemset_id = $problemset->problemset_id;
=======
            ProblemsetsDAO::save($problemset);
            $assignment = new Assignments([
                'course_id' => $course->course_id,
                'problemset_id' => $problemset->problemset_id,
                'acl_id' => $course->acl_id,
                'name' => $r['name'],
                'description' => $r['description'],
                'alias' => $r['alias'],
                'publish_time_delay' => $r['publish_time_delay'],
                'assignment_type' => $r['assignment_type'],
                'start_time' => gmdate('Y-m-d H:i:s', $r['start_time']),
                'finish_time' => gmdate('Y-m-d H:i:s', $r['finish_time']),
            ]);
>>>>>>> 946aa234

            AssignmentsDAO::create($assignment);

            // Update assignment_id in problemset object
            $problemset->assignment_id = $assignment->assignment_id;
            ProblemsetsDAO::update($problemset);

            DAO::transEnd();
        } catch (Exception $e) {
            DAO::transRollback();
            if (DAO::isDuplicateEntryException($e)) {
                throw new DuplicatedEntryInDatabaseException('aliasInUse', $e);
            } else {
                throw new InvalidDatabaseOperationException($e);
            }
        }
        return $problemset->problemset_id;
    }

    /**
     * Function to add problems to a specific assignment
     *
     * @param String $problemAlias,
     * @param int $problemsetId,
     * @param int $userId,
     * @param ?int $points = 100,
     * @param ?String $commit
     */
    private static function addProblemToAssignment(
        String $problemAlias,
        int $problemsetId,
        int $userId,
        ?int $points = 100,
        ?String $commit = null,
        ?int $order = 1,
        ?bool $validateVisibility = true
    ) {
        // Get this problem
        $problem = ProblemsDAO::getByAlias($problemAlias);
        if (is_null($problem)) {
            throw new NotFoundException('problemNotFound');
        }

        [$masterCommit, $currentVersion] = ProblemController::resolveCommit(
            $problem,
            $commit
        );

        ProblemsetController::addProblem(
            $problemsetId,
            $problem,
            $masterCommit,
            $currentVersion,
            $userId,
            $points,
            $order,
            $validateVisibility
        );
    }

    /**
     * API to Create an assignment
     *
     * @param  Request $r
     * @return array
     * @throws InvalidDatabaseOperationException
     */
    public static function apiCreateAssignment(Request $r) {
        if (OMEGAUP_LOCKDOWN) {
            throw new ForbiddenAccessException('lockdown');
        }

        self::authenticateRequest($r);
        self::validateCreateAssignment($r);

        if (!Authorization::isCourseAdmin($r['current_identity_id'], $r['course'])) {
            throw new ForbiddenAccessException();
        }

        self::createAssignment($r['course'], new Assignments([
            'course_id' => $r['course']->course_id,
            'acl_id' => $r['course']->acl_id,
            'name' => $r['name'],
            'description' => $r['description'],
            'alias' => $r['alias'],
            'publish_time_delay' => $r['publish_time_delay'],
            'assignment_type' => $r['assignment_type'],
            'start_time' => gmdate('Y-m-d H:i:s', $r['start_time']),
            'finish_time' => gmdate('Y-m-d H:i:s', $r['finish_time']),
        ]));

        return ['status' => 'ok'];
    }

    /**
     * Update an assignment
     *
     * @param  Request $r
     * @return array
     * @throws InvalidDatabaseOperationException
     */
    public static function apiUpdateAssignment(Request $r) {
        if (OMEGAUP_LOCKDOWN) {
            throw new ForbiddenAccessException('lockdown');
        }

        self::authenticateRequest($r);
        [$course, $assignment] = self::validateAssignmentDetails(
            $r['course'],
            $r['assignment'],
            $r['current_identity_id']
        );
        if (!Authorization::isCourseAdmin($r['current_identity_id'], $course)) {
            throw new ForbiddenAccessException();
        }

        if (is_null($r['start_time'])) {
            $r['start_time'] = $assignment->start_time;
        } else {
            $r->ensureInt(
                'start_time',
                $course->start_time,
                $course->finish_time,
                true /* is_required */
            );
        }
        if (is_null($r['start_time'])) {
            $r['finish_time'] = $assignment->finish_time;
        } else {
            $r->ensureInt(
                'finish_time',
                $course->start_time,
                $course->finish_time,
                true /* is_required */
            );
        }

        if ($r['start_time'] > $r['finish_time']) {
            throw new InvalidParameterException('courseInvalidStartTime');
        }

        // Prevent date changes if a course already has runs
        if ($r['start_time'] != $assignment->start_time) {
            $runCount = 0;

            try {
                $runCount = SubmissionsDAO::countTotalSubmissionsOfProblemset(
                    (int)$assignment->problemset_id
                );
            } catch (Exception $e) {
                throw new InvalidDatabaseOperationException($e);
            }

            if ($runCount > 0) {
                throw new InvalidParameterException('courseUpdateAlreadyHasRuns');
            }
        }

        $valueProperties = [
            'name',
            'description',
            'start_time' => ['transform' => function ($value) {
                return gmdate('Y-m-d H:i:s', $value);
            }],
            'finish_time' => ['transform' => function ($value) {
                return gmdate('Y-m-d H:i:s', $value);
            }],
            'assignment_type',
        ];
        self::updateValueProperties($r, $assignment, $valueProperties);

        try {
            AssignmentsDAO::update($assignment);
        } catch (Exception $e) {
            throw new InvalidDatabaseOperationException($e);
        }

        return ['status' => 'ok'];
    }

    /**
     * Adds a problem to an assignment
     *
     * @param Request $r
     * @return array
     * @throws InvalidDatabaseOperationException
     */
    public static function apiAddProblem(Request $r) {
        if (OMEGAUP_LOCKDOWN) {
            throw new ForbiddenAccessException('lockdown');
        }

        self::authenticateRequest($r);
        $course = self::validateCourseExists($r['course_alias']);

        if (!Authorization::isCourseAdmin($r['current_identity_id'], $course)) {
            throw new ForbiddenAccessException();
        }

        // Get the associated problemset with this assignment
<<<<<<< HEAD
        $problemset = AssignmentsDAO::GetProblemset(
            $r['course']->course_id,
=======
        $problemSet = AssignmentsDAO::GetProblemset(
            $course->course_id,
>>>>>>> 946aa234
            $r['assignment_alias']
        );
        if (is_null($problemset)) {
            throw new NotFoundException('problemsetNotFound');
        }

        $points = 100;
        if (is_numeric($r['points'])) {
            $points = (int)$r['points'];
        }

        self::addProblemToAssignment(
            $r['problem_alias'],
            $problemset->problemset_id,
            $r['current_user_id'],
            $points,
            $r['commit']
        );

        try {
            CoursesDAO::updateAssignmentMaxPoints(
                $course,
                $r['assignment_alias']
            );
        } catch (Exception $e) {
            throw new InvalidDatabaseOperationException($e);
        }

        return ['status' => 'ok'];
    }

    /**
     *
     * @param Request $r
     * @return array
     * @throws InvalidDatabaseOperationException
     */
    public static function apiUpdateProblemsOrder(Request $r) {
        global $experiments;
        if (OMEGAUP_LOCKDOWN) {
            throw new ForbiddenAccessException('lockdown');
        }

        self::authenticateRequest($r);
        $course = self::validateCourseExists($r['course_alias']);

        if (!Authorization::isCourseAdmin($r['current_identity_id'], $course)) {
            throw new ForbiddenAccessException();
        }

        // Get the associated problemset with this assignment
        $problemSet = AssignmentsDAO::GetProblemset(
            $course->course_id,
            $r['assignment_alias']
        );
        if (is_null($problemSet)) {
            throw new NotFoundException('problemsetNotFound');
        }

        // Update problems order
        $problems = $r['problems'];
        foreach ($problems as $problem) {
            $currentProblem = ProblemsDAO::getByAlias($problem['alias']);
            if (is_null($problem)) {
                throw new NotFoundException('problemNotFound');
            }

            $order = 1;
            if (is_numeric($r['order'])) {
                $order = (int)$r['order'];
            }
            ProblemsetProblemsDAO::updateProblemsOrder(
                $problemSet->problemset_id,
                $currentProblem->problem_id,
                $problem['order']
            );
        }

        return ['status' => 'ok'];
    }

    /**
     *
     * @param Request $r
     * @return array
     * @throws InvalidDatabaseOperationException
     */
    public static function apiUpdateAssignmentsOrder(Request $r) {
        global $experiments;
        if (OMEGAUP_LOCKDOWN) {
            throw new ForbiddenAccessException('lockdown');
        }

        self::authenticateRequest($r);
        $course = self::validateCourseExists($r['course_alias']);

        if (!Authorization::isCourseAdmin($r['current_identity_id'], $course)) {
            throw new ForbiddenAccessException();
        }

        // Update assignments order
        foreach ($r['assignments'] as $assignment) {
            $currentAssignment = AssignmentsDAO::getByAliasAndCourse($assignment['alias'], $course->course_id);

            if (empty($currentAssignment)) {
                throw new NotFoundException('assignmentNotFound');
            }

            AssignmentsDAO::updateAssignmentsOrder(
                $currentAssignment->assignment_id,
                (int)$assignment['order']
            );
        }

        return ['status' => 'ok'];
    }

    public static function apiGetProblemUsers(Request $r) {
        if (OMEGAUP_LOCKDOWN) {
            throw new ForbiddenAccessException('lockdown');
        }

        self::authenticateRequest($r);
        $course = self::validateCourseExists($r['course_alias']);

        if (!Authorization::isCourseAdmin($r['current_identity_id'], $course)) {
            throw new ForbiddenAccessException();
        }

        // Get this problem
        $problem = ProblemsDAO::getByAlias($r['problem_alias']);
        if (is_null($problem)) {
            throw new NotFoundException('problemNotFound');
        }

        $identities = ProblemsDAO::getIdentitiesInGroupWhoAttemptedProblem(
            $course->group_id,
            $problem->problem_id
        );

        return ['status' => 'ok', 'identities' => $identities];
    }

    /**
     * Remove a problem from an assignment
     *
     * @param Request $r
     * @return array
     * @throws InvalidDatabaseOperationException
     */
    public static function apiRemoveProblem(Request $r) {
        if (OMEGAUP_LOCKDOWN) {
            throw new ForbiddenAccessException('lockdown');
        }

        self::authenticateRequest($r);
        $course = self::validateCourseExists($r['course_alias']);

        if (!Authorization::isCourseAdmin($r['current_identity_id'], $course)) {
            throw new ForbiddenAccessException();
        }

        // Get the associated problemset with this assignment
        $problemSet = AssignmentsDAO::GetProblemset(
            $course->course_id,
            $r['assignment_alias']
        );
        if (is_null($problemSet)) {
            throw new NotFoundException('problemsetNotFound');
        }

        // Get this problem
        $problem = ProblemsDAO::getByAlias($r['problem_alias']);
        if (is_null($problem)) {
            throw new NotFoundException('problemNotFound');
        }

        // Delete the entry from the database.
        $problemsetProblem = ProblemsetProblemsDAO::getByPK(
            $problemSet->problemset_id,
            $problem->problem_id
        );
        if (is_null($problemsetProblem)) {
            throw new NotFoundException('problemNotPartOfAssignment');
        }
        if (SubmissionsDAO::countTotalRunsOfProblemInProblemset(
            (int)$problem->problem_id,
            (int)$problemSet->problemset_id
        ) > 0 &&
            !Authorization::isSystemAdmin($r['current_identity_id'])) {
            throw new ForbiddenAccessException('cannotRemoveProblemWithSubmissions');
        }
        ProblemsetProblemsDAO::delete($problemsetProblem);

        try {
            CoursesDAO::updateAssignmentMaxPoints(
                $course,
                $r['assignment_alias']
            );
        } catch (Exception $e) {
            throw new InvalidDatabaseOperationException($e);
        }

        return ['status' => 'ok'];
    }

    /**
     * List course assignments
     *
     * @throws InvalidParameterException
     * @throws InvalidDatabaseOperationException
     */
    public static function apiListAssignments(Request $r) {
        if (OMEGAUP_LOCKDOWN) {
            throw new ForbiddenAccessException('lockdown');
        }

        self::authenticateRequest($r);
        $course = self::validateCourseExists($r['course_alias']);
        $group = self::resolveGroup($course, $r['group']);

        // Only Course Admins or Group Members (students) can see these results
        if (!Authorization::canViewCourse(
            $r['current_identity_id'],
            $course,
            $group
        )) {
            throw new ForbiddenAccessException();
        }

        try {
            $assignments = AssignmentsDAO::getSortedCourseAssignments(
                $course->course_id
            );
        } catch (Exception $e) {
            throw new InvalidDatabaseOperationException($e);
        }

        $isAdmin = Authorization::isCourseAdmin(
            $r['current_identity_id'],
            $course
        );

        $response = [
            'status' => 'ok',
            'assignments' => [],
        ];
        $time = Time::get();
        foreach ($assignments as $assignment) {
            try {
                $assignment['has_runs'] = SubmissionsDAO::countTotalSubmissionsOfProblemset(
                    (int)$assignment['problemset_id']
                ) > 0;
            } catch (Exception $e) {
                throw new InvalidDatabaseOperationException($e);
            }
            unset($assignment['problemset_id']);
            if (!$isAdmin && $assignment['start_time'] > $time) {
                // Non-admins should not be able to see the assignments ahead
                // of time.
                continue;
            }
            $response['assignments'][] = $assignment;
        }

        return $response;
    }

    /**
     * Remove an assignment from a course
     *
     * @param Request $r
     * @return array
     * @throws InvalidDatabaseOperationException
     */
    public static function apiRemoveAssignment(Request $r) {
        if (OMEGAUP_LOCKDOWN) {
            throw new ForbiddenAccessException('lockdown');
        }

        self::authenticateRequest($r);
        $course = self::validateCourseExists($r['course_alias']);

        if (!Authorization::isCourseAdmin($r['current_identity_id'], $course)) {
            throw new ForbiddenAccessException();
        }

        // Get the associated problemset with this assignment
        $problemSet = AssignmentsDAO::GetProblemset(
            $$course->course_id,
            $r['assignment_alias']
        );
        if (is_null($problemSet)) {
            throw new NotFoundException('problemsetNotFound');
        }

        throw new UnimplementedException();
    }

    /**
     * Converts a Course object into an array
     * @param  Course $course
     * @return array
     */
    private static function convertCourseToArray(Courses $course) : Array {
        $course->toUnixTime();
        $relevant_columns = ['alias', 'name', 'start_time', 'finish_time'];
        $arr = $course->asFilteredArray($relevant_columns);

        $arr['counts'] = AssignmentsDAO::getAssignmentCountsForCourse(
            $course->course_id
        );
        return $arr;
    }

    /**
     * Lists all the courses this user is associated with.
     *
     * Returns courses for which the current user is an admin and
     * for in which the user is a student.
     *
     * @throws InvalidParameterException
     * @throws InvalidDatabaseOperationException
     */
    public static function apiListCourses(Request $r) {
        if (OMEGAUP_LOCKDOWN) {
            throw new ForbiddenAccessException('lockdown');
        }

        self::authenticateRequest($r);

        $r->ensureInt('page', null, null, false);
        $r->ensureInt('page_size', null, null, false);

        $page = (isset($r['page']) ? intval($r['page']) : 1);
        $pageSize = (isset($r['page_size']) ? intval($r['page_size']) : 1000);

        // TODO(pablo): Cache
        // Courses the user is an admin for.
        $admin_courses = [];
        try {
            if (Authorization::isSystemAdmin($r['current_identity_id'])) {
                $admin_courses = CoursesDAO::getAll(
                    $page,
                    $pageSize,
                    'course_id',
                    'DESC'
                );
            } else {
                $admin_courses = CoursesDAO::getAllCoursesAdminedByIdentity(
                    $r['current_identity_id'],
                    $page,
                    $pageSize
                );
            }
        } catch (Exception $e) {
            throw new InvalidDatabaseOperationException($e);
        }

        // Courses the user is a student in.
        $student_courses = [];
        try {
            $student_courses = CoursesDAO::getCoursesForStudent($r['current_identity_id']);
        } catch (Exception $e) {
            throw new InvalidDatabaseOperationException($e);
        }

        $response = [
            'admin' => [],
            'student' => [],
            'status' => 'ok'
        ];
        foreach ($admin_courses as $course) {
            $response['admin'][] = CourseController::convertCourseToArray($course);
        }
        foreach ($student_courses as $course) {
            $response['student'][] = CourseController::convertCourseToArray($course);
        }
        return $response;
    }

    /**
     * List students in a course
     *
     * @param  Request $r
     * @return Array response
     */
    public static function apiListStudents(Request $r) {
        if (OMEGAUP_LOCKDOWN) {
            throw new ForbiddenAccessException('lockdown');
        }

        self::authenticateRequest($r);
        $course = self::validateCourseExists($r['course_alias']);

        if (!Authorization::isCourseAdmin($r['current_identity_id'], $course)) {
            throw new ForbiddenAccessException();
        }

        $students = null;
        try {
            $students = CoursesDAO::getStudentsInCourseWithProgressPerAssignment(
                $course->course_id,
                $course->group_id
            );
        } catch (Exception $e) {
            throw new InvalidDatabaseOperationException($e);
        }

        return [
            'students' => $students,
            'status' => 'ok',
        ];
    }

    public static function apiStudentProgress(Request $r) {
        if (OMEGAUP_LOCKDOWN) {
            throw new ForbiddenAccessException('lockdown');
        }

        self::authenticateRequest($r);
        $course = self::validateCourseExists($r['course_alias']);

        if (!Authorization::isCourseAdmin($r['current_identity_id'], $course)) {
            throw new ForbiddenAccessException();
        }

        $r['identity'] = IdentityController::resolveIdentity($r['usernameOrEmail']);
        if (is_null($r['identity'])) {
            throw new NotFoundException('userOrMailNotFound');
        }

        if (is_null(GroupsIdentitiesDAO::getByPK(
            $course->group_id,
            $r['identity']->identity_id
        ))) {
            throw new NotFoundException(
                'courseStudentNotInCourse'
            );
        }

        $r['assignment'] = AssignmentsDAO::getByAliasAndCourse(
            $r['assignment_alias'],
            $course->course_id
        );
        if (is_null($r['assignment'])) {
            throw new NotFoundException('assignmentNotFound');
        }
        $r['assignment']->toUnixTime();

        $problems = ProblemsetProblemsDAO::getProblems($r['assignment']->problemset_id);
        $letter = 0;
        foreach ($problems as &$problem) {
            $runsArray = RunsDAO::getForProblemDetails(
                (int)$problem['problem_id'],
                (int)$r['assignment']->problemset_id,
                (int)$r['identity']->identity_id
            );
            $problem['runs'] = [];
            foreach ($runsArray as $run) {
                $run['time'] = (int)$run['time'];
                $run['contest_score'] = (float)$run['contest_score'];
                try {
                    $run['source'] = SubmissionController::getSource($run['guid']);
                } catch (Exception $e) {
                    self::$log->error("Error fetching source for {$run['guid']}", $e);
                }
                array_push($problem['runs'], $run);
            }
            unset($problem['problem_id']);
            $problem['letter'] = ContestController::columnName($letter++);
        }

        return [
            'status' => 'ok',
            'problems' => $problems,
        ];
    }

    /**
     * Returns details of a given course
     * @param  Request $r
     * @return array
     */
    public static function apiMyProgress(Request $r) {
        if (OMEGAUP_LOCKDOWN) {
            throw new ForbiddenAccessException('lockdown');
        }

        self::authenticateRequest($r);
        $course = self::validateCourseExists($r['alias']);
        $group = self::resolveGroup($course, $r['group']);

        // Only Course Admins or Group Members (students) can see these results
        if (!Authorization::canViewCourse(
            $r['current_identity_id'],
            $course,
            $group
        )) {
            throw new ForbiddenAccessException();
        }

        $assignments = null;

        try {
            $assignments = CoursesDAO::getAssignmentsProgress(
                $course->course_id,
                $r['current_identity_id']
            );
        } catch (Exception $e) {
            throw new InvalidDatabaseOperationException($e);
        }

        return [
            'status' => 'ok',
            'assignments' => $assignments,
        ];
    }

    /**
     * Add Student to Course.
     *
     * @param  Request $r
     * @return array
     */
    public static function apiAddStudent(Request $r) {
        if (OMEGAUP_LOCKDOWN) {
            throw new ForbiddenAccessException('lockdown');
        }

        self::authenticateRequest($r);
        $course = self::validateCourseExists($r['course_alias']);

        $r['identity'] = IdentityController::resolveIdentity($r['usernameOrEmail']);
        if (is_null($r['identity'])) {
            throw new NotFoundException('userOrMailNotFound');
        }

        // Only course admins or users adding themselves when the course is public
        if (!Authorization::isCourseAdmin($r['current_identity_id'], $course)
            && ($course->public == false
            || $r['identity']->identity_id !== $r['current_identity_id'])
            && $course->requests_user_information == 'no'
            && is_null($r['accept_teacher'])
        ) {
            throw new ForbiddenAccessException();
        }

        $groupIdentity = new GroupsIdentities([
            'group_id' => $course->group_id,
            'identity_id' => $r['identity']->identity_id,
            'share_user_information' => $r['share_user_information'],
            'accept_teacher' => $r['accept_teacher'],
        ]);

        DAO::transBegin();

        try {
            GroupsIdentitiesDAO::save(new GroupsIdentities([
                'group_id' => $course->group_id,
                'identity_id' => $r['identity']->identity_id
            ]));

            // Only users adding themselves are saved in consent log
            if ($r['identity']->identity_id === $r['current_identity_id']
                 && $course->requests_user_information != 'no') {
                $privacystatement_id = PrivacyStatementsDAO::getId($r['privacy_git_object_id'], $r['statement_type']);
                if (!PrivacyStatementConsentLogDAO::hasAcceptedPrivacyStatement($r['identity']->identity_id, $privacystatement_id)) {
                    $privacystatement_consent_id = PrivacyStatementConsentLogDAO::saveLog(
                        $r['identity']->identity_id,
                        $privacystatement_id
                    );
                } else {
                    $privacystatement_consent_id = PrivacyStatementConsentLogDAO::getId($r['identity']->identity_id, $privacystatement_id);
                }

                $groupIdentity->privacystatement_consent_id = $privacystatement_consent_id;
            }
            if ($r['identity']->identity_id === $r['current_identity_id']
                 && !empty($r['accept_teacher'])) {
                $privacystatement_id = PrivacyStatementsDAO::getId($r['accept_teacher_git_object_id'], 'accept_teacher');
                if (!PrivacyStatementConsentLogDAO::hasAcceptedPrivacyStatement($r['identity']->identity_id, $privacystatement_id)) {
                    PrivacyStatementConsentLogDAO::saveLog(
                        $r['identity']->identity_id,
                        $privacystatement_id
                    );
                }
            }
            GroupsIdentitiesDAO::save($groupIdentity);

            DAO::transEnd();
        } catch (Exception $e) {
            DAO::transRollback();
            throw new InvalidDatabaseOperationException($e);
        }

        return ['status' => 'ok'];
    }

    /**
     * Remove Student from Course
     *
     * @param  Request $r
     * @return array
     */
    public static function apiRemoveStudent(Request $r) {
        if (OMEGAUP_LOCKDOWN) {
            throw new ForbiddenAccessException('lockdown');
        }

        self::authenticateRequest($r);
        $course = self::validateCourseExists($r['course_alias']);

        if (!Authorization::isCourseAdmin($r['current_identity_id'], $course)) {
            throw new ForbiddenAccessException();
        }

        $r['identity'] = IdentityController::resolveIdentity($r['usernameOrEmail']);
        if (is_null($r['identity'])) {
            throw new NotFoundException('userOrMailNotFound');
        }

        if (is_null(GroupsIdentitiesDAO::getByPK(
            $course->group_id,
            $r['identity']->identity_id
        ))) {
            throw new NotFoundException('courseStudentNotInCourse');
        }

        try {
            GroupsIdentitiesDAO::delete(new GroupsIdentities([
                'group_id' => $course->group_id,
                'identity_id' => $r['identity']->identity_id,
            ]));
        } catch (Exception $e) {
            throw new InvalidDatabaseOperationException($e);
        }

        return ['status' => 'ok'];
    }

    /**
     * Returns all course administrators
     *
     * @param Request $r
     * @return array
     * @throws InvalidDatabaseOperationException
     */
    public static function apiAdmins(Request $r) {
        // Authenticate request
        self::authenticateRequest($r);

        Validators::validateStringNonEmpty($r['course_alias'], 'course_alias');

        try {
            $course = CoursesDAO::getByAlias($r['course_alias']);
        } catch (Exception $e) {
            throw new InvalidDatabaseOperationException($e);
        }

        if (!Authorization::isCourseAdmin($r['current_identity_id'], $course)) {
            throw new ForbiddenAccessException();
        }

        return [
            'status' => 'ok',
            'admins' => UserRolesDAO::getCourseAdmins($course),
            'group_admins' => GroupRolesDAO::getCourseAdmins($course)
        ];
    }

    /**
     * Adds an admin to a course
     *
     * @param Request $r
     * @return array
     * @throws InvalidDatabaseOperationException
     * @throws ForbiddenAccessException
     */
    public static function apiAddAdmin(Request $r) {
        if (OMEGAUP_LOCKDOWN) {
            throw new ForbiddenAccessException('lockdown');
        }

        // Authenticate logged user
        self::authenticateRequest($r);

        // Check course_alias
        Validators::validateStringNonEmpty($r['course_alias'], 'course_alias');

        $user = UserController::resolveUser($r['usernameOrEmail']);

        try {
            $course = CoursesDAO::getByAlias($r['course_alias']);
        } catch (Exception $e) {
            // Operation failed in the data layer
            throw new InvalidDatabaseOperationException($e);
        }

        // Only director is allowed to make modifications
        if (!Authorization::isCourseAdmin($r['current_identity_id'], $course)) {
            throw new ForbiddenAccessException();
        }

        ACLController::addUser($course->acl_id, $user->user_id);

        return ['status' => 'ok'];
    }

    /**
     * Removes an admin from a course
     *
     * @param Request $r
     * @return array
     * @throws InvalidDatabaseOperationException
     * @throws ForbiddenAccessException
     */
    public static function apiRemoveAdmin(Request $r) {
        // Authenticate logged user
        self::authenticateRequest($r);

        // Check course_alias
        Validators::validateStringNonEmpty($r['course_alias'], 'course_alias');

        $user = UserController::resolveUser($r['usernameOrEmail']);

        try {
            $course = CoursesDAO::getByAlias($r['course_alias']);
        } catch (Exception $e) {
            // Operation failed in the data layer
            throw new InvalidDatabaseOperationException($e);
        }

        // Only admin is alowed to make modifications
        if (!Authorization::isCourseAdmin($r['current_identity_id'], $course)) {
            throw new ForbiddenAccessException();
        }

        // Check if admin to delete is actually an admin
        if (!Authorization::isCourseAdmin($user->main->user_id, $course)) {
            throw new NotFoundException();
        }

        ACLController::removeUser($course->acl_id, $user->user_id);

        return ['status' => 'ok'];
    }

    /**
     * Adds an group admin to a course
     *
     * @param Request $r
     * @return array
     * @throws InvalidDatabaseOperationException
     * @throws ForbiddenAccessException
     */
    public static function apiAddGroupAdmin(Request $r) {
        if (OMEGAUP_LOCKDOWN) {
            throw new ForbiddenAccessException('lockdown');
        }

        // Authenticate logged user
        self::authenticateRequest($r);

        // Check course_alias
        Validators::validateStringNonEmpty($r['course_alias'], 'course_alias');

        $group = GroupsDAO::FindByAlias($r['group']);

        if ($group == null) {
            throw new InvalidParameterException('invalidParameters');
        }

        try {
            $course = CoursesDAO::getByAlias($r['course_alias']);
        } catch (Exception $e) {
            // Operation failed in the data layer
            throw new InvalidDatabaseOperationException($e);
        }

        // Only admins are allowed to modify course
        if (!Authorization::isCourseAdmin($r['current_identity_id'], $course)) {
            throw new ForbiddenAccessException();
        }

        ACLController::addGroup($course->acl_id, $group->group_id);

        return ['status' => 'ok'];
    }

    /**
     * Removes a group admin from a course
     *
     * @param Request $r
     * @return array
     * @throws InvalidDatabaseOperationException
     * @throws ForbiddenAccessException
     */
    public static function apiRemoveGroupAdmin(Request $r) {
        // Authenticate logged user
        self::authenticateRequest($r);

        // Check course_alias
        Validators::validateStringNonEmpty($r['course_alias'], 'course_alias');

        $group = GroupsDAO::FindByAlias($r['group']);

        if ($group == null) {
            throw new InvalidParameterException('invalidParameters');
        }

        try {
            $course = CoursesDAO::getByAlias($r['course_alias']);
        } catch (Exception $e) {
            // Operation failed in the data layer
            throw new InvalidDatabaseOperationException($e);
        }

        // Only admin is alowed to make modifications
        if (!Authorization::isCourseAdmin($r['current_identity_id'], $course)) {
            throw new ForbiddenAccessException();
        }

        ACLController::removeGroup($course->acl_id, $group->group_id);

        return ['status' => 'ok'];
    }

    /**
     * Show course intro only on public courses when user is not yet registered
     * @param  Request $r
     * @throws NotFoundException Course not found or trying to directly access a private course.
     * @throws ForbiddenAccessException
     * @return array
     */
    public static function apiIntroDetails(Request $r) {
        if (OMEGAUP_LOCKDOWN) {
            throw new ForbiddenAccessException('lockdown');
        }
        self::authenticateRequest($r);
        $course = self::validateCourseExists($r['course_alias']);
        $group = self::resolveGroup($course, $r['group']);

        $shouldShowIntro = !Authorization::canViewCourse($r['current_identity_id'], $course, $group);
        $isFirstTimeAccess = false;
        $showAcceptTeacher = false;
        if (!Authorization::isGroupAdmin($r['current_identity_id'], $group)) {
            $sharingInformation = CoursesDAO::getSharingInformation($r['current_identity_id'], $course, $group);
            $isFirstTimeAccess = $sharingInformation['share_user_information'] == null;
            $showAcceptTeacher = $sharingInformation['accept_teacher'] == null;
        }
        if ($shouldShowIntro && !$course->public) {
            throw new ForbiddenAccessException();
        }

        $user_session = SessionController::apiCurrentSession($r)['session']['user'];
        $result = self::getCommonCourseDetails($course, $r['current_identity_id'], true /*onlyIntroDetails*/);
        $result['showAcceptTeacher'] = $showAcceptTeacher;

        // Privacy Statement Information
        $result['privacy_statement_markdown'] = PrivacyStatement::getForProblemset(
            $user_session->language_id,
            'course',
            $result['requests_user_information']
        );
        $result['git_object_id'] = null;
        $result['statement_type'] = null;
        if (!is_null($result['privacy_statement_markdown'])) {
            $statement_type = "course_{$result['requests_user_information']}_consent";
            $result['git_object_id'] = PrivacyStatementsDAO::getLatestPublishedStatement($statement_type)['git_object_id'];
            $result['statement_type'] = $statement_type;
        }

        $markdown = PrivacyStatement::getForConsent($user_session->language_id, 'accept_teacher');
        if (is_null($markdown)) {
            throw new InvalidFilesystemOperationException();
        }
        $result['accept_teacher_statement'] = [
            'git_object_id' => PrivacyStatementsDAO::getLatestPublishedStatement('accept_teacher')['git_object_id'],
            'markdown' => $markdown,
            'statement_type' => 'accept_teacher',
        ];
        $result['shouldShowResults'] = $shouldShowIntro;
        $result['isFirstTimeAccess'] = $isFirstTimeAccess;
        $result['requests_user_information'] = $result['requests_user_information'];

        return $result;
    }

    /**
     * Returns course details common between admin & non-admin
     * @param Courses $course
     * @param int $currentIdentityId
     * @param bool $onlyIntroDetails
     * @return array
     */
    private static function getCommonCourseDetails(
        Courses $course,
        int $currentIdentityId,
        bool $onlyIntroDetails
    ) : Array {
        $isAdmin = Authorization::isCourseAdmin(
            $currentIdentityId,
            $course
        );

        if ($onlyIntroDetails) {
            $result = [
                'status' => 'ok',
                'name' => $course->name,
                'description' => $course->description,
                'alias' => $course->alias,
                'basic_information_required' => boolval($course->needs_basic_information),
                'requests_user_information' => $course->requests_user_information
            ];
        } else {
            $result = [
                'status' => 'ok',
                'assignments' => CoursesDAO::getAllAssignments($course->alias, $isAdmin),
                'name' => $course->name,
                'description' => $course->description,
                'alias' => $course->alias,
                'school_id' => $course->school_id,
                'start_time' => strtotime($course->start_time),
                'finish_time' => strtotime($course->finish_time),
                'is_admin' => $isAdmin,
                'public' => $course->public,
                'basic_information_required' => boolval($course->needs_basic_information),
                'show_scoreboard' => boolval($course->show_scoreboard),
                'requests_user_information' => $course->requests_user_information
            ];

            if ($isAdmin) {
                try {
                    $group = GroupsDAO::getByPK($course->group_id);
                } catch (Exception $e) {
                    throw new InvalidDatabaseOperationException($e);
                }
                if (is_null($group)) {
                    throw new NotFoundException('courseGroupNotFound');
                }
                $result['student_count'] = GroupsIdentitiesDAO::GetMemberCountById(
                    $group->group_id
                );
            }
            if (!is_null($course->school_id)) {
                $school = SchoolsDAO::getByPK($course->school_id);
                if ($school != null) {
                    $result['school_name'] = $school->name;
                    $result['school_id'] = $school->school_id;
                }
            }
        }

        return $result;
    }

    /**
     * Returns all details of a given Course
     * @param  Request $r
     * @return array
     */
    public static function apiAdminDetails(Request $r) {
        if (OMEGAUP_LOCKDOWN) {
            throw new ForbiddenAccessException('lockdown');
        }
        self::authenticateRequest($r);
        $course = self::validateCourseExists($r['alias']);
        $group = self::resolveGroup($course, $r['group']);

        if (!Authorization::isCourseAdmin($r['current_identity_id'], $course)) {
            throw new ForbiddenAccessException();
        }

        return self::getCommonCourseDetails($course, $r['current_identity_id'], false /*onlyIntroDetails*/);
    }

    /**
     * Returns a report with all user activity for a course.
     *
     * @param Request $r
     * @return array
     * @throws InvalidDatabaseOperationException
     */
    public static function apiActivityReport(Request $r) {
        self::authenticateRequest($r);
        $course = self::validateCourseExists($r['course_alias']);

        if (!Authorization::isCourseAdmin($r['current_identity_id'], $course)) {
            throw new ForbiddenAccessException();
        }

        $accesses = ProblemsetAccessLogDAO::GetAccessForCourse($course->course_id);
        $submissions = SubmissionLogDAO::GetSubmissionsForCourse($course->course_id);

        return ActivityReport::getActivityReport($accesses, $submissions);
    }

    /**
     * Validates and authenticate token for operations when user can be logged
     * in or not. This is the only private function that receives Request as a
     * parameter because it needs authenticate it wheter there is no token.
     *
     * @param  string $courseAlias
     * @param  string $assignmentAlias
     * @param  string $token
     * @param  Request $r
     * @return array
     * @throws InvalidDatabaseOperationException
     * @throws NotFoundException
     * @throws ForbiddenAccessException
     */
    private static function authenticateAndValidateToken(
        string $courseAlias,
        string $assignmentAlias,
        ?string $token,
        Request $r
    ) : Array {
        if (is_null($token)) {
            self::authenticateRequest($r);
            [$course, $assignment] = self::validateAssignmentDetails(
                $courseAlias,
                $assignmentAlias,
                $r['current_identity_id']
            );

            return [
                'hasToken' => false,
                'courseAdmin' => Authorization::isCourseAdmin($r['current_identity_id'], $course),
                'assignment' => $assignment,
                'course' => $course,
            ];
        }

        $courseAdmin = false;

        $course = self::validateCourseExists($courseAlias);
        $course->toUnixTime();
        $assignment = self::validateCourseAssignmentAlias($course, $assignmentAlias);
        $assignment->toUnixTime();

        try {
            $assignmentProblemset = AssignmentsDAO::getByIdWithScoreboardUrls($assignment->assignment_id);
        } catch (Exception $e) {
            throw new InvalidDatabaseOperationException($e);
        }
        if (is_null($assignmentProblemset)) {
            throw new NotFoundException('assignmentNotFound');
        }

        if ($token === $assignmentProblemset['scoreboard_url_admin']) {
            $courseAdmin = true;
        } elseif ($token !== $assignmentProblemset['scoreboard_url']) {
            throw new ForbiddenAccessException('invalidScoreboardUrl');
        }

        // hasToken is true, it means we do not autenticate request user
        return [
            'courseAdmin' => $courseAdmin,
            'hasToken' => true,
            'assignment' => $assignment,
            'course' => $course,
        ];
    }

    /**
     * Validates assignment by course alias and assignment alias given
     * @param  string $courseAlias
     * @param  string $assignmentAlias
     * @param  int $currentIdentityId
     * @return array
     */
    private static function validateAssignmentDetails(
        string $courseAlias,
        string $assignmentAlias,
        int $currentIdentityId
    ) : Array {
        Validators::validateStringNonEmpty($courseAlias, 'course', true /* is_required */);
        Validators::validateStringNonEmpty($assignmentAlias, 'assignment', true /* is_required */);
        $course = CoursesDAO::getByAlias($courseAlias);
        if (is_null($course)) {
            throw new NotFoundException('courseNotFound');
        }
        $course->toUnixTime();
        $assignment = AssignmentsDAO::getByAliasAndCourse($assignmentAlias, $course->course_id);
        if (is_null($assignment)) {
            throw new NotFoundException('assignmentNotFound');
        }
        $assignment->toUnixTime();

        // Admins are almighty, no need to check anything else.
        if (Authorization::isCourseAdmin($currentIdentityId, $course)) {
            return [$course, $assignment];
        }

        if ($assignment->start_time > Time::get() ||
            !GroupRolesDAO::isContestant($currentIdentityId, $assignment->acl_id)
        ) {
            throw new ForbiddenAccessException();
        }
        return [$course, $assignment];
    }

    /**
     * Returns details of a given assignment
     * @param  Request $r
     * @return array
     */
    public static function apiAssignmentDetails(Request $r) {
        if (OMEGAUP_LOCKDOWN) {
            throw new ForbiddenAccessException('lockdown');
        }

        $tokenAuthenticationResult = self::authenticateAndValidateToken(
            $r['course'],
            $r['assignment'],
            $r['token'],
            $r
        );

        $problems = ProblemsetProblemsDAO::getProblems(
            $tokenAuthenticationResult['assignment']->problemset_id
        );
        $letter = 0;
        foreach ($problems as &$problem) {
            $problem['letter'] = ContestController::columnName($letter++);
            unset($problem['problem_id']);
        }

        $director = null;
        try {
            $acl = ACLsDAO::getByPK($tokenAuthenticationResult['course']->acl_id);
            $director = UsersDAO::getByPK($acl->owner_id)->username;
        } catch (Exception $e) {
            // Operation failed in the data layer
            throw new InvalidDatabaseOperationException($e);
        }

        // Log the operation only when there is not a token in request
        if (!$tokenAuthenticationResult['hasToken']) {
            ProblemsetAccessLogDAO::create(new ProblemsetAccessLog([
                'identity_id' => $r['current_identity_id'],
                'problemset_id' => $tokenAuthenticationResult['assignment']->problemset_id,
                'ip' => ip2long($_SERVER['REMOTE_ADDR']),
            ]));
        }

        return [
            'status' => 'ok',
            'name' => $tokenAuthenticationResult['assignment']->name,
            'description' => $tokenAuthenticationResult['assignment']->description,
            'assignment_type' => $tokenAuthenticationResult['assignment']->assignment_type,
            'start_time' => $tokenAuthenticationResult['assignment']->start_time,
            'finish_time' => $tokenAuthenticationResult['assignment']->finish_time,
            'problems' => $problems,
            'director' => $director,
            'problemset_id' => $tokenAuthenticationResult['assignment']->problemset_id,
            'admin' => $tokenAuthenticationResult['courseAdmin'],
        ];
    }

    /**
     * Returns all runs for a course
     *
     * @param Request $r
     * @return array
     * @throws InvalidDatabaseOperationException
     */
    public static function apiRuns(Request $r) {
        // Authenticate request
        self::authenticateRequest($r);

        // Validate request
        self::validateRuns($r);

        // Get our runs
        try {
            $runs = RunsDAO::getAllRuns(
                $r['assignment']->problemset_id,
                $r['status'],
                $r['verdict'],
                !is_null($r['problem']) ? $r['problem']->problem_id : null,
                $r['language'],
                !is_null($r['identity']) ? $r['identity']->identity_id : null,
                $r['offset'],
                $r['rowcount']
            );
        } catch (Exception $e) {
            // Operation failed in the data layer
            throw new InvalidDatabaseOperationException($e);
        }

        $result = [];

        foreach ($runs as $run) {
            $run['time'] = (int)$run['time'];
            $run['score'] = (float)$run['score'];
            $run['contest_score'] = (float)$run['contest_score'];
            array_push($result, $run);
        }

        $response = [];
        $response['runs'] = $result;
        $response['status'] = 'ok';

        return $response;
    }

    /**
     * Validates runs API
     *
     * @param Request $r
     * @throws InvalidDatabaseOperationException
     * @throws NotFoundException
     * @throws ForbiddenAccessException
     */
    private static function validateRuns(Request $r) : void {
        // Defaults for offset and rowcount
        if (!isset($r['offset'])) {
            $r['offset'] = 0;
        }
        if (!isset($r['rowcount'])) {
            $r['rowcount'] = 100;
        }

        Validators::validateStringNonEmpty($r['course_alias'], 'course_alias');
        Validators::validateStringNonEmpty($r['assignment_alias'], 'assignment_alias');

        try {
            $r['course'] = CoursesDAO::getByAlias($r['course_alias']);
        } catch (Exception $e) {
            // Operation failed in the data layer
            throw new InvalidDatabaseOperationException($e);
        }
        if (is_null($r['course'])) {
            throw new NotFoundException('courseNotFound');
        }

        try {
            $r['assignment'] = AssignmentsDAO::getByAliasAndCourse(
                $r['assignment_alias'],
                $r['course']->course_id
            );
        } catch (Exception $e) {
            // Operation failed in the data layer
            throw new InvalidDatabaseOperationException($e);
        }
        if (is_null($r['assignment'])) {
            throw new NotFoundException('assignmentNotFound');
        }

        if (!Authorization::isCourseAdmin($r['current_identity_id'], $r['course'])) {
            throw new ForbiddenAccessException('userNotAllowed');
        }

        $r->ensureInt('offset', null, null, false);
        $r->ensureInt('rowcount', null, null, false);
        Validators::validateInEnum($r['status'], 'status', ['new', 'waiting', 'compiling', 'running', 'ready'], false);
        Validators::validateInEnum($r['verdict'], 'verdict', ['AC', 'PA', 'WA', 'TLE', 'MLE', 'OLE', 'RTE', 'RFE', 'CE', 'JE', 'NO-AC'], false);

        // Check filter by problem, is optional
        if (!is_null($r['problem_alias'])) {
            Validators::validateStringNonEmpty($r['problem_alias'], 'problem');

            try {
                $r['problem'] = ProblemsDAO::getByAlias($r['problem_alias']);
            } catch (Exception $e) {
                // Operation failed in the data layer
                throw new InvalidDatabaseOperationException($e);
            }

            if (is_null($r['problem'])) {
                throw new NotFoundException('problemNotFound');
            }
        }

        Validators::validateInEnum($r['language'], 'language', array_keys(RunController::$kSupportedLanguages), false);

        // Get user if we have something in username
        if (!is_null($r['username'])) {
            $r['identity'] = IdentityController::resolveIdentity($r['username']);
        }
    }

    /**
     * Returns details of a given course
     * @param  Request $r
     * @return array
     */
    public static function apiDetails(Request $r) {
        if (OMEGAUP_LOCKDOWN) {
            throw new ForbiddenAccessException('lockdown');
        }

        self::authenticateRequest($r);
        $course = self::validateCourseExists($r['alias']);
        $group = self::resolveGroup($course, $r['group']);

        // Only Course Admins or Group Members (students) can see these results
        if (!Authorization::canViewCourse(
            $r['current_identity_id'],
            $course,
            $group
        )) {
            throw new ForbiddenAccessException();
        }

        return self::getCommonCourseDetails($course, $r['current_identity_id'], false /*onlyIntroDetails*/);
    }

    /**
     * Edit Course contents
     *
     * @param  Request $r
     * @return array
     */
    public static function apiUpdate(Request $r) {
        if (OMEGAUP_LOCKDOWN) {
            throw new ForbiddenAccessException('lockdown');
        }

        self::authenticateRequest($r);
        $originalCourse = self::validateUpdate($r, $r['course_alias']);
        if (!Authorization::isCourseAdmin($r['current_identity_id'], $originalCourse)) {
            throw new ForbiddenAccessException();
        }

        $valueProperties = [
            'alias',
            'name',
            'description',
            'start_time' => ['transform' => function ($value) {
                return gmdate('Y-m-d H:i:s', $value);
            }],
            'finish_time' => ['transform' => function ($value) {
                return gmdate('Y-m-d H:i:s', $value);
            }],
            'school_id',
            'show_scoreboard' => ['transform' => function ($value) {
                return $value == 'true' ? 1 : 0;
            }],
            'needs_basic_information' => ['transform' => function ($value) {
                return $value == 'true' ? 1 : 0;
            }],
            'requests_user_information',
            'public' => ['transform' => function ($value) {
                return is_null($value) ? false : $value;
            }],
        ];
        self::updateValueProperties($r, $originalCourse, $valueProperties);

        // Push changes
        try {
            CoursesDAO::update($originalCourse);
        } catch (Exception $e) {
            throw new InvalidDatabaseOperationException($e);
        }

        // TODO: Expire cache

        self::$log->info('Course updated (alias): ' . $r['course_alias']);
        return ['status' => 'ok'];
    }

    /**
     * Gets Scoreboard for an assignment
     *
     * @param  Request $r
     * @return array
     */
    public static function apiAssignmentScoreboard(Request $r) {
        $tokenAuthenticationResult = self::authenticateAndValidateToken(
            $r['course'],
            $r['assignment'],
            $r['token'],
            $r
        );
        $group = self::resolveGroup($tokenAuthenticationResult['course'], $r['group']);

        if (!$tokenAuthenticationResult['hasToken'] &&
            !Authorization::canViewCourse($r['current_identity_id'], $tokenAuthenticationResult['course'], $group)) {
            throw new ForbiddenAccessException();
        }

        $scoreboard = new Scoreboard(
            new ScoreboardParams([
                'alias' => $tokenAuthenticationResult['assignment']->alias,
                'title' => $tokenAuthenticationResult['assignment']->name,
                'problemset_id' => $tokenAuthenticationResult['assignment']->problemset_id,
                'start_time' => $tokenAuthenticationResult['assignment']->start_time,
                'finish_time' => $tokenAuthenticationResult['assignment']->finish_time,
                'acl_id' => $tokenAuthenticationResult['assignment']->acl_id,
                'group_id' => $tokenAuthenticationResult['course']->group_id,
                'admin' => $tokenAuthenticationResult['courseAdmin'],
            ])
        );

        return $scoreboard->generate(
            false /*withRunDetails*/,
            true /*sortByName*/
        );
    }

    /**
     * Returns the Scoreboard events
     *
     * @param Request $r
     * @return array
     * @throws InvalidDatabaseOperationException
     * @throws NotFoundException
     */
    public static function apiAssignmentScoreboardEvents(Request $r) {
        $tokenAuthenticationResult = self::authenticateAndValidateToken(
            $r['course'],
            $r['assignment'],
            $r['token'],
            $r
        );

        $scoreboard = new Scoreboard(
            ScoreboardParams::fromAssignment(
                $tokenAuthenticationResult['assignment'],
                $tokenAuthenticationResult['course']->group_id,
                $tokenAuthenticationResult['courseAdmin']/*show_all_runs*/
            )
        );

        // Push scoreboard data in response
        return [
            'events' => $scoreboard->events()
        ];
    }

    /**
     * Get Problems solved by users of a course
     *
     * @param Request $r
     * @return Problems array
     * @throws InvalidDatabaseOperationException
     */
    public static function apiListSolvedProblems(Request $r) {
        self::authenticateRequest($r);
        $course = self::validateCourseExists($r['course_alias']);

        if (!Authorization::isCourseAdmin($r['current_identity_id'], $course)) {
            throw new ForbiddenAccessException('userNotAllowed');
        }
        try {
            $solvedProblems = ProblemsDAO::getSolvedProblemsByUsersOfCourse($r['course_alias']);
        } catch (Exception $e) {
            throw new InvalidDatabaseOperationException($e);
        }
        $userProblems = [];
        foreach ($solvedProblems as $problem) {
            $userProblems[$problem['username']][] = $problem;
        }
        return ['status' => 'ok', 'user_problems' => $userProblems];
    }

    /**
     * Get Problems unsolved by users of a course
     *
     * @param Request $r
     * @return Problems array
     * @throws InvalidDatabaseOperationException
     */
    public static function apiListUnsolvedProblems(Request $r) {
        self::authenticateRequest($r);
        $course = self::validateCourseExists($r['course_alias']);

        if (!Authorization::isCourseAdmin($r['current_identity_id'], $course)) {
            throw new ForbiddenAccessException('userNotAllowed');
        }

        try {
            $unsolvedProblems = ProblemsDAO::getUnsolvedProblemsByUsersOfCourse($r['course_alias']);
        } catch (Exception $e) {
            throw new InvalidDatabaseOperationException($e);
        }
        $userProblems = [];
        foreach ($unsolvedProblems as $problem) {
            $userProblems[$problem['username']][] = $problem;
        }
        return ['status' => 'ok', 'user_problems' => $userProblems];
    }

    /**
     * @param $identity_id
     * @param Courses $course
     * @param Groups $group
     */
    public static function shouldShowScoreboard(
        int $identityId,
        Courses $course,
        Groups $group
    ) : bool {
        return Authorization::canViewCourse($identityId, $course, $group) &&
            $course->show_scoreboard;
    }
}<|MERGE_RESOLUTION|>--- conflicted
+++ resolved
@@ -73,7 +73,6 @@
     }
 
     /**
-<<<<<<< HEAD
      * Validates clone Courses
      */
     private static function validateClone(Request $r) {
@@ -83,10 +82,7 @@
     }
 
     /**
-     * Validates create or update Courses
-=======
      * Validates create Courses
->>>>>>> 946aa234
      *
      * @param Request $r
      * @throws InvalidParameterException
@@ -224,7 +220,7 @@
     /**
      * Clone a course
      *
-     * @return Array
+     * @return array
      * @throws InvalidParameterException
      * @throws DuplicatedEntryInDatabaseException
      * @throws InvalidDatabaseOperationException
@@ -235,20 +231,16 @@
         }
 
         self::authenticateRequest($r);
-        self::validateCourseAlias($r);
         self::validateClone($r);
-
-        $originalCourse = CoursesDAO::getByAlias($r['course_alias']);
-        if (is_null($originalCourse)) {
-            throw new NotFoundException('courseNotFound');
-        }
+        $originalCourse = self::validateCourseExists($r['course_alias']);
+
         $offset = round($r['start_time']) - strtotime($originalCourse->start_time);
 
         DAO::transBegin();
 
         try {
             // Create the course (and group)
-            [$courseId, $aclId] = CourseController::createCourseAndGroup(new Courses([
+            $course = CourseController::createCourseAndGroup(new Courses([
                 'name' => $r['name'],
                 'description' => $originalCourse->description,
                 'alias' => $r['alias'],
@@ -256,18 +248,18 @@
                 'start_time' => gmdate('Y-m-d H:i:s', $r['start_time']),
                 'finish_time' => gmdate('Y-m-d H:i:s', strtotime($originalCourse->finish_time) + $offset),
                 'public' => 0,
-                'show_scoreboard' =>$r['show_scoreboard'] == 'true',
-                'needs_basic_information' => $r['needs_basic_information'] == 'true',
+                'show_scoreboard' => boolval($r['show_scoreboard']),
+                'needs_basic_information' => $r->ensureBool('needs_basic_information', false /*isRequired*/),
                 'requests_user_information' => $r['requests_user_information']
             ]), $r['current_user_id']);
 
-            $assignmentsProblems = ProblemsetProblemsDAO::getProblemsAssignmentByCourseAlias($originalCourse->alias);
+            $assignmentsProblems = ProblemsetProblemsDAO::getProblemsAssignmentByCourseAlias($originalCourse);
 
             foreach ($assignmentsProblems as $assignment => $assignmentProblems) {
                 // Create and assign homeworks and tests to new course
-                $problemsetId = self::createAssignment($r['course'], new Assignments([
-                    'course_id' => $courseId,
-                    'acl_id' => $aclId,
+                $problemset = self::createAssignment($originalCourse, new Assignments([
+                    'course_id' => $course->course_id,
+                    'acl_id' => $course->acl_id,
                     'name' => $assignmentProblems['name'],
                     'description' => $assignmentProblems['description'],
                     'alias' => $assignmentProblems['assignment_alias'],
@@ -281,12 +273,12 @@
                     // Create and assign problems to new course
                     self::addProblemToAssignment(
                         $problem['problem_alias'],
-                        $problemsetId,
+                        $problemset->problemset_id,
                         $r['current_user_id'],
+                        false, /* validateVisibility */
                         100,
                         null,
-                        1,
-                        false
+                        1
                     );
                 }
             }
@@ -321,12 +313,12 @@
             'name' => $r['name'],
             'description' => $r['description'],
             'alias' => $r['alias'],
-            'school_id' => is_null($r['school']) ? null : $r['school']->school_id,
+            'school_id' => $r['school_id'] ?? null,
             'start_time' => gmdate('Y-m-d H:i:s', $r['start_time']),
             'finish_time' => gmdate('Y-m-d H:i:s', $r['finish_time']),
             'public' => is_null($r['public']) ? false : $r['public'],
-            'show_scoreboard' =>$r['show_scoreboard'] == 'true',
-            'needs_basic_information' => $r['needs_basic_information'] == 'true',
+            'show_scoreboard' => boolval($r['show_scoreboard']),
+            'needs_basic_information' => $r->ensureBool('needs_basic_information', false /*isRequired*/),
             'requests_user_information' => $r['requests_user_information'],
         ]), $r['current_user_id']);
 
@@ -338,8 +330,12 @@
      *
      * @param Courses $course
      * @param $creatorUserId
-     */
-    private static function createCourseAndGroup(Courses $course, int $creatorUserId) {
+     * @return Courses
+     */
+    private static function createCourseAndGroup(
+        Courses $course,
+        int $creatorUserId
+    ) : Courses {
         if ($course->alias == 'new') {
             throw new DuplicatedEntryInDatabaseException('aliasInUse');
         }
@@ -370,25 +366,7 @@
             $course->group_id = $group->group_id;
             $course->acl_id = $acl->acl_id;
 
-            // Create the actual course
-<<<<<<< HEAD
-            CoursesDAO::save($course);
-=======
-            CoursesDAO::create(new Courses([
-                'name' => $r['name'],
-                'description' => $r['description'],
-                'alias' => $r['alias'],
-                'group_id' => $group->group_id,
-                'acl_id' => $acl->acl_id,
-                'school_id' => $r['school_id'] ?? null,
-                'start_time' => gmdate('Y-m-d H:i:s', $r['start_time']),
-                'finish_time' => gmdate('Y-m-d H:i:s', $r['finish_time']),
-                'public' => boolval($r['public']),
-                'show_scoreboard' => $r['show_scoreboard'] == 'true',
-                'needs_basic_information' => $r['needs_basic_information'] == 'true',
-                'requests_user_information' => $r['requests_user_information'],
-            ]));
->>>>>>> 946aa234
+            CoursesDAO::create($course);
 
             DAO::transEnd();
         } catch (Exception $e) {
@@ -401,7 +379,7 @@
             }
         }
 
-        return [$course->course_id, $course->acl_id];
+        return $course;
     }
 
     /**
@@ -409,26 +387,14 @@
      *
      * @param Courses $course
      * @param Assignment $assignment
+     * @return Problemsets
      * @throws DuplicatedEntryInDatabaseException
      * @throws InvalidDatabaseOperationException
      */
-<<<<<<< HEAD
-    private static function createAssignment(Courses $course, Assignments $assignment) : int {
-=======
-    public static function apiCreateAssignment(Request $r) {
-        if (OMEGAUP_LOCKDOWN) {
-            throw new ForbiddenAccessException('lockdown');
-        }
-
-        self::authenticateRequest($r);
-        $course = self::validateCourseExists($r['course_alias']);
-        self::validateCreateAssignment($r, $course);
-
-        if (!Authorization::isCourseAdmin($r['current_identity_id'], $course)) {
-            throw new ForbiddenAccessException();
-        }
-
->>>>>>> 946aa234
+    private static function createAssignment(
+        Courses $course,
+        Assignments $assignment
+    ) : Problemsets {
         DAO::transBegin();
         try {
             // Create the backing problemset
@@ -438,24 +404,9 @@
                 'scoreboard_url' => SecurityTools::randomString(30),
                 'scoreboard_url_admin' => SecurityTools::randomString(30),
             ]);
-<<<<<<< HEAD
+
             ProblemsetsDAO::create($problemset);
             $assignment->problemset_id = $problemset->problemset_id;
-=======
-            ProblemsetsDAO::save($problemset);
-            $assignment = new Assignments([
-                'course_id' => $course->course_id,
-                'problemset_id' => $problemset->problemset_id,
-                'acl_id' => $course->acl_id,
-                'name' => $r['name'],
-                'description' => $r['description'],
-                'alias' => $r['alias'],
-                'publish_time_delay' => $r['publish_time_delay'],
-                'assignment_type' => $r['assignment_type'],
-                'start_time' => gmdate('Y-m-d H:i:s', $r['start_time']),
-                'finish_time' => gmdate('Y-m-d H:i:s', $r['finish_time']),
-            ]);
->>>>>>> 946aa234
 
             AssignmentsDAO::create($assignment);
 
@@ -472,27 +423,27 @@
                 throw new InvalidDatabaseOperationException($e);
             }
         }
-        return $problemset->problemset_id;
+        return $problemset;
     }
 
     /**
      * Function to add problems to a specific assignment
      *
-     * @param String $problemAlias,
+     * @param string $problemAlias,
      * @param int $problemsetId,
      * @param int $userId,
      * @param ?int $points = 100,
-     * @param ?String $commit
+     * @param ?string $commit
      */
     private static function addProblemToAssignment(
-        String $problemAlias,
+        string $problemAlias,
         int $problemsetId,
         int $userId,
+        bool $validateVisibility,
         ?int $points = 100,
-        ?String $commit = null,
-        ?int $order = 1,
-        ?bool $validateVisibility = true
-    ) {
+        ?string $commit = null,
+        ?int $order = 1
+    ) : void {
         // Get this problem
         $problem = ProblemsDAO::getByAlias($problemAlias);
         if (is_null($problem)) {
@@ -529,15 +480,16 @@
         }
 
         self::authenticateRequest($r);
-        self::validateCreateAssignment($r);
-
-        if (!Authorization::isCourseAdmin($r['current_identity_id'], $r['course'])) {
-            throw new ForbiddenAccessException();
-        }
-
-        self::createAssignment($r['course'], new Assignments([
-            'course_id' => $r['course']->course_id,
-            'acl_id' => $r['course']->acl_id,
+        $course = self::validateCourseExists($r['course_alias']);
+        self::validateCreateAssignment($r, $course);
+
+        if (!Authorization::isCourseAdmin($r['current_identity_id'], $course)) {
+            throw new ForbiddenAccessException();
+        }
+
+        self::createAssignment($course, new Assignments([
+            'course_id' => $course->course_id,
+            'acl_id' => $course->acl_id,
             'name' => $r['name'],
             'description' => $r['description'],
             'alias' => $r['alias'],
@@ -656,13 +608,8 @@
         }
 
         // Get the associated problemset with this assignment
-<<<<<<< HEAD
-        $problemset = AssignmentsDAO::GetProblemset(
-            $r['course']->course_id,
-=======
-        $problemSet = AssignmentsDAO::GetProblemset(
+        $problemset = AssignmentsDAO::getProblemset(
             $course->course_id,
->>>>>>> 946aa234
             $r['assignment_alias']
         );
         if (is_null($problemset)) {
@@ -678,6 +625,7 @@
             $r['problem_alias'],
             $problemset->problemset_id,
             $r['current_user_id'],
+            true, /* validateVisibility */
             $points,
             $r['commit']
         );
@@ -714,7 +662,7 @@
         }
 
         // Get the associated problemset with this assignment
-        $problemSet = AssignmentsDAO::GetProblemset(
+        $problemSet = AssignmentsDAO::getProblemset(
             $course->course_id,
             $r['assignment_alias']
         );
@@ -826,7 +774,7 @@
         }
 
         // Get the associated problemset with this assignment
-        $problemSet = AssignmentsDAO::GetProblemset(
+        $problemSet = AssignmentsDAO::getProblemset(
             $course->course_id,
             $r['assignment_alias']
         );
@@ -951,7 +899,7 @@
         }
 
         // Get the associated problemset with this assignment
-        $problemSet = AssignmentsDAO::GetProblemset(
+        $problemSet = AssignmentsDAO::getProblemset(
             $$course->course_id,
             $r['assignment_alias']
         );
@@ -967,7 +915,7 @@
      * @param  Course $course
      * @return array
      */
-    private static function convertCourseToArray(Courses $course) : Array {
+    private static function convertCourseToArray(Courses $course) : array {
         $course->toUnixTime();
         $relevant_columns = ['alias', 'name', 'start_time', 'finish_time'];
         $arr = $course->asFilteredArray($relevant_columns);
@@ -1048,7 +996,7 @@
      * List students in a course
      *
      * @param  Request $r
-     * @return Array response
+     * @return array response
      */
     public static function apiListStudents(Request $r) {
         if (OMEGAUP_LOCKDOWN) {
@@ -1563,7 +1511,7 @@
         Courses $course,
         int $currentIdentityId,
         bool $onlyIntroDetails
-    ) : Array {
+    ) : array {
         $isAdmin = Authorization::isCourseAdmin(
             $currentIdentityId,
             $course
@@ -1680,7 +1628,7 @@
         string $assignmentAlias,
         ?string $token,
         Request $r
-    ) : Array {
+    ) : array {
         if (is_null($token)) {
             self::authenticateRequest($r);
             [$course, $assignment] = self::validateAssignmentDetails(
@@ -1739,7 +1687,7 @@
         string $courseAlias,
         string $assignmentAlias,
         int $currentIdentityId
-    ) : Array {
+    ) : array {
         Validators::validateStringNonEmpty($courseAlias, 'course', true /* is_required */);
         Validators::validateStringNonEmpty($assignmentAlias, 'assignment', true /* is_required */);
         $course = CoursesDAO::getByAlias($courseAlias);
@@ -1887,24 +1835,14 @@
         if (!isset($r['rowcount'])) {
             $r['rowcount'] = 100;
         }
-
-        Validators::validateStringNonEmpty($r['course_alias'], 'course_alias');
         Validators::validateStringNonEmpty($r['assignment_alias'], 'assignment_alias');
 
-        try {
-            $r['course'] = CoursesDAO::getByAlias($r['course_alias']);
-        } catch (Exception $e) {
-            // Operation failed in the data layer
-            throw new InvalidDatabaseOperationException($e);
-        }
-        if (is_null($r['course'])) {
-            throw new NotFoundException('courseNotFound');
-        }
+        $course = self::validateCourseExists($r['course_alias']);
 
         try {
             $r['assignment'] = AssignmentsDAO::getByAliasAndCourse(
                 $r['assignment_alias'],
-                $r['course']->course_id
+                $course->course_id
             );
         } catch (Exception $e) {
             // Operation failed in the data layer
@@ -1914,7 +1852,7 @@
             throw new NotFoundException('assignmentNotFound');
         }
 
-        if (!Authorization::isCourseAdmin($r['current_identity_id'], $r['course'])) {
+        if (!Authorization::isCourseAdmin($r['current_identity_id'], $course)) {
             throw new ForbiddenAccessException('userNotAllowed');
         }
 
