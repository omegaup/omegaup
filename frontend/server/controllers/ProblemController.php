--- conflicted
+++ resolved
@@ -1656,23 +1656,13 @@
 
         $response = [];
         $response['results'] = [];
-<<<<<<< HEAD
-        $author_user_id = null;
-=======
->>>>>>> c159164c
         $author_identity_id = null;
         // There are basically three types of users:
         // - Non-logged in users: Anonymous
         // - Logged in users with normal permissions: Normal
         // - Logged in users with administrative rights: Admin
-<<<<<<< HEAD
-        $user_type = USER_ANONYMOUS;
-        if (!is_null($r['current_user_id'])) {
-            $author_user_id = intval($r['current_user_id']);
-=======
         $identity_type = IDENTITY_ANONYMOUS;
         if (!is_null($r['current_identity_id'])) {
->>>>>>> c159164c
             $author_identity_id = intval($r['current_identity_id']);
             if (Authorization::isSystemAdmin($r['current_user_id']) ||
                 Authorization::hasRole(
@@ -1711,10 +1701,6 @@
             $offset,
             $rowcount,
             $query,
-<<<<<<< HEAD
-            $author_user_id,
-=======
->>>>>>> c159164c
             $author_identity_id,
             $r['tag'],
             is_null($r['min_visibility']) ? ProblemController::VISIBILITY_PUBLIC : (int) $r['min_visibility'],
