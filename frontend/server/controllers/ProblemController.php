--- conflicted
+++ resolved
@@ -803,10 +803,6 @@
 
         // Invalidate problem statement cache
         foreach ($problemDeployer->getUpdatedLanguages() as $lang) {
-<<<<<<< HEAD
-=======
-            Cache::deleteFromCache(Cache::PROBLEM_STATEMENT, "{$r['problem']->alias}-{$lang}-html");
->>>>>>> 429bb0f2
             Cache::deleteFromCache(Cache::PROBLEM_STATEMENT, "{$r['problem']->alias}-{$lang}-markdown");
         }
         Cache::deleteFromCache(Cache::PROBLEM_SAMPLE, "{$r['problem']->alias}-sample.in");
@@ -871,16 +867,9 @@
                 ]
             );
 
-<<<<<<< HEAD
-            // Invalidate problem statement cache
-            Cache::deleteFromCache(Cache::PROBLEM_STATEMENT, "{$r['problem']->alias}-{$r['lang']}-markdown");
-            Cache::deleteFromCache(Cache::PROBLEM_SAMPLE, $r['problem']->alias . '-sample.in');
-=======
             // Invalidate problem statement cache.
-            Cache::deleteFromCache(Cache::PROBLEM_STATEMENT, "{$r['problem']->alias}-{$r['lang']}-html");
             Cache::deleteFromCache(Cache::PROBLEM_STATEMENT, "{$r['problem']->alias}-{$r['lang']}-markdown");
             Cache::deleteFromCache(Cache::PROBLEM_SAMPLE, "{$r['problem']->alias}-sample.in");
->>>>>>> 429bb0f2
         } catch (ApiException $e) {
             throw $e;
         } catch (Exception $e) {
@@ -1041,11 +1030,7 @@
         $problemStatement = null;
         Cache::getFromCacheOrSet(
             Cache::PROBLEM_STATEMENT,
-<<<<<<< HEAD
             "{$problemAlias}-{$language}-markdown",
-=======
-            "${problemAlias}-{$language}-markdown",
->>>>>>> 429bb0f2
             [$problemAlias, $language],
             'ProblemController::getProblemStatementImpl',
             $problemStatement,
