<?php

/**
 * RunController
 *
 * @author joemmanuel
 */
class RunController extends Controller {
    public static $kSupportedLanguages = [
        'kp', 'kj', 'c', 'cpp', 'cpp11', 'java', 'py', 'rb', 'pl', 'cs', 'pas',
        'cat', 'hs', 'lua'
    ];
    public static $defaultSubmissionGap = 60; /*seconds*/
    public static $grader = null;
    private static $practice = false;

    public static function getGradePath($run) {
        return GRADE_PATH . '/' .
            substr($run->guid, 0, 2) . '/' .
            substr($run->guid, 2);
    }

    /**
     * Gets the path of the file that contains the submission.
     */
    public static function getSubmissionPath($run) {
        return RUNS_PATH .
            DIRECTORY_SEPARATOR . substr($run->guid, 0, 2) .
            DIRECTORY_SEPARATOR . substr($run->guid, 2);
    }

    /**
     * Creates an instance of Grader if not already created
     */
    private static function initializeGrader() {
        if (is_null(self::$grader)) {
            // Create new grader
            self::$grader = new Grader();
        }

        // Set practice mode OFF by default
        self::$practice = false;
    }

    /**
     *
     * Validates Create Run request
     *
     * @param Request $r
     * @throws ApiException
     * @throws InvalidDatabaseOperationException
     * @throws NotAllowedToSubmitException
     * @throws InvalidParameterException
     * @throws ForbiddenAccessException
     */
    private static function validateCreateRequest(Request $r) {
        // https://github.com/omegaup/omegaup/issues/739
        if ($r['current_user']->username == 'omi') {
            throw new ForbiddenAccessException();
        }

        $allowedLanguages = RunController::$kSupportedLanguages;
        try {
            Validators::isStringNonEmpty($r['problem_alias'], 'problem_alias');

            // Check that problem exists
            $r['problem'] = ProblemsDAO::getByAlias($r['problem_alias']);

            if ($r['problem']->deprecated) {
                throw new PreconditionFailedException('problemDeprecated');
            }
            // check that problem is not publicly or privately banned.
            if ($r['problem']->visibility == ProblemController::VISIBILITY_PUBLIC_BANNED || $r['problem']->visibility == ProblemController::VISIBILITY_PRIVATE_BANNED) {
                throw new NotFoundException('problemNotfound');
            }

            $allowedLanguages = array_intersect(
                $allowedLanguages,
                explode(',', $r['problem']->languages)
            );
            Validators::isInEnum(
                $r['language'],
                'language',
                $allowedLanguages
            );
            Validators::isStringNonEmpty($r['source'], 'source');

            // Can't set both problemset_id and contest_alias at the same time.
            if (!empty($r['problemset_id']) && !empty($r['contest_alias'])) {
                throw new InvalidParameterException(
                    'incompatibleArgs',
                    'problemset_id and contest_alias'
                );
            }

            $problemset_id = null;
            if (!empty($r['problemset_id'])) {
                // Got a problemset id directly.
                $problemset_id = intval($r['problemset_id']);
                $r['container'] = ProblemsetsDAO::getProblemsetContainer($problemset_id);
            } elseif (!empty($r['contest_alias'])) {
                // Got a contest alias, need to fetch the problemset id.
                // Validate contest
                Validators::isStringNonEmpty($r['contest_alias'], 'contest_alias');
                $r['contest'] = ContestsDAO::getByAlias($r['contest_alias']);

                if ($r['contest'] == null) {
                    throw new InvalidParameterException('parameterNotFound', 'contest_alias');
                }

                $problemset_id = $r['contest']->problemset_id;
                $r['container'] = $r['contest'];

                // Update list of valid languages.
                if ($r['contest']->languages !== null) {
                    $allowedLanguages = array_intersect(
                        $allowedLanguages,
                        explode(',', $r['contest']->languages)
                    );
                }
            } else {
                // Check for practice or public problem, there is no contest info
                // in this scenario.
                if (ProblemsDAO::isVisible($r['problem']) ||
                      Authorization::isProblemAdmin($r['current_identity_id'], $r['problem']) ||
                      Time::get() > ProblemsDAO::getPracticeDeadline($r['problem']->problem_id)) {
                    if (!RunsDAO::IsRunInsideSubmissionGap(
                        null,
                        null,
                        $r['problem']->problem_id,
                        $r['current_identity_id']
                    )
                            && !Authorization::isSystemAdmin($r['current_identity_id'])) {
                            throw new NotAllowedToSubmitException('runWaitGap');
                    }

                    self::$practice = true;
                    return;
                } else {
                    throw new NotAllowedToSubmitException('problemIsNotPublic');
                }
            }

            $r['problemset'] = ProblemsetsDAO::getByPK($problemset_id);
            if ($r['problemset'] == null) {
                throw new InvalidParameterException('parameterNotFound', 'problemset_id');
            }

            // Validate the language.
            if ($r['problemset']->languages !== null) {
                $allowedLanguages = array_intersect(
                    $allowedLanguages,
                    explode(',', $r['problemset']->languages)
                );
            }
            Validators::isInEnum(
                $r['language'],
                'language',
                $allowedLanguages
            );

            // Validate that the combination problemset_id problem_id is valid
            if (!ProblemsetProblemsDAO::getByPK(
                $problemset_id,
                $r['problem']->problem_id
            )) {
                throw new InvalidParameterException('parameterNotFound', 'problem_alias');
            }

            // No one should submit after the deadline. Not even admins.
            if (ProblemsetsDAO::isLateSubmission($r['container'])) {
                throw new NotAllowedToSubmitException('runNotInsideContest');
            }

            // Contest admins can skip following checks
            if (!Authorization::isAdmin($r['current_identity_id'], $r['problemset'])) {
                // Before submit something, user had to open the problem/problemset.
                if (!ProblemsetIdentitiesDAO::getByPK($r['current_identity_id'], $problemset_id) &&
                    !Authorization::canSubmitToProblemset(
                        $r['current_identity_id'],
                        $r['problemset']
                    )
                ) {
                    throw new NotAllowedToSubmitException('runNotEvenOpened');
                }

                // Validate that the run is timely inside contest
                if (!ProblemsetsDAO::insideSubmissionWindow($r['container'], $r['current_identity_id'])) {
                    throw new NotAllowedToSubmitException('runNotInsideContest');
                }

                // Validate if the user is allowed to submit given the submissions_gap
                if (!RunsDAO::IsRunInsideSubmissionGap(
                    $problemset_id,
                    isset($r['contest']) ? $r['contest'] : null,
                    $r['problem']->problem_id,
                    $r['current_identity_id']
                )) {
                    throw new NotAllowedToSubmitException('runWaitGap');
                }
            }
        } catch (ApiException $apiException) {
            // Propagate ApiException
            throw $apiException;
        } catch (Exception $e) {
            // Operation failed in the data layer
            throw new InvalidDatabaseOperationException($e);
        }
    }

    /**
     * Create a new run
     *
     * @param Request $r
     * @return array
     * @throws Exception
     * @throws InvalidDatabaseOperationException
     * @throws InvalidFilesystemOperationException
     */
    public static function apiCreate(Request $r) {
        // Init
        self::initializeGrader();

        // Authenticate user
        self::authenticateRequest($r);

        // Validate request
        self::validateCreateRequest($r);

        self::$log->info('New run being submitted!!');
        $response = [];

        if (self::$practice) {
            if (OMEGAUP_LOCKDOWN) {
                throw new ForbiddenAccessException('lockdown');
            }
            $submit_delay = 0;
            $problemset_id = null;
            $test = 0;
        } else {
            //check the kind of penalty_type for this contest
            $start = null;
            $problemset_id = $r['problemset']->problemset_id;
            if (isset($r['contest'])) {
                $penalty_type = $r['contest']->penalty_type;

                switch ($penalty_type) {
                    case 'contest_start':
                        // submit_delay is calculated from the start
                        // of the contest
                        $start = $r['contest']->start_time;
                        break;

                    case 'problem_open':
                        // submit delay is calculated from the
                        // time the user opened the problem
                        $opened = ProblemsetProblemOpenedDAO::getByPK(
                            $problemset_id,
                            $r['problem']->problem_id,
                            $r['current_user_id']
                        );

                        if (is_null($opened)) {
                            //holy moly, he is submitting a run
                            //and he hasnt even opened the problem
                            //what should be done here?
                            throw new NotAllowedToSubmitException('runEvenOpened');
                        }

                        $start = $opened->open_time;
                        break;

                    case 'none':
                    case 'runtime':
                        //we dont care
                        $start = null;
                        break;

                    default:
                        self::$log->error('penalty_type for this contests is not a valid option, asuming `none`.');
                        $start = null;
                }
            }

            if (!is_null($start)) {
                //ok, what time is it now?
                $c_time = Time::get();
                $start = strtotime($start);

                //asuming submit_delay is in minutes
                $submit_delay = (int) (( $c_time - $start ) / 60);
            } else {
                $submit_delay = 0;
            }

            $test = Authorization::isAdmin($r['current_identity_id'], $r['problemset']) ? 1 : 0;
        }

        // Populate new run object
        $run = new Runs([
                    'identity_id' => $r['current_identity_id'],
                    'problem_id' => $r['problem']->problem_id,
                    'problemset_id' => $problemset_id,
                    'language' => $r['language'],
                    'source' => $r['source'],
                    'status' => 'new',
                    'runtime' => 0,
                    'penalty' => $submit_delay,
                    'memory' => 0,
                    'score' => 0,
                    'contest_score' => $problemset_id != null ? 0 : null,
                    'time' => gmdate('Y-m-d H:i:s', Time::get()),
                    'submit_delay' => $submit_delay, /* based on penalty_type */
                    'guid' => md5(uniqid(rand(), true)),
                    'verdict' => 'JE',
                    'test' => $test
                ]);

        try {
            // Push run into DB
            RunsDAO::save($run);
            $identity = IdentitiesDAO::getByPK($run->identity_id);

            SubmissionLogDAO::save(new SubmissionLog([
                'user_id' => $identity->user_id,
                'run_id' => $run->run_id,
                'problemset_id' => $run->problemset_id,
                'ip' => ip2long($_SERVER['REMOTE_ADDR'])
            ]));

            $r['problem']->submissions++;
            ProblemsDAO::save($r['problem']);
        } catch (Exception $e) {
            // Operation failed in the data layer
            throw new InvalidDatabaseOperationException($e);
        }

        try {
            // Create file for the run
            $filepath = RunController::getSubmissionPath($run);
            FileHandler::CreateFile($filepath, trim($r['source']));
        } catch (Exception $e) {
            throw new InvalidFilesystemOperationException($e);
        }

        // Call Grader
        try {
            self::$grader->Grade([$run->guid], false, false);
        } catch (Exception $e) {
            self::$log->error('Call to Grader::grade() failed:');
            self::$log->error($e);
        }

        if (self::$practice) {
            $response['submission_deadline'] = 0;
        } else {
            // Add remaining time to the response
            try {
                $contest_user = ProblemsetIdentitiesDAO::getByPK($r['current_identity_id'], $problemset_id);

                if (isset($r['container']->finish_time)) {
                    $response['submission_deadline'] = strtotime($r['container']->finish_time);
                    if (isset($r['container']->window_length)) {
                        $response['submission_deadline'] = min(
                            strtotime($r['container']->finish_time),
                            strtotime($contest_user->access_time) + $r['container']->window_length * 60
                        );
                    }
                } elseif (isset($r['container']->window_length)) {
                    $response['submission_deadline'] = strtotime($contest_user->access_time) + $r['container']->window_length * 60;
                }
            } catch (Exception $e) {
                // Operation failed in the data layer
                throw new InvalidDatabaseOperationException($e);
            }
        }

        // Happy ending
        $response['nextSubmissionTimestamp'] = RunsDAO::nextSubmissionTimestamp(
            isset($r['contest']) ? $r['contest'] : null
        );
        $response['guid'] = $run->guid;
        $response['status'] = 'ok';

        // Expire rank cache
        UserController::deleteProblemsSolvedRankCacheList();

        return $response;
    }

    /**
     * Validate request of details
     *
     * @param Request $r
     * @throws InvalidDatabaseOperationException
     * @throws NotFoundException
     * @throws ForbiddenAccessException
     */
    private static function validateDetailsRequest(Request $r) {
        Validators::isStringNonEmpty($r['run_alias'], 'run_alias');

        try {
            // If user is not judge, must be the run's owner.
            $r['run'] = RunsDAO::getByAlias($r['run_alias']);
        } catch (Exception $e) {
            // Operation failed in the data layer
            throw new InvalidDatabaseOperationException($e);
        }

        if (is_null($r['run'])) {
            throw new NotFoundException('runNotFound');
        }
    }

    /**
     * Validate request of admin details
     *
     * @param Request $r
     * @throws InvalidDatabaseOperationException
     * @throws NotFoundException
     * @throws ForbiddenAccessException
     */
    private static function validateAdminDetailsRequest(Request $r) {
        Validators::isStringNonEmpty($r['run_alias'], 'run_alias');

        try {
            $r['run'] = RunsDAO::getByAlias($r['run_alias']);
        } catch (Exception $e) {
            throw new InvalidDatabaseOperationException($e);
        }

        if (is_null($r['run'])) {
            throw new NotFoundException('runNotFound');
        }

        try {
            $r['problem'] = ProblemsDAO::getByPK($r['run']->problem_id);
        } catch (Exception $e) {
            throw new InvalidDatabaseOperationException($e);
        }

        if (is_null($r['problem'])) {
            throw new NotFoundException('problemNotFound');
        }

        if (!(Authorization::isProblemAdmin($r['current_identity_id'], $r['problem']))) {
            throw new ForbiddenAccessException('userNotAllowed');
        }
    }

    /**
     * Get basic details of a run
     *
     * @param Request $r
     * @return array
     * @throws InvalidFilesystemOperationException
     */
    public static function apiStatus(Request $r) {
        // Get the user who is calling this API
        self::authenticateRequest($r);

        self::validateDetailsRequest($r);

<<<<<<< HEAD
        if (!(Authorization::canViewRun($r['current_user_id'], $r['current_identity_id'], $r['run']))) {
=======
        if (!(Authorization::canViewRun($r['current_identity_id'], $r['run']))) {
>>>>>>> c92542ea
            throw new ForbiddenAccessException('userNotAllowed');
        }

        // Fill response
        $relevant_columns = ['guid', 'language', 'status', 'verdict',
            'runtime', 'penalty', 'memory', 'score', 'contest_score', 'time',
            'submit_delay'];
        $filtered = $r['run']->asFilteredArray($relevant_columns);
        $filtered['time'] = strtotime($filtered['time']);
        $filtered['score'] = round((float) $filtered['score'], 4);
        $filtered['runtime'] = (int)$filtered['runtime'];
        $filtered['penalty'] = (int)$filtered['penalty'];
        $filtered['memory'] = (int)$filtered['memory'];
        $filtered['submit_delay'] = (int)$filtered['submit_delay'];
        if ($filtered['contest_score'] != null) {
            $filtered['contest_score'] = round((float) $filtered['contest_score'], 2);
        }
        if ($r['run']->identity_id == $r['current_identity_id']) {
            $filtered['username'] = $r['current_user']->username;
        }

        $response = $filtered;

        return $response;
    }

    /**
     * Re-sends a problem to Grader.
     *
     * @param Request $r
     * @throws InvalidDatabaseOperationException
     */
    public static function apiRejudge(Request $r) {
        // Init
        self::initializeGrader();

        // Get the user who is calling this API
        self::authenticateRequest($r);

        self::validateDetailsRequest($r);

        if (!(Authorization::canEditRun($r['current_identity_id'], $r['run']))) {
            throw new ForbiddenAccessException('userNotAllowed');
        }

        self::$log->info('Run being rejudged!!');

        // Try to delete existing directory, if exists.
        try {
            $grade_dir = RunController::getGradePath($r['run']);
            FileHandler::DeleteDirRecursive($grade_dir);
        } catch (Exception $e) {
            // Soft error :P
            self::$log->warn($e);
        }

        // Reset fields.
        $r['run']->verdict = 'JE';
        $r['run']->status = 'new';
        $r['run']->runtime = 0;
        $r['run']->memory = 0;
        $r['run']->score = 0;
        $r['run']->contest_score = 0;
        RunsDAO::save($r['run']);

        try {
            self::$grader->Grade([$r['run']->guid], true, $r['debug'] || false);
        } catch (Exception $e) {
            self::$log->error('Call to Grader::grade() failed:');
            self::$log->error($e);
        }

        $response = [];
        $response['status'] = 'ok';

        self::invalidateCacheOnRejudge($r['run']);

        // Expire ranks
        UserController::deleteProblemsSolvedRankCacheList();

        return $response;
    }

    /**
     * Invalidates relevant caches on run rejudge
     *
     * @param RunsDAO $run
     */
    public static function invalidateCacheOnRejudge(Runs $run) {
        try {
            // Expire details of the run
            Cache::deleteFromCache(Cache::RUN_ADMIN_DETAILS, $run->run_id);

            // Now we need to invalidate problem stats
            $problem = ProblemsDAO::getByPK($run->problem_id);

            if (!is_null($problem)) {
                // Invalidar cache stats
                Cache::deleteFromCache(Cache::PROBLEM_STATS, $problem->alias);
            }
        } catch (Exception $e) {
            // We did our best effort to invalidate the cache...
            self::$log->warn('Failed to invalidate cache on Rejudge, skipping: ');
            self::$log->warn($e);
        }
    }

    /**
     * Gets the details of a run. Includes admin details if admin.
     *
     * @param Request $r
     * @throws InvalidDatabaseOperationException
     */
    public static function apiDetails(Request $r) {
        // Get the user who is calling this API
        self::authenticateRequest($r);

        self::validateDetailsRequest($r);

        try {
            $r['problem'] = ProblemsDAO::getByPK($r['run']->problem_id);
        } catch (Exception $e) {
            throw new InvalidDatabaseOperationException($e);
        }

        if (is_null($r['problem'])) {
            throw new NotFoundException('problemNotFound');
        }

<<<<<<< HEAD
        if (!(Authorization::canViewRun($r['current_user_id'], $r['current_identity_id'], $r['run']))) {
=======
        if (!(Authorization::canViewRun($r['current_identity_id'], $r['run']))) {
>>>>>>> c92542ea
            throw new ForbiddenAccessException('userNotAllowed');
        }

        $response = [];

        if (OMEGAUP_LOCKDOWN) {
            $response['source'] = 'lockdownDetailsDisabled';
            $response['status'] = 'ok';
            return $response;
        }

        // Get the source
        $response['source'] = file_get_contents(RunController::getSubmissionPath($r['run']));
        $response['admin'] = Authorization::isProblemAdmin($r['current_identity_id'], $r['problem']);

        // Get the error
        $grade_dir = RunController::getGradePath($r['run']);
        $details = null;
        if (($response['admin'] || $r['run']->verdict == 'CE') &&
            file_exists("$grade_dir/details.json")) {
            $details = json_decode(file_get_contents("$grade_dir/details.json"), true);
        }
        if (!is_null($details) && isset($details['compile_error'])) {
            $response['compile_error'] = $details['compile_error'];
        } elseif (file_exists("$grade_dir/compile_error.log")) {
            $response['compile_error'] = file_get_contents("$grade_dir/compile_error.log");
        }

        if ($response['admin']) {
            if (!is_null($details)) {
                if (count(array_filter(array_keys($details), 'is_string')) > 0) {
                    $response['details'] = $details;
                } else {
                    // TODO(lhchavez): Remove this backwards-compatibility shim
                    // with backendv1.
                    $response['groups'] = $details;
                }
            }
            if (file_exists("$grade_dir/logs.txt.gz")) {
                $response['logs'] = file_get_contents("compress.zlib://$grade_dir/logs.txt.gz");
            } elseif (file_exists("$grade_dir/run.log")) {
                $response['logs'] = file_get_contents("$grade_dir/run.log");
            }

            $response['judged_by'] = $r['run']->judged_by;
        }
        $response['guid'] = $r['run']->guid;
        $response['status'] = 'ok';
        $response['language'] = $r['run']->language;

        return $response;
    }

    /**
     * Parses Run metadata
     *
     * @param string $meta
     * @return array
     */
    public static function ParseMeta($meta) {
        $ans = [];

        foreach (explode("\n", trim($meta)) as $line) {
            list($key, $value) = explode(':', trim($line));
            $ans[$key] = $value;
        }

        return $ans;
    }

    /**
     * Compare two Run metadata
     *
     * @param array $a
     * @param array $b
     * @return boolean
     */
    public static function MetaCompare($a, $b) {
        if ($a['group'] == $b['group']) {
            return 0;
        }

        return ($a['group'] < $b['group']) ? -1 : 1;
    }

    public static function CaseCompare($a, $b) {
        if ($a['name'] == $b['name']) {
            return 0;
        }

        return ($a['name'] < $b['name']) ? -1 : 1;
    }

    /**
     * Given the run alias, returns the source code and any compile errors if any
     * Used in the arena, any contestant can view its own codes and compile errors
     *
     * @param Request $r
     * @throws ForbiddenAccessException
     */
    public static function apiSource(Request $r) {
        // Get the user who is calling this API
        self::authenticateRequest($r);

        self::validateDetailsRequest($r);

<<<<<<< HEAD
        if (!(Authorization::canViewRun($r['current_user_id'], $r['current_identity_id'], $r['run']))) {
=======
        if (!(Authorization::canViewRun($r['current_identity_id'], $r['run']))) {
>>>>>>> c92542ea
            throw new ForbiddenAccessException('userNotAllowed');
        }

        $response = [];

        if (OMEGAUP_LOCKDOWN) {
            // OMI hotfix
            // @TODO @joemmanuel, hay que localizar este msg :P
            $response['source'] = 'Ver el código ha sido temporalmente desactivado.';
        } else {
            // Get the source
            $response['source'] = file_get_contents(RunController::getSubmissionPath($r['run']));
        }

        // Get the error
        $grade_dir = RunController::getGradePath($r['run']);
        if (file_exists("$grade_dir/compile_error.log")) {
            $response['compile_error'] = file_get_contents("$grade_dir/compile_error.log");
        }

        $response['status'] = 'ok';
        return $response;
    }

    /**
     * Given the run alias, returns a .zip file with all the .out files generated for a run.
     *
     * @param Request $r
     * @throws ForbiddenAccessException
     */
    public static function apiDownload(Request $r) {
        if (OMEGAUP_LOCKDOWN) {
            throw new ForbiddenAccessException('lockdown');
        }
        // Get the user who is calling this API
        self::authenticateRequest($r);

        self::validateAdminDetailsRequest($r);

        $grade_dir = RunController::getGradePath($r['run']);
        $results_zip = "$grade_dir/files.zip";
        if (!file_exists($results_zip)) {
            $results_zip = "$grade_dir/results.zip";
        }

        if (file_exists($results_zip)) {
            $output_callback = function () use ($results_zip) {
                header('Content-Length: ' . filesize($results_zip));
                readfile($results_zip);
                return true;
            };
        } else {
            $output_callback = function () use ($r) {
                return self::downloadRunFromS3($r['run']->guid);
            };
        }

        header('Content-Type: application/zip');
        header('Content-Disposition: attachment; filename=' . $r['run']->guid . '.zip');
        if (!$output_callback()) {
            http_response_code(404);
        }
        exit;
    }

    /**
     * Given the run GUID, fetches the .zip file with the results from S3.
     *
     * @param string $guid The run's GUID.
     * @return bool True if successful.
     */
    private static function downloadRunFromS3($guid) {
        if (is_null(AWS_CLI_SECRET_ACCESS_KEY)) {
            return false;
        }

        $descriptorspec = [
            0 => ['pipe', 'r'],
            1 => ['pipe', 'w'],
            2 => ['pipe', 'w']
        ];
        $proc = proc_open(
            AWS_CLI_BINARY . " s3 cp s3://omegaup-runs/${guid}.zip -",
            $descriptorspec,
            $pipes,
            '/tmp',
            [
                'AWS_ACCESS_KEY_ID' => AWS_CLI_ACCESS_KEY_ID,
                'AWS_SECRET_ACCESS_KEY' => AWS_CLI_SECRET_ACCESS_KEY,
            ]
        );

        if (!is_resource($proc)) {
            $errors = error_get_last();
            self::$log->error("Getting run $guid failed: {$errors['type']} {$errors['message']}");
            return false;
        }

        fclose($pipes[0]);
        $err = stream_get_contents($pipes[2]);
        fclose($pipes[2]);
        fpassthru($pipes[1]);
        fclose($pipes[1]);

        $retval = proc_close($proc);

        if ($retval != 0) {
            self::$log->error("Getting run $guid failed: $retval $err");
            return false;
        }
        return true;
    }

    /**
     * Get total of last 6 months
     *
     * @param Request $r
     * @return type
     * @throws InvalidDatabaseOperationException
     */
    public static function apiCounts(Request $r) {
        $totals = [];

        Cache::getFromCacheOrSet(Cache::RUN_COUNTS, '', $r, function (Request $r) {
            $totals = [];
            $totals['total'] = [];
            $totals['ac'] = [];
            try {
                $runCounts = RunCountsDAO::getAll(1, 90, 'date', 'DESC');

                foreach ($runCounts as $runCount) {
                    $totals['total'][$runCount->date] = $runCount->total;
                    $totals['ac'][$runCount->date] = $runCount->ac_count;
                }
            } catch (Exception $e) {
                throw new InvalidDatabaseOperationException($e);
            }

            return $totals;
        }, $totals, 24*60*60 /*expire in 1 day*/);

        return $totals;
    }

    /**
     * Validator for List API
     *
     * @param Request $r
     * @throws ForbiddenAccessException
     * @throws InvalidDatabaseOperationException
     * @throws NotFoundException
     */
    private static function validateList(Request $r) {
        // Defaults for offset and rowcount
        if (!isset($r['offset'])) {
            $r['offset'] = 0;
        }
        if (!isset($r['rowcount'])) {
            $r['rowcount'] = 100;
        }

        if (!Authorization::isSystemAdmin($r['current_identity_id'])) {
            throw new ForbiddenAccessException('userNotAllowed');
        }

        Validators::isNumber($r['offset'], 'offset', false);
        Validators::isNumber($r['rowcount'], 'rowcount', false);
        Validators::isInEnum($r['status'], 'status', ['new', 'waiting', 'compiling', 'running', 'ready'], false);
        Validators::isInEnum($r['verdict'], 'verdict', ['AC', 'PA', 'WA', 'TLE', 'MLE', 'OLE', 'RTE', 'RFE', 'CE', 'JE', 'NO-AC'], false);

        // Check filter by problem, is optional
        if (!is_null($r['problem_alias'])) {
            Validators::isStringNonEmpty($r['problem_alias'], 'problem');

            try {
                $r['problem'] = ProblemsDAO::getByAlias($r['problem_alias']);
            } catch (Exception $e) {
                // Operation failed in the data layer
                throw new InvalidDatabaseOperationException($e);
            }

            if (is_null($r['problem'])) {
                throw new NotFoundException('problemNotFound');
            }
        }

        Validators::isInEnum(
            $r['language'],
            'language',
            RunController::$kSupportedLanguages,
            false
        );

        // Get user if we have something in username
        if (!is_null($r['username'])) {
            try {
                $r['user'] = UserController::resolveUser($r['username']);
                $r['identity'] = IdentityController::resolveIdentity($r['username']);
            } catch (NotFoundException $e) {
                // If not found, simply ignore it
                $r['username'] = null;
                $r['user'] = null;
                $r['identity'] = null;
            }
        }
    }

    /**
     * Gets a list of latest runs overall
     *
     * @param Request $r
     * @return string
     * @throws InvalidDatabaseOperationException
     */
    public static function apiList(Request $r) {
        // Authenticate request
        self::authenticateRequest($r);
        self::validateList($r);

        try {
            $runs = RunsDAO::GetAllRuns(
                null,
                $r['status'],
                $r['verdict'],
                !is_null($r['problem']) ? $r['problem']->problem_id : null,
                $r['language'],
                !is_null($r['identity']) ? $r['identity']->identity_id : null,
                $r['offset'],
                $r['rowcount']
            );
        } catch (Exception $e) {
            // Operation failed in the data layer
            throw new InvalidDatabaseOperationException($e);
        }

        $result = [];

        foreach ($runs as $run) {
            $run['time'] = (int)$run['time'];
            $run['score'] = round((float)$run['score'], 4);
            if ($run['contest_score'] != null) {
                $run['contest_score'] = round((float)$run['contest_score'], 2);
            }
            array_push($result, $run);
        }

        $response = [];
        $response['runs'] = $result;
        $response['status'] = 'ok';

        return $response;
    }
}<|MERGE_RESOLUTION|>--- conflicted
+++ resolved
@@ -461,11 +461,7 @@
 
         self::validateDetailsRequest($r);
 
-<<<<<<< HEAD
-        if (!(Authorization::canViewRun($r['current_user_id'], $r['current_identity_id'], $r['run']))) {
-=======
         if (!(Authorization::canViewRun($r['current_identity_id'], $r['run']))) {
->>>>>>> c92542ea
             throw new ForbiddenAccessException('userNotAllowed');
         }
 
@@ -595,11 +591,7 @@
             throw new NotFoundException('problemNotFound');
         }
 
-<<<<<<< HEAD
-        if (!(Authorization::canViewRun($r['current_user_id'], $r['current_identity_id'], $r['run']))) {
-=======
         if (!(Authorization::canViewRun($r['current_identity_id'], $r['run']))) {
->>>>>>> c92542ea
             throw new ForbiddenAccessException('userNotAllowed');
         }
 
@@ -706,11 +698,7 @@
 
         self::validateDetailsRequest($r);
 
-<<<<<<< HEAD
-        if (!(Authorization::canViewRun($r['current_user_id'], $r['current_identity_id'], $r['run']))) {
-=======
         if (!(Authorization::canViewRun($r['current_identity_id'], $r['run']))) {
->>>>>>> c92542ea
             throw new ForbiddenAccessException('userNotAllowed');
         }
 
