--- conflicted
+++ resolved
@@ -150,15 +150,28 @@
             throw new InvalidParameterException('parameterNotFound', 'problem_alias');
         }
 
+        $prblemsetIdentity = ProblemsetIdentitiesDAO::getByPK(
+            $r->identity->identity_id,
+            $problemset_id
+        );
+
         // No one should submit after the deadline. Not even admins.
-        if (ProblemsetsDAO::isLateSubmission($r['container'])) {
+        $startTime = $r['container']->start_time;
+        $finishTime = $r['container']->finish_time;
+        $r['container']->toUnixTime();
+        if (ProblemsetsDAO::isLateSubmission(
+            $r['container'],
+            $prblemsetIdentity
+        )) {
             throw new NotAllowedToSubmitException('runNotInsideContest');
         }
+        $r['container']->start_time = $startTime;
+        $r['container']->finish_time = $finishTime;
 
         // Contest admins can skip following checks
         if (!Authorization::isAdmin($r->identity, $r['problemset'])) {
             // Before submit something, user had to open the problem/problemset.
-            if (!ProblemsetIdentitiesDAO::getByPK($r->identity->identity_id, $problemset_id) &&
+            if (!$prblemsetIdentity &&
                 !Authorization::canSubmitToProblemset(
                     $r->identity,
                     $r['problemset']
@@ -167,60 +180,8 @@
                 throw new NotAllowedToSubmitException('runNotEvenOpened');
             }
 
-<<<<<<< HEAD
-            $problemsetIdentity = ProblemsetIdentitiesDAO::getByPK(
-                $r->identity->identity_id,
-                $problemset_id
-            );
-            // Contest admins can skip following checks
-            if (!Authorization::isAdmin($r->identity, $r['problemset'])) {
-                // Before submit something, user had to open the problem/problemset.
-                if (is_null($problemsetIdentity) &&
-                    !Authorization::canSubmitToProblemset(
-                        $r->identity,
-                        $r['problemset']
-                    )
-                ) {
-                    throw new NotAllowedToSubmitException('runNotEvenOpened');
-                }
-
-                // Validate that the run is timely inside contest
-                if (!ProblemsetsDAO::isSubmissionWindowOpen($r['container'])) {
-                    throw new NotAllowedToSubmitException('runNotInsideContest');
-                }
-
-                // Validate if the user is allowed to submit given the submissions_gap
-                if (!RunsDAO::isRunInsideSubmissionGap(
-                    (int)$problemset_id,
-                    $r['contest'],
-                    (int)$r['problem']->problem_id,
-                    (int)$r->identity->identity_id
-                )) {
-                    throw new NotAllowedToSubmitException('runWaitGap');
-                }
-            }
-
-            // No one should submit after the deadline. Not even admins.
-            $startTime = $r['container']->start_time;
-            $finishTime = $r['container']->finish_time;
-            $r['container']->toUnixTime();
-            if (ProblemsetsDAO::isLateSubmission(
-                $r['container'],
-                $problemsetIdentity
-            )) {
-                throw new NotAllowedToSubmitException('runNotInsideContest');
-            }
-            $r['container']->start_time = $startTime;
-            $r['container']->finish_time = $finishTime;
-        } catch (ApiException $apiException) {
-            // Propagate ApiException
-            throw $apiException;
-        } catch (Exception $e) {
-            // Operation failed in the data layer
-            throw new InvalidDatabaseOperationException($e);
-=======
             // Validate that the run is timely inside contest
-            if (!ProblemsetsDAO::insideSubmissionWindow($r['container'], $r->identity->identity_id)) {
+            if (!ProblemsetsDAO::isSubmissionWindowOpen($r['container'])) {
                 throw new NotAllowedToSubmitException('runNotInsideContest');
             }
 
@@ -233,7 +194,6 @@
             )) {
                 throw new NotAllowedToSubmitException('runWaitGap');
             }
->>>>>>> 5d6c051a
         }
     }
 
@@ -397,18 +357,6 @@
             $response['submission_deadline'] = 0;
         } else {
             // Add remaining time to the response
-<<<<<<< HEAD
-            try {
-                $contestIdentity = ProblemsetIdentitiesDAO::getByPK($r->identity->identity_id, $problemset_id);
-                if (!is_null($contestIdentity) && !is_null($contestIdentity->end_time)) {
-                    $response['submission_deadline'] = strtotime($contestIdentity->end_time);
-                } elseif (isset($r['container']->finish_time)) {
-                    $response['submission_deadline'] = strtotime($r['container']->finish_time);
-                }
-            } catch (Exception $e) {
-                // Operation failed in the data layer
-                throw new InvalidDatabaseOperationException($e);
-=======
             $problemsetIdentity = ProblemsetIdentitiesDAO::getByPK(
                 $r->identity->identity_id,
                 $problemsetId
@@ -423,7 +371,6 @@
                 $response['submission_deadline'] = strtotime(
                     $r['container']->finish_time
                 );
->>>>>>> 5d6c051a
             }
         }
 
