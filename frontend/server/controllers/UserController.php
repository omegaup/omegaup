--- conflicted
+++ resolved
@@ -1667,13 +1667,8 @@
         $user = self::resolveTargetUser($r);
         $identity = self::resolveTargetIdentity($r);
 
-<<<<<<< HEAD
         if ((is_null($r['current_identity']) || $r['current_identity']->username != $identity->username)
-            && $user->is_private == 1 && !Authorization::isSystemAdmin($r['current_user_id'])) {
-=======
-        if ((is_null($r['current_user']) || $r['current_user']->username != $user->username)
             && $user->is_private == 1 && !Authorization::isSystemAdmin($r['current_identity_id'])) {
->>>>>>> c92542ea
             throw new ForbiddenAccessException('userProfileIsPrivate');
         }
 
