<?php

require_once 'libs/Translations.php';
require_once 'libs/UrlHelper.php';

/**
 *  UserController
 *
 * @author joemmanuel
 */
class UserController extends Controller {
    public static $sendEmailOnVerify = true;
    public static $redirectOnVerify = true;
    public static $permissionKey = null;
    public static $urlHelper = null;
    const ALLOWED_SCHOLAR_DEGREES = [
        'none', 'early_childhood', 'pre_primary', 'primary', 'lower_secondary',
        'upper_secondary', 'post_secondary', 'tertiary', 'bachelors', 'master',
        'doctorate',
    ];
    const ALLOWED_GENDER_OPTIONS = [
        'female','male','other','decline',
    ];

    const SENDY_SUCCESS = '1';

    // Languages
    const LANGUAGE_ES = 1;
    const LANGUAGE_EN = 2;
    const LANGUAGE_PT = 3;
    const LANGUAGE_PSEUDO = 4;

    /**
     * Entry point for Create a User API
     *
     * @param Request $r
     * @return array
     * @throws InvalidDatabaseOperationException
     * @throws DuplicatedEntryInDatabaseException
     */
    public static function apiCreate(Request $r) {
        // Validate request
        Validators::validateValidUsername($r['username'], 'username');

        Validators::validateEmail($r['email'], 'email');

        if (empty($r['scholar_degree'])) {
            $r['scholar_degree'] = 'none';
        }

        Validators::validateInEnum(
            $r['scholar_degree'],
            'scholar_degree',
            UserController::ALLOWED_SCHOLAR_DEGREES
        );

        // Check password
        $hashedPassword = null;
        if (!isset($r['ignore_password'])) {
            SecurityTools::testStrongPassword($r['password']);
            $hashedPassword = SecurityTools::hashString($r['password']);
        }

        // Does user or email already exists?
        try {
            $user = UsersDAO::FindByUsername($r['username']);
            $userByEmail = UsersDAO::FindByEmail($r['email']);
        } catch (Exception $e) {
            throw new InvalidDatabaseOperationException($e);
        }

        if (!is_null($userByEmail)) {
            if (!is_null($userByEmail->password)) {
                // Check if the same user had already tried to create this account.
                if (!is_null($user) && $user->user_id == $userByEmail->user_id
                    && SecurityTools::compareHashedStrings(
                        $r['password'],
                        $user->password
                    )) {
                    return [
                        'status' => 'ok',
                        'username' => $user->username,
                    ];
                }
                throw new DuplicatedEntryInDatabaseException('mailInUse');
            }

            $user = new Users([
                'user_id' => $userByEmail->user_id,
                'username' => $r['username'],
                'password' => $hashedPassword
            ]);
            UsersDAO::savePassword($user);

            return [
                'status' => 'ok',
                'username' => $user->username,
            ];
        }

        if (!is_null($user)) {
            throw new DuplicatedEntryInDatabaseException('usernameInUse');
        }

        // Prepare DAOs
        $user_data = [
            'username' => $r['username'],
            'password' => $hashedPassword,
            'verified' => 0,
            'verification_id' => SecurityTools::randomString(50),
        ];
        if (isset($r['is_private'])) {
            $user_data['is_private'] = $r['is_private'];
        }
        if (isset($r['name'])) {
            $user_data['name'] = $r['name'];
        }
        if (isset($r['facebook_user_id'])) {
            $user_data['facebook_user_id'] = $r['facebook_user_id'];
        }
        if (!is_null(self::$permissionKey) &&
            self::$permissionKey == $r['permission_key']) {
            $user_data['verified'] = 1;
        } elseif (OMEGAUP_VALIDATE_CAPTCHA) {
            // Validate captcha
            if (!isset($r['recaptcha'])) {
                throw new InvalidParameterException('parameterNotFound', 'recaptcha');
            }

            $url = 'https://www.google.com/recaptcha/api/siteverify';
            $data = [
                'secret' => OMEGAUP_RECAPTCHA_SECRET,
                'response' => $r['recaptcha'],
                'remoteip' => $_SERVER['REMOTE_ADDR']];

            // use key 'http' even if you send the request to https://...
            $options = [
                    'http' => [
                        'header'  => "Content-type: application/x-www-form-urlencoded\r\n",
                        'method'  => 'POST',
                        'content' => http_build_query($data),
                        ],
                    ];
            $context  = stream_context_create($options);
            $result = file_get_contents($url, false, $context);

            if ($result === false) {
                self::$log->error('POST Request to Google Recaptcha failed.');
                throw new CaptchaVerificationFailedException();
            }

            $resultAsJson = json_decode($result, true);
            if (is_null($resultAsJson)) {
                self::$log->error('Captcha response was not a json');
                self::$log->error('Here is the result:' . $result);
                throw new CaptchaVerificationFailedException();
            }

            if (!(array_key_exists('success', $resultAsJson) && $resultAsJson['success'])) {
                self::$log->error('Captcha response said no');
                throw new CaptchaVerificationFailedException();
            }
        }

        $user = new Users($user_data);
        $identity = new Identities($user_data);

        $email = new Emails([
            'email' => $r['email'],
        ]);

        // Save objects into DB
        try {
            DAO::transBegin();

            UsersDAO::create($user);

            $email->user_id = $user->user_id;
            EmailsDAO::create($email);

            $identity->user_id = $user->user_id;
            IdentitiesDAO::create($identity);

            $user->main_email_id = $email->email_id;
            $user->main_identity_id = $identity->identity_id;
            UsersDAO::update($user);

            $r['user'] = $user;
            if ($user->verified) {
                self::$log->info('User ' . $user->username . ' created, trusting e-mail');
            } else {
                self::$log->info('User ' . $user->username . ' created, sending verification mail');

                self::sendVerificationEmail($user);
            }

            DAO::transEnd();
        } catch (Exception $e) {
            DAO::transRollback();
            throw new InvalidDatabaseOperationException($e);
        }

        return [
            'status' => 'ok',
            'username' => $identity->username,
        ];
    }

    /**
     * Registers the created user to Sendy
     *
     * @param Request $r
     */
    private static function registerToSendy(Users $user) {
        if (!OMEGAUP_EMAIL_SENDY_ENABLE) {
            return false;
        }

        self::$log->info('Adding user to Sendy.');

        // Get email
        try {
            $email = EmailsDAO::getByPK($user->main_email_id);
        } catch (Exception $e) {
            self::$log->warn('Email lookup failed: ' . $e->getMessage());
            return false;
        }

        //Subscribe
        $postdata = http_build_query(
            [
                'name' => $user->username,
                'email' => $email->email,
                'list' => OMEGAUP_EMAIL_SENDY_LIST,
                'boolean' => 'true' /* get a plaintext response, API: https://sendy.co/api */
                ]
        );
        $opts = [
            'http' => [
                'method'  => 'POST',
                'header'  => 'Content-type: application/x-www-form-urlencoded',
                'content' => $postdata]
        ];

        $context  = stream_context_create($opts);
        $result = self::$urlHelper->fetchUrl(OMEGAUP_EMAIL_SENDY_SUBSCRIBE_URL, $context);

        //check result and redirect
        self::$log->info('Sendy response: ' . $result);
        if ($result === UserController::SENDY_SUCCESS) {
            self::$log->info('Success adding user to Sendy.');
        } else {
            self::$log->info('Failure adding user to Sendy.');
            return false;
        }

        return true;
    }

    /**
     *
     * Description:
     *     Tests a if a password is valid for a given user.
     *
     * @param user_id
     * @param email
     * @param username
     * @param password
     *
     * */
    public static function testPassword(Identities $identity, string $password) {
        if (is_null($identity->password)) {
            // The user had logged in through a third-party account.
            throw new LoginDisabledException('loginThroughThirdParty');
        }

        if (strlen($identity->password) === 0) {
            throw new LoginDisabledException('loginDisabled');
        }

        return SecurityTools::compareHashedStrings(
            $password,
            $identity->password
        );
    }

    /**
     * Send the mail with verification link to the user in the Request
     *
     * @param Request $r
     * @throws InvalidDatabaseOperationException
     * @throws EmailVerificationSendException
     */
    private static function sendVerificationEmail(Users $user) {
        try {
            $email = EmailsDAO::getByPK($user->main_email_id);
        } catch (Exception $e) {
            throw new InvalidDatabaseOperationException($e);
        }

        if (!self::$sendEmailOnVerify) {
            self::$log->info('Not sending email beacause sendEmailOnVerify = FALSE');
            return;
        }

        $subject = Translations::getInstance()->get('verificationEmailSubject');
        $body = sprintf(
            Translations::getInstance()->get('verificationEmailBody'),
            OMEGAUP_URL,
            $user->verification_id
        );

        include_once 'libs/Email.php';
        Email::sendEmail($email->email, $subject, $body);
    }

    /**
     * Check if email of user in request has been verified
     *
     * @param Request $r
     * @throws EmailNotVerifiedException
     */
    public static function checkEmailVerification(Users $user) {
        if ($user->verified != '0') {
            // Already verified, nothing to do.
            return;
        }
        if (!OMEGAUP_FORCE_EMAIL_VERIFICATION) {
            return;
        }
        self::$log->info("User {$user->username} not verified.");

        if (is_null($user->verification_id)) {
            self::$log->info('User does not have verification id. Generating.');

            try {
                $user->verification_id = SecurityTools::randomString(50);
                UsersDAO::save($user);
            } catch (Exception $e) {
                self::$log->info("Unable to save verification ID: $e");
            }

            self::sendVerificationEmail($user);
        }

        throw new EmailNotVerifiedException();
    }

    /**
     * Exposes API /user/login
     * Expects in request:
     * user
     * password
     *
     *
     * @param Request $r
     */
    public static function apiLogin(Request $r) {
        $sessionController = new SessionController();

        $r['returnAuthToken'] = true;
        $auth_token = $sessionController->NativeLogin($r);
        if ($auth_token === false) {
            throw new InvalidCredentialsException();
        }
        return [
            'status' => 'ok',
            'auth_token' => $auth_token,
        ];
    }

    /**
     * Changes the password of a user
     *
     * @param Request $rﬁ
     * @return array
     * @throws ForbiddenAccessException
     */
    public static function apiChangePassword(Request $r) {
        if (OMEGAUP_LOCKDOWN) {
            throw new ForbiddenAccessException('lockdown');
        }

        self::authenticateRequest($r);

        $hashedPassword = null;
        $user = $r->user;
        if (isset($r['username']) && $r['username'] != $user->username) {
            // This is usable only in tests.
            if (is_null(self::$permissionKey) || self::$permissionKey != $r['permission_key']) {
                throw new ForbiddenAccessException();
            }
            Validators::validateStringNonEmpty($r['username'], 'username');

            try {
                $user = UsersDAO::FindByUsername($r['username']);
                $identity = IdentitiesDAO::getByPK($user->main_identity_id);

                if (is_null($user)) {
                    throw new NotFoundException('userNotExist');
                }
            } catch (Exception $e) {
                throw new InvalidDatabaseOperationException($e);
            }

            if (isset($r['password']) && $r['password'] != '') {
                SecurityTools::testStrongPassword($r['password']);
                $hashedPassword = SecurityTools::hashString($r['password']);
            }
        } else {
            $identity = IdentitiesDAO::getByPK($user->main_identity_id);

            if ($user->password != null) {
                // Check the old password
                Validators::validateStringNonEmpty($r['old_password'], 'old_password');

                $old_password_valid = SecurityTools::compareHashedStrings(
                    $r['old_password'],
                    $user->password
                );

                if ($old_password_valid === false) {
                    throw new InvalidParameterException('parameterInvalid', 'old_password');
                }
            }

            SecurityTools::testStrongPassword($r['password']);
            $hashedPassword = SecurityTools::hashString($r['password']);
        }

        $user->password = $hashedPassword;
        $identity->password = $hashedPassword;

        try {
            DAO::transBegin();

            UsersDAO::save($user);

            IdentitiesDAO::save($identity);

            DAO::transEnd();
        } catch (Exception $e) {
            DAO::transRollback();
            throw new InvalidDatabaseOperationException($e);
        }

        return ['status' => 'ok'];
    }

    /**
     * Verifies the user given its verification id
     *
     * @param Request $r
     * @return type
     * @throws ApiException
     * @throws InvalidDatabaseOperationException
     * @throws NotFoundException
     */
    public static function apiVerifyEmail(Request $r) {
        $user = null;

        // Admin can override verification by sending username
        if (isset($r['usernameOrEmail'])) {
            self::authenticateRequest($r);

            if (!Authorization::isSupportTeamMember($r->identity->identity_id)) {
                throw new ForbiddenAccessException();
            }

            self::$log->info('Admin verifiying user...' . $r['usernameOrEmail']);

            Validators::validateStringNonEmpty($r['usernameOrEmail'], 'usernameOrEmail');

            $user = self::resolveUser($r['usernameOrEmail']);

            self::$redirectOnVerify = false;
        } else {
            // Normal user verification path
            Validators::validateStringNonEmpty($r['id'], 'id');

            try {
                $users = UsersDAO::getByVerification($r['id']);

                $user = !empty($users) ? $users[0] : null;
            } catch (Exception $e) {
                throw new InvalidDatabaseOperationException($e);
            }
        }

        if (is_null($user)) {
            throw new NotFoundException('verificationIdInvalid');
        }

        try {
            $user->verified = 1;
            UsersDAO::save($user);
        } catch (Exception $e) {
            throw new InvalidDatabaseOperationException($e);
        }

        self::$log->info('User verification complete.');

        if (self::$redirectOnVerify) {
            if (!is_null($r['redirecttointerview'])) {
                die(header('Location: /login/?redirect=/interview/' . urlencode($r['redirecttointerview']) . '/arena'));
            } else {
                die(header('Location: /login/'));
            }
        }

        // Expire profile cache
        Cache::deleteFromCache(Cache::USER_PROFILE, $user->username);

        return ['status' => 'ok'];
    }

    /**
     * Registers to the mailing list all users that have not been added before. Admin only
     *
     * @throws InvalidDatabaseOperationException
     * @throws InvalidParameterException
     * @throws ForbiddenAccessException
     */
    public static function apiMailingListBackfill(Request $r) {
        self::authenticateRequest($r);

        if (!Authorization::isSystemAdmin($r->identity->identity_id)) {
            throw new ForbiddenAccessException();
        }

        $usersAdded = [];

        try {
            $usersMissing = UsersDAO::getVerified(
                true, // verified
                false // in_mailing_list
            );

            foreach ($usersMissing as $user) {
                $registered = self::registerToSendy($user);

                if ($registered) {
                    $user->in_mailing_list = 1;
                    UsersDAO::save($user);
                }

                $usersAdded[$user->username] = $registered;
            }
        } catch (Exception $e) {
            throw new InvalidDatabaseOperationException($e);
        }

        return [
            'status' => 'ok',
            'users' => $usersAdded
        ];
    }

    /**
     * Given a username or a email, returns the user object
     *
     * @param type $userOrEmail
     * @return User
     * @throws ApiException
     * @throws InvalidDatabaseOperationException
     * @throws InvalidParameterException
     */
    public static function resolveUser($userOrEmail) {
        Validators::validateStringNonEmpty($userOrEmail, 'usernameOrEmail');

        $user = null;

        try {
            if (!is_null($user = UsersDAO::FindByEmail($userOrEmail))
                    || !is_null($user = UsersDAO::FindByUsername($userOrEmail))) {
                return $user;
            } else {
                throw new NotFoundException('userOrMailNotFound');
            }
        } catch (ApiException $apiException) {
            throw $apiException;
        } catch (Exception $e) {
            throw new InvalidDatabaseOperationException($e);
        }

        return $user;
    }

    /**
     * Resets the password of the OMI user and adds the user to the private
     * contest.
     * If the user does not exists, we create him.
     *
     * @param Request $r
     * @param string $username
     * @param string $password
     */
    private static function omiPrepareUser(Request $r, $username, $password) {
        try {
            $user = UsersDAO::FindByUsername($username);
        } catch (Exception $e) {
            throw new InvalidDatabaseOperationException($e);
        }

        if (is_null($user)) {
            self::$log->info('Creating user: ' . $username);
            $createRequest = new Request([
                'username' => $username,
                'password' => $password,
                'email' => $username . '@omi.com',
                'permission_key' => $r['permission_key']
            ]);

            UserController::$sendEmailOnVerify = false;
            self::apiCreate($createRequest);
            return true;
        } elseif (is_null($r['change_password']) || $r['change_password'] !== 'false') {
            if (!$user->verified) {
                self::apiVerifyEmail(new Request([
                    'auth_token' => $r['auth_token'],
                    'usernameOrEmail' => $username
                ]));
            }

            // Pwd changes are by default unless explictly disabled
            $resetRequest = new Request();
            $resetRequest['auth_token'] = $r['auth_token'];
            $resetRequest['username'] = $username;
            $resetRequest['password'] = $password;
            $resetRequest['permission_key'] = $r['permission_key'];
            self::apiChangePassword($resetRequest);
            return true;
        }

        return false;
    }

    /**
     *
     * @param Request $r
     * @return array
     * @throws ForbiddenAccessException
     */
    public static function apiGenerateOmiUsers(Request $r) {
        self::authenticateRequest($r);

        $response = [];

        $is_system_admin = Authorization::isSystemAdmin($r->identity->identity_id);
        if ($r['contest_type'] == 'OMI') {
            if ($r->user->username != 'andreasantillana'
                && !$is_system_admin
            ) {
                throw new ForbiddenAccessException();
            }

            // Arreglo de estados de MX
            $keys = [
                'OMI2019-AGU' => 4,
                'OMI2019-BCN' => 4,
                'OMI2019-BCS' => 4,
                'OMI2019-CAM' => 4,
                'OMI2019-CHH' => 4,
                'OMI2019-CHP' => 4,
                'OMI2019-CMX' => 4,
                'OMI2019-COA' => 4,
                'OMI2019-COL' => 4,
                'OMI2019-DUR' => 4,
                'OMI2019-GRO' => 4,
                'OMI2019-GUA' => 4,
                'OMI2019-HID' => 4,
                'OMI2019-JAL' => 4,
                'OMI2019-MEX' => 4,
                'OMI2019-MIC' => 4,
                'OMI2019-MOR' => 4,
                'OMI2019-NAY' => 4,
                'OMI2019-NLE' => 4,
                'OMI2019-OAX' => 4,
                'OMI2019-PUE' => 4,
                'OMI2019-QTO' => 4,
                'OMI2019-ROO' => 4,
                'OMI2019-SIN' => 8,
                'OMI2019-SLP' => 4,
                'OMI2019-SON' => 4,
                'OMI2019-TAB' => 4,
                'OMI2019-TAM' => 4,
                'OMI2019-TLA' => 4,
                'OMI2019-VER' => 4,
                'OMI2019-YUC' => 4,
                'OMI2019-ZAC' => 4,
                'OMI2019-INV' => 4,
            ];
        } elseif ($r['contest_type'] == 'OMIP') {
            if ($r->user->username != 'andreasantillana'
                && !$is_system_admin
            ) {
                throw new ForbiddenAccessException();
            }

            $keys = [
                'OMIP2019-AGU' => 25,
                'OMIP2019-BCN' => 25,
                'OMIP2019-BCS' => 25,
                'OMIP2019-CAM' => 25,
                'OMIP2019-CHH' => 25,
                'OMIP2019-CHP' => 25,
                'OMIP2019-CMX' => 25,
                'OMIP2019-COA' => 25,
                'OMIP2019-COL' => 25,
                'OMIP2019-DUR' => 25,
                'OMIP2019-GRO' => 25,
                'OMIP2019-GUA' => 25,
                'OMIP2019-HID' => 25,
                'OMIP2019-JAL' => 25,
                'OMIP2019-MEX' => 25,
                'OMIP2019-MIC' => 25,
                'OMIP2019-MOR' => 25,
                'OMIP2019-NAY' => 25,
                'OMIP2019-NLE' => 25,
                'OMIP2019-OAX' => 25,
                'OMIP2019-PUE' => 25,
                'OMIP2019-QTO' => 25,
                'OMIP2019-ROO' => 25,
                'OMIP2019-SIN' => 25,
                'OMIP2019-SLP' => 25,
                'OMIP2019-SON' => 25,
                'OMIP2019-TAB' => 25,
                'OMIP2019-TAM' => 25,
                'OMIP2019-TLA' => 25,
                'OMIP2019-VER' => 25,
                'OMIP2019-YUC' => 25,
                'OMIP2019-ZAC' => 25,
            ];
        } elseif ($r['contest_type'] == 'OMIS') {
            if ($r->user->username != 'andreasantillana'
                && !$is_system_admin
            ) {
                throw new ForbiddenAccessException();
            }

            $keys = [
                'OMIS2019-AGU' => 25,
                'OMIS2019-BCN' => 25,
                'OMIS2019-BCS' => 25,
                'OMIS2019-CAM' => 25,
                'OMIS2019-CHH' => 25,
                'OMIS2019-CHP' => 25,
                'OMIS2019-CMX' => 25,
                'OMIS2019-COA' => 25,
                'OMIS2019-COL' => 25,
                'OMIS2019-DUR' => 25,
                'OMIS2019-GRO' => 25,
                'OMIS2019-GUA' => 25,
                'OMIS2019-HID' => 25,
                'OMIS2019-JAL' => 25,
                'OMIS2019-MEX' => 25,
                'OMIS2019-MIC' => 25,
                'OMIS2019-MOR' => 25,
                'OMIS2019-NAY' => 25,
                'OMIS2019-NLE' => 25,
                'OMIS2019-OAX' => 25,
                'OMIS2019-PUE' => 25,
                'OMIS2019-QTO' => 25,
                'OMIS2019-ROO' => 25,
                'OMIS2019-SIN' => 25,
                'OMIS2019-SLP' => 25,
                'OMIS2019-SON' => 25,
                'OMIS2019-TAB' => 25,
                'OMIS2019-TAM' => 25,
                'OMIS2019-TLA' => 25,
                'OMIS2019-VER' => 25,
                'OMIS2019-YUC' => 25,
                'OMIS2019-ZAC' => 25,
            ];
        } elseif ($r['contest_type'] == 'OMIPN') {
            if ($r->user->username != 'andreasantillana'
                && !$is_system_admin
            ) {
                throw new ForbiddenAccessException();
            }

            $keys = [
                'OMIP2019-AGU' => 4,
                'OMIP2019-BCN' => 4,
                'OMIP2019-BCS' => 4,
                'OMIP2019-CAM' => 4,
                'OMIP2019-CHH' => 4,
                'OMIP2019-CHP' => 4,
                'OMIP2019-CMX' => 4,
                'OMIP2019-COA' => 4,
                'OMIP2019-COL' => 4,
                'OMIP2019-DUR' => 4,
                'OMIP2019-GRO' => 4,
                'OMIP2019-GUA' => 4,
                'OMIP2019-HID' => 4,
                'OMIP2019-JAL' => 4,
                'OMIP2019-MEX' => 4,
                'OMIP2019-MIC' => 4,
                'OMIP2019-MOR' => 4,
                'OMIP2019-NAY' => 4,
                'OMIP2019-NLE' => 4,
                'OMIP2019-OAX' => 4,
                'OMIP2019-PUE' => 4,
                'OMIP2019-QTO' => 4,
                'OMIP2019-ROO' => 4,
                'OMIP2019-SIN' => 4,
                'OMIP2019-SLP' => 4,
                'OMIP2019-SON' => 4,
                'OMIP2019-TAB' => 4,
                'OMIP2019-TAM' => 4,
                'OMIP2019-TLA' => 4,
                'OMIP2019-VER' => 4,
                'OMIP2019-YUC' => 4,
                'OMIP2019-ZAC' => 4,
                'OMIP2019-INV' => 4,
            ];
        } elseif ($r['contest_type'] == 'OMISN') {
            if ($r->user->username != 'andreasantillana'
                && !$is_system_admin
            ) {
                throw new ForbiddenAccessException();
            }

            $keys = [
                'OMIS2019-AGU' => 4,
                'OMIS2019-BCN' => 4,
                'OMIS2019-BCS' => 4,
                'OMIS2019-CAM' => 4,
                'OMIS2019-CHH' => 4,
                'OMIS2019-CHP' => 4,
                'OMIS2019-CMX' => 4,
                'OMIS2019-COA' => 4,
                'OMIS2019-COL' => 4,
                'OMIS2019-DUR' => 4,
                'OMIS2019-GRO' => 4,
                'OMIS2019-GUA' => 4,
                'OMIS2019-HID' => 4,
                'OMIS2019-JAL' => 4,
                'OMIS2019-MEX' => 4,
                'OMIS2019-MIC' => 4,
                'OMIS2019-MOR' => 4,
                'OMIS2019-NAY' => 4,
                'OMIS2019-NLE' => 4,
                'OMIS2019-OAX' => 4,
                'OMIS2019-PUE' => 4,
                'OMIS2019-QTO' => 4,
                'OMIS2019-ROO' => 4,
                'OMIS2019-SIN' => 4,
                'OMIS2019-SLP' => 4,
                'OMIS2019-SON' => 4,
                'OMIS2019-TAB' => 4,
                'OMIS2019-TAM' => 4,
                'OMIS2019-TLA' => 4,
                'OMIS2019-VER' => 4,
                'OMIS2019-YUC' => 4,
                'OMIS2019-ZAC' => 4,
                'OMIS2019-INV' => 4,
            ];
        } elseif ($r['contest_type'] == 'ORIG') {
            if ($r->user->username != 'kuko.coder'
                && !$is_system_admin
            ) {
                throw new ForbiddenAccessException();
            }

            $keys =  [
                'ORIG1516-CEL' => 38,
                'ORIG1516-DHI' => 15,
                'ORIG1516-GTO' => 14,
                'ORIG1516-IRA' => 37,
                'ORIG1516-PEN' => 22,
                'ORIG1516-LEO' => 43,
                'ORIG1516-SLP' => 14,
                'ORIG1516-SLV' => 14,
                'ORIG1516-URI' => 17,
                'ORIG1516-VDS' => 15,
            ];
        } elseif ($r['contest_type'] == 'OMIZAC-2018') {
            if ($r->user->username != 'rsolis'
                && !$is_system_admin
            ) {
                throw new ForbiddenAccessException();
            }

            $keys =  [
                'OMIZAC-2018' => 20
            ];
        } elseif ($r['contest_type'] == 'Pr8oUAIE') {
            if ($r->user->username != 'rsolis'
                && !$is_system_admin
            ) {
                throw new ForbiddenAccessException();
            }

            $keys =  [
                'Pr8oUAIE' => 20
            ];
        } elseif ($r['contest_type'] == 'OMIZAC') {
            if ($r->user->username != 'rsolis'
                && !$is_system_admin
            ) {
                throw new ForbiddenAccessException();
            }

            $keys =  [
                'OMIZAC-Prim' => 60,
                'OMIZAC-Sec' => 60,
                'OMIZAC-Prepa' => 60
            ];
        } elseif ($r['contest_type'] == 'ProgUAIE') {
            if ($r->user->username != 'rsolis'
                && !$is_system_admin
            ) {
                throw new ForbiddenAccessException();
            }

            $keys =  [
                'MS-UAIE' => 60,
                'Prim-UAIE' => 40,
                'Sec-UAIE' => 40,
                'ICPC-UAIE' => 45,
                'Prim-UAIE-Jalpa' => 30,
                'Sec-UAIE-Jalpa' => 30
            ];
        } elseif ($r['contest_type'] == 'OMIAGS-2018') {
            if ($r->user->username != 'EfrenGonzalez'
                && !$is_system_admin
            ) {
                throw new ForbiddenAccessException();
            }

            $keys =  [
                'OMIAGS-2018' => 30
            ];
        } elseif ($r['contest_type'] == 'OMIAGS-2017') {
            if ($r->user->username != 'EfrenGonzalez'
                && !$is_system_admin
            ) {
                throw new ForbiddenAccessException();
            }

            $keys =  [
                'OMIAGS-2017' => 30
            ];
        } elseif ($r['contest_type'] == 'OMIP-AGS') {
            if ($r->user->username != 'EfrenGonzalez'
                && !$is_system_admin
            ) {
                throw new ForbiddenAccessException();
            }

            $keys =  [
                'OMIP-AGS' => 30
            ];
        } elseif ($r['contest_type'] == 'OMIS-AGS') {
            if ($r->user->username != 'EfrenGonzalez'
                && !$is_system_admin
            ) {
                throw new ForbiddenAccessException();
            }

            $keys =  [
                'OMIS-AGS' => 30
            ];
        } elseif ($r['contest_type'] == 'OSI') {
            if ($r->user->username != 'cope_quintana'
                && !$is_system_admin
            ) {
                throw new ForbiddenAccessException();
            }

            $keys =  [
                'OSI16' => 120
            ];
        } elseif ($r['contest_type'] == 'UNAMFC') {
            if ($r->user->username != 'manuelalcantara52'
                && $r->user->username != 'manuel52'
                && !$is_system_admin
            ) {
                throw new ForbiddenAccessException();
            }
            $keys =  [
                'UNAMFC16' => 65
            ];
        } elseif ($r['contest_type'] == 'OVI') {
            if ($r->user->username != 'covi.academico'
                && !$is_system_admin
            ) {
                throw new ForbiddenAccessException();
            }
            $keys =  [
                'OVI19' => 200
            ];
        } elseif ($r['contest_type'] == 'UDCCUP') {
            if ($r->user->username != 'Diego_Briaares'
                && !$is_system_admin
            ) {
                throw new ForbiddenAccessException();
            }
            $keys =  [
                'UDCCUP-2017' => 40
            ];
        } elseif ($r['contest_type'] == 'CCUPITSUR') {
            if ($r->user->username != 'licgerman-yahoo'
                && !$is_system_admin
            ) {
                throw new ForbiddenAccessException();
            }
            // Arreglo de concurso
            $keys = [
                'CCUPITSUR-16' => 50,
            ];
        } elseif ($r['contest_type'] == 'CONALEP') {
            if ($r->user->username != 'reyes811'
                && !$is_system_admin
            ) {
                throw new ForbiddenAccessException();
            }
            $keys =  [
                'OIC-16' => 225
            ];
        } elseif ($r['contest_type'] == 'OMIQROO') {
            if ($r->user->username != 'pablobatun'
                && !$is_system_admin
            ) {
                throw new ForbiddenAccessException();
            }
            $keys = [
                'OMIROO-Pri-20' => 100,
                'OMIROO-Sec-20' => 100,
                'OMIROO-Pre-20' => 300,
            ];
        } elseif ($r['contest_type'] == 'TEBAEV') {
            if ($r->user->username != 'lacj20'
                && !$is_system_admin
            ) {
                throw new ForbiddenAccessException();
            }
            $keys = [
                'TEBAEV' => 250,
            ];
        } elseif ($r['contest_type'] == 'PYE-AGS') {
            if ($r->user->username != 'joemmanuel'
                && !$is_system_admin
            ) {
                throw new ForbiddenAccessException();
            }
            $keys = [
                'PYE-AGS18' => 40,
            ];
        } elseif ($r['contest_type'] == 'CAPKnuth') {
            if ($r->user->username != 'galloska'
                && !$is_system_admin
            ) {
                throw new ForbiddenAccessException();
            }
            $keys = [
                'ESCOM2018' => 50,
            ];
        } elseif ($r['contest_type'] == 'CAPVirtualKnuth') {
            if ($r->user->username != 'galloska'
                && !$is_system_admin
            ) {
                throw new ForbiddenAccessException();
            }
            $keys = [
                'Virtual-ESCOM2018' => 50,
            ];
        } else {
            throw new InvalidParameterException(
                'parameterNotInExpectedSet',
                'contest_type',
                [
                    'bad_elements' => $r['contest_type'],
                    'expected_set' => 'OMI, OMIAGS, OMIP-AGS, OMIS-AGS, ORIG, OSI, OVI, UDCCUP, CCUPITSUR, CONALEP, OMIQROO, OMIAGS-2017, OMIAGS-2018, PYE-AGS, OMIZAC-2018, Pr8oUAIE, CAPKnuth, CAPVirtualKnuth, OMIZAC, ProgUAIE',
                ]
            );
        }

        self::$permissionKey = $r['permission_key'] = SecurityTools::randomString(32);

        foreach ($keys as $k => $n) {
            $digits = floor(log10($n) + 1);
            for ($i = 1; $i <= $n; $i++) {
                $username = $k . '-' . str_pad($i, $digits, '0', STR_PAD_LEFT);
                $password = SecurityTools::randomString(8);

                if (self::omiPrepareUser($r, $username, $password)) {
                    $response[$username] = $password;
                }

                // Add user to contest if needed
                if (!is_null($r['contest_alias'])) {
                    $addUserRequest = new Request();
                    $addUserRequest['auth_token'] = $r['auth_token'];
                    $addUserRequest['usernameOrEmail'] = $username;
                    $addUserRequest['contest_alias'] = $r['contest_alias'];
                    ContestController::apiAddUser($addUserRequest);
                }
            }
        }

        return $response;
    }

    /**
     * Returns the profile of the user given
     *
     * @param Users $user
     * @return array
     * @throws InvalidDatabaseOperationException
     */
    public static function getProfileImpl(Users $user) {
        $response = [];
        $response['userinfo'] = [];

        $response['userinfo'] = [
            'username' => $user->username,
            'name' => $user->name,
            'birth_date' => is_null($user->birth_date) ? null : strtotime($user->birth_date),
            'gender' => $user->gender,
            'graduation_date' => is_null($user->graduation_date) ? null : strtotime($user->graduation_date),
            'scholar_degree' => $user->scholar_degree,
            'preferred_language' => $user->preferred_language,
            'is_private' => $user->is_private,
            'verified' => $user->verified == '1',
            'hide_problem_tags' => is_null($user->hide_problem_tags) ? null : $user->hide_problem_tags,
        ];

        try {
            $userDb = UsersDAO::getExtendedProfileDataByPk($user->user_id);

            $response['userinfo']['email'] = $userDb['email'];
            $response['userinfo']['country'] = $userDb['country'];
<<<<<<< HEAD
            $response['userinfo']['country_id'] = $userDb['country_id'];
            $response['userinfo']['state'] = $userDb['state'];
            $response['userinfo']['state_id'] = $userDb['state_id'];
=======
            $response['userinfo']['country_id'] = $user->country_id ?? 'xx';
            $response['userinfo']['state'] = $userDb['state'];
            $response['userinfo']['state_id'] = $user->state_id;
>>>>>>> 00445869
            $response['userinfo']['school'] = $userDb['school'];
            $response['userinfo']['school_id'] = $user->school_id;
            $response['userinfo']['locale'] =
              IdentityController::convertToSupportedLanguage($userDb['locale']);
        } catch (Exception $e) {
            throw new InvalidDatabaseOperationException($e);
        }

        $response['userinfo']['gravatar_92'] = 'https://secure.gravatar.com/avatar/' . md5($response['userinfo']['email']) . '?s=92';

        return $response;
    }

    /**
     * Get general user info
     *
     * @param Request $r
     * @return response array with user info
     * @throws InvalidDatabaseOperationException
     */
    public static function apiProfile(Request $r) {
        self::authenticateOrAllowUnauthenticatedRequest($r);

        $r['identity'] = self::resolveTargetIdentity($r);
        $r['user'] = self::resolveTargetUser($r);

        $response = IdentityController::getProfile($r, $r['identity'], $r['user'], boolval($r['omit_rank']));
        if ((is_null($r->identity) || $r->identity->username != $r['identity']->username)
            && (!is_null($r['user']) && $r['user']->is_private == 1)
            && (is_null($r->identity) || !Authorization::isSystemAdmin($r->identity->identity_id))
        ) {
            $response['problems'] = [];
            foreach ($response['userinfo'] as $k => $v) {
                $response['userinfo'][$k] = null;
            }
            $response['userinfo']['username'] = $r['identity']->username;
            $response['userinfo']['rankinfo'] = [
                'name' => null,
                'problems_solved' => null,
                'rank' => null,
                'status' => 'ok',
            ];
            $response['userinfo']['is_private'] = true;
        }
        $response['userinfo']['classname'] = UsersDAO::getRankingClassName($r['identity']->user_id);
        $response['status'] = 'ok';
        return $response;
    }

    /**
     * Gets verify status of a user
     *
     * @param Request $r
     * @return response array
     * @throws ForbiddenAccessException
     * @throws InvalidParameterException
     */
    public static function apiStatusVerified(Request $r) {
        self::authenticateRequest($r);

        if (!Authorization::isSupportTeamMember($r->identity->identity_id)) {
            throw new ForbiddenAccessException();
        }

        $response = IdentitiesDAO::getStatusVerified($r['email']);

        if (is_null($response)) {
            throw new InvalidParameterException('invalidUser');
        }

        return [
            'status' => 'ok',
            'verified' => $response['verified'],
            'username' => $response['username']
        ];
    }
    /**
     * Gets extra information of the identity:
     * - last password change request
     * - verify status
     *
     * @param Request $r
     * @return response array
     * @throws ForbiddenAccessException
     * @throws InvalidParameterException
     */
    public static function apiExtraInformation(Request $r) {
        self::authenticateRequest($r);

        if (!Authorization::isSupportTeamMember($r->identity->identity_id)) {
            throw new ForbiddenAccessException();
        }

        $response = IdentitiesDAO::getExtraInformation($r['email']);

        if (is_null($response)) {
            throw new InvalidParameterException('invalidUser');
        }

        $response['status'] = 'ok';
        return $response;
    }

    /**
     * Get coder of the month by trying to find it in the table using the first
     * day of the current month. If there's no coder of the month for the given
     * date, calculate it and save it.
     *
     * @param Request $r
     * @return array
     * @throws InvalidDatabaseOperationException
     */
    public static function apiCoderOfTheMonth(Request $r) {
        $currentTimestamp = Time::get();
        if (!empty($r['date'])) {
            Validators::validateDate($r['date'], 'date', false);
            $firstDay = date('Y-m-01', strtotime($r['date']));
        } else {
            // Get first day of the current month
            $firstDay = date('Y-m-01', $currentTimestamp);
        }

        try {
            $codersOfTheMonth = CoderOfTheMonthDAO::getByTime($firstDay);

            if (empty($codersOfTheMonth)) {
                // Generate the coder
                $users = CoderOfTheMonthDAO::calculateCoderOfMonthByGivenDate($firstDay);
                if (is_null($users)) {
                    return [
                        'status' => 'ok',
                        'userinfo' => null,
                        'problems' => null,
                    ];
                }

                // Only first place coder is saved
                CoderOfTheMonthDAO::save(new CoderOfTheMonth([
                    'user_id' => $users[0]['user_id'],
                    'time' => $firstDay,
                    'rank' => 1,
                ]));
                $coderOfTheMonthUserId = $users[0]['user_id'];
            } else {
                $coderOfTheMonthUserId = $codersOfTheMonth[0]->user_id;
            }
            $user = UsersDAO::getByPK($coderOfTheMonthUserId);
        } catch (Exception $e) {
            self::$log->error('Unable to get coder of the month: ' . $e);
            throw new InvalidDatabaseOperationException($e);
        }

        // Get the profile of the coder of the month
        $response = UserController::getProfileImpl($user);

        // But avoid divulging the email in the response.
        unset($response['userinfo']['email']);

        $response['status'] = 'ok';
        return $response;
    }

    /**
     * Returns the list of coders of the month
     *
     * @param Request $r
     */
    public static function apiCoderOfTheMonthList(Request $r) {
        $response = [];
        $response['coders'] = [];
        try {
            $coders = [];
            if (!empty($r['date'])) {
                $coders = CoderOfTheMonthDAO::getMonthlyList($r['date']);
            } else {
                $coders = CoderOfTheMonthDAO::getCodersOfTheMonth();
            }
            foreach ($coders as $c) {
                $userInfo = UsersDAO::FindByUsername($c['username']);
                $classname = UsersDAO::getRankingClassName($userInfo->user_id);
                $response['coders'][] = [
                    'username' => $c['username'],
                    'country_id' => $c['country_id'],
                    'gravatar_32' => 'https://secure.gravatar.com/avatar/' . md5($c['email']) . '?s=32',
                    'date' => $c['time'],
                    'classname' => $classname,
                ];
            }
        } catch (Exception $e) {
            throw new InvalidDatabaseOperationException($e);
        }

        $response['status'] = 'ok';
        return $response;
    }

    /**
     * Selects coder of the month for next month.
     *
     * @param Request $r
     * @return Array
     * @throws ForbiddenAccessException
     * @throws DuplicatedEntryInDatabaseException
     * @throws NotFoundException
     * @throws InvalidDatabaseOperationException
     */
    public static function apiSelectCoderOfTheMonth(Request $r) {
        self::authenticateRequest($r);
        $currentTimestamp = Time::get();

        if (!Authorization::isMentor($r->identity->identity_id)) {
            throw new ForbiddenAccessException('userNotAllowed');
        }
        if (!Authorization::canChooseCoder($currentTimestamp)) {
            throw new ForbiddenAccessException('coderOfTheMonthIsNotInPeriodToBeChosen');
        }
        Validators::validateStringNonEmpty($r['username'], 'username');

        $currentDate = date('Y-m-d', $currentTimestamp);
        $firstDayOfNextMonth = new DateTime($currentDate);
        $firstDayOfNextMonth->modify('first day of next month');
        $dateToSelect = $firstDayOfNextMonth->format('Y-m-d');

        try {
            $codersOfTheMonth = CoderOfTheMonthDAO::getByTime($dateToSelect);

            if (!empty($codersOfTheMonth)) {
                throw new DuplicatedEntryInDatabaseException('coderOfTheMonthAlreadySelected');
            }
            // Generate the coder
            $users = CoderOfTheMonthDAO::calculateCoderOfMonthByGivenDate($dateToSelect);

            if (empty($users)) {
                throw new NotFoundException('noCoders');
            }

            foreach ($users as $index => $user) {
                if ($user['username'] != $r['username']) {
                    continue;
                }

                // Save it
                CoderOfTheMonthDAO::save(new CoderOfTheMonth([
                    'user_id' => $user['user_id'],
                    'time' => $dateToSelect,
                    'rank' => $index + 1,
                    'selected_by' => $r->identity->identity_id,
                ]));

                return ['status' => 'ok'];
            }
        } catch (Exception $e) {
            self::$log->error('Unable to select coder of the month: ' . $e);
            throw new InvalidDatabaseOperationException($e);
        }

        throw new InvalidDatabaseOperationException();
    }

    public static function userOpenedProblemset($problemset_id, $user_id) {
        // User already started the problemset.
        $problemsetOpened = ProblemsetIdentitiesDAO::getByPK($user_id, $problemset_id);

        if (!is_null($problemsetOpened) && !is_null($problemsetOpened->access_time)) {
            return true;
        }

        return false;
    }

    /**
     * Get the results for this user in a given interview
     *
     * @param Request $r
     * @throws InvalidDatabaseOperationException
     */
    public static function apiInterviewStats(Request $r) {
        self::authenticateOrAllowUnauthenticatedRequest($r);

        Validators::validateStringNonEmpty($r['interview'], 'interview');
        Validators::validateStringNonEmpty($r['username'], 'username');

        $contest = ContestsDAO::getByAlias($r['interview']);
        if (is_null($contest)) {
            throw new NotFoundException('interviewNotFound');
        }

        // Only admins can view interview details
        if (!Authorization::isContestAdmin($r->identity->identity_id, $contest)) {
            throw new ForbiddenAccessException();
        }

        $response = [];
        $user = self::resolveTargetUser($r);

        $openedProblemset = self::userOpenedProblemset($contest->problemset_id, $user->user_id);

        $response['user_verified'] = $user->verified === '1';
        $response['interview_url'] = 'https://omegaup.com/interview/' . $contest->alias . '/arena';
        $response['name_or_username'] = is_null($user->name) ? $user->username : $user->name;
        $response['opened_interview'] = $openedProblemset;
        $response['finished'] = !ProblemsetsDAO::insideSubmissionWindow($contest, $user->user_id);
        $response['status'] = 'ok';
        return $response;
    }

    /**
     * Get Contests which a certain user has participated in
     *
     * @param Request $r
     * @return Contests array
     * @throws InvalidDatabaseOperationException
     */
    public static function apiContestStats(Request $r) {
        self::authenticateOrAllowUnauthenticatedRequest($r);

        $response = [];
        $response['contests'] = [];

        $identity = self::resolveTargetIdentity($r);

        // Get contests where identity had at least 1 run
        try {
            $contestsParticipated = ContestsDAO::getContestsParticipated($identity->identity_id);
        } catch (Exception $e) {
            throw new InvalidDatabaseOperationException($e);
        }

        $contests = [];

        foreach ($contestsParticipated as $contest) {
            // Get identity ranking
            $scoreboardResponse = ContestController::apiScoreboard(
                new Request([
                    'auth_token' => $r['auth_token'],
                    'contest_alias' => $contest['alias'],
                    'token' => $contest['scoreboard_url_admin'],
                ])
            );

            // Grab the place of the current identity in the given contest
            $contests[$contest['alias']]['place'] = null;
            foreach ($scoreboardResponse['ranking'] as $identityData) {
                if ($identityData['username'] == $identity->username) {
                    $contests[$contest['alias']]['place'] = $identityData['place'];
                    break;
                }
            }
            $contests[$contest['alias']]['data'] = $contest;
            foreach ($contest as $key => $item) {
                if ($key == 'start_time' || $key == 'finish_time' || $key == 'last_updated') {
                    $contests[$contest['alias']][$key] = strtotime($item);
                }
            }
        }

        $response['contests'] = $contests;
        $response['status'] = 'ok';
        return $response;
    }

    /**
     * Get Problems solved by user
     *
     * @param Request $r
     * @return Problems array
     * @throws InvalidDatabaseOperationException
     */
    public static function apiProblemsSolved(Request $r) {
        self::authenticateOrAllowUnauthenticatedRequest($r);

        $response = [];
        $response['problems'] = [];

        $identity = self::resolveTargetIdentity($r);

        try {
            $problems = ProblemsDAO::getProblemsSolved($identity->identity_id);
        } catch (Exception $e) {
            throw new InvalidDatabaseOperationException($e);
        }

        if (!is_null($problems)) {
            $relevant_columns = ['title', 'alias', 'submissions', 'accepted'];
            foreach ($problems as $problem) {
                if (ProblemsDAO::isVisible($problem)) {
                    array_push($response['problems'], $problem->asFilteredArray($relevant_columns));
                }
            }
        }

        $response['status'] = 'ok';
        return $response;
    }

    /**
     * Get Problems unsolved by user
     *
     * @param Request $r
     * @return Problems array
     * @throws InvalidDatabaseOperationException
     */
    public static function apiListUnsolvedProblems(Request $r) {
        self::authenticateOrAllowUnauthenticatedRequest($r);
        $response = [
            'problems' => [],
            'status' => 'ok',
        ];

        $identity = self::resolveTargetIdentity($r);

        try {
            $problems = ProblemsDAO::getProblemsUnsolvedByIdentity($identity->identity_id);
        } catch (Exception $e) {
            throw new InvalidDatabaseOperationException($e);
        }

        $relevant_columns = ['title', 'alias', 'submissions', 'accepted', 'difficulty'];
        foreach ($problems as $problem) {
            if (ProblemsDAO::isVisible($problem)) {
                array_push($response['problems'], $problem->asFilteredArray($relevant_columns));
            }
        }

        $response['status'] = 'ok';
        return $response;
    }

    /**
     * Gets a list of users. This returns an array instead of an object since
     * it is used by typeahead.
     *
     * @param Request $r
     */
    public static function apiList(Request $r) {
        self::authenticateRequest($r);

        $param = '';
        if (!is_null($r['term'])) {
            $param = 'term';
        } elseif (!is_null($r['query'])) {
            $param = 'query';
        } else {
            throw new InvalidParameterException('parameterEmpty', 'query');
        }

        try {
            $identities = IdentitiesDAO::findByUsernameOrName($r[$param]);
        } catch (Exception $e) {
            throw new InvalidDatabaseOperationException($e);
        }

        $response = [];
        foreach ($identities as $identity) {
            array_push($response, [
                'label' => $identity->username,
                'value' => $identity->username
            ]);
        }

        return $response;
    }

    /**
     * Get stats
     *
     * @param Request $r
     * @throws ForbiddenAccessException
     */
    public static function apiStats(Request $r) {
        self::authenticateOrAllowUnauthenticatedRequest($r);
        $identity = self::resolveTargetIdentity($r);
        $user = null;
        if (!is_null($identity->user_id)) {
            $user = self::resolveTargetUser($r);
        }

        if ((is_null($r->identity) || $r->identity->username != $identity->username)
            && (!is_null($user) && $user->is_private == 1) && !Authorization::isSystemAdmin($r->identity->identity_id)) {
            throw new ForbiddenAccessException('userProfileIsPrivate');
        }

        try {
            $runsPerDatePerVerdict = RunsDAO::countRunsOfIdentityPerDatePerVerdict((int)$identity->identity_id);
        } catch (Exception $e) {
            throw new InvalidDatabaseOperationException($e);
        }

        return [
            'runs' => $runsPerDatePerVerdict,
            'status' => 'ok'
        ];
    }

    /**
     * Update basic user profile info when logged with fb/gool
     *
     * @param Request $r
     * @return array
     * @throws InvalidDatabaseOperationException
     * @throws InvalidParameterException
     */
    public static function apiUpdateBasicInfo(Request $r) {
        self::authenticateRequest($r);

        //Buscar que el nuevo username no este ocupado si es que selecciono uno nuevo
        if ($r['username'] != $r->user->username) {
            $testu = UsersDAO::FindByUsername($r['username']);

            if (!is_null($testu)) {
                throw new InvalidParameterException('parameterUsernameInUse', 'username');
            }

            Validators::validateValidUsername($r['username'], 'username');
            $r->user->username = $r['username'];
            $r->identity->username = $r['username'];
        }

        SecurityTools::testStrongPassword($r['password']);
        $hashedPassword = SecurityTools::hashString($r['password']);
        $r->user->password = $hashedPassword;
        $r->identity->password = $hashedPassword;

        try {
            DAO::transBegin();

<<<<<<< HEAD
            UsersDAO::save($r->user);
            IdentityController::convertFromUser($r->user);
=======
            // Update username and password for user object
            UsersDAO::update($r->user);

            // Update username and password for identity object
>>>>>>> 00445869
            IdentitiesDAO::update($r->identity);

            DAO::transEnd();
        } catch (Exception $e) {
            DAO::transRollback();
            throw new InvalidDatabaseOperationException($e);
        }

        // Expire profile cache
        Cache::deleteFromCache(Cache::USER_PROFILE, $r->user->username);
        $sessionController = new SessionController();
        $sessionController->InvalidateCache();

        return ['status' => 'ok'];
    }

    /**
     * Update user profile
     *
     * @param Request $r
     * @return array
     * @throws InvalidDatabaseOperationException
     * @throws InvalidParameterException
     */
    public static function apiUpdate(Request $r) {
        self::authenticateRequest($r);

        if (!is_null($r['username'])) {
            Validators::validateValidUsername($r['username'], 'username');
            $user = null;
            try {
                $user = UsersDAO::FindByUsername($r['username']);
            } catch (Exception $e) {
                throw new InvalidDatabaseOperationException($e);
            }

            if ($r['username'] != $r->user->username && !is_null($user)) {
                throw new DuplicatedEntryInDatabaseException('usernameInUse');
            }
        }

        if (!is_null($r['name'])) {
            Validators::validateStringOfLengthInRange($r['name'], 'name', 1, 50);
            $r->identity->name = $r['name'];
        }

        $state = null;
        if (!is_null($r['country_id']) || !is_null($r['state_id'])) {
            // Both state and country must be specified together.
            Validators::validateStringNonEmpty($r['country_id'], 'country_id', true);
            Validators::validateStringNonEmpty($r['state_id'], 'state_id', true);

            try {
                $state = StatesDAO::getByPK($r['country_id'], $r['state_id']);
            } catch (Exception $e) {
                throw new InvalidDatabaseOperationException($e);
            }

            if (is_null($state)) {
                throw new InvalidParameterException('parameterInvalid', 'state_id');
            }
            $r->identity->state_id = $state->state_id;
            $r->identity->country_id = $state->country_id;
        }

        if (!is_null($r['school_id'])) {
            if (is_numeric($r['school_id'])) {
                try {
                    $r['school'] = SchoolsDAO::getByPK($r['school_id']);
                } catch (Exception $e) {
                    throw new InvalidDatabaseOperationException($e);
                }

                if (is_null($r['school'])) {
                    throw new InvalidParameterException('parameterInvalid', 'school');
                }
                $r->identity->school_id = $r['school']->school_id;
            } elseif (empty($r['school_name'])) {
                $r['school_id'] = null;
            } else {
                try {
                    $response = SchoolController::apiCreate(new Request([
                        'name' => $r['school_name'],
                        'country_id' => $state != null ? $state->country_id : null,
                        'state_id' => $state != null ? $state->state_id : null,
                        'auth_token' => $r['auth_token'],
                    ]));
                    $r['school_id'] = $response['school_id'];
                    $r->identity->school_id = $r['school']->school_id;
                } catch (Exception $e) {
                    throw new InvalidDatabaseOperationException($e);
                }
            }
        }

        Validators::validateStringNonEmpty($r['scholar_degree'], 'scholar_degree', false);

        if (!is_null($r['graduation_date'])) {
            if (is_numeric($r['graduation_date'])) {
                $r['graduation_date'] = (int)$r['graduation_date'];
            } else {
                Validators::validateDate($r['graduation_date'], 'graduation_date', false);
                $r['graduation_date'] = strtotime($r['graduation_date']);
            }
        }
        if (!is_null($r['birth_date'])) {
            if (is_numeric($r['birth_date'])) {
                $r['birth_date'] = (int)$r['birth_date'];
            } else {
                Validators::validateDate($r['birth_date'], 'birth_date', false);
                $r['birth_date'] = strtotime($r['birth_date']);
            }

            if ($r['birth_date'] >= strtotime('-5 year', Time::get())) {
                throw new InvalidParameterException('birthdayInTheFuture', 'birth_date');
            }
        }

        if (!is_null($r['locale'])) {
            // find language in Language
            $language = LanguagesDAO::getByName($r['locale']);
            if (is_null($language)) {
                throw new InvalidParameterException('invalidLanguage', 'locale');
            }
            $r->identity->language_id = $language->language_id;
<<<<<<< HEAD
            $r->user->language_id = $language->language_id;
=======
>>>>>>> 00445869
        }

        $r->ensureBool('is_private', false);
        $r->ensureBool('hide_problem_tags', false);

        if (!is_null($r['gender'])) {
<<<<<<< HEAD
            Validators::validateInEnum($r['gender'], 'gender', UserController::ALLOWED_GENDER_OPTIONS, true);
            $r->identity->gender = $r['gender'];
=======
            Validators::validateInEnum(
                $r['gender'],
                'gender',
                UserController::ALLOWED_GENDER_OPTIONS,
                true
            );
>>>>>>> 00445869
        }

        $userValueProperties = [
            'username',
            'name',
            'scholar_degree',
            'school_id',
            'preferred_language',
            'graduation_date' => ['transform' => function ($value) {
                return gmdate('Y-m-d', $value);
            }],
            'birth_date' => ['transform' => function ($value) {
                return gmdate('Y-m-d', $value);
            }],
            'gender',
            'is_private',
            'hide_problem_tags',
        ];

        $identityValueProperties = [
            'username',
            'name',
            'country_id',
            'state_id',
            'school_id',
            'gender',
        ];

        self::updateValueProperties($r, $r->user, $userValueProperties);
        self::updateValueProperties($r, $r->identity, $identityValueProperties);

        try {
            DAO::transBegin();

            // Update user object
            UsersDAO::update($r->user);

<<<<<<< HEAD
            IdentityController::convertFromUser($r->user);
=======
            // Update identity object
>>>>>>> 00445869
            IdentitiesDAO::update($r->identity);

            DAO::transEnd();
        } catch (Exception $e) {
            DAO::transRollback();

            throw new InvalidDatabaseOperationException($e);
        }

        // Expire profile cache
        Cache::deleteFromCache(Cache::USER_PROFILE, $r->user->username);
        $sessionController = new SessionController();
        $sessionController->InvalidateCache();

        return ['status' => 'ok'];
    }

    /**
     * If no username provided: Gets the top N users who have solved more problems
     * If username provided: Gets rank for username provided
     *
     * @param Request $r
     * @return string
     * @throws InvalidDatabaseOperationException
     */

    public static function apiRankByProblemsSolved(Request $r) {
        $r->ensureInt('offset', null, null, false);
        $r->ensureInt('rowcount', null, null, false);

        $r['user'] = null;
        if (!is_null($r['username'])) {
            Validators::validateStringNonEmpty($r['username'], 'username');
            try {
                $r['user'] = UsersDAO::FindByUsername($r['username']);
                if (is_null($r['user'])) {
                    throw new NotFoundException('userNotExist');
                }
            } catch (ApiException $e) {
                throw $e;
            } catch (Exception $e) {
                throw new InvalidDatabaseOperationException($e);
            }
        }
        Validators::validateInEnum($r['filter'], 'filter', ['', 'country', 'state', 'school'], false);

        // Defaults for offset and rowcount
        if (null == $r['offset']) {
            $r['offset'] = 1;
        }
        if (null == $r['rowcount']) {
            $r['rowcount'] = 100;
        }

        return self::getRankByProblemsSolved($r);
    }

    /**
     * Get rank by problems solved logic. It has its own func so
     * it can be accesed internally without authentication
     *
     * @param Request $r
     * @throws InvalidDatabaseOperationException
     */
    public static function getRankByProblemsSolved(Request $r) {
        if (is_null($r['user'])) {
            $selectedFilter = self::getSelectedFilter($r);
            $rankCacheName =  "{$r['offset']}-{$r['rowcount']}-{$r['filter']}-{$selectedFilter['value']}";
            $cacheUsed = Cache::getFromCacheOrSet(Cache::PROBLEMS_SOLVED_RANK, $rankCacheName, $r, function (Request $r) {
                $response = [];
                $response['rank'] = [];
                $response['total'] = 0;
                $selectedFilter = self::getSelectedFilter($r);
                try {
                    $userRankEntries = UserRankDAO::getFilteredRank(
                        $r['offset'],
                        $r['rowcount'],
                        'rank',
                        'ASC',
                        $selectedFilter['filteredBy'],
                        $selectedFilter['value']
                    );
                } catch (Exception $e) {
                    throw new InvalidDatabaseOperationException($e);
                }

                if (!is_null($userRankEntries)) {
                    foreach ($userRankEntries['rows'] as $userRank) {
                        array_push($response['rank'], [
                            'username' => $userRank->username,
                            'name' => $userRank->name,
                            'problems_solved' => $userRank->problems_solved_count,
                            'rank' => $userRank->rank,
                            'score' => $userRank->score,
                            'country_id' => $userRank->country_id]);
                    }
                    $response['total'] = $userRankEntries['total'];
                }
                return $response;
            }, $response, APC_USER_CACHE_USER_RANK_TIMEOUT);
        } else {
            $response = [];

            try {
                $userRank = UserRankDAO::getByPK($r['user']->user_id);
            } catch (Exception $e) {
                throw new InvalidDatabaseOperationException($e);
            }

            if (!is_null($userRank)) {
                $response['rank'] = $userRank->rank;
                $response['name'] = $r['user']->name;
                $response['problems_solved'] = $userRank->problems_solved_count;
            } else {
                $response['rank'] = 0;
                $response['name'] = $r['user']->name;
                $response['problems_solved'] = 0;
            }
        }

        $response['status'] = 'ok';
        return $response;
    }

    /**
     * Expires the known ranks
     * @TODO: This should be called only in the grader->frontend callback and only IFF
     * verdict = AC (and not test run)
     */
    public static function deleteProblemsSolvedRankCacheList() {
        Cache::invalidateAllKeys(Cache::PROBLEMS_SOLVED_RANK);
        Cache::invalidateAllKeys(Cache::CONTESTANT_SCOREBOARD_PREFIX);
        Cache::invalidateAllKeys(Cache::ADMIN_SCOREBOARD_PREFIX);
    }

    /**
     * Updates the main email of the current user
     *
     * @param Request $r
     */
    public static function apiUpdateMainEmail(Request $r) {
        self::authenticateRequest($r);

        Validators::validateEmail($r['email'], 'email');

        try {
            // Update email
            $email = EmailsDAO::getByPK($r->user->main_email_id);
            $email->email = $r['email'];
            EmailsDAO::save($email);

            // Add verification_id if not there
            if ($r->user->verified == '0') {
                self::$log->info('User not verified.');

                if ($r->user->verification_id == null) {
                    self::$log->info('User does not have verification id. Generating.');

                    try {
                        $r->user->verification_id = SecurityTools::randomString(50);
                        UsersDAO::save($r->user);
                    } catch (Exception $e) {
                        // best effort, eat exception
                    }
                }
            }
        } catch (Exception $e) {
            if (DAO::isDuplicateEntryException($e)) {
                throw new DuplicatedEntryInDatabaseException('mailInUse');
            } else {
                throw new InvalidDatabaseOperationException($e);
            }
        }

        // Delete profile cache
        Cache::deleteFromCache(Cache::USER_PROFILE, $r->user->username);

        // Send verification email
        $r['user'] = $r->user;
        self::sendVerificationEmail($r['user']);

        return ['status' => 'ok'];
    }

    public static function makeUsernameFromEmail($email) {
        $newUsername = substr($email, 0, strpos($email, '@'));
        $newUsername = str_replace('-', '_', $newUsername);
        $newUsername = str_replace('.', '_', $newUsername);
        return $newUsername . Time::get();
    }

    /**
     * Parses and validates a filter string to be used for event notification
     * filtering.
     *
     * The Request must have a 'filter' key with comma-delimited URI paths
     * representing the resources the caller is interested in receiving events
     * for. If the caller has enough privileges to receive notifications for
     * ALL the requested filters, the request will return successfully,
     * otherwise an exception will be thrown.
     *
     * This API does not need authentication to be used. This allows to track
     * contest updates with an access token.
     *
     * @param Request $r
     */
    public static function apiValidateFilter(Request $r) {
        Validators::validateStringNonEmpty($r['filter'], 'filter');

        $response = [
            'status' => 'ok',
            'user' => null,
            'admin' => false,
            'problem_admin' => [],
            'contest_admin' => [],
            'problemset' => [],
        ];

        $session = SessionController::apiCurrentSession($r)['session'];
        $identity = $session['identity'];
        if (!is_null($identity)) {
            $response['user'] = $identity->username;
            $response['admin'] = $session['is_admin'];
        }

        $filters = explode(',', $r['filter']);
        foreach ($filters as $filter) {
            $tokens = explode('/', $filter);
            if (count($tokens) < 2 || $tokens[0] != '') {
                throw new InvalidParameterException('parameterInvalid', 'filter');
            }
            switch ($tokens[1]) {
                case 'all-events':
                    if (count($tokens) != 2) {
                        throw new InvalidParameterException('parameterInvalid', 'filter');
                    }
                    if (!$session['is_admin']) {
                        throw new ForbiddenAccessException('userNotAllowed');
                    }
                    break;
                case 'user':
                    if (count($tokens) != 3) {
                        throw new InvalidParameterException('parameterInvalid', 'filter');
                    }
                    if ($tokens[2] != $identity->username && !$session['is_admin']) {
                        throw new ForbiddenAccessException('userNotAllowed');
                    }
                    break;
                case 'contest':
                    if (count($tokens) < 3) {
                        throw new InvalidParameterException('parameterInvalid', 'filter');
                    }
                    $r2 = new Request([
                        'contest_alias' => $tokens[2],
                    ]);
                    if (isset($r['auth_token'])) {
                        $r2['auth_token'] = $r['auth_token'];
                    }
                    if (count($tokens) >= 4) {
                        $r2['token'] = $tokens[3];
                    }
                    $contestResponse = ContestController::validateDetails($r2);
                    if ($contestResponse['contest_admin']) {
                        $response['contest_admin'][] = $contestResponse['contest_alias'];
                    }
                    break;
                case 'problemset':
                    if (count($tokens) < 3) {
                        throw new InvalidParameterException('parameterInvalid', 'filter');
                    }
                    $r2 = ProblemsetController::wrapRequest(new Request([
                        'problemset_id' => $tokens[2],
                        'auth_token' => $r['auth_token'],
                        'tokens' => $tokens
                    ]));
                    if ($r2['contest_admin']) {
                        $response['contest_admin'][] = $r2['contest_alias'];
                    }
                    break;
                case 'problem':
                    if (count($tokens) != 3) {
                        throw new InvalidParameterException('parameterInvalid', 'filter');
                    }
                    $problem = ProblemsDAO::getByAlias($tokens[2]);
                    if (is_null($problem)) {
                        throw new NotFoundException('problemNotFound');
                    }
                    if (!is_null($identity) && Authorization::isProblemAdmin(
                        $identity,
                        $problem
                    )) {
                        $response['problem_admin'][] = $tokens[2];
                    } elseif (!ProblemsDAO::isVisible($problem)) {
                        throw new ForbiddenAccessException('problemIsPrivate');
                    }

                    break;
            }
        }

        return $response;
    }

    private static function validateUser(Request $r) {
        // Validate request
        Validators::validateValidUsername($r['username'], 'username');
        try {
            $r['user'] = UsersDAO::FindByUsername($r['username']);
        } catch (Exception $e) {
            throw new InvalidDatabaseOperationException($e);
        }
        if (is_null($r['user'])) {
            throw new NotFoundException('userNotExist');
        }
    }

    private static function validateAddRemoveRole(Request $r) {
        if (!Authorization::isSystemAdmin($r->identity->identity_id) && !OMEGAUP_ALLOW_PRIVILEGE_SELF_ASSIGNMENT) {
            throw new ForbiddenAccessException();
        }

        self::validateUser($r);

        Validators::validateStringNonEmpty($r['role'], 'role');
        $r['role'] = RolesDAO::getByName($r['role']);
        if (is_null($r['role'])) {
            throw new InvalidParameterException('parameterNotFound', 'role');
        }

        if ($r['role']->role_id == Authorization::ADMIN_ROLE && !OMEGAUP_ALLOW_PRIVILEGE_SELF_ASSIGNMENT) {
            // System-admin role cannot be added/removed from the UI, only when OMEGAUP_ALLOW_PRIVILEGE_SELF_ASSIGNMENT flag is on.
            throw new ForbiddenAccessException('userNotAllowed');
        }
    }

    private static function validateAddRemoveGroup(Request $r) {
        if (!OMEGAUP_ALLOW_PRIVILEGE_SELF_ASSIGNMENT) {
            throw new ForbiddenAccessException('userNotAllowed');
        }

        self::validateUser($r);

        Validators::validateStringNonEmpty($r['group'], 'group');
        $r['group'] = GroupsDAO::getByName($r['group']);
        if (is_null($r['group'])) {
            throw new InvalidParameterException('parameterNotFound', 'group');
        }
    }

    /**
     * Adds the role to the user.
     *
     * @param Request $r
     */
    public static function apiAddRole(Request $r) {
        if (OMEGAUP_LOCKDOWN) {
            throw new ForbiddenAccessException('lockdown');
        }

        self::authenticateRequest($r);
        self::validateAddRemoveRole($r);

        try {
            UserRolesDAO::create(new UserRoles([
                'user_id' => $r['user']->user_id,
                'role_id' => $r['role']->role_id,
                'acl_id' => Authorization::SYSTEM_ACL,
            ]));
        } catch (Exception $e) {
            throw new InvalidDatabaseOperationException($e);
        }

        return [
            'status' => 'ok',
        ];
    }

    /**
     * Removes the role from the user.
     *
     * @param Request $r
     */
    public static function apiRemoveRole(Request $r) {
        if (OMEGAUP_LOCKDOWN) {
            throw new ForbiddenAccessException('lockdown');
        }

        self::authenticateRequest($r);
        self::validateAddRemoveRole($r);

        try {
            UserRolesDAO::delete(new UserRoles([
                'user_id' => $r['user']->user_id,
                'role_id' => $r['role']->role_id,
                'acl_id' => Authorization::SYSTEM_ACL,
            ]));
        } catch (Exception $e) {
            throw new InvalidDatabaseOperationException($e);
        }

        return [
            'status' => 'ok',
        ];
    }

    /**
     * Adds the identity to the group.
     *
     * @param Request $r
     */
    public static function apiAddGroup(Request $r) {
        if (OMEGAUP_LOCKDOWN) {
            throw new ForbiddenAccessException('lockdown');
        }

        self::authenticateRequest($r);
        self::validateAddRemoveGroup($r);
        try {
            GroupsIdentitiesDAO::save(new GroupsIdentities([
                'identity_id' => $r->identity->identity_id,
                'group_id' => $r['group']->group_id
            ]));
        } catch (Exception $e) {
            throw new InvalidDatabaseOperationException($e);
        }

        return [
            'status' => 'ok',
        ];
    }

    /**
     * Removes the user to the group.
     *
     * @param Request $r
     */
    public static function apiRemoveGroup(Request $r) {
        if (OMEGAUP_LOCKDOWN) {
            throw new ForbiddenAccessException('lockdown');
        }

        self::authenticateRequest($r);
        self::validateAddRemoveGroup($r);

        try {
            GroupsIdentitiesDAO::delete(new GroupsIdentities([
                'identity_id' => $r->identity->identity_id,
                'group_id' => $r['group']->group_id
            ]));
        } catch (Exception $e) {
            throw new InvalidDatabaseOperationException($e);
        }

        return [
            'status' => 'ok',
        ];
    }

    private static function validateAddRemoveExperiment(Request $r) {
        global $experiments;

        if (!Authorization::isSystemAdmin($r->identity->identity_id)) {
            throw new ForbiddenAccessException();
        }

        self::validateUser($r);

        Validators::validateStringNonEmpty($r['experiment'], 'experiment');
        if (!in_array($r['experiment'], $experiments->getAllKnownExperiments())) {
            throw new InvalidParameterException('parameterNotFound', 'experiment');
        }
    }

    /**
     * Adds the experiment to the user.
     *
     * @param Request $r
     */
    public static function apiAddExperiment(Request $r) {
        if (OMEGAUP_LOCKDOWN) {
            throw new ForbiddenAccessException('lockdown');
        }

        self::authenticateRequest($r);
        self::validateAddRemoveExperiment($r);

        try {
            UsersExperimentsDAO::create(new UsersExperiments([
                'user_id' => $r['user']->user_id,
                'experiment' => $r['experiment'],
            ]));
        } catch (Exception $e) {
            throw new InvalidDatabaseOperationException($e);
        }

        return [
            'status' => 'ok',
        ];
    }

    /**
     * Removes the experiment from the user.
     *
     * @param Request $r
     */
    public static function apiRemoveExperiment(Request $r) {
        if (OMEGAUP_LOCKDOWN) {
            throw new ForbiddenAccessException('lockdown');
        }

        self::authenticateRequest($r);
        self::validateAddRemoveExperiment($r);

        try {
            UsersExperimentsDAO::delete($r['user']->user_id, $r['experiment']);
        } catch (Exception $e) {
            throw new InvalidDatabaseOperationException($e);
        }

        return [
            'status' => 'ok',
        ];
    }

    /**
     * Gets the last privacy policy saved in the data base
     * @throws ForbiddenAccessException
     */
    public static function getPrivacyPolicy(Request $r) {
        self::authenticateRequest($r);

        $user = self::resolveTargetUser($r);
        $identity = self::resolveTargetIdentity($r);

        $lang = 'es';
        if ($identity->language_id == UserController::LANGUAGE_EN ||
            $identity->language_id == UserController::LANGUAGE_PSEUDO) {
            $lang = 'en';
        } elseif ($identity->language_id == UserController::LANGUAGE_PT) {
            $lang = 'pt';
        }
        $latest_statement = PrivacyStatementsDAO::getLatestPublishedStatement();
        return [
            'status' => 'ok',
            'policy_markdown' => file_get_contents(
                OMEGAUP_ROOT . "/privacy/privacy_policy/{$lang}.md"
            ),
            'has_accepted' => PrivacyStatementConsentLogDAO::hasAcceptedPrivacyStatement(
                $identity->identity_id,
                $latest_statement['privacystatement_id']
            ),
            'git_object_id' => $latest_statement['git_object_id'],
            'statement_type' => 'privacy_policy',
        ];
    }

    private static function getSelectedFilter($r) {
        $session = SessionController::apiCurrentSession($r)['session'];
        if (!$session['valid']) {
            return ['filteredBy' => null, 'value' => null];
        }
        $identity = $session['identity'];
        $filteredBy = $r['filter'];
        if ($filteredBy == 'country') {
            return [
                'filteredBy' => $filteredBy,
                'value' => $identity->country_id
            ];
        }
        if ($filteredBy == 'state') {
            return [
                'filteredBy' => $filteredBy,
                'value' => "{$identity->country_id}-{$identity->state_id}"
            ];
        }
        if ($filteredBy == 'school') {
            return [
                'filteredBy' => $filteredBy,
                'value' => $identity->school_id
            ];
        }
        return ['filteredBy' => null, 'value' => null];
    }

    /**
     * Gets the last privacy policy accepted by user
     *
     * @param Request $r
     */
    public static function apiLastPrivacyPolicyAccepted(Request $r) {
        self::authenticateRequest($r);

        $identity = self::resolveTargetIdentity($r);
        return [
            'status' => 'ok',
            'hasAccepted' => PrivacyStatementConsentLogDAO::hasAcceptedPrivacyStatement(
                $identity->identity_id,
                PrivacyStatementsDAO::getLatestPublishedStatement()['privacystatement_id']
            ),
        ];
    }

    /**
     * Keeps a record of a user who accepts the privacy policy
     *
     * @param Request $r
     * @throws DuplicatedEntryInDatabaseException
     */
    public static function apiAcceptPrivacyPolicy(Request $r) {
        self::authenticateRequest($r);
        $privacystatement_id = PrivacyStatementsDAO::getId($r['privacy_git_object_id'], $r['statement_type']);
        if (is_null($privacystatement_id)) {
            throw new NotFoundException('privacyStatementNotFound');
        }
        $identity = self::resolveTargetIdentity($r);

        try {
            $response = PrivacyStatementConsentLogDAO::saveLog(
                $identity->identity_id,
                $privacystatement_id
            );
            $sessionController = new SessionController();
            $sessionController->InvalidateCache();
        } catch (Exception $e) {
            throw new DuplicatedEntryInDatabaseException('userAlreadyAcceptedPrivacyPolicy');
        }

        return ['status' => 'ok'];
    }

    /**
     * Associates an identity to the logged user given the username
     *
     * @param Request $r
     * @throws InvalidParameterException
     * @throws InvalidDatabaseOperationException
     * @throws DuplicatedEntryInDatabaseException
     */
    public static function apiAssociateIdentity(Request $r) {
        global $experiments;
        $experiments->ensureEnabled(Experiments::IDENTITIES);
        self::authenticateRequest($r);

        Validators::validateStringNonEmpty($r['username'], 'username');
        Validators::validateStringNonEmpty($r['password'], 'password');

        $identity = IdentitiesDAO::getUnassociatedIdentity($r['username']);

        if (empty($identity)) {
            throw new InvalidParameterException('parameterInvalid', 'username');
        }

        if (IdentitiesDAO::isUserAssociatedWithIdentityOfGroup((int)$r->user->user_id, (int)$identity->identity_id)) {
            throw new DuplicatedEntryInDatabaseException('identityAlreadyAssociated');
        }

        $passwordCheck = SecurityTools::compareHashedStrings(
            $r['password'],
            $identity->password
        );

        if ($passwordCheck === false) {
            throw new InvalidParameterException('parameterInvalid', 'password');
        }

        try {
            IdentitiesDAO::associateIdentityWithUser($r->user->user_id, $identity->identity_id);
        } catch (Exception $e) {
            throw new InvalidDatabaseOperationException($e);
        }

        return ['status' => 'ok'];
    }

    /**
     * Get the identities that have been associated to the logged user
     *
     * @param Request $r
     * @throws InvalidDatabaseOperationException
     */
    public static function apiListAssociatedIdentities(Request $r) {
        global $experiments;
        $experiments->ensureEnabled(Experiments::IDENTITIES);
        self::authenticateRequest($r);

        try {
            return [
                'status' => 'ok',
                'identities' => IdentitiesDAO::getAssociatedIdentities($r->user->user_id)
            ];
        } catch (Exception $e) {
            throw new InvalidDatabaseOperationException($e);
        }
    }

    /**
     * Generate a new gitserver token. This token can be used to authenticate
     * against the gitserver.
     */
    public static function apiGenerateGitToken(Request $r) {
        self::authenticateRequest($r, true /* requireMainUserIdentity */);

        $r->user->git_token = SecurityTools::randomHexString(40);
        try {
            UsersDAO::update($r->user);
        } catch (Exception $e) {
            throw new InvalidDatabaseOperationException($e);
        }

        return [
            'status' => 'ok',
            'token' => $r->user->git_token,
        ];
    }
}

UserController::$urlHelper = new UrlHelper();<|MERGE_RESOLUTION|>--- conflicted
+++ resolved
@@ -1132,15 +1132,9 @@
 
             $response['userinfo']['email'] = $userDb['email'];
             $response['userinfo']['country'] = $userDb['country'];
-<<<<<<< HEAD
             $response['userinfo']['country_id'] = $userDb['country_id'];
             $response['userinfo']['state'] = $userDb['state'];
             $response['userinfo']['state_id'] = $userDb['state_id'];
-=======
-            $response['userinfo']['country_id'] = $user->country_id ?? 'xx';
-            $response['userinfo']['state'] = $userDb['state'];
-            $response['userinfo']['state_id'] = $user->state_id;
->>>>>>> 00445869
             $response['userinfo']['school'] = $userDb['school'];
             $response['userinfo']['school_id'] = $user->school_id;
             $response['userinfo']['locale'] =
@@ -1667,15 +1661,10 @@
         try {
             DAO::transBegin();
 
-<<<<<<< HEAD
-            UsersDAO::save($r->user);
-            IdentityController::convertFromUser($r->user);
-=======
             // Update username and password for user object
             UsersDAO::update($r->user);
 
             // Update username and password for identity object
->>>>>>> 00445869
             IdentitiesDAO::update($r->identity);
 
             DAO::transEnd();
@@ -1801,27 +1790,18 @@
                 throw new InvalidParameterException('invalidLanguage', 'locale');
             }
             $r->identity->language_id = $language->language_id;
-<<<<<<< HEAD
-            $r->user->language_id = $language->language_id;
-=======
->>>>>>> 00445869
         }
 
         $r->ensureBool('is_private', false);
         $r->ensureBool('hide_problem_tags', false);
 
         if (!is_null($r['gender'])) {
-<<<<<<< HEAD
-            Validators::validateInEnum($r['gender'], 'gender', UserController::ALLOWED_GENDER_OPTIONS, true);
-            $r->identity->gender = $r['gender'];
-=======
             Validators::validateInEnum(
                 $r['gender'],
                 'gender',
                 UserController::ALLOWED_GENDER_OPTIONS,
                 true
             );
->>>>>>> 00445869
         }
 
         $userValueProperties = [
@@ -1859,11 +1839,7 @@
             // Update user object
             UsersDAO::update($r->user);
 
-<<<<<<< HEAD
-            IdentityController::convertFromUser($r->user);
-=======
             // Update identity object
->>>>>>> 00445869
             IdentitiesDAO::update($r->identity);
 
             DAO::transEnd();
