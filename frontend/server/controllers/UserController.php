<?php

/**
 *  UserController
 *
 * @author joemmanuel
 */
class UserController extends Controller {
    public static $sendEmailOnVerify = true;
    public static $redirectOnVerify = true;
    public static $permissionKey = null;
    public static $urlHelper = null;
    const ALLOWED_SCHOLAR_DEGREES = [
        'none', 'early_childhood', 'pre_primary', 'primary', 'lower_secondary',
        'upper_secondary', 'post_secondary', 'tertiary', 'bachelors', 'master',
        'doctorate',
    ];
    const ALLOWED_GENDER_OPTIONS = [
        'female','male','other','decline',
    ];

    const SENDY_SUCCESS = '1';

    // Languages
    const LANGUAGE_ES = 1;
    const LANGUAGE_EN = 2;
    const LANGUAGE_PT = 3;
    const LANGUAGE_PSEUDO = 4;

    /**
     * Entry point for Create a User API
     *
     * @param Request $r
     * @return array
     * @throws InvalidDatabaseOperationException
     * @throws DuplicatedEntryInDatabaseException
     */
    public static function apiCreate(Request $r) {
        // Validate request
        Validators::isValidUsername($r['username'], 'username');

        Validators::isEmail($r['email'], 'email');

        if (empty($r['scholar_degree'])) {
            $r['scholar_degree'] = 'none';
        }

        Validators::isInEnum(
            $r['scholar_degree'],
            'scholar_degree',
            UserController::ALLOWED_SCHOLAR_DEGREES
        );

        // Check password
        $hashedPassword = null;
        if (!isset($r['ignore_password'])) {
            SecurityTools::testStrongPassword($r['password']);
            $hashedPassword = SecurityTools::hashString($r['password']);
        }

        // Does user or email already exists?
        try {
            $user = UsersDAO::FindByUsername($r['username']);
            $userByEmail = UsersDAO::FindByEmail($r['email']);
        } catch (Exception $e) {
            throw new InvalidDatabaseOperationException($e);
        }

        if (!is_null($userByEmail)) {
            if (!is_null($userByEmail->password)) {
                throw new DuplicatedEntryInDatabaseException('mailInUse');
            }

            $user = new Users([
                'user_id' => $userByEmail->user_id,
                'username' => $r['username'],
                'password' => $hashedPassword
            ]);
            UsersDAO::savePassword($user);

            return [
                'status' => 'ok',
                'user_id' => $user->user_id
            ];
        }

        if (!is_null($user)) {
            throw new DuplicatedEntryInDatabaseException('usernameInUse');
        }

        // Prepare DAOs
        $user_data = [
            'username' => $r['username'],
            'password' => $hashedPassword,
            'verified' => 0,
            'verification_id' => SecurityTools::randomString(50),
        ];
        if (isset($r['is_private'])) {
            $user_data['is_private'] = $r['is_private'];
        }
        if (isset($r['name'])) {
            $user_data['name'] = $r['name'];
        }
        if (isset($r['facebook_user_id'])) {
            $user_data['facebook_user_id'] = $r['facebook_user_id'];
        }
        if (!is_null(self::$permissionKey) &&
            self::$permissionKey == $r['permission_key']) {
            $user_data['verified'] = 1;
        } elseif (OMEGAUP_VALIDATE_CAPTCHA) {
            // Validate captcha
            if (!isset($r['recaptcha'])) {
                throw new InvalidParameterException('parameterNotFound', 'recaptcha');
            }

            $url = 'https://www.google.com/recaptcha/api/siteverify';
            $data = [
                'secret' => OMEGAUP_RECAPTCHA_SECRET,
                'response' => $r['recaptcha'],
                'remoteip' => $_SERVER['REMOTE_ADDR']];

            // use key 'http' even if you send the request to https://...
            $options = [
                    'http' => [
                        'header'  => "Content-type: application/x-www-form-urlencoded\r\n",
                        'method'  => 'POST',
                        'content' => http_build_query($data),
                        ],
                    ];
            $context  = stream_context_create($options);
            $result = file_get_contents($url, false, $context);

            if ($result === false) {
                self::$log->error('POST Request to Google Recaptcha failed.');
                throw new CaptchaVerificationFailedException();
            }

            $resultAsJson = json_decode($result, true);
            if (is_null($resultAsJson)) {
                self::$log->error('Captcha response was not a json');
                self::$log->error('Here is the result:' . $result);
                throw new CaptchaVerificationFailedException();
            }

            if (!(array_key_exists('success', $resultAsJson) && $resultAsJson['success'])) {
                self::$log->error('Captcha response said no');
                throw new CaptchaVerificationFailedException();
            }
        }

        $user = new Users($user_data);
        $identity = new Identities($user_data);

        $email = new Emails([
            'email' => $r['email'],
        ]);

        // Save objects into DB
        try {
            DAO::transBegin();

            UsersDAO::save($user);

            $email->user_id = $user->user_id;
            EmailsDAO::save($email);

            $identity->user_id = $user->user_id;
            IdentitiesDAO::save($identity);

            $user->main_email_id = $email->email_id;
            $user->main_identity_id = $identity->identity_id;
            UsersDAO::save($user);

            DAO::transEnd();
        } catch (Exception $e) {
            DAO::transRollback();
            throw new InvalidDatabaseOperationException($e);
        }

        if (!is_null($r['skip_verification_email']) && ($r['skip_verification_email'] == 1)) {
            UserController::$sendEmailOnVerify = false;
        }

        $r['user'] = $user;
        if (!$user->verified) {
            self::$log->info('User ' . $user->username . ' created, sending verification mail');

            self::sendVerificationEmail($r);
        } else {
            self::$log->info('User ' . $user->username . ' created, trusting e-mail');
        }

        return [
            'status' => 'ok',
            'username' => $identity->username,
        ];
    }

    /**
     * Registers the created user to Sendy
     *
     * @param Request $r
     */
    private static function registerToSendy(Users $user) {
        if (!OMEGAUP_EMAIL_SENDY_ENABLE) {
            return false;
        }

        self::$log->info('Adding user to Sendy.');

        // Get email
        try {
            $email = EmailsDAO::getByPK($user->main_email_id);
        } catch (Exception $e) {
            self::$log->warn('Email lookup failed: ' . $e->getMessage());
            return false;
        }

        //Subscribe
        $postdata = http_build_query(
            [
                'name' => $user->username,
                'email' => $email->email,
                'list' => OMEGAUP_EMAIL_SENDY_LIST,
                'boolean' => 'true' /* get a plaintext response, API: https://sendy.co/api */
                ]
        );
        $opts = [
            'http' => [
                'method'  => 'POST',
                'header'  => 'Content-type: application/x-www-form-urlencoded',
                'content' => $postdata]
        ];

        $context  = stream_context_create($opts);
        $result = self::$urlHelper->fetchUrl(OMEGAUP_EMAIL_SENDY_SUBSCRIBE_URL, $context);

        //check result and redirect
        self::$log->info('Sendy response: ' . $result);
        if ($result === UserController::SENDY_SUCCESS) {
            self::$log->info('Success adding user to Sendy.');
        } else {
            self::$log->info('Failure adding user to Sendy.');
            return false;
        }

        return true;
    }

    /**
     *
     * Description:
     *     Tests a if a password is valid for a given user.
     *
     * @param user_id
     * @param email
     * @param username
     * @param password
     *
     * */
    public function TestPassword(Request $r) {
        $vo_UserToTest = null;

        //find this user
        if (!is_null($r['user_id'])) {
            $vo_UserToTest = UsersDAO::getByPK($r['user_id']);
        } elseif (!is_null($r['email'])) {
            $vo_UserToTest = $this->FindByEmail();
        } elseif (!is_null($r['username'])) {
            $vo_UserToTest = $this->FindByUserName();
        } elseif (!is_null($r['identity_id'])) {
            $vo_UserToTest = IdentitiesDAO::getByPK($r['identity_id']);
        } else {
            throw new ApiException('mustProvideUserIdEmailOrUsername');
        }

        if (is_null($vo_UserToTest)) {
            //user does not even exist
            return false;
        }

        if (strlen($vo_UserToTest->password) === 0) {
            throw new LoginDisabledException();
        }

        $newPasswordCheck = SecurityTools::compareHashedStrings(
            $r['password'],
            $vo_UserToTest->password
        );

        // We are OK
        if ($newPasswordCheck === true) {
            return true;
        }
    }

    /**
     * Send the mail with verification link to the user in the Request
     *
     * @param Request $r
     * @throws InvalidDatabaseOperationException
     * @throws EmailVerificationSendException
     */
    private static function sendVerificationEmail(Request $r) {
        try {
            $email = EmailsDAO::getByPK($r['user']->main_email_id);
        } catch (Exception $e) {
            throw new InvalidDatabaseOperationException($e);
        }

        global $smarty;
        $subject = $smarty->getConfigVars('verificationEmailSubject');
        $body = sprintf(
            $smarty->getConfigVars('verificationEmailBody'),
            OMEGAUP_URL,
            $r['user']->verification_id
        );

        if (self::$sendEmailOnVerify) {
            Email::sendEmail($email->email, $subject, $body);
        } else {
            self::$log->info('Not sending email beacause sendEmailOnVerify = FALSE');
        }
    }

    /**
     * Check if email of user in request has been verified
     *
     * @param Request $r
     * @throws EmailNotVerifiedException
     */
    public static function checkEmailVerification(Request $r) {
        if (OMEGAUP_FORCE_EMAIL_VERIFICATION) {
            // Check if he has been verified
            if ($r['user']->verified == '0') {
                self::$log->info('User not verified.');

                if ($r['user']->verification_id == null) {
                    self::$log->info('User does not have verification id. Generating.');

                    try {
                        $r['user']->verification_id = SecurityTools::randomString(50);
                        UsersDAO::save($r['user']);
                    } catch (Exception $e) {
                        // best effort, eat exception
                    }

                    self::sendVerificationEmail($r);
                }

                throw new EmailNotVerifiedException();
            } else {
                self::$log->info('User already verified.');
            }
        }
    }

    /**
     * Exposes API /user/login
     * Expects in request:
     * user
     * password
     *
     *
     * @param Request $r
     */
    public static function apiLogin(Request $r) {
        // Create a SessionController to perform login
        $sessionController = new SessionController();

        // Require the auth_token back
        $r['returnAuthToken'] = true;

        // Get auth_token
        $auth_token = $sessionController->NativeLogin($r);

        // If user was correctly logged in
        if ($auth_token !== false) {
            return [
                'status' => 'ok',
                'auth_token' => $auth_token];
        } else {
            throw new InvalidCredentialsException();
        }
    }

    /**
     * Changes the password of a user
     *
     * @param Request $rﬁ
     * @return array
     * @throws ForbiddenAccessException
     */
    public static function apiChangePassword(Request $r) {
        if (OMEGAUP_LOCKDOWN) {
            throw new ForbiddenAccessException('lockdown');
        }

        self::authenticateRequest($r);

        $hashedPassword = null;
        $user = $r['current_user'];
        if (isset($r['username']) && $r['username'] != $user->username) {
            // This is usable only in tests.
            if (is_null(self::$permissionKey) || self::$permissionKey != $r['permission_key']) {
                throw new ForbiddenAccessException();
            }
            Validators::isStringNonEmpty($r['username'], 'username');

            try {
                $user = UsersDAO::FindByUsername($r['username']);
                $identity = IdentitiesDAO::getByPK($user->main_identity_id);

                if (is_null($user)) {
                    throw new NotFoundException('userNotExist');
                }
            } catch (Exception $e) {
                throw new InvalidDatabaseOperationException($e);
            }

            if (isset($r['password']) && $r['password'] != '') {
                SecurityTools::testStrongPassword($r['password']);
                $hashedPassword = SecurityTools::hashString($r['password']);
            }
        } else {
            $identity = IdentitiesDAO::getByPK($user->main_identity_id);

            if ($user->password != null) {
                // Check the old password
                Validators::isStringNonEmpty($r['old_password'], 'old_password');

                $old_password_valid = SecurityTools::compareHashedStrings(
                    $r['old_password'],
                    $user->password
                );

                if ($old_password_valid === false) {
                    throw new InvalidParameterException('parameterInvalid', 'old_password');
                }
            }

            SecurityTools::testStrongPassword($r['password']);
            $hashedPassword = SecurityTools::hashString($r['password']);
        }

        $user->password = $hashedPassword;
        $identity->password = $hashedPassword;

        try {
            DAO::transBegin();

            UsersDAO::save($user);

            IdentitiesDAO::save($identity);

            DAO::transEnd();
        } catch (Exception $e) {
            DAO::transRollback();
            throw new InvalidDatabaseOperationException($e);
        }

        return ['status' => 'ok'];
    }

    /**
     * Verifies the user given its verification id
     *
     * @param Request $r
     * @return type
     * @throws ApiException
     * @throws InvalidDatabaseOperationException
     * @throws NotFoundException
     */
    public static function apiVerifyEmail(Request $r) {
        $user = null;

        // Admin can override verification by sending username
        if (isset($r['usernameOrEmail'])) {
            self::authenticateRequest($r);

            if (!Authorization::isSupportTeamMember($r['current_identity_id'])) {
                throw new ForbiddenAccessException();
            }

            self::$log->info('Admin verifiying user...' . $r['usernameOrEmail']);

            Validators::isStringNonEmpty($r['usernameOrEmail'], 'usernameOrEmail');

            $user = self::resolveUser($r['usernameOrEmail']);

            self::$redirectOnVerify = false;
        } else {
            // Normal user verification path
            Validators::isStringNonEmpty($r['id'], 'id');

            try {
                $users = UsersDAO::getByVerification($r['id']);

                $user = !empty($users) ? $users[0] : null;
            } catch (Exception $e) {
                throw new InvalidDatabaseOperationException($e);
            }
        }

        if (is_null($user)) {
            throw new NotFoundException('verificationIdInvalid');
        }

        try {
            $user->verified = 1;
            UsersDAO::save($user);
        } catch (Exception $e) {
            throw new InvalidDatabaseOperationException($e);
        }

        self::$log->info('User verification complete.');

        if (self::$redirectOnVerify) {
            if (!is_null($r['redirecttointerview'])) {
                die(header('Location: /login/?redirect=/interview/' . urlencode($r['redirecttointerview']) . '/arena'));
            } else {
                die(header('Location: /login/'));
            }
        }

        // Expire profile cache
        Cache::deleteFromCache(Cache::USER_PROFILE, $user->username);

        return ['status' => 'ok'];
    }

    /**
     * Registers to the mailing list all users that have not been added before. Admin only
     *
     * @throws InvalidDatabaseOperationException
     * @throws InvalidParameterException
     * @throws ForbiddenAccessException
     */
    public static function apiMailingListBackfill(Request $r) {
        self::authenticateRequest($r);

        if (!Authorization::isSystemAdmin($r['current_identity_id'])) {
            throw new ForbiddenAccessException();
        }

        $usersAdded = [];

        try {
            $usersMissing = UsersDAO::getVerified(
                true, // verified
                false // in_mailing_list
            );

            foreach ($usersMissing as $user) {
                $registered = self::registerToSendy($user);

                if ($registered) {
                    $user->in_mailing_list = 1;
                    UsersDAO::save($user);
                }

                $usersAdded[$user->username] = $registered;
            }
        } catch (Exception $e) {
            throw new InvalidDatabaseOperationException($e);
        }

        return [
            'status' => 'ok',
            'users' => $usersAdded
        ];
    }

    /**
     * Given a username or a email, returns the user object
     *
     * @param type $userOrEmail
     * @return User
     * @throws ApiException
     * @throws InvalidDatabaseOperationException
     * @throws InvalidParameterException
     */
    public static function resolveUser($userOrEmail) {
        Validators::isStringNonEmpty($userOrEmail, 'usernameOrEmail');

        $user = null;

        try {
            if (!is_null($user = UsersDAO::FindByEmail($userOrEmail))
                    || !is_null($user = UsersDAO::FindByUsername($userOrEmail))) {
                return $user;
            } else {
                throw new NotFoundException('userOrMailNotFound');
            }
        } catch (ApiException $apiException) {
            throw $apiException;
        } catch (Exception $e) {
            throw new InvalidDatabaseOperationException($e);
        }

        return $user;
    }

    /**
     * Resets the password of the OMI user and adds the user to the private
     * contest.
     * If the user does not exists, we create him.
     *
     * @param Request $r
     * @param string $username
     * @param string $password
     */
    private static function omiPrepareUser(Request $r, $username, $password) {
        try {
            $user = UsersDAO::FindByUsername($username);
        } catch (Exception $e) {
            throw new InvalidDatabaseOperationException($e);
        }

        if (is_null($user)) {
            self::$log->info('Creating user: ' . $username);
            $createRequest = new Request([
                'username' => $username,
                'password' => $password,
                'email' => $username . '@omi.com',
                'permission_key' => $r['permission_key']
            ]);

            UserController::$sendEmailOnVerify = false;
            self::apiCreate($createRequest);
            return true;
        } elseif (is_null($r['change_password']) || $r['change_password'] !== 'false') {
            if (!$user->verified) {
                self::apiVerifyEmail(new Request([
                    'auth_token' => $r['auth_token'],
                    'usernameOrEmail' => $username
                ]));
            }

            // Pwd changes are by default unless explictly disabled
            $resetRequest = new Request();
            $resetRequest['auth_token'] = $r['auth_token'];
            $resetRequest['username'] = $username;
            $resetRequest['password'] = $password;
            $resetRequest['permission_key'] = $r['permission_key'];
            self::apiChangePassword($resetRequest);
            return true;
        }

        return false;
    }

    /**
     *
     * @param Request $r
     * @return array
     * @throws ForbiddenAccessException
     */
    public static function apiGenerateOmiUsers(Request $r) {
        self::authenticateRequest($r);

        $response = [];

        $is_system_admin = Authorization::isSystemAdmin($r['current_identity_id']);
        if ($r['contest_type'] == 'OMI') {
            if ($r['current_user']->username != 'andreasantillana'
                && !$is_system_admin
            ) {
                throw new ForbiddenAccessException();
            }

            // Arreglo de estados de MX
            $keys = [
                'OMI2019-AGU' => 4,
                'OMI2019-BCN' => 4,
                'OMI2019-BCS' => 4,
                'OMI2019-CAM' => 4,
                'OMI2019-CHH' => 4,
                'OMI2019-CHP' => 4,
                'OMI2019-CMX' => 4,
                'OMI2019-COA' => 4,
                'OMI2019-COL' => 4,
                'OMI2019-DUR' => 4,
                'OMI2019-GRO' => 4,
                'OMI2019-GUA' => 4,
                'OMI2019-HID' => 4,
                'OMI2019-JAL' => 4,
                'OMI2019-MEX' => 4,
                'OMI2019-MIC' => 4,
                'OMI2019-MOR' => 4,
                'OMI2019-NAY' => 4,
                'OMI2019-NLE' => 4,
                'OMI2019-OAX' => 4,
                'OMI2019-PUE' => 4,
                'OMI2019-QTO' => 4,
                'OMI2019-ROO' => 4,
                'OMI2019-SIN' => 8,
                'OMI2019-SLP' => 4,
                'OMI2019-SON' => 4,
                'OMI2019-TAB' => 4,
                'OMI2019-TAM' => 4,
                'OMI2019-TLA' => 4,
                'OMI2019-VER' => 4,
                'OMI2019-YUC' => 4,
                'OMI2019-ZAC' => 4,
                'OMI2019-INV' => 4,
            ];
        } elseif ($r['contest_type'] == 'OMIP') {
            if ($r['current_user']->username != 'andreasantillana'
                && !$is_system_admin
            ) {
                throw new ForbiddenAccessException();
            }

            $keys = [
                'OMIP2019-AGU' => 25,
                'OMIP2019-BCN' => 25,
                'OMIP2019-BCS' => 25,
                'OMIP2019-CAM' => 25,
                'OMIP2019-CHH' => 25,
                'OMIP2019-CHP' => 25,
                'OMIP2019-CMX' => 25,
                'OMIP2019-COA' => 25,
                'OMIP2019-COL' => 25,
                'OMIP2019-DUR' => 25,
                'OMIP2019-GRO' => 25,
                'OMIP2019-GUA' => 25,
                'OMIP2019-HID' => 25,
                'OMIP2019-JAL' => 25,
                'OMIP2019-MEX' => 25,
                'OMIP2019-MIC' => 25,
                'OMIP2019-MOR' => 25,
                'OMIP2019-NAY' => 25,
                'OMIP2019-NLE' => 25,
                'OMIP2019-OAX' => 25,
                'OMIP2019-PUE' => 25,
                'OMIP2019-QTO' => 25,
                'OMIP2019-ROO' => 25,
                'OMIP2019-SIN' => 25,
                'OMIP2019-SLP' => 25,
                'OMIP2019-SON' => 25,
                'OMIP2019-TAB' => 25,
                'OMIP2019-TAM' => 25,
                'OMIP2019-TLA' => 25,
                'OMIP2019-VER' => 25,
                'OMIP2019-YUC' => 25,
                'OMIP2019-ZAC' => 25,
            ];
        } elseif ($r['contest_type'] == 'OMIS') {
            if ($r['current_user']->username != 'andreasantillana'
                && !$is_system_admin
            ) {
                throw new ForbiddenAccessException();
            }

            $keys = [
                'OMIS2019-AGU' => 25,
                'OMIS2019-BCN' => 25,
                'OMIS2019-BCS' => 25,
                'OMIS2019-CAM' => 25,
                'OMIS2019-CHH' => 25,
                'OMIS2019-CHP' => 25,
                'OMIS2019-CMX' => 25,
                'OMIS2019-COA' => 25,
                'OMIS2019-COL' => 25,
                'OMIS2019-DUR' => 25,
                'OMIS2019-GRO' => 25,
                'OMIS2019-GUA' => 25,
                'OMIS2019-HID' => 25,
                'OMIS2019-JAL' => 25,
                'OMIS2019-MEX' => 25,
                'OMIS2019-MIC' => 25,
                'OMIS2019-MOR' => 25,
                'OMIS2019-NAY' => 25,
                'OMIS2019-NLE' => 25,
                'OMIS2019-OAX' => 25,
                'OMIS2019-PUE' => 25,
                'OMIS2019-QTO' => 25,
                'OMIS2019-ROO' => 25,
                'OMIS2019-SIN' => 25,
                'OMIS2019-SLP' => 25,
                'OMIS2019-SON' => 25,
                'OMIS2019-TAB' => 25,
                'OMIS2019-TAM' => 25,
                'OMIS2019-TLA' => 25,
                'OMIS2019-VER' => 25,
                'OMIS2019-YUC' => 25,
                'OMIS2019-ZAC' => 25,
            ];
        } elseif ($r['contest_type'] == 'OMIPN') {
            if ($r['current_user']->username != 'andreasantillana'
                && !$is_system_admin
            ) {
                throw new ForbiddenAccessException();
            }

            $keys = [
                'OMIP2019-AGU' => 4,
                'OMIP2019-BCN' => 4,
                'OMIP2019-BCS' => 4,
                'OMIP2019-CAM' => 4,
                'OMIP2019-CHH' => 4,
                'OMIP2019-CHP' => 4,
                'OMIP2019-CMX' => 4,
                'OMIP2019-COA' => 4,
                'OMIP2019-COL' => 4,
                'OMIP2019-DUR' => 4,
                'OMIP2019-GRO' => 4,
                'OMIP2019-GUA' => 4,
                'OMIP2019-HID' => 4,
                'OMIP2019-JAL' => 4,
                'OMIP2019-MEX' => 4,
                'OMIP2019-MIC' => 4,
                'OMIP2019-MOR' => 4,
                'OMIP2019-NAY' => 4,
                'OMIP2019-NLE' => 4,
                'OMIP2019-OAX' => 4,
                'OMIP2019-PUE' => 4,
                'OMIP2019-QTO' => 4,
                'OMIP2019-ROO' => 4,
                'OMIP2019-SIN' => 4,
                'OMIP2019-SLP' => 4,
                'OMIP2019-SON' => 4,
                'OMIP2019-TAB' => 4,
                'OMIP2019-TAM' => 4,
                'OMIP2019-TLA' => 4,
                'OMIP2019-VER' => 4,
                'OMIP2019-YUC' => 4,
                'OMIP2019-ZAC' => 4,
                'OMIP2019-INV' => 4,
            ];
        } elseif ($r['contest_type'] == 'OMISN') {
            if ($r['current_user']->username != 'andreasantillana'
                && !$is_system_admin
            ) {
                throw new ForbiddenAccessException();
            }

            $keys = [
                'OMIS2019-AGU' => 4,
                'OMIS2019-BCN' => 4,
                'OMIS2019-BCS' => 4,
                'OMIS2019-CAM' => 4,
                'OMIS2019-CHH' => 4,
                'OMIS2019-CHP' => 4,
                'OMIS2019-CMX' => 4,
                'OMIS2019-COA' => 4,
                'OMIS2019-COL' => 4,
                'OMIS2019-DUR' => 4,
                'OMIS2019-GRO' => 4,
                'OMIS2019-GUA' => 4,
                'OMIS2019-HID' => 4,
                'OMIS2019-JAL' => 4,
                'OMIS2019-MEX' => 4,
                'OMIS2019-MIC' => 4,
                'OMIS2019-MOR' => 4,
                'OMIS2019-NAY' => 4,
                'OMIS2019-NLE' => 4,
                'OMIS2019-OAX' => 4,
                'OMIS2019-PUE' => 4,
                'OMIS2019-QTO' => 4,
                'OMIS2019-ROO' => 4,
                'OMIS2019-SIN' => 4,
                'OMIS2019-SLP' => 4,
                'OMIS2019-SON' => 4,
                'OMIS2019-TAB' => 4,
                'OMIS2019-TAM' => 4,
                'OMIS2019-TLA' => 4,
                'OMIS2019-VER' => 4,
                'OMIS2019-YUC' => 4,
                'OMIS2019-ZAC' => 4,
                'OMIS2019-INV' => 4,
            ];
        } elseif ($r['contest_type'] == 'ORIG') {
            if ($r['current_user']->username != 'kuko.coder'
                && !$is_system_admin
            ) {
                throw new ForbiddenAccessException();
            }

            $keys =  [
                'ORIG1516-CEL' => 38,
                'ORIG1516-DHI' => 15,
                'ORIG1516-GTO' => 14,
                'ORIG1516-IRA' => 37,
                'ORIG1516-PEN' => 22,
                'ORIG1516-LEO' => 43,
                'ORIG1516-SLP' => 14,
                'ORIG1516-SLV' => 14,
                'ORIG1516-URI' => 17,
                'ORIG1516-VDS' => 15,
            ];
        } elseif ($r['contest_type'] == 'OMIZAC-2018') {
            if ($r['current_user']->username != 'rsolis'
                && !$is_system_admin
            ) {
                throw new ForbiddenAccessException();
            }

            $keys =  [
                'OMIZAC-2018' => 20
            ];
        } elseif ($r['contest_type'] == 'Pr8oUAIE') {
            if ($r['current_user']->username != 'rsolis'
                && !$is_system_admin
            ) {
                throw new ForbiddenAccessException();
            }

            $keys =  [
                'Pr8oUAIE' => 20
            ];
        } elseif ($r['contest_type'] == 'OMIZAC') {
            if ($r['current_user']->username != 'rsolis'
                && !$is_system_admin
            ) {
                throw new ForbiddenAccessException();
            }

            $keys =  [
                'OMIZAC-Prim' => 60,
                'OMIZAC-Sec' => 60,
                'OMIZAC-Prepa' => 60
            ];
        } elseif ($r['contest_type'] == 'ProgUAIE') {
            if ($r['current_user']->username != 'rsolis'
                && !$is_system_admin
            ) {
                throw new ForbiddenAccessException();
            }

            $keys =  [
                'MS-UAIE' => 60,
                'Prim-UAIE' => 40,
                'Sec-UAUE' => 40,
                'ICPC-UAIE' => 45,
                'Prim-UAIE-Jalpa' => 30,
                'Sec-UAIE-Jalpa' => 30
            ];
        } elseif ($r['contest_type'] == 'OMIAGS-2018') {
            if ($r['current_user']->username != 'EfrenGonzalez'
                && !$is_system_admin
            ) {
                throw new ForbiddenAccessException();
            }

            $keys =  [
                'OMIAGS-2018' => 30
            ];
        } elseif ($r['contest_type'] == 'OMIAGS-2017') {
            if ($r['current_user']->username != 'EfrenGonzalez'
                && !$is_system_admin
            ) {
                throw new ForbiddenAccessException();
            }

            $keys =  [
                'OMIAGS-2017' => 30
            ];
        } elseif ($r['contest_type'] == 'OMIP-AGS') {
            if ($r['current_user']->username != 'EfrenGonzalez'
                && !$is_system_admin
            ) {
                throw new ForbiddenAccessException();
            }

            $keys =  [
                'OMIP-AGS' => 30
            ];
        } elseif ($r['contest_type'] == 'OMIS-AGS') {
            if ($r['current_user']->username != 'EfrenGonzalez'
                && !$is_system_admin
            ) {
                throw new ForbiddenAccessException();
            }

            $keys =  [
                'OMIS-AGS' => 30
            ];
        } elseif ($r['contest_type'] == 'OSI') {
            if ($r['current_user']->username != 'cope_quintana'
                && !$is_system_admin
            ) {
                throw new ForbiddenAccessException();
            }

            $keys =  [
                'OSI16' => 120
            ];
        } elseif ($r['contest_type'] == 'UNAMFC') {
            if ($r['current_user']->username != 'manuelalcantara52'
                && $r['current_user']->username != 'manuel52'
                && !$is_system_admin
            ) {
                throw new ForbiddenAccessException();
            }
            $keys =  [
                'UNAMFC16' => 65
            ];
        } elseif ($r['contest_type'] == 'OVI') {
            if ($r['current_user']->username != 'covi.academico'
                && !$is_system_admin
            ) {
                throw new ForbiddenAccessException();
            }
            $keys =  [
                'OVI18' => 155
            ];
        } elseif ($r['contest_type'] == 'UDCCUP') {
            if ($r['current_user']->username != 'Diego_Briaares'
                && !$is_system_admin
            ) {
                throw new ForbiddenAccessException();
            }
            $keys =  [
                'UDCCUP-2017' => 40
            ];
        } elseif ($r['contest_type'] == 'CCUPITSUR') {
            if ($r['current_user']->username != 'licgerman-yahoo'
                && !$is_system_admin
            ) {
                throw new ForbiddenAccessException();
            }
            // Arreglo de concurso
            $keys = [
                'CCUPITSUR-16' => 50,
            ];
        } elseif ($r['contest_type'] == 'CONALEP') {
            if ($r['current_user']->username != 'reyes811'
                && !$is_system_admin
            ) {
                throw new ForbiddenAccessException();
            }
            $keys =  [
                'OIC-16' => 225
            ];
        } elseif ($r['contest_type'] == 'OMIQROO') {
            if ($r['current_user']->username != 'pablobatun'
                && !$is_system_admin
            ) {
                throw new ForbiddenAccessException();
            }
            $keys = [
                'OMIROO-D1-18' => 70,
                'OMIROO-D2-18' => 70
            ];
        } elseif ($r['contest_type'] == 'TEBAEV') {
            if ($r['current_user']->username != 'lacj20'
                && !$is_system_admin
            ) {
                throw new ForbiddenAccessException();
            }
            $keys = [
                'TEBAEV' => 250,
            ];
        } elseif ($r['contest_type'] == 'PYE-AGS') {
            if ($r['current_user']->username != 'joemmanuel'
                && !$is_system_admin
            ) {
                throw new ForbiddenAccessException();
            }
            $keys = [
                'PYE-AGS18' => 40,
            ];
        } elseif ($r['contest_type'] == 'CAPKnuth') {
            if ($r['current_user']->username != 'galloska'
                && !$is_system_admin
            ) {
                throw new ForbiddenAccessException();
            }
            $keys = [
                'ESCOM2018' => 50,
            ];
        } elseif ($r['contest_type'] == 'CAPVirtualKnuth') {
            if ($r['current_user']->username != 'galloska'
                && !$is_system_admin
            ) {
                throw new ForbiddenAccessException();
            }
            $keys = [
                'Virtual-ESCOM2018' => 50,
            ];
        } else {
            throw new InvalidParameterException(
                'parameterNotInExpectedSet',
                'contest_type',
                [
                    'bad_elements' => $r['contest_type'],
                    'expected_set' => 'OMI, OMIAGS, OMIP-AGS, OMIS-AGS, ORIG, OSI, OVI, UDCCUP, CCUPITSUR, CONALEP, OMIQROO, OMIAGS-2017, OMIAGS-2018, PYE-AGS, OMIZAC-2018, Pr8oUAIE, CAPKnuth, CAPVirtualKnuth, OMIZAC, ProgUAIE',
                ]
            );
        }

        self::$permissionKey = $r['permission_key'] = SecurityTools::randomString(32);

        foreach ($keys as $k => $n) {
            $digits = floor(log10($n) + 1);
            for ($i = 1; $i <= $n; $i++) {
                $username = $k . '-' . str_pad($i, $digits, '0', STR_PAD_LEFT);
                $password = SecurityTools::randomString(8);

                if (self::omiPrepareUser($r, $username, $password)) {
                    $response[$username] = $password;
                }

                // Add user to contest if needed
                if (!is_null($r['contest_alias'])) {
                    $addUserRequest = new Request();
                    $addUserRequest['auth_token'] = $r['auth_token'];
                    $addUserRequest['usernameOrEmail'] = $username;
                    $addUserRequest['contest_alias'] = $r['contest_alias'];
                    ContestController::apiAddUser($addUserRequest);
                }
            }
        }

        return $response;
    }

    /**
     * Returns the prefered language as a string (en,es,fra) of the user given
     * If no user is give, language is retrived from the browser.
     *
     * @param Users $user
     * @return String
     */
    public static function getPreferredLanguage(Request $r = null) {
        // for quick debugging
        if (isset($_GET['lang'])) {
            return UserController::convertToSupportedLanguage($_GET['lang']);
        }

        try {
            $user = self::resolveTargetUser($r);
            if (!is_null($user) && !is_null($user->language_id)) {
                $result = LanguagesDAO::getByPK($user->language_id);
                if (is_null($result)) {
                    self::$log->warn('Invalid language id for user');
                } else {
                    return UserController::convertToSupportedLanguage($result->name);
                }
            }
        } catch (NotFoundException $ex) {
            self::$log->debug($ex);
        } catch (InvalidParameterException $ex) {
            self::$log->debug($ex);
        }

        $langs = [];

        if (isset($_SERVER['HTTP_ACCEPT_LANGUAGE'])) {
            // break up string into pieces (languages and q factors)
            preg_match_all('/([a-z]{1,8}(-[a-z]{1,8})?)\s*(;\s*q\s*=\s*(1|0\.[0-9]+))?/i', $_SERVER['HTTP_ACCEPT_LANGUAGE'], $lang_parse);

            if (count($lang_parse[1])) {
                // create a list like "en" => 0.8
                $langs = array_combine($lang_parse[1], $lang_parse[4]);

                // set default to 1 for any without q factor
                foreach ($langs as $lang => $val) {
                    if ($val === '') {
                        $langs[$lang] = 1;
                    }
                }

                // sort list based on value
                arsort($langs, SORT_NUMERIC);
            }
        }

        foreach ($langs as $langCode => $langWeight) {
            switch (substr($langCode, 0, 2)) {
                case 'en':
                    return 'en';

                case 'es':
                    return 'es';

                case 'pt':
                    return 'pt';
            }
        }

        // Fallback to spanish.
        return 'es';
    }

    private static function convertToSupportedLanguage($lang) {
        switch ($lang) {
            case 'en':
            case 'en-us':
                return 'en';

            case 'es':
            case 'es-mx':
                return 'es';

            case 'pt':
            case 'pt-pt':
            case 'pt-br':
                return 'pt';

            case 'pseudo':
                return 'pseudo';
        }

        // Fallback to spanish.
        return 'es';
    }

    /**
     * Returns the profile of the user given
     *
     * @param Users $user
     * @return array
     * @throws InvalidDatabaseOperationException
     */
    public static function getProfileImpl(Users $user) {
        $response = [];
        $response['userinfo'] = [];

        $response['userinfo'] = [
            'username' => $user->username,
            'name' => $user->name,
            'birth_date' => is_null($user->birth_date) ? null : strtotime($user->birth_date),
            'gender' => $user->gender,
            'graduation_date' => is_null($user->graduation_date) ? null : strtotime($user->graduation_date),
            'scholar_degree' => $user->scholar_degree,
            'preferred_language' => $user->preferred_language,
            'is_private' => $user->is_private,
            'verified' => $user->verified == '1',
            'hide_problem_tags' => is_null($user->hide_problem_tags) ? null : $user->hide_problem_tags,
        ];

        if (!is_null($user->language_id)) {
            $query = LanguagesDAO::getByPK($user->language_id);
            if (!is_null($query)) {
                $response['userinfo']['locale'] =
                    UserController::convertToSupportedLanguage($query->name);
            }
        }

        try {
            $user_db = UsersDAO::getExtendedProfileDataByPk($user->user_id);

            $response['userinfo']['email'] = $user_db['email'];
            $response['userinfo']['country'] = $user_db['country'];
            $response['userinfo']['country_id'] = $user->country_id;
            $response['userinfo']['state'] = $user_db['state'];
            $response['userinfo']['state_id'] = $user->state_id;
            $response['userinfo']['school'] = $user_db['school'];
            $response['userinfo']['school_id'] = $user->school_id;

            if (!is_null($user->language_id)) {
                $response['userinfo']['locale'] = UserController::convertToSupportedLanguage($user_db['locale']);
            }
        } catch (Exception $e) {
            throw new InvalidDatabaseOperationException($e);
        }

        $response['userinfo']['gravatar_92'] = 'https://secure.gravatar.com/avatar/' . md5($response['userinfo']['email']) . '?s=92';

        return $response;
    }

    /**
     * Get general user info
     *
     * @param Request $r
     * @return response array with user info
     * @throws InvalidDatabaseOperationException
     */
    public static function apiProfile(Request $r) {
        self::authenticateOrAllowUnauthenticatedRequest($r);

        $r['identity'] = self::resolveTargetIdentity($r);
        $r['user'] = self::resolveTargetUser($r);

        $response = IdentityController::getProfile($r);
        if ((is_null($r['current_identity']) || $r['current_identity']->username != $r['identity']->username)
            && (isset($r['user']) && $r['user']->is_private == 1) && !Authorization::isSystemAdmin($r['current_identity_id'])) {
            $response['problems'] = [];
            foreach ($response['userinfo'] as $k => $v) {
                $response['userinfo'][$k] = null;
            }
            $response['userinfo']['username'] = $r['identity']->username;
            $response['userinfo']['rankinfo'] = [
                'name' => null,
                'problems_solved' => null,
                'rank' => null,
                'status' => 'ok',
            ];
            $response['userinfo']['is_private'] = true;
        }
        $response['userinfo']['classname'] = UsersDAO::getRankingClassName($r['identity']->user_id);
        $response['status'] = 'ok';
        return $response;
    }

    /**
     * Gets verify status of a user
     *
     * @param Request $r
     * @return response array
     * @throws ForbiddenAccessException
     * @throws InvalidParameterException
     */
    public static function apiStatusVerified(Request $r) {
        self::authenticateRequest($r);

        if (!Authorization::isSupportTeamMember($r['current_identity_id'])) {
            throw new ForbiddenAccessException();
        }

        $response = IdentitiesDAO::getStatusVerified($r['email']);

        if (is_null($response)) {
            throw new InvalidParameterException('invalidUser');
        }

        return [
            'status' => 'ok',
            'verified' => $response['verified'],
            'username' => $response['username']
        ];
    }
    /**
     * Gets extra information of the identity:
     * - last password change request
     * - verify status
     *
     * @param Request $r
     * @return response array
     * @throws ForbiddenAccessException
     * @throws InvalidParameterException
     */
    public static function apiExtraInformation(Request $r) {
        self::authenticateRequest($r);

        if (!Authorization::isSupportTeamMember($r['current_identity_id'])) {
            throw new ForbiddenAccessException();
        }

        $response = IdentitiesDAO::getExtraInformation($r['email']);

        if (is_null($response)) {
            throw new InvalidParameterException('invalidUser');
        }

        return [
            'status' => 'ok',
            'username' => $response['username'],
            'within_last_day' => $response['within_last_day'],
            'verified' => $response['verified'],
        ];
    }

    /**
     * Get coder of the month by trying to find it in the table using the first
     * day of the current month. If there's no coder of the month for the given
     * date, calculate it and save it.
     *
     * @param Request $r
     * @return array
     * @throws InvalidDatabaseOperationException
     */
    public static function apiCoderOfTheMonth(Request $r) {
        $currentTimestamp = Time::get();
        if (!empty($r['date'])) {
            Validators::isDate($r['date'], 'date', false);
            $firstDay = date('Y-m-01', strtotime($r['date']));
        } else {
            // Get first day of the current month
            $firstDay = date('Y-m-01', $currentTimestamp);
        }

        try {
            $codersOfTheMonth = CoderOfTheMonthDAO::getByTime($firstDay);

            if (empty($codersOfTheMonth)) {
                // Generate the coder
                $users = CoderOfTheMonthDAO::calculateCoderOfLastMonth($firstDay);
                if (is_null($users)) {
                    return [
                        'status' => 'ok',
                        'userinfo' => null,
                        'problems' => null,
                    ];
                }

                // Only first place coder is saved
<<<<<<< HEAD
                CoderOfTheMonthDAO::save(new CoderOfTheMonth([
                    'user_id' => $users[0]['user_id'],
                    'time' => $firstDay,
                    'rank' => 1,
                ]));
                $coderOfTheMonthUserId = $users[0]['user_id'];
            } else {
                $coderOfTheMonthUserId = $codersOfTheMonth[0];
            }

            $codersOfTheMonth = CoderOfTheMonthDAO::getByTimeAndSelected($firstDay, true);
            if (empty($codersOfTheMonth)) {
                return [
                    'status' => 'ok',
                    'userinfo' => null,
                    'problems' => null,
                ];
=======
                $coder = new CoderOfTheMonth([
                    'user_id' => $users[0]['user_id'],
                    'time' => $firstDay,
                    'rank' => 1,
                ]);
                CoderOfTheMonthDAO::save($coder);

                $currentDay = date('Y-m-d', $currentTimestamp);

                $codersOfTheMonth = CoderOfTheMonthDAO::getByTimeAndSelected($firstDay, true);
                if (empty($codersOfTheMonth)) {
                    return [
                        'status' => 'ok',
                        'userinfo' => null,
                        'problems' => null,
                    ];
                }
>>>>>>> f8dfb3e9
            }

            $user = UsersDAO::getByPK($codersOfTheMonth[0]->user_id);
        } catch (Exception $e) {
            self::$log->error('Unable to get coder of the month: ' . $e);
            throw new InvalidDatabaseOperationException($e);
        }

        // Get the profile of the coder of the month
        $response = UserController::getProfileImpl($user);

        // But avoid divulging the email in the response.
        unset($response['userinfo']['email']);

        $response['status'] = 'ok';
        return $response;
    }

    /**
     * Returns the list of coders of the month
     *
     * @param Request $r
     */
    public static function apiCoderOfTheMonthList(Request $r) {
        $response = [];
        $response['coders'] = [];
        try {
            $coders = [];
            if (!empty($r['date'])) {
                $coders = CoderOfTheMonthDAO::getMonthlyList($r['date']);
            } else {
                $coders = CoderOfTheMonthDAO::getCodersOfTheMonth();
            }
            foreach ($coders as $c) {
                $userInfo = UsersDAO::FindByUsername($c['username']);
                $classname = UsersDAO::getRankingClassName($userInfo->user_id);
                $response['coders'][] = [
                    'username' => $c['username'],
                    'country_id' => $c['country_id'],
                    'gravatar_32' => 'https://secure.gravatar.com/avatar/' . md5($c['email']) . '?s=32',
                    'date' => $c['time'],
                    'classname' => $classname,
                ];
            }
        } catch (Exception $e) {
            throw new InvalidDatabaseOperationException($e);
        }

        $response['status'] = 'ok';
        return $response;
    }

    /**
     * Inserts flag to coder selected
     *
     * @param Request $r
     * @return Array
     * @throws ForbiddenAccessException
     * @throws DuplicatedEntryInDatabaseException
     * @throws InvalidDatabaseOperationException
     */
    public static function apiSelectCoderOfTheMonth(Request $r) {
        self::authenticateRequest($r);
        $currentTimestamp = Time::get();

        if (!Authorization::isMentor($r['current_identity_id']) || !Authorization::canChooseCoder($currentTimestamp)) {
            throw new ForbiddenAccessException('userNotAllowed');
        }
        Validators::isStringNonEmpty($r['username'], 'username');

        $runCreationDate = date('Y-m-d', $currentTimestamp);
        $firstDayOfMonth = new DateTime($runCreationDate);
        $firstDayOfMonth->modify('first day of this month');
        $dateToSelect = $firstDayOfMonth->format('Y-m-d');

        try {
            $codersOfTheMonth = CoderOfTheMonthDAO::getByTime($dateToSelect);

            if (!empty($codersOfTheMonth)) {
                throw new DuplicatedEntryInDatabaseException('coderOfTheMonthAlreadySelected');
            }
            // Generate the coder
            $users = CoderOfTheMonthDAO::calculateCoderOfLastMonth($dateToSelect);

            foreach ($users as $index => $user) {
                $isUserSelected = $user['username'] == $r['username'];

<<<<<<< HEAD
                // Save it
                CoderOfTheMonthDAO::save(new CoderOfTheMonth([
=======
                if (!$isUserSelected) {
                    continue;
                }

                // Save it
                $coder = new CoderOfTheMonth([
>>>>>>> f8dfb3e9
                    'user_id' => $user['user_id'],
                    'time' => $dateToSelect,
                    'rank' => $index + 1,
                    'selected_by' => $r['current_identity_id'],
<<<<<<< HEAD
                ]));
                return ['status' => 'ok'];
=======
                ]);
                CoderOfTheMonthDAO::save($coder);
                break;
>>>>>>> f8dfb3e9
            }
        } catch (Exception $e) {
            self::$log->error('Unable to select coder of the month: ' . $e);
            throw new InvalidDatabaseOperationException($e);
        }

        throw new InvalidDatabaseOperationException();
    }

    public static function userOpenedProblemset($problemset_id, $user_id) {
        // User already started the problemset.
        $problemsetOpened = ProblemsetIdentitiesDAO::getByPK($user_id, $problemset_id);

        if (!is_null($problemsetOpened) && !is_null($problemsetOpened->access_time)) {
            return true;
        }

        return false;
    }

    /**
     * Get the results for this user in a given interview
     *
     * @param Request $r
     * @throws InvalidDatabaseOperationException
     */
    public static function apiInterviewStats(Request $r) {
        self::authenticateOrAllowUnauthenticatedRequest($r);

        Validators::isStringNonEmpty($r['interview'], 'interview');
        Validators::isStringNonEmpty($r['username'], 'username');

        $contest = ContestsDAO::getByAlias($r['interview']);
        if (is_null($contest)) {
            throw new NotFoundException('interviewNotFound');
        }

        // Only admins can view interview details
        if (!Authorization::isContestAdmin($r['current_identity_id'], $contest)) {
            throw new ForbiddenAccessException();
        }

        $response = [];
        $user = self::resolveTargetUser($r);

        $openedProblemset = self::userOpenedProblemset($contest->problemset_id, $user->user_id);

        $response['user_verified'] = $user->verified === '1';
        $response['interview_url'] = 'https://omegaup.com/interview/' . $contest->alias . '/arena';
        $response['name_or_username'] = is_null($user->name) ? $user->username : $user->name;
        $response['opened_interview'] = $openedProblemset;
        $response['finished'] = !ProblemsetsDAO::insideSubmissionWindow($contest, $user->user_id);
        $response['status'] = 'ok';
        return $response;
    }

    /**
     * Get Contests which a certain user has participated in
     *
     * @param Request $r
     * @return Contests array
     * @throws InvalidDatabaseOperationException
     */
    public static function apiContestStats(Request $r) {
        self::authenticateOrAllowUnauthenticatedRequest($r);

        $response = [];
        $response['contests'] = [];

        $identity = self::resolveTargetIdentity($r);

        // Get contests where identity had at least 1 run
        try {
            $contestsParticipated = ContestsDAO::getContestsParticipated($identity->identity_id);
        } catch (Exception $e) {
            throw new InvalidDatabaseOperationException($e);
        }

        $contests = [];

        foreach ($contestsParticipated as $contest) {
            // Get identity ranking
            $scoreboardResponse = ContestController::apiScoreboard(
                new Request([
                    'auth_token' => $r['auth_token'],
                    'contest_alias' => $contest['alias'],
                    'token' => $contest['scoreboard_url_admin'],
                ])
            );

            // Grab the place of the current identity in the given contest
            $contests[$contest['alias']]['place'] = null;
            foreach ($scoreboardResponse['ranking'] as $identityData) {
                if ($identityData['username'] == $identity->username) {
                    $contests[$contest['alias']]['place'] = $identityData['place'];
                    break;
                }
            }
            $contests[$contest['alias']]['data'] = $contest;
            foreach ($contest as $key => $item) {
                if ($key == 'start_time' || $key == 'finish_time' || $key == 'last_updated') {
                    $contests[$contest['alias']][$key] = strtotime($item);
                }
            }
        }

        $response['contests'] = $contests;
        $response['status'] = 'ok';
        return $response;
    }

    /**
     * Get Problems solved by user
     *
     * @param Request $r
     * @return Problems array
     * @throws InvalidDatabaseOperationException
     */
    public static function apiProblemsSolved(Request $r) {
        self::authenticateOrAllowUnauthenticatedRequest($r);

        $response = [];
        $response['problems'] = [];

        $identity = self::resolveTargetIdentity($r);

        try {
            $problems = ProblemsDAO::getProblemsSolved($identity->identity_id);
        } catch (Exception $e) {
            throw new InvalidDatabaseOperationException($e);
        }

        if (!is_null($problems)) {
            $relevant_columns = ['title', 'alias', 'submissions', 'accepted'];
            foreach ($problems as $problem) {
                if (ProblemsDAO::isVisible($problem)) {
                    array_push($response['problems'], $problem->asFilteredArray($relevant_columns));
                }
            }
        }

        $response['status'] = 'ok';
        return $response;
    }

    /**
     * Get Problems unsolved by user
     *
     * @param Request $r
     * @return Problems array
     * @throws InvalidDatabaseOperationException
     */
    public static function apiListUnsolvedProblems(Request $r) {
        self::authenticateOrAllowUnauthenticatedRequest($r);
        $response = [
            'problems' => [],
            'status' => 'ok',
        ];

        $identity = self::resolveTargetIdentity($r);

        try {
            $problems = ProblemsDAO::getProblemsUnsolvedByIdentity($identity->identity_id);
        } catch (Exception $e) {
            throw new InvalidDatabaseOperationException($e);
        }

        $relevant_columns = ['title', 'alias', 'submissions', 'accepted', 'difficulty'];
        foreach ($problems as $problem) {
            if (ProblemsDAO::isVisible($problem)) {
                array_push($response['problems'], $problem->asFilteredArray($relevant_columns));
            }
        }

        $response['status'] = 'ok';
        return $response;
    }

    /**
     * Gets a list of users. This returns an array instead of an object since
     * it is used by typeahead.
     *
     * @param Request $r
     */
    public static function apiList(Request $r) {
        self::authenticateRequest($r);

        $param = '';
        if (!is_null($r['term'])) {
            $param = 'term';
        } elseif (!is_null($r['query'])) {
            $param = 'query';
        } else {
            throw new InvalidParameterException('parameterEmpty', 'query');
        }

        try {
            $users = UsersDAO::FindByUsernameOrName($r[$param]);
        } catch (Exception $e) {
            throw new InvalidDatabaseOperationException($e);
        }

        $response = [];
        foreach ($users as $user) {
            $entry = ['label' => $user->username, 'value' => $user->username];
            array_push($response, $entry);
        }

        return $response;
    }

    /**
     * Get stats
     *
     * @param Request $r
     * @throws ForbiddenAccessException
     */
    public static function apiStats(Request $r) {
        self::authenticateOrAllowUnauthenticatedRequest($r);
        $identity = self::resolveTargetIdentity($r);
        $user = null;
        if (!is_null($identity->user_id)) {
            $user = self::resolveTargetUser($r);
        }

        if ((is_null($r['current_identity']) || $r['current_identity']->username != $identity->username)
            && (!is_null($user) && $user->is_private == 1) && !Authorization::isSystemAdmin($r['current_identity_id'])) {
            throw new ForbiddenAccessException('userProfileIsPrivate');
        }

        try {
            $runsPerDatePerVerdict = RunsDAO::CountRunsOfIdentityPerDatePerVerdict($identity->identity_id);
        } catch (Exception $e) {
            throw new InvalidDatabaseOperationException($e);
        }

        return [
            'runs' => $runsPerDatePerVerdict,
            'status' => 'ok'
        ];
    }

    /**
     * Update basic user profile info when logged with fb/gool
     *
     * @param Request $r
     * @return array
     * @throws InvalidDatabaseOperationException
     * @throws InvalidParameterException
     */
    public static function apiUpdateBasicInfo(Request $r) {
        self::authenticateRequest($r);

        //Buscar que el nuevo username no este ocupado si es que selecciono uno nuevo
        if ($r['username'] != $r['current_user']->username) {
            $testu = UsersDAO::FindByUsername($r['username']);

            if (!is_null($testu)) {
                throw new InvalidParameterException('parameterUsernameInUse', 'username');
            }

            Validators::isValidUsername($r['username'], 'username');
            $r['current_user']->username = $r['username'];
        }

        SecurityTools::testStrongPassword($r['password']);
        $hashedPassword = SecurityTools::hashString($r['password']);
        $r['current_user']->password = $hashedPassword;

        try {
            DAO::transBegin();

            UsersDAO::save($r['current_user']);
            IdentityController::convertFromUser($r['current_user']);

            DAO::transEnd();
        } catch (Exception $e) {
            DAO::transRollback();
            throw new InvalidDatabaseOperationException($e);
        }

        // Expire profile cache
        Cache::deleteFromCache(Cache::USER_PROFILE, $r['current_user']->username);
        $sessionController = new SessionController();
        $sessionController->InvalidateCache();

        return ['status' => 'ok'];
    }

    /**
     * Update user profile
     *
     * @param Request $r
     * @return array
     * @throws InvalidDatabaseOperationException
     * @throws InvalidParameterException
     */
    public static function apiUpdate(Request $r) {
        self::authenticateRequest($r);

        if (!is_null($r['username'])) {
            Validators::isValidUsername($r['username'], 'username');
            $user = null;
            try {
                $user = UsersDAO::FindByUsername($r['username']);
            } catch (Exception $e) {
                throw new InvalidDatabaseOperationException($e);
            }

            if ($r['username'] != $r['current_user']->username && !is_null($user)) {
                throw new DuplicatedEntryInDatabaseException('usernameInUse');
            }
        }

        if (!is_null($r['name'])) {
            Validators::isStringNonEmpty($r['name'], 'name', true);
            Validators::isStringOfMaxLength($r['name'], 'name', 50);
        }

        $state = null;
        if (!is_null($r['country_id']) || !is_null($r['state_id'])) {
            // Both state and country must be specified together.
            Validators::isStringNonEmpty($r['country_id'], 'country_id', true);
            Validators::isStringNonEmpty($r['state_id'], 'state_id', true);

            try {
                $state = StatesDAO::getByPK($r['country_id'], $r['state_id']);
            } catch (Exception $e) {
                throw new InvalidDatabaseOperationException($e);
            }

            if (is_null($state)) {
                throw new InvalidParameterException('parameterInvalid', 'state_id');
            }
        }

        if (!is_null($r['school_id'])) {
            if (is_numeric($r['school_id'])) {
                try {
                    $r['school'] = SchoolsDAO::getByPK($r['school_id']);
                } catch (Exception $e) {
                    throw new InvalidDatabaseOperationException($e);
                }

                if (is_null($r['school'])) {
                    throw new InvalidParameterException('parameterInvalid', 'school');
                }
            } elseif (empty($r['school_name'])) {
                $r['school_id'] = null;
            } else {
                try {
                    $response = SchoolController::apiCreate(new Request([
                        'name' => $r['school_name'],
                        'country_id' => $state != null ? $state->country_id : null,
                        'state_id' => $state != null ? $state->state_id : null,
                        'auth_token' => $r['auth_token'],
                    ]));
                    $r['school_id'] = $response['school_id'];
                } catch (Exception $e) {
                    throw new InvalidDatabaseOperationException($e);
                }
            }
        }

        Validators::isStringNonEmpty($r['scholar_degree'], 'scholar_degree', false);

        if (!is_null($r['graduation_date'])) {
            if (is_numeric($r['graduation_date'])) {
                $r['graduation_date'] = (int)$r['graduation_date'];
            } else {
                Validators::isDate($r['graduation_date'], 'graduation_date', false);
                $r['graduation_date'] = strtotime($r['graduation_date']);
            }
        }
        if (!is_null($r['birth_date'])) {
            if (is_numeric($r['birth_date'])) {
                $r['birth_date'] = (int)$r['birth_date'];
            } else {
                Validators::isDate($r['birth_date'], 'birth_date', false);
                $r['birth_date'] = strtotime($r['birth_date']);
            }

            if ($r['birth_date'] >= strtotime('-5 year', Time::get())) {
                throw new InvalidParameterException('birthdayInTheFuture', 'birth_date');
            }
        }

        if (!is_null($r['locale'])) {
            // find language in Language
            $language = LanguagesDAO::getByName($r['locale']);
            if (is_null($language)) {
                throw new InvalidParameterException('invalidLanguage', 'locale');
            }

            $r['current_user']->language_id = $language->language_id;
        }

        if (!is_null($r['is_private'])) {
            Validators::isNumber($r['is_private'], 'is_private', true);
        }

        if (!is_null($r['hide_problem_tags'])) {
            Validators::isNumber($r['hide_problem_tags'], 'hide_problem_tags', true);
        }

        if (!is_null($r['gender'])) {
            Validators::isInEnum($r['gender'], 'gender', UserController::ALLOWED_GENDER_OPTIONS, true);
        }

        $valueProperties = [
            'username',
            'name',
            'country_id',
            'state_id',
            'scholar_degree',
            'school_id',
            'preferred_language',
            'graduation_date' => ['transform' => function ($value) {
                return gmdate('Y-m-d', $value);
            }],
            'birth_date' => ['transform' => function ($value) {
                return gmdate('Y-m-d', $value);
            }],
            'gender',
            'is_private',
            'hide_problem_tags',
        ];

        self::updateValueProperties($r, $r['current_user'], $valueProperties);

        try {
            DAO::transBegin();

            UsersDAO::save($r['current_user']);

            IdentityController::convertFromUser($r['current_user']);

            DAO::transEnd();
        } catch (Exception $e) {
            DAO::transRollback();

            throw new InvalidDatabaseOperationException($e);
        }

        // Expire profile cache
        Cache::deleteFromCache(Cache::USER_PROFILE, $r['current_user']->username);
        $sessionController = new SessionController();
        $sessionController->InvalidateCache();

        return ['status' => 'ok'];
    }

    /**
     * If no username provided: Gets the top N users who have solved more problems
     * If username provided: Gets rank for username provided
     *
     * @param Request $r
     * @return string
     * @throws InvalidDatabaseOperationException
     */

    public static function apiRankByProblemsSolved(Request $r) {
        Validators::isNumber($r['offset'], 'offset', false);
        Validators::isNumber($r['rowcount'], 'rowcount', false);

        $r['user'] = null;
        if (!is_null($r['username'])) {
            Validators::isStringNonEmpty($r['username'], 'username');
            try {
                $r['user'] = UsersDAO::FindByUsername($r['username']);
                if (is_null($r['user'])) {
                    throw new NotFoundException('userNotExist');
                }
            } catch (ApiException $e) {
                throw $e;
            } catch (Exception $e) {
                throw new InvalidDatabaseOperationException($e);
            }
        }
        Validators::isInEnum($r['filter'], 'filter', ['', 'country', 'state', 'school'], false);

        // Defaults for offset and rowcount
        if (null == $r['offset']) {
            $r['offset'] = 1;
        }
        if (null == $r['rowcount']) {
            $r['rowcount'] = 100;
        }

        return self::getRankByProblemsSolved($r);
    }

    /**
     * Get rank by problems solved logic. It has its own func so
     * it can be accesed internally without authentication
     *
     * @param Request $r
     * @throws InvalidDatabaseOperationException
     */
    public static function getRankByProblemsSolved(Request $r) {
        if (is_null($r['user'])) {
            $selectedFilter = self::getSelectedFilter($r);
            $rankCacheName =  "{$r['offset']}-{$r['rowcount']}-{$r['filter']}-{$selectedFilter['value']}";
            $cacheUsed = Cache::getFromCacheOrSet(Cache::PROBLEMS_SOLVED_RANK, $rankCacheName, $r, function (Request $r) {
                $response = [];
                $response['rank'] = [];
                $response['total'] = 0;
                $selectedFilter = self::getSelectedFilter($r);
                try {
                    $userRankEntries = UserRankDAO::getFilteredRank(
                        $r['offset'],
                        $r['rowcount'],
                        'rank',
                        'ASC',
                        $selectedFilter['filteredBy'],
                        $selectedFilter['value']
                    );
                } catch (Exception $e) {
                    throw new InvalidDatabaseOperationException($e);
                }

                if (!is_null($userRankEntries)) {
                    foreach ($userRankEntries['rows'] as $userRank) {
                        array_push($response['rank'], [
                            'username' => $userRank->username,
                            'name' => $userRank->name,
                            'problems_solved' => $userRank->problems_solved_count,
                            'rank' => $userRank->rank,
                            'score' => $userRank->score,
                            'country_id' => $userRank->country_id]);
                    }
                    $response['total'] = $userRankEntries['total'];
                }
                return $response;
            }, $response, APC_USER_CACHE_USER_RANK_TIMEOUT);
        } else {
            $response = [];

            try {
                $userRank = UserRankDAO::getByPK($r['user']->user_id);
            } catch (Exception $e) {
                throw new InvalidDatabaseOperationException($e);
            }

            if (!is_null($userRank)) {
                $response['rank'] = $userRank->rank;
                $response['name'] = $r['user']->name;
                $response['problems_solved'] = $userRank->problems_solved_count;
            } else {
                $response['rank'] = 0;
                $response['name'] = $r['user']->name;
                $response['problems_solved'] = 0;
            }
        }

        $response['status'] = 'ok';
        return $response;
    }

    /**
     * Expires the known ranks
     * @TODO: This should be called only in the grader->frontend callback and only IFF
     * verdict = AC (and not test run)
     */
    public static function deleteProblemsSolvedRankCacheList() {
        Cache::invalidateAllKeys(Cache::PROBLEMS_SOLVED_RANK);
        Cache::invalidateAllKeys(Cache::CONTESTANT_SCOREBOARD_PREFIX);
        Cache::invalidateAllKeys(Cache::ADMIN_SCOREBOARD_PREFIX);
    }

    /**
     * Updates the main email of the current user
     *
     * @param Request $r
     */
    public static function apiUpdateMainEmail(Request $r) {
        self::authenticateRequest($r);

        Validators::isEmail($r['email'], 'email');

        try {
            // Update email
            $email = EmailsDAO::getByPK($r['current_user']->main_email_id);
            $email->email = $r['email'];
            EmailsDAO::save($email);

            // Add verification_id if not there
            if ($r['current_user']->verified == '0') {
                self::$log->info('User not verified.');

                if ($r['current_user']->verification_id == null) {
                    self::$log->info('User does not have verification id. Generating.');

                    try {
                        $r['current_user']->verification_id = SecurityTools::randomString(50);
                        UsersDAO::save($r['current_user']);
                    } catch (Exception $e) {
                        // best effort, eat exception
                    }
                }
            }
        } catch (Exception $e) {
            // If duplicate in DB
            if (strpos($e->getMessage(), '1062') !== false) {
                throw new DuplicatedEntryInDatabaseException('mailInUse');
            } else {
                throw new InvalidDatabaseOperationException($e);
            }
        }

        // Delete profile cache
        Cache::deleteFromCache(Cache::USER_PROFILE, $r['current_user']->username);

        // Send verification email
        $r['user'] = $r['current_user'];
        self::sendVerificationEmail($r);

        return ['status' => 'ok'];
    }

    public static function makeUsernameFromEmail($email) {
        $newUsername = substr($email, 0, strpos($email, '@'));
        $newUsername = str_replace('-', '_', $newUsername);
        $newUsername = str_replace('.', '_', $newUsername);
        return $newUsername . Time::get();
    }

    /**
     * Parses and validates a filter string to be used for event notification
     * filtering.
     *
     * The Request must have a 'filter' key with comma-delimited URI paths
     * representing the resources the caller is interested in receiving events
     * for. If the caller has enough privileges to receive notifications for
     * ALL the requested filters, the request will return successfully,
     * otherwise an exception will be thrown.
     *
     * This API does not need authentication to be used. This allows to track
     * contest updates with an access token.
     *
     * @param Request $r
     */
    public static function apiValidateFilter(Request $r) {
        Validators::isStringNonEmpty($r['filter'], 'filter');

        $response = [
            'status' => 'ok',
            'user' => null,
            'admin' => false,
            'problem_admin' => [],
            'contest_admin' => [],
            'problemset' => [],
        ];

        $session = SessionController::apiCurrentSession($r)['session'];
        $identity = $session['identity'];
        if (!is_null($identity)) {
            $response['user'] = $identity->username;
            $response['admin'] = $session['is_admin'];
        }

        $filters = explode(',', $r['filter']);
        foreach ($filters as $filter) {
            $tokens = explode('/', $filter);
            if (count($tokens) < 2 || $tokens[0] != '') {
                throw new InvalidParameterException('parameterInvalid', 'filter');
            }
            switch ($tokens[1]) {
                case 'all-events':
                    if (count($tokens) != 2) {
                        throw new InvalidParameterException('parameterInvalid', 'filter');
                    }
                    if (!$session['is_admin']) {
                        throw new ForbiddenAccessException('userNotAllowed');
                    }
                    break;
                case 'user':
                    if (count($tokens) != 3) {
                        throw new InvalidParameterException('parameterInvalid', 'filter');
                    }
                    if ($tokens[2] != $identity->username && !$session['is_admin']) {
                        throw new ForbiddenAccessException('userNotAllowed');
                    }
                    break;
                case 'contest':
                    if (count($tokens) < 3) {
                        throw new InvalidParameterException('parameterInvalid', 'filter');
                    }
                    $r2 = new Request([
                        'contest_alias' => $tokens[2],
                    ]);
                    if (isset($r['auth_token'])) {
                        $r2['auth_token'] = $r['auth_token'];
                    }
                    if (count($tokens) >= 4) {
                        $r2['token'] = $tokens[3];
                    }
                    ContestController::validateDetails($r2);
                    if ($r2['contest_admin']) {
                        $response['contest_admin'][] = $r2['contest_alias'];
                    }
                    break;
                case 'problemset':
                    if (count($tokens) < 3) {
                        throw new InvalidParameterException('parameterInvalid', 'filter');
                    }
                    $r2 = ProblemsetController::wrapRequest(new Request([
                        'problemset_id' => $tokens[2],
                        'auth_token' => $r['auth_token'],
                        'tokens' => $tokens
                    ]));
                    if ($r2['contest_admin']) {
                        $response['contest_admin'][] = $r2['contest_alias'];
                    }
                    break;
                case 'problem':
                    if (count($tokens) != 3) {
                        throw new InvalidParameterException('parameterInvalid', 'filter');
                    }
                    $problem = ProblemsDAO::getByAlias($tokens[2]);
                    if (is_null($problem)) {
                        throw new NotFoundException('problemNotFound');
                    }
                    if (!is_null($identity) && Authorization::isProblemAdmin($identity->identity_id, $problem)) {
                        $response['problem_admin'][] = $tokens[2];
                    } elseif (!ProblemsDAO::isVisible($problem)) {
                        throw new ForbiddenAccessException('problemIsPrivate');
                    }

                    break;
            }
        }

        return $response;
    }

    private static function validateUser(Request $r) {
        // Validate request
        Validators::isValidUsername($r['username'], 'username');
        try {
            $r['user'] = UsersDAO::FindByUsername($r['username']);
        } catch (Exception $e) {
            throw new InvalidDatabaseOperationException($e);
        }
        if (is_null($r['user'])) {
            throw new NotFoundException('userNotExist');
        }
    }

    private static function validateAddRemoveRole(Request $r) {
        if (!Authorization::isSystemAdmin($r['current_identity_id']) && !OMEGAUP_ALLOW_PRIVILEGE_SELF_ASSIGNMENT) {
            throw new ForbiddenAccessException();
        }

        self::validateUser($r);

        Validators::isStringNonEmpty($r['role'], 'role');
        $r['role'] = RolesDAO::getByName($r['role']);
        if (is_null($r['role'])) {
            throw new InvalidParameterException('parameterNotFound', 'role');
        }

        if ($r['role']->role_id == Authorization::ADMIN_ROLE && !OMEGAUP_ALLOW_PRIVILEGE_SELF_ASSIGNMENT) {
            // System-admin role cannot be added/removed from the UI, only when OMEGAUP_ALLOW_PRIVILEGE_SELF_ASSIGNMENT flag is on.
            throw new ForbiddenAccessException('userNotAllowed');
        }
    }

    private static function validateAddRemoveGroup(Request $r) {
        if (!OMEGAUP_ALLOW_PRIVILEGE_SELF_ASSIGNMENT) {
            throw new ForbiddenAccessException('userNotAllowed');
        }

        self::validateUser($r);

        Validators::isStringNonEmpty($r['group'], 'group');
        $r['group'] = GroupsDAO::getByName($r['group']);
        if (is_null($r['group'])) {
            throw new InvalidParameterException('parameterNotFound', 'group');
        }
    }

    /**
     * Adds the role to the user.
     *
     * @param Request $r
     */
    public static function apiAddRole(Request $r) {
        if (OMEGAUP_LOCKDOWN) {
            throw new ForbiddenAccessException('lockdown');
        }

        self::authenticateRequest($r);
        self::validateAddRemoveRole($r);

        try {
            UserRolesDAO::save(new UserRoles([
                'user_id' => $r['user']->user_id,
                'role_id' => $r['role']->role_id,
                'acl_id' => Authorization::SYSTEM_ACL,
            ]));
        } catch (Exception $e) {
            throw new InvalidDatabaseOperationException($e);
        }

        return [
            'status' => 'ok',
        ];
    }

    /**
     * Removes the role from the user.
     *
     * @param Request $r
     */
    public static function apiRemoveRole(Request $r) {
        if (OMEGAUP_LOCKDOWN) {
            throw new ForbiddenAccessException('lockdown');
        }

        self::authenticateRequest($r);
        self::validateAddRemoveRole($r);

        try {
            UserRolesDAO::delete(new UserRoles([
                'user_id' => $r['user']->user_id,
                'role_id' => $r['role']->role_id,
                'acl_id' => Authorization::SYSTEM_ACL,
            ]));
        } catch (Exception $e) {
            throw new InvalidDatabaseOperationException($e);
        }

        return [
            'status' => 'ok',
        ];
    }

    /**
     * Adds the identity to the group.
     *
     * @param Request $r
     */
    public static function apiAddGroup(Request $r) {
        if (OMEGAUP_LOCKDOWN) {
            throw new ForbiddenAccessException('lockdown');
        }

        self::authenticateRequest($r);
        self::validateAddRemoveGroup($r);
        try {
            GroupsIdentitiesDAO::save(new GroupsIdentities([
                'identity_id' => $r['current_identity_id'],
                'group_id' => $r['group']->group_id
            ]));
        } catch (Exception $e) {
            throw new InvalidDatabaseOperationException($e);
        }

        return [
            'status' => 'ok',
        ];
    }

    /**
     * Removes the user to the group.
     *
     * @param Request $r
     */
    public static function apiRemoveGroup(Request $r) {
        if (OMEGAUP_LOCKDOWN) {
            throw new ForbiddenAccessException('lockdown');
        }

        self::authenticateRequest($r);
        self::validateAddRemoveGroup($r);

        try {
            GroupsIdentitiesDAO::delete(new GroupsIdentities([
                'identity_id' => $r['current_identity_id'],
                'group_id' => $r['group']->group_id
            ]));
        } catch (Exception $e) {
            throw new InvalidDatabaseOperationException($e);
        }

        return [
            'status' => 'ok',
        ];
    }

    private static function validateAddRemoveExperiment(Request $r) {
        global $experiments;

        if (!Authorization::isSystemAdmin($r['current_identity_id'])) {
            throw new ForbiddenAccessException();
        }

        self::validateUser($r);

        Validators::isStringNonEmpty($r['experiment'], 'experiment');
        if (!in_array($r['experiment'], $experiments->getAllKnownExperiments())) {
            throw new InvalidParameterException('parameterNotFound', 'experiment');
        }
    }

    /**
     * Adds the experiment to the user.
     *
     * @param Request $r
     */
    public static function apiAddExperiment(Request $r) {
        if (OMEGAUP_LOCKDOWN) {
            throw new ForbiddenAccessException('lockdown');
        }

        self::authenticateRequest($r);
        self::validateAddRemoveExperiment($r);

        try {
            UsersExperimentsDAO::save(new UsersExperiments([
                'user_id' => $r['user']->user_id,
                'experiment' => $r['experiment'],
            ]));
        } catch (Exception $e) {
            throw new InvalidDatabaseOperationException($e);
        }

        return [
            'status' => 'ok',
        ];
    }

    /**
     * Removes the experiment from the user.
     *
     * @param Request $r
     */
    public static function apiRemoveExperiment(Request $r) {
        if (OMEGAUP_LOCKDOWN) {
            throw new ForbiddenAccessException('lockdown');
        }

        self::authenticateRequest($r);
        self::validateAddRemoveExperiment($r);

        try {
            UsersExperimentsDAO::delete($r['user']->user_id, $r['experiment']);
        } catch (Exception $e) {
            throw new InvalidDatabaseOperationException($e);
        }

        return [
            'status' => 'ok',
        ];
    }

    /**
     * Gets the last privacy policy saved in the data base
     * @throws ForbiddenAccessException
     */
    public static function getPrivacyPolicy(Request $r) {
        self::authenticateRequest($r);

        $user = self::resolveTargetUser($r);
        $identity = self::resolveTargetIdentity($r);

        $lang = 'es';
        if ($user->language_id == UserController::LANGUAGE_EN ||
            $user->language_id == UserController::LANGUAGE_PSEUDO) {
            $lang = 'en';
        } elseif ($user->language_id == UserController::LANGUAGE_PT) {
            $lang = 'pt';
        }
        $latest_statement = PrivacyStatementsDAO::getLatestPublishedStatement();
        return [
            'status' => 'ok',
            'policy_markdown' => file_get_contents(
                OMEGAUP_ROOT . "/privacy/privacy_policy/{$lang}.md"
            ),
            'has_accepted' => PrivacyStatementConsentLogDAO::hasAcceptedPrivacyStatement(
                $identity->identity_id,
                $latest_statement['privacystatement_id']
            ),
            'git_object_id' => $latest_statement['git_object_id'],
            'statement_type' => 'privacy_policy',
        ];
    }

    private static function getSelectedFilter($r) {
        $session = SessionController::apiCurrentSession($r)['session'];
        if (!$session['valid']) {
            return ['filteredBy' => null, 'value' => null];
        }
        $user = $session['user'];
        $filteredBy = $r['filter'];
        if ($filteredBy == 'country') {
            return ['filteredBy' => $filteredBy, 'value' => $user->country_id];
        }
        if ($filteredBy == 'state') {
            return ['filteredBy' => $filteredBy, 'value' => $user->country_id . '-' . $user->state_id];
        }
        if ($filteredBy == 'school') {
            return ['filteredBy' => $filteredBy, 'value' => $user->school_id];
        }
        return ['filteredBy' => null, 'value' => null];
    }

    /**
     * Gets the last privacy policy accepted by user
     *
     * @param Request $r
     */
    public static function apiLastPrivacyPolicyAccepted(Request $r) {
        self::authenticateRequest($r);

        $identity = self::resolveTargetIdentity($r);
        return [
            'status' => 'ok',
            'hasAccepted' => PrivacyStatementConsentLogDAO::hasAcceptedPrivacyStatement(
                $identity->identity_id,
                PrivacyStatementsDAO::getLatestPublishedStatement()['privacystatement_id']
            ),
        ];
    }

    /**
     * Keeps a record of a user who accepts the privacy policy
     *
     * @param Request $r
     * @throws DuplicatedEntryInDatabaseException
     */
    public static function apiAcceptPrivacyPolicy(Request $r) {
        self::authenticateRequest($r);
        $privacystatement_id = PrivacyStatementsDAO::getId($r['privacy_git_object_id'], $r['statement_type']);
        if (is_null($privacystatement_id)) {
            throw new NotFoundException('privacyStatementNotFound');
        }
        $identity = self::resolveTargetIdentity($r);

        try {
            $response = PrivacyStatementConsentLogDAO::saveLog(
                $identity->identity_id,
                $privacystatement_id
            );
            $sessionController = new SessionController();
            $sessionController->InvalidateCache();
        } catch (Exception $e) {
            throw new DuplicatedEntryInDatabaseException('userAlreadyAcceptedPrivacyPolicy');
        }

        return ['status' => 'ok'];
    }

    /**
     * Associates an identity to the logged user given the username
     *
     * @param Request $r
     * @throws InvalidParameterException
     * @throws InvalidDatabaseOperationException
     */
    public static function apiAssociateIdentity(Request $r) {
        global $experiments;
        $experiments->ensureEnabled(Experiments::IDENTITIES);
        self::authenticateRequest($r);

        Validators::isStringNonEmpty($r['username'], 'username');
        Validators::isStringNonEmpty($r['password'], 'password');

        $identity = IdentitiesDAO::getUnassociatedIdentity($r['username']);

        if (empty($identity)) {
            throw new InvalidParameterException('parameterInvalid', 'username');
        }

        $passwordCheck = SecurityTools::compareHashedStrings(
            $r['password'],
            $identity->password
        );

        if ($passwordCheck === false) {
            throw new InvalidParameterException('parameterInvalid', 'password');
        }

        try {
            IdentitiesDAO::associateIdentityWithUser($r['current_user_id'], $identity->identity_id);
        } catch (Exception $e) {
            throw new InvalidDatabaseOperationException($e);
        }

        return ['status' => 'ok'];
    }

    /**
     * Get the identities that have been associated to the logged user
     *
     * @param Request $r
     * @throws InvalidDatabaseOperationException
     */
    public static function apiListAssociatedIdentities(Request $r) {
        global $experiments;
        $experiments->ensureEnabled(Experiments::IDENTITIES);
        self::authenticateRequest($r);

        try {
            return [
                'status' => 'ok',
                'identities' => IdentitiesDAO::getAssociatedIdentities($r['current_user_id'])
            ];
        } catch (Exception $e) {
            throw new InvalidDatabaseOperationException($e);
        }
    }
}

UserController::$urlHelper = new UrlHelper();<|MERGE_RESOLUTION|>--- conflicted
+++ resolved
@@ -1389,7 +1389,6 @@
                 }
 
                 // Only first place coder is saved
-<<<<<<< HEAD
                 CoderOfTheMonthDAO::save(new CoderOfTheMonth([
                     'user_id' => $users[0]['user_id'],
                     'time' => $firstDay,
@@ -1397,38 +1396,9 @@
                 ]));
                 $coderOfTheMonthUserId = $users[0]['user_id'];
             } else {
-                $coderOfTheMonthUserId = $codersOfTheMonth[0];
-            }
-
-            $codersOfTheMonth = CoderOfTheMonthDAO::getByTimeAndSelected($firstDay, true);
-            if (empty($codersOfTheMonth)) {
-                return [
-                    'status' => 'ok',
-                    'userinfo' => null,
-                    'problems' => null,
-                ];
-=======
-                $coder = new CoderOfTheMonth([
-                    'user_id' => $users[0]['user_id'],
-                    'time' => $firstDay,
-                    'rank' => 1,
-                ]);
-                CoderOfTheMonthDAO::save($coder);
-
-                $currentDay = date('Y-m-d', $currentTimestamp);
-
-                $codersOfTheMonth = CoderOfTheMonthDAO::getByTimeAndSelected($firstDay, true);
-                if (empty($codersOfTheMonth)) {
-                    return [
-                        'status' => 'ok',
-                        'userinfo' => null,
-                        'problems' => null,
-                    ];
-                }
->>>>>>> f8dfb3e9
-            }
-
-            $user = UsersDAO::getByPK($codersOfTheMonth[0]->user_id);
+                $coderOfTheMonthUserId = $codersOfTheMonth[0]->user_id;
+            }
+            $user = UsersDAO::getByPK($coderOfTheMonthUserId);
         } catch (Exception $e) {
             self::$log->error('Unable to get coder of the month: ' . $e);
             throw new InvalidDatabaseOperationException($e);
@@ -1511,31 +1481,19 @@
             $users = CoderOfTheMonthDAO::calculateCoderOfLastMonth($dateToSelect);
 
             foreach ($users as $index => $user) {
-                $isUserSelected = $user['username'] == $r['username'];
-
-<<<<<<< HEAD
+                if ($user['username'] != $r['username']) {
+                    continue;
+                }
+
                 // Save it
                 CoderOfTheMonthDAO::save(new CoderOfTheMonth([
-=======
-                if (!$isUserSelected) {
-                    continue;
-                }
-
-                // Save it
-                $coder = new CoderOfTheMonth([
->>>>>>> f8dfb3e9
                     'user_id' => $user['user_id'],
                     'time' => $dateToSelect,
                     'rank' => $index + 1,
                     'selected_by' => $r['current_identity_id'],
-<<<<<<< HEAD
                 ]));
+
                 return ['status' => 'ok'];
-=======
-                ]);
-                CoderOfTheMonthDAO::save($coder);
-                break;
->>>>>>> f8dfb3e9
             }
         } catch (Exception $e) {
             self::$log->error('Unable to select coder of the month: ' . $e);
