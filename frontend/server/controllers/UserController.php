<?php

/**
 *  UserController
 *
 * @author joemmanuel
 */
class UserController extends Controller {
    public static $sendEmailOnVerify = true;
    public static $redirectOnVerify = true;
    public static $permissionKey = null;
    public static $urlHelper = null;

    const SENDY_SUCCESS = '1';

    /**
     * Entry point for Create a User API
     *
     * @param Request $r
     * @return array
     * @throws InvalidDatabaseOperationException
     * @throws DuplicatedEntryInDatabaseException
     */
    public static function apiCreate(Request $r) {
        // Validate request
        Validators::isValidUsername($r['username'], 'username');

        Validators::isEmail($r['email'], 'email');

        // Check password
        $hashedPassword = null;
        if (!isset($r['ignore_password'])) {
            SecurityTools::testStrongPassword($r['password']);
            $hashedPassword = SecurityTools::hashString($r['password']);
        }

        // Does user or email already exists?
        try {
            $user = UsersDAO::FindByUsername($r['username']);
            $userByEmail = UsersDAO::FindByEmail($r['email']);
        } catch (Exception $e) {
            throw new InvalidDatabaseOperationException($e);
        }

        if (!is_null($userByEmail)) {
            throw new DuplicatedEntryInDatabaseException('mailInUse');
        }

        if (!is_null($user)) {
            throw new DuplicatedEntryInDatabaseException('usernameInUse');
        }

        // Prepare DAOs
        $user_data = [
            'username' => $r['username'],
            'password' => $hashedPassword,
            'solved' => 0,
            'submissions' => 0,
            'verified' => 0,
            'verification_id' => SecurityTools::randomString(50),
        ];
        if (isset($r['name'])) {
            $user_data['name'] = $r['name'];
        }
        if (isset($r['facebook_user_id'])) {
            $user_data['facebook_user_id'] = $r['facebook_user_id'];
        }
        if (!is_null(self::$permissionKey) &&
            self::$permissionKey == $r['permission_key']) {
            $user_data['verified'] = 1;
        } elseif (OMEGAUP_VALIDATE_CAPTCHA) {
            // Validate captcha
            if (!isset($r['recaptcha'])) {
                throw new InvalidParameterException('parameterNotFound', 'recaptcha');
            }

            $url = 'https://www.google.com/recaptcha/api/siteverify';
            $data = [
                'secret' => OMEGAUP_RECAPTCHA_SECRET,
                'response' => $r['recaptcha'],
                'remoteip' => $_SERVER['REMOTE_ADDR']];

            // use key 'http' even if you send the request to https://...
            $options = [
                    'http' => [
                        'header'  => "Content-type: application/x-www-form-urlencoded\r\n",
                        'method'  => 'POST',
                        'content' => http_build_query($data),
                        ],
                    ];
            $context  = stream_context_create($options);
            $result = file_get_contents($url, false, $context);

            if ($result === false) {
                self::$log->error('POST Request to Google Recaptcha failed.');
                throw new CaptchaVerificationFailedException();
            }

            $resultAsJson = json_decode($result, true);
            if (is_null($resultAsJson)) {
                self::$log->error('Captcha response was not a json');
                self::$log->error('Here is the result:' . $result);
                throw new CaptchaVerificationFailedException();
            }

            if (!(array_key_exists('success', $resultAsJson) && $resultAsJson['success'])) {
                self::$log->error('Captcha response said no');
                throw new CaptchaVerificationFailedException();
            }
        }

        $user = new Users($user_data);

        $email = new Emails([
            'email' => $r['email'],
        ]);

        // Save objects into DB
        try {
            DAO::transBegin();

            UsersDAO::save($user);

            $email->user_id = $user->user_id;
            EmailsDAO::save($email);

            $user->main_email_id = $email->email_id;
            UsersDAO::save($user);

            DAO::transEnd();
        } catch (Exception $e) {
            DAO::transRollback();
            throw new InvalidDatabaseOperationException($e);
        }

        if (!is_null($r['skip_verification_email']) && ($r['skip_verification_email'] == 1)) {
            UserController::$sendEmailOnVerify = false;
        }

        $r['user'] = $user;
        if (!$user->verified) {
            self::$log->info('User ' . $user->username . ' created, sending verification mail');

            self::sendVerificationEmail($r);
        } else {
            self::$log->info('User ' . $user->username . ' created, trusting e-mail');
        }

        return [
            'status' => 'ok',
            'user_id' => $user->user_id
        ];
    }

    /**
     * Registers the created user to Sendy
     *
     * @param Request $r
     */
    private static function registerToSendy(Users $user) {
        if (!OMEGAUP_EMAIL_SENDY_ENABLE) {
            return false;
        }

        self::$log->info('Adding user to Sendy.');

        // Get email
        try {
            $email = EmailsDAO::getByPK($user->main_email_id);
        } catch (Exception $e) {
            self::$log->warn('Email lookup failed: ' . $e->getMessage());
            return false;
        }

        //Subscribe
        $postdata = http_build_query(
            [
                'name' => $user->username,
                'email' => $email->email,
                'list' => OMEGAUP_EMAIL_SENDY_LIST,
                'boolean' => 'true' /* get a plaintext response, API: https://sendy.co/api */
                ]
        );
        $opts = [
            'http' => [
                'method'  => 'POST',
                'header'  => 'Content-type: application/x-www-form-urlencoded',
                'content' => $postdata]
        ];

        $context  = stream_context_create($opts);
        $result = self::$urlHelper->fetchUrl(OMEGAUP_EMAIL_SENDY_SUBSCRIBE_URL, $context);

        //check result and redirect
        self::$log->info('Sendy response: ' . $result);
        if ($result === UserController::SENDY_SUCCESS) {
            self::$log->info('Success adding user to Sendy.');
        } else {
            self::$log->info('Failure adding user to Sendy.');
            return false;
        }

        return true;
    }

    /**
     *
     * Description:
     *     Tests a if a password is valid for a given user.
     *
     * @param user_id
     * @param email
     * @param username
     * @param password
     *
     * */
    public function TestPassword(Request $r) {
        $user_id = $email = $username = $password = null;

        if (null != $r['user_id']) {
            $user_id = $r['user_id'];
        }

        if (null != $r['email']) {
            $email = $r['email'];
        }

        if (null != $r['username']) {
            $username = $r['username'];
        }

        if (null != $r['password']) {
            $password = $r['password'];
        }

        if (is_null($user_id) && is_null($email) && is_null($username)) {
            throw new ApiException('mustProvideUSerIdEmailOrUsername');
        }

        $vo_UserToTest = null;

        //find this user
        if (!is_null($user_id)) {
            $vo_UserToTest = UsersDAO::getByPK($user_id);
        } elseif (!is_null($email)) {
            $vo_UserToTest = $this->FindByEmail();
        } else {
            $vo_UserToTest = $this->FindByUserName();
        }

        if (is_null($vo_UserToTest)) {
            //user does not even exist
            return false;
        }

        if (strlen($vo_UserToTest->password) === 0) {
            throw new LoginDisabledException();
        }

        $newPasswordCheck = SecurityTools::compareHashedStrings(
            $password,
            $vo_UserToTest->password
        );

        // We are OK
        if ($newPasswordCheck === true) {
            return true;
        }
    }

    /**
     * Send the mail with verification link to the user in the Request
     *
     * @param Request $r
     * @throws InvalidDatabaseOperationException
     * @throws EmailVerificationSendException
     */
    private static function sendVerificationEmail(Request $r) {
        try {
<<<<<<< HEAD
            $r['email'] = EmailsDAO::getByPK($r['user']->main_email_id);
            $r['email'] = $r['email']->email;
=======
            $email = EmailsDAO::getByPK($r['user']->main_email_id);
>>>>>>> 07049780
        } catch (Exception $e) {
            throw new InvalidDatabaseOperationException($e);
        }

        global $smarty;
        $subject = $smarty->getConfigVars('verificationEmailSubject');
        $body = sprintf(
            $smarty->getConfigVars('verificationEmailBody'),
            OMEGAUP_URL,
            $r['user']->verification_id
        );

        if (self::$sendEmailOnVerify) {
            Email::sendEmail($email->email, $subject, $body);
        } else {
            self::$log->info('Not sending email beacause sendEmailOnVerify = FALSE');
        }
    }

<<<<<<< HEAD
    public static function sendEmail($r) {
        Validators::isStringNonEmpty($r['mail_subject'], 'mail_subject');
        Validators::isStringNonEmpty($r['mail_body'], 'mail_body');

        if (!OMEGAUP_EMAIL_SEND_EMAILS) {
            self::$log->info('Not sending email beacause OMEGAUP_EMAIL_SEND_EMAILS = FALSE, this is what I would have sent:');
            self::$log->info('     to = ' . $r['email']);
            self::$log->info('subject = ' . $r['mail_subject']);
            self::$log->info('   body = ' . $r['mail_body']);
            return $r;
        }

        self::$log->info('Really sending email to user.');

        $mail = new PHPMailer();
        $mail->IsSMTP();
        $mail->Host = OMEGAUP_EMAIL_SMTP_HOST;
        $mail->CharSet = 'utf-8';
        $mail->SMTPAuth = true;
        $mail->Password = OMEGAUP_EMAIL_SMTP_PASSWORD;
        $mail->From = OMEGAUP_EMAIL_SMTP_FROM;
        $mail->Port = 465;
        $mail->SMTPSecure = 'ssl';
        $mail->Username = OMEGAUP_EMAIL_SMTP_FROM;

        $mail->FromName = OMEGAUP_EMAIL_SMTP_FROM;
        $mail->AddAddress($r['email']);
        $mail->isHTML(true);
        $mail->Subject = $r['mail_subject'];
        $mail->Body = $r['mail_body'];

        if (!$mail->Send()) {
            self::$log->error('Failed to send mail: ' . $mail->ErrorInfo);
            throw new EmailVerificationSendException();
        }
        return $r;
    }

=======
>>>>>>> 07049780
    /**
     * Check if email of user in request has been verified
     *
     * @param Request $r
     * @throws EmailNotVerifiedException
     */
    public static function checkEmailVerification(Request $r) {
        if (OMEGAUP_FORCE_EMAIL_VERIFICATION) {
            // Check if he has been verified
            if ($r['user']->verified == '0') {
                self::$log->info('User not verified.');

                if ($r['user']->verification_id == null) {
                    self::$log->info('User does not have verification id. Generating.');

                    try {
                        $r['user']->verification_id = SecurityTools::randomString(50);
                        UsersDAO::save($r['user']);
                    } catch (Exception $e) {
                        // best effort, eat exception
                    }

                    self::sendVerificationEmail($r);
                }

                throw new EmailNotVerifiedException();
            } else {
                self::$log->info('User already verified.');
            }
        }
    }

    /**
     * Exposes API /user/login
     * Expects in request:
     * user
     * password
     *
     *
     * @param Request $r
     */
    public static function apiLogin(Request $r) {
        // Create a SessionController to perform login
        $sessionController = new SessionController();

        // Require the auth_token back
        $r['returnAuthToken'] = true;

        // Get auth_token
        $auth_token = $sessionController->NativeLogin($r);

        // If user was correctly logged in
        if ($auth_token !== false) {
            return [
                'status' => 'ok',
                'auth_token' => $auth_token];
        } else {
            throw new InvalidCredentialsException();
        }
    }

    /**
     * Changes the password of a user
     *
     * @param Request $rﬁ
     * @return array
     * @throws ForbiddenAccessException
     */
    public static function apiChangePassword(Request $r) {
        if (OMEGAUP_LOCKDOWN) {
            throw new ForbiddenAccessException('lockdown');
        }

        self::authenticateRequest($r);

        $hashedPassword = null;
        if (isset($r['username']) &&
            ((!is_null(self::$permissionKey) && self::$permissionKey == $r['permission_key']) ||
            Authorization::isSystemAdmin($r['current_user_id']))) {
            // System admin can force reset passwords for any user
            Validators::isStringNonEmpty($r['username'], 'username');

            try {
                $user = UsersDAO::FindByUsername($r['username']);

                if (is_null($user)) {
                    throw new NotFoundException('userNotExist');
                }
            } catch (Exception $e) {
                throw new InvalidDatabaseOperationException($e);
            }

            if (isset($r['password']) && $r['password'] != '') {
                SecurityTools::testStrongPassword($r['password']);
                $hashedPassword = SecurityTools::hashString($r['password']);
            }
        } else {
            $user = $r['current_user'];

            if ($user->password != null) {
                // Check the old password
                Validators::isStringNonEmpty($r['old_password'], 'old_password');

                $old_password_valid = SecurityTools::compareHashedStrings(
                    $r['old_password'],
                    $user->password
                );

                if ($old_password_valid === false) {
                    throw new InvalidParameterException('parameterInvalid', 'old_password');
                }
            }

            SecurityTools::testStrongPassword($r['password']);
            $hashedPassword = SecurityTools::hashString($r['password']);
        }

        $user->password = $hashedPassword;
        UsersDAO::save($user);

        return ['status' => 'ok'];
    }

    /**
     * Verifies the user given its verification id
     *
     * @param Request $r
     * @return type
     * @throws ApiException
     * @throws InvalidDatabaseOperationException
     * @throws NotFoundException
     */
    public static function apiVerifyEmail(Request $r) {
        $user = null;

        // Admin can override verification by sending username
        if (isset($r['usernameOrEmail'])) {
            self::authenticateRequest($r);

            if (!Authorization::isSystemAdmin($r['current_user_id'])) {
                throw new ForbiddenAccessException();
            }

            self::$log->info('Admin verifiying user...' . $r['usernameOrEmail']);

            Validators::isStringNonEmpty($r['usernameOrEmail'], 'usernameOrEmail');

            $user = self::resolveUser($r['usernameOrEmail']);

            self::$redirectOnVerify = false;
        } else {
            // Normal user verification path
            Validators::isStringNonEmpty($r['id'], 'id');

            try {
                $users = UsersDAO::search(new Users([
                                    'verification_id' => $r['id']
                                ]));

                $user = (is_array($users) && count($users) > 0) ? $users[0] : null;
            } catch (Exception $e) {
                throw new InvalidDatabaseOperationException($e);
            }
        }

        if (is_null($user)) {
            throw new NotFoundException('verificationIdInvalid');
        }

        try {
            $user->verified = 1;
            UsersDAO::save($user);
        } catch (Exception $e) {
            throw new InvalidDatabaseOperationException($e);
        }

        self::$log->info('User verification complete.');

        if (self::$redirectOnVerify) {
            if (!is_null($r['redirecttointerview'])) {
                die(header('Location: /login/?redirect=/interview/' . urlencode($r['redirecttointerview']) . '/arena'));
            } else {
                die(header('Location: /login/'));
            }
        }

        return ['status' => 'ok'];
    }

    /**
     * Registers to the mailing list all users that have not been added before. Admin only
     *
     * @throws InvalidDatabaseOpertionException
     * @throws InvalidParameterException
     * @throws ForbiddenAccessException
     */
    public static function apiMailingListBackfill(Request $r) {
        self::authenticateRequest($r);

        if (!Authorization::isSystemAdmin($r['current_user_id'])) {
            throw new ForbiddenAccessException();
        }

        $usersAdded = [];

        try {
            $usersMissing = UsersDAO::search(new Users([
                'verified' => true,
                'in_mailing_list' => false
            ]));

            foreach ($usersMissing as $user) {
                $registered = self::registerToSendy($user);

                if ($registered) {
                    $user->in_mailing_list = 1;
                    UsersDAO::save($user);
                }

                $usersAdded[$user->username] = $registered;
            }
        } catch (Exception $e) {
            throw new InvalidDatabaseOperationException($e);
        }

        return [
            'status' => 'ok',
            'users' => $usersAdded
        ];
    }

    /**
     * Given a username or a email, returns the user object
     *
     * @param type $userOrEmail
     * @return User
     * @throws ApiException
     * @throws InvalidDatabaseOperationException
     * @throws InvalidParameterException
     */
    public static function resolveUser($userOrEmail) {
        Validators::isStringNonEmpty($userOrEmail, 'usernameOrEmail');

        $user = null;

        try {
            if (!is_null($user = UsersDAO::FindByEmail($userOrEmail))
                    || !is_null($user = UsersDAO::FindByUsername($userOrEmail))) {
                return $user;
            } else {
                throw new NotFoundException('userOrMailNotFound');
            }
        } catch (ApiException $apiException) {
            throw $apiException;
        } catch (Exception $e) {
            throw new InvalidDatabaseOperationException($e);
        }

        return $user;
    }

    /**
     * Resets the password of the OMI user and adds the user to the private
     * contest.
     * If the user does not exists, we create him.
     *
     * @param Request $r
     * @param string $username
     * @param string $password
     */
    private static function omiPrepareUser(Request $r, $username, $password) {
        try {
            $user = UsersDAO::FindByUsername($username);
        } catch (Exception $e) {
            throw new InvalidDatabaseOperationException($e);
        }

        if (is_null($user)) {
            self::$log->info('Creating user: ' . $username);
            $createRequest = new Request([
                'username' => $username,
                'password' => $password,
                'email' => $username . '@omi.com',
                'permission_key' => $r['permission_key']
            ]);

            UserController::$sendEmailOnVerify = false;
            self::apiCreate($createRequest);
            return true;
        } elseif (is_null($r['change_password']) || $r['change_password'] !== 'false') {
            if (!$user->verified) {
                self::apiVerifyEmail(new Request([
                    'auth_token' => $r['auth_token'],
                    'usernameOrEmail' => $username
                ]));
            }

            // Pwd changes are by default unless explictly disabled
            $resetRequest = new Request();
            $resetRequest['auth_token'] = $r['auth_token'];
            $resetRequest['username'] = $username;
            $resetRequest['password'] = $password;
            $resetRequest['permission_key'] = $r['permission_key'];
            self::apiChangePassword($resetRequest);
            return true;
        }

        return false;
    }

    /**
     *
     * @param Request $r
     * @return array
     * @throws ForbiddenAccessException
     */
    public static function apiGenerateOmiUsers(Request $r) {
        self::authenticateRequest($r);

        $response = [];

        $is_system_admin = Authorization::isSystemAdmin($r['current_user_id']);
        if ($r['contest_type'] == 'OMI') {
            if ($r['current_user']->username != 'andreasantillana'
                && !$is_system_admin
            ) {
                throw new ForbiddenAccessException();
            }

            // Arreglo de estados de MX
            $keys = [
                'OMI2017-AGU' => 4,
                'OMI2017-BCN' => 4,
                'OMI2017-BCS' => 4,
                'OMI2017-CAM' => 4,
                'OMI2017-CHH' => 4,
                'OMI2017-CHP' => 4,
                'OMI2017-CMX' => 4,
                'OMI2017-COA' => 4,
                'OMI2017-COL' => 4,
                'OMI2017-DUR' => 4,
                'OMI2017-GRO' => 4,
                'OMI2017-GUA' => 4,
                'OMI2017-HID' => 4,
                'OMI2017-JAL' => 4,
                'OMI2017-MEX' => 4,
                'OMI2017-MIC' => 4,
                'OMI2017-MOR' => 4,
                'OMI2017-NAY' => 4,
                'OMI2017-NLE' => 4,
                'OMI2017-OAX' => 4,
                'OMI2017-PUE' => 4,
                'OMI2017-QTO' => 8,
                'OMI2017-ROO' => 4,
                'OMI2017-SIN' => 4,
                'OMI2017-SLP' => 4,
                'OMI2017-SON' => 4,
                'OMI2017-TAB' => 4,
                'OMI2017-TAM' => 4,
                'OMI2017-TLA' => 4,
                'OMI2017-VER' => 4,
                'OMI2017-YUC' => 4,
                'OMI2017-ZAC' => 4,
                'OMI2017-INV' => 4,
            ];
        } elseif ($r['contest_type'] == 'OMIP') {
            if ($r['current_user']->username != 'andreasantillana'
                && !$is_system_admin
            ) {
                throw new ForbiddenAccessException();
            }

            $keys = [
                'OMIP2017' => 800,
            ];
        } elseif ($r['contest_type'] == 'OMIS') {
            if ($r['current_user']->username != 'andreasantillana'
                && !$is_system_admin
            ) {
                throw new ForbiddenAccessException();
            }

            $keys = [
                'OMIS2017' => 800,
            ];
        } elseif ($r['contest_type'] == 'OMIPN') {
            if ($r['current_user']->username != 'andreasantillana'
                && !$is_system_admin
            ) {
                throw new ForbiddenAccessException();
            }

            $keys = [
                'OMIP2017-AGU' => 4,
                'OMIP2017-BCN' => 4,
                'OMIP2017-BCS' => 4,
                'OMIP2017-CAM' => 4,
                'OMIP2017-CHH' => 4,
                'OMIP2017-CHP' => 4,
                'OMIP2017-CMX' => 4,
                'OMIP2017-COA' => 4,
                'OMIP2017-COL' => 4,
                'OMIP2017-DUR' => 4,
                'OMIP2017-GRO' => 4,
                'OMIP2017-GUA' => 4,
                'OMIP2017-HID' => 4,
                'OMIP2017-JAL' => 4,
                'OMIP2017-MEX' => 4,
                'OMIP2017-MIC' => 4,
                'OMIP2017-MOR' => 4,
                'OMIP2017-NAY' => 4,
                'OMIP2017-NLE' => 4,
                'OMIP2017-OAX' => 4,
                'OMIP2017-PUE' => 4,
                'OMIP2017-QTO' => 4,
                'OMIP2017-ROO' => 4,
                'OMIP2017-SIN' => 4,
                'OMIP2017-SLP' => 4,
                'OMIP2017-SON' => 4,
                'OMIP2017-TAB' => 4,
                'OMIP2017-TAM' => 4,
                'OMIP2017-TLA' => 4,
                'OMIP2017-VER' => 4,
                'OMIP2017-YUC' => 4,
                'OMIP2017-ZAC' => 4,
                'OMIP2017-INV' => 4,
            ];
        } elseif ($r['contest_type'] == 'OMISN') {
            if ($r['current_user']->username != 'andreasantillana'
                && !$is_system_admin
            ) {
                throw new ForbiddenAccessException();
            }

            $keys = [
                'OMIS2017-AGU' => 4,
                'OMIS2017-BCN' => 4,
                'OMIS2017-BCS' => 4,
                'OMIS2017-CAM' => 4,
                'OMIS2017-CHH' => 4,
                'OMIS2017-CHP' => 4,
                'OMIS2017-CMX' => 4,
                'OMIS2017-COA' => 4,
                'OMIS2017-COL' => 4,
                'OMIS2017-DUR' => 4,
                'OMIS2017-GRO' => 4,
                'OMIS2017-GUA' => 4,
                'OMIS2017-HID' => 4,
                'OMIS2017-JAL' => 4,
                'OMIS2017-MEX' => 4,
                'OMIS2017-MIC' => 4,
                'OMIS2017-MOR' => 4,
                'OMIS2017-NAY' => 4,
                'OMIS2017-NLE' => 4,
                'OMIS2017-OAX' => 4,
                'OMIS2017-PUE' => 4,
                'OMIS2017-QTO' => 4,
                'OMIS2017-ROO' => 4,
                'OMIS2017-SIN' => 4,
                'OMIS2017-SLP' => 4,
                'OMIS2017-SON' => 4,
                'OMIS2017-TAB' => 4,
                'OMIS2017-TAM' => 4,
                'OMIS2017-TLA' => 4,
                'OMIS2017-VER' => 4,
                'OMIS2017-YUC' => 4,
                'OMIS2017-ZAC' => 4,
                'OMIS2017-INV' => 4,
            ];
        } elseif ($r['contest_type'] == 'ORIG') {
            if ($r['current_user']->username != 'kuko.coder'
                && !$is_system_admin
            ) {
                throw new ForbiddenAccessException();
            }

            $keys =  [
                'ORIG1516-CEL' => 38,
                'ORIG1516-DHI' => 15,
                'ORIG1516-GTO' => 14,
                'ORIG1516-IRA' => 37,
                'ORIG1516-PEN' => 22,
                'ORIG1516-LEO' => 43,
                'ORIG1516-SLP' => 14,
                'ORIG1516-SLV' => 14,
                'ORIG1516-URI' => 17,
                'ORIG1516-VDS' => 15,
            ];
        } elseif ($r['contest_type'] == 'OMIAGS') {
            if ($r['current_user']->username != 'andreasantillana'
                && !$is_system_admin
            ) {
                throw new ForbiddenAccessException();
            }

            $keys =  [
                'OMIAGS' => 35
            ];
        } elseif ($r['contest_type'] == 'OMIAGS-2017') {
            if ($r['current_user']->username != 'EfrenGonzalez'
                && !$is_system_admin
            ) {
                throw new ForbiddenAccessException();
            }

            $keys =  [
                'OMIAGS-2017' => 30
            ];
        } elseif ($r['contest_type'] == 'OMIP-AGS') {
            if ($r['current_user']->username != 'EfrenGonzalez'
                && !$is_system_admin
            ) {
                throw new ForbiddenAccessException();
            }

            $keys =  [
                'OMIP-AGS' => 30
            ];
        } elseif ($r['contest_type'] == 'OMIS-AGS') {
            if ($r['current_user']->username != 'EfrenGonzalez'
                && !$is_system_admin
            ) {
                throw new ForbiddenAccessException();
            }

            $keys =  [
                'OMIS-AGS' => 30
            ];
        } elseif ($r['contest_type'] == 'OSI') {
            if ($r['current_user']->username != 'cope_quintana'
                && !$is_system_admin
            ) {
                throw new ForbiddenAccessException();
            }

            $keys =  [
                'OSI16' => 120
            ];
        } elseif ($r['contest_type'] == 'UNAMFC') {
            if ($r['current_user']->username != 'manuelalcantara52'
                && $r['current_user']->username != 'manuel52'
                && !$is_system_admin
            ) {
                throw new ForbiddenAccessException();
            }
            $keys =  [
                'UNAMFC16' => 65
            ];
        } elseif ($r['contest_type'] == 'OVI') {
            if ($r['current_user']->username != 'covi.academico'
                && !$is_system_admin
            ) {
                throw new ForbiddenAccessException();
            }
            $keys =  [
                'OVI17' => 100
            ];
        } elseif ($r['contest_type'] == 'UDCCUP') {
            if ($r['current_user']->username != 'Diego_Briaares'
                && !$is_system_admin
            ) {
                throw new ForbiddenAccessException();
            }
            $keys =  [
                'UDCCUP-2017' => 40
            ];
        } elseif ($r['contest_type'] == 'CCUPITSUR') {
            if ($r['current_user']->username != 'licgerman-yahoo'
                && !$is_system_admin
            ) {
                throw new ForbiddenAccessException();
            }
            // Arreglo de concurso
            $keys = [
                'CCUPITSUR-16' => 50,
            ];
        } elseif ($r['contest_type'] == 'CONALEP') {
            if ($r['current_user']->username != 'reyes811'
                && !$is_system_admin
            ) {
                throw new ForbiddenAccessException();
            }
            $keys =  [
                'OIC-16' => 225
            ];
        } elseif ($r['contest_type'] == 'OMIQROO') {
            if ($r['current_user']->username != 'pablobatun'
                && !$is_system_admin
            ) {
                throw new ForbiddenAccessException();
            }
            $keys = [
                'OMIROO-18' => 500,
                'ROOP-18' => 300,
                'ROOS-18' => 300,
            ];
        } elseif ($r['contest_type'] == 'TEBAEV') {
            if ($r['current_user']->username != 'lacj20'
                && !$is_system_admin
            ) {
                throw new ForbiddenAccessException();
            }
            $keys = [
                'TEBAEV' => 250,
            ];
        } else {
            throw new InvalidParameterException(
                'parameterNotInExpectedSet',
                'contest_type',
                [
                    'bad_elements' => $r['contest_type'],
                    'expected_set' => 'OMI, OMIAGS, OMIP-AGS, OMIS-AGS, ORIG, OSI, OVI, UDCCUP, CCUPITSUR, CONALEP, OMIQROO, OMIAGS-2017',
                ]
            );
        }

        self::$permissionKey = $r['permission_key'] = SecurityTools::randomString(32);

        foreach ($keys as $k => $n) {
            $digits = floor(log10($n) + 1);
            for ($i = 1; $i <= $n; $i++) {
                $username = $k . '-' . str_pad($i, $digits, '0', STR_PAD_LEFT);
                $password = SecurityTools::randomString(8);

                if (self::omiPrepareUser($r, $username, $password)) {
                    $response[$username] = $password;
                }

                // Add user to contest if needed
                if (!is_null($r['contest_alias'])) {
                    $addUserRequest = new Request();
                    $addUserRequest['auth_token'] = $r['auth_token'];
                    $addUserRequest['usernameOrEmail'] = $username;
                    $addUserRequest['contest_alias'] = $r['contest_alias'];
                    ContestController::apiAddUser($addUserRequest);
                }
            }
        }

        return $response;
    }

    /**
     * Returns the prefered language as a string (en,es,fra) of the user given
     * If no user is give, language is retrived from the browser.
     *
     * @param Users $user
     * @return String
     */
    public static function getPreferredLanguage(Request $r = null) {
        // for quick debugging
        if (isset($_GET['lang'])) {
            return UserController::convertToSupportedLanguage($_GET['lang']);
        }

        try {
            $user = self::resolveTargetUser($r);
            if (!is_null($user) && !is_null($user->language_id)) {
                $result = LanguagesDAO::getByPK($user->language_id);
                if (is_null($result)) {
                    self::$log->warn('Invalid language id for user');
                } else {
                    return UserController::convertToSupportedLanguage($result->name);
                }
            }
        } catch (NotFoundException $ex) {
            self::$log->debug($ex);
        } catch (InvalidParameterException $ex) {
            self::$log->debug($ex);
        }

        $langs = [];

        if (isset($_SERVER['HTTP_ACCEPT_LANGUAGE'])) {
            // break up string into pieces (languages and q factors)
            preg_match_all('/([a-z]{1,8}(-[a-z]{1,8})?)\s*(;\s*q\s*=\s*(1|0\.[0-9]+))?/i', $_SERVER['HTTP_ACCEPT_LANGUAGE'], $lang_parse);

            if (count($lang_parse[1])) {
                // create a list like "en" => 0.8
                $langs = array_combine($lang_parse[1], $lang_parse[4]);

                // set default to 1 for any without q factor
                foreach ($langs as $lang => $val) {
                    if ($val === '') {
                        $langs[$lang] = 1;
                    }
                }

                // sort list based on value
                arsort($langs, SORT_NUMERIC);
            }
        }

        foreach ($langs as $langCode => $langWeight) {
            switch (substr($langCode, 0, 2)) {
                case 'en':
                    return 'en';

                case 'es':
                    return 'es';

                case 'pt':
                    return 'pt';
            }
        }

        // Fallback to spanish.
        return 'es';
    }

    private static function convertToSupportedLanguage($lang) {
        switch ($lang) {
            case 'en':
            case 'en-us':
                return 'en';

            case 'es':
            case 'es-mx':
                return 'es';

            case 'pt':
            case 'pt-pt':
            case 'pt-br':
                return 'pt';

            case 'pseudo':
                return 'pseudo';
        }

        // Fallback to spanish.
        return 'es';
    }

    /**
     * Returns the profile of the user given
     *
     * @param Users $user
     * @return array
     * @throws InvalidDatabaseOperationException
     */
    private static function getProfileImpl(Users $user) {
        $response = [];
        $response['userinfo'] = [];
        $response['problems'] = [];

        $response['userinfo']['username'] = $user->username;
        $response['userinfo']['name'] = $user->name;
        $response['userinfo']['solved'] = $user->solved;
        $response['userinfo']['submissions'] = $user->submissions;
        $response['userinfo']['birth_date'] = is_null($user->birth_date) ? null : strtotime($user->birth_date);
        $response['userinfo']['gender'] = $user->gender;
        $response['userinfo']['graduation_date'] = is_null($user->graduation_date) ? null : strtotime($user->graduation_date);
        $response['userinfo']['scholar_degree'] = $user->scholar_degree;
        $response['userinfo']['preferred_language'] = $user->preferred_language;
        $response['userinfo']['recruitment_optin'] = is_null($user->recruitment_optin) ? null : $user->recruitment_optin;

        if (!is_null($user->language_id)) {
            $query = LanguagesDAO::getByPK($user->language_id);
            if (!is_null($query)) {
                $response['userinfo']['locale'] =
                    UserController::convertToSupportedLanguage($query->name);
            }
        }

        try {
            $email = EmailsDAO::getByPK($user->main_email_id);
            if (is_null($email)) {
                $response['userinfo']['email'] = null;
            } else {
                $response['userinfo']['email'] = $email->email;
            }

            $country = CountriesDAO::getByPK($user->country_id);
            $response['userinfo']['country'] = is_null($country) ? null : $country->name;
            $response['userinfo']['country_id'] = $user->country_id;

            $state = StatesDAO::getByPK($user->country_id, $user->state_id);
            $response['userinfo']['state'] = is_null($state) ? null : $state->name;
            $response['userinfo']['state_id'] = $user->state_id;

            $school = SchoolsDAO::getByPK($user->school_id);
            $response['userinfo']['school_id'] = $user->school_id;
            $response['userinfo']['school'] = is_null($school) ? null : $school->name;
        } catch (Exception $e) {
            throw new InvalidDatabaseOperationException($e);
        }

        $response['userinfo']['gravatar_92'] = 'https://secure.gravatar.com/avatar/' . md5($response['userinfo']['email']) . '?s=92';

        return $response;
    }

    /**
     * Get user profile from cache
     * Requires $r["user"] to be an actual User
     *
     * @param Request $r
     * @param array $response
     * @param Request $r
     * @return type
     */
    public static function getProfile(Request $r) {
        if (is_null($r['user'])) {
            throw new InvalidParameterException('parameterNotFound', 'User');
        }

        $response = [];

        Cache::getFromCacheOrSet(
            Cache::USER_PROFILE,
            $r['user']->username,
            $r,
            function (Request $r) {
                    return UserController::getProfileImpl($r['user']);
            },
            $response
        );

        if (is_null($r['omit_rank']) || !$r['omit_rank']) {
            $response['userinfo']['rankinfo'] = self::getRankByProblemsSolved($r);
        } else {
            $response['userinfo']['rankinfo'] = [];
        }

        // Do not leak plain emails in case the request is for a profile other than
        // the logged user's one. Admins can see emails.
        if (!Authorization::isSystemAdmin($r['current_user_id'])
                && $r['user']->user_id !== $r['current_user_id']) {
            unset($response['userinfo']['email']);
        }

        return $response;
    }

    /**
     * Get general user info
     *
     * @param Request $r
     * @return response array with user info
     * @throws InvalidDatabaseOperationException
     */
    public static function apiProfile(Request $r) {
        self::authenticateOrAllowUnauthenticatedRequest($r);

        $r['user'] = self::resolveTargetUser($r);

        $response = self::getProfile($r);

        $response['status'] = 'ok';
        return $response;
    }

    /**
     * Get coder of the month by trying to find it in the table using the first
     * day of the current month. If there's no coder of the month for the given
     * date, calculate it and save it.
     *
     * @param Request $r
     * @return array
     * @throws InvalidDatabaseOperationException
     */
    public static function apiCoderOfTheMonth(Request $r) {
        if (!empty($r['date'])) {
            Validators::isDate($r['date'], 'date', false);
            $firstDay = date('Y-m-01', strtotime($r['date']));
        } else {
            // Get first day of the current month
            $firstDay = date('Y-m-01');
        }

        try {
            $coderOfTheMonth = null;

            $codersOfTheMonth = CoderOfTheMonthDAO::search(new CoderOfTheMonth(['time' => $firstDay]));
            if (count($codersOfTheMonth) > 0) {
                $coderOfTheMonth = $codersOfTheMonth[0];
            }

            if (is_null($coderOfTheMonth)) {
                // Generate the coder
                $retArray = CoderOfTheMonthDAO::calculateCoderOfTheMonth($firstDay);
                if ($retArray == null) {
                    return [
                        'status' => 'ok',
                        'userinfo' => null,
                        'problems' => null,
                    ];
                }
                $user = $retArray['user'];

                // Save it
                $c = new CoderOfTheMonth([
                    'user_id' => $user->user_id,
                    'time' => $firstDay,
                ]);
                CoderOfTheMonthDAO::save($c);
            } else {
                // Grab the user info
                $user = UsersDAO::getByPK($coderOfTheMonth->user_id);
            }
        } catch (Exception $e) {
            self::$log->error('Unable to get coder of the month: ' . $e);
            throw new InvalidDatabaseOperationException($e);
        }

        // Get the profile of the coder of the month
        $response = self::getProfileImpl($user);

        // But avoid divulging the email in the response.
        unset($response['userinfo']['email']);

        $response['status'] = 'ok';
        return $response;
    }

    /**
     * Returns the list of coders of the month
     *
     * @param Request $r
     */
    public static function apiCoderOfTheMonthList(Request $r) {
        $response = [];
        $response['coders'] = [];
        try {
            $coders = CoderOfTheMonthDAO::getCodersOfTheMonth();
            foreach ($coders as $c) {
                $response['coders'][] = [
                    'username' => $c['username'],
                    'country_id' => $c['country_id'],
                    'gravatar_32' => 'https://secure.gravatar.com/avatar/' . md5($c['email']) . '?s=32',
                    'date' => $c['time']
                ];
            }
        } catch (Exception $e) {
            throw new InvalidDatabaseOperationException($e);
        }

        $response['status'] = 'ok';
        return $response;
    }

    public static function userOpenedProblemset($problemset_id, $user_id) {
        // User already started the problemset.
        $problemsetOpened = ProblemsetUsersDAO::getByPK($user_id, $problemset_id);

        if (!is_null($problemsetOpened) && !is_null($problemsetOpened->access_time)) {
            return true;
        }

        return false;
    }

    /**
     * Get the results for this user in a given interview
     *
     * @param Request $r
     * @throws InvalidDatabaseOperationException
     */
    public static function apiInterviewStats(Request $r) {
        self::authenticateOrAllowUnauthenticatedRequest($r);

        Validators::isStringNonEmpty($r['interview'], 'interview');
        Validators::isStringNonEmpty($r['username'], 'username');

        $contest = ContestsDAO::getByAlias($r['interview']);
        if (is_null($contest)) {
            throw new NotFoundException('interviewNotFound');
        }

        // Only admins can view interview details
        if (!Authorization::isContestAdmin($r['current_user_id'], $contest)) {
            throw new ForbiddenAccessException();
        }

        $response = [];
        $user = self::resolveTargetUser($r);

        $openedProblemset = self::userOpenedProblemset($contest->problemset_id, $user->user_id);

        $response['user_verified'] = $user->verified === '1';
        $response['interview_url'] = 'https://omegaup.com/interview/' . $contest->alias . '/arena';
        $response['name_or_username'] = is_null($user->name) ? $user->username : $user->name;
        $response['opened_interview'] = $openedProblemset;
        $response['finished'] = !ProblemsetsDAO::insideSubmissionWindow($contest, $user->user_id);
        $response['status'] = 'ok';
        return $response;
    }

    /**
     * Get Contests which a certain user has participated in
     *
     * @param Request $r
     * @return Contests array
     * @throws InvalidDatabaseOperationException
     */
    public static function apiContestStats(Request $r) {
        self::authenticateOrAllowUnauthenticatedRequest($r);

        $response = [];
        $response['contests'] = [];

        $user = self::resolveTargetUser($r);

        // Get contests where user had at least 1 run
        try {
            $contestsParticipated = ContestsDAO::getContestsParticipated($user->user_id);
        } catch (Exception $e) {
            throw new InvalidDatabaseOperationException($e);
        }

        $contests = [];
        foreach ($contestsParticipated as $contest) {
            // Get user ranking
            $scoreboardR = new Request([
                'auth_token' => $r['auth_token'],
                'contest_alias' => $contest->alias,
                'token' => $contest->scoreboard_url_admin
            ]);
            $scoreboardResponse = ContestController::apiScoreboard($scoreboardR);

            // Grab the place of the current user in the given contest
            $contests[$contest->alias]['place']  = null;
            foreach ($scoreboardResponse['ranking'] as $userData) {
                if ($userData['username'] == $user->username) {
                    $contests[$contest->alias]['place'] = $userData['place'];
                    break;
                }
            }

            $contest->toUnixTime();
            $contests[$contest->alias]['data'] = $contest->asArray();
        }

        $response['contests'] = $contests;
        $response['status'] = 'ok';
        return $response;
    }

    /**
     * Get Problems solved by user
     *
     * @param Request $r
     * @return Problems array
     * @throws InvalidDatabaseOperationException
     */
    public static function apiProblemsSolved(Request $r) {
        self::authenticateOrAllowUnauthenticatedRequest($r);

        $response = [];
        $response['problems'] = [];

        $user = self::resolveTargetUser($r);

        try {
            $db_results = ProblemsDAO::getProblemsSolved($user->user_id);
        } catch (Exception $e) {
            throw new InvalidDatabaseOperationException($e);
        }

        if (!is_null($db_results)) {
            $relevant_columns = ['title', 'alias', 'submissions', 'accepted'];
            foreach ($db_results as $problem) {
                if (ProblemsDAO::isVisible($problem)) {
                    array_push($response['problems'], $problem->asFilteredArray($relevant_columns));
                }
            }
        }

        $response['status'] = 'ok';
        return $response;
    }

    /**
     * Gets a list of users. This returns an array instead of an object since
     * it is used by typeahead.
     *
     * @param Request $r
     */
    public static function apiList(Request $r) {
        self::authenticateRequest($r);

        $param = '';
        if (!is_null($r['term'])) {
            $param = 'term';
        } elseif (!is_null($r['query'])) {
            $param = 'query';
        } else {
            throw new InvalidParameterException('parameterEmpty', 'query');
        }

        try {
            $users = UsersDAO::FindByUsernameOrName($r[$param]);
        } catch (Exception $e) {
            throw new InvalidDatabaseOperationException($e);
        }

        $response = [];
        foreach ($users as $user) {
            $entry = ['label' => $user->username, 'value' => $user->username];
            array_push($response, $entry);
        }

        return $response;
    }

    /**
     * Get stats
     *
     * @param Request $r
     */
    public static function apiStats(Request $r) {
        self::authenticateOrAllowUnauthenticatedRequest($r);
        $user = self::resolveTargetUser($r);

        try {
            $totalRunsCount = RunsDAO::CountTotalRunsOfUser($user->user_id);

            // List of verdicts
            $verdict_counts = [];

            foreach (self::$verdicts as $verdict) {
                $verdict_counts[$verdict] = RunsDAO::CountTotalRunsOfUserByVerdict($user->user_id, $verdict);
            }
        } catch (Exception $e) {
            throw new InvalidDatabaseOperationException($e);
        }

        return [
            'verdict_counts' => $verdict_counts,
            'total_runs' => $totalRunsCount,
            'status' => 'ok'
        ];
    }

    /**
     * Update basic user profile info when logged with fb/gool
     *
     * @param Request $r
     * @return array
     * @throws InvalidDatabaseOperationException
     * @throws InvalidParameterException
     */
    public static function apiUpdateBasicInfo(Request $r) {
        self::authenticateRequest($r);

        //Buscar que el nuevo username no este ocupado si es que selecciono uno nuevo
        if ($r['username'] != $r['current_user']->username) {
            $testu = UsersDAO::FindByUsername($r['username']);

            if (!is_null($testu)) {
                throw new InvalidParameterException('parameterUsernameInUse', 'username');
            }

            Validators::isValidUsername($r['username'], 'username');
            $r['current_user']->username = $r['username'];
        }

        SecurityTools::testStrongPassword($r['password']);
        $hashedPassword = SecurityTools::hashString($r['password']);
        $r['current_user']->password = $hashedPassword;

        UsersDAO::save($r['current_user']);

        return ['status' => 'ok'];
    }

    /**
     * Update user profile
     *
     * @param Request $r
     * @return array
     * @throws InvalidDatabaseOperationException
     * @throws InvalidParameterException
     */
    public static function apiUpdate(Request $r) {
        self::authenticateRequest($r);

        if (!is_null($r['name'])) {
            Validators::isStringNonEmpty($r['name'], 'name', true);
            Validators::isStringOfMaxLength($r['name'], 'name', 50);
        }

        $state = null;
        if (!is_null($r['country_id']) || !is_null($r['state_id'])) {
            // Both state and country must be specified together.
            Validators::isStringNonEmpty($r['country_id'], 'country_id', true);
            Validators::isStringNonEmpty($r['state_id'], 'state_id', true);

            try {
                $state = StatesDAO::getByPK($r['country_id'], $r['state_id']);
            } catch (Exception $e) {
                throw new InvalidDatabaseOperationException($e);
            }

            if (is_null($state)) {
                throw new InvalidParameterException('parameterInvalid', 'state_id');
            }
        }

        if (!is_null($r['school_id'])) {
            if (is_numeric($r['school_id'])) {
                try {
                    $r['school'] = SchoolsDAO::getByPK($r['school_id']);
                } catch (Exception $e) {
                    throw new InvalidDatabaseOperationException($e);
                }

                if (is_null($r['school'])) {
                    throw new InvalidParameterException('parameterInvalid', 'school');
                }
            } elseif (empty($r['school_name'])) {
                $r['school_id'] = null;
            } else {
                try {
                    $response = SchoolController::apiCreate(new Request([
                        'name' => $r['school_name'],
                        'country_id' => $state != null ? $state->country_id : null,
                        'state_id' => $state != null ? $state->state_id : null,
                        'auth_token' => $r['auth_token'],
                    ]));
                    $r['school_id'] = $response['school_id'];
                } catch (Exception $e) {
                    throw new InvalidDatabaseOperationException($e);
                }
            }
        }

        Validators::isStringNonEmpty($r['scholar_degree'], 'scholar_degree', false);

        if (!is_null($r['graduation_date'])) {
            if (is_numeric($r['graduation_date'])) {
                $r['graduation_date'] = (int)$r['graduation_date'];
            } else {
                Validators::isDate($r['graduation_date'], 'graduation_date', false);
                $r['graduation_date'] = strtotime($r['graduation_date']);
            }
        }
        if (!is_null($r['birth_date'])) {
            if (is_numeric($r['birth_date'])) {
                $r['birth_date'] = (int)$r['birth_date'];
            } else {
                Validators::isDate($r['birth_date'], 'birth_date', false);
                $r['birth_date'] = strtotime($r['birth_date']);
            }

            if ($r['birth_date'] >= strtotime('-5 year', Time::get())) {
                throw new InvalidParameterException('birthdayInTheFuture', 'birth_date');
            }
        }

        if (!is_null($r['locale'])) {
            // find language in Language
            $query = LanguagesDAO::search(new Languages(['name' => $r['locale']]));
            if (sizeof($query) != 1) {
                throw new InvalidParameterException('invalidLanguage', 'locale');
            }

            $r['current_user']->language_id = $query[0]->language_id;
        }

        if (!is_null($r['recruitment_optin'])) {
            Validators::isNumber($r['recruitment_optin'], 'recruitment_optin', true);
        }

        $valueProperties = [
            'name',
            'country_id',
            'state_id',
            'scholar_degree',
            'school_id',
            'preferred_language',
            'graduation_date' => ['transform' => function ($value) {
                return gmdate('Y-m-d', $value);
            }],
            'birth_date' => ['transform' => function ($value) {
                return gmdate('Y-m-d', $value);
            }],
            'gender',
            'recruitment_optin',
        ];

        self::updateValueProperties($r, $r['current_user'], $valueProperties);

        try {
            UsersDAO::save($r['current_user']);
        } catch (Exception $e) {
            throw new InvalidDatabaseOperationException($e);
        }

        // Expire profile cache
        Cache::deleteFromCache(Cache::USER_PROFILE, $r['current_user']->username);
        $sessionController = new SessionController();
        $sessionController->InvalidateCache();

        return ['status' => 'ok'];
    }

    /**
     * If no username provided: Gets the top N users who have solved more problems
     * If username provided: Gets rank for username provided
     *
     * @param Request $r
     * @return string
     * @throws InvalidDatabaseOperationException
     */

    public static function apiRankByProblemsSolved(Request $r) {
        Validators::isNumber($r['offset'], 'offset', false);
        Validators::isNumber($r['rowcount'], 'rowcount', false);

        $r['user'] = null;
        if (!is_null($r['username'])) {
            Validators::isStringNonEmpty($r['username'], 'username');
            try {
                $r['user'] = UsersDAO::FindByUsername($r['username']);
                if (is_null($r['user'])) {
                    throw new NotFoundException('userNotExist');
                }
            } catch (ApiException $e) {
                throw $e;
            } catch (Exception $e) {
                throw new InvalidDatabaseOperationException($e);
            }
        }

        // Defaults for offset and rowcount
        if (null == $r['offset']) {
            $r['offset'] = 1;
        }
        if (null == $r['rowcount']) {
            $r['rowcount'] = 100;
        }

        return self::getRankByProblemsSolved($r);
    }

    /**
     * Get rank by problems solved logic. It has its own func so
     * it can be accesed internally without authentication
     *
     * @param Request $r
     * @throws InvalidDatabaseOperationException
     */
    private static function getRankByProblemsSolved(Request $r) {
        if (is_null($r['user'])) {
            $rankCacheName =  $r['offset'] . '-' . $r['rowcount'];

            $cacheUsed = Cache::getFromCacheOrSet(Cache::PROBLEMS_SOLVED_RANK, $rankCacheName, $r, function (Request $r) {
                $response = [];
                $response['rank'] = [];
                try {
                    $userRankEntries = UserRankDAO::getAll($r['offset'], $r['rowcount'], 'Rank', 'ASC');
                } catch (Exception $e) {
                    throw new InvalidDatabaseOperationException($e);
                }

                if (!is_null($userRankEntries)) {
                    foreach ($userRankEntries as $userRank) {
                        array_push($response['rank'], [
                            'username' => $userRank->username,
                            'name' => $userRank->name,
                            'problems_solved' => $userRank->problems_solved_count,
                            'rank' => $userRank->rank,
                            'score' => $userRank->score,
                            'country_id' => $userRank->country_id]);
                    }
                }
                return $response;
            }, $response, APC_USER_CACHE_USER_RANK_TIMEOUT);
        } else {
            $response = [];

            try {
                $userRank = UserRankDAO::getByPK($r['user']->user_id);
            } catch (Exception $e) {
                throw new InvalidDatabaseOperationException($e);
            }

            if (!is_null($userRank)) {
                $response['rank'] = $userRank->rank;
                $response['name'] = $r['user']->name;
                $response['problems_solved'] = $userRank->problems_solved_count;
            } else {
                $response['rank'] = 0;
                $response['name'] = $r['user']->name;
                $response['problems_solved'] = 0;
            }
        }

        $response['status'] = 'ok';
        return $response;
    }

    /**
     * Expires the known ranks
     * @TODO: This should be called only in the grader->frontend callback and only IFF
     * verdict = AC (and not test run)
     */
    public static function deleteProblemsSolvedRankCacheList() {
        Cache::invalidateAllKeys(Cache::PROBLEMS_SOLVED_RANK);
    }

    /**
     * Forza un refresh de la tabla User_Rank. SysAdmin only.
     *
     * @param Request $r
     * @return array
     * @throws UnauthorizedException
     */
    public static function apiRefreshUserRank(Request $r) {
        self::authenticateRequest($r);

        if (!Authorization::isSystemAdmin($r['current_user_id'])) {
            throw new UnauthorizedException();
        }

        // Actualizar tabla User_Rank
        try {
            UserRankDAO::refreshUserRank();
        } catch (Exception $ex) {
            throw new InvalidDatabaseOperationException($ex);
        }

        // Borrar todos los ranks cacheados
        self::deleteProblemsSolvedRankCacheList();

        return ['status' => 'ok'];
    }

    /**
     * Updates the main email of the current user
     *
     * @param Request $r
     */
    public static function apiUpdateMainEmail(Request $r) {
        self::authenticateRequest($r);

        Validators::isEmail($r['email'], 'email');

        try {
            // Update email
            $email = EmailsDAO::getByPK($r['current_user']->main_email_id);
            $email->email = $r['email'];
            EmailsDAO::save($email);

            // Add verification_id if not there
            if ($r['current_user']->verified == '0') {
                self::$log->info('User not verified.');

                if ($r['current_user']->verification_id == null) {
                    self::$log->info('User does not have verification id. Generating.');

                    try {
                        $r['current_user']->verification_id = SecurityTools::randomString(50);
                        UsersDAO::save($r['current_user']);
                    } catch (Exception $e) {
                        // best effort, eat exception
                    }
                }
            }
        } catch (Exception $e) {
            // If duplicate in DB
            if (strpos($e->getMessage(), '1062') !== false) {
                throw new DuplicatedEntryInDatabaseException('mailInUse');
            } else {
                throw new InvalidDatabaseOperationException($e);
            }
        }

        // Delete profile cache
        Cache::deleteFromCache(Cache::USER_PROFILE, $r['current_user']->username);

        // Send verification email
        $r['user'] = $r['current_user'];
        self::sendVerificationEmail($r);

        return ['status' => 'ok'];
    }

    public static function makeUsernameFromEmail($email) {
        $newUsername = substr($email, 0, strpos($email, '@'));
        $newUsername = str_replace('-', '_', $newUsername);
        $newUsername = str_replace('.', '_', $newUsername);
        return $newUsername . Time::get();
    }

    /**
     * Parses and validates a filter string to be used for event notification
     * filtering.
     *
     * The Request must have a 'filter' key with comma-delimited URI paths
     * representing the resources the caller is interested in receiving events
     * for. If the caller has enough privileges to receive notifications for
     * ALL the requested filters, the request will return successfully,
     * otherwise an exception will be thrown.
     *
     * This API does not need authentication to be used. This allows to track
     * contest updates with an access token.
     *
     * @param Request $r
     */
    public static function apiValidateFilter(Request $r) {
        Validators::isStringNonEmpty($r['filter'], 'filter');

        $response = [
            'status' => 'ok',
            'user' => null,
            'admin' => false,
            'problem_admin' => [],
            'contest_admin' => [],
        ];

        $session = SessionController::apiCurrentSession($r)['session'];
        $user = $session['user'];
        if (!is_null($user)) {
            $response['user'] = $user->username;
            $response['admin'] = $session['is_admin'];
        }

        $filters = explode(',', $r['filter']);
        foreach ($filters as $filter) {
            $tokens = explode('/', $filter);
            if (count($tokens) < 2 || $tokens[0] != '') {
                throw new InvalidParameterException('parameterInvalid', 'filter');
            }
            switch ($tokens[1]) {
                case 'all-events':
                    if (count($tokens) != 2) {
                        throw new InvalidParameterException('parameterInvalid', 'filter');
                    }
                    if (!$session['is_admin']) {
                        throw new ForbiddenAccessException('userNotAllowed');
                    }
                    break;
                case 'user':
                    if (count($tokens) != 3) {
                        throw new InvalidParameterException('parameterInvalid', 'filter');
                    }
                    if ($tokens[2] != $user->username && !$session['is_admin']) {
                        throw new ForbiddenAccessException('userNotAllowed');
                    }
                    break;
                case 'contest':
                    if (count($tokens) < 3) {
                        throw new InvalidParameterException('parameterInvalid', 'filter');
                    }
                    $r2 = new Request([
                        'contest_alias' => $tokens[2],
                    ]);
                    if (isset($r['auth_token'])) {
                        $r2['auth_token'] = $r['auth_token'];
                    }
                    if (count($tokens) >= 4) {
                        $r2['token'] = $tokens[3];
                    }
                    ContestController::validateDetails($r2);
                    if ($r2['contest_admin']) {
                        $response['contest_admin'][] = $r2['contest_alias'];
                    }
                    break;
                case 'problem':
                    if (count($tokens) != 3) {
                        throw new InvalidParameterException('parameterInvalid', 'filter');
                    }
                    $problem = ProblemsDAO::getByAlias($tokens[2]);
                    if (is_null($problem)) {
                        throw new NotFoundException('problemNotFound');
                    }
                    if (!is_null($user) && Authorization::isProblemAdmin($user->user_id, $problem)) {
                        $response['problem_admin'][] = $tokens[2];
                    } elseif (!ProblemsDAO::isVisible($problem)) {
                        throw new ForbiddenAccessException('problemIsPrivate');
                    }

                    break;
            }
        }

        return $response;
    }

    private static function validateAddRemoveRole(Request $r) {
        if (!Authorization::isSystemAdmin($r['current_user_id'])) {
            throw new ForbiddenAccessException();
        }

        // Validate request
        Validators::isValidUsername($r['username'], 'username');
        try {
            $r['user'] = UsersDAO::FindByUsername($r['username']);
        } catch (Exception $e) {
            throw new InvalidDatabaseOperationException($e);
        }
        if (is_null($r['user'])) {
            throw new NotFoundException('userNotExist');
        }

        Validators::isStringNonEmpty($r['role'], 'role');
        $role = RolesDAO::search(new Roles([
            'name' => $r['role'],
        ]));
        if (sizeof($role) != 1) {
            throw new InvalidParameterException('parameterNotFound', 'role');
        }
        $r['role'] = $role[0];

        if ($r['role']->role_id == Authorization::ADMIN_ROLE) {
            // System-admin role cannot be added/removed from the UI.
            throw new ForbiddenAccessException('userNotAllowed');
        }
    }

    /**
     * Adds the role to the user.
     *
     * @param Request $r
     */
    public static function apiAddRole(Request $r) {
        if (OMEGAUP_LOCKDOWN) {
            throw new ForbiddenAccessException('lockdown');
        }

        self::authenticateRequest($r);
        self::validateAddRemoveRole($r);

        try {
            UserRolesDAO::save(new UserRoles([
                'user_id' => $r['user']->user_id,
                'role_id' => $r['role']->role_id,
                'acl_id' => Authorization::SYSTEM_ACL,
            ]));
        } catch (Exception $e) {
            throw new InvalidDatabaseOperationException($e);
        }

        return [
            'status' => 'ok',
        ];
    }

    /**
     * Removes the role from the user.
     *
     * @param Request $r
     */
    public static function apiRemoveRole(Request $r) {
        if (OMEGAUP_LOCKDOWN) {
            throw new ForbiddenAccessException('lockdown');
        }

        self::authenticateRequest($r);
        self::validateAddRemoveRole($r);

        try {
            UserRolesDAO::delete(new UserRoles([
                'user_id' => $r['user']->user_id,
                'role_id' => $r['role']->role_id,
                'acl_id' => Authorization::SYSTEM_ACL,
            ]));
        } catch (Exception $e) {
            throw new InvalidDatabaseOperationException($e);
        }

        return [
            'status' => 'ok',
        ];
    }

    private static function validateAddRemoveExperiment(Request $r) {
        global $experiments;

        if (!Authorization::isSystemAdmin($r['current_user_id'])) {
            throw new ForbiddenAccessException();
        }

        // Validate request
        Validators::isValidUsername($r['username'], 'username');
        try {
            $r['user'] = UsersDAO::FindByUsername($r['username']);
        } catch (Exception $e) {
            throw new InvalidDatabaseOperationException($e);
        }
        if (is_null($r['user'])) {
            throw new NotFoundException('userNotExist');
        }

        Validators::isStringNonEmpty($r['experiment'], 'experiment');
        if (!in_array($r['experiment'], $experiments->getAllKnownExperiments())) {
            throw new InvalidParameterException('parameterNotFound', 'experiment');
        }
    }

    /**
     * Adds the experiment to the user.
     *
     * @param Request $r
     */
    public static function apiAddExperiment(Request $r) {
        if (OMEGAUP_LOCKDOWN) {
            throw new ForbiddenAccessException('lockdown');
        }

        self::authenticateRequest($r);
        self::validateAddRemoveExperiment($r);

        try {
            UsersExperimentsDAO::save(new UsersExperiments([
                'user_id' => $r['user']->user_id,
                'experiment' => $r['experiment'],
            ]));
        } catch (Exception $e) {
            throw new InvalidDatabaseOperationException($e);
        }

        return [
            'status' => 'ok',
        ];
    }

    /**
     * Removes the experiment from the user.
     *
     * @param Request $r
     */
    public static function apiRemoveExperiment(Request $r) {
        if (OMEGAUP_LOCKDOWN) {
            throw new ForbiddenAccessException('lockdown');
        }

        self::authenticateRequest($r);
        self::validateAddRemoveExperiment($r);

        try {
            UsersExperimentsDAO::delete($r['user']->user_id, $r['experiment']);
        } catch (Exception $e) {
            throw new InvalidDatabaseOperationException($e);
        }

        return [
            'status' => 'ok',
        ];
    }
}

UserController::$urlHelper = new UrlHelper();<|MERGE_RESOLUTION|>--- conflicted
+++ resolved
@@ -277,12 +277,7 @@
      */
     private static function sendVerificationEmail(Request $r) {
         try {
-<<<<<<< HEAD
-            $r['email'] = EmailsDAO::getByPK($r['user']->main_email_id);
-            $r['email'] = $r['email']->email;
-=======
             $email = EmailsDAO::getByPK($r['user']->main_email_id);
->>>>>>> 07049780
         } catch (Exception $e) {
             throw new InvalidDatabaseOperationException($e);
         }
@@ -302,47 +297,6 @@
         }
     }
 
-<<<<<<< HEAD
-    public static function sendEmail($r) {
-        Validators::isStringNonEmpty($r['mail_subject'], 'mail_subject');
-        Validators::isStringNonEmpty($r['mail_body'], 'mail_body');
-
-        if (!OMEGAUP_EMAIL_SEND_EMAILS) {
-            self::$log->info('Not sending email beacause OMEGAUP_EMAIL_SEND_EMAILS = FALSE, this is what I would have sent:');
-            self::$log->info('     to = ' . $r['email']);
-            self::$log->info('subject = ' . $r['mail_subject']);
-            self::$log->info('   body = ' . $r['mail_body']);
-            return $r;
-        }
-
-        self::$log->info('Really sending email to user.');
-
-        $mail = new PHPMailer();
-        $mail->IsSMTP();
-        $mail->Host = OMEGAUP_EMAIL_SMTP_HOST;
-        $mail->CharSet = 'utf-8';
-        $mail->SMTPAuth = true;
-        $mail->Password = OMEGAUP_EMAIL_SMTP_PASSWORD;
-        $mail->From = OMEGAUP_EMAIL_SMTP_FROM;
-        $mail->Port = 465;
-        $mail->SMTPSecure = 'ssl';
-        $mail->Username = OMEGAUP_EMAIL_SMTP_FROM;
-
-        $mail->FromName = OMEGAUP_EMAIL_SMTP_FROM;
-        $mail->AddAddress($r['email']);
-        $mail->isHTML(true);
-        $mail->Subject = $r['mail_subject'];
-        $mail->Body = $r['mail_body'];
-
-        if (!$mail->Send()) {
-            self::$log->error('Failed to send mail: ' . $mail->ErrorInfo);
-            throw new EmailVerificationSendException();
-        }
-        return $r;
-    }
-
-=======
->>>>>>> 07049780
     /**
      * Check if email of user in request has been verified
      *
