--- conflicted
+++ resolved
@@ -922,11 +922,7 @@
                 'contest_type',
                 array(
                     'bad_elements' => $r['contest_type'],
-<<<<<<< HEAD
-                    'expected_set' => 'OMI, OMIAGS, OMIP-AGS, OMIS-AGS, ORIG, OSI, OVI, PROFEST, CCUPITSUR, CONALEP',
-=======
-                    'expected_set' => 'OMI, OMIAGS, ORIG, OSI, OVI, PROFEST, CCUPITSUR, CONALEP, OMIQROO',
->>>>>>> f09f4db8
+                    'expected_set' => 'OMI, OMIAGS, OMIP-AGS, OMIS-AGS, ORIG, OSI, OVI, PROFEST, CCUPITSUR, CONALEP, OMIQROO',
                 )
             );
         }
