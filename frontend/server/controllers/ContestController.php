--- conflicted
+++ resolved
@@ -1137,15 +1137,9 @@
             throw new InvalidParameterException('parameterNotFound', 'problem_alias');
         }
 
-<<<<<<< HEAD
-        // Only contest admin is allowed to create problems in contest
-        if (!Authorization::isContestAdmin($r['current_user_id'], $contest)) {
-            throw new ForbiddenAccessException('cannotAddProb');
-=======
         // Only contest admin is allowed to remove problems in contest
         if (!Authorization::IsContestAdmin($r['current_user_id'], $contest)) {
             throw new ForbiddenAccessException('cannotRemoveProblem');
->>>>>>> bda67031
         }
 
         Validators::isStringNonEmpty($r['problem_alias'], 'problem_alias');
