<?php

require_once('libs/dao/Contests.dao.php');
require_once('libs/ActivityReport.php');

/**
 * ContestController
 *
 */
class ContestController extends Controller {
    const SHOW_INTRO = true;
    const MAX_CONTEST_LENGTH_SECONDS = 2678400; // 31 days

    /**
     * Returns a list of contests
     *
     * @param Request $r
     * @return array
     * @throws InvalidDatabaseOperationException
     */
    public static function apiList(Request $r) {
        // Check who is visiting, but a not logged user can still view
        // the list of contests
        try {
            self::authenticateRequest($r);
        } catch (UnauthorizedException $e) {
            // Do nothing.
        }

        try {
            $contests = [];
            Validators::isNumber($r['page'], 'page', false);
            Validators::isNumber($r['page_size'], 'page_size', false);

            $page = (isset($r['page']) ? intval($r['page']) : 1);
            $page_size = (isset($r['page_size']) ? intval($r['page_size']) : 20);
            $active_contests = isset($r['active'])
                ? ActiveStatus::getIntValue($r['active'])
                : ActiveStatus::ALL;
            // If the parameter was not set, the default should be ALL which is
            // a number and should pass this check.
            Validators::isNumber($active_contests, 'active', true /* required */);
            $recommended = isset($r['recommended'])
                ? RecommendedStatus::getIntValue($r['recommended'])
                : RecommendedStatus::ALL;
            // Same as above.
            Validators::isNumber($recommended, 'recommended', true /* required */);
            $participating = isset($r['participating'])
                ? ParticipatingStatus::getIntValue($r['participating'])
                : ParticipatingStatus::NO;
            $public = isset($r['public'])
                ? PublicStatus::getIntValue($r['public'])
                : PublicStatus::NO;

            if (is_null($participating)) {
                throw new InvalidParameterException('parameterInvalid', 'participating');
            }
            if (is_null($public)) {
                throw new InvalidParameterException('parameterInvalid', 'public');
            }
            $query = $r['query'];
            Validators::isStringOfMaxLength($query, 'query', 255, false /* not required */);
            $cache_key = "$active_contests-$recommended-$page-$page_size";
            if ($r['current_user_id'] === null) {
                // Get all public contests
                Cache::getFromCacheOrSet(
                    Cache::CONTESTS_LIST_PUBLIC,
                    $cache_key,
                    $r,
                    function (Request $r) use ($page, $page_size, $active_contests, $recommended, $query) {
                            return ContestsDAO::getAllPublicContests($page, $page_size, $active_contests, $recommended, $query);
                    },
                    $contests
                );
            } elseif ($participating == ParticipatingStatus::YES) {
                $contests = ContestsDAO::getContestsParticipating($r['current_identity_id'], $page, $page_size, $query);
            } elseif ($public == PublicStatus::YES) {
                $contests = ContestsDAO::getRecentPublicContests($r['current_identity_id'], $page, $page_size, $query);
            } elseif (Authorization::isSystemAdmin($r['current_identity_id'])) {
                // Get all contests
                Cache::getFromCacheOrSet(
                    Cache::CONTESTS_LIST_SYSTEM_ADMIN,
                    $cache_key,
                    $r,
                    function (Request $r) use ($page, $page_size, $active_contests, $recommended, $query) {
                            return ContestsDAO::getAllContests($page, $page_size, $active_contests, $recommended, $query);
                    },
                    $contests
                );
            } else {
                // Get all public+private contests
                $contests = ContestsDAO::getAllContestsForIdentity($r['current_identity_id'], $page, $page_size, $active_contests, $recommended, $query);
            }
        } catch (Exception $e) {
            throw new InvalidDatabaseOperationException($e);
        }

        // Filter returned values by these columns
        $relevantColumns = [
            'contest_id',
            'title',
            'description',
            'start_time',
            'finish_time',
            'public',
            'alias',
            'window_length',
            'recommended',
            'last_updated',
            'rerun_id'
            ];

        $addedContests = [];
        foreach ($contests as $c) {
<<<<<<< HEAD
            $contestInfo = $c;
            $contestInfo['duration'] = (is_null($c['window_length']) ?
                            $c['finish_time'] - $c['start_time'] : ($c['window_length'] * 60));

=======
            $contestInfo = $c->asFilteredArray($relevantColumns);

            $contestInfo['duration'] = (is_null($c->window_length) ?
                                $c->finish_time - $c->start_time : ($c->window_length * 60));
>>>>>>> fb251f8d
            $addedContests[] = $contestInfo;
        }

        return [
            'number_of_results' => sizeof($addedContests),
            'results' => $addedContests
        ];
    }

    /**
     * Returns a list of contests where current user has admin rights (or is
     * the director).
     *
     * @param Request $r
     * @return array
     * @throws InvalidDatabaseOperationException
     */
    public static function apiAdminList(Request $r) {
        self::authenticateRequest($r);

        Validators::isNumber($r['page'], 'page', false);
        Validators::isNumber($r['page_size'], 'page_size', false);

        $page = (isset($r['page']) ? intval($r['page']) : 1);
        $pageSize = (isset($r['page_size']) ? intval($r['page_size']) : 1000);

        // Create array of relevant columns
        $relevant_columns = ['title', 'alias', 'start_time', 'finish_time', 'public', 'scoreboard_url', 'scoreboard_url_admin'];
        $contests = null;
        try {
            if (Authorization::isSystemAdmin($r['current_identity_id'])) {
                $contests = ContestsDAO::getAll(
                    $page,
                    $pageSize,
                    'contest_id',
                    'DESC'
                );
            } else {
                $contests = ContestsDAO::getAllContestsAdminedByIdentity(
                    $r['current_identity_id'],
                    $page,
                    $pageSize
                );
            }
        } catch (Exception $e) {
            throw new InvalidDatabaseOperationException($e);
        }

        $addedContests = [];
        foreach ($contests as $c) {
            $c->toUnixTime();
            $contestInfo = $c->asFilteredArray($relevant_columns);
            $addedContests[] = $contestInfo;
        }

        return [
            'status' => 'ok',
            'contests' => $addedContests,
        ];
    }

    /**
     * Callback to get contests list, depending on a given method
     * @param Request $r
     * @param $callback_user_function
     * @return array
     * @throws InvalidDatabaseOperationException
     */
    public static function getContestListInternal(Request $r, $callback_user_function) {
        self::authenticateRequest($r);

        Validators::isNumber($r['page'], 'page', false);
        Validators::isNumber($r['page_size'], 'page_size', false);

        $page = (isset($r['page']) ? intval($r['page']) : 1);
        $pageSize = (isset($r['page_size']) ? intval($r['page_size']) : 1000);
        $query = $r['query'];
        // Create array of relevant columns
        $relevant_columns = [
            'title',
            'problemset_id',
            'alias',
            'start_time',
            'finish_time',
            'public',
            'scoreboard_url',
            'scoreboard_url_admin',
            'rerun_id'
        ];
        $contests = null;
        $identity_id = $callback_user_function == 'ContestsDAO::getContestsParticipating'
          ? $r['current_identity_id'] : $r['current_user_id'];
        try {
            $contests = call_user_func(
                $callback_user_function,
                $identity_id,
                $page,
                $pageSize,
                $query
            );
        } catch (Exception $e) {
            throw new InvalidDatabaseOperationException($e);
        }

        $addedContests = [];
        foreach ($contests as $index => $contest) {
            $addedContests[] = $contest;
            foreach ($contest as $key => $item) {
                if ($key ==  'start_time' || $key ==  'finish_time' || $key ==  'last_updated') {
                    $contests[$key] = strtotime($item);
                }
            }
        }

        // Expire contest-list cache
        Cache::invalidateAllKeys(Cache::CONTESTS_LIST_PUBLIC);
        Cache::invalidateAllKeys(Cache::CONTESTS_LIST_SYSTEM_ADMIN);

        return [
            'status' => 'ok',
            'contests' => $addedContests,
        ];
    }

    /**
     * Returns a list of contests where current user is the director
     *
     * @param Request $r
     * @return array
     * @throws InvalidDatabaseOperationException
     */
    public static function apiMyList(Request $r) {
        return self::getContestListInternal($r, 'ContestsDAO::getAllContestsOwnedByUser');
    }

    /**
     * Returns a list of contests where current user is participating in
     *
     * @param Request $r
     * @return array
     * @throws InvalidDatabaseOperationException
     */
    public static function apiListParticipating(Request $r) {
        return self::getContestListInternal($r, 'ContestsDAO::getContestsParticipating');
    }

    /**
     * Checks if user can access contests: If the contest is private then the user
     * must be added to the contest (an entry ProblemsetIdentities must exists) OR the user
     * should be a Contest Admin.
     *
     * Expects $r["contest"] to contain the contest to check against.
     *
     * In case of access check failed, an exception is thrown.
     *
     * @param Request $r
     * @throws ApiException
     * @throws InvalidDatabaseOperationException
     * @throws ForbiddenAccessException
     */
    public static function canAccessContest(Request $r) {
        if (!isset($r['contest']) || is_null($r['contest'])) {
            throw new NotFoundException('contestNotFound');
        }

        if (!($r['contest'] instanceof Contests)) {
            throw new InvalidParameterException('contest must be an instance of ContestVO');
        }

        if ($r['contest']->public != 1) {
            try {
                if (is_null(ProblemsetIdentitiesDAO::getByPK($r['current_identity_id'], $r['contest']->problemset_id))
                        && !Authorization::isContestAdmin($r['current_identity_id'], $r['contest'])) {
                    throw new ForbiddenAccessException('userNotAllowed');
                }
            } catch (ApiException $e) {
                // Propagate exception
                throw $e;
            } catch (Exception $e) {
                // Operation failed in the data layer
                throw new InvalidDatabaseOperationException($e);
            }
        } else {
            if ($r['contest']->contestant_must_register == '1') {
                if (!Authorization::isContestAdmin($r['current_identity_id'], $r['contest'])) {
                    $req = ProblemsetIdentityRequestDAO::getByPK($r['current_identity_id'], $r['contest']->problemset_id);

                    if (is_null($req) || ($req->accepted === '0')) {
                        throw new ForbiddenAccessException('contestNotRegistered');
                    }
                }
            }
        }
    }

    /**
     * Validate the basics of a contest request.
     *
     */
    private static function validateBasicDetails(Request $r) {
        Validators::isStringNonEmpty($r['contest_alias'], 'contest_alias');
        // If the contest is private, verify that our user is invited
        try {
            $contest_problemset = ContestsDAO::getByAliasWithExtraInformation($r['contest_alias']);
            $r['contest'] = new Contests($contest_problemset);
            $r['problemset'] = new Problemsets($contest_problemset);
        } catch (Exception $e) {
            throw new InvalidDatabaseOperationException($e);
        }

        if (is_null($r['contest'])) {
            throw new NotFoundException('contestNotFound');
        }
    }

    /**
     * Validate if a contestant has explicit access to a contest.
     *
     * @param Request $r
     */
    public static function isInvitedToContest(Request $r) {
        if (is_null($r['contest']) || is_null($r['current_user_id'])) {
            return false;
        }
        return $r['contest']->public == 1 ||
            !is_null(ProblemsetIdentitiesDAO::getByPK(
                $r['current_identity_id'],
                $r['contest']->problemset_id
            ));
    }

    /**
     * Show the contest intro unless you are admin, or you
     * already started this contest.
     */
    public static function showContestIntro(Request $r) {
        try {
            $r['contest'] = ContestsDAO::getByAlias($r['contest_alias']);
        } catch (Exception $e) {
            throw new NotFoundException('contestNotFound');
        }
        if (is_null($r['contest'])) {
            throw new NotFoundException('contestNotFound');
        }
        $result = ContestsDAO::getNeedsInformation($r['contest']->problemset_id);
        try {
            // Half-authenticate, in case there is no session in place.
            $session = SessionController::apiCurrentSession($r)['session'];
            if ($session['valid'] && !is_null($session['user'])) {
                $r['current_user'] = $session['user'];
                $r['current_user_id'] = $session['user']->user_id;
                $r['current_identity_id'] = $session['identity']->identity_id;
            } else {
                // No session, show the intro (if public), so that they can login.
                $result['shouldShowIntro'] =
                    $r['contest']->public ? ContestController::SHOW_INTRO : !ContestController::SHOW_INTRO;
                return $result;
            }
            self::canAccessContest($r);
        } catch (Exception $e) {
            // Could not access contest. Private contests must not be leaked, so
            // unless they were manually added beforehand, show them a 404 error.
            if (!ContestController::isInvitedToContest($r)) {
                throw $e;
            }
            self::$log->error('Exception while trying to verify access: ' . $e);
            $result['shouldShowIntro'] = ContestController::SHOW_INTRO;
            return $result;
        }

        $cs = SessionController::apiCurrentSession()['session'];

        // You already started the contest.
        $contestOpened = ProblemsetIdentitiesDAO::getByPK(
            $r['current_identity_id'],
            $r['contest']->problemset_id
        );
        if (!is_null($contestOpened) && !is_null($contestOpened->access_time)) {
            self::$log->debug('No intro because you already started the contest');
            $result['shouldShowIntro'] = !ContestController::SHOW_INTRO;
            return $result;
        }
        $result['shouldShowIntro'] = ContestController::SHOW_INTRO;
        return $result;
    }

    /**
     * Validate request of a details contest
     *
     * @param Request $r
     * @throws InvalidDatabaseOperationException
     * @throws NotFoundException
     * @throws Exception
     * @throws ForbiddenAccessException
     * @throws PreconditionFailedException
     */
    public static function validateDetails(Request $r) {
        self::validateBasicDetails($r);

        $r['contest_admin'] = false;

        // If the contest has not started, user should not see it, unless it is admin or has a token.
        if (is_null($r['token'])) {
            // Crack the request to get the current user
            self::authenticateRequest($r);
            self::canAccessContest($r);

            $r['contest_admin'] = Authorization::isContestAdmin($r['current_identity_id'], $r['contest']);
            if (!ContestsDAO::hasStarted($r['contest']) && !$r['contest_admin']) {
                $exception = new PreconditionFailedException('contestNotStarted');
                $exception->addCustomMessageToArray('start_time', strtotime($r['contest']->start_time));

                throw $exception;
            }
        } else {
            if ($r['token'] === $r['problemset']->scoreboard_url_admin) {
                $r['contest_admin'] = true;
            } elseif ($r['token'] !== $r['problemset']->scoreboard_url) {
                throw new ForbiddenAccessException('invalidScoreboardUrl');
            }
        }
    }

     /**
     * Temporal hotfix wrapper
     */
    public static function apiIntroDetails(Request $r) {
        return self::apiPublicDetails($r);
    }

    public static function apiPublicDetails(Request $r) {
        Validators::isStringNonEmpty($r['contest_alias'], 'contest_alias');

        $result = [];

        // If the contest is private, verify that our user is invited
        try {
            $r['contest'] = ContestsDAO::getByAlias($r['contest_alias']);
        } catch (Exception $e) {
            throw new InvalidDatabaseOperationException($e);
        }

        if (is_null($r['contest'])) {
            throw new NotFoundException('contestNotFound');
        }

        // Create array of relevant columns
        $relevant_columns = ['title', 'description', 'start_time', 'finish_time', 'window_length', 'alias', 'scoreboard', 'points_decay_factor', 'partial_score', 'submissions_gap', 'feedback', 'penalty', 'time_start', 'penalty_type', 'penalty_calc_policy', 'public', 'show_scoreboard_after', 'contestant_must_register', 'rerun_id'];

        // Initialize response to be the contest information
        $result = $r['contest']->asFilteredArray($relevant_columns);

        $current_ses = SessionController::getCurrentSession($r);
        $result['contestant_must_register'] = ($result['contestant_must_register'] == '1');

        if ($current_ses['valid'] && $result['contestant_must_register']) {
            $registration = ProblemsetIdentityRequestDAO::getByPK($current_ses['identity']->identity_id, $r['contest']->problemset_id);

            $result['user_registration_requested'] = !is_null($registration);

            if (is_null($registration)) {
                $result['user_registration_accepted'] = false;
                $result['user_registration_answered'] = false;
            } else {
                $result['user_registration_answered'] = !is_null($registration->accepted);
                $result['user_registration_accepted'] = $registration->accepted == '1';
            }
        }

        $result['start_time'] = strtotime($result['start_time']);
        $result['finish_time'] = strtotime($result['finish_time']);

        $result['status'] = 'ok';

        return $result;
    }

    public static function apiRegisterForContest(Request $r) {
        // Authenticate request
        self::authenticateRequest($r);

        self::validateBasicDetails($r);

        try {
            ProblemsetIdentityRequestDAO::save(new ProblemsetIdentityRequest([
                'identity_id' => $r['current_identity_id'],
                'problemset_id' => $r['contest']->problemset_id,
                'request_time' => gmdate('Y-m-d H:i:s'),
            ]));
        } catch (Exception $e) {
            self::$log->error('Failed to create new ProblemsetIdentityRequest: ' . $e->getMessage());
            throw new InvalidDatabaseOperationException($e);
        }

        return ['status' => 'ok'];
    }

    /**
     * Joins a contest - explicitly adds a user to a contest.
     *
     * @param Request $r
     * @throws ForbiddenAccessException
     */
    public static function apiOpen(Request $r) {
        self::validateDetails($r);
        $needsInformation = ContestsDAO::getNeedsInformation($r['contest']->problemset_id);
        $session = SessionController::apiCurrentSession($r)['session'];

        if ($needsInformation['needs_basic_information'] && !is_null($session['user']) &&
              (!$session['user']->country_id || !$session['user']->state_id || !$session['user']->school_id)
        ) {
            throw new ForbiddenAccessException('contestBasicInformationNeeded');
        }
        ProblemsetIdentitiesDAO::CheckAndSaveFirstTimeAccess(
            $r['current_identity_id'],
            $r['contest']->problemset_id,
            true,
            $r['share_user_information']
        );
        self::$log->info("User '{$r['current_user']->username}' joined contest '{$r['contest']->alias}'");
        return ['status' => 'ok'];
    }

    /**
     * Returns details of a Contest. This is shared between apiDetails and
     * apiAdminDetails.
     *
     * @param Request $r
     * @param $result
     */
    private static function getCachedDetails(Request $r, &$result) {
        Cache::getFromCacheOrSet(Cache::CONTEST_INFO, $r['contest_alias'], $r, function (Request $r) {
            // Create array of relevant columns
            $relevant_columns = [
                'title',
                'description',
                'start_time',
                'finish_time',
                'window_length',
                'alias',
                'scoreboard',
                'scoreboard_url',
                'scoreboard_url_admin',
                'points_decay_factor',
                'partial_score',
                'submissions_gap',
                'feedback',
                'penalty',
                'time_start',
                'penalty_type',
                'penalty_calc_policy',
                'public',
                'show_scoreboard_after',
                'contestant_must_register',
                'languages',
                'problemset_id',
                'rerun_id'];

            // Initialize response to be the contest information
            $result = $r['contest']->asFilteredArray($relevant_columns);

            $result['start_time'] = strtotime($result['start_time']);
            $result['finish_time'] = strtotime($result['finish_time']);

            try {
                $acl = ACLsDAO::getByPK($r['contest']->acl_id);
                $result['director'] = UsersDAO::getByPK($acl->owner_id)->username;
            } catch (Exception $e) {
                // Operation failed in the data layer
                throw new InvalidDatabaseOperationException($e);
            }

            // Get problems of the contest
            $key_problemsInContest = new ProblemsetProblems(
                [
                        'problemset_id' => $r['contest']->problemset_id
                    ]
            );

            try {
                $problemsInContest = ProblemsetProblemsDAO::search($key_problemsInContest, 'order');
            } catch (Exception $e) {
                // Operation failed in the data layer
                throw new InvalidDatabaseOperationException($e);
            }

            // Add info of each problem to the contest
            $problemsResponseArray = [];

            // Set of columns that we want to show through this API. Doesn't include the SOURCE
            $relevant_columns = ['title', 'alias', 'validator', 'time_limit',
                'overall_wall_time_limit', 'extra_wall_time', 'memory_limit',
                'visits', 'submissions', 'accepted', 'dificulty', 'order',
                'languages'];
            $letter = 0;

            foreach ($problemsInContest as $problemkey) {
                try {
                    // Get the data of the problem
                    $temp_problem = ProblemsDAO::getByPK($problemkey->problem_id);
                } catch (Exception $e) {
                    // Operation failed in the data layer
                    throw new InvalidDatabaseOperationException($e);
                }

                // Add the 'points' value that is stored in the ContestProblem relationship
                $temp_array = $temp_problem->asFilteredArray($relevant_columns);
                $temp_array['points'] = $problemkey->points;
                $temp_array['letter'] = ContestController::columnName($letter++);
                if (!empty($result['languages'])) {
                    $temp_array['languages'] = join(',', array_intersect(
                        explode(',', $result['languages']),
                        explode(',', $temp_array['languages'])
                    ));
                }

                // Save our array into the response
                array_push($problemsResponseArray, $temp_array);
            }

            // Add problems to response
            $result['problems'] = $problemsResponseArray;
            $result['languages'] = explode(',', $result['languages']);
            $result = array_merge(
                $result,
                ContestsDAO::getNeedsInformation($r['contest']->problemset_id)
            );
            return $result;
        }, $result, APC_USER_CACHE_CONTEST_INFO_TIMEOUT);
    }

    /**
     * Returns details of a Contest. Requesting the details of a contest will
     * not start the current user into that contest. In order to participate
     * in the contest, ContestController::apiOpen() must be used.
     *
     * @param Request $r
     * @return array
     * @throws InvalidDatabaseOperationException
     */
    public static function apiDetails(Request $r) {
        self::validateDetails($r);

        $result = [];
        self::getCachedDetails($r, $result);
        unset($result['scoreboard_url']);
        unset($result['scoreboard_url_admin']);
        if (is_null($r['token'])) {
            // Adding timer info separately as it depends on the current user and we don't
            // want this to get generally cached for everybody
            // Save the time of the first access
            try {
                $problemset_user = ProblemsetIdentitiesDAO::CheckAndSaveFirstTimeAccess(
                    $r['current_identity_id'],
                    $r['contest']->problemset_id
                );
            } catch (ApiException $e) {
                throw $e;
            } catch (Exception $e) {
                // Operation failed in the data layer
                throw new InvalidDatabaseOperationException($e);
            }

            // Add time left to response
            if ($r['contest']->window_length === null) {
                $result['submission_deadline'] = strtotime($r['contest']->finish_time);
            } else {
                $result['submission_deadline'] = min(
                    strtotime($r['contest']->finish_time),
                    strtotime($problemset_user->access_time) + $r['contest']->window_length * 60
                );
            }
            $result['admin'] = Authorization::isContestAdmin($r['current_identity_id'], $r['contest']);

            // Log the operation.
            ProblemsetAccessLogDAO::save(new ProblemsetAccessLog([
                'user_id' => $r['current_user_id'],
                'problemset_id' => $r['contest']->problemset_id,
                'ip' => ip2long($_SERVER['REMOTE_ADDR']),
            ]));
        } else {
            $result['admin'] = $r['contest_admin'];
        }

        $result['is_virtual'] = ContestsDAO::isVirtual($r['contest']); //Virtual contest has rerun_id != 0

        $result['status'] = 'ok';
        return $result;
    }

    /**
     * Returns details of a Contest, for administrators. This differs from
     * apiDetails in the sense that it does not attempt to calculate the
     * remaining time from the contest, or register the opened time.
     *
     * @param Request $r
     * @return array
     * @throws InvalidDatabaseOperationException
     */
    public static function apiAdminDetails(Request $r) {
        self::validateDetails($r);

        if (!Authorization::isContestAdmin($r['current_identity_id'], $r['contest'])) {
            throw new ForbiddenAccessException();
        }

        $result = [];
        self::getCachedDetails($r, $result);

        $result['status'] = 'ok';
        $result['admin'] = true;
        return $result;
    }

    /**
     * Returns a report with all user activity for a contest.
     *
     * @param Request $r
     * @return array
     * @throws InvalidDatabaseOperationException
     */
    public static function apiActivityReport(Request $r) {
        self::validateDetails($r);

        if (!$r['contest_admin']) {
            throw new ForbiddenAccessException();
        }

        $accesses = ProblemsetAccessLogDAO::GetAccessForProblemset($r['contest']->problemset_id);
        $submissions = SubmissionLogDAO::GetSubmissionsForProblemset($r['contest']->problemset_id);

        return ActivityReport::getActivityReport($accesses, $submissions);
    }

    /**
     * Returns a "column name" for the $idx (think Excel column names).
     */
    public static function columnName($idx) {
        $name = chr(ord('A') + $idx % 26);
        while ($idx >= 26) {
            $idx /= 26;
            $idx--;
            $name = chr(ord('A') + $idx % 26) . $name;
        }
        return $name;
    }

    /**
     * Clone a contest
     *
     * @return Array
     * @throws InvalidParameterException
     * @throws DuplicatedEntryInDatabaseException
     * @throws InvalidDatabaseOperationException
     */
    public static function apiClone(Request $r) {
        if (OMEGAUP_LOCKDOWN) {
            throw new ForbiddenAccessException('lockdown');
        }

        // Authenticate user
        self::authenticateRequest($r);

        try {
            $original_contest = ContestsDAO::getByAlias($r['contest_alias']);
        } catch (Exception $e) {
            throw new InvalidDatabaseOperationException($e);
        }

        if (is_null($original_contest)) {
            throw new NotFoundException('contestNotFound');
        }

        if (!Authorization::isContestAdmin($r['current_identity_id'], $original_contest)) {
            throw new ForbiddenAccessException();
        }

        $length = strtotime($original_contest->finish_time) - strtotime($original_contest->start_time);
        $auth_token = isset($r['auth_token']) ? $r['auth_token'] : null;

        ContestsDAO::transBegin();
        $response = [];
        try {
            // Create the contest
            $response[] = self::apiCreate(new Request([
                'title' => $r['title'],
                'description' => $r['description'],
                'alias' => $r['alias'],
                'start_time' => $r['start_time'],
                'finish_time' => $r['start_time'] + $length,
                'scoreboard' => $original_contest->scoreboard,
                'points_decay_factor' => $original_contest->points_decay_factor,
                'submissions_gap' => $original_contest->submissions_gap,
                'feedback' => $original_contest->feedback,
                'penalty_type' => $original_contest->penalty_type,
                'public' => 0, // All cloned contests start in private mode
                'auth_token' => $auth_token
            ]));
            $problems = self::apiProblems($r);
            foreach ($problems['problems'] as $problem) {
                $response[] = self::apiAddProblem(new Request([
                        'contest_alias' => $r['alias'],
                        'problem_alias' => $problem['alias'],
                        'points' => $problem['points'],
                        'auth_token' => $auth_token
                    ]));
            }
            ContestsDAO::transEnd();
        } catch (InvalidParameterException $e) {
            ContestsDAO::transRollback();
            throw $e;
        } catch (DuplicatedEntryInDatabaseException $e) {
            ContestsDAO::transRollback();
            throw $e;
        } catch (Exception $e) {
            ContestsDAO::transRollback();
            throw new InvalidDatabaseOperationException($e);
        }

        return ['status' => 'ok', 'alias' => $r['alias']];
    }

    public static function apiCreateVirtual(Request $r) {
        if (OMEGAUP_LOCKDOWN) {
            throw new ForbiddenAccessException('lockdown');
        }
        // Authenticate user
        self::authenticateRequest($r);

        try {
            $originalContest = ContestsDAO::getByAlias($r['alias']);
        } catch (Exception $e) {
            throw new InvalidDatabaseOperationException($e);
        }

        if (is_null($originalContest)) {
            throw new NotFoundException('contestNotFound');
        }

        $startTime = strtotime($originalContest->start_time);
        $finishTime = strtotime($originalContest->finish_time);

        if ($finishTime > Time::get()) {
            throw new ForbiddenAccessException('originalContestHasNotEnded');
        }

        $virtualContestAlias = ContestsDAO::generateAlias($originalContest);

        $contestLength = $finishTime - $startTime;

        Validators::isNumber($r['start_time'], 'start_time', false);
        $r['start_time'] = !is_null($r['start_time']) ? $r['start_time'] : Time::get();

        // Initialize contest
        $contest = new Contests();
        $contest->title = $originalContest->title;
        $contest->description = $originalContest->description;
        $contest->window_length = $originalContest->window_length;
        $contest->public = 0; // Virtual contest must be private
        $contest->start_time = gmdate('Y-m-d H:i:s', $r['start_time']);
        $contest->finish_time = gmdate('Y-m-d H:i:s', $r['start_time'] + $contestLength);
        $contest->scoreboard = $originalContest->scoreboard;
        $contest->alias = $virtualContestAlias;
        $contest->points_decay_factor = $originalContest->points_decay_factor;
        $contest->submissions_gap = $originalContest->submissions_gap;
        $contest->partial_score = $originalContest->partial_score;
        $contest->feedback = $originalContest->feedback;
        $contest->penalty = $originalContest->penalty;
        $contest->penalty_type = $originalContest->penalty_type;
        $contest->penalty_calc_policy = $originalContest->penalty_calc_policy;
        $contest->show_scoreboard_after = true;
        $contest->languages = $originalContest->languages;
        $contest->rerun_id = $originalContest->contest_id;

        $problemset = new Problemsets([
            'needs_basic_information' => false,
            'requests_user_information' => 'no',
        ]);

        self::createContest($r, $problemset, $contest, $originalContest->problemset_id);

        return ['status' => 'ok', 'alias' => $contest->alias];
    }

    private static function createContest(Request $r, Problemsets $problemset, Contests $contest, $originalProblemset = null) {
        $acl = new ACLs();
        $acl->owner_id = $r['current_user_id'];
        // Push changes
        try {
            // Begin a new transaction
            ContestsDAO::transBegin();

            ACLsDAO::save($acl);
            $problemset->acl_id = $acl->acl_id;
            $contest->acl_id = $acl->acl_id;

            // Save the problemset object with data sent by user to the database
            ProblemsetsDAO::save($problemset);
            $contest->problemset_id = $problemset->problemset_id;
            if (!is_null($originalProblemset)) {
                ProblemsetProblemsDAO::copyProblemset($contest->problemset_id, $originalProblemset);
            }

            // Save the contest object with data sent by user to the database
            ContestsDAO::save($contest);

            // End transaction transaction
            ContestsDAO::transEnd();
        } catch (Exception $e) {
            // Operation failed in the data layer, rollback transaction
            ContestsDAO::transRollback();

            // Alias may be duplicated, 1062 error indicates that
            if (strpos($e->getMessage(), '1062') !== false) {
                throw new DuplicatedEntryInDatabaseException('aliasInUse', $e);
            } else {
                throw new InvalidDatabaseOperationException($e);
            }
        }

        // Expire contest-list cache
        Cache::invalidateAllKeys(Cache::CONTESTS_LIST_PUBLIC);
        Cache::invalidateAllKeys(Cache::CONTESTS_LIST_SYSTEM_ADMIN);

        self::$log->info('New Contest Created: ' . $contest->alias);
    }

    /**
     * Creates a new contest
     *
     * @param Request $r
     * @return array
     * @throws DuplicatedEntryInDatabaseException
     * @throws InvalidDatabaseOperationException
     */
    public static function apiCreate(Request $r) {
        if (OMEGAUP_LOCKDOWN) {
            throw new ForbiddenAccessException('lockdown');
        }

        // Authenticate user
        self::authenticateRequest($r);

        // Validate request
        self::validateCreateOrUpdate($r);

        // Create and populate a new Contests object
        $contest = new Contests();
        $contest->public = $r['public'];
        $contest->title = $r['title'];
        $contest->description = $r['description'];
        $contest->start_time = gmdate('Y-m-d H:i:s', $r['start_time']);
        $contest->finish_time = gmdate('Y-m-d H:i:s', $r['finish_time']);
        $contest->window_length = $r['window_length'] === 'NULL' ? null : $r['window_length'];
        $contest->rerun_id = 0;
        $contest->alias = $r['alias'];
        $contest->scoreboard = $r['scoreboard'];
        $contest->points_decay_factor = $r['points_decay_factor'];
        $contest->partial_score = is_null($r['partial_score']) ? '1' : $r['partial_score'];
        $contest->submissions_gap = $r['submissions_gap'];
        $contest->feedback = $r['feedback'];
        $contest->penalty = max(0, intval($r['penalty']));
        $contest->penalty_type = $r['penalty_type'];
        $contest->penalty_calc_policy = is_null($r['penalty_calc_policy']) ? 'sum' : $r['penalty_calc_policy'];
        $contest->languages = empty($r['languages']) ? null :  join(',', $r['languages']);

        if (!is_null($r['show_scoreboard_after'])) {
            $contest->show_scoreboard_after = $r['show_scoreboard_after'];
        } else {
            $contest->show_scoreboard_after = '1';
        }

        if ($r['public'] == 1 && is_null($r['problems'])) {
            throw new InvalidParameterException('contestPublicRequiresProblem');
        }

<<<<<<< HEAD
        $acl = new ACLs();
        $acl->owner_id = $r['current_user_id'];

        // Push changes
        try {
            // Begin a new transaction
            ContestsDAO::transBegin();

            ACLsDAO::save($acl);
            $contest->acl_id = $acl->acl_id;

            // Save the problemset object with data sent by user to the database
            $problemset = new Problemsets([
                'acl_id' => $acl->acl_id,
                'needs_basic_information' => $r['needs_basic_information'] == 'true',
                'requests_user_information' => $r['requests_user_information'],
                'scoreboard_url' => SecurityTools::randomString(30),
                'scoreboard_url_admin' => SecurityTools::randomString(30),
            ]);
            ProblemsetsDAO::save($problemset);
            $contest->problemset_id = $problemset->problemset_id;

            // Save the contest object with data sent by user to the database
            ContestsDAO::save($contest);

            if (!is_null($r['problems'])) {
                foreach ($r['problems'] as $problem) {
                    $problemset_problem = new ProblemsetProblems([
                                'problemset_id' => $problemset->problemset_id,
                                'problem_id' => $problem['id'],
                                'points' => $problem['points']
                            ]);

                    ProblemsetProblemsDAO::save($problemset_problem);
                }
            }

            // End transaction transaction
            ContestsDAO::transEnd();
        } catch (Exception $e) {
            // Operation failed in the data layer, rollback transaction
            ContestsDAO::transRollback();
=======
        $problemset = new Problemsets([
            'needs_basic_information' => $r['needs_basic_information'] == 'true',
            'requests_user_information' => $r['requests_user_information']
        ]);
>>>>>>> fb251f8d

        self::createContest($r, $problemset, $contest);

        return ['status' => 'ok'];
    }

    /**
     * Validates that Request contains expected data to create or update a contest
     * In case of update, everything is optional except the contest_alias
     * In case of error, this function throws.
     *
     * @param Request $r
     * @throws InvalidParameterException
     */
    private static function validateCreateOrUpdate(Request $r, $is_update = false) {
        // Is the parameter required?
        $is_required = true;

        if ($is_update === true) {
            // In case of Update API, required parameters for Create API are not required
            $is_required = false;

            try {
                $r['contest'] = ContestsDAO::getByAlias($r['contest_alias']);
            } catch (Exception $e) {
                throw new InvalidDatabaseOperationException($e);
            }

            if (is_null($r['contest'])) {
                throw new NotFoundException('contestNotFound');
            }

            if (!Authorization::isContestAdmin($r['current_identity_id'], $r['contest'])) {
                throw new ForbiddenAccessException();
            }
        }

        Validators::isStringNonEmpty($r['title'], 'title', $is_required);
        Validators::isStringNonEmpty($r['description'], 'description', $is_required);

        Validators::isNumber($r['start_time'], 'start_time', $is_required);
        Validators::isNumber($r['finish_time'], 'finish_time', $is_required);

        // Get the actual start and finish time of the contest, considering that
        // in case of update, parameters can be optional
        $start_time = !is_null($r['start_time']) ? $r['start_time'] : strtotime($r['contest']->start_time);
        $finish_time = !is_null($r['finish_time']) ? $r['finish_time'] : strtotime($r['contest']->finish_time);

        // Validate start & finish time
        if ($start_time > $finish_time) {
            throw new InvalidParameterException('contestNewInvalidStartTime');
        }

        // Calculate the actual contest length
        $contest_length = $finish_time - $start_time;

        // Validate max contest length
        if ($contest_length > ContestController::MAX_CONTEST_LENGTH_SECONDS) {
            throw new InvalidParameterException('contestLengthTooLong');
        }

        // Window_length is optional
        if (!is_null($r['window_length']) && $r['window_length'] !== 'NULL') {
            Validators::isNumberInRange(
                $r['window_length'],
                'window_length',
                0,
                floor($contest_length) / 60,
                false
            );
        }

        Validators::isInEnum($r['public'], 'public', ['0', '1'], $is_required);
        Validators::isValidAlias($r['alias'], 'alias', $is_required);
        Validators::isNumberInRange($r['scoreboard'], 'scoreboard', 0, 100, $is_required);
        Validators::isNumberInRange($r['points_decay_factor'], 'points_decay_factor', 0, 1, $is_required);
        Validators::isInEnum($r['partial_score'], 'partial_score', ['0', '1'], false);
        Validators::isNumberInRange($r['submissions_gap'], 'submissions_gap', 0, $contest_length, $is_required);

        Validators::isInEnum($r['feedback'], 'feedback', ['no', 'yes', 'partial'], $is_required);
        Validators::isInEnum($r['penalty_type'], 'penalty_type', ['contest_start', 'problem_open', 'runtime', 'none'], $is_required);
        Validators::isInEnum($r['penalty_calc_policy'], 'penalty_calc_policy', ['sum', 'max'], false);

        // Problems is optional
        if (!is_null($r['problems'])) {
            $request_problems = json_decode($r['problems']);
            if (is_null($request_problems)) {
                throw new InvalidParameterException('invalidParameters', 'problems');
            }

            $problems = [];

            foreach ($request_problems as $problem) {
                $p = ProblemsDAO::getByAlias($problem->problem);
                if (is_null($p)) {
                    throw new InvalidParameterException('parameterNotFound', 'problems');
                }
                ProblemsetController::validateAddProblemToProblemset(null, $p, $r['current_identity_id']);
                array_push($problems, [
                    'id' => $p->problem_id,
                    'alias' => $problem->problem,
                    'points' => $problem->points
                ]);
            }

            $r['problems'] = $problems;
        }

        // Show scoreboard is always optional
        Validators::isInEnum($r['show_scoreboard_after'], 'show_scoreboard_after', ['0', '1'], false);

        // languages is always optional
        if (!empty($r['languages'])) {
            foreach ($r['languages'] as $language) {
                Validators::isInEnum($language, 'languages', array_keys(RunController::$kSupportedLanguages), false);
            }
        }

        if ($is_update) {
            // Prevent date changes if a contest already has runs
            if (!is_null($r['start_time']) && $r['start_time'] != strtotime($r['contest']->start_time)) {
                $runCount = 0;

                try {
                    $runCount = RunsDAO::CountTotalRunsOfProblemset($r['contest']->problemset_id);
                } catch (Exception $e) {
                    throw new InvalidDatabaseOperationException($e);
                }

                if ($runCount > 0) {
                    throw new InvalidParameterException('contestUpdateAlreadyHasRuns');
                }
            }
        }
    }

    /**
     * This function is used to restrict API in virtual contest
     *
     * @param Request $r
     * @return void
     * @throws ForbiddenAccessException
     */
    private static function forbiddenInVirtual(Contests $contest) {
        if (ContestsDAO::isVirtual($contest)) {
            throw new ForbiddenAccessException('forbiddenInVirtualContest');
        }
    }

    /**
     * Gets the problems from a contest
     *
     * @param Request $r
     * @return array
     * @throws InvalidDatabaseOperationException
     */
    public static function apiProblems(Request $r) {
        // Authenticate user
        self::authenticateRequest($r);

        Validators::isStringNonEmpty($r['contest_alias'], 'contest_alias');

        // Only director is allowed to create problems in contest
        try {
            $contest = ContestsDAO::getByAlias($r['contest_alias']);
        } catch (Exception $e) {
            // Operation failed in the data layer
            throw new InvalidDatabaseOperationException($e);
        }

        if (is_null($contest)) {
            throw new InvalidParameterException('parameterNotFound', 'contest_alias');
        }

        // Only contest admin is allowed to view details through this API
        if (!Authorization::isContestAdmin($r['current_identity_id'], $contest)) {
            throw new ForbiddenAccessException('cannotAddProb');
        }

        $problemset = ProblemsetsDAO::getByPK($contest->problemset_id);

        try {
            $problems = ProblemsetProblemsDAO::getProblemsetProblems($problemset);
        } catch (Exception $e) {
            throw new InvalidDatabaseOperationException($e);
        }

        return ['status' => 'ok', 'problems' => $problems];
    }

    /**
     * Adds a problem to a contest
     *
     * @param Request $r
     * @return array
     * @throws InvalidDatabaseOperationException
     */
    public static function apiAddProblem(Request $r) {
        if (OMEGAUP_LOCKDOWN) {
            throw new ForbiddenAccessException('lockdown');
        }

        // Authenticate user
        self::authenticateRequest($r);

        // Validate the request and get the problem and the contest in an array
        $params = self::validateAddToContestRequest($r);

        self::forbiddenInVirtual($params['contest']);

        $problemset = ProblemsetsDAO::getByPK($params['contest']->problemset_id);

        if (ProblemsetProblemsDAO::countProblemsetProblems($problemset)
                >= MAX_PROBLEMS_IN_CONTEST) {
            throw new PreconditionFailedException('contestAddproblemTooManyProblems');
        }

        ProblemsetController::addProblem(
            $params['contest']->problemset_id,
            $params['problem'],
            $r['current_identity_id'],
            $r['points'],
            is_null($r['order_in_contest']) ? 1 : $r['order_in_contest']
        );

        // Invalidar cache
        Cache::deleteFromCache(Cache::CONTEST_INFO, $r['contest_alias']);
        Scoreboard::invalidateScoreboardCache(ScoreboardParams::fromContest($params['contest']));

        return ['status' => 'ok'];
    }

    /**
     * Validates the request for AddToContest and returns an array with
     * the problem and contest DAOs
     *
     * @throws InvalidDatabaseOperationException
     * @throws InvalidParameterException
     * @throws ForbiddenAccessException
     */
    private static function validateAddToContestRequest(Request $r) {
        Validators::isStringNonEmpty($r['contest_alias'], 'contest_alias');

        // Only director is allowed to create problems in contest
        try {
            $contest = ContestsDAO::getByAlias($r['contest_alias']);
        } catch (Exception $e) {
            // Operation failed in the data layer
            throw new InvalidDatabaseOperationException($e);
        }

        if (is_null($contest)) {
            throw new InvalidParameterException('parameterNotFound', 'contest_alias');
        }

        // Only contest admin is allowed to create problems in contest
        if (!Authorization::isContestAdmin($r['current_identity_id'], $contest)) {
            throw new ForbiddenAccessException('cannotAddProb');
        }

        Validators::isStringNonEmpty($r['problem_alias'], 'problem_alias');

        try {
            $problem = ProblemsDAO::getByAlias($r['problem_alias']);
        } catch (Exception $e) {
            // Operation failed in the data layer
            throw new InvalidDatabaseOperationException($e);
        }

        if (is_null($problem)) {
            throw new InvalidParameterException('parameterNotFound', 'problem_alias');
        }

        if ($problem->visibility == ProblemController::VISIBILITY_PRIVATE_BANNED
            || $problem->visibility == ProblemController::VISIBILITY_PUBLIC_BANNED) {
            throw new ForbiddenAccessException('problemIsBanned');
        }
        if (!ProblemsDAO::isVisible($problem) && !Authorization::isProblemAdmin($r['current_identity_id'], $problem)) {
            throw new ForbiddenAccessException('problemIsPrivate');
        }

        Validators::isNumberInRange($r['points'], 'points', 0, INF);
        Validators::isNumberInRange($r['order_in_contest'], 'order_in_contest', 0, INF, false);

        return [
            'contest' => $contest,
            'problem' => $problem];
    }

    /**
     * Removes a problem from a contest
     *
     * @param Request $r
     * @return array
     * @throws InvalidDatabaseOperationException
     */
    public static function apiRemoveProblem(Request $r) {
        // Authenticate user
        self::authenticateRequest($r);

        // Validate the request and get the problem and the contest in an array
        $params = self::validateRemoveFromContestRequest($r);

        self::forbiddenInVirtual($params['contest']);

        try {
            $relationship = new ProblemsetProblems([
                'problemset_id' => $params['contest']->problemset_id,
                'problem_id' => $params['problem']->problem_id
            ]);

            ProblemsetProblemsDAO::delete($relationship);
        } catch (Exception $e) {
            throw new InvalidDatabaseOperationException($e);
        }

        // Invalidar cache
        Cache::deleteFromCache(Cache::CONTEST_INFO, $r['contest_alias']);
        Scoreboard::invalidateScoreboardCache(ScoreboardParams::fromContest($params['contest']));

        return ['status' => 'ok'];
    }

    /**
     * Validates the request for RemoveFromContest and returns an array with
     * the problem and contest DAOs
     *
     * @throws InvalidDatabaseOperationException
     * @throws InvalidParameterException
     * @throws ForbiddenAccessException
     */
    private static function validateRemoveFromContestRequest(Request $r) {
        Validators::isStringNonEmpty($r['contest_alias'], 'contest_alias');

        try {
            $contest = ContestsDAO::getByAlias($r['contest_alias']);
        } catch (Exception $e) {
            // Operation failed in the data layer
            throw new InvalidDatabaseOperationException($e);
        }

        if (is_null($contest)) {
            throw new InvalidParameterException('parameterNotFound', 'problem_alias');
        }

        // Only contest admin is allowed to remove problems in contest
        if (!Authorization::isContestAdmin($r['current_identity_id'], $contest)) {
            throw new ForbiddenAccessException('cannotRemoveProblem');
        }

        Validators::isStringNonEmpty($r['problem_alias'], 'problem_alias');

        try {
            $problem = ProblemsDAO::getByAlias($r['problem_alias']);
        } catch (Exception $e) {
            // Operation failed in the data layer
            throw new InvalidDatabaseOperationException($e);
        }

        if (is_null($problem)) {
            throw new InvalidParameterException('parameterNotFound', 'problem_alias');
        }

        // Disallow removing problem from contest if it already has runs within the contest
        if (RunsDAO::CountTotalRunsOfProblemInProblemset($problem->problem_id, $contest->problemset_id) > 0 &&
            !Authorization::isSystemAdmin($r['current_identity_id'])) {
            throw new ForbiddenAccessException('cannotRemoveProblemWithSubmissions');
        }

        if ($contest->public == 1) {
            // Check that contest has at least 2 problems
            $problemset = ProblemsetsDAO::getByPK($contest->problemset_id);
            $problemsInContest = ProblemsetProblemsDAO::GetRelevantProblems($problemset);
            if (count($problemsInContest) < 2) {
                throw new InvalidParameterException('contestPublicRequiresProblem');
            }
        }

        return [
            'contest' => $contest,
            'problem' => $problem];
    }

    /**
     * Validates add/remove user request
     *
     * @param Request $r
     * @throws InvalidDatabaseOperationException
     * @throws InvalidParameterException
     * @throws ForbiddenAccessException
     */
    private static function validateAddUser(Request $r) {
        $r['user'] = null;

        // Check contest_alias
        Validators::isStringNonEmpty($r['contest_alias'], 'contest_alias');

        $r['user'] = UserController::resolveUser($r['usernameOrEmail']);

        if (is_null($r['user'])) {
            throw new NotFoundException('userOrMailNotFound');
        }

        try {
            $r['contest'] = ContestsDAO::getByAlias($r['contest_alias']);
        } catch (Exception $e) {
            // Operation failed in the data layer
            throw new InvalidDatabaseOperationException($e);
        }

        if (is_null($r['contest'])) {
            throw new NotFoundException('contestNotFound');
        }

        // Only director is allowed to create problems in contest
        if (!Authorization::isContestAdmin($r['current_identity_id'], $r['contest'])) {
            throw new ForbiddenAccessException();
        }
    }

    /**
     * Adds a user to a contest.
     * By default, any user can view details of public contests.
     * Only users added through this API can view private contests
     *
     * @param Request $r
     * @return array
     * @throws InvalidDatabaseOperationException
     * @throws ForbiddenAccessException
     */
    public static function apiAddUser(Request $r) {
        if (OMEGAUP_LOCKDOWN) {
            throw new ForbiddenAccessException('lockdown');
        }

        // Authenticate logged user
        self::authenticateRequest($r);
        self::validateAddUser($r);

        // Save the contest to the DB
        try {
            ProblemsetIdentitiesDAO::save(new ProblemsetIdentities([
                'problemset_id' => $r['contest']->problemset_id,
                'identity_id' => $r['user']->main_identity_id,
                'access_time' => null,
                'score' => '0',
                'time' => '0',
            ]));
        } catch (Exception $e) {
            // Operation failed in the data layer
            self::$log->error('Failed to create new ContestUser: ' . $e->getMessage());
            throw new InvalidDatabaseOperationException($e);
        }

        return ['status' => 'ok'];
    }

    /**
     * Remove a user from a private contest
     *
     * @param Request $r
     * @return type
     * @throws InvalidDatabaseOperationException
     */
    public static function apiRemoveUser(Request $r) {
        // Authenticate logged user
        self::authenticateRequest($r);
        self::validateAddUser($r);

        try {
            ProblemsetIdentitiesDAO::delete(new ProblemsetIdentities([
                'problemset_id' => $r['contest']->problemset_id,
                'identity_id' => $r['user']->main_identity_id,
            ]));
        } catch (Exception $e) {
            throw new InvalidDatabaseOperationException($e);
        }

        return ['status' => 'ok'];
    }

    /**
     * Adds an admin to a contest
     *
     * @param Request $r
     * @return array
     * @throws InvalidDatabaseOperationException
     * @throws ForbiddenAccessException
     */
    public static function apiAddAdmin(Request $r) {
        if (OMEGAUP_LOCKDOWN) {
            throw new ForbiddenAccessException('lockdown');
        }

        // Authenticate logged user
        self::authenticateRequest($r);

        // Check contest_alias
        Validators::isStringNonEmpty($r['contest_alias'], 'contest_alias');

        $user = UserController::resolveUser($r['usernameOrEmail']);

        try {
            $contest = ContestsDAO::getByAlias($r['contest_alias']);
        } catch (Exception $e) {
            // Operation failed in the data layer
            throw new InvalidDatabaseOperationException($e);
        }

        // Only director is allowed to create problems in contest
        if (!Authorization::isContestAdmin($r['current_identity_id'], $contest)) {
            throw new ForbiddenAccessException();
        }

        ACLController::addUser($contest->acl_id, $user->user_id);

        return ['status' => 'ok'];
    }

    /**
     * Removes an admin from a contest
     *
     * @param Request $r
     * @return array
     * @throws InvalidDatabaseOperationException
     * @throws ForbiddenAccessException
     */
    public static function apiRemoveAdmin(Request $r) {
        // Authenticate logged user
        self::authenticateRequest($r);

        // Check contest_alias
        Validators::isStringNonEmpty($r['contest_alias'], 'contest_alias');

        $user = UserController::resolveUser($r['usernameOrEmail']);

        try {
            $contest = ContestsDAO::getByAlias($r['contest_alias']);
        } catch (Exception $e) {
            // Operation failed in the data layer
            throw new InvalidDatabaseOperationException($e);
        }

        // Only admin is alowed to make modifications
        if (!Authorization::isContestAdmin($r['current_identity_id'], $contest)) {
            throw new ForbiddenAccessException();
        }

        // Check if admin to delete is actually an admin
        if (!Authorization::isContestAdmin($user->main_identity_id, $contest)) {
            throw new NotFoundException();
        }

        ACLController::removeUser($contest->acl_id, $user->user_id);

        return ['status' => 'ok'];
    }

    /**
     * Adds an group admin to a contest
     *
     * @param Request $r
     * @return array
     * @throws InvalidDatabaseOperationException
     * @throws ForbiddenAccessException
     */
    public static function apiAddGroupAdmin(Request $r) {
        if (OMEGAUP_LOCKDOWN) {
            throw new ForbiddenAccessException('lockdown');
        }

        // Authenticate logged user
        self::authenticateRequest($r);

        // Check contest_alias
        Validators::isStringNonEmpty($r['contest_alias'], 'contest_alias');

        $group = GroupsDAO::FindByAlias($r['group']);

        if ($group == null) {
            throw new InvalidParameterException('invalidParameters');
        }

        try {
            $contest = ContestsDAO::getByAlias($r['contest_alias']);
        } catch (Exception $e) {
            // Operation failed in the data layer
            throw new InvalidDatabaseOperationException($e);
        }

        // Only admins are allowed to modify contest
        if (!Authorization::isContestAdmin($r['current_identity_id'], $contest)) {
            throw new ForbiddenAccessException();
        }

        ACLController::addGroup($contest->acl_id, $group->group_id);

        return ['status' => 'ok'];
    }

    /**
     * Removes a group admin from a contest
     *
     * @param Request $r
     * @return array
     * @throws InvalidDatabaseOperationException
     * @throws ForbiddenAccessException
     */
    public static function apiRemoveGroupAdmin(Request $r) {
        // Authenticate logged user
        self::authenticateRequest($r);

        // Check contest_alias
        Validators::isStringNonEmpty($r['contest_alias'], 'contest_alias');

        $group = GroupsDAO::FindByAlias($r['group']);

        if ($group == null) {
            throw new InvalidParameterException('invalidParameters');
        }

        try {
            $contest = ContestsDAO::getByAlias($r['contest_alias']);
        } catch (Exception $e) {
            // Operation failed in the data layer
            throw new InvalidDatabaseOperationException($e);
        }

        // Only admin is alowed to make modifications
        if (!Authorization::isContestAdmin($r['current_identity_id'], $contest)) {
            throw new ForbiddenAccessException();
        }

        ACLController::removeGroup($contest->acl_id, $group->group_id);

        return ['status' => 'ok'];
    }

    /**
     * Validate the Clarifications request
     *
     * @param Request $r
     * @throws InvalidDatabaseOperationException
     */
    private static function validateClarifications(Request $r) {
        // Check contest_alias
        Validators::isStringNonEmpty($r['contest_alias'], 'contest_alias');

        try {
            $r['contest'] = ContestsDAO::getByAlias($r['contest_alias']);
        } catch (Exception $e) {
            // Operation failed in the data layer
            throw new InvalidDatabaseOperationException($e);
        }

        if ($r['contest'] == null) {
            throw new NotFoundException('contestNotFound');
        }

        Validators::isNumber($r['offset'], 'offset', false /* optional */);
        Validators::isNumber($r['rowcount'], 'rowcount', false /* optional */);
    }

    /**
     *
     * Get clarifications of a contest
     *
     * @param Request $r
     * @return array
     * @throws InvalidDatabaseOperationException
     */
    public static function apiClarifications(Request $r) {
        self::authenticateRequest($r);
        self::validateClarifications($r);

        $is_contest_director = Authorization::isContestAdmin(
            $r['current_identity_id'],
            $r['contest']
        );

        try {
            $clarifications = ClarificationsDAO::GetProblemsetClarifications(
                $r['contest']->problemset_id,
                $is_contest_director,
                $r['current_identity_id'],
                $r['offset'],
                $r['rowcount']
            );
        } catch (Exception $e) {
            // Operation failed in the data layer
            throw new InvalidDatabaseOperationException($e);
        }

        foreach ($clarifications as &$clar) {
            $clar['time'] = (int)$clar['time'];
        }

        // Add response to array
        $response = [];
        $response['clarifications'] = $clarifications;
        $response['status'] = 'ok';

        return $response;
    }

    /**
     * Returns the Scoreboard events
     *
     * @param Request $r
     * @return array
     * @throws InvalidDatabaseOperationException
     * @throws NotFoundException
     */
    public static function apiScoreboardEvents(Request $r) {
        // Get the current user
        self::validateDetails($r);

        $params = ScoreboardParams::fromContest($r['contest']);
        $params['show_all_runs'] = Authorization::isContestAdmin($r['current_identity_id'], $r['contest']);
        $scoreboard = new Scoreboard($params);

        // Push scoreboard data in response
        $response = [];
        $response['events'] = $scoreboard->events();
        $response['original_alias'] = $r['contest']->alias;

        return $response;
    }

    /**
     * Returns the Scoreboard
     *
     * @param Request $r
     * @return array
     * @throws InvalidDatabaseOperationException
     * @throws NotFoundException
     */
    public static function apiScoreboard(Request $r) {
        self::validateBasicDetails($r);

        // If true, will override Scoreboard Pertentage to 100%
        $showAllRuns = false;

        if (is_null($r['token'])) {
            // Get the current user
            self::authenticateRequest($r);

            self::canAccessContest($r);

            if (Authorization::isContestAdmin($r['current_identity_id'], $r['contest'])) {
                $showAllRuns = true;
            }
        } else {
            if ($r['token'] === $r['problemset']->scoreboard_url) {
                $showAllRuns = false;
            } elseif ($r['token'] === $r['problemset']->scoreboard_url_admin) {
                $showAllRuns = true;
            } else {
                throw new ForbiddenAccessException('invalidScoreboardUrl');
            }
        }

        // Create scoreboard
        $params = ScoreboardParams::fromContest($r['contest']);
        $params['show_all_runs'] = $showAllRuns;
        $scoreboard = new Scoreboard($params);

        return $scoreboard->generate();
    }

    /**
     * Gets the accomulative scoreboard for an array of contests
     *
     * @param Request $r
     */
    public static function apiScoreboardMerge(Request $r) {
        // Get the current user
        self::authenticateRequest($r);

        Validators::isStringNonEmpty($r['contest_aliases'], 'contest_aliases');
        $contest_aliases = explode(',', $r['contest_aliases']);

        Validators::isStringNonEmpty($r['usernames_filter'], 'usernames_filter', false);

        $usernames_filter = [];
        if (isset($r['usernames_filter'])) {
            $usernames_filter = explode(',', $r['usernames_filter']);
        }

        // Validate all contest alias
        $contests = [];
        foreach ($contest_aliases as $contest_alias) {
            try {
                $contest = ContestsDAO::getByAlias($contest_alias);
            } catch (Exception $e) {
                // Operation failed in the data layer
                throw new InvalidDatabaseOperationException($e);
            }

            if (is_null($contest)) {
                throw new NotFoundException('contestNotFound');
            }

            array_push($contests, $contest);
        }

        // Get all scoreboards
        $scoreboards = [];
        foreach ($contests as $contest) {
            // Set defaults for contests params
            if (!isset($r['contest_params'][$contest->alias]['only_ac'])) {
                // Hay que hacer esto para evitar "Indirect modification of overloaded element of Request has no effect"
                // http://stackoverflow.com/questions/20053269/indirect-modification-of-overloaded-element-of-splfixedarray-has-no-effect
                $cp = $r['contest_params'];
                $cp[$contest->alias]['only_ac'] = false;
                $r['contest_params'] = $cp;
            }

            if (!isset($r['contest_params'][$contest->alias]['weight'])) {
                // Ditto indirect modification.
                $cp = $r['contest_params'];
                $cp[$contest->alias]['weight'] = 1;
                $r['contest_params'] = $cp;
            }

            $params = ScoreboardParams::fromContest($contest);
            $params['only_ac'] = $r['contest_params'][$contest->alias]['only_ac'];
            $s = new Scoreboard($params);

            $scoreboards[$contest->alias] = $s->generate();
        }

        $merged_scoreboard = [];

        // Merge
        foreach ($scoreboards as $contest_alias => $scoreboard) {
            foreach ($scoreboard['ranking'] as $user_results) {
                // If user haven't been added to the merged scoredboard, add him
                if (!isset($merged_scoreboard[$user_results['username']])) {
                    $merged_scoreboard[$user_results['username']] = [];
                    $merged_scoreboard[$user_results['username']]['name'] = $user_results['name'];
                    $merged_scoreboard[$user_results['username']]['username'] = $user_results['username'];
                    $merged_scoreboard[$user_results['username']]['total']['points'] = 0;
                    $merged_scoreboard[$user_results['username']]['total']['penalty'] = 0;
                }

                $merged_scoreboard[$user_results['username']]['contests'][$contest_alias]['points'] = ($user_results['total']['points'] * $r['contest_params'][$contest_alias]['weight']);
                $merged_scoreboard[$user_results['username']]['contests'][$contest_alias]['penalty'] = $user_results['total']['penalty'];

                $merged_scoreboard[$user_results['username']]['total']['points'] += ($user_results['total']['points'] * $r['contest_params'][$contest_alias]['weight']);
                $merged_scoreboard[$user_results['username']]['total']['penalty'] += $user_results['total']['penalty'];
            }
        }

        // Remove users not in filter
        if (isset($r['usernames_filter'])) {
            foreach ($merged_scoreboard as $username => $entry) {
                if (array_search($username, $usernames_filter) === false) {
                    unset($merged_scoreboard[$username]);
                }
            }
        }

        // Normalize user["contests"] entries so all contain the same contests
        foreach ($merged_scoreboard as $username => $entry) {
            foreach ($contests as $contest) {
                if (!isset($entry['contests'][$contest->alias]['points'])) {
                    $merged_scoreboard[$username]['contests'][$contest->alias]['points'] = 0;
                    $merged_scoreboard[$username]['contests'][$contest->alias]['penalty'] = 0;
                }
            }
        }

        // Sort merged_scoreboard
        usort($merged_scoreboard, ['self', 'compareUserScores']);

        $response = [];
        $response['ranking'] = $merged_scoreboard;
        $response['status'] = 'ok';

        return $response;
    }

    /**
     * Compares results of 2 contestants to sort them in the scoreboard
     *
     * @param type $a
     * @param type $b
     * @return int
     */
    private static function compareUserScores($a, $b) {
        if ($a['total']['points'] == $b['total']['points']) {
            if ($a['total']['penalty'] == $b['total']['penalty']) {
                return 0;
            }

            return ($a['total']['penalty'] > $b['total']['penalty']) ? 1 : -1;
        }

        return ($a['total']['points'] < $b['total']['points']) ? 1 : -1;
    }

    public static function apiRequests(Request $r) {
        // Authenticate request
        self::authenticateRequest($r);

        Validators::isStringNonEmpty($r['contest_alias'], 'contest_alias');

        try {
            $contest = ContestsDAO::getByAlias($r['contest_alias']);
        } catch (Exception $e) {
            throw new InvalidDatabaseOperationException($e);
        }

        if (is_null($contest)) {
            throw new NotFoundException('contestNotFound');
        }

        if (!Authorization::isContestAdmin($r['current_identity_id'], $contest)) {
            throw new ForbiddenAccessException();
        }

        try {
            $db_results = ProblemsetIdentityRequestDAO::getRequestsForProblemset($contest->problemset_id);
        } catch (Exception $e) {
            throw new InvalidDatabaseOperationException($e);
        }

        // @TODO prefetch an alias-user_id map so that we dont need
        // a getbypk (sql select query) on every iteration of the following loop

        // Precalculate all admin profiles.
        $admin_infos = [];
        foreach ($db_results as $result) {
            $admin_id = $result['admin_id'];
            if (!array_key_exists($admin_id, $admin_infos)) {
                $data = UsersDAO::getByPK($admin_id);
                if (!is_null($data)) {
                    $admin_infos[$admin_id]['user_id'] = $data->user_id;
                    $admin_infos[$admin_id]['username'] = $data->username;
                    $admin_infos[$admin_id]['name'] = $data->name;
                }
            }
        }

        $users = [];
        foreach ($db_results as $result) {
            $admin_id = $result['admin_id'];

            $result = new ProblemsetIdentityRequest($result);
            $identity_id = $result->identity_id;
            $user = IdentitiesDAO::getByPK($identity_id);

            // Get user profile. Email, school, etc.
            $profile_request = new Request();
            $profile_request['username'] = $user->username;
            $profile_request['omit_rank'] = true;

            $userprofile = UserController::apiProfile($profile_request);
            $adminprofile = [];

            if (array_key_exists($admin_id, $admin_infos)) {
                $adminprofile = $admin_infos[$admin_id];
            }

            $users[] = array_merge(
                $userprofile['userinfo'],
                [
                    'last_update' => $result->last_update,
                    'accepted' => $result->accepted,
                    'extra_note' => $result->extra_note,
                    'admin' => $adminprofile,
                    'request_time' => $result->request_time]
            );
        }

        $response = [];
        $response['users'] = $users;
        $response['status'] = 'ok';

        return $response;
    }

    public static function apiArbitrateRequest(Request $r) {
        self::authenticateRequest($r);

        Validators::isStringNonEmpty($r['contest_alias'], 'contest_alias');

        if (is_null($r['resolution'])) {
            throw new InvalidParameterException('invalidParameters');
        }

        try {
            $contest = ContestsDAO::getByAlias($r['contest_alias']);
        } catch (Exception $e) {
            throw new NotFoundException($e);
        }

        if (is_null($contest)) {
            throw new NotFoundException('contestNotFound');
        }

        if (!Authorization::isContestAdmin($r['current_identity_id'], $contest)) {
            throw new ForbiddenAccessException();
        }

        $targetUser = UsersDAO::FindByUsername($r['username']);

        $request = ProblemsetIdentityRequestDAO::getByPK($targetUser->main_identity_id, $contest->problemset_id);

        if (is_null($request)) {
            throw new InvalidParameterException('userNotInListOfRequests');
        }

        if (is_bool($r['resolution'])) {
            $resolution = $r['resolution'];
        } else {
            $resolution = $r['resolution'] === 'true';
        }

        $request->accepted = $resolution;
        $request->extra_note = $r['note'];
        $request->last_update = gmdate('Y-m-d H:i:s');

        ProblemsetIdentityRequestDAO::save($request);

        // Save this action in the history
        ProblemsetIdentityRequestHistoryDAO::save(new ProblemsetIdentityRequestHistory([
            'identity_id' => $request->identity_id,
            'problemset_id' => $contest->problemset_id,
            'time' => $request->last_update,
            'admin_id' => $r['current_user_id'],
            'accepted' => $request->accepted,
        ]));

        self::$log->info('Arbitrated contest for user, new accepted user_id='
                                . $targetUser->user_id . ', state=' . $resolution);

        return ['status' => 'ok'];
    }

    /**
     * Returns ALL identities participating in a contest
     *
     * @param Request $r
     * @return array
     * @throws InvalidDatabaseOperationException
     */
    public static function apiUsers(Request $r) {
        // Authenticate request
        self::authenticateRequest($r);

        Validators::isStringNonEmpty($r['contest_alias'], 'contest_alias');

        try {
            $contest = ContestsDAO::getByAlias($r['contest_alias']);
        } catch (Exception $e) {
            throw new InvalidDatabaseOperationException($e);
        }

        if (is_null($contest)) {
            throw new NotFoundException('contestNotFound');
        }

        if (!Authorization::isContestAdmin($r['current_identity_id'], $contest)) {
            throw new ForbiddenAccessException();
        }

        // Get identities from DB
        try {
            $identities = ProblemsetIdentitiesDAO::getWithExtraInformation($contest->problemset_id);
        } catch (Exception $e) {
            // Operation failed in the data layer
            throw new InvalidDatabaseOperationException($e);
        }

        $response = [];
        $response['users'] = $identities;
        $response['status'] = 'ok';

        return $response;
    }

    /**
     * Returns all contest administrators
     *
     * @param Request $r
     * @return array
     * @throws InvalidDatabaseOperationException
     */
    public static function apiAdmins(Request $r) {
        // Authenticate request
        self::authenticateRequest($r);

        Validators::isStringNonEmpty($r['contest_alias'], 'contest_alias');

        try {
            $contest = ContestsDAO::getByAlias($r['contest_alias']);
        } catch (Exception $e) {
            throw new InvalidDatabaseOperationException($e);
        }

        if (!Authorization::isContestAdmin($r['current_identity_id'], $contest)) {
            throw new ForbiddenAccessException();
        }

        return [
            'status' => 'ok',
            'admins' => UserRolesDAO::getContestAdmins($contest),
            'group_admins' => GroupRolesDAO::getContestAdmins($contest)
        ];
    }

    /**
     * Enforces rules to avoid having invalid/unactionable public contests
     *
     * @param Contests $contest
     */
    private static function validateContestCanBePublic(Contests $contest) {
        $problemset = ProblemsetsDAO::getByPK($contest->problemset_id);
        // Check that contest has some problems at least 1 problem
        $problemsInProblemset = ProblemsetProblemsDAO::getRelevantProblems($problemset);
        if (count($problemsInProblemset) < 1) {
            throw new InvalidParameterException('contestPublicRequiresProblem');
        }
    }

    /**
     * Update a Contest
     *
     * @param Request $r
     * @return array
     * @throws InvalidDatabaseOperationException
     */
    public static function apiUpdate(Request $r) {
        if (OMEGAUP_LOCKDOWN) {
            throw new ForbiddenAccessException('lockdown');
        }

        // Authenticate request
        self::authenticateRequest($r);

        // Validate request
        self::validateCreateOrUpdate($r, true /* is update */);

        self::forbiddenInVirtual($r['contest']);

        // Update contest DAO
        if (!is_null($r['public'])) {
            // If going public
            if ($r['public'] == 1) {
                self::validateContestCanBePublic($r['contest']);
            }

            $r['contest']->public = $r['public'];
        }

        $valueProperties = [
            'title',
            'description',
            'start_time'        => ['transform' => function ($value) {
                return gmdate('Y-m-d H:i:s', $value);
            }],
            'finish_time'       => ['transform' => function ($value) {
                return gmdate('Y-m-d H:i:s', $value);
            }],
            'window_length' => ['transform' => function ($value) {
                return $value == 'NULL' ? null : $value;
            }],
            'scoreboard',
            'points_decay_factor',
            'partial_score',
            'submissions_gap',
            'feedback',
            'penalty'               => ['transform' => function ($value) {
                return max(0, intval($value));
            }],
            'penalty_type',
            'penalty_calc_policy',
            'show_scoreboard_after',
            'languages' => ['transform' => function ($value) {
                if (!is_array($value)) {
                    return $value;
                }
                return join(',', $value);
            }],
            'contestant_must_register',
        ];
        self::updateValueProperties($r, $r['contest'], $valueProperties);

        $original_contest = ContestsDAO::getByPK($r['contest']->contest_id);

        // Push changes
        try {
            // Begin a new transaction
            ContestsDAO::transBegin();

            // Save the contest object with data sent by user to the database
            self::updateContest($r['contest'], $original_contest, $r['current_user_id']);

            // Save the problemset object with data sent by user to the database
            $problemset = ProblemsetsDAO::getByPK($r['contest']->problemset_id);
            $problemset->needs_basic_information = $r['basic_information'] ?? 0;
            $problemset->requests_user_information = $r['requests_user_information'] ?? 'no';
            ProblemsetsDAO::save($problemset);

            if (!is_null($r['problems'])) {
                // Get current problems
                $p_key = new Problems(['contest_id' => $r['contest']->contest_id]);
                $current_problems = ProblemsDAO::search($p_key);
                $current_problems_id = [];

                foreach ($current_problems as $p) {
                    array_push($current_problems_id, $p->problem_id);
                }

                // Check who needs to be deleted and who needs to be added
                $to_delete = array_diff($current_problems_id, self::$problems_id);
                $to_add = array_diff(self::$problems_id, $current_problems_id);

                foreach ($to_add as $problem) {
                    $contest_problem = new ProblemsetProblems([
                                'problemset_id' => $r['contest']->problemset_id,
                                'problem_id' => $problem,
                                'points' => $r['problems'][$problem]['points']
                            ]);

                    ProblemsetProblemsDAO::save($contest_problem);
                }

                foreach ($to_delete as $problem) {
                    $contest_problem = new ProblemsetProblems([
                                'problemset_id' => $r['contest']->problemset_id,
                                'problem_id' => $problem,
                            ]);

                    ProblemsetProblemsDAO::delete(ProblemsetProblemsDAO::search($contest_problem));
                }
            }

            // End transaction
            ContestsDAO::transEnd();
        } catch (Exception $e) {
            // Operation failed in the data layer, rollback transaction
            ContestsDAO::transRollback();

            throw new InvalidDatabaseOperationException($e);
        }

        // Expire contest-info cache
        Cache::deleteFromCache(Cache::CONTEST_INFO, $r['contest_alias']);

        // Expire contest scoreboard cache
        Scoreboard::invalidateScoreboardCache(ScoreboardParams::fromContest($r['contest']));

        // Expire contest-list cache
        Cache::invalidateAllKeys(Cache::CONTESTS_LIST_PUBLIC);
        Cache::invalidateAllKeys(Cache::CONTESTS_LIST_SYSTEM_ADMIN);

        // Happy ending
        $response = [];
        $response['status'] = 'ok';

        self::$log->info('Contest updated (alias): ' . $r['contest_alias']);

        return $response;
    }

    /**
     * This function reviews changes in penalty type and visibility type
     */
    private static function updateContest(Contests $contest, Contests $original_contest, $user_id) {
        if ($original_contest->public !== $contest->public) {
            $timestamp = gmdate('Y-m-d H:i:s', Time::get());
            ContestLogDAO::save(new ContestLog([
                'contest_id' => $contest->contest_id,
                'user_id' => $user_id,
                'from_visibility' => $original_contest->public,
                'to_visibility' => $contest->public,
                'time' => $timestamp
            ]));
            $contest->last_updated = $timestamp;
        }
        ContestsDAO::save($contest);
        if ($original_contest->penalty_type == $contest->penalty_type) {
            return;
        }
        RunsDAO::recalculatePenaltyForContest($contest);
    }

    /**
     * Validates runs API
     *
     * @param Request $r
     * @throws InvalidDatabaseOperationException
     * @throws NotFoundException
     * @throws ForbiddenAccessException
     */
    private static function validateRuns(Request $r) {
        // Defaults for offset and rowcount
        if (!isset($r['offset'])) {
            $r['offset'] = 0;
        }
        if (!isset($r['rowcount'])) {
            $r['rowcount'] = 100;
        }

        Validators::isStringNonEmpty($r['contest_alias'], 'contest_alias');

        try {
            $r['contest'] = ContestsDAO::getByAlias($r['contest_alias']);
        } catch (Exception $e) {
            // Operation failed in the data layer
            throw new InvalidDatabaseOperationException($e);
        }

        if (is_null($r['contest'])) {
            throw new NotFoundException('contestNotFound');
        }

        if (!Authorization::isContestAdmin($r['current_identity_id'], $r['contest'])) {
            throw new ForbiddenAccessException('userNotAllowed');
        }

        Validators::isNumber($r['offset'], 'offset', false);
        Validators::isNumber($r['rowcount'], 'rowcount', false);
        Validators::isInEnum($r['status'], 'status', ['new', 'waiting', 'compiling', 'running', 'ready'], false);
        Validators::isInEnum($r['verdict'], 'verdict', ['AC', 'PA', 'WA', 'TLE', 'MLE', 'OLE', 'RTE', 'RFE', 'CE', 'JE', 'NO-AC'], false);

        // Check filter by problem, is optional
        if (!is_null($r['problem_alias'])) {
            Validators::isStringNonEmpty($r['problem_alias'], 'problem');

            try {
                $r['problem'] = ProblemsDAO::getByAlias($r['problem_alias']);
            } catch (Exception $e) {
                // Operation failed in the data layer
                throw new InvalidDatabaseOperationException($e);
            }

            if (is_null($r['problem'])) {
                throw new NotFoundException('problemNotFound');
            }
        }

        Validators::isInEnum($r['language'], 'language', array_keys(RunController::$kSupportedLanguages), false);

        // Get user if we have something in username
        if (!is_null($r['username'])) {
            $r['identity'] = IdentityController::resolveIdentity($r['username']);
        }
    }

    /**
     * Returns all runs for a contest
     *
     * @param Request $r
     * @return array
     * @throws InvalidDatabaseOperationException
     */
    public static function apiRuns(Request $r) {
        // Authenticate request
        self::authenticateRequest($r);

        // Validate request
        self::validateRuns($r);

        // Get our runs
        try {
            $runs = RunsDAO::GetAllRuns(
                $r['contest']->problemset_id,
                $r['status'],
                $r['verdict'],
                !is_null($r['problem']) ? $r['problem']->problem_id : null,
                $r['language'],
                !is_null($r['identity']) ? $r['identity']->identity_id : null,
                $r['offset'],
                $r['rowcount']
            );
        } catch (Exception $e) {
            // Operation failed in the data layer
            throw new InvalidDatabaseOperationException($e);
        }

        $result = [];

        foreach ($runs as $run) {
            $run['time'] = (int)$run['time'];
            $run['score'] = round((float)$run['score'], 4);
            $run['contest_score'] = round((float)$run['contest_score'], 2);
            array_push($result, $run);
        }

        $response = [];
        $response['runs'] = $result;
        $response['status'] = 'ok';

        return $response;
    }

    /**
     * Validates that request contains contest_alias and the api is contest-admin only
     *
     * @param Request $r
     * @throws InvalidDatabaseOperationException
     * @throws ForbiddenAccessException
     */
    private static function validateStats(Request $r) {
        Validators::isStringNonEmpty($r['contest_alias'], 'contest_alias');

        try {
            $r['contest'] = ContestsDAO::getByAlias($r['contest_alias']);
        } catch (Exception $e) {
            // Operation failed in the data layer
            throw new InvalidDatabaseOperationException($e);
        }

        // This API is Contest Admin only
        if (is_null($r['contest']) || !Authorization::isContestAdmin($r['current_identity_id'], $r['contest'])) {
            throw new ForbiddenAccessException('userNotAllowed');
        }
    }

    /**
     * Stats of a problem
     *
     * @param Request $r
     * @return array
     * @throws InvalidDatabaseOperationException
     * @throws ForbiddenAccessException
     */
    public static function apiStats(Request $r) {
        // Get user
        self::authenticateRequest($r);

        self::validateStats($r);

        try {
            // Array of GUIDs of pending runs
            $pendingRunsGuids = RunsDAO::GetPendingRunsOfProblemset($r['contest']->problemset_id);

            // Count of pending runs (int)
            $totalRunsCount = RunsDAO::CountTotalRunsOfProblemset($r['contest']->problemset_id);

            // Wait time
            $waitTimeArray = RunsDAO::GetLargestWaitTimeOfProblemset($r['contest']->problemset_id);

            // List of verdicts
            $verdict_counts = [];

            foreach (self::$verdicts as $verdict) {
                $verdict_counts[$verdict] = RunsDAO::CountTotalRunsOfProblemsetByVerdict($r['contest']->problemset_id, $verdict);
            }

            // Get max points posible for contest
            $key = new ProblemsetProblems(['problemset_id' => $r['contest']->problemset_id]);
            $problemsetProblems = ProblemsetProblemsDAO::search($key);
            $totalPoints = 0;
            foreach ($problemsetProblems as $cP) {
                $totalPoints += $cP->points;
            }

            // Get scoreboard to calculate distribution
            $distribution = [];
            for ($i = 0; $i < 101; $i++) {
                $distribution[$i] = 0;
            }

            $sizeOfBucket = $totalPoints / 100;
            $scoreboardResponse = self::apiScoreboard($r);
            foreach ($scoreboardResponse['ranking'] as $results) {
                $distribution[(int)($results['total']['points'] / $sizeOfBucket)]++;
            }
        } catch (Exception $e) {
            // Operation failed in the data layer
            throw new InvalidDatabaseOperationException($e);
        }

        // Para darle gusto al Alanboy, regresando array
        return [
            'total_runs' => $totalRunsCount,
            'pending_runs' => $pendingRunsGuids,
            'max_wait_time' => is_null($waitTimeArray) ? 0 : $waitTimeArray[1],
            'max_wait_time_guid' => is_null($waitTimeArray) ? 0 : $waitTimeArray[0]->guid,
            'verdict_counts' => $verdict_counts,
            'distribution' => $distribution,
            'size_of_bucket' => $sizeOfBucket,
            'total_points' => $totalPoints,
            'status' => 'ok',
        ];
    }

    /**
     * Returns a detailed report of the contest
     *
     * @param Request $r
     * @return array
     */
    public static function apiReport(Request $r) {
        self::authenticateRequest($r);

        self::validateStats($r);

        $params = ScoreboardParams::fromContest($r['contest']);
        $params['show_all_runs'] = true;
        $params['auth_token'] = $r['auth_token'];
        $scoreboard = new Scoreboard($params);

        // Check the filter if we have one
        Validators::isStringNonEmpty($r['filterBy'], 'filterBy', false /* not required */);

        $contestReport = $scoreboard->generate(
            true, // with run details for reporting
            true, // sort contestants by name,
            (isset($r['filterBy']) ? null : $r['filterBy'])
        );

        $contestReport['status'] = 'ok';
        return $contestReport;
    }

    /**
     * Generates a CSV for contest report
     *
     * @param Request $r
     * @return array
     */
    public static function apiCsvReport(Request $r) {
        self::authenticateRequest($r);

        self::validateStats($r);

        // Get full Report API of the contest
        $reportRequest = new Request([
                    'contest_alias' => $r['contest_alias'],
                    'auth_token' => $r['auth_token'],
                ]);
        $contestReport = self::apiReport($reportRequest);

        // Get problem stats for each contest problem so we can
        // have the full list of cases
        $problemStats = [];
        $i = 0;
        foreach ($contestReport['problems'] as $entry) {
            $problem_alias = $entry['alias'];
            $problemStatsRequest = new Request([
                        'problem_alias' => $problem_alias,
                        'auth_token' => $r['auth_token'],
                    ]);

            $problemStats[$i] = ProblemController::apiStats($problemStatsRequest);
            $problemStats[$problem_alias] = $problemStats[$i];

            $i++;
        }

        // Build a csv
        $csvData = [];

        // Build titles
        $csvRow = [];
        $csvRow[] = 'username';
        foreach ($contestReport['problems'] as $entry) {
            foreach ($problemStats[$entry['alias']]['cases_stats'] as $caseName => $counts) {
                $csvRow[] = $caseName;
            }
            $csvRow[] = $entry['alias'] . ' total';
        }
        $csvRow[] = 'total';
        $csvData[] = $csvRow;

        foreach ($contestReport['ranking'] as $userData) {
            if ($userData === 'ok') {
                continue;
            }

            $csvRow = [];
            $csvRow[] = $userData['username'];

            foreach ($userData['problems'] as $key => $problemData) {
                // If the user don't have these details then he didn't submit,
                // we need to fill the report with 0s for completeness
                if (!isset($problemData['run_details']['cases']) || count($problemData['run_details']['cases']) === 0) {
                    for ($i = 0; $i < count($problemStats[$key]['cases_stats']); $i++) {
                        $csvRow[] = '0';
                    }

                    // And adding the total for this problem
                    $csvRow[] = '0';
                } else {
                    // for each case
                    foreach ($problemData['run_details']['cases'] as $caseData) {
                        // If case is correct
                        if (strcmp($caseData['meta']['status'], 'OK') === 0 && strcmp($caseData['out_diff'], '') === 0) {
                            $csvRow[] = '1';
                        } else {
                            $csvRow[] = '0';
                        }
                    }

                    $csvRow[] = $problemData['points'];
                }
            }
            $csvRow[] = $userData['total']['points'];
            $csvData[] = $csvRow;
        }

        // Set headers to auto-download file
        header('Pragma: public');
        header('Expires: 0');
        header('Cache-Control: must-revalidate, post-check=0, pre-check=0');
        header('Content-Type: application/force-download');
        header('Content-Type: application/octet-stream');
        header('Content-Type: application/download');
        header('Content-Disposition: attachment;filename=' . $r['contest_alias'] . '_report.csv');
        header('Content-Transfer-Encoding: binary');

        // Write contents to a csv raw string
        // TODO(https://github.com/omegaup/omegaup/issues/628): Escape = to prevent applications from inadvertently executing code
        // http://contextis.co.uk/blog/comma-separated-vulnerabilities/
        $out = fopen('php://output', 'w');
        foreach ($csvData as $csvRow) {
            fputcsv($out, ContestController::escapeCsv($csvRow));
        }
        fclose($out);

        // X_X
        die();
    }

    private static function escapeCsv($csvRow) {
        $escapedRow = [];
        foreach ($csvRow as $field) {
            if (is_string($field) && $field[0] == '=') {
                $escapedRow[] = "'" . $field;
            } else {
                $escapedRow[] = $field;
            }
        }
        return $escapedRow;
    }

    public static function apiDownload(Request $r) {
        self::authenticateRequest($r);

        self::validateStats($r);

        // Get our runs
        $relevant_columns = ['run_id', 'guid', 'language', 'status',
            'verdict', 'runtime', 'penalty', 'memory', 'score', 'contest_score',
            'time', 'submit_delay', 'Users.username', 'Problems.alias'];
        try {
            $runs = RunsDAO::search(new Runs([
                'contest_id' => $r['contest']->contest_id
            ]), 'time', 'DESC', $relevant_columns);
        } catch (Exception $e) {
            // Operation failed in the data layer
            throw new InvalidDatabaseOperationException($e);
        }

        $zip = new ZipStream($r['contest_alias'] . '.zip');

        // Add runs to zip
        $table = "guid,user,problem,verdict,points\n";
        foreach ($runs as $run) {
            $zip->add_file_from_path(
                'runs/' . $run->guid,
                RunController::getSubmissionPath($run)
            );

            $columns[0] = 'username';
            $columns[1] = 'alias';
            $usernameProblemData = $run->asFilteredArray($columns);

            $table .= $run->guid . ',' . $usernameProblemData['username'] . ',' . $usernameProblemData['alias'] . ',' . $run->verdict . ',' . $run->contest_score;
            $table .= "\n";
        }

        $zip->add_file('summary.csv', $table);

        // Return zip
        $zip->finish();
        die();
    }

    /**
     * Given a contest_alias and user_id, returns the role of the user within
     * the context of a contest.
     *
     * @param Request $r
     * @return array
     */
    public static function apiRole(Request $r) {
        try {
            if ($r['contest_alias'] == 'all-events') {
                self::authenticateRequest($r);
                if (Authorization::isSystemAdmin($r['current_identity_id'])) {
                    return [
                        'status' => 'ok',
                        'admin' => true
                    ];
                }
            }

            self::validateDetails($r);

            return [
                'status' => 'ok',
                'admin' => $r['contest_admin']
            ];
        } catch (Exception $e) {
            self::$log->error('Error getting role: ' . $e);

            return [
                'status' => 'error',
                'admin' => false
            ];
        }
    }

    /**
     * Given a contest_alias, sets the recommended flag on/off.
     * Only omegaUp admins can call this API.
     *
     * @param Request $r
     * @return array
     */
    public static function apiSetRecommended(Request $r) {
        self::authenticateRequest($r);

        if (!Authorization::isSystemAdmin($r['current_identity_id'])) {
            throw new ForbiddenAccessException('userNotAllowed');
        }

        // Validate & get contest_alias
        try {
            $r['contest'] = ContestsDAO::getByAlias($r['contest_alias']);
        } catch (Exception $e) {
            throw new InvalidDatabaseOperationException($e);
        }

        if (is_null($r['contest'])) {
            throw new NotFoundException('contestNotFound');
        }

        // Validate value param
        Validators::isInEnum($r['value'], 'value', ['0', '1']);

        $r['contest']->recommended = $r['value'];

        try {
            ContestsDAO::save($r['contest']);
        } catch (Exception $e) {
            throw new InvalidDatabaseOperationException($e);
        }

        return ['status' => 'ok'];
    }
}<|MERGE_RESOLUTION|>--- conflicted
+++ resolved
@@ -112,17 +112,10 @@
 
         $addedContests = [];
         foreach ($contests as $c) {
-<<<<<<< HEAD
             $contestInfo = $c;
             $contestInfo['duration'] = (is_null($c['window_length']) ?
                             $c['finish_time'] - $c['start_time'] : ($c['window_length'] * 60));
 
-=======
-            $contestInfo = $c->asFilteredArray($relevantColumns);
-
-            $contestInfo['duration'] = (is_null($c->window_length) ?
-                                $c->finish_time - $c->start_time : ($c->window_length * 60));
->>>>>>> fb251f8d
             $addedContests[] = $contestInfo;
         }
 
@@ -326,6 +319,7 @@
         Validators::isStringNonEmpty($r['contest_alias'], 'contest_alias');
         // If the contest is private, verify that our user is invited
         try {
+            error_log(print_r($r['contest_alias'], true));
             $contest_problemset = ContestsDAO::getByAliasWithExtraInformation($r['contest_alias']);
             $r['contest'] = new Contests($contest_problemset);
             $r['problemset'] = new Problemsets($contest_problemset);
@@ -582,6 +576,7 @@
                 'rerun_id'];
 
             // Initialize response to be the contest information
+            error_log(print_r($r['contest'], true));
             $result = $r['contest']->asFilteredArray($relevant_columns);
 
             $result['start_time'] = strtotime($result['start_time']);
@@ -999,55 +994,12 @@
             throw new InvalidParameterException('contestPublicRequiresProblem');
         }
 
-<<<<<<< HEAD
-        $acl = new ACLs();
-        $acl->owner_id = $r['current_user_id'];
-
-        // Push changes
-        try {
-            // Begin a new transaction
-            ContestsDAO::transBegin();
-
-            ACLsDAO::save($acl);
-            $contest->acl_id = $acl->acl_id;
-
-            // Save the problemset object with data sent by user to the database
-            $problemset = new Problemsets([
-                'acl_id' => $acl->acl_id,
-                'needs_basic_information' => $r['needs_basic_information'] == 'true',
-                'requests_user_information' => $r['requests_user_information'],
-                'scoreboard_url' => SecurityTools::randomString(30),
-                'scoreboard_url_admin' => SecurityTools::randomString(30),
-            ]);
-            ProblemsetsDAO::save($problemset);
-            $contest->problemset_id = $problemset->problemset_id;
-
-            // Save the contest object with data sent by user to the database
-            ContestsDAO::save($contest);
-
-            if (!is_null($r['problems'])) {
-                foreach ($r['problems'] as $problem) {
-                    $problemset_problem = new ProblemsetProblems([
-                                'problemset_id' => $problemset->problemset_id,
-                                'problem_id' => $problem['id'],
-                                'points' => $problem['points']
-                            ]);
-
-                    ProblemsetProblemsDAO::save($problemset_problem);
-                }
-            }
-
-            // End transaction transaction
-            ContestsDAO::transEnd();
-        } catch (Exception $e) {
-            // Operation failed in the data layer, rollback transaction
-            ContestsDAO::transRollback();
-=======
         $problemset = new Problemsets([
             'needs_basic_information' => $r['needs_basic_information'] == 'true',
-            'requests_user_information' => $r['requests_user_information']
+            'requests_user_information' => $r['requests_user_information'],
+            'scoreboard_url' => SecurityTools::randomString(30),
+            'scoreboard_url_admin' => SecurityTools::randomString(30),
         ]);
->>>>>>> fb251f8d
 
         self::createContest($r, $problemset, $contest);
 
