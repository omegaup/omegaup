--- conflicted
+++ resolved
@@ -579,15 +579,8 @@
         try {
             $response['contest']->toUnixTime();
             ProblemsetIdentitiesDAO::checkAndSaveFirstTimeAccess(
-<<<<<<< HEAD
-                $r->identity->identity_id,
-                $response['contest']->problemset_id,
-                $response['contest']->finish_time,
-                $response['contest']->window_length,
-=======
                 $r->identity,
                 $response['contest'],
->>>>>>> 5d6c051a
                 /*$grantAccess=*/true,
                 $r['share_user_information'] ?: false
             );
@@ -721,12 +714,6 @@
      *
      * @param Request $r
      * @return array
-<<<<<<< HEAD
-     * @throws InvalidParameterException
-     * @throws ForbiddenAccessException
-     * @throws InvalidDatabaseOperationException
-=======
->>>>>>> 5d6c051a
      */
     public static function apiDetails(Request $r) {
         $response = self::validateDetails($r);
@@ -739,47 +726,22 @@
             // Adding timer info separately as it depends on the current user and we don't
             // want this to get generally cached for everybody
             // Save the time of the first access
-<<<<<<< HEAD
-            try {
-                $response['contest']->toUnixTime();
-                $problemsetIdentity = ProblemsetIdentitiesDAO::checkAndSaveFirstTimeAccess(
-                    $r->identity->identity_id,
-                    $response['contest']->problemset_id,
-                    $response['contest']->finish_time,
-                    $response['contest']->window_length,
-                    /*$grantAccess=*/false
-                );
-            } catch (ApiException $e) {
-                throw $e;
-            } catch (Exception $e) {
-                // Operation failed in the data layer
-                throw new InvalidDatabaseOperationException($e);
-            }
-
-            // Add time left to response
-            if (is_null($response['contest']->window_length)) {
-                $result['submission_deadline'] = strtotime($response['contest']->finish_time);
-=======
             $response['contest']->toUnixTime();
-            $problemsetUser = ProblemsetIdentitiesDAO::checkAndSaveFirstTimeAccess(
+            $problemsetIdentity = ProblemsetIdentitiesDAO::checkAndSaveFirstTimeAccess(
                 $r->identity,
                 $response['contest']
             );
 
             // Add time left to response
-            if ($response['contest']->window_length === null) {
+            if (is_null($response['contest']->window_length)) {
                 $result['submission_deadline'] = $response['contest']->finish_time;
->>>>>>> 5d6c051a
             } else {
-                $problemsetIdentity->toUnixTime();
+                // $problemsetIdentity->toUnixTime();
+                // error_log(print_r($problemsetIdentity->access_time, true));
+                // error_log(print_r($response['contest'], true));
                 $result['submission_deadline'] = min(
-<<<<<<< HEAD
-                    strtotime($response['contest']->finish_time),
+                    $response['contest']->finish_time,
                     strtotime($problemsetIdentity->access_time) + $response['contest']->window_length * 60
-=======
-                    $response['contest']->finish_time,
-                    strtotime($problemsetUser->access_time) + $response['contest']->window_length * 60
->>>>>>> 5d6c051a
                 );
             }
             $result['admin'] = Authorization::isContestAdmin(
@@ -1618,21 +1580,6 @@
         );
 
         // Save the contest to the DB
-<<<<<<< HEAD
-        try {
-            ProblemsetIdentitiesDAO::save(new ProblemsetIdentities([
-                'problemset_id' => $contest->problemset_id,
-                'identity_id' => $identity->identity_id,
-                'access_time' => null,
-                'end_time' => null,
-                'score' => '0',
-                'time' => '0',
-                'is_invited' => '1',
-            ]));
-        } catch (Exception $e) {
-            throw new InvalidDatabaseOperationException($e);
-        }
-=======
         ProblemsetIdentitiesDAO::replace(new ProblemsetIdentities([
             'problemset_id' => $contest->problemset_id,
             'identity_id' => $identity->identity_id,
@@ -1642,7 +1589,6 @@
             'time' => '0',
             'is_invited' => '1',
         ]));
->>>>>>> 5d6c051a
 
         return ['status' => 'ok'];
     }
@@ -2343,9 +2289,8 @@
     }
 
     /**
-     * This function reviews changes in penalty type, admission mode
-     * finish time and window length to recalcualte information
-     * previously stored
+     * This function reviews changes in penalty type, admission mode, finish
+     * time and window length to recalcualte information previously stored
      */
     private static function updateContest(
         Contests $contest,
@@ -2363,13 +2308,9 @@
             ]));
             $contest->last_updated = $timestamp;
         }
-<<<<<<< HEAD
-        if (($original_contest->finish_time !== $contest->finish_time) ||
-            ($original_contest->window_length !== $contest->window_length)) {
-=======
+
         if (($originalContest->finish_time !== $contest->finish_time) ||
             ($originalContest->window_length !== $contest->window_length)) {
->>>>>>> 5d6c051a
             if (!is_null($contest->window_length)) {
                 // When window length is enabled, end time value is access time + window length
                 ProblemsetIdentitiesDAO::recalculateEndTimeForProblemsetIdentities(
