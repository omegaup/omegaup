--- conflicted
+++ resolved
@@ -72,9 +72,9 @@
                     $contests
                 );
             } elseif ($participating == ParticipatingStatus::YES) {
-                $contests = ContestsDAO::getContestsParticipating($r['current_user_id'], $page, $page_size, $query);
+                $contests = ContestsDAO::getContestsParticipating($r['current_identity_id'], $page, $page_size, $query);
             } elseif ($public == PublicStatus::YES) {
-                $contests = ContestsDAO::getRecentPublicContests($r['current_user_id'], $page, $page_size, $query);
+                $contests = ContestsDAO::getRecentPublicContests($r['current_identity_id'], $page, $page_size, $query);
             } elseif (Authorization::isSystemAdmin($r['current_user_id'])) {
                 // Get all contests
                 Cache::getFromCacheOrSet(
@@ -279,7 +279,7 @@
 
         if ($r['contest']->public != 1) {
             try {
-                if (is_null(ProblemsetIdentitiesDAO::getByPK($r['current_user_id'], $r['contest']->problemset_id))
+                if (is_null(ProblemsetIdentitiesDAO::getByPK($r['current_identity_id'], $r['contest']->problemset_id))
                         && !Authorization::isContestAdmin($r['current_user_id'], $r['contest'])) {
                     throw new ForbiddenAccessException('userNotAllowed');
                 }
@@ -292,8 +292,8 @@
             }
         } else {
             if ($r['contest']->contestant_must_register == '1') {
-                if (!Authorization::isContestAdmin($r['current_user_id'], $r['contest'])) {
-                    $req = ProblemsetIdentityRequestDAO::getByPK($r['current_user_id'], $r['contest']->problemset_id);
+                if (!Authorization::isContestAdmin($r['current_identity_id'], $r['contest'])) {
+                    $req = ProblemsetIdentityRequestDAO::getByPK($r['current_identity_id'], $r['contest']->problemset_id);
 
                     if (is_null($req) || ($req->accepted === '0')) {
                         throw new ForbiddenAccessException('contestNotRegistered');
@@ -379,7 +379,7 @@
 
         // You already started the contest.
         $contestOpened = ProblemsetIdentitiesDAO::getByPK(
-            $r['current_user_id'],
+            $r['current_identity_id'],
             $r['contest']->problemset_id
         );
         if (!is_null($contestOpened) && !is_null($contestOpened->access_time)) {
@@ -490,7 +490,7 @@
 
         try {
             ProblemsetIdentityRequestDAO::save(new ProblemsetIdentityRequest([
-                'identity_id' => $r['current_user_id'],
+                'identity_id' => $r['current_identity_id'],
                 'problemset_id' => $r['contest']->problemset_id,
                 'request_time' => gmdate('Y-m-d H:i:s'),
             ]));
@@ -518,13 +518,8 @@
         ) {
             throw new ForbiddenAccessException('contestBasicInformationNeeded');
         }
-<<<<<<< HEAD
-
         ProblemsetIdentitiesDAO::CheckAndSaveFirstTimeAccess(
-=======
-        ProblemsetUsersDAO::CheckAndSaveFirstTimeAccess(
->>>>>>> f56927b6
-            $r['current_user_id'],
+            $r['current_identity_id'],
             $r['contest']->problemset_id,
             true,
             $r['share_user_information']
@@ -659,7 +654,7 @@
             // Save the time of the first access
             try {
                 $problemset_user = ProblemsetIdentitiesDAO::CheckAndSaveFirstTimeAccess(
-                    $r['current_user_id'],
+                    $r['current_identity_id'],
                     $r['contest']->problemset_id
                 );
             } catch (ApiException $e) {
@@ -1380,7 +1375,7 @@
         try {
             ProblemsetIdentitiesDAO::save(new ProblemsetIdentities([
                 'problemset_id' => $r['contest']->problemset_id,
-                'identity_id' => $r['user']->user_id,
+                'identity_id' => $r['user']->main_identity_id,
                 'access_time' => null,
                 'score' => '0',
                 'time' => '0',
@@ -1409,7 +1404,7 @@
         try {
             ProblemsetIdentitiesDAO::delete(new ProblemsetIdentities([
                 'problemset_id' => $r['contest']->problemset_id,
-                'identity_id' => $r['user']->user_id,
+                'identity_id' => $r['user']->main_identity_id,
             ]));
         } catch (Exception $e) {
             throw new InvalidDatabaseOperationException($e);
@@ -1897,8 +1892,8 @@
             $admin_id = $result['admin_id'];
 
             $result = new ProblemsetIdentityRequest($result);
-            $user_id = $result->identity_id;
-            $user = UsersDAO::getByPK($user_id);
+            $identity_id = $result->identity_id;
+            $user = IdentitiesDAO::getByPK($identity_id);
 
             // Get user profile. Email, school, etc.
             $profile_request = new Request();
@@ -1955,7 +1950,7 @@
 
         $targetUser = UsersDAO::FindByUsername($r['username']);
 
-        $request = ProblemsetIdentityRequestDAO::getByPK($targetUser->user_id, $contest->problemset_id);
+        $request = ProblemsetIdentityRequestDAO::getByPK($targetUser->main_identity_id, $contest->problemset_id);
 
         if (is_null($request)) {
             throw new InvalidParameterException('userNotInListOfRequests');
@@ -2027,7 +2022,7 @@
         // Add all users to an array
         foreach ($db_results as $result) {
             $user_id = $result->identity_id;
-            $user = UsersDAO::getByPK($user_id);
+            $user = IdentitiesDAO::getByPK($user_id);
             $users[] = ['user_id' => $user_id, 'username' => $user->username, 'access_time' => $result->access_time, 'country' => $user->country_id];
         }
 
