--- conflicted
+++ resolved
@@ -2140,64 +2140,42 @@
         $contest = self::validateContestAdmin($r['contest_alias'], $r->identity);
 
         try {
-            $requestsAdmins =
+            $resultAdmins =
                 ProblemsetIdentityRequestDAO::getFirstAdminForProblemsetRequest(
                     $contest->problemset_id
                 );
-            $requests = ProblemsetIdentityRequestDAO::getRequestsForProblemset(
-                $contest->problemset_id
-            );
-        } catch (Exception $e) {
-            throw new InvalidDatabaseOperationException($e);
-        }
-
-<<<<<<< HEAD
+            $resultRequests =
+                ProblemsetIdentityRequestDAO::getRequestsForProblemset(
+                    $contest->problemset_id
+                );
+        } catch (Exception $e) {
+            throw new InvalidDatabaseOperationException($e);
+        }
+
+        $admins = [];
+        $requestsAdmins = [];
+        foreach ($resultAdmins as $result) {
+            $adminId = $result['admin_id'];
+            if (!empty($adminId) && !array_key_exists($adminId, $admins)) {
+                $admin = [];
+                $data = IdentitiesDAO::findByUserId($adminId);
+                if (!is_null($data)) {
+                    $admin = [
+                        'user_id' => $data->user_id,
+                        'username' => $data->username,
+                        'name' => $data->name,
+                    ];
+                }
+                $requestsAdmins[$result['identity_id']] = $admin;
+            }
+        }
+
         $usersRequests = array_map(function ($request) use ($requestsAdmins) {
-            $request['admin'] = ['user_id' => null, 'username' => null, 'name' => null];
             if (isset($requestsAdmins[$request['identity_id']])) {
                 $request['admin'] = $requestsAdmins[$request['identity_id']];
-=======
-        // @TODO prefetch an alias-user_id map so that we dont need
-        // a getbypk (sql select query) on every iteration of the following loop
-
-        // Precalculate all admin profiles.
-        $admin_infos = [];
-        foreach ($db_results as $result) {
-            $admin_id = $result['admin_id'];
-            if (!empty($admin_id) && !array_key_exists($admin_id, $admin_infos)) {
-                $data = IdentitiesDAO::findByUserId($admin_id);
-                if (!is_null($data)) {
-                    $admin_infos[$admin_id]['user_id'] = $data->user_id;
-                    $admin_infos[$admin_id]['username'] = $data->username;
-                    $admin_infos[$admin_id]['name'] = $data->name;
-                }
-            }
-        }
-
-        $users = [];
-        foreach ($db_results as $result) {
-            $admin_id = $result['admin_id'];
-
-            $result = new ProblemsetIdentityRequest(
-                array_intersect_key($result, ProblemsetIdentityRequest::FIELD_NAMES)
-            );
-            $identity_id = $result->identity_id;
-            $user = IdentitiesDAO::getByPK($identity_id);
-
-            // Get user profile. Email, school, etc.
-            $profile_request = new Request();
-            $profile_request['username'] = $user->username;
-            $profile_request['omit_rank'] = true;
-
-            $userprofile = UserController::apiProfile($profile_request);
-            $adminprofile = [];
-
-            if (array_key_exists($admin_id, $admin_infos)) {
-                $adminprofile = $admin_infos[$admin_id];
->>>>>>> 40ae7f84
             }
             return $request;
-        }, $requests);
+        }, $resultRequests);
 
         return [
             'users' => $usersRequests,
