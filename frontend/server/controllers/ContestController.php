--- conflicted
+++ resolved
@@ -368,11 +368,11 @@
             if ($session['valid'] && !is_null($session['identity'])) {
                 $r['current_identity'] = $session['identity'];
                 $r['current_identity_id'] = $session['identity']->identity_id;
-<<<<<<< HEAD
+
                 if (!is_null($session['user'])) {
                     $r['current_user'] = $session['user'];
                     $r['current_user_id'] = $session['user']->user_id;
-=======
+                }
 
                 // Privacy Statement Information
                 $result['privacy_statement_markdown'] = PrivacyStatement::getForProblemset(
@@ -384,7 +384,6 @@
                     $statement_type = "contest_{$result['requests_user_information']}_consent";
                     $result['git_object_id'] = PrivacyStatementsDAO::getLatestPublishedStatement($statement_type)['git_object_id'];
                     $result['statement_type'] = $statement_type;
->>>>>>> 69bc717b
                 }
             } else {
                 // No session, show the intro (if public), so that they can login.
@@ -563,15 +562,6 @@
         ) {
             throw new ForbiddenAccessException('contestBasicInformationNeeded');
         }
-<<<<<<< HEAD
-        ProblemsetIdentitiesDAO::CheckAndSaveFirstTimeAccess(
-            $r['current_identity_id'],
-            $r['contest']->problemset_id,
-            true,
-            $r['share_user_information']
-        );
-        self::$log->info("User '{$r['current_identity']->username}' joined contest '{$r['contest']->alias}'");
-=======
 
         CoursesDAO::transBegin();
         try {
@@ -604,8 +594,7 @@
             throw new InvalidDatabaseOperationException($e);
         }
 
-        self::$log->info("User '{$r['current_user']->username}' joined contest '{$r['contest']->alias}'");
->>>>>>> 69bc717b
+        self::$log->info("User '{$r['current_identity']->username}' joined contest '{$r['contest']->alias}'");
         return ['status' => 'ok'];
     }
 
