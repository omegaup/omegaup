--- conflicted
+++ resolved
@@ -482,12 +482,8 @@
                 'public',
                 'show_scoreboard_after',
                 'contestant_must_register',
-<<<<<<< HEAD
                 'languages',
-                'problemset_id');
-=======
-                'languages'];
->>>>>>> 68b5049a
+                'problemset_id'];
 
             // Initialize response to be the contest information
             $result = $r['contest']->asFilteredArray($relevant_columns);
