--- conflicted
+++ resolved
@@ -725,12 +725,7 @@
             // Adding timer info separately as it depends on the current user and we don't
             // want this to get generally cached for everybody
             // Save the time of the first access
-<<<<<<< HEAD
-            $response['contest']->toUnixTime();
             $problemsetIdentity = ProblemsetIdentitiesDAO::checkAndSaveFirstTimeAccess(
-=======
-            $problemsetUser = ProblemsetIdentitiesDAO::checkAndSaveFirstTimeAccess(
->>>>>>> caa1463b
                 $r->identity,
                 $response['contest']
             );
@@ -741,11 +736,7 @@
             } else {
                 $result['submission_deadline'] = min(
                     $response['contest']->finish_time,
-<<<<<<< HEAD
-                    strtotime($problemsetIdentity->access_time) + $response['contest']->window_length * 60
-=======
-                    $problemsetUser->access_time + $response['contest']->window_length * 60
->>>>>>> caa1463b
+                    $problemsetIdentity->access_time + $response['contest']->window_length * 60
                 );
             }
             $result['admin'] = Authorization::isContestAdmin(
