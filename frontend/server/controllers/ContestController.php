<?php

require_once('libs/dao/Contests.dao.php');
require_once('libs/ActivityReport.php');

/**
 * ContestController
 *
 */
class ContestController extends Controller {
    const SHOW_INTRO = true;
    const MAX_CONTEST_LENGTH_SECONDS = 2678400; // 31 days

    /**
     * Returns a list of contests
     *
     * @param Request $r
     * @return array
     * @throws InvalidDatabaseOperationException
     */
    public static function apiList(Request $r) {
        // Check who is visiting, but a not logged user can still view
        // the list of contests
        try {
            self::authenticateRequest($r);
        } catch (UnauthorizedException $e) {
            // Do nothing.
        }

        try {
            $contests = [];
            Validators::isNumber($r['page'], 'page', false);
            Validators::isNumber($r['page_size'], 'page_size', false);

            $page = (isset($r['page']) ? intval($r['page']) : 1);
            $page_size = (isset($r['page_size']) ? intval($r['page_size']) : 20);
            $active_contests = isset($r['active'])
                ? ActiveStatus::getIntValue($r['active'])
                : ActiveStatus::ALL;
            // If the parameter was not set, the default should be ALL which is
            // a number and should pass this check.
            Validators::isNumber($active_contests, 'active', true /* required */);
            $recommended = isset($r['recommended'])
                ? RecommendedStatus::getIntValue($r['recommended'])
                : RecommendedStatus::ALL;
            // Same as above.
            Validators::isNumber($recommended, 'recommended', true /* required */);
            $participating = isset($r['participating'])
                ? ParticipatingStatus::getIntValue($r['participating'])
                : ParticipatingStatus::NO;
            $public = isset($r['public'])
                ? PublicStatus::getIntValue($r['public'])
                : PublicStatus::NO;

            if (is_null($participating)) {
                throw new InvalidParameterException('parameterInvalid', 'participating');
            }
            if (is_null($public)) {
                throw new InvalidParameterException('parameterInvalid', 'public');
            }
            $query = $r['query'];
            Validators::isStringOfMaxLength($query, 'query', 255, false /* not required */);
            $cache_key = "$active_contests-$recommended-$page-$page_size";
            if ($r['current_user_id'] === null) {
                // Get all public contests
                Cache::getFromCacheOrSet(
                    Cache::CONTESTS_LIST_PUBLIC,
                    $cache_key,
                    $r,
                    function (Request $r) use ($page, $page_size, $active_contests, $recommended, $query) {
                            return ContestsDAO::getAllPublicContests($page, $page_size, $active_contests, $recommended, $query);
                    },
                    $contests
                );
            } elseif ($participating == ParticipatingStatus::YES) {
                $contests = ContestsDAO::getContestsParticipating($r['current_identity_id'], $page, $page_size, $query);
            } elseif ($public == PublicStatus::YES) {
                $contests = ContestsDAO::getRecentPublicContests($r['current_identity_id'], $page, $page_size, $query);
            } elseif (Authorization::isSystemAdmin($r['current_identity_id'])) {
                // Get all contests
                Cache::getFromCacheOrSet(
                    Cache::CONTESTS_LIST_SYSTEM_ADMIN,
                    $cache_key,
                    $r,
                    function (Request $r) use ($page, $page_size, $active_contests, $recommended, $query) {
                            return ContestsDAO::getAllContests($page, $page_size, $active_contests, $recommended, $query);
                    },
                    $contests
                );
            } else {
                // Get all public+private contests
                $contests = ContestsDAO::getAllContestsForIdentity($r['current_identity_id'], $page, $page_size, $active_contests, $recommended, $query);
            }
        } catch (Exception $e) {
            throw new InvalidDatabaseOperationException($e);
        }

        // Filter returned values by these columns
        $relevantColumns = [
            'contest_id',
            'problemset_id',
            'title',
            'description',
            'start_time',
            'finish_time',
            'public',
            'alias',
            'window_length',
            'recommended',
            'last_updated',
            'rerun_id'
            ];

        $addedContests = [];
        foreach ($contests as $c) {
            $contestInfo = $c->asFilteredArray($relevantColumns);

            $contestInfo['duration'] = (is_null($c->window_length) ?
                                $c->finish_time - $c->start_time : ($c->window_length * 60));
            $addedContests[] = $contestInfo;
        }

        return [
            'number_of_results' => sizeof($addedContests),
            'results' => $addedContests
        ];
    }

    /**
     * Returns a list of contests where current user has admin rights (or is
     * the director).
     *
     * @param Request $r
     * @return array
     * @throws InvalidDatabaseOperationException
     */
    public static function apiAdminList(Request $r) {
        self::authenticateRequest($r);

        Validators::isNumber($r['page'], 'page', false);
        Validators::isNumber($r['page_size'], 'page_size', false);

        $page = (isset($r['page']) ? intval($r['page']) : 1);
        $pageSize = (isset($r['page_size']) ? intval($r['page_size']) : 1000);

        // Create array of relevant columns
        $relevant_columns = ['title', 'alias', 'start_time', 'finish_time', 'public', 'scoreboard_url', 'scoreboard_url_admin'];
        $contests = null;
        try {
            if (Authorization::isSystemAdmin($r['current_identity_id'])) {
                $contests = ContestsDAO::getAll(
                    $page,
                    $pageSize,
                    'contest_id',
                    'DESC'
                );
            } else {
                $contests = ContestsDAO::getAllContestsAdminedByIdentity(
                    $r['current_identity_id'],
                    $page,
                    $pageSize
                );
            }
        } catch (Exception $e) {
            throw new InvalidDatabaseOperationException($e);
        }

        $addedContests = [];
        foreach ($contests as $c) {
            $c->toUnixTime();
            $contestInfo = $c->asFilteredArray($relevant_columns);
            $addedContests[] = $contestInfo;
        }

        return [
            'status' => 'ok',
            'contests' => $addedContests,
        ];
    }

    /**
     * Callback to get contests list, depending on a given method
     * @param Request $r
     * @param $callback_user_function
     * @return array
     * @throws InvalidDatabaseOperationException
     */
    public static function getContestListInternal(Request $r, $callback_user_function) {
        self::authenticateRequest($r);

        Validators::isNumber($r['page'], 'page', false);
        Validators::isNumber($r['page_size'], 'page_size', false);

        $page = (isset($r['page']) ? intval($r['page']) : 1);
        $pageSize = (isset($r['page_size']) ? intval($r['page_size']) : 1000);
        $query = $r['query'];
        // Create array of relevant columns
        $relevant_columns = [
            'title',
            'alias',
            'start_time',
            'finish_time',
            'problemset_id',
            'public',
            'scoreboard_url',
            'scoreboard_url_admin',
            'rerun_id'
        ];
        $contests = null;
        $identity_id = $callback_user_function == 'ContestsDAO::getContestsParticipating'
          ? $r['current_identity_id'] : $r['current_user_id'];
        try {
            $contests = call_user_func(
                $callback_user_function,
                $identity_id,
                $page,
                $pageSize,
                $query
            );
        } catch (Exception $e) {
            throw new InvalidDatabaseOperationException($e);
        }

        $addedContests = [];
        foreach ($contests as $c) {
            $c->toUnixTime();
            $contestInfo = $c->asFilteredArray($relevant_columns);
            $addedContests[] = $contestInfo;
        }

        // Expire contest-list cache
        Cache::invalidateAllKeys(Cache::CONTESTS_LIST_PUBLIC);
        Cache::invalidateAllKeys(Cache::CONTESTS_LIST_SYSTEM_ADMIN);

        return [
            'status' => 'ok',
            'contests' => $addedContests,
        ];
    }

    /**
     * Returns a list of contests where current user is the director
     *
     * @param Request $r
     * @return array
     * @throws InvalidDatabaseOperationException
     */
    public static function apiMyList(Request $r) {
        return self::getContestListInternal($r, 'ContestsDAO::getAllContestsOwnedByUser');
    }

    /**
     * Returns a list of contests where current user is participating in
     *
     * @param Request $r
     * @return array
     * @throws InvalidDatabaseOperationException
     */
    public static function apiListParticipating(Request $r) {
        return self::getContestListInternal($r, 'ContestsDAO::getContestsParticipating');
    }

    /**
     * Checks if user can access contests: If the contest is private then the user
     * must be added to the contest (an entry ProblemsetIdentities must exists) OR the user
     * should be a Contest Admin.
     *
     * Expects $r["contest"] to contain the contest to check against.
     *
     * In case of access check failed, an exception is thrown.
     *
     * @param Request $r
     * @throws ApiException
     * @throws InvalidDatabaseOperationException
     * @throws ForbiddenAccessException
     */
    public static function canAccessContest(Request $r) {
        if (!isset($r['contest']) || is_null($r['contest'])) {
            throw new NotFoundException('contestNotFound');
        }

        if (!($r['contest'] instanceof Contests)) {
            throw new InvalidParameterException('contest must be an instance of ContestVO');
        }

        if ($r['contest']->public != 1) {
            try {
                if (is_null(ProblemsetIdentitiesDAO::getByPK($r['current_identity_id'], $r['contest']->problemset_id))
                        && !Authorization::isContestAdmin($r['current_identity_id'], $r['contest'])) {
                    throw new ForbiddenAccessException('userNotAllowed');
                }
            } catch (ApiException $e) {
                // Propagate exception
                throw $e;
            } catch (Exception $e) {
                // Operation failed in the data layer
                throw new InvalidDatabaseOperationException($e);
            }
        } else {
            if ($r['contest']->contestant_must_register == '1') {
                if (!Authorization::isContestAdmin($r['current_identity_id'], $r['contest'])) {
                    $req = ProblemsetIdentityRequestDAO::getByPK($r['current_identity_id'], $r['contest']->problemset_id);

                    if (is_null($req) || ($req->accepted === '0')) {
                        throw new ForbiddenAccessException('contestNotRegistered');
                    }
                }
            }
        }
    }

    /**
     * Validate the basics of a contest request.
     *
     */
    private static function validateBasicDetails(Request $r) {
        Validators::isStringNonEmpty($r['contest_alias'], 'contest_alias');
        // If the contest is private, verify that our user is invited
        try {
            $r['contest'] = ContestsDAO::getByAlias($r['contest_alias']);
        } catch (Exception $e) {
            throw new InvalidDatabaseOperationException($e);
        }

        if (is_null($r['contest'])) {
            throw new NotFoundException('contestNotFound');
        }
    }

    /**
     * Validate if a contestant has explicit access to a contest.
     *
     * @param Request $r
     */
    public static function isInvitedToContest(Request $r) {
        if (is_null($r['contest']) || is_null($r['current_user_id'])) {
            return false;
        }
        return $r['contest']->public == 1 ||
            !is_null(ProblemsetIdentitiesDAO::getByPK(
                $r['current_identity_id'],
                $r['contest']->problemset_id
            ));
    }

    /**
     * Show the contest intro unless you are admin, or you
     * already started this contest.
     */
    public static function showContestIntro(Request $r) {
        try {
            $r['contest'] = ContestsDAO::getByAlias($r['contest_alias']);
        } catch (Exception $e) {
            throw new NotFoundException('contestNotFound');
        }
        if (is_null($r['contest'])) {
            throw new NotFoundException('contestNotFound');
        }
        $result = ContestsDAO::getNeedsInformation($r['contest']->problemset_id);
        try {
            // Half-authenticate, in case there is no session in place.
            $session = SessionController::apiCurrentSession($r)['session'];
            if ($session['valid'] && !is_null($session['user'])) {
                $r['current_user'] = $session['user'];
                $r['current_user_id'] = $session['user']->user_id;
                $r['current_identity_id'] = $session['identity']->identity_id;
            } else {
                // No session, show the intro (if public), so that they can login.
                $result['shouldShowIntro'] =
                    $r['contest']->public ? ContestController::SHOW_INTRO : !ContestController::SHOW_INTRO;
                return $result;
            }
            self::canAccessContest($r);
        } catch (Exception $e) {
            // Could not access contest. Private contests must not be leaked, so
            // unless they were manually added beforehand, show them a 404 error.
            if (!ContestController::isInvitedToContest($r)) {
                throw $e;
            }
            self::$log->error('Exception while trying to verify access: ' . $e);
            $result['shouldShowIntro'] = ContestController::SHOW_INTRO;
            return $result;
        }

        $cs = SessionController::apiCurrentSession()['session'];

        // You already started the contest.
        $contestOpened = ProblemsetIdentitiesDAO::getByPK(
            $r['current_identity_id'],
            $r['contest']->problemset_id
        );
        if (!is_null($contestOpened) && !is_null($contestOpened->access_time)) {
            self::$log->debug('No intro because you already started the contest');
            $result['shouldShowIntro'] = !ContestController::SHOW_INTRO;
            return $result;
        }
        $result['shouldShowIntro'] = ContestController::SHOW_INTRO;
        return $result;
    }

    /**
     * Validate request of a details contest
     *
     * @param Request $r
     * @throws InvalidDatabaseOperationException
     * @throws NotFoundException
     * @throws Exception
     * @throws ForbiddenAccessException
     * @throws PreconditionFailedException
     */
    public static function validateDetails(Request $r) {
        self::validateBasicDetails($r);

        $r['contest_admin'] = false;

        // If the contest has not started, user should not see it, unless it is admin or has a token.
        if (is_null($r['token'])) {
            // Crack the request to get the current user
            self::authenticateRequest($r);
            self::canAccessContest($r);

            $r['contest_admin'] = Authorization::isContestAdmin($r['current_identity_id'], $r['contest']);
            if (!ContestsDAO::hasStarted($r['contest']) && !$r['contest_admin']) {
                $exception = new PreconditionFailedException('contestNotStarted');
                $exception->addCustomMessageToArray('start_time', strtotime($r['contest']->start_time));

                throw $exception;
            }
        } else {
            if ($r['token'] === $r['contest']->scoreboard_url_admin) {
                $r['contest_admin'] = true;
            } elseif ($r['token'] !== $r['contest']->scoreboard_url) {
                throw new ForbiddenAccessException('invalidScoreboardUrl');
            }
        }
    }

     /**
     * Temporal hotfix wrapper
     */
    public static function apiIntroDetails(Request $r) {
        return self::apiPublicDetails($r);
    }

    public static function apiPublicDetails(Request $r) {
        Validators::isStringNonEmpty($r['contest_alias'], 'contest_alias');

        $result = [];

        // If the contest is private, verify that our user is invited
        try {
            $r['contest'] = ContestsDAO::getByAlias($r['contest_alias']);
        } catch (Exception $e) {
            throw new InvalidDatabaseOperationException($e);
        }

        if (is_null($r['contest'])) {
            throw new NotFoundException('contestNotFound');
        }

        // Create array of relevant columns
<<<<<<< HEAD
        $relevant_columns = [
            'title',
            'description',
            'start_time',
            'finish_time',
            'window_length',
            'alias',
            'scoreboard',
            'points_decay_factor',
            'partial_score',
            'submissions_gap',
            'feedback',
            'penalty',
            'penalty_type',
            'penalty_calc_policy',
            'public',
            'show_scoreboard_after',
            'contestant_must_register'
        ];
=======
        $relevant_columns = ['title', 'description', 'start_time', 'finish_time', 'window_length', 'alias', 'scoreboard', 'points_decay_factor', 'partial_score', 'submissions_gap', 'feedback', 'penalty', 'time_start', 'penalty_type', 'penalty_calc_policy', 'public', 'show_scoreboard_after', 'contestant_must_register', 'rerun_id'];
>>>>>>> 0ffd1c6c

        // Initialize response to be the contest information
        $result = $r['contest']->asFilteredArray($relevant_columns);

        $current_ses = SessionController::getCurrentSession($r);
        $result['contestant_must_register'] = ($result['contestant_must_register'] == '1');

        if ($current_ses['valid'] && $result['contestant_must_register']) {
            $registration = ProblemsetIdentityRequestDAO::getByPK($current_ses['identity']->identity_id, $r['contest']->problemset_id);

            $result['user_registration_requested'] = !is_null($registration);

            if (is_null($registration)) {
                $result['user_registration_accepted'] = false;
                $result['user_registration_answered'] = false;
            } else {
                $result['user_registration_answered'] = !is_null($registration->accepted);
                $result['user_registration_accepted'] = $registration->accepted == '1';
            }
        }

        $result['start_time'] = strtotime($result['start_time']);
        $result['finish_time'] = strtotime($result['finish_time']);

        $result['status'] = 'ok';

        return $result;
    }

    public static function apiRegisterForContest(Request $r) {
        // Authenticate request
        self::authenticateRequest($r);

        self::validateBasicDetails($r);

        try {
            ProblemsetIdentityRequestDAO::save(new ProblemsetIdentityRequest([
                'identity_id' => $r['current_identity_id'],
                'problemset_id' => $r['contest']->problemset_id,
                'request_time' => gmdate('Y-m-d H:i:s'),
            ]));
        } catch (Exception $e) {
            self::$log->error('Failed to create new ProblemsetIdentityRequest: ' . $e->getMessage());
            throw new InvalidDatabaseOperationException($e);
        }

        return ['status' => 'ok'];
    }

    /**
     * Joins a contest - explicitly adds a user to a contest.
     *
     * @param Request $r
     * @throws ForbiddenAccessException
     */
    public static function apiOpen(Request $r) {
        self::validateDetails($r);
        $needsInformation = ContestsDAO::getNeedsInformation($r['contest']->problemset_id);
        $session = SessionController::apiCurrentSession($r)['session'];

        if ($needsInformation['needs_basic_information'] && !is_null($session['user']) &&
              (!$session['user']->country_id || !$session['user']->state_id || !$session['user']->school_id)
        ) {
            throw new ForbiddenAccessException('contestBasicInformationNeeded');
        }
        ProblemsetIdentitiesDAO::CheckAndSaveFirstTimeAccess(
            $r['current_identity_id'],
            $r['contest']->problemset_id,
            true,
            $r['share_user_information']
        );
        self::$log->info("User '{$r['current_user']->username}' joined contest '{$r['contest']->alias}'");
        return ['status' => 'ok'];
    }

    /**
     * Returns details of a Contest. This is shared between apiDetails and
     * apiAdminDetails.
     *
     * @param Request $r
     * @param $result
     */
    private static function getCachedDetails(Request $r, &$result) {
        Cache::getFromCacheOrSet(Cache::CONTEST_INFO, $r['contest_alias'], $r, function (Request $r) {
            // Create array of relevant columns
            $relevant_columns = [
                'title',
                'description',
                'start_time',
                'finish_time',
                'window_length',
                'alias',
                'scoreboard',
                'scoreboard_url',
                'scoreboard_url_admin',
                'points_decay_factor',
                'partial_score',
                'submissions_gap',
                'feedback',
                'penalty',
                'penalty_type',
                'penalty_calc_policy',
                'public',
                'show_scoreboard_after',
                'contestant_must_register',
                'languages',
                'problemset_id',
                'rerun_id'];

            // Initialize response to be the contest information
            $result = $r['contest']->asFilteredArray($relevant_columns);

            $result['start_time'] = strtotime($result['start_time']);
            $result['finish_time'] = strtotime($result['finish_time']);

            try {
                $acl = ACLsDAO::getByPK($r['contest']->acl_id);
                $result['director'] = UsersDAO::getByPK($acl->owner_id)->username;
            } catch (Exception $e) {
                // Operation failed in the data layer
                throw new InvalidDatabaseOperationException($e);
            }

            // Get problems of the contest
            $key_problemsInContest = new ProblemsetProblems(
                [
                        'problemset_id' => $r['contest']->problemset_id
                    ]
            );

            try {
                $problemsInContest = ProblemsetProblemsDAO::search($key_problemsInContest, 'order');
            } catch (Exception $e) {
                // Operation failed in the data layer
                throw new InvalidDatabaseOperationException($e);
            }

            // Add info of each problem to the contest
            $problemsResponseArray = [];

            // Set of columns that we want to show through this API. Doesn't include the SOURCE
            $relevant_columns = ['title', 'alias', 'validator', 'time_limit',
                'overall_wall_time_limit', 'extra_wall_time', 'memory_limit',
                'visits', 'submissions', 'accepted', 'dificulty', 'order',
                'languages'];
            $letter = 0;

            foreach ($problemsInContest as $problemkey) {
                try {
                    // Get the data of the problem
                    $temp_problem = ProblemsDAO::getByPK($problemkey->problem_id);
                } catch (Exception $e) {
                    // Operation failed in the data layer
                    throw new InvalidDatabaseOperationException($e);
                }

                // Add the 'points' value that is stored in the ContestProblem relationship
                $temp_array = $temp_problem->asFilteredArray($relevant_columns);
                $temp_array['points'] = $problemkey->points;
                $temp_array['letter'] = ContestController::columnName($letter++);
                if (!empty($result['languages'])) {
                    $temp_array['languages'] = join(',', array_intersect(
                        explode(',', $result['languages']),
                        explode(',', $temp_array['languages'])
                    ));
                }

                // Save our array into the response
                array_push($problemsResponseArray, $temp_array);
            }

            // Add problems to response
            $result['problems'] = $problemsResponseArray;
            $result['languages'] = explode(',', $result['languages']);
            $result = array_merge(
                $result,
                ContestsDAO::getNeedsInformation($r['contest']->problemset_id)
            );
            return $result;
        }, $result, APC_USER_CACHE_CONTEST_INFO_TIMEOUT);
    }

    /**
     * Returns details of a Contest. Requesting the details of a contest will
     * not start the current user into that contest. In order to participate
     * in the contest, ContestController::apiOpen() must be used.
     *
     * @param Request $r
     * @return array
     * @throws InvalidDatabaseOperationException
     */
    public static function apiDetails(Request $r) {
        self::validateDetails($r);

        $result = [];
        self::getCachedDetails($r, $result);
        unset($result['scoreboard_url']);
        unset($result['scoreboard_url_admin']);
        if (is_null($r['token'])) {
            // Adding timer info separately as it depends on the current user and we don't
            // want this to get generally cached for everybody
            // Save the time of the first access
            try {
                $problemset_user = ProblemsetIdentitiesDAO::CheckAndSaveFirstTimeAccess(
                    $r['current_identity_id'],
                    $r['contest']->problemset_id
                );
            } catch (ApiException $e) {
                throw $e;
            } catch (Exception $e) {
                // Operation failed in the data layer
                throw new InvalidDatabaseOperationException($e);
            }

            // Add time left to response
            if ($r['contest']->window_length === null) {
                $result['submission_deadline'] = strtotime($r['contest']->finish_time);
            } else {
                $result['submission_deadline'] = min(
                    strtotime($r['contest']->finish_time),
                    strtotime($problemset_user->access_time) + $r['contest']->window_length * 60
                );
            }
            $result['admin'] = Authorization::isContestAdmin($r['current_identity_id'], $r['contest']);

            // Log the operation.
            ProblemsetAccessLogDAO::save(new ProblemsetAccessLog([
                'identity_id' => $r['current_identity_id'],
                'problemset_id' => $r['contest']->problemset_id,
                'ip' => ip2long($_SERVER['REMOTE_ADDR']),
            ]));
        } else {
            $result['admin'] = $r['contest_admin'];
        }

        $result['is_virtual'] = ContestsDAO::isVirtual($r['contest']); //Virtual contest has rerun_id != 0

        $result['status'] = 'ok';
        return $result;
    }

    /**
     * Returns details of a Contest, for administrators. This differs from
     * apiDetails in the sense that it does not attempt to calculate the
     * remaining time from the contest, or register the opened time.
     *
     * @param Request $r
     * @return array
     * @throws InvalidDatabaseOperationException
     */
    public static function apiAdminDetails(Request $r) {
        self::validateDetails($r);

        if (!Authorization::isContestAdmin($r['current_identity_id'], $r['contest'])) {
            throw new ForbiddenAccessException();
        }

        $result = [];
        self::getCachedDetails($r, $result);

        $result['status'] = 'ok';
        $result['admin'] = true;
        return $result;
    }

    /**
     * Returns a report with all user activity for a contest.
     *
     * @param Request $r
     * @return array
     * @throws InvalidDatabaseOperationException
     */
    public static function apiActivityReport(Request $r) {
        self::validateDetails($r);

        if (!$r['contest_admin']) {
            throw new ForbiddenAccessException();
        }

        $accesses = ProblemsetAccessLogDAO::GetAccessForProblemset($r['contest']->problemset_id);
        $submissions = SubmissionLogDAO::GetSubmissionsForProblemset($r['contest']->problemset_id);

        return ActivityReport::getActivityReport($accesses, $submissions);
    }

    /**
     * Returns a "column name" for the $idx (think Excel column names).
     */
    public static function columnName($idx) {
        $name = chr(ord('A') + $idx % 26);
        while ($idx >= 26) {
            $idx /= 26;
            $idx--;
            $name = chr(ord('A') + $idx % 26) . $name;
        }
        return $name;
    }

    /**
     * Clone a contest
     *
     * @return Array
     * @throws InvalidParameterException
     * @throws DuplicatedEntryInDatabaseException
     * @throws InvalidDatabaseOperationException
     */
    public static function apiClone(Request $r) {
        if (OMEGAUP_LOCKDOWN) {
            throw new ForbiddenAccessException('lockdown');
        }

        // Authenticate user
        self::authenticateRequest($r);

        try {
            $original_contest = ContestsDAO::getByAlias($r['contest_alias']);
        } catch (Exception $e) {
            throw new InvalidDatabaseOperationException($e);
        }

        if (is_null($original_contest)) {
            throw new NotFoundException('contestNotFound');
        }

        if (!Authorization::isContestAdmin($r['current_identity_id'], $original_contest)) {
            throw new ForbiddenAccessException();
        }

        $length = strtotime($original_contest->finish_time) - strtotime($original_contest->start_time);
        $auth_token = isset($r['auth_token']) ? $r['auth_token'] : null;

        ContestsDAO::transBegin();
        $response = [];
        try {
            // Create the contest
            $response[] = self::apiCreate(new Request([
                'title' => $r['title'],
                'description' => $r['description'],
                'alias' => $r['alias'],
                'start_time' => $r['start_time'],
                'finish_time' => $r['start_time'] + $length,
                'scoreboard' => $original_contest->scoreboard,
                'points_decay_factor' => $original_contest->points_decay_factor,
                'submissions_gap' => $original_contest->submissions_gap,
                'feedback' => $original_contest->feedback,
                'penalty_type' => $original_contest->penalty_type,
                'public' => 0, // All cloned contests start in private mode
                'auth_token' => $auth_token
            ]));
            $problems = self::apiProblems($r);
            foreach ($problems['problems'] as $problem) {
                $response[] = self::apiAddProblem(new Request([
                        'contest_alias' => $r['alias'],
                        'problem_alias' => $problem['alias'],
                        'points' => $problem['points'],
                        'auth_token' => $auth_token
                    ]));
            }
            ContestsDAO::transEnd();
        } catch (InvalidParameterException $e) {
            ContestsDAO::transRollback();
            throw $e;
        } catch (DuplicatedEntryInDatabaseException $e) {
            ContestsDAO::transRollback();
            throw $e;
        } catch (Exception $e) {
            ContestsDAO::transRollback();
            throw new InvalidDatabaseOperationException($e);
        }

        return ['status' => 'ok', 'alias' => $r['alias']];
    }

    public static function apiCreateVirtual(Request $r) {
        if (OMEGAUP_LOCKDOWN) {
            throw new ForbiddenAccessException('lockdown');
        }
        // Authenticate user
        self::authenticateRequest($r);

        try {
            $originalContest = ContestsDAO::getByAlias($r['alias']);
        } catch (Exception $e) {
            throw new InvalidDatabaseOperationException($e);
        }

        if (is_null($originalContest)) {
            throw new NotFoundException('contestNotFound');
        }

        $startTime = strtotime($originalContest->start_time);
        $finishTime = strtotime($originalContest->finish_time);

        if ($finishTime > Time::get()) {
            throw new ForbiddenAccessException('originalContestHasNotEnded');
        }

        $virtualContestAlias = ContestsDAO::generateAlias($originalContest);

        $contestLength = $finishTime - $startTime;

        Validators::isNumber($r['start_time'], 'start_time', false);
        $r['start_time'] = !is_null($r['start_time']) ? $r['start_time'] : Time::get();

        // Initialize contest
        $contest = new Contests();
        $contest->title = $originalContest->title;
        $contest->description = $originalContest->description;
        $contest->window_length = $originalContest->window_length;
        $contest->public = 0; // Virtual contest must be private
        $contest->start_time = gmdate('Y-m-d H:i:s', $r['start_time']);
        $contest->finish_time = gmdate('Y-m-d H:i:s', $r['start_time'] + $contestLength);
        $contest->scoreboard = $originalContest->scoreboard;
        $contest->alias = $virtualContestAlias;
        $contest->points_decay_factor = $originalContest->points_decay_factor;
        $contest->submissions_gap = $originalContest->submissions_gap;
        $contest->partial_score = $originalContest->partial_score;
        $contest->feedback = $originalContest->feedback;
        $contest->penalty = $originalContest->penalty;
        $contest->penalty_type = $originalContest->penalty_type;
        $contest->penalty_calc_policy = $originalContest->penalty_calc_policy;
        $contest->show_scoreboard_after = true;
        $contest->languages = $originalContest->languages;
        $contest->rerun_id = $originalContest->contest_id;

        $problemset = new Problemsets([
            'needs_basic_information' => false,
            'requests_user_information' => 'no',
        ]);

        self::createContest($r, $problemset, $contest, $originalContest->problemset_id);

        return ['status' => 'ok', 'alias' => $contest->alias];
    }

    private static function createContest(Request $r, Problemsets $problemset, Contests $contest, $originalProblemset = null) {
        $acl = new ACLs();
        $acl->owner_id = $r['current_user_id'];
        // Push changes
        try {
            // Begin a new transaction
            ContestsDAO::transBegin();

            ACLsDAO::save($acl);
            $problemset->acl_id = $acl->acl_id;
            $contest->acl_id = $acl->acl_id;

            // Save the problemset object with data sent by user to the database
            ProblemsetsDAO::save($problemset);
            $contest->problemset_id = $problemset->problemset_id;
            if (!is_null($originalProblemset)) {
                ProblemsetProblemsDAO::copyProblemset($contest->problemset_id, $originalProblemset);
            }

            // Save the contest object with data sent by user to the database
            ContestsDAO::save($contest);

            // End transaction transaction
            ContestsDAO::transEnd();
        } catch (Exception $e) {
            // Operation failed in the data layer, rollback transaction
            ContestsDAO::transRollback();

            // Alias may be duplicated, 1062 error indicates that
            if (strpos($e->getMessage(), '1062') !== false) {
                throw new DuplicatedEntryInDatabaseException('aliasInUse', $e);
            } else {
                throw new InvalidDatabaseOperationException($e);
            }
        }

        // Expire contest-list cache
        Cache::invalidateAllKeys(Cache::CONTESTS_LIST_PUBLIC);
        Cache::invalidateAllKeys(Cache::CONTESTS_LIST_SYSTEM_ADMIN);

        self::$log->info('New Contest Created: ' . $contest->alias);
    }

    /**
     * Creates a new contest
     *
     * @param Request $r
     * @return array
     * @throws DuplicatedEntryInDatabaseException
     * @throws InvalidDatabaseOperationException
     */
    public static function apiCreate(Request $r) {
        if (OMEGAUP_LOCKDOWN) {
            throw new ForbiddenAccessException('lockdown');
        }

        // Authenticate user
        self::authenticateRequest($r);

        // Validate request
        self::validateCreateOrUpdate($r);

        // Create and populate a new Contests object
        $contest = new Contests();
        $contest->public = $r['public'];
        $contest->title = $r['title'];
        $contest->description = $r['description'];
        $contest->start_time = gmdate('Y-m-d H:i:s', $r['start_time']);
        $contest->finish_time = gmdate('Y-m-d H:i:s', $r['finish_time']);
        $contest->window_length = $r['window_length'] === 'NULL' ? null : $r['window_length'];
        $contest->rerun_id = 0;
        $contest->alias = $r['alias'];
        $contest->scoreboard = $r['scoreboard'];
        $contest->points_decay_factor = $r['points_decay_factor'];
        $contest->partial_score = is_null($r['partial_score']) ? '1' : $r['partial_score'];
        $contest->submissions_gap = $r['submissions_gap'];
        $contest->feedback = $r['feedback'];
        $contest->penalty = max(0, intval($r['penalty']));
        $contest->penalty_type = $r['penalty_type'];
        $contest->penalty_calc_policy = is_null($r['penalty_calc_policy']) ? 'sum' : $r['penalty_calc_policy'];
        $contest->languages = empty($r['languages']) ? null :  join(',', $r['languages']);
        $contest->scoreboard_url = SecurityTools::randomString(30);
        $contest->scoreboard_url_admin = SecurityTools::randomString(30);

        if (!is_null($r['show_scoreboard_after'])) {
            $contest->show_scoreboard_after = $r['show_scoreboard_after'];
        } else {
            $contest->show_scoreboard_after = '1';
        }

        if ($r['public'] == 1 && is_null($r['problems'])) {
            throw new InvalidParameterException('contestPublicRequiresProblem');
        }

        $problemset = new Problemsets([
            'needs_basic_information' => $r['needs_basic_information'] == 'true',
            'requests_user_information' => $r['requests_user_information']
        ]);

<<<<<<< HEAD
            // Save the problemset object with data sent by user to the database
            $problemset = new Problemsets([
                'acl_id' => $acl->acl_id,
                'needs_basic_information' => $r['needs_basic_information'] == 'true',
                'requests_user_information' => $r['requests_user_information'],
                'type' => 'Contest',
            ]);
            ProblemsetsDAO::save($problemset);
            $contest->problemset_id = $problemset->problemset_id;
=======
        self::createContest($r, $problemset, $contest);
>>>>>>> 0ffd1c6c

        return ['status' => 'ok'];
    }

    /**
     * Validates that Request contains expected data to create or update a contest
     * In case of update, everything is optional except the contest_alias
     * In case of error, this function throws.
     *
     * @param Request $r
     * @throws InvalidParameterException
     */
    private static function validateCreateOrUpdate(Request $r, $is_update = false) {
        // Is the parameter required?
        $is_required = true;

        if ($is_update === true) {
            // In case of Update API, required parameters for Create API are not required
            $is_required = false;

            try {
                $r['contest'] = ContestsDAO::getByAlias($r['contest_alias']);
            } catch (Exception $e) {
                throw new InvalidDatabaseOperationException($e);
            }

            if (is_null($r['contest'])) {
                throw new NotFoundException('contestNotFound');
            }

            if (!Authorization::isContestAdmin($r['current_identity_id'], $r['contest'])) {
                throw new ForbiddenAccessException();
            }
        }

        Validators::isStringNonEmpty($r['title'], 'title', $is_required);
        Validators::isStringNonEmpty($r['description'], 'description', $is_required);

        Validators::isNumber($r['start_time'], 'start_time', $is_required);
        Validators::isNumber($r['finish_time'], 'finish_time', $is_required);

        // Get the actual start and finish time of the contest, considering that
        // in case of update, parameters can be optional
        $start_time = !is_null($r['start_time']) ? $r['start_time'] : strtotime($r['contest']->start_time);
        $finish_time = !is_null($r['finish_time']) ? $r['finish_time'] : strtotime($r['contest']->finish_time);

        // Validate start & finish time
        if ($start_time > $finish_time) {
            throw new InvalidParameterException('contestNewInvalidStartTime');
        }

        // Calculate the actual contest length
        $contest_length = $finish_time - $start_time;

        // Validate max contest length
        if ($contest_length > ContestController::MAX_CONTEST_LENGTH_SECONDS) {
            throw new InvalidParameterException('contestLengthTooLong');
        }

        // Window_length is optional
        if (!is_null($r['window_length']) && $r['window_length'] !== 'NULL') {
            Validators::isNumberInRange(
                $r['window_length'],
                'window_length',
                0,
                floor($contest_length) / 60,
                false
            );
        }

        Validators::isInEnum($r['public'], 'public', ['0', '1'], $is_required);
        Validators::isValidAlias($r['alias'], 'alias', $is_required);
        Validators::isNumberInRange($r['scoreboard'], 'scoreboard', 0, 100, $is_required);
        Validators::isNumberInRange($r['points_decay_factor'], 'points_decay_factor', 0, 1, $is_required);
        Validators::isInEnum($r['partial_score'], 'partial_score', ['0', '1'], false);
        Validators::isNumberInRange($r['submissions_gap'], 'submissions_gap', 0, $contest_length, $is_required);

        Validators::isInEnum($r['feedback'], 'feedback', ['no', 'yes', 'partial'], $is_required);
        Validators::isInEnum($r['penalty_type'], 'penalty_type', ['contest_start', 'problem_open', 'runtime', 'none'], $is_required);
        Validators::isInEnum($r['penalty_calc_policy'], 'penalty_calc_policy', ['sum', 'max'], false);

        // Problems is optional
        if (!is_null($r['problems'])) {
            $request_problems = json_decode($r['problems']);
            if (is_null($request_problems)) {
                throw new InvalidParameterException('invalidParameters', 'problems');
            }

            $problems = [];

            foreach ($request_problems as $problem) {
                $p = ProblemsDAO::getByAlias($problem->problem);
                if (is_null($p)) {
                    throw new InvalidParameterException('parameterNotFound', 'problems');
                }
                ProblemsetController::validateAddProblemToProblemset(null, $p, $r['current_identity_id']);
                array_push($problems, [
                    'id' => $p->problem_id,
                    'alias' => $problem->problem,
                    'points' => $problem->points
                ]);
            }

            $r['problems'] = $problems;
        }

        // Show scoreboard is always optional
        Validators::isInEnum($r['show_scoreboard_after'], 'show_scoreboard_after', ['0', '1'], false);

        // languages is always optional
        if (!empty($r['languages'])) {
            foreach ($r['languages'] as $language) {
                Validators::isInEnum($language, 'languages', array_keys(RunController::$kSupportedLanguages), false);
            }
        }

        if ($is_update) {
            // Prevent date changes if a contest already has runs
            if (!is_null($r['start_time']) && $r['start_time'] != strtotime($r['contest']->start_time)) {
                $runCount = 0;

                try {
                    $runCount = RunsDAO::CountTotalRunsOfProblemset($r['contest']->problemset_id);
                } catch (Exception $e) {
                    throw new InvalidDatabaseOperationException($e);
                }

                if ($runCount > 0) {
                    throw new InvalidParameterException('contestUpdateAlreadyHasRuns');
                }
            }
        }
    }

    /**
     * This function is used to restrict API in virtual contest
     *
     * @param Request $r
     * @return void
     * @throws ForbiddenAccessException
     */
    private static function forbiddenInVirtual(Contests $contest) {
        if (ContestsDAO::isVirtual($contest)) {
            throw new ForbiddenAccessException('forbiddenInVirtualContest');
        }
    }

    /**
     * Gets the problems from a contest
     *
     * @param Request $r
     * @return array
     * @throws InvalidDatabaseOperationException
     */
    public static function apiProblems(Request $r) {
        // Authenticate user
        self::authenticateRequest($r);

        Validators::isStringNonEmpty($r['contest_alias'], 'contest_alias');

        // Only director is allowed to create problems in contest
        try {
            $contest = ContestsDAO::getByAlias($r['contest_alias']);
        } catch (Exception $e) {
            // Operation failed in the data layer
            throw new InvalidDatabaseOperationException($e);
        }

        if (is_null($contest)) {
            throw new InvalidParameterException('parameterNotFound', 'contest_alias');
        }

        // Only contest admin is allowed to view details through this API
        if (!Authorization::isContestAdmin($r['current_identity_id'], $contest)) {
            throw new ForbiddenAccessException('cannotAddProb');
        }

        $problemset = ProblemsetsDAO::getByPK($contest->problemset_id);

        try {
            $problems = ProblemsetProblemsDAO::getProblemsetProblems($problemset);
        } catch (Exception $e) {
            throw new InvalidDatabaseOperationException($e);
        }

        return ['status' => 'ok', 'problems' => $problems];
    }

    /**
     * Adds a problem to a contest
     *
     * @param Request $r
     * @return array
     * @throws InvalidDatabaseOperationException
     */
    public static function apiAddProblem(Request $r) {
        if (OMEGAUP_LOCKDOWN) {
            throw new ForbiddenAccessException('lockdown');
        }

        // Authenticate user
        self::authenticateRequest($r);

        // Validate the request and get the problem and the contest in an array
        $params = self::validateAddToContestRequest($r);

        self::forbiddenInVirtual($params['contest']);

        $problemset = ProblemsetsDAO::getByPK($params['contest']->problemset_id);

        if (ProblemsetProblemsDAO::countProblemsetProblems($problemset)
                >= MAX_PROBLEMS_IN_CONTEST) {
            throw new PreconditionFailedException('contestAddproblemTooManyProblems');
        }

        ProblemsetController::addProblem(
            $params['contest']->problemset_id,
            $params['problem'],
            $r['current_identity_id'],
            $r['points'],
            is_null($r['order_in_contest']) ? 1 : $r['order_in_contest']
        );

        // Invalidar cache
        Cache::deleteFromCache(Cache::CONTEST_INFO, $r['contest_alias']);
        Scoreboard::invalidateScoreboardCache(ScoreboardParams::fromContest($params['contest']));

        return ['status' => 'ok'];
    }

    /**
     * Validates the request for AddToContest and returns an array with
     * the problem and contest DAOs
     *
     * @throws InvalidDatabaseOperationException
     * @throws InvalidParameterException
     * @throws ForbiddenAccessException
     */
    private static function validateAddToContestRequest(Request $r) {
        Validators::isStringNonEmpty($r['contest_alias'], 'contest_alias');

        // Only director is allowed to create problems in contest
        try {
            $contest = ContestsDAO::getByAlias($r['contest_alias']);
        } catch (Exception $e) {
            // Operation failed in the data layer
            throw new InvalidDatabaseOperationException($e);
        }

        if (is_null($contest)) {
            throw new InvalidParameterException('parameterNotFound', 'contest_alias');
        }

        // Only contest admin is allowed to create problems in contest
        if (!Authorization::isContestAdmin($r['current_identity_id'], $contest)) {
            throw new ForbiddenAccessException('cannotAddProb');
        }

        Validators::isStringNonEmpty($r['problem_alias'], 'problem_alias');

        try {
            $problem = ProblemsDAO::getByAlias($r['problem_alias']);
        } catch (Exception $e) {
            // Operation failed in the data layer
            throw new InvalidDatabaseOperationException($e);
        }

        if (is_null($problem)) {
            throw new InvalidParameterException('parameterNotFound', 'problem_alias');
        }

        if ($problem->visibility == ProblemController::VISIBILITY_PRIVATE_BANNED
            || $problem->visibility == ProblemController::VISIBILITY_PUBLIC_BANNED) {
            throw new ForbiddenAccessException('problemIsBanned');
        }
        if (!ProblemsDAO::isVisible($problem) && !Authorization::isProblemAdmin($r['current_identity_id'], $problem)) {
            throw new ForbiddenAccessException('problemIsPrivate');
        }

        Validators::isNumberInRange($r['points'], 'points', 0, INF);
        Validators::isNumberInRange($r['order_in_contest'], 'order_in_contest', 0, INF, false);

        return [
            'contest' => $contest,
            'problem' => $problem];
    }

    /**
     * Removes a problem from a contest
     *
     * @param Request $r
     * @return array
     * @throws InvalidDatabaseOperationException
     */
    public static function apiRemoveProblem(Request $r) {
        // Authenticate user
        self::authenticateRequest($r);

        // Validate the request and get the problem and the contest in an array
        $params = self::validateRemoveFromContestRequest($r);

        self::forbiddenInVirtual($params['contest']);

        try {
            $relationship = new ProblemsetProblems([
                'problemset_id' => $params['contest']->problemset_id,
                'problem_id' => $params['problem']->problem_id
            ]);

            ProblemsetProblemsDAO::delete($relationship);
        } catch (Exception $e) {
            throw new InvalidDatabaseOperationException($e);
        }

        // Invalidar cache
        Cache::deleteFromCache(Cache::CONTEST_INFO, $r['contest_alias']);
        Scoreboard::invalidateScoreboardCache(ScoreboardParams::fromContest($params['contest']));

        return ['status' => 'ok'];
    }

    /**
     * Validates the request for RemoveFromContest and returns an array with
     * the problem and contest DAOs
     *
     * @throws InvalidDatabaseOperationException
     * @throws InvalidParameterException
     * @throws ForbiddenAccessException
     */
    private static function validateRemoveFromContestRequest(Request $r) {
        Validators::isStringNonEmpty($r['contest_alias'], 'contest_alias');

        try {
            $contest = ContestsDAO::getByAlias($r['contest_alias']);
        } catch (Exception $e) {
            // Operation failed in the data layer
            throw new InvalidDatabaseOperationException($e);
        }

        if (is_null($contest)) {
            throw new InvalidParameterException('parameterNotFound', 'problem_alias');
        }

        // Only contest admin is allowed to remove problems in contest
        if (!Authorization::isContestAdmin($r['current_identity_id'], $contest)) {
            throw new ForbiddenAccessException('cannotRemoveProblem');
        }

        Validators::isStringNonEmpty($r['problem_alias'], 'problem_alias');

        try {
            $problem = ProblemsDAO::getByAlias($r['problem_alias']);
        } catch (Exception $e) {
            // Operation failed in the data layer
            throw new InvalidDatabaseOperationException($e);
        }

        if (is_null($problem)) {
            throw new InvalidParameterException('parameterNotFound', 'problem_alias');
        }

        // Disallow removing problem from contest if it already has runs within the contest
        if (RunsDAO::CountTotalRunsOfProblemInProblemset($problem->problem_id, $contest->problemset_id) > 0 &&
            !Authorization::isSystemAdmin($r['current_identity_id'])) {
            throw new ForbiddenAccessException('cannotRemoveProblemWithSubmissions');
        }

        if ($contest->public == 1) {
            // Check that contest has at least 2 problems
            $problemset = ProblemsetsDAO::getByPK($contest->problemset_id);
            $problemsInContest = ProblemsetProblemsDAO::GetRelevantProblems($problemset);
            if (count($problemsInContest) < 2) {
                throw new InvalidParameterException('contestPublicRequiresProblem');
            }
        }

        return [
            'contest' => $contest,
            'problem' => $problem];
    }

    /**
     * Validates add/remove user request
     *
     * @param Request $r
     * @throws InvalidDatabaseOperationException
     * @throws InvalidParameterException
     * @throws ForbiddenAccessException
     */
    private static function validateAddUser(Request $r) {
        $r['user'] = null;

        // Check contest_alias
        Validators::isStringNonEmpty($r['contest_alias'], 'contest_alias');

        $r['user'] = UserController::resolveUser($r['usernameOrEmail']);

        if (is_null($r['user'])) {
            throw new NotFoundException('userOrMailNotFound');
        }

        try {
            $r['contest'] = ContestsDAO::getByAlias($r['contest_alias']);
        } catch (Exception $e) {
            // Operation failed in the data layer
            throw new InvalidDatabaseOperationException($e);
        }

        if (is_null($r['contest'])) {
            throw new NotFoundException('contestNotFound');
        }

        // Only director is allowed to create problems in contest
        if (!Authorization::isContestAdmin($r['current_identity_id'], $r['contest'])) {
            throw new ForbiddenAccessException();
        }
    }

    /**
     * Adds a user to a contest.
     * By default, any user can view details of public contests.
     * Only users added through this API can view private contests
     *
     * @param Request $r
     * @return array
     * @throws InvalidDatabaseOperationException
     * @throws ForbiddenAccessException
     */
    public static function apiAddUser(Request $r) {
        if (OMEGAUP_LOCKDOWN) {
            throw new ForbiddenAccessException('lockdown');
        }

        // Authenticate logged user
        self::authenticateRequest($r);
        self::validateAddUser($r);

        // Save the contest to the DB
        try {
            ProblemsetIdentitiesDAO::save(new ProblemsetIdentities([
                'problemset_id' => $r['contest']->problemset_id,
                'identity_id' => $r['user']->main_identity_id,
                'access_time' => null,
                'score' => '0',
                'time' => '0',
            ]));
        } catch (Exception $e) {
            // Operation failed in the data layer
            self::$log->error('Failed to create new ContestUser: ' . $e->getMessage());
            throw new InvalidDatabaseOperationException($e);
        }

        return ['status' => 'ok'];
    }

    /**
     * Remove a user from a private contest
     *
     * @param Request $r
     * @return type
     * @throws InvalidDatabaseOperationException
     */
    public static function apiRemoveUser(Request $r) {
        // Authenticate logged user
        self::authenticateRequest($r);
        self::validateAddUser($r);

        try {
            ProblemsetIdentitiesDAO::delete(new ProblemsetIdentities([
                'problemset_id' => $r['contest']->problemset_id,
                'identity_id' => $r['user']->main_identity_id,
            ]));
        } catch (Exception $e) {
            throw new InvalidDatabaseOperationException($e);
        }

        return ['status' => 'ok'];
    }

    /**
     * Adds an admin to a contest
     *
     * @param Request $r
     * @return array
     * @throws InvalidDatabaseOperationException
     * @throws ForbiddenAccessException
     */
    public static function apiAddAdmin(Request $r) {
        if (OMEGAUP_LOCKDOWN) {
            throw new ForbiddenAccessException('lockdown');
        }

        // Authenticate logged user
        self::authenticateRequest($r);

        // Check contest_alias
        Validators::isStringNonEmpty($r['contest_alias'], 'contest_alias');

        $user = UserController::resolveUser($r['usernameOrEmail']);

        try {
            $contest = ContestsDAO::getByAlias($r['contest_alias']);
        } catch (Exception $e) {
            // Operation failed in the data layer
            throw new InvalidDatabaseOperationException($e);
        }

        // Only director is allowed to create problems in contest
        if (!Authorization::isContestAdmin($r['current_identity_id'], $contest)) {
            throw new ForbiddenAccessException();
        }

        ACLController::addUser($contest->acl_id, $user->user_id);

        return ['status' => 'ok'];
    }

    /**
     * Removes an admin from a contest
     *
     * @param Request $r
     * @return array
     * @throws InvalidDatabaseOperationException
     * @throws ForbiddenAccessException
     */
    public static function apiRemoveAdmin(Request $r) {
        // Authenticate logged user
        self::authenticateRequest($r);

        // Check contest_alias
        Validators::isStringNonEmpty($r['contest_alias'], 'contest_alias');

        $user = UserController::resolveUser($r['usernameOrEmail']);

        try {
            $contest = ContestsDAO::getByAlias($r['contest_alias']);
        } catch (Exception $e) {
            // Operation failed in the data layer
            throw new InvalidDatabaseOperationException($e);
        }

        // Only admin is alowed to make modifications
        if (!Authorization::isContestAdmin($r['current_identity_id'], $contest)) {
            throw new ForbiddenAccessException();
        }

        // Check if admin to delete is actually an admin
        if (!Authorization::isContestAdmin($user->main_identity_id, $contest)) {
            throw new NotFoundException();
        }

        ACLController::removeUser($contest->acl_id, $user->user_id);

        return ['status' => 'ok'];
    }

    /**
     * Adds an group admin to a contest
     *
     * @param Request $r
     * @return array
     * @throws InvalidDatabaseOperationException
     * @throws ForbiddenAccessException
     */
    public static function apiAddGroupAdmin(Request $r) {
        if (OMEGAUP_LOCKDOWN) {
            throw new ForbiddenAccessException('lockdown');
        }

        // Authenticate logged user
        self::authenticateRequest($r);

        // Check contest_alias
        Validators::isStringNonEmpty($r['contest_alias'], 'contest_alias');

        $group = GroupsDAO::FindByAlias($r['group']);

        if ($group == null) {
            throw new InvalidParameterException('invalidParameters');
        }

        try {
            $contest = ContestsDAO::getByAlias($r['contest_alias']);
        } catch (Exception $e) {
            // Operation failed in the data layer
            throw new InvalidDatabaseOperationException($e);
        }

        // Only admins are allowed to modify contest
        if (!Authorization::isContestAdmin($r['current_identity_id'], $contest)) {
            throw new ForbiddenAccessException();
        }

        ACLController::addGroup($contest->acl_id, $group->group_id);

        return ['status' => 'ok'];
    }

    /**
     * Removes a group admin from a contest
     *
     * @param Request $r
     * @return array
     * @throws InvalidDatabaseOperationException
     * @throws ForbiddenAccessException
     */
    public static function apiRemoveGroupAdmin(Request $r) {
        // Authenticate logged user
        self::authenticateRequest($r);

        // Check contest_alias
        Validators::isStringNonEmpty($r['contest_alias'], 'contest_alias');

        $group = GroupsDAO::FindByAlias($r['group']);

        if ($group == null) {
            throw new InvalidParameterException('invalidParameters');
        }

        try {
            $contest = ContestsDAO::getByAlias($r['contest_alias']);
        } catch (Exception $e) {
            // Operation failed in the data layer
            throw new InvalidDatabaseOperationException($e);
        }

        // Only admin is alowed to make modifications
        if (!Authorization::isContestAdmin($r['current_identity_id'], $contest)) {
            throw new ForbiddenAccessException();
        }

        ACLController::removeGroup($contest->acl_id, $group->group_id);

        return ['status' => 'ok'];
    }

    /**
     * Validate the Clarifications request
     *
     * @param Request $r
     * @throws InvalidDatabaseOperationException
     */
    private static function validateClarifications(Request $r) {
        // Check contest_alias
        Validators::isStringNonEmpty($r['contest_alias'], 'contest_alias');

        try {
            $r['contest'] = ContestsDAO::getByAlias($r['contest_alias']);
        } catch (Exception $e) {
            // Operation failed in the data layer
            throw new InvalidDatabaseOperationException($e);
        }

        if ($r['contest'] == null) {
            throw new NotFoundException('contestNotFound');
        }

        Validators::isNumber($r['offset'], 'offset', false /* optional */);
        Validators::isNumber($r['rowcount'], 'rowcount', false /* optional */);
    }

    /**
     *
     * Get clarifications of a contest
     *
     * @param Request $r
     * @return array
     * @throws InvalidDatabaseOperationException
     */
    public static function apiClarifications(Request $r) {
        self::authenticateRequest($r);
        self::validateClarifications($r);

        $is_contest_director = Authorization::isContestAdmin(
            $r['current_identity_id'],
            $r['contest']
        );

        try {
            $clarifications = ClarificationsDAO::GetProblemsetClarifications(
                $r['contest']->problemset_id,
                $is_contest_director,
                $r['current_identity_id'],
                $r['offset'],
                $r['rowcount']
            );
        } catch (Exception $e) {
            // Operation failed in the data layer
            throw new InvalidDatabaseOperationException($e);
        }

        foreach ($clarifications as &$clar) {
            $clar['time'] = (int)$clar['time'];
        }

        // Add response to array
        $response = [];
        $response['clarifications'] = $clarifications;
        $response['status'] = 'ok';

        return $response;
    }

    /**
     * Returns the Scoreboard events
     *
     * @param Request $r
     * @return array
     * @throws InvalidDatabaseOperationException
     * @throws NotFoundException
     */
    public static function apiScoreboardEvents(Request $r) {
        // Get the current user
        self::validateDetails($r);

        $params = ScoreboardParams::fromContest($r['contest']);
        $params['show_all_runs'] = Authorization::isContestAdmin($r['current_identity_id'], $r['contest']);
        $scoreboard = new Scoreboard($params);

        // Push scoreboard data in response
        $response = [];
        $response['events'] = $scoreboard->events();
        $response['original_alias'] = $r['contest']->alias;

        return $response;
    }

    /**
     * Returns the Scoreboard
     *
     * @param Request $r
     * @return array
     * @throws InvalidDatabaseOperationException
     * @throws NotFoundException
     */
    public static function apiScoreboard(Request $r) {
        Validators::isStringNonEmpty($r['contest_alias'], 'contest_alias');

        try {
            $r['contest'] = ContestsDAO::getByAlias($r['contest_alias']);
        } catch (Exception $e) {
            // Operation failed in the data layer
            throw new InvalidDatabaseOperationException($e);
        }

        if (is_null($r['contest'])) {
            throw new NotFoundException('contestNotFound');
        }

        // If true, will override Scoreboard Pertentage to 100%
        $showAllRuns = false;

        if (is_null($r['token'])) {
            // Get the current user
            self::authenticateRequest($r);

            self::canAccessContest($r);

            if (Authorization::isContestAdmin($r['current_identity_id'], $r['contest'])) {
                $showAllRuns = true;
            }
        } else {
            if ($r['token'] === $r['contest']->scoreboard_url) {
                $showAllRuns = false;
            } elseif ($r['token'] === $r['contest']->scoreboard_url_admin) {
                $showAllRuns = true;
            } else {
                throw new ForbiddenAccessException('invalidScoreboardUrl');
            }
        }

        // Create scoreboard
        $params = ScoreboardParams::fromContest($r['contest']);
        $params['show_all_runs'] = $showAllRuns;
        $scoreboard = new Scoreboard($params);

        return $scoreboard->generate();
    }

    /**
     * Gets the accomulative scoreboard for an array of contests
     *
     * @param Request $r
     */
    public static function apiScoreboardMerge(Request $r) {
        // Get the current user
        self::authenticateRequest($r);

        Validators::isStringNonEmpty($r['contest_aliases'], 'contest_aliases');
        $contest_aliases = explode(',', $r['contest_aliases']);

        Validators::isStringNonEmpty($r['usernames_filter'], 'usernames_filter', false);

        $usernames_filter = [];
        if (isset($r['usernames_filter'])) {
            $usernames_filter = explode(',', $r['usernames_filter']);
        }

        // Validate all contest alias
        $contests = [];
        foreach ($contest_aliases as $contest_alias) {
            try {
                $contest = ContestsDAO::getByAlias($contest_alias);
            } catch (Exception $e) {
                // Operation failed in the data layer
                throw new InvalidDatabaseOperationException($e);
            }

            if (is_null($contest)) {
                throw new NotFoundException('contestNotFound');
            }

            array_push($contests, $contest);
        }

        // Get all scoreboards
        $scoreboards = [];
        foreach ($contests as $contest) {
            // Set defaults for contests params
            if (!isset($r['contest_params'][$contest->alias]['only_ac'])) {
                // Hay que hacer esto para evitar "Indirect modification of overloaded element of Request has no effect"
                // http://stackoverflow.com/questions/20053269/indirect-modification-of-overloaded-element-of-splfixedarray-has-no-effect
                $cp = $r['contest_params'];
                $cp[$contest->alias]['only_ac'] = false;
                $r['contest_params'] = $cp;
            }

            if (!isset($r['contest_params'][$contest->alias]['weight'])) {
                // Ditto indirect modification.
                $cp = $r['contest_params'];
                $cp[$contest->alias]['weight'] = 1;
                $r['contest_params'] = $cp;
            }

            $params = ScoreboardParams::fromContest($contest);
            $params['only_ac'] = $r['contest_params'][$contest->alias]['only_ac'];
            $s = new Scoreboard($params);

            $scoreboards[$contest->alias] = $s->generate();
        }

        $merged_scoreboard = [];

        // Merge
        foreach ($scoreboards as $contest_alias => $scoreboard) {
            foreach ($scoreboard['ranking'] as $user_results) {
                // If user haven't been added to the merged scoredboard, add him
                if (!isset($merged_scoreboard[$user_results['username']])) {
                    $merged_scoreboard[$user_results['username']] = [];
                    $merged_scoreboard[$user_results['username']]['name'] = $user_results['name'];
                    $merged_scoreboard[$user_results['username']]['username'] = $user_results['username'];
                    $merged_scoreboard[$user_results['username']]['total']['points'] = 0;
                    $merged_scoreboard[$user_results['username']]['total']['penalty'] = 0;
                }

                $merged_scoreboard[$user_results['username']]['contests'][$contest_alias]['points'] = ($user_results['total']['points'] * $r['contest_params'][$contest_alias]['weight']);
                $merged_scoreboard[$user_results['username']]['contests'][$contest_alias]['penalty'] = $user_results['total']['penalty'];

                $merged_scoreboard[$user_results['username']]['total']['points'] += ($user_results['total']['points'] * $r['contest_params'][$contest_alias]['weight']);
                $merged_scoreboard[$user_results['username']]['total']['penalty'] += $user_results['total']['penalty'];
            }
        }

        // Remove users not in filter
        if (isset($r['usernames_filter'])) {
            foreach ($merged_scoreboard as $username => $entry) {
                if (array_search($username, $usernames_filter) === false) {
                    unset($merged_scoreboard[$username]);
                }
            }
        }

        // Normalize user["contests"] entries so all contain the same contests
        foreach ($merged_scoreboard as $username => $entry) {
            foreach ($contests as $contest) {
                if (!isset($entry['contests'][$contest->alias]['points'])) {
                    $merged_scoreboard[$username]['contests'][$contest->alias]['points'] = 0;
                    $merged_scoreboard[$username]['contests'][$contest->alias]['penalty'] = 0;
                }
            }
        }

        // Sort merged_scoreboard
        usort($merged_scoreboard, ['self', 'compareUserScores']);

        $response = [];
        $response['ranking'] = $merged_scoreboard;
        $response['status'] = 'ok';

        return $response;
    }

    /**
     * Compares results of 2 contestants to sort them in the scoreboard
     *
     * @param type $a
     * @param type $b
     * @return int
     */
    private static function compareUserScores($a, $b) {
        if ($a['total']['points'] == $b['total']['points']) {
            if ($a['total']['penalty'] == $b['total']['penalty']) {
                return 0;
            }

            return ($a['total']['penalty'] > $b['total']['penalty']) ? 1 : -1;
        }

        return ($a['total']['points'] < $b['total']['points']) ? 1 : -1;
    }

    public static function apiRequests(Request $r) {
        // Authenticate request
        self::authenticateRequest($r);

        Validators::isStringNonEmpty($r['contest_alias'], 'contest_alias');

        try {
            $contest = ContestsDAO::getByAlias($r['contest_alias']);
        } catch (Exception $e) {
            throw new InvalidDatabaseOperationException($e);
        }

        if (is_null($contest)) {
            throw new NotFoundException('contestNotFound');
        }

        if (!Authorization::isContestAdmin($r['current_identity_id'], $contest)) {
            throw new ForbiddenAccessException();
        }

        try {
            $db_results = ProblemsetIdentityRequestDAO::getRequestsForProblemset($contest->problemset_id);
        } catch (Exception $e) {
            throw new InvalidDatabaseOperationException($e);
        }

        // @TODO prefetch an alias-user_id map so that we dont need
        // a getbypk (sql select query) on every iteration of the following loop

        // Precalculate all admin profiles.
        $admin_infos = [];
        foreach ($db_results as $result) {
            $admin_id = $result['admin_id'];
            if (!array_key_exists($admin_id, $admin_infos)) {
                $data = UsersDAO::getByPK($admin_id);
                if (!is_null($data)) {
                    $admin_infos[$admin_id]['user_id'] = $data->user_id;
                    $admin_infos[$admin_id]['username'] = $data->username;
                    $admin_infos[$admin_id]['name'] = $data->name;
                }
            }
        }

        $users = [];
        foreach ($db_results as $result) {
            $admin_id = $result['admin_id'];

            $result = new ProblemsetIdentityRequest($result);
            $identity_id = $result->identity_id;
            $user = IdentitiesDAO::getByPK($identity_id);

            // Get user profile. Email, school, etc.
            $profile_request = new Request();
            $profile_request['username'] = $user->username;
            $profile_request['omit_rank'] = true;

            $userprofile = UserController::apiProfile($profile_request);
            $adminprofile = [];

            if (array_key_exists($admin_id, $admin_infos)) {
                $adminprofile = $admin_infos[$admin_id];
            }

            $users[] = array_merge(
                $userprofile['userinfo'],
                [
                    'last_update' => $result->last_update,
                    'accepted' => $result->accepted,
                    'extra_note' => $result->extra_note,
                    'admin' => $adminprofile,
                    'request_time' => $result->request_time]
            );
        }

        $response = [];
        $response['users'] = $users;
        $response['status'] = 'ok';

        return $response;
    }

    public static function apiArbitrateRequest(Request $r) {
        self::authenticateRequest($r);

        Validators::isStringNonEmpty($r['contest_alias'], 'contest_alias');

        if (is_null($r['resolution'])) {
            throw new InvalidParameterException('invalidParameters');
        }

        try {
            $contest = ContestsDAO::getByAlias($r['contest_alias']);
        } catch (Exception $e) {
            throw new NotFoundException($e);
        }

        if (is_null($contest)) {
            throw new NotFoundException('contestNotFound');
        }

        if (!Authorization::isContestAdmin($r['current_identity_id'], $contest)) {
            throw new ForbiddenAccessException();
        }

        $targetUser = UsersDAO::FindByUsername($r['username']);

        $request = ProblemsetIdentityRequestDAO::getByPK($targetUser->main_identity_id, $contest->problemset_id);

        if (is_null($request)) {
            throw new InvalidParameterException('userNotInListOfRequests');
        }

        if (is_bool($r['resolution'])) {
            $resolution = $r['resolution'];
        } else {
            $resolution = $r['resolution'] === 'true';
        }

        $request->accepted = $resolution;
        $request->extra_note = $r['note'];
        $request->last_update = gmdate('Y-m-d H:i:s');

        ProblemsetIdentityRequestDAO::save($request);

        // Save this action in the history
        ProblemsetIdentityRequestHistoryDAO::save(new ProblemsetIdentityRequestHistory([
            'identity_id' => $request->identity_id,
            'problemset_id' => $contest->problemset_id,
            'time' => $request->last_update,
            'admin_id' => $r['current_user_id'],
            'accepted' => $request->accepted,
        ]));

        self::$log->info('Arbitrated contest for user, new accepted user_id='
                                . $targetUser->user_id . ', state=' . $resolution);

        return ['status' => 'ok'];
    }

    /**
     * Returns ALL identities participating in a contest
     *
     * @param Request $r
     * @return array
     * @throws InvalidDatabaseOperationException
     */
    public static function apiUsers(Request $r) {
        // Authenticate request
        self::authenticateRequest($r);

        Validators::isStringNonEmpty($r['contest_alias'], 'contest_alias');

        try {
            $contest = ContestsDAO::getByAlias($r['contest_alias']);
        } catch (Exception $e) {
            throw new InvalidDatabaseOperationException($e);
        }

        if (is_null($contest)) {
            throw new NotFoundException('contestNotFound');
        }

        if (!Authorization::isContestAdmin($r['current_identity_id'], $contest)) {
            throw new ForbiddenAccessException();
        }

        // Get identities from DB
        try {
            $identities = ProblemsetIdentitiesDAO::getWithExtraInformation($contest->problemset_id);
        } catch (Exception $e) {
            // Operation failed in the data layer
            throw new InvalidDatabaseOperationException($e);
        }

        $response = [];
        $response['users'] = $identities;
        $response['status'] = 'ok';

        return $response;
    }

    /**
     * Returns all contest administrators
     *
     * @param Request $r
     * @return array
     * @throws InvalidDatabaseOperationException
     */
    public static function apiAdmins(Request $r) {
        // Authenticate request
        self::authenticateRequest($r);

        Validators::isStringNonEmpty($r['contest_alias'], 'contest_alias');

        try {
            $contest = ContestsDAO::getByAlias($r['contest_alias']);
        } catch (Exception $e) {
            throw new InvalidDatabaseOperationException($e);
        }

        if (!Authorization::isContestAdmin($r['current_identity_id'], $contest)) {
            throw new ForbiddenAccessException();
        }

        return [
            'status' => 'ok',
            'admins' => UserRolesDAO::getContestAdmins($contest),
            'group_admins' => GroupRolesDAO::getContestAdmins($contest)
        ];
    }

    /**
     * Enforces rules to avoid having invalid/unactionable public contests
     *
     * @param Contests $contest
     */
    private static function validateContestCanBePublic(Contests $contest) {
        $problemset = ProblemsetsDAO::getByPK($contest->problemset_id);
        // Check that contest has some problems at least 1 problem
        $problemsInProblemset = ProblemsetProblemsDAO::getRelevantProblems($problemset);
        if (count($problemsInProblemset) < 1) {
            throw new InvalidParameterException('contestPublicRequiresProblem');
        }
    }

    /**
     * Update a Contest
     *
     * @param Request $r
     * @return array
     * @throws InvalidDatabaseOperationException
     */
    public static function apiUpdate(Request $r) {
        if (OMEGAUP_LOCKDOWN) {
            throw new ForbiddenAccessException('lockdown');
        }

        // Authenticate request
        self::authenticateRequest($r);

        // Validate request
        self::validateCreateOrUpdate($r, true /* is update */);

        self::forbiddenInVirtual($r['contest']);

        // Update contest DAO
        if (!is_null($r['public'])) {
            // If going public
            if ($r['public'] == 1) {
                self::validateContestCanBePublic($r['contest']);
            }

            $r['contest']->public = $r['public'];
        }

        $valueProperties = [
            'title',
            'description',
            'start_time'        => ['transform' => function ($value) {
                return gmdate('Y-m-d H:i:s', $value);
            }],
            'finish_time'       => ['transform' => function ($value) {
                return gmdate('Y-m-d H:i:s', $value);
            }],
            'window_length' => ['transform' => function ($value) {
                return $value == 'NULL' ? null : $value;
            }],
            'scoreboard',
            'points_decay_factor',
            'partial_score',
            'submissions_gap',
            'feedback',
            'penalty'               => ['transform' => function ($value) {
                return max(0, intval($value));
            }],
            'penalty_type',
            'penalty_calc_policy',
            'show_scoreboard_after',
            'languages' => ['transform' => function ($value) {
                if (!is_array($value)) {
                    return $value;
                }
                return join(',', $value);
            }],
            'contestant_must_register',
        ];
        self::updateValueProperties($r, $r['contest'], $valueProperties);

        $original_contest = ContestsDAO::getByPK($r['contest']->contest_id);

        // Push changes
        try {
            // Begin a new transaction
            ContestsDAO::transBegin();

            // Save the contest object with data sent by user to the database
            self::updateContest($r['contest'], $original_contest, $r['current_user_id']);

            // Save the problemset object with data sent by user to the database
            $problemset = ProblemsetsDAO::getByPK($r['contest']->problemset_id);
            $problemset->needs_basic_information = $r['basic_information'] ?? 0;
            $problemset->requests_user_information = $r['requests_user_information'] ?? 'no';
            ProblemsetsDAO::save($problemset);

            if (!is_null($r['problems'])) {
                // Get current problems
                $p_key = new Problems(['contest_id' => $r['contest']->contest_id]);
                $current_problems = ProblemsDAO::search($p_key);
                $current_problems_id = [];

                foreach ($current_problems as $p) {
                    array_push($current_problems_id, $p->problem_id);
                }

                // Check who needs to be deleted and who needs to be added
                $to_delete = array_diff($current_problems_id, self::$problems_id);
                $to_add = array_diff(self::$problems_id, $current_problems_id);

                foreach ($to_add as $problem) {
                    $contest_problem = new ProblemsetProblems([
                                'problemset_id' => $r['contest']->problemset_id,
                                'problem_id' => $problem,
                                'points' => $r['problems'][$problem]['points']
                            ]);

                    ProblemsetProblemsDAO::save($contest_problem);
                }

                foreach ($to_delete as $problem) {
                    $contest_problem = new ProblemsetProblems([
                                'problemset_id' => $r['contest']->problemset_id,
                                'problem_id' => $problem,
                            ]);

                    ProblemsetProblemsDAO::delete(ProblemsetProblemsDAO::search($contest_problem));
                }
            }

            // End transaction
            ContestsDAO::transEnd();
        } catch (Exception $e) {
            // Operation failed in the data layer, rollback transaction
            ContestsDAO::transRollback();

            throw new InvalidDatabaseOperationException($e);
        }

        // Expire contest-info cache
        Cache::deleteFromCache(Cache::CONTEST_INFO, $r['contest_alias']);

        // Expire contest scoreboard cache
        Scoreboard::invalidateScoreboardCache(ScoreboardParams::fromContest($r['contest']));

        // Expire contest-list cache
        Cache::invalidateAllKeys(Cache::CONTESTS_LIST_PUBLIC);
        Cache::invalidateAllKeys(Cache::CONTESTS_LIST_SYSTEM_ADMIN);

        // Happy ending
        $response = [];
        $response['status'] = 'ok';

        self::$log->info('Contest updated (alias): ' . $r['contest_alias']);

        return $response;
    }

    /**
     * This function reviews changes in penalty type and visibility type
     */
    private static function updateContest(Contests $contest, Contests $original_contest, $user_id) {
        if ($original_contest->public !== $contest->public) {
            $timestamp = gmdate('Y-m-d H:i:s', Time::get());
            ContestLogDAO::save(new ContestLog([
                'contest_id' => $contest->contest_id,
                'user_id' => $user_id,
                'from_visibility' => $original_contest->public,
                'to_visibility' => $contest->public,
                'time' => $timestamp
            ]));
            $contest->last_updated = $timestamp;
        }
        ContestsDAO::save($contest);
        if ($original_contest->penalty_type == $contest->penalty_type) {
            return;
        }
        RunsDAO::recalculatePenaltyForContest($contest);
    }

    /**
     * Validates runs API
     *
     * @param Request $r
     * @throws InvalidDatabaseOperationException
     * @throws NotFoundException
     * @throws ForbiddenAccessException
     */
    private static function validateRuns(Request $r) {
        // Defaults for offset and rowcount
        if (!isset($r['offset'])) {
            $r['offset'] = 0;
        }
        if (!isset($r['rowcount'])) {
            $r['rowcount'] = 100;
        }

        Validators::isStringNonEmpty($r['contest_alias'], 'contest_alias');

        try {
            $r['contest'] = ContestsDAO::getByAlias($r['contest_alias']);
        } catch (Exception $e) {
            // Operation failed in the data layer
            throw new InvalidDatabaseOperationException($e);
        }

        if (is_null($r['contest'])) {
            throw new NotFoundException('contestNotFound');
        }

        if (!Authorization::isContestAdmin($r['current_identity_id'], $r['contest'])) {
            throw new ForbiddenAccessException('userNotAllowed');
        }

        Validators::isNumber($r['offset'], 'offset', false);
        Validators::isNumber($r['rowcount'], 'rowcount', false);
        Validators::isInEnum($r['status'], 'status', ['new', 'waiting', 'compiling', 'running', 'ready'], false);
        Validators::isInEnum($r['verdict'], 'verdict', ['AC', 'PA', 'WA', 'TLE', 'MLE', 'OLE', 'RTE', 'RFE', 'CE', 'JE', 'NO-AC'], false);

        // Check filter by problem, is optional
        if (!is_null($r['problem_alias'])) {
            Validators::isStringNonEmpty($r['problem_alias'], 'problem');

            try {
                $r['problem'] = ProblemsDAO::getByAlias($r['problem_alias']);
            } catch (Exception $e) {
                // Operation failed in the data layer
                throw new InvalidDatabaseOperationException($e);
            }

            if (is_null($r['problem'])) {
                throw new NotFoundException('problemNotFound');
            }
        }

        Validators::isInEnum($r['language'], 'language', array_keys(RunController::$kSupportedLanguages), false);

        // Get user if we have something in username
        if (!is_null($r['username'])) {
            $r['identity'] = IdentityController::resolveIdentity($r['username']);
        }
    }

    /**
     * Returns all runs for a contest
     *
     * @param Request $r
     * @return array
     * @throws InvalidDatabaseOperationException
     */
    public static function apiRuns(Request $r) {
        // Authenticate request
        self::authenticateRequest($r);

        // Validate request
        self::validateRuns($r);

        // Get our runs
        try {
            $runs = RunsDAO::GetAllRuns(
                $r['contest']->problemset_id,
                $r['status'],
                $r['verdict'],
                !is_null($r['problem']) ? $r['problem']->problem_id : null,
                $r['language'],
                !is_null($r['identity']) ? $r['identity']->identity_id : null,
                $r['offset'],
                $r['rowcount']
            );
        } catch (Exception $e) {
            // Operation failed in the data layer
            throw new InvalidDatabaseOperationException($e);
        }

        $result = [];

        foreach ($runs as $run) {
            $run['time'] = (int)$run['time'];
            $run['score'] = round((float)$run['score'], 4);
            $run['contest_score'] = round((float)$run['contest_score'], 2);
            array_push($result, $run);
        }

        $response = [];
        $response['runs'] = $result;
        $response['status'] = 'ok';

        return $response;
    }

    /**
     * Validates that request contains contest_alias and the api is contest-admin only
     *
     * @param Request $r
     * @throws InvalidDatabaseOperationException
     * @throws ForbiddenAccessException
     */
    private static function validateStats(Request $r) {
        Validators::isStringNonEmpty($r['contest_alias'], 'contest_alias');

        try {
            $r['contest'] = ContestsDAO::getByAlias($r['contest_alias']);
        } catch (Exception $e) {
            // Operation failed in the data layer
            throw new InvalidDatabaseOperationException($e);
        }

        // This API is Contest Admin only
        if (is_null($r['contest']) || !Authorization::isContestAdmin($r['current_identity_id'], $r['contest'])) {
            throw new ForbiddenAccessException('userNotAllowed');
        }
    }

    /**
     * Stats of a problem
     *
     * @param Request $r
     * @return array
     * @throws InvalidDatabaseOperationException
     * @throws ForbiddenAccessException
     */
    public static function apiStats(Request $r) {
        // Get user
        self::authenticateRequest($r);

        self::validateStats($r);

        try {
            // Array of GUIDs of pending runs
            $pendingRunsGuids = RunsDAO::GetPendingRunsOfProblemset($r['contest']->problemset_id);

            // Count of pending runs (int)
            $totalRunsCount = RunsDAO::CountTotalRunsOfProblemset($r['contest']->problemset_id);

            // Wait time
            $waitTimeArray = RunsDAO::GetLargestWaitTimeOfProblemset($r['contest']->problemset_id);

            // List of verdicts
            $verdict_counts = [];

            foreach (self::$verdicts as $verdict) {
                $verdict_counts[$verdict] = RunsDAO::CountTotalRunsOfProblemsetByVerdict($r['contest']->problemset_id, $verdict);
            }

            // Get max points posible for contest
            $key = new ProblemsetProblems(['problemset_id' => $r['contest']->problemset_id]);
            $problemsetProblems = ProblemsetProblemsDAO::search($key);
            $totalPoints = 0;
            foreach ($problemsetProblems as $cP) {
                $totalPoints += $cP->points;
            }

            // Get scoreboard to calculate distribution
            $distribution = [];
            for ($i = 0; $i < 101; $i++) {
                $distribution[$i] = 0;
            }

            $sizeOfBucket = $totalPoints / 100;
            $scoreboardResponse = self::apiScoreboard($r);
            foreach ($scoreboardResponse['ranking'] as $results) {
                $distribution[(int)($results['total']['points'] / $sizeOfBucket)]++;
            }
        } catch (Exception $e) {
            // Operation failed in the data layer
            throw new InvalidDatabaseOperationException($e);
        }

        // Para darle gusto al Alanboy, regresando array
        return [
            'total_runs' => $totalRunsCount,
            'pending_runs' => $pendingRunsGuids,
            'max_wait_time' => is_null($waitTimeArray) ? 0 : $waitTimeArray[1],
            'max_wait_time_guid' => is_null($waitTimeArray) ? 0 : $waitTimeArray[0]->guid,
            'verdict_counts' => $verdict_counts,
            'distribution' => $distribution,
            'size_of_bucket' => $sizeOfBucket,
            'total_points' => $totalPoints,
            'status' => 'ok',
        ];
    }

    /**
     * Returns a detailed report of the contest
     *
     * @param Request $r
     * @return array
     */
    public static function apiReport(Request $r) {
        self::authenticateRequest($r);

        self::validateStats($r);

        $params = ScoreboardParams::fromContest($r['contest']);
        $params['show_all_runs'] = true;
        $params['auth_token'] = $r['auth_token'];
        $scoreboard = new Scoreboard($params);

        // Check the filter if we have one
        Validators::isStringNonEmpty($r['filterBy'], 'filterBy', false /* not required */);

        $contestReport = $scoreboard->generate(
            true, // with run details for reporting
            true, // sort contestants by name,
            (isset($r['filterBy']) ? null : $r['filterBy'])
        );

        $contestReport['status'] = 'ok';
        return $contestReport;
    }

    /**
     * Generates a CSV for contest report
     *
     * @param Request $r
     * @return array
     */
    public static function apiCsvReport(Request $r) {
        self::authenticateRequest($r);

        self::validateStats($r);

        // Get full Report API of the contest
        $reportRequest = new Request([
                    'contest_alias' => $r['contest_alias'],
                    'auth_token' => $r['auth_token'],
                ]);
        $contestReport = self::apiReport($reportRequest);

        // Get problem stats for each contest problem so we can
        // have the full list of cases
        $problemStats = [];
        $i = 0;
        foreach ($contestReport['problems'] as $entry) {
            $problem_alias = $entry['alias'];
            $problemStatsRequest = new Request([
                        'problem_alias' => $problem_alias,
                        'auth_token' => $r['auth_token'],
                    ]);

            $problemStats[$i] = ProblemController::apiStats($problemStatsRequest);
            $problemStats[$problem_alias] = $problemStats[$i];

            $i++;
        }

        // Build a csv
        $csvData = [];

        // Build titles
        $csvRow = [];
        $csvRow[] = 'username';
        foreach ($contestReport['problems'] as $entry) {
            foreach ($problemStats[$entry['alias']]['cases_stats'] as $caseName => $counts) {
                $csvRow[] = $caseName;
            }
            $csvRow[] = $entry['alias'] . ' total';
        }
        $csvRow[] = 'total';
        $csvData[] = $csvRow;

        foreach ($contestReport['ranking'] as $userData) {
            if ($userData === 'ok') {
                continue;
            }

            $csvRow = [];
            $csvRow[] = $userData['username'];

            foreach ($userData['problems'] as $key => $problemData) {
                // If the user don't have these details then he didn't submit,
                // we need to fill the report with 0s for completeness
                if (!isset($problemData['run_details']['cases']) || count($problemData['run_details']['cases']) === 0) {
                    for ($i = 0; $i < count($problemStats[$key]['cases_stats']); $i++) {
                        $csvRow[] = '0';
                    }

                    // And adding the total for this problem
                    $csvRow[] = '0';
                } else {
                    // for each case
                    foreach ($problemData['run_details']['cases'] as $caseData) {
                        // If case is correct
                        if (strcmp($caseData['meta']['status'], 'OK') === 0 && strcmp($caseData['out_diff'], '') === 0) {
                            $csvRow[] = '1';
                        } else {
                            $csvRow[] = '0';
                        }
                    }

                    $csvRow[] = $problemData['points'];
                }
            }
            $csvRow[] = $userData['total']['points'];
            $csvData[] = $csvRow;
        }

        // Set headers to auto-download file
        header('Pragma: public');
        header('Expires: 0');
        header('Cache-Control: must-revalidate, post-check=0, pre-check=0');
        header('Content-Type: application/force-download');
        header('Content-Type: application/octet-stream');
        header('Content-Type: application/download');
        header('Content-Disposition: attachment;filename=' . $r['contest_alias'] . '_report.csv');
        header('Content-Transfer-Encoding: binary');

        // Write contents to a csv raw string
        // TODO(https://github.com/omegaup/omegaup/issues/628): Escape = to prevent applications from inadvertently executing code
        // http://contextis.co.uk/blog/comma-separated-vulnerabilities/
        $out = fopen('php://output', 'w');
        foreach ($csvData as $csvRow) {
            fputcsv($out, ContestController::escapeCsv($csvRow));
        }
        fclose($out);

        // X_X
        die();
    }

    private static function escapeCsv($csvRow) {
        $escapedRow = [];
        foreach ($csvRow as $field) {
            if (is_string($field) && $field[0] == '=') {
                $escapedRow[] = "'" . $field;
            } else {
                $escapedRow[] = $field;
            }
        }
        return $escapedRow;
    }

    public static function apiDownload(Request $r) {
        self::authenticateRequest($r);

        self::validateStats($r);

        // Get our runs
        $relevant_columns = ['run_id', 'guid', 'language', 'status',
            'verdict', 'runtime', 'penalty', 'memory', 'score', 'contest_score',
            'time', 'submit_delay', 'Users.username', 'Problems.alias'];
        try {
            $runs = RunsDAO::search(new Runs([
                'contest_id' => $r['contest']->contest_id
            ]), 'time', 'DESC', $relevant_columns);
        } catch (Exception $e) {
            // Operation failed in the data layer
            throw new InvalidDatabaseOperationException($e);
        }

        $zip = new ZipStream($r['contest_alias'] . '.zip');

        // Add runs to zip
        $table = "guid,user,problem,verdict,points\n";
        foreach ($runs as $run) {
            $zip->add_file_from_path(
                'runs/' . $run->guid,
                RunController::getSubmissionPath($run)
            );

            $columns[0] = 'username';
            $columns[1] = 'alias';
            $usernameProblemData = $run->asFilteredArray($columns);

            $table .= $run->guid . ',' . $usernameProblemData['username'] . ',' . $usernameProblemData['alias'] . ',' . $run->verdict . ',' . $run->contest_score;
            $table .= "\n";
        }

        $zip->add_file('summary.csv', $table);

        // Return zip
        $zip->finish();
        die();
    }

    /**
     * Given a contest_alias and user_id, returns the role of the user within
     * the context of a contest.
     *
     * @param Request $r
     * @return array
     */
    public static function apiRole(Request $r) {
        try {
            if ($r['contest_alias'] == 'all-events') {
                self::authenticateRequest($r);
                if (Authorization::isSystemAdmin($r['current_identity_id'])) {
                    return [
                        'status' => 'ok',
                        'admin' => true
                    ];
                }
            }

            self::validateDetails($r);

            return [
                'status' => 'ok',
                'admin' => $r['contest_admin']
            ];
        } catch (Exception $e) {
            self::$log->error('Error getting role: ' . $e);

            return [
                'status' => 'error',
                'admin' => false
            ];
        }
    }

    /**
     * Given a contest_alias, sets the recommended flag on/off.
     * Only omegaUp admins can call this API.
     *
     * @param Request $r
     * @return array
     */
    public static function apiSetRecommended(Request $r) {
        self::authenticateRequest($r);

        if (!Authorization::isSystemAdmin($r['current_identity_id'])) {
            throw new ForbiddenAccessException('userNotAllowed');
        }

        // Validate & get contest_alias
        try {
            $r['contest'] = ContestsDAO::getByAlias($r['contest_alias']);
        } catch (Exception $e) {
            throw new InvalidDatabaseOperationException($e);
        }

        if (is_null($r['contest'])) {
            throw new NotFoundException('contestNotFound');
        }

        // Validate value param
        Validators::isInEnum($r['value'], 'value', ['0', '1']);

        $r['contest']->recommended = $r['value'];

        try {
            ContestsDAO::save($r['contest']);
        } catch (Exception $e) {
            throw new InvalidDatabaseOperationException($e);
        }

        return ['status' => 'ok'];
    }
}<|MERGE_RESOLUTION|>--- conflicted
+++ resolved
@@ -459,7 +459,6 @@
         }
 
         // Create array of relevant columns
-<<<<<<< HEAD
         $relevant_columns = [
             'title',
             'description',
@@ -473,15 +472,14 @@
             'submissions_gap',
             'feedback',
             'penalty',
+            'time_start',
             'penalty_type',
             'penalty_calc_policy',
             'public',
             'show_scoreboard_after',
-            'contestant_must_register'
+            'contestant_must_register',
+            'rerun_id'
         ];
-=======
-        $relevant_columns = ['title', 'description', 'start_time', 'finish_time', 'window_length', 'alias', 'scoreboard', 'points_decay_factor', 'partial_score', 'submissions_gap', 'feedback', 'penalty', 'time_start', 'penalty_type', 'penalty_calc_policy', 'public', 'show_scoreboard_after', 'contestant_must_register', 'rerun_id'];
->>>>>>> 0ffd1c6c
 
         // Initialize response to be the contest information
         $result = $r['contest']->asFilteredArray($relevant_columns);
@@ -1013,22 +1011,11 @@
 
         $problemset = new Problemsets([
             'needs_basic_information' => $r['needs_basic_information'] == 'true',
-            'requests_user_information' => $r['requests_user_information']
+            'requests_user_information' => $r['requests_user_information'],
+            'type' => 'Contest'
         ]);
 
-<<<<<<< HEAD
-            // Save the problemset object with data sent by user to the database
-            $problemset = new Problemsets([
-                'acl_id' => $acl->acl_id,
-                'needs_basic_information' => $r['needs_basic_information'] == 'true',
-                'requests_user_information' => $r['requests_user_information'],
-                'type' => 'Contest',
-            ]);
-            ProblemsetsDAO::save($problemset);
-            $contest->problemset_id = $problemset->problemset_id;
-=======
         self::createContest($r, $problemset, $contest);
->>>>>>> 0ffd1c6c
 
         return ['status' => 'ok'];
     }
