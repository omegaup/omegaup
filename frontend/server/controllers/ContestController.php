--- conflicted
+++ resolved
@@ -202,12 +202,8 @@
             'alias',
             'start_time',
             'finish_time',
-<<<<<<< HEAD
             'problemset_id',
-            'public',
-=======
             'admission_mode',
->>>>>>> c788ec24
             'scoreboard_url',
             'scoreboard_url_admin',
             'rerun_id'
@@ -481,16 +477,9 @@
             'time_start',
             'penalty_type',
             'penalty_calc_policy',
-<<<<<<< HEAD
-            'public',
-            'show_scoreboard_after',
-            'contestant_must_register',
-            'rerun_id'
-=======
             'show_scoreboard_after',
             'rerun_id',
             'admission_mode',
->>>>>>> c788ec24
         ];
 
         // Initialize response to be the contest information
