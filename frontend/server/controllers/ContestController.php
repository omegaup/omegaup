--- conflicted
+++ resolved
@@ -204,11 +204,7 @@
             'start_time',
             'finish_time',
             'problemset_id',
-<<<<<<< HEAD
-            'public',
-=======
             'admission_mode',
->>>>>>> 9f1197d9
             'scoreboard_url',
             'scoreboard_url_admin',
             'rerun_id'
@@ -322,17 +318,7 @@
      */
     private static function validateBasicDetails(Request $r) {
         try {
-<<<<<<< HEAD
-            if (!is_null($r['contest_id'])) {
-                $r['contest'] = ContestsDAO::getByPK($r['contest_id']);
-            } else {
-                Validators::isStringNonEmpty($r['contest_alias'], 'contest_alias');
-                // If the contest is private, verify that our user is invited
-                $r['contest'] = ContestsDAO::getByAlias($r['contest_alias']);
-            }
-=======
             $contest_problemset = ContestsDAO::getByAliasWithExtraInformation($r['contest_alias']);
->>>>>>> 9f1197d9
         } catch (Exception $e) {
             throw new InvalidDatabaseOperationException($e);
         }
@@ -456,12 +442,8 @@
         } else {
             if ($r['token'] === $r['problemset']->scoreboard_url_admin) {
                 $r['contest_admin'] = true;
-<<<<<<< HEAD
                 $r['contest_alias'] = $r['contest']->alias;
-            } elseif ($r['token'] !== $r['contest']->scoreboard_url) {
-=======
             } elseif ($r['token'] !== $r['problemset']->scoreboard_url) {
->>>>>>> 9f1197d9
                 throw new ForbiddenAccessException('invalidScoreboardUrl');
             }
         }
@@ -504,21 +486,12 @@
             'submissions_gap',
             'feedback',
             'penalty',
-<<<<<<< HEAD
-            'penalty_type',
-            'penalty_calc_policy',
-            'public',
-            'show_scoreboard_after',
-            'contestant_must_register',
-            'rerun_id'
-=======
             'time_start',
             'penalty_type',
             'penalty_calc_policy',
             'show_scoreboard_after',
             'rerun_id',
             'admission_mode',
->>>>>>> 9f1197d9
         ];
 
         // Initialize response to be the contest information
