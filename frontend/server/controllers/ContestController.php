--- conflicted
+++ resolved
@@ -454,11 +454,26 @@
         }
 
         // Create array of relevant columns
-<<<<<<< HEAD
-        $relevant_columns = ['title', 'description', 'start_time', 'finish_time', 'window_length', 'alias', 'scoreboard', 'points_decay_factor', 'partial_score', 'submissions_gap', 'feedback', 'penalty', 'time_start', 'penalty_type', 'penalty_calc_policy', 'show_scoreboard_after', 'admission_mode'];
-=======
-        $relevant_columns = ['title', 'description', 'start_time', 'finish_time', 'window_length', 'alias', 'scoreboard', 'points_decay_factor', 'partial_score', 'submissions_gap', 'feedback', 'penalty', 'time_start', 'penalty_type', 'penalty_calc_policy', 'public', 'show_scoreboard_after', 'contestant_must_register', 'rerun_id'];
->>>>>>> 13a85280
+        $relevant_columns = [
+            'title',
+            'description',
+            'start_time',
+            'finish_time',
+            'window_length',
+            'alias',
+            'scoreboard',
+            'points_decay_factor',
+            'partial_score',
+            'submissions_gap',
+            'feedback',
+            'penalty',
+            'time_start',
+            'penalty_type',
+            'penalty_calc_policy',
+            'show_scoreboard_after',
+            'rerun_id',
+            'admission_mode',
+        ];
 
         // Initialize response to be the contest information
         $result = $r['contest']->asFilteredArray($relevant_columns);
