--- conflicted
+++ resolved
@@ -2468,7 +2468,7 @@
         self::authenticateRequest($r);
         $contest = self::validateContestAdmin(
             $r['contest_alias'],
-            $r->identity->identity_id
+            $r->identity
         );
 
         Validators::validateStringNonEmpty($r['username'], 'username');
@@ -2511,7 +2511,6 @@
             ]));
             $contest->last_updated = $timestamp;
         }
-<<<<<<< HEAD
         if (($original_contest->finish_time !== $contest->finish_time) || ($original_contest->window_length !== $contest->window_length)) {
             ProblemsetIdentitiesDAO::recalculateEndTimeAsFinishTime($contest);
             if (!is_null($contest->window_length)) {
@@ -2522,10 +2521,7 @@
             }
         }
 
-        ContestsDAO::save($contest);
-=======
         ContestsDAO::update($contest);
->>>>>>> 291a9eb4
         if ($original_contest->penalty_type == $contest->penalty_type) {
             return;
         }
