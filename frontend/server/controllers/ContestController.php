--- conflicted
+++ resolved
@@ -699,19 +699,13 @@
             // want this to get generally cached for everybody
             // Save the time of the first access
             try {
-<<<<<<< HEAD
                 $response['contest']->toUnixTime();
                 $problemsetIdentity = ProblemsetIdentitiesDAO::checkAndSaveFirstTimeAccess(
-                    $r['current_identity_id'],
+                    $r->identity->identity_id,
                     $response['contest']->problemset_id,
                     $response['contest']->window_length,
                     false,
                     $response['contest']->finish_time
-=======
-                $problemset_user = ProblemsetIdentitiesDAO::checkAndSaveFirstTimeAccess(
-                    $r->identity->identity_id,
-                    $response['contest']->problemset_id
->>>>>>> e499c221
                 );
             } catch (ApiException $e) {
                 throw $e;
@@ -2355,7 +2349,7 @@
         self::authenticateRequest($r);
         $contest = self::validateContestAdmin(
             $r['contest_alias'],
-            $r['current_identity_id']
+            $r->identity->identity_id
         );
 
         Validators::validateStringNonEmpty($r['username'], 'username');
