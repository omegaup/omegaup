<?php

/*
 * Scoreboard 
 * 
 */

require_once(SERVER_PATH . '/libs/Cache.php');

class Scoreboard 
{
    // Column to return total score per user
    const total_column = "total";
    const MEMCACHE_PREFIX = "scoreboard";
    const MEMCACHE_EVENTS_PREFIX = "scoreboard_events";
    
    // Contest's data
    private $data;
    private $contest_id;
    private $countProblemsInContest;
    
        
    public function __construct($contest_id)
    {
        $this->data = array();
        $this->contest_id = $contest_id;
        
    }
    
    public function getCountProblemsInContest()
    {
        return $this->countProblemsInContest;
    }

    public function generate()
    {
    	$cache = new Cache(self::MEMCACHE_PREFIX);
		$result = $cache->get($this->contest_id);
		
		if( $result == null )
		{
	        try
	        {
		    // Gets whether we can cache this scoreboard.
		    $cacheable = !RunsDAO::PendingRuns($this->contest_id);
	                        
	            // Get all distinct contestants participating in the contest given contest_id
		    $contest_users = RunsDAO::GetAllRelevantUsers($this->contest_id);

	            // Get all problems given contest_id
	            $contest_problems = ContestProblemsDAO::GetRelevantProblems($this->contest_id);
	        }
	        catch(Exception $e)
	        {
	            throw new ApiException(ApiHttpErrors::invalidDatabaseOperation(), $e);
	        }

	        $result = array();
	        
	        // Save the number of problems internally
	        $this->countProblemsInContest = count($contest_problems);
	        
	        // Calculate score for each contestant x problem
	        foreach ($contest_users as $contestant)
	        {
		    $user_results = array();
		    $user_problems = array();

	            foreach ($contest_problems as $problems)
	            {
	                $user_problems[$problems->getAlias()] = $this->getScore($problems->getProblemId(), $contestant->getUserId());
		    }

		    // Add the problems' information
		    $user_results['problems'] = $user_problems;
	            
	            // Calculate total score for current user            
		    $user_results[self::total_column] = $this->getTotalScore($user_problems);

		    // And more information on the user
		    $user_results['username'] = $contestant->getUsername();
		    $user_results['name'] = $contestant->getName() ? $contestant->getName() : $contestant->getUsername();
	            
	            // Add contestant results to scoreboard data
	            array_push($result, $user_results);
	        }
	        
	        // Sort users by their total column
	        usort($result, array($this, 'compareUserScores'));
	         
<<<<<<< HEAD
	        // Cache scoreboard if a memcache connection is available
	        if( $memcache && $cacheable )
	        {
	        	$memcache->set(self::MEMCACHE_KEY, $result, 0, OMEGAUP_MEMCACHE_SCOREBOARD_TIMEOUT);
	        }
	}

    	$this->data = $result;
	return $this->data;                
=======
	        $cache->set($this->contest_id, $result, OMEGAUP_MEMCACHE_SCOREBOARD_TIMEOUT);
		}

	    $this->data = $result;
		return $this->data;                
>>>>>>> d1817613
    }

    public function events()
    {
        $cache = new Cache(self::MEMCACHE_EVENTS_PREFIX);
		$result = $cache->get($this->contest_id);
		
		if( $result == null )
		{
	        try
	        {
	            // Get all distinct contestants participating in the contest given contest_id
	            $raw_contest_users = RunsDAO::GetAllRelevantUsers($this->contest_id);                             
	                        
	            // Get all problems given contest_id
		    $raw_contest_problems = ContestProblemsDAO::GetRelevantProblems($this->contest_id);

		    $run = new Runs();
		    $run->setContestId($this->contest_id);
		    $run->setStatus('ready');

		    $contest_runs = RunsDAO::search($run, 'submit_delay');
	        }
	        catch(Exception $e)
	        {
	            throw new ApiException(ApiHttpErrors::invalidDatabaseOperation(), $e);
		}

		$contest_users = array();
		$contest_problems = array();

		foreach ($raw_contest_users as $user)
		{
			$contest_users[$user->getUserId()] = $user;
		}


		foreach ($raw_contest_problems as $problem)
		{
			$contest_problems[$problem->getProblemId()] = $problem;
		}

	        $result = array();
	        
	        // Save the number of problems internally
		$this->countProblemsInContest = count($contest_problems);

		$user_problems_score = array();
	        
	        // Calculate score for each contestant x problem
	        foreach ($contest_runs as $run)
		{
			if (!isset($user_problems_score[$run->getUserId()]))
			{
				$user_problems_score[$run->getUserId()] = array();
			}

			if (!isset($user_problems_score[$run->getUserId()][$run->getProblemId()]))
			{
				$user_problems_score[$run->getUserId()][$run->getProblemId()] = array('points'=>0,'penalty'=>0);
			}

			if ($user_problems_score[$run->getUserId()][$run->getProblemId()]['points'] >= $run->getContestScore())
			{
				continue;
			}

			$user_problems_score[$run->getUserId()][$run->getProblemId()]['points'] = $run->getContestScore();
			$user_problems_score[$run->getUserId()][$run->getProblemId()]['penalty'] = 0;

			$data = array();
			$user = $contest_users[$run->getUserId()];

			$data['name'] = $user->getName() ? $user->getName() : $user->getUsername();
			$data['username'] = $user->getUsername();
			$data['delta'] = (int)$run->getSubmitDelay();

			$data['problem'] = array(
				'alias' => $contest_problems[$run->getProblemId()]->getAlias(),
				'points' => $run->getContestScore(),
				'penalty' => 0
			);

			$data['total'] = array(
				'points' => 0,
				'penalty' => 0
			);

			foreach ($user_problems_score[$run->getUserId()] as $problem)
			{
				$data['total']['points'] += $problem['points'];
				$data['total']['penalty'] += $problem['penalty'];
			}

	            // Add contestant results to scoreboard data
	            array_push($result, $data);
	        }
	        
	        // Cache scoreboard if a memcache connection is available
	        $cache->set($this->contest_id, $result, OMEGAUP_MEMCACHE_SCOREBOARD_TIMEOUT);
		}

	    $this->data = $result;
		return $this->data;                
    }
    
    
    protected function getScore($problem_id, $user_id)
    {
        try
        {
            $bestRun = RunsDAO::GetBestRun($this->contest_id, $problem_id, $user_id);        
        }
        catch(Exception $e)
        {
            throw new ApiException(ApiHttpErrors::invalidDatabaseOperation(), $e);
        }
        
        // @todo add support for penalties
        return array(
            "points" => (int)$bestRun->getContestScore(),
            "penalty" => 0
        );        
    }
        
    protected function getTotalScore($scores)
    {        
        
        $sumPoints = 0;
        $sumPenalty = 0;
        // Get sum of all scores
        foreach($scores as $score)
        {
            $sumPoints += $score["points"];
            $sumPenalty += $score["penalty"];
        }
        
        return array(
          "points" => $sumPoints,
          "penalty" => $sumPenalty
        );
    }
    
    private function compareUserScores($a, $b)
    {        
	if ($a[self::total_column]["points"] == $b[self::total_column]["points"])
	{
		if ($a[self::total_column]["penalty"] == $b[self::total_column]["penalty"])
			return 0;

		return ($a[self::total_column]["penalty"] > $b[self::total_column]["penalty"]) ? 1 : -1;
	}
        
        return ($a[self::total_column]["points"] < $b[self::total_column]["points"]) ? 1 : -1;
    }    
}

?><|MERGE_RESOLUTION|>--- conflicted
+++ resolved
@@ -88,23 +88,15 @@
 	        // Sort users by their total column
 	        usort($result, array($this, 'compareUserScores'));
 	         
-<<<<<<< HEAD
-	        // Cache scoreboard if a memcache connection is available
-	        if( $memcache && $cacheable )
-	        {
-	        	$memcache->set(self::MEMCACHE_KEY, $result, 0, OMEGAUP_MEMCACHE_SCOREBOARD_TIMEOUT);
+	        // Cache scoreboard if there are no pending runs.
+	        if( $cacheable )
+	        {
+	        	$cache->set($this->contest_id, $result, OMEGAUP_MEMCACHE_SCOREBOARD_TIMEOUT);
 	        }
 	}
 
     	$this->data = $result;
 	return $this->data;                
-=======
-	        $cache->set($this->contest_id, $result, OMEGAUP_MEMCACHE_SCOREBOARD_TIMEOUT);
-		}
-
-	    $this->data = $result;
-		return $this->data;                
->>>>>>> d1817613
     }
 
     public function events()
@@ -116,6 +108,9 @@
 		{
 	        try
 	        {
+		    // Gets whether we can cache this scoreboard.
+		    $cacheable = !RunsDAO::PendingRuns($this->contest_id);
+
 	            // Get all distinct contestants participating in the contest given contest_id
 	            $raw_contest_users = RunsDAO::GetAllRelevantUsers($this->contest_id);                             
 	                        
@@ -203,12 +198,15 @@
 	            array_push($result, $data);
 	        }
 	        
-	        // Cache scoreboard if a memcache connection is available
-	        $cache->set($this->contest_id, $result, OMEGAUP_MEMCACHE_SCOREBOARD_TIMEOUT);
-		}
-
-	    $this->data = $result;
-		return $this->data;                
+		// Cache scoreboard if there are no pending runs
+		if ($cacheable)
+		{
+			$cache->set($this->contest_id, $result, OMEGAUP_MEMCACHE_SCOREBOARD_TIMEOUT);
+		}
+	}
+
+	$this->data = $result;
+	return $this->data;                
     }
     
     
