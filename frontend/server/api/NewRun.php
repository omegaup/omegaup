    <?php

/**
 * 
 * Please read full (and updated) documentation at: 
 * https://github.com/omegaup/omegaup/wiki/Arena 
 *
 *
 * 
 * POST /contests/:id:/problem/new
 * Si el usuario tiene permisos de juez o admin, crea un nuevo problema para el concurso :id
 *
 * */

require_once("ApiHandler.php");
require_once(SERVER_PATH . '/libs/FileHandler.php');
require_once(SERVER_PATH . '/libs/Grader.php');
require_once(SERVER_PATH . '/libs/Cache.php');
require_once("Scoreboard.php");

class NewRun extends ApiHandler
{     
    private $grader;
    
    public function NewRun(Grader $grader = NULL)
    {
        if($grader === NULL)
        {
            $grader = new Grader();
        }
        $this->grader = $grader;
    }
    
    protected function RegisterValidatorsToRequest()
    {    
        
        ValidatorFactory::stringNotEmptyValidator()->addValidator(new CustomValidator(
                function ($value)
                {
                    // Check if the contest exists
                    return ContestsDAO::getByAlias($value);
                }, "Contest is invalid."))
            ->validate(RequestContext::get("contest_alias"), "contest_alias");
            
        ValidatorFactory::stringNotEmptyValidator()->addValidator(new CustomValidator(
            function ($value)
            {
                // Check if the contest exists
                return ProblemsDAO::getByAlias($value);
            }, "Problem requested is invalid."))
        ->validate(RequestContext::get("problem_alias"), "problem_alias");                  
            
        ValidatorFactory::enumValidator(array ('c','cpp','java','py','rb','pl','cs','p'))->validate(
            RequestContext::get("language"), "language");
        
        ValidatorFactory::stringNotEmptyValidator()->validate(RequestContext::get("source"), "source");
        
        try
        {
            $contest = ContestsDAO::getByAlias(RequestContext::get("contest_alias"));                                        
            $problem = ProblemsDAO::getByAlias(RequestContext::get("problem_alias"));
            
            // Validate that the combination contest_id problem_id is valid            
            if (!ContestProblemsDAO::getByPK(
                    $contest->getContestId(),
                    $problem->getProblemId()                
                ))
            {
               throw new ApiException(ApiHttpErrors::invalidParameter("problem_id and contest_id combination is invalid."));
            }

            // Before submit something, contestant had to open the problem/contest
            if(!ContestsUsersDAO::getByPK($this->_user_id, 
                    $contest->getContestId()))
            {
                throw new ApiException(ApiHttpErrors::forbiddenSite());
            }

            // Validate that the run is inside contest
            $contest = ContestsDAO::getByPK($contest->getContestId());
            if( !$contest->isInsideContest($this->_user_id))
            {                
                throw new ApiException(ApiHttpErrors::forbiddenSite());
            }
            
            // Validate if contest is private then the user should be registered
            if ( $contest->getPublic() == 0 
                && is_null(ContestsUsersDAO::getByPK(
                        $this->_user_id, 
                        $contest->getContestId()))
               )
            {
               throw new ApiException(ApiHttpErrors::forbiddenSite());
	    }

            // Validate if the user is allowed to submit given the submissions_gap 
            if (!RunsDAO::IsRunInsideSubmissionGap(
                    $contest->getContestId(), 
                    $problem->getProblemId(), 
                    $this->_user_id)
               )
            {                
               throw new ApiException(ApiHttpErrors::notAllowedToSubmit());
            }
                            
        }
        catch(ApiException $apiException)
        {
            // Propagate ApiException
            throw $apiException;
        }
        catch(Exception $e)
        {            
            // Operation failed in the data layer
           throw new ApiException( ApiHttpErrors::invalidDatabaseOperation(), $e );    
        }                 
    }
    
    protected function ValidateRequest() 
    {                            
        
    }
    
    protected function GenerateResponse() 
    {   
	
		Logger::log("New run being submitted !!");
		
        try
        {
            $contest = ContestsDAO::getByAlias(RequestContext::get("contest_alias"));                                        
            $problem = ProblemsDAO::getByAlias(RequestContext::get("problem_alias"));
        }
        catch(Exception $e)
        {
            throw new ApiException(ApiHttpErrors::invalidDatabaseOperation(), $e);
        }
        

		//check the kind of penalty_time_start for this contest
		$penalty_time_start = $contest->getPenaltyTimeStart();
		

		
		switch($penalty_time_start){
			case "contest":
				// submit_delay is calculated from the start
				// of the contest
				$start = $contest->getStartTime();
			break;
			
			case "problem":
				// submit delay is calculated from the 
				// time the user opened the problem
				$opened = ContestProblemOpenedDAO::getByPK(
                                                                        $contest->getContestId(), 
                                                                        $problem->getProblemId(), 
                                                                        $this->_user_id
									);
				
				if(is_null($opened)){
					//holy moly, he is submitting a run 
					//and he hasnt even opened the problem
					//what should be done here?
					Logger::error("User is submitting a run and he has not even opened the problem");
					throw new Exception("User is submitting a run and he has not even opened the problem");
				}
				
				$start = $opened->getOpenTime();
			break;
				
			case "none":
				//we dont care
				$start = null;
			break;
			
			default:
				Logger::error("penalty_time_start for this contests is not a valid option, asuming `none`.");
				$start = null;
		}

		if(!is_null($start)){
			//ok, what time is it now?
			$c_time = time();
			$start = strtotime( $start );

			//asuming submit_delay is in minutes
			$submit_delay = (int)(( $c_time - $start ) / 60);
			
		}else{
			$submit_delay = 0;
		}

        // Populate new run object
        $run = new Runs(array(
            "user_id"		=> $this->_user_id,
            "problem_id" 	=> $problem->getProblemId(),
            "contest_id" 	=> $contest->getContestId(),
            "language" 		=> RequestContext::get("language"),
            "source" 		=> RequestContext::get("source"),
            "status" 		=> "new",
            "runtime" 		=> 0,
            "memory" 		=> 0,
            "score" 		=> 0,
            "contest_score" => 0,
            "ip" 			=> $_SERVER['REMOTE_ADDR'],
            "submit_delay" 	=> $submit_delay, /* based on penalty_time_start */ 
            "guid" 			=> md5(uniqid(rand(), true)),
            "veredict" 		=> "JE"
        ));


        
		
        try
        {
            // Push run into DB
            RunsDAO::save($run);
        }
        catch(Exception $e)
        {   
            // Operation failed in the data layer
           throw new ApiException( ApiHttpErrors::invalidDatabaseOperation(), $e );    
        }
        
        try
        {
            // Create file for the run        
            $filepath = RUNS_PATH . DIRECTORY_SEPARATOR . $run->getGuid();
            FileHandler::CreateFile($filepath, RequestContext::get("source"));            
        }
        catch (Exception $e)
        {
            throw new ApiException( ApiHttpErrors::invalidFilesystemOperation(), $e );                            
        }
        
        // Call Grader
        try
        {            
            $this->grader->Grade($run->getRunId());
        }
        catch(Exception $e)
        {
            Logger::error($e);
            throw new ApiException( ApiHttpErrors::invalidFilesystemOperation(), $e );
        }
        
        // Happy ending
        $this->addResponse("guid", $run->getGuid());
        $this->addResponse("status", "ok");

        /// @todo Invalidate cache only when this run changes a user's score
        ///       (by improving, adding penalties, etc)
        $this->InvalidateScoreboardCache($contest->getContestId());  
    }
    
    private function InvalidateScoreboardCache($contest_id)
    {
<<<<<<< HEAD
    	$cache = new Cache(Scoreboard::MEMCACHE_PREFIX);
    	$cache->delete($contest_id);
=======
    	$memcache = new Memcache;
    	if( $memcache->connect(OMEGAUP_MEMCACHE_HOST, OMEGAUP_MEMCACHE_PORT) )
    	{
    		$memcache->delete(Scoreboard::MEMCACHE_KEY, 0);
    		$memcache->delete(Scoreboard::MEMCACHE_EVENTS_KEY, 0);
    	}
>>>>>>> a1e08365
    }
}

?><|MERGE_RESOLUTION|>--- conflicted
+++ resolved
@@ -256,17 +256,9 @@
     
     private function InvalidateScoreboardCache($contest_id)
     {
-<<<<<<< HEAD
-    	$cache = new Cache(Scoreboard::MEMCACHE_PREFIX);
-    	$cache->delete($contest_id);
-=======
-    	$memcache = new Memcache;
-    	if( $memcache->connect(OMEGAUP_MEMCACHE_HOST, OMEGAUP_MEMCACHE_PORT) )
-    	{
-    		$memcache->delete(Scoreboard::MEMCACHE_KEY, 0);
-    		$memcache->delete(Scoreboard::MEMCACHE_EVENTS_KEY, 0);
-    	}
->>>>>>> a1e08365
+    	$cache = new Cache();
+    	$cache->delete($contest_id, Scoreboard::MEMCACHE_PREFIX);
+    	$cache->delete($contest_id, Scoreboard::MEMCACHE_EVENTS_PREFIX);
     }
 }
 
