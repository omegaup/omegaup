<?php

/**
 * 
 * Please read full (and updated) documentation at: 
 * https://github.com/omegaup/omegaup/wiki/Arena 
 *
 * 
 * GET /runs/problem/:id
 * Si el usuario tiene permiso, regresa las referencias a las últimas 5 soluciones a un problema en particular que el mismo usuario ha enviado, y su estado y calificación.
 *
 * */

require_once("ApiHandler.php");
require_once(SERVER_PATH ."/libs/Authorization.php");

class ShowRunsInContest extends ApiHandler
{
    private $contest;
    private $problem;
    private $offset = 0;
    private $rowcount = 100;

    protected function RegisterValidatorsToRequest()
    {
	$user_id = $this->_user_id;
	
	ValidatorFactory::stringNotEmptyValidator()->validate(RequestContext::get("contest_alias"), "contest_alias");

	try 
        {
            $this->contest = ContestsDAO::getByAlias(RequestContext::get("contest_alias"));
	} 
        catch(Exception $e) 
        {
            // Operation failed in the data layer
            throw new ApiException(ApiHttpErrors::invalidDatabaseOperation(), $e);
	}
        
        if (is_null($this->contest))
        {
            throw new ApiException(ApiHttpErrors::notFound("Contest selected not found."));
        }

	if(!Authorization::IsContestAdmin($this->_user_id, $this->contest))
        {
            throw new ApiException(ApiHttpErrors::forbiddenSite());
        }       
 
        // Check offset, is optional
        if (!is_null(RequestContext::get("offset")))
        {
            ValidatorFactory::numericValidator()->validate(RequestContext::get("offset"), "offset");
            $this->offset = RequestContext::get("offset");
	}
        
        // Check rowcount, is optional
        if (!is_null(RequestContext::get("rowcount")))
        {
            ValidatorFactory::numericValidator()->validate(RequestContext::get("rowcount"), "rowcount");
            $this->rowcount = RequestContext::get("rowcount");
	}
        
        // Check filter by status, is optional
        if (!is_null(RequestContext::get("status")))
        {
            ValidatorFactory::enumValidator(array('new','waiting','compiling','running','ready'))
                ->validate(RequestContext::get("status"), "status");
        }
        
        // Check filter by veredict, is optional
        if (!is_null(RequestContext::get("veredict")))
        {
            ValidatorFactory::enumValidator(array("AC", "PA", "WA", "TLE", "MLE", "OLE", "RTE", "RFE", "CE", "JE", "NO-AC"))
                ->validate(RequestContext::get("veredict"), "veredict");
        }        
        
        // Check filter by problem, is optional
        if (!is_null(RequestContext::get("problem")))
        {
            ValidatorFactory::stringNotEmptyValidator()->validate(RequestContext::get("problem"), "problem");
            
            try
            {
                $this->problem = ProblemsDAO::getByAlias(RequestContext::get("problem"));
            }
            catch(Exception $e)
            {
                // Operation failed in the data layer
		throw new ApiException(ApiHttpErrors::invalidDatabaseOperation(), $e);
            }
            
            if (is_null($this->problem))
            {
                throw new ApiException(ApiHttpErrors::notFound("Problem selected not found."));
            }
        }  
        
        // Check filter by language, it is optional
        if (!is_null(RequestContext::get("language")))
        {
            ValidatorFactory::enumValidator(array('c','cpp','java','py','rb','pl','cs','p','kp','kj'))
                ->validate(RequestContext::get("language"), "language");            
        }
    }   
            
    protected function GenerateResponse() 
    {        
        $runs_mask = null;
        
        // Get all runs for problem given        
        $runs_mask = new Runs( array (                
            "contest_id" => $this->contest->getContestId(),
            "status" => RequestContext::get("status"),
            "veredict"=> RequestContext::get("veredict"),
<<<<<<< HEAD
            "problem_id" => $this->problem->getProblemId(),
            "language" => RequestContext::get("language")
=======
            "problem_id" => !is_null(RequestContext::get("problem")) ? $this->problem->getProblemId() : null,
>>>>>>> 50af41e1
            ));
        
        // Filter relevant columns
        $relevant_columns = array( "run_id", "guid", "language", "status", "veredict", "runtime", "memory", "score", "contest_score", "time", "submit_delay", "Users.username", "Problems.alias" );
        
        // Get our runs
        try
        {            
            $runs = RunsDAO::search($runs_mask, "time", "DESC", $relevant_columns, $this->offset, $this->rowcount);
        }
        catch(Exception $e)
        { 
            // Operation failed in the data layer
           throw new ApiException( ApiHttpErrors::invalidDatabaseOperation(), $e );                
	}                

	$relevant_columns[11] = 'username';
	$relevant_columns[12] = 'alias';
        
	$result = array();

	foreach ($runs as $run) {
		$filtered = $run->asFilteredArray($relevant_columns);
		$filtered['time'] = strtotime($filtered['time']);
		$filtered['score'] = round((float)$filtered['score'], 4);
		$filtered['contest_score'] = round((float)$filtered['contest_score'], 2);
		array_push($result, $filtered);
	}

        // Add the run to the response
        $this->addResponse('runs', $result);               
        
        // All clear
        $this->addResponse("status", "ok");
    }    
}

?><|MERGE_RESOLUTION|>--- conflicted
+++ resolved
@@ -113,12 +113,8 @@
             "contest_id" => $this->contest->getContestId(),
             "status" => RequestContext::get("status"),
             "veredict"=> RequestContext::get("veredict"),
-<<<<<<< HEAD
-            "problem_id" => $this->problem->getProblemId(),
+            "problem_id" => !is_null(RequestContext::get("problem")) ? $this->problem->getProblemId() : null,
             "language" => RequestContext::get("language")
-=======
-            "problem_id" => !is_null(RequestContext::get("problem")) ? $this->problem->getProblemId() : null,
->>>>>>> 50af41e1
             ));
         
         // Filter relevant columns
