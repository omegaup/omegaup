<?php

 namespace OmegaUp\Controllers;

/**
 * BadgesController
 *
 * @psalm-type NotificationContents=array{type: string, badge?: string, message?: string, status?: string, url?: string, body?: array{localizationString: string, localizationParams: list<string, string>, url: string, iconUrl: string}}
 * @psalm-type Notification=array{contents: NotificationContents, notification_id: int, timestamp: \OmegaUp\Timestamp}
 */
class Notification extends \OmegaUp\Controllers\Controller {
    /**
<<<<<<< HEAD
     * Creates a new notification for an arbitrary request for access from a
     * contest user
     */
    public static function createForArbitrateRequest(
        \OmegaUp\DAO\VO\Contests $contest,
        int $userId,
        bool $isAccepted
    ) {
        \OmegaUp\DAO\Notifications::create(
            new \OmegaUp\DAO\VO\Notifications([
                'user_id' => $userId,
                'contents' =>  json_encode(
                    [
                        'type' => (
                            $isAccepted ?
                            \OmegaUp\DAO\Notifications::CONTEST_REGISTRATION_ACCEPTED :
                            \OmegaUp\DAO\Notifications::CONTEST_REGISTRATION_REJECTED
                        ),
                        'body' => [
                            'localizationString' => (
                                $isAccepted ?
                                new \OmegaUp\TranslationString(
                                    'notificationContestRegisterationAccepted'
                                ) :
                                new \OmegaUp\TranslationString(
                                    'notificationContestRegisterationRejected'
                                )
                            ),
                            'localizationParams' => [
                                'contestTitle' => $contest->title,
                            ],
                            'url' => "/arena/{$contest->alias}/",
                            'iconUrl' => '/media/info.png',
                        ],
                    ]
                ),
            ])
        );
    }
    /**
     * @param list<string> $usersIds
=======
     * @param list<int> $usersIds
>>>>>>> 313a2c72
     * @param string $contestTitle
     * @param list<string> $verificationCodes
     */
    public static function createNotificationsForNewContestCertificates(
        array $usersIds,
        string $contestTitle,
        array $verificationCodes
    ): void {
        foreach ($usersIds as $index => $userId) {
            \OmegaUp\Controllers\Notification::setCommonNotification(
                [$userId],
                new \OmegaUp\TranslationString(
                    'notificationNewContestCertificate'
                ),
                \OmegaUp\DAO\Notifications::CERTIFICATE_AWARDED,
                "/certificates/mine/#{$verificationCodes[$index]}",
                [
                    'contest_title' => $contestTitle,
                ]
            );
        }
    }

    /**
     * Returns a list of unread notifications for user
     *
     * @return array{notifications: list<Notification>}
     */
    public static function apiMyList(\OmegaUp\Request $r) {
        $r->ensureIdentity();
        /** @var list<Notification> */
        $notifications = [];
        foreach (
            is_null($r->user) ?
            [] :
            \OmegaUp\DAO\Notifications::getUnreadNotifications($r->user) as $notification
        ) {
            /** @var NotificationContents */
            $notification['contents'] = json_decode(
                $notification['contents'],
                associative: true,
            );
            $notifications[] = $notification;
        }
        $notifications = array_reverse($notifications);
        return [
            'notifications' => $notifications,
        ];
    }

    /**
     * Updates notifications as read in database
     *
     * @omegaup-request-param mixed $notifications
     *
     * @return array{status: string}
     */
    public static function apiReadNotifications(\OmegaUp\Request $r) {
        $r->ensureMainUserIdentity();
        if (empty($r['notifications'])) {
            throw new \OmegaUp\Exceptions\InvalidParameterException(
                'parameterEmpty',
                'notifications'
            );
        }
        $notifications = [];
        if (is_string($r['notifications'])) {
            foreach (explode(',', $r['notifications']) as $id) {
                $notifications[] = intval($id);
            }
        } elseif (is_array($r['notifications'])) {
            /** @var string $id */
            foreach ($r['notifications'] as $id) {
                $notifications[] = intval($id);
            }
        }
        foreach ($notifications as $id) {
            $notification = \OmegaUp\DAO\Notifications::getByPK($id);
            if (is_null($notification)) {
                throw new \OmegaUp\Exceptions\NotFoundException(
                    'notificationNotFound'
                );
            }
            if ($notification->user_id !== $r->user->user_id) {
                throw new \OmegaUp\Exceptions\ForbiddenAccessException(
                    'userNotAllowed'
                );
            }
            $notification->read = true;
            \OmegaUp\DAO\Notifications::update($notification);
        }
        return [
            'status' => 'ok',
        ];
    }

    /**
     * This function creates a new notification
     *
     * @param list<int> $userIds
     */
    public static function setNotification(
        array $userIds,
        string $contents
    ): void {
        foreach ($userIds as $userId) {
            \OmegaUp\DAO\Notifications::create(
                new \OmegaUp\DAO\VO\Notifications([
                    'user_id' => $userId,
                    'contents' => $contents,
                ])
            );
        }
    }

    /**
     * This function helps to create a new notification for the clarifications
     *
     * @param list<int> $userIds
     * @param array{contestAlias?: null|string, courseName?: null|string, problemAlias?: null|string} $localizationParams
     */
    public static function setCommonNotification(
        array $userIds,
        \OmegaUp\TranslationString $localizationString,
        string $notificationType,
        string $url,
        array $localizationParams
    ): void {
        self::setNotification(
            userIds: $userIds,
            contents: json_encode(
                [
                    'type' => $notificationType,
                    'body' => [
                        'localizationString' => $localizationString,
                        'localizationParams' => $localizationParams,
                        'url' => $url,
                        'iconUrl' => '/media/info.png',
                    ]
                ]
            )
        );
    }
}<|MERGE_RESOLUTION|>--- conflicted
+++ resolved
@@ -10,7 +10,6 @@
  */
 class Notification extends \OmegaUp\Controllers\Controller {
     /**
-<<<<<<< HEAD
      * Creates a new notification for an arbitrary request for access from a
      * contest user
      */
@@ -50,11 +49,9 @@
             ])
         );
     }
+
     /**
-     * @param list<string> $usersIds
-=======
      * @param list<int> $usersIds
->>>>>>> 313a2c72
      * @param string $contestTitle
      * @param list<string> $verificationCodes
      */
