--- conflicted
+++ resolved
@@ -1657,15 +1657,10 @@
 | `description`               | `mixed`        |             |
 | `finish_time`               | `mixed`        |             |
 | `languages`                 | `mixed`        |             |
-<<<<<<< HEAD
 | `level`                     | `string\|null` |             |
 | `name`                      | `mixed`        |             |
 | `needs_basic_information`   | `mixed`        |             |
-=======
-| `name`                      | `mixed`        |             |
-| `needs_basic_information`   | `mixed`        |             |
 | `objective`                 | `string\|null` |             |
->>>>>>> ecd87cc7
 | `public`                    | `mixed`        |             |
 | `requests_user_information` | `mixed`        |             |
 | `school_id`                 | `mixed`        |             |
