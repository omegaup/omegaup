- [Admin](#admin)
  - [`/api/admin/platformReportStats/`](#apiadminplatformreportstats)
- [Authorization](#authorization)
  - [`/api/authorization/problem/`](#apiauthorizationproblem)
- [Badge](#badge)
  - [`/api/badge/badgeDetails/`](#apibadgebadgedetails)
  - [`/api/badge/list/`](#apibadgelist)
  - [`/api/badge/myBadgeAssignationTime/`](#apibadgemybadgeassignationtime)
  - [`/api/badge/myList/`](#apibadgemylist)
  - [`/api/badge/userList/`](#apibadgeuserlist)
- [Clarification](#clarification)
  - [`/api/clarification/create/`](#apiclarificationcreate)
  - [`/api/clarification/details/`](#apiclarificationdetails)
  - [`/api/clarification/update/`](#apiclarificationupdate)
- [Contest](#contest)
  - [`/api/contest/activityReport/`](#apicontestactivityreport)
  - [`/api/contest/addAdmin/`](#apicontestaddadmin)
  - [`/api/contest/addGroup/`](#apicontestaddgroup)
  - [`/api/contest/addGroupAdmin/`](#apicontestaddgroupadmin)
  - [`/api/contest/addProblem/`](#apicontestaddproblem)
  - [`/api/contest/addUser/`](#apicontestadduser)
  - [`/api/contest/adminDetails/`](#apicontestadmindetails)
  - [`/api/contest/adminList/`](#apicontestadminlist)
  - [`/api/contest/admins/`](#apicontestadmins)
  - [`/api/contest/arbitrateRequest/`](#apicontestarbitraterequest)
  - [`/api/contest/archive/`](#apicontestarchive)
  - [`/api/contest/clarifications/`](#apicontestclarifications)
  - [`/api/contest/clone/`](#apicontestclone)
  - [`/api/contest/contestants/`](#apicontestcontestants)
  - [`/api/contest/create/`](#apicontestcreate)
  - [`/api/contest/createVirtual/`](#apicontestcreatevirtual)
  - [`/api/contest/details/`](#apicontestdetails)
  - [`/api/contest/list/`](#apicontestlist)
  - [`/api/contest/listParticipating/`](#apicontestlistparticipating)
  - [`/api/contest/myList/`](#apicontestmylist)
  - [`/api/contest/open/`](#apicontestopen)
  - [`/api/contest/problemClarifications/`](#apicontestproblemclarifications)
  - [`/api/contest/problems/`](#apicontestproblems)
  - [`/api/contest/publicDetails/`](#apicontestpublicdetails)
  - [`/api/contest/registerForContest/`](#apicontestregisterforcontest)
  - [`/api/contest/removeAdmin/`](#apicontestremoveadmin)
  - [`/api/contest/removeGroup/`](#apicontestremovegroup)
  - [`/api/contest/removeGroupAdmin/`](#apicontestremovegroupadmin)
  - [`/api/contest/removeProblem/`](#apicontestremoveproblem)
  - [`/api/contest/removeUser/`](#apicontestremoveuser)
  - [`/api/contest/report/`](#apicontestreport)
  - [`/api/contest/requests/`](#apicontestrequests)
  - [`/api/contest/role/`](#apicontestrole)
  - [`/api/contest/runs/`](#apicontestruns)
  - [`/api/contest/runsDiff/`](#apicontestrunsdiff)
  - [`/api/contest/scoreboard/`](#apicontestscoreboard)
  - [`/api/contest/scoreboardEvents/`](#apicontestscoreboardevents)
  - [`/api/contest/scoreboardMerge/`](#apicontestscoreboardmerge)
  - [`/api/contest/searchUsers/`](#apicontestsearchusers)
  - [`/api/contest/setRecommended/`](#apicontestsetrecommended)
  - [`/api/contest/stats/`](#apiconteststats)
  - [`/api/contest/update/`](#apicontestupdate)
  - [`/api/contest/updateEndTimeForIdentity/`](#apicontestupdateendtimeforidentity)
  - [`/api/contest/users/`](#apicontestusers)
- [Course](#course)
  - [`/api/course/activityReport/`](#apicourseactivityreport)
  - [`/api/course/addAdmin/`](#apicourseaddadmin)
  - [`/api/course/addGroupAdmin/`](#apicourseaddgroupadmin)
  - [`/api/course/addProblem/`](#apicourseaddproblem)
  - [`/api/course/addStudent/`](#apicourseaddstudent)
  - [`/api/course/adminDetails/`](#apicourseadmindetails)
  - [`/api/course/admins/`](#apicourseadmins)
  - [`/api/course/arbitrateRequest/`](#apicoursearbitraterequest)
  - [`/api/course/archive/`](#apicoursearchive)
  - [`/api/course/assignmentDetails/`](#apicourseassignmentdetails)
  - [`/api/course/assignmentScoreboard/`](#apicourseassignmentscoreboard)
  - [`/api/course/assignmentScoreboardEvents/`](#apicourseassignmentscoreboardevents)
  - [`/api/course/clarifications/`](#apicourseclarifications)
  - [`/api/course/clone/`](#apicourseclone)
  - [`/api/course/create/`](#apicoursecreate)
  - [`/api/course/createAssignment/`](#apicoursecreateassignment)
  - [`/api/course/details/`](#apicoursedetails)
  - [`/api/course/generateTokenForCloneCourse/`](#apicoursegeneratetokenforclonecourse)
  - [`/api/course/getProblemUsers/`](#apicoursegetproblemusers)
  - [`/api/course/introDetails/`](#apicourseintrodetails)
  - [`/api/course/listAssignments/`](#apicourselistassignments)
  - [`/api/course/listCourses/`](#apicourselistcourses)
  - [`/api/course/listSolvedProblems/`](#apicourselistsolvedproblems)
  - [`/api/course/listStudents/`](#apicourseliststudents)
  - [`/api/course/listUnsolvedProblems/`](#apicourselistunsolvedproblems)
  - [`/api/course/myProgress/`](#apicoursemyprogress)
  - [`/api/course/problemClarifications/`](#apicourseproblemclarifications)
  - [`/api/course/registerForCourse/`](#apicourseregisterforcourse)
  - [`/api/course/removeAdmin/`](#apicourseremoveadmin)
  - [`/api/course/removeAssignment/`](#apicourseremoveassignment)
  - [`/api/course/removeGroupAdmin/`](#apicourseremovegroupadmin)
  - [`/api/course/removeProblem/`](#apicourseremoveproblem)
  - [`/api/course/removeStudent/`](#apicourseremovestudent)
  - [`/api/course/requests/`](#apicourserequests)
  - [`/api/course/runs/`](#apicourseruns)
  - [`/api/course/studentProgress/`](#apicoursestudentprogress)
  - [`/api/course/update/`](#apicourseupdate)
  - [`/api/course/updateAssignment/`](#apicourseupdateassignment)
  - [`/api/course/updateAssignmentsOrder/`](#apicourseupdateassignmentsorder)
  - [`/api/course/updateProblemsOrder/`](#apicourseupdateproblemsorder)
- [Grader](#grader)
  - [`/api/grader/status/`](#apigraderstatus)
- [Group](#group)
  - [`/api/group/addUser/`](#apigroupadduser)
  - [`/api/group/create/`](#apigroupcreate)
  - [`/api/group/createScoreboard/`](#apigroupcreatescoreboard)
  - [`/api/group/details/`](#apigroupdetails)
  - [`/api/group/list/`](#apigrouplist)
  - [`/api/group/members/`](#apigroupmembers)
  - [`/api/group/myList/`](#apigroupmylist)
  - [`/api/group/removeUser/`](#apigroupremoveuser)
  - [`/api/group/update/`](#apigroupupdate)
- [GroupScoreboard](#groupscoreboard)
  - [`/api/groupScoreboard/addContest/`](#apigroupscoreboardaddcontest)
  - [`/api/groupScoreboard/details/`](#apigroupscoreboarddetails)
  - [`/api/groupScoreboard/list/`](#apigroupscoreboardlist)
  - [`/api/groupScoreboard/removeContest/`](#apigroupscoreboardremovecontest)
- [Identity](#identity)
  - [`/api/identity/bulkCreate/`](#apiidentitybulkcreate)
  - [`/api/identity/bulkCreateForTeams/`](#apiidentitybulkcreateforteams)
  - [`/api/identity/changePassword/`](#apiidentitychangepassword)
  - [`/api/identity/create/`](#apiidentitycreate)
  - [`/api/identity/selectIdentity/`](#apiidentityselectidentity)
  - [`/api/identity/update/`](#apiidentityupdate)
- [Interview](#interview)
  - [`/api/interview/addUsers/`](#apiinterviewaddusers)
  - [`/api/interview/create/`](#apiinterviewcreate)
  - [`/api/interview/details/`](#apiinterviewdetails)
  - [`/api/interview/list/`](#apiinterviewlist)
- [Notification](#notification)
  - [`/api/notification/myList/`](#apinotificationmylist)
  - [`/api/notification/readNotifications/`](#apinotificationreadnotifications)
- [Problem](#problem)
  - [`/api/problem/addAdmin/`](#apiproblemaddadmin)
  - [`/api/problem/addGroupAdmin/`](#apiproblemaddgroupadmin)
  - [`/api/problem/addTag/`](#apiproblemaddtag)
  - [`/api/problem/adminList/`](#apiproblemadminlist)
  - [`/api/problem/admins/`](#apiproblemadmins)
  - [`/api/problem/bestScore/`](#apiproblembestscore)
  - [`/api/problem/clarifications/`](#apiproblemclarifications)
  - [`/api/problem/create/`](#apiproblemcreate)
  - [`/api/problem/delete/`](#apiproblemdelete)
  - [`/api/problem/details/`](#apiproblemdetails)
  - [`/api/problem/list/`](#apiproblemlist)
  - [`/api/problem/myList/`](#apiproblemmylist)
  - [`/api/problem/randomKarelProblem/`](#apiproblemrandomkarelproblem)
  - [`/api/problem/randomLanguageProblem/`](#apiproblemrandomlanguageproblem)
  - [`/api/problem/rejudge/`](#apiproblemrejudge)
  - [`/api/problem/removeAdmin/`](#apiproblemremoveadmin)
  - [`/api/problem/removeGroupAdmin/`](#apiproblemremovegroupadmin)
  - [`/api/problem/removeTag/`](#apiproblemremovetag)
  - [`/api/problem/runs/`](#apiproblemruns)
  - [`/api/problem/runsDiff/`](#apiproblemrunsdiff)
  - [`/api/problem/selectVersion/`](#apiproblemselectversion)
  - [`/api/problem/solution/`](#apiproblemsolution)
  - [`/api/problem/stats/`](#apiproblemstats)
  - [`/api/problem/tags/`](#apiproblemtags)
  - [`/api/problem/update/`](#apiproblemupdate)
  - [`/api/problem/updateProblemLevel/`](#apiproblemupdateproblemlevel)
  - [`/api/problem/updateSolution/`](#apiproblemupdatesolution)
  - [`/api/problem/updateStatement/`](#apiproblemupdatestatement)
  - [`/api/problem/versions/`](#apiproblemversions)
- [ProblemForfeited](#problemforfeited)
  - [`/api/problemForfeited/getCounts/`](#apiproblemforfeitedgetcounts)
- [Problemset](#problemset)
  - [`/api/problemset/details/`](#apiproblemsetdetails)
  - [`/api/problemset/scoreboard/`](#apiproblemsetscoreboard)
  - [`/api/problemset/scoreboardEvents/`](#apiproblemsetscoreboardevents)
- [QualityNomination](#qualitynomination)
  - [`/api/qualityNomination/create/`](#apiqualitynominationcreate)
  - [`/api/qualityNomination/details/`](#apiqualitynominationdetails)
  - [`/api/qualityNomination/list/`](#apiqualitynominationlist)
  - [`/api/qualityNomination/myAssignedList/`](#apiqualitynominationmyassignedlist)
  - [`/api/qualityNomination/myList/`](#apiqualitynominationmylist)
  - [`/api/qualityNomination/resolve/`](#apiqualitynominationresolve)
- [Reset](#reset)
  - [`/api/reset/create/`](#apiresetcreate)
  - [`/api/reset/generateToken/`](#apiresetgeneratetoken)
  - [`/api/reset/update/`](#apiresetupdate)
- [Run](#run)
  - [`/api/run/counts/`](#apiruncounts)
  - [`/api/run/create/`](#apiruncreate)
  - [`/api/run/details/`](#apirundetails)
  - [`/api/run/disqualify/`](#apirundisqualify)
  - [`/api/run/list/`](#apirunlist)
  - [`/api/run/rejudge/`](#apirunrejudge)
  - [`/api/run/source/`](#apirunsource)
  - [`/api/run/status/`](#apirunstatus)
- [School](#school)
  - [`/api/school/create/`](#apischoolcreate)
  - [`/api/school/list/`](#apischoollist)
  - [`/api/school/selectSchoolOfTheMonth/`](#apischoolselectschoolofthemonth)
- [Scoreboard](#scoreboard)
  - [`/api/scoreboard/refresh/`](#apiscoreboardrefresh)
- [Session](#session)
  - [`/api/session/currentSession/`](#apisessioncurrentsession)
  - [`/api/session/googleLogin/`](#apisessiongooglelogin)
- [Submission](#submission)
  - [`/api/submission/setFeedback/`](#apisubmissionsetfeedback)
- [Tag](#tag)
  - [`/api/tag/frequentTags/`](#apitagfrequenttags)
  - [`/api/tag/list/`](#apitaglist)
- [TeamsGroup](#teamsgroup)
  - [`/api/teamsGroup/create/`](#apiteamsgroupcreate)
  - [`/api/teamsGroup/details/`](#apiteamsgroupdetails)
<<<<<<< HEAD
  - [`/api/teamsGroup/removeTeam/`](#apiteamsgroupremoveteam)
=======
  - [`/api/teamsGroup/teams/`](#apiteamsgroupteams)
>>>>>>> f6f74143
- [Time](#time)
  - [`/api/time/get/`](#apitimeget)
- [User](#user)
  - [`/api/user/acceptPrivacyPolicy/`](#apiuseracceptprivacypolicy)
  - [`/api/user/addExperiment/`](#apiuseraddexperiment)
  - [`/api/user/addGroup/`](#apiuseraddgroup)
  - [`/api/user/addRole/`](#apiuseraddrole)
  - [`/api/user/associateIdentity/`](#apiuserassociateidentity)
  - [`/api/user/changePassword/`](#apiuserchangepassword)
  - [`/api/user/coderOfTheMonth/`](#apiusercoderofthemonth)
  - [`/api/user/coderOfTheMonthList/`](#apiusercoderofthemonthlist)
  - [`/api/user/contestStats/`](#apiuserconteststats)
  - [`/api/user/create/`](#apiusercreate)
  - [`/api/user/createAPIToken/`](#apiusercreateapitoken)
  - [`/api/user/extraInformation/`](#apiuserextrainformation)
  - [`/api/user/generateGitToken/`](#apiusergenerategittoken)
  - [`/api/user/generateOmiUsers/`](#apiusergenerateomiusers)
  - [`/api/user/interviewStats/`](#apiuserinterviewstats)
  - [`/api/user/lastPrivacyPolicyAccepted/`](#apiuserlastprivacypolicyaccepted)
  - [`/api/user/list/`](#apiuserlist)
  - [`/api/user/listAPITokens/`](#apiuserlistapitokens)
  - [`/api/user/listAssociatedIdentities/`](#apiuserlistassociatedidentities)
  - [`/api/user/listUnsolvedProblems/`](#apiuserlistunsolvedproblems)
  - [`/api/user/login/`](#apiuserlogin)
  - [`/api/user/mailingListBackfill/`](#apiusermailinglistbackfill)
  - [`/api/user/problemsCreated/`](#apiuserproblemscreated)
  - [`/api/user/problemsSolved/`](#apiuserproblemssolved)
  - [`/api/user/profile/`](#apiuserprofile)
  - [`/api/user/removeExperiment/`](#apiuserremoveexperiment)
  - [`/api/user/removeGroup/`](#apiuserremovegroup)
  - [`/api/user/removeRole/`](#apiuserremoverole)
  - [`/api/user/revokeAPIToken/`](#apiuserrevokeapitoken)
  - [`/api/user/selectCoderOfTheMonth/`](#apiuserselectcoderofthemonth)
  - [`/api/user/stats/`](#apiuserstats)
  - [`/api/user/statusVerified/`](#apiuserstatusverified)
  - [`/api/user/update/`](#apiuserupdate)
  - [`/api/user/updateBasicInfo/`](#apiuserupdatebasicinfo)
  - [`/api/user/updateMainEmail/`](#apiuserupdatemainemail)
  - [`/api/user/validateFilter/`](#apiuservalidatefilter)
  - [`/api/user/verifyEmail/`](#apiuserverifyemail)

# Admin

## `/api/admin/platformReportStats/`

### Description

Get stats for an overall platform report.

### Parameters

| Name         | Type        | Description |
| ------------ | ----------- | ----------- |
| `end_time`   | `int\|null` |             |
| `start_time` | `int\|null` |             |

### Returns

| Name     | Type                                                                                                                                                                                                     |
| -------- | -------------------------------------------------------------------------------------------------------------------------------------------------------------------------------------------------------- |
| `report` | `{ acceptedSubmissions: number; activeSchools: number; activeUsers: { [key: string]: number; }; courses: number; omiCourse: { attemptedUsers: number; completedUsers: number; passedUsers: number; }; }` |

# Authorization

AuthorizationController

## `/api/authorization/problem/`

### Description

### Parameters

| Name            | Type     | Description |
| --------------- | -------- | ----------- |
| `problem_alias` | `string` |             |
| `token`         | `string` |             |
| `username`      | `mixed`  |             |

### Returns

| Name         | Type      |
| ------------ | --------- |
| `can_edit`   | `boolean` |
| `can_view`   | `boolean` |
| `has_solved` | `boolean` |
| `is_admin`   | `boolean` |

# Badge

BadgesController

## `/api/badge/badgeDetails/`

### Description

Returns the number of owners and the first
assignation timestamp for a certain badge

### Parameters

| Name          | Type           | Description |
| ------------- | -------------- | ----------- |
| `badge_alias` | `null\|string` |             |

### Returns

```typescript
types.Badge;
```

## `/api/badge/list/`

### Description

Returns a list of existing badges

### Returns

```typescript
string[]
```

## `/api/badge/myBadgeAssignationTime/`

### Description

Returns a the assignation timestamp of a badge
for current user.

### Parameters

| Name          | Type           | Description |
| ------------- | -------------- | ----------- |
| `badge_alias` | `null\|string` |             |

### Returns

| Name               | Type   |
| ------------------ | ------ |
| `assignation_time` | `Date` |

## `/api/badge/myList/`

### Description

Returns a list of badges owned by current user

### Returns

| Name     | Type            |
| -------- | --------------- |
| `badges` | `types.Badge[]` |

## `/api/badge/userList/`

### Description

Returns a list of badges owned by a certain user

### Parameters

| Name              | Type    | Description |
| ----------------- | ------- | ----------- |
| `target_username` | `mixed` |             |

### Returns

| Name     | Type            |
| -------- | --------------- |
| `badges` | `types.Badge[]` |

# Clarification

Description of ClarificationController

## `/api/clarification/create/`

### Description

Creates a Clarification for a contest or an assignment of a course

### Parameters

| Name               | Type           | Description |
| ------------------ | -------------- | ----------- |
| `message`          | `string`       |             |
| `problem_alias`    | `string`       |             |
| `assignment_alias` | `string\|null` |             |
| `contest_alias`    | `string\|null` |             |
| `course_alias`     | `string\|null` |             |
| `username`         | `null\|string` |             |

### Returns

```typescript
types.Clarification;
```

## `/api/clarification/details/`

### Description

API for getting a clarification

### Parameters

| Name               | Type  | Description |
| ------------------ | ----- | ----------- |
| `clarification_id` | `int` |             |

### Returns

| Name            | Type     |
| --------------- | -------- |
| `answer`        | `string` |
| `message`       | `string` |
| `problem_id`    | `number` |
| `problemset_id` | `number` |
| `time`          | `Date`   |

## `/api/clarification/update/`

### Description

Update a clarification

### Parameters

| Name               | Type           | Description |
| ------------------ | -------------- | ----------- |
| `clarification_id` | `int`          |             |
| `answer`           | `null\|string` |             |
| `message`          | `null\|string` |             |
| `public`           | `bool\|null`   |             |

### Returns

_Nothing_

# Contest

ContestController

## `/api/contest/activityReport/`

### Description

Returns a report with all user activity for a contest.

### Parameters

| Name            | Type           | Description |
| --------------- | -------------- | ----------- |
| `contest_alias` | `string`       |             |
| `length`        | `int\|null`    |             |
| `page`          | `int\|null`    |             |
| `token`         | `null\|string` |             |

### Returns

| Name         | Type                    |
| ------------ | ----------------------- |
| `events`     | `types.ActivityEvent[]` |
| `pagerItems` | `types.PageItem[]`      |

## `/api/contest/addAdmin/`

### Description

Adds an admin to a contest

### Parameters

| Name              | Type     | Description |
| ----------------- | -------- | ----------- |
| `contest_alias`   | `string` |             |
| `usernameOrEmail` | `string` |             |

### Returns

_Nothing_

## `/api/contest/addGroup/`

### Description

Adds an group to a contest

### Parameters

| Name            | Type     | Description |
| --------------- | -------- | ----------- |
| `contest_alias` | `string` |             |
| `group`         | `string` |             |

### Returns

_Nothing_

## `/api/contest/addGroupAdmin/`

### Description

Adds an group admin to a contest

### Parameters

| Name            | Type     | Description |
| --------------- | -------- | ----------- |
| `contest_alias` | `string` |             |
| `group`         | `string` |             |

### Returns

_Nothing_

## `/api/contest/addProblem/`

### Description

Adds a problem to a contest

### Parameters

| Name               | Type           | Description |
| ------------------ | -------------- | ----------- |
| `contest_alias`    | `string`       |             |
| `order_in_contest` | `int`          |             |
| `points`           | `float`        |             |
| `problem_alias`    | `string`       |             |
| `commit`           | `null\|string` |             |

### Returns

_Nothing_

## `/api/contest/addUser/`

### Description

Adds a user to a contest.
By default, any user can view details of public contests.
Only users added through this API can view private contests

### Parameters

| Name              | Type     | Description |
| ----------------- | -------- | ----------- |
| `contest_alias`   | `string` |             |
| `usernameOrEmail` | `string` |             |

### Returns

_Nothing_

## `/api/contest/adminDetails/`

### Description

Returns details of a Contest, for administrators. This differs from
apiDetails in the sense that it does not attempt to calculate the
remaining time from the contest, or register the opened time.

### Parameters

| Name            | Type           | Description |
| --------------- | -------------- | ----------- |
| `contest_alias` | `string`       |             |
| `token`         | `null\|string` |             |

### Returns

```typescript
types.ContestAdminDetails;
```

## `/api/contest/adminList/`

### Description

Returns a list of contests where current user has admin rights (or is
the director).

### Parameters

| Name            | Type         | Description |
| --------------- | ------------ | ----------- |
| `page`          | `int\|null`  |             |
| `page_size`     | `int\|null`  |             |
| `show_archived` | `bool\|null` |             |

### Returns

| Name       | Type              |
| ---------- | ----------------- |
| `contests` | `types.Contest[]` |

## `/api/contest/admins/`

### Description

Returns all contest administrators

### Parameters

| Name            | Type     | Description |
| --------------- | -------- | ----------- |
| `contest_alias` | `string` |             |

### Returns

| Name           | Type                                               |
| -------------- | -------------------------------------------------- |
| `admins`       | `{ role: string; username: string; }[]`            |
| `group_admins` | `{ alias: string; name: string; role: string; }[]` |

## `/api/contest/arbitrateRequest/`

### Description

### Parameters

| Name            | Type           | Description |
| --------------- | -------------- | ----------- |
| `contest_alias` | `string`       |             |
| `username`      | `string`       |             |
| `note`          | `null\|string` |             |
| `resolution`    | `mixed`        |             |

### Returns

_Nothing_

## `/api/contest/archive/`

### Description

Archives or Unarchives a contest if user is the creator

### Parameters

| Name            | Type         | Description |
| --------------- | ------------ | ----------- |
| `contest_alias` | `string`     |             |
| `archive`       | `bool\|null` |             |

### Returns

_Nothing_

## `/api/contest/clarifications/`

### Description

Get clarifications of a contest

### Parameters

| Name            | Type     | Description |
| --------------- | -------- | ----------- |
| `contest_alias` | `string` |             |
| `offset`        | `int`    |             |
| `rowcount`      | `int`    |             |

### Returns

| Name             | Type                    |
| ---------------- | ----------------------- |
| `clarifications` | `types.Clarification[]` |

## `/api/contest/clone/`

### Description

Clone a contest

### Parameters

| Name            | Type           | Description |
| --------------- | -------------- | ----------- |
| `contest_alias` | `string`       |             |
| `description`   | `string`       |             |
| `start_time`    | `int`          |             |
| `title`         | `string`       |             |
| `alias`         | `null\|string` |             |
| `auth_token`    | `null\|string` |             |

### Returns

| Name    | Type     |
| ------- | -------- |
| `alias` | `string` |

## `/api/contest/contestants/`

### Description

Return users who participate in a contest, as long as contest admin
has chosen to ask for users information and contestants have
previously agreed to share their information.

### Parameters

| Name            | Type     | Description |
| --------------- | -------- | ----------- |
| `contest_alias` | `string` |             |

### Returns

| Name          | Type                                                                                                   |
| ------------- | ------------------------------------------------------------------------------------------------------ |
| `contestants` | `{ country: string; email: string; name: string; school: string; state: string; username: string; }[]` |

## `/api/contest/create/`

### Description

Creates a new contest

### Parameters

| Name                        | Type           | Description |
| --------------------------- | -------------- | ----------- |
| `admission_mode`            | `mixed`        |             |
| `alias`                     | `mixed`        |             |
| `description`               | `mixed`        |             |
| `feedback`                  | `mixed`        |             |
| `finish_time`               | `mixed`        |             |
| `languages`                 | `mixed`        |             |
| `needs_basic_information`   | `bool\|null`   |             |
| `partial_score`             | `bool\|null`   |             |
| `penalty`                   | `mixed`        |             |
| `penalty_calc_policy`       | `mixed`        |             |
| `penalty_type`              | `mixed`        |             |
| `points_decay_factor`       | `mixed`        |             |
| `problems`                  | `null\|string` |             |
| `requests_user_information` | `mixed`        |             |
| `scoreboard`                | `mixed`        |             |
| `show_scoreboard_after`     | `mixed`        |             |
| `start_time`                | `mixed`        |             |
| `submissions_gap`           | `mixed`        |             |
| `title`                     | `mixed`        |             |
| `window_length`             | `int\|null`    |             |

### Returns

_Nothing_

## `/api/contest/createVirtual/`

### Description

### Parameters

| Name         | Type     | Description |
| ------------ | -------- | ----------- |
| `alias`      | `string` |             |
| `start_time` | `int`    |             |

### Returns

| Name    | Type     |
| ------- | -------- |
| `alias` | `string` |

## `/api/contest/details/`

### Description

Returns details of a Contest. Requesting the details of a contest will
not start the current user into that contest. In order to participate
in the contest, \OmegaUp\Controllers\Contest::apiOpen() must be used.

### Parameters

| Name            | Type           | Description |
| --------------- | -------------- | ----------- |
| `contest_alias` | `string`       |             |
| `token`         | `null\|string` |             |

### Returns

```typescript
types.ContestDetails;
```

## `/api/contest/list/`

### Description

Returns a list of contests

### Parameters

| Name             | Type        | Description |
| ---------------- | ----------- | ----------- |
| `page`           | `int`       |             |
| `page_size`      | `int`       |             |
| `query`          | `string`    |             |
| `active`         | `int\|null` |             |
| `admission_mode` | `mixed`     |             |
| `participating`  | `int\|null` |             |
| `recommended`    | `int\|null` |             |

### Returns

| Name                | Type                                                                                                                                                                                                                                                                              |
| ------------------- | --------------------------------------------------------------------------------------------------------------------------------------------------------------------------------------------------------------------------------------------------------------------------------- |
| `number_of_results` | `number`                                                                                                                                                                                                                                                                          |
| `results`           | `{ admission_mode: string; alias: string; contest_id: number; description: string; finish_time: Date; last_updated: Date; original_finish_time: Date; problemset_id: number; recommended: boolean; rerun_id: number; start_time: Date; title: string; window_length: number; }[]` |

## `/api/contest/listParticipating/`

### Description

Returns a list of contests where current user is participating in

### Parameters

| Name            | Type           | Description |
| --------------- | -------------- | ----------- |
| `page`          | `int\|null`    |             |
| `page_size`     | `int\|null`    |             |
| `query`         | `null\|string` |             |
| `show_archived` | `bool\|null`   |             |

### Returns

| Name       | Type              |
| ---------- | ----------------- |
| `contests` | `types.Contest[]` |

## `/api/contest/myList/`

### Description

Returns a list of contests where current user is the director

### Parameters

| Name            | Type           | Description |
| --------------- | -------------- | ----------- |
| `page`          | `int\|null`    |             |
| `page_size`     | `int\|null`    |             |
| `query`         | `null\|string` |             |
| `show_archived` | `bool\|null`   |             |

### Returns

| Name       | Type              |
| ---------- | ----------------- |
| `contests` | `types.Contest[]` |

## `/api/contest/open/`

### Description

Joins a contest - explicitly adds a identity to a contest.

### Parameters

| Name                     | Type           | Description |
| ------------------------ | -------------- | ----------- |
| `contest_alias`          | `string`       |             |
| `privacy_git_object_id`  | `string`       |             |
| `statement_type`         | `string`       |             |
| `share_user_information` | `bool\|null`   |             |
| `token`                  | `null\|string` |             |

### Returns

_Nothing_

## `/api/contest/problemClarifications/`

### Description

Get clarifications of problem in a contest

### Parameters

| Name            | Type     | Description |
| --------------- | -------- | ----------- |
| `contest_alias` | `string` |             |
| `offset`        | `int`    |             |
| `problem_alias` | `string` |             |
| `rowcount`      | `int`    |             |

### Returns

| Name             | Type                    |
| ---------------- | ----------------------- |
| `clarifications` | `types.Clarification[]` |

## `/api/contest/problems/`

### Description

Gets the problems from a contest

### Parameters

| Name            | Type     | Description |
| --------------- | -------- | ----------- |
| `contest_alias` | `string` |             |

### Returns

| Name       | Type                                    |
| ---------- | --------------------------------------- |
| `problems` | `types.ProblemsetProblemWithVersions[]` |

## `/api/contest/publicDetails/`

### Description

### Parameters

| Name            | Type     | Description |
| --------------- | -------- | ----------- |
| `contest_alias` | `string` |             |

### Returns

```typescript
types.ContestPublicDetails;
```

## `/api/contest/registerForContest/`

### Description

### Parameters

| Name            | Type     | Description |
| --------------- | -------- | ----------- |
| `contest_alias` | `string` |             |

### Returns

_Nothing_

## `/api/contest/removeAdmin/`

### Description

Removes an admin from a contest

### Parameters

| Name              | Type     | Description |
| ----------------- | -------- | ----------- |
| `contest_alias`   | `string` |             |
| `usernameOrEmail` | `string` |             |

### Returns

_Nothing_

## `/api/contest/removeGroup/`

### Description

Removes a group from a contest

### Parameters

| Name            | Type     | Description |
| --------------- | -------- | ----------- |
| `contest_alias` | `string` |             |
| `group`         | `string` |             |

### Returns

_Nothing_

## `/api/contest/removeGroupAdmin/`

### Description

Removes a group admin from a contest

### Parameters

| Name            | Type     | Description |
| --------------- | -------- | ----------- |
| `contest_alias` | `string` |             |
| `group`         | `string` |             |

### Returns

_Nothing_

## `/api/contest/removeProblem/`

### Description

Removes a problem from a contest

### Parameters

| Name            | Type     | Description |
| --------------- | -------- | ----------- |
| `contest_alias` | `string` |             |
| `problem_alias` | `string` |             |

### Returns

_Nothing_

## `/api/contest/removeUser/`

### Description

Remove a user from a private contest

### Parameters

| Name              | Type     | Description |
| ----------------- | -------- | ----------- |
| `contest_alias`   | `string` |             |
| `usernameOrEmail` | `string` |             |

### Returns

_Nothing_

## `/api/contest/report/`

### Description

Returns a detailed report of the contest

### Parameters

| Name            | Type           | Description |
| --------------- | -------------- | ----------- |
| `contest_alias` | `string`       |             |
| `auth_token`    | `null\|string` |             |
| `filterBy`      | `null\|string` |             |

### Returns

| Name          | Type                                                                                                                                                                                                                                                                                                                                                                          |
| ------------- | ----------------------------------------------------------------------------------------------------------------------------------------------------------------------------------------------------------------------------------------------------------------------------------------------------------------------------------------------------------------------------- |
| `finish_time` | `Date`                                                                                                                                                                                                                                                                                                                                                                        |
| `problems`    | `{ alias: string; order: number; }[]`                                                                                                                                                                                                                                                                                                                                         |
| `ranking`     | `{ country: string; is_invited: boolean; name: string; place?: number; problems: { alias: string; penalty: number; percent: number; place?: number; points: number; run_details?: { cases?: types.CaseResult[]; details: { groups: { cases: { meta: types.RunMetadata; }[]; }[]; }; }; runs: number; }[]; total: { penalty: number; points: number; }; username: string; }[]` |
| `start_time`  | `Date`                                                                                                                                                                                                                                                                                                                                                                        |
| `time`        | `Date`                                                                                                                                                                                                                                                                                                                                                                        |
| `title`       | `string`                                                                                                                                                                                                                                                                                                                                                                      |

## `/api/contest/requests/`

### Description

### Parameters

| Name            | Type     | Description |
| --------------- | -------- | ----------- |
| `contest_alias` | `string` |             |

### Returns

| Name            | Type                                                                                                                                 |
| --------------- | ------------------------------------------------------------------------------------------------------------------------------------ |
| `contest_alias` | `string`                                                                                                                             |
| `users`         | `{ accepted: boolean; admin?: { username?: string; }; country: string; last_update: Date; request_time: Date; username: string; }[]` |

## `/api/contest/role/`

### Description

### Parameters

| Name            | Type           | Description |
| --------------- | -------------- | ----------- |
| `contest_alias` | `string`       |             |
| `token`         | `null\|string` |             |

### Returns

| Name    | Type      |
| ------- | --------- |
| `admin` | `boolean` |

## `/api/contest/runs/`

### Description

Returns all runs for a contest

### Parameters

| Name            | Type           | Description |
| --------------- | -------------- | ----------- |
| `contest_alias` | `string`       |             |
| `problem_alias` | `string`       |             |
| `language`      | `mixed`        |             |
| `offset`        | `int\|null`    |             |
| `rowcount`      | `int\|null`    |             |
| `status`        | `mixed`        |             |
| `username`      | `null\|string` |             |
| `verdict`       | `mixed`        |             |

### Returns

| Name   | Type          |
| ------ | ------------- |
| `runs` | `types.Run[]` |

## `/api/contest/runsDiff/`

### Description

Return a report of which runs would change due to a version change.

### Parameters

| Name            | Type           | Description |
| --------------- | -------------- | ----------- |
| `contest_alias` | `string`       |             |
| `version`       | `string`       |             |
| `problem_alias` | `null\|string` |             |

### Returns

| Name   | Type                                                                                                                                                                                   |
| ------ | -------------------------------------------------------------------------------------------------------------------------------------------------------------------------------------- |
| `diff` | `{ guid: string; new_score: number; new_status: string; new_verdict: string; old_score: number; old_status: string; old_verdict: string; problemset_id: number; username: string; }[]` |

## `/api/contest/scoreboard/`

### Description

Returns the Scoreboard

### Parameters

| Name            | Type           | Description |
| --------------- | -------------- | ----------- |
| `contest_alias` | `string`       |             |
| `token`         | `null\|string` |             |

### Returns

```typescript
types.Scoreboard;
```

## `/api/contest/scoreboardEvents/`

### Description

Returns the Scoreboard events

### Parameters

| Name            | Type           | Description |
| --------------- | -------------- | ----------- |
| `contest_alias` | `string`       |             |
| `token`         | `null\|string` |             |

### Returns

| Name     | Type                      |
| -------- | ------------------------- |
| `events` | `types.ScoreboardEvent[]` |

## `/api/contest/scoreboardMerge/`

### Description

Gets the accomulative scoreboard for an array of contests

### Parameters

| Name               | Type           | Description |
| ------------------ | -------------- | ----------- |
| `contest_aliases`  | `string`       |             |
| `contest_params`   | `mixed`        |             |
| `usernames_filter` | `null\|string` |             |

### Returns

| Name      | Type                                                                                                                                                     |
| --------- | -------------------------------------------------------------------------------------------------------------------------------------------------------- |
| `ranking` | `{ contests: { [key: string]: { penalty: number; points: number; }; }; name: string; total: { penalty: number; points: number; }; username: string; }[]` |

## `/api/contest/searchUsers/`

### Description

Search users in contest

### Parameters

| Name            | Type     | Description |
| --------------- | -------- | ----------- |
| `contest_alias` | `string` |             |
| `query`         | `mixed`  |             |

### Returns

```typescript
{
  label: string;
  value: string;
}
[];
```

## `/api/contest/setRecommended/`

### Description

Given a contest_alias, sets the recommended flag on/off.
Only omegaUp admins can call this API.

### Parameters

| Name            | Type         | Description |
| --------------- | ------------ | ----------- |
| `contest_alias` | `string`     |             |
| `value`         | `bool\|null` |             |

### Returns

_Nothing_

## `/api/contest/stats/`

### Description

Stats of a contest

### Parameters

| Name            | Type           | Description |
| --------------- | -------------- | ----------- |
| `contest_alias` | `null\|string` |             |

### Returns

| Name                 | Type                         |
| -------------------- | ---------------------------- |
| `distribution`       | `{ [key: number]: number; }` |
| `max_wait_time`      | `Date`                       |
| `max_wait_time_guid` | `string`                     |
| `pending_runs`       | `string[]`                   |
| `size_of_bucket`     | `number`                     |
| `total_points`       | `number`                     |
| `total_runs`         | `number`                     |
| `verdict_counts`     | `{ [key: string]: number; }` |

## `/api/contest/update/`

### Description

Update a Contest

### Parameters

| Name                        | Type                      | Description |
| --------------------------- | ------------------------- | ----------- |
| `contest_alias`             | `string`                  |             |
| `finish_time`               | `int`                     |             |
| `submissions_gap`           | `int`                     |             |
| `window_length`             | `int`                     |             |
| `admission_mode`            | `mixed`                   |             |
| `alias`                     | `null\|string`            |             |
| `description`               | `null\|string`            |             |
| `feedback`                  | `mixed`                   |             |
| `languages`                 | `mixed`                   |             |
| `needs_basic_information`   | `bool\|null`              |             |
| `partial_score`             | `bool\|null`              |             |
| `penalty`                   | `int\|null`               |             |
| `penalty_calc_policy`       | `mixed`                   |             |
| `penalty_type`              | `mixed`                   |             |
| `points_decay_factor`       | `float\|null`             |             |
| `problems`                  | `null\|string`            |             |
| `requests_user_information` | `mixed`                   |             |
| `scoreboard`                | `float\|null`             |             |
| `show_scoreboard_after`     | `bool\|null`              |             |
| `start_time`                | `OmegaUp\Timestamp\|null` |             |
| `title`                     | `null\|string`            |             |

### Returns

_Nothing_

## `/api/contest/updateEndTimeForIdentity/`

### Description

Update Contest end time for an identity when window_length
option is turned on

### Parameters

| Name            | Type                | Description |
| --------------- | ------------------- | ----------- |
| `contest_alias` | `string`            |             |
| `end_time`      | `OmegaUp\Timestamp` |             |
| `username`      | `string`            |             |

### Returns

_Nothing_

## `/api/contest/users/`

### Description

Returns ALL identities participating in a contest

### Parameters

| Name            | Type     | Description |
| --------------- | -------- | ----------- |
| `contest_alias` | `string` |             |

### Returns

| Name     | Type                                 |
| -------- | ------------------------------------ |
| `groups` | `{ alias: string; name: string; }[]` |
| `users`  | `types.ContestUser[]`                |

# Course

CourseController

## `/api/course/activityReport/`

### Description

Returns a report with all user activity for a course.

### Parameters

| Name           | Type        | Description |
| -------------- | ----------- | ----------- |
| `course_alias` | `string`    |             |
| `length`       | `int\|null` |             |
| `page`         | `int\|null` |             |

### Returns

| Name         | Type                    |
| ------------ | ----------------------- |
| `events`     | `types.ActivityEvent[]` |
| `pagerItems` | `types.PageItem[]`      |

## `/api/course/addAdmin/`

### Description

Adds an admin to a course

### Parameters

| Name              | Type     | Description |
| ----------------- | -------- | ----------- |
| `course_alias`    | `string` |             |
| `usernameOrEmail` | `string` |             |

### Returns

_Nothing_

## `/api/course/addGroupAdmin/`

### Description

Adds an group admin to a course

### Parameters

| Name           | Type     | Description |
| -------------- | -------- | ----------- |
| `course_alias` | `string` |             |
| `group`        | `string` |             |

### Returns

_Nothing_

## `/api/course/addProblem/`

### Description

Adds a problem to an assignment

### Parameters

| Name               | Type           | Description |
| ------------------ | -------------- | ----------- |
| `assignment_alias` | `string`       |             |
| `course_alias`     | `string`       |             |
| `points`           | `float`        |             |
| `problem_alias`    | `string`       |             |
| `commit`           | `null\|string` |             |

### Returns

_Nothing_

## `/api/course/addStudent/`

### Description

Add Student to Course.

### Parameters

| Name                           | Type         | Description |
| ------------------------------ | ------------ | ----------- |
| `accept_teacher_git_object_id` | `string`     |             |
| `course_alias`                 | `string`     |             |
| `privacy_git_object_id`        | `string`     |             |
| `share_user_information`       | `bool`       |             |
| `statement_type`               | `string`     |             |
| `usernameOrEmail`              | `string`     |             |
| `accept_teacher`               | `bool\|null` |             |

### Returns

_Nothing_

## `/api/course/adminDetails/`

### Description

Returns all details of a given Course

### Parameters

| Name    | Type     | Description |
| ------- | -------- | ----------- |
| `alias` | `string` |             |

### Returns

```typescript
types.CourseDetails;
```

## `/api/course/admins/`

### Description

Returns all course administrators

### Parameters

| Name           | Type     | Description |
| -------------- | -------- | ----------- |
| `course_alias` | `string` |             |

### Returns

| Name           | Type                                               |
| -------------- | -------------------------------------------------- |
| `admins`       | `{ role: string; username: string; }[]`            |
| `group_admins` | `{ alias: string; name: string; role: string; }[]` |

## `/api/course/arbitrateRequest/`

### Description

Stores the resolution given to a certain request made by a contestant
interested to join the course.

### Parameters

| Name           | Type     | Description |
| -------------- | -------- | ----------- |
| `course_alias` | `string` |             |
| `resolution`   | `bool`   |             |
| `username`     | `string` |             |

### Returns

_Nothing_

## `/api/course/archive/`

### Description

Archives or un-archives a course

### Parameters

| Name           | Type      | Description |
| -------------- | --------- | ----------- |
| `archive`      | `boolean` |             |
| `course_alias` | `string`  |             |

### Returns

_Nothing_

## `/api/course/assignmentDetails/`

### Description

Returns details of a given assignment

### Parameters

| Name         | Type           | Description |
| ------------ | -------------- | ----------- |
| `assignment` | `string`       |             |
| `course`     | `string`       |             |
| `token`      | `null\|string` |             |

### Returns

| Name                | Type                        |
| ------------------- | --------------------------- |
| `admin`             | `boolean`                   |
| `alias`             | `string`                    |
| `assignment_type`   | `string`                    |
| `courseAssignments` | `types.CourseAssignment[]`  |
| `description`       | `string`                    |
| `director`          | `string`                    |
| `finish_time`       | `Date`                      |
| `name`              | `string`                    |
| `problems`          | `types.ProblemsetProblem[]` |
| `problemset_id`     | `number`                    |
| `start_time`        | `Date`                      |

## `/api/course/assignmentScoreboard/`

### Description

Gets Scoreboard for an assignment

### Parameters

| Name         | Type           | Description |
| ------------ | -------------- | ----------- |
| `assignment` | `string`       |             |
| `course`     | `string`       |             |
| `token`      | `null\|string` |             |

### Returns

```typescript
types.Scoreboard;
```

## `/api/course/assignmentScoreboardEvents/`

### Description

Returns the Scoreboard events

### Parameters

| Name         | Type           | Description |
| ------------ | -------------- | ----------- |
| `assignment` | `string`       |             |
| `course`     | `string`       |             |
| `token`      | `null\|string` |             |

### Returns

| Name     | Type                      |
| -------- | ------------------------- |
| `events` | `types.ScoreboardEvent[]` |

## `/api/course/clarifications/`

### Description

Gets the clarifications of all assignments in a course

### Parameters

| Name           | Type     | Description |
| -------------- | -------- | ----------- |
| `course_alias` | `string` |             |
| `offset`       | `int`    |             |
| `rowcount`     | `int`    |             |

### Returns

| Name             | Type                    |
| ---------------- | ----------------------- |
| `clarifications` | `types.Clarification[]` |

## `/api/course/clone/`

### Description

Clone a course

### Parameters

| Name           | Type                | Description |
| -------------- | ------------------- | ----------- |
| `alias`        | `string`            |             |
| `course_alias` | `string`            |             |
| `name`         | `string`            |             |
| `start_time`   | `OmegaUp\Timestamp` |             |
| `token`        | `null\|string`      |             |

### Returns

| Name    | Type     |
| ------- | -------- |
| `alias` | `string` |

## `/api/course/create/`

### Description

Create new course API

### Parameters

| Name                        | Type         | Description |
| --------------------------- | ------------ | ----------- |
| `admission_mode`            | `mixed`      |             |
| `alias`                     | `mixed`      |             |
| `description`               | `mixed`      |             |
| `finish_time`               | `mixed`      |             |
| `languages`                 | `mixed`      |             |
| `name`                      | `mixed`      |             |
| `needs_basic_information`   | `mixed`      |             |
| `public`                    | `mixed`      |             |
| `requests_user_information` | `mixed`      |             |
| `school_id`                 | `mixed`      |             |
| `show_scoreboard`           | `mixed`      |             |
| `start_time`                | `mixed`      |             |
| `unlimited_duration`        | `bool\|null` |             |

### Returns

_Nothing_

## `/api/course/createAssignment/`

### Description

API to Create an assignment

### Parameters

| Name                 | Type           | Description |
| -------------------- | -------------- | ----------- |
| `course_alias`       | `string`       |             |
| `alias`              | `mixed`        |             |
| `assignment_type`    | `mixed`        |             |
| `description`        | `mixed`        |             |
| `finish_time`        | `mixed`        |             |
| `name`               | `mixed`        |             |
| `order`              | `int\|null`    |             |
| `problems`           | `null\|string` |             |
| `publish_time_delay` | `mixed`        |             |
| `start_time`         | `mixed`        |             |
| `unlimited_duration` | `bool\|null`   |             |

### Returns

_Nothing_

## `/api/course/details/`

### Description

Returns details of a given course

### Parameters

| Name    | Type     | Description |
| ------- | -------- | ----------- |
| `alias` | `string` |             |

### Returns

```typescript
types.CourseDetails;
```

## `/api/course/generateTokenForCloneCourse/`

### Description

### Parameters

| Name           | Type     | Description |
| -------------- | -------- | ----------- |
| `course_alias` | `string` |             |

### Returns

| Name    | Type     |
| ------- | -------- |
| `token` | `string` |

## `/api/course/getProblemUsers/`

### Description

### Parameters

| Name            | Type     | Description |
| --------------- | -------- | ----------- |
| `course_alias`  | `string` |             |
| `problem_alias` | `string` |             |

### Returns

| Name         | Type       |
| ------------ | ---------- |
| `identities` | `string[]` |

## `/api/course/introDetails/`

### Description

Show course intro only on public courses when user is not yet registered

### Parameters

| Name           | Type     | Description |
| -------------- | -------- | ----------- |
| `course_alias` | `string` |             |

### Returns

```typescript
types.IntroDetailsPayload;
```

## `/api/course/listAssignments/`

### Description

List course assignments

### Parameters

| Name           | Type     | Description |
| -------------- | -------- | ----------- |
| `course_alias` | `string` |             |

### Returns

| Name          | Type                       |
| ------------- | -------------------------- |
| `assignments` | `types.CourseAssignment[]` |

## `/api/course/listCourses/`

### Description

Lists all the courses this user is associated with.

Returns courses for which the current user is an admin and
for in which the user is a student.

### Parameters

| Name        | Type  | Description |
| ----------- | ----- | ----------- |
| `page`      | `int` |             |
| `page_size` | `int` |             |

### Returns

```typescript
types.CoursesList;
```

## `/api/course/listSolvedProblems/`

### Description

Get Problems solved by users of a course

### Parameters

| Name           | Type     | Description |
| -------------- | -------- | ----------- |
| `course_alias` | `string` |             |

### Returns

| Name            | Type                                                                        |
| --------------- | --------------------------------------------------------------------------- |
| `user_problems` | `{ [key: string]: { alias: string; title: string; username: string; }[]; }` |

## `/api/course/listStudents/`

### Description

List students in a course

### Parameters

| Name           | Type     | Description |
| -------------- | -------- | ----------- |
| `course_alias` | `string` |             |

### Returns

| Name       | Type                    |
| ---------- | ----------------------- |
| `students` | `types.CourseStudent[]` |

## `/api/course/listUnsolvedProblems/`

### Description

Get Problems unsolved by users of a course

### Parameters

| Name           | Type     | Description |
| -------------- | -------- | ----------- |
| `course_alias` | `string` |             |

### Returns

| Name            | Type                                                                        |
| --------------- | --------------------------------------------------------------------------- |
| `user_problems` | `{ [key: string]: { alias: string; title: string; username: string; }[]; }` |

## `/api/course/myProgress/`

### Description

Returns details of a given course

### Parameters

| Name    | Type     | Description |
| ------- | -------- | ----------- |
| `alias` | `string` |             |

### Returns

| Name          | Type                       |
| ------------- | -------------------------- |
| `assignments` | `types.AssignmentProgress` |

## `/api/course/problemClarifications/`

### Description

Get clarifications of problem in a contest

### Parameters

| Name               | Type     | Description |
| ------------------ | -------- | ----------- |
| `assignment_alias` | `string` |             |
| `course_alias`     | `string` |             |
| `offset`           | `int`    |             |
| `problem_alias`    | `string` |             |
| `rowcount`         | `int`    |             |

### Returns

| Name             | Type                    |
| ---------------- | ----------------------- |
| `clarifications` | `types.Clarification[]` |

## `/api/course/registerForCourse/`

### Description

### Parameters

| Name           | Type     | Description |
| -------------- | -------- | ----------- |
| `course_alias` | `string` |             |

### Returns

_Nothing_

## `/api/course/removeAdmin/`

### Description

Removes an admin from a course

### Parameters

| Name              | Type     | Description |
| ----------------- | -------- | ----------- |
| `course_alias`    | `string` |             |
| `usernameOrEmail` | `string` |             |

### Returns

_Nothing_

## `/api/course/removeAssignment/`

### Description

Remove an assignment from a course

### Parameters

| Name               | Type     | Description |
| ------------------ | -------- | ----------- |
| `assignment_alias` | `string` |             |
| `course_alias`     | `string` |             |

### Returns

_Nothing_

## `/api/course/removeGroupAdmin/`

### Description

Removes a group admin from a course

### Parameters

| Name           | Type     | Description |
| -------------- | -------- | ----------- |
| `course_alias` | `string` |             |
| `group`        | `string` |             |

### Returns

_Nothing_

## `/api/course/removeProblem/`

### Description

Remove a problem from an assignment

### Parameters

| Name               | Type     | Description |
| ------------------ | -------- | ----------- |
| `assignment_alias` | `string` |             |
| `course_alias`     | `string` |             |
| `problem_alias`    | `string` |             |

### Returns

_Nothing_

## `/api/course/removeStudent/`

### Description

Remove Student from Course

### Parameters

| Name              | Type     | Description |
| ----------------- | -------- | ----------- |
| `course_alias`    | `string` |             |
| `usernameOrEmail` | `string` |             |

### Returns

_Nothing_

## `/api/course/requests/`

### Description

Returns the list of requests made by participants who are interested to
join the course

### Parameters

| Name           | Type     | Description |
| -------------- | -------- | ----------- |
| `course_alias` | `string` |             |

### Returns

| Name    | Type                      |
| ------- | ------------------------- |
| `users` | `types.IdentityRequest[]` |

## `/api/course/runs/`

### Description

Returns all runs for a course

### Parameters

| Name               | Type                                                                                                                                                            | Description |
| ------------------ | --------------------------------------------------------------------------------------------------------------------------------------------------------------- | ----------- |
| `assignment_alias` | `string`                                                                                                                                                        |             |
| `course_alias`     | `string`                                                                                                                                                        |             |
| `language`         | `'c11-clang'\|'c11-gcc'\|'cat'\|'cpp11-clang'\|'cpp11-gcc'\|'cpp17-clang'\|'cpp17-gcc'\|'cs'\|'hs'\|'java'\|'kj'\|'kp'\|'lua'\|'pas'\|'py2'\|'py3'\|'rb'\|null` |             |
| `offset`           | `mixed`                                                                                                                                                         |             |
| `problem_alias`    | `null\|string`                                                                                                                                                  |             |
| `rowcount`         | `mixed`                                                                                                                                                         |             |
| `status`           | `'compiling'\|'new'\|'ready'\|'running'\|'waiting'\|null`                                                                                                       |             |
| `username`         | `null\|string`                                                                                                                                                  |             |
| `verdict`          | `'AC'\|'CE'\|'JE'\|'MLE'\|'NO-AC'\|'OLE'\|'PA'\|'RFE'\|'RTE'\|'TLE'\|'VE'\|'WA'\|null`                                                                          |             |

### Returns

| Name   | Type          |
| ------ | ------------- |
| `runs` | `types.Run[]` |

## `/api/course/studentProgress/`

### Description

### Parameters

| Name               | Type     | Description |
| ------------------ | -------- | ----------- |
| `assignment_alias` | `string` |             |
| `course_alias`     | `string` |             |
| `usernameOrEmail`  | `string` |             |

### Returns

| Name       | Type                    |
| ---------- | ----------------------- |
| `problems` | `types.CourseProblem[]` |

## `/api/course/update/`

### Description

Edit Course contents

### Parameters

| Name                        | Type                                        | Description |
| --------------------------- | ------------------------------------------- | ----------- |
| `alias`                     | `string`                                    |             |
| `languages`                 | `string`                                    |             |
| `school_id`                 | `int`                                       |             |
| `admission_mode`            | `'private'\|'public'\|'registration'\|null` |             |
| `description`               | `null\|string`                              |             |
| `finish_time`               | `OmegaUp\Timestamp\|null`                   |             |
| `name`                      | `null\|string`                              |             |
| `needs_basic_information`   | `bool\|null`                                |             |
| `requests_user_information` | `'no'\|'optional'\|'required'\|null`        |             |
| `show_scoreboard`           | `bool\|null`                                |             |
| `start_time`                | `OmegaUp\Timestamp\|null`                   |             |
| `unlimited_duration`        | `bool\|null`                                |             |

### Returns

_Nothing_

## `/api/course/updateAssignment/`

### Description

Update an assignment

### Parameters

| Name                 | Type                | Description |
| -------------------- | ------------------- | ----------- |
| `assignment`         | `string`            |             |
| `course`             | `string`            |             |
| `finish_time`        | `OmegaUp\Timestamp` |             |
| `start_time`         | `OmegaUp\Timestamp` |             |
| `unlimited_duration` | `bool\|null`        |             |

### Returns

_Nothing_

## `/api/course/updateAssignmentsOrder/`

### Description

### Parameters

| Name           | Type     | Description |
| -------------- | -------- | ----------- |
| `assignments`  | `string` |             |
| `course_alias` | `string` |             |

### Returns

_Nothing_

## `/api/course/updateProblemsOrder/`

### Description

### Parameters

| Name               | Type     | Description |
| ------------------ | -------- | ----------- |
| `assignment_alias` | `string` |             |
| `course_alias`     | `string` |             |
| `problems`         | `string` |             |

### Returns

_Nothing_

# Grader

Description of GraderController

## `/api/grader/status/`

### Description

Calls to /status grader

### Returns

| Name     | Type                 |
| -------- | -------------------- |
| `grader` | `types.GraderStatus` |

# Group

GroupController

## `/api/group/addUser/`

### Description

Add identity to group

### Parameters

| Name              | Type     | Description |
| ----------------- | -------- | ----------- |
| `group_alias`     | `string` |             |
| `usernameOrEmail` | `string` |             |

### Returns

_Nothing_

## `/api/group/create/`

### Description

New group

### Parameters

| Name          | Type     | Description |
| ------------- | -------- | ----------- |
| `alias`       | `string` |             |
| `description` | `string` |             |
| `name`        | `string` |             |

### Returns

_Nothing_

## `/api/group/createScoreboard/`

### Description

Create a scoreboard set to a group

### Parameters

| Name          | Type           | Description |
| ------------- | -------------- | ----------- |
| `group_alias` | `string`       |             |
| `name`        | `string`       |             |
| `alias`       | `null\|string` |             |
| `description` | `null\|string` |             |

### Returns

_Nothing_

## `/api/group/details/`

### Description

Details of a group (scoreboards)

### Parameters

| Name          | Type     | Description |
| ------------- | -------- | ----------- |
| `group_alias` | `string` |             |

### Returns

| Name          | Type                                                                         |
| ------------- | ---------------------------------------------------------------------------- |
| `group`       | `{ alias: string; create_time: number; description: string; name: string; }` |
| `scoreboards` | `types.GroupScoreboard[]`                                                    |

## `/api/group/list/`

### Description

Returns a list of groups that match a partial name. This returns an
array instead of an object since it is used by typeahead.

### Parameters

| Name    | Type           | Description |
| ------- | -------------- | ----------- |
| `query` | `null\|string` |             |

### Returns

```typescript
{
  label: string;
  value: string;
}
[];
```

## `/api/group/members/`

### Description

Members of a group (usernames only).

### Parameters

| Name          | Type     | Description |
| ------------- | -------- | ----------- |
| `group_alias` | `string` |             |

### Returns

| Name         | Type               |
| ------------ | ------------------ |
| `identities` | `types.Identity[]` |

## `/api/group/myList/`

### Description

Returns a list of groups by owner

### Returns

| Name     | Type                                                                         |
| -------- | ---------------------------------------------------------------------------- |
| `groups` | `{ alias: string; create_time: Date; description: string; name: string; }[]` |

## `/api/group/removeUser/`

### Description

Remove user from group

### Parameters

| Name              | Type     | Description |
| ----------------- | -------- | ----------- |
| `group_alias`     | `string` |             |
| `usernameOrEmail` | `string` |             |

### Returns

_Nothing_

## `/api/group/update/`

### Description

Update an existing group

### Parameters

| Name          | Type     | Description |
| ------------- | -------- | ----------- |
| `alias`       | `string` |             |
| `description` | `string` |             |
| `name`        | `string` |             |

### Returns

_Nothing_

# GroupScoreboard

GroupScoreboardController

## `/api/groupScoreboard/addContest/`

### Description

Add contest to a group scoreboard

### Parameters

| Name               | Type         | Description |
| ------------------ | ------------ | ----------- |
| `contest_alias`    | `string`     |             |
| `group_alias`      | `string`     |             |
| `scoreboard_alias` | `string`     |             |
| `weight`           | `float`      |             |
| `only_ac`          | `bool\|null` |             |

### Returns

_Nothing_

## `/api/groupScoreboard/details/`

### Description

Details of a scoreboard. Returns a list with all contests that belong to
the given scoreboard_alias

### Parameters

| Name               | Type     | Description |
| ------------------ | -------- | ----------- |
| `group_alias`      | `string` |             |
| `scoreboard_alias` | `string` |             |

### Returns

| Name         | Type                                                                                                                                                                                                                                                                                                                                                                                                                                                                                                                                              |
| ------------ | ------------------------------------------------------------------------------------------------------------------------------------------------------------------------------------------------------------------------------------------------------------------------------------------------------------------------------------------------------------------------------------------------------------------------------------------------------------------------------------------------------------------------------------------------- |
| `contests`   | `{ acl_id: number; admission_mode: string; alias: string; contest_id: number; description: string; feedback: string; finish_time: Date; languages: string; last_updated: number; only_ac?: boolean; partial_score: boolean; penalty: string; penalty_calc_policy: string; points_decay_factor: number; problemset_id: number; recommended: boolean; rerun_id: number; scoreboard: number; show_scoreboard_after: boolean; start_time: Date; submissions_gap: number; title: string; urgent: boolean; weight?: number; window_length: number; }[]` |
| `ranking`    | `{ contests: { [key: string]: { penalty: number; points: number; }; }; name: string; total: { penalty: number; points: number; }; username: string; }[]`                                                                                                                                                                                                                                                                                                                                                                                          |
| `scoreboard` | `{ alias: string; create_time: number; description: string; group_id: number; group_scoreboard_id: number; name: string; }`                                                                                                                                                                                                                                                                                                                                                                                                                       |

## `/api/groupScoreboard/list/`

### Description

Details of a scoreboard

### Parameters

| Name          | Type           | Description |
| ------------- | -------------- | ----------- |
| `group_alias` | `null\|string` |             |

### Returns

| Name          | Type                                                                                                                          |
| ------------- | ----------------------------------------------------------------------------------------------------------------------------- |
| `scoreboards` | `{ alias: string; create_time: number; description: string; group_id: number; group_scoreboard_id: number; name: string; }[]` |

## `/api/groupScoreboard/removeContest/`

### Description

Add contest to a group scoreboard

### Parameters

| Name               | Type     | Description |
| ------------------ | -------- | ----------- |
| `contest_alias`    | `string` |             |
| `group_alias`      | `string` |             |
| `scoreboard_alias` | `string` |             |

### Returns

_Nothing_

# Identity

IdentityController

## `/api/identity/bulkCreate/`

### Description

Entry point for Create bulk Identities API

### Parameters

| Name          | Type           | Description |
| ------------- | -------------- | ----------- |
| `identities`  | `string`       |             |
| `group_alias` | `null\|string` |             |
| `name`        | `mixed`        |             |
| `username`    | `mixed`        |             |

### Returns

_Nothing_

## `/api/identity/bulkCreateForTeams/`

### Description

Entry point for Create bulk Identities for teams API

### Parameters

| Name               | Type     | Description |
| ------------------ | -------- | ----------- |
| `team_group_alias` | `string` |             |
| `team_identities`  | `string` |             |

### Returns

_Nothing_

## `/api/identity/changePassword/`

### Description

Entry point for change passowrd of an identity

### Parameters

| Name          | Type     | Description |
| ------------- | -------- | ----------- |
| `group_alias` | `string` |             |
| `password`    | `string` |             |
| `username`    | `string` |             |
| `identities`  | `mixed`  |             |
| `name`        | `mixed`  |             |

### Returns

_Nothing_

## `/api/identity/create/`

### Description

Entry point for Create an Identity API

### Parameters

| Name          | Type           | Description |
| ------------- | -------------- | ----------- |
| `gender`      | `string`       |             |
| `name`        | `string`       |             |
| `password`    | `string`       |             |
| `school_name` | `string`       |             |
| `username`    | `string`       |             |
| `country_id`  | `null\|string` |             |
| `group_alias` | `null\|string` |             |
| `identities`  | `mixed`        |             |
| `state_id`    | `null\|string` |             |

### Returns

| Name       | Type     |
| ---------- | -------- |
| `username` | `string` |

## `/api/identity/selectIdentity/`

### Description

Entry point for switching between associated identities for a user

### Parameters

| Name              | Type           | Description |
| ----------------- | -------------- | ----------- |
| `usernameOrEmail` | `string`       |             |
| `auth_token`      | `null\|string` |             |

### Returns

_Nothing_

## `/api/identity/update/`

### Description

Entry point for Update an Identity API

### Parameters

| Name                | Type           | Description |
| ------------------- | -------------- | ----------- |
| `gender`            | `string`       |             |
| `group_alias`       | `string`       |             |
| `name`              | `string`       |             |
| `original_username` | `string`       |             |
| `school_name`       | `string`       |             |
| `username`          | `string`       |             |
| `country_id`        | `null\|string` |             |
| `identities`        | `mixed`        |             |
| `state_id`          | `null\|string` |             |

### Returns

_Nothing_

# Interview

## `/api/interview/addUsers/`

### Description

### Parameters

| Name                  | Type     | Description |
| --------------------- | -------- | ----------- |
| `interview_alias`     | `string` |             |
| `usernameOrEmailsCSV` | `string` |             |

### Returns

_Nothing_

## `/api/interview/create/`

### Description

### Parameters

| Name          | Type           | Description |
| ------------- | -------------- | ----------- |
| `duration`    | `int`          |             |
| `title`       | `string`       |             |
| `alias`       | `null\|string` |             |
| `description` | `null\|string` |             |

### Returns

_Nothing_

## `/api/interview/details/`

### Description

### Parameters

| Name              | Type     | Description |
| ----------------- | -------- | ----------- |
| `interview_alias` | `string` |             |

### Returns

| Name            | Type                                                                                                                     |
| --------------- | ------------------------------------------------------------------------------------------------------------------------ |
| `contest_alias` | `string`                                                                                                                 |
| `description`   | `string`                                                                                                                 |
| `problemset_id` | `number`                                                                                                                 |
| `users`         | `{ access_time: Date; country: string; email: string; opened_interview: boolean; user_id: number; username: string; }[]` |

## `/api/interview/list/`

### Description

### Returns

| Name     | Type                                                                                                                                           |
| -------- | ---------------------------------------------------------------------------------------------------------------------------------------------- |
| `result` | `{ acl_id: number; alias: string; description: string; interview_id: number; problemset_id: number; title: string; window_length: number; }[]` |

# Notification

BadgesController

## `/api/notification/myList/`

### Description

Returns a list of unread notifications for user

### Returns

| Name            | Type                   |
| --------------- | ---------------------- |
| `notifications` | `types.Notification[]` |

## `/api/notification/readNotifications/`

### Description

Updates notifications as read in database

### Parameters

| Name            | Type    | Description |
| --------------- | ------- | ----------- |
| `notifications` | `mixed` |             |

### Returns

_Nothing_

# Problem

ProblemsController

## `/api/problem/addAdmin/`

### Description

Adds an admin to a problem

### Parameters

| Name              | Type     | Description |
| ----------------- | -------- | ----------- |
| `problem_alias`   | `string` |             |
| `usernameOrEmail` | `string` |             |

### Returns

_Nothing_

## `/api/problem/addGroupAdmin/`

### Description

Adds a group admin to a problem

### Parameters

| Name            | Type     | Description |
| --------------- | -------- | ----------- |
| `group`         | `string` |             |
| `problem_alias` | `string` |             |

### Returns

_Nothing_

## `/api/problem/addTag/`

### Description

Adds a tag to a problem

### Parameters

| Name            | Type         | Description |
| --------------- | ------------ | ----------- |
| `name`          | `string`     |             |
| `problem_alias` | `string`     |             |
| `public`        | `bool\|null` |             |

### Returns

| Name   | Type     |
| ------ | -------- |
| `name` | `string` |

## `/api/problem/adminList/`

### Description

Returns a list of problems where current user has admin rights (or is
the owner).

### Parameters

| Name        | Type  | Description |
| ----------- | ----- | ----------- |
| `page`      | `int` |             |
| `page_size` | `int` |             |

### Returns

| Name         | Type                      |
| ------------ | ------------------------- |
| `pagerItems` | `types.PageItem[]`        |
| `problems`   | `types.ProblemListItem[]` |

## `/api/problem/admins/`

### Description

Returns all problem administrators

### Parameters

| Name            | Type     | Description |
| --------------- | -------- | ----------- |
| `problem_alias` | `string` |             |

### Returns

| Name           | Type                        |
| -------------- | --------------------------- |
| `admins`       | `types.ProblemAdmin[]`      |
| `group_admins` | `types.ProblemGroupAdmin[]` |

## `/api/problem/bestScore/`

### Description

Returns the best score for a problem

### Parameters

| Name             | Type           | Description |
| ---------------- | -------------- | ----------- |
| `contest_alias`  | `null\|string` |             |
| `problem_alias`  | `null\|string` |             |
| `problemset_id`  | `mixed`        |             |
| `statement_type` | `null\|string` |             |
| `username`       | `null\|string` |             |

### Returns

| Name    | Type     |
| ------- | -------- |
| `score` | `number` |

## `/api/problem/clarifications/`

### Description

Entry point for Problem clarifications API

### Parameters

| Name            | Type     | Description |
| --------------- | -------- | ----------- |
| `problem_alias` | `string` |             |
| `offset`        | `mixed`  |             |
| `rowcount`      | `mixed`  |             |

### Returns

| Name             | Type                    |
| ---------------- | ----------------------- |
| `clarifications` | `types.Clarification[]` |

## `/api/problem/create/`

### Description

Create a new problem

### Parameters

| Name                      | Type           | Description |
| ------------------------- | -------------- | ----------- |
| `problem_alias`           | `string`       |             |
| `visibility`              | `string`       |             |
| `allow_user_add_tags`     | `bool\|null`   |             |
| `email_clarifications`    | `bool\|null`   |             |
| `extra_wall_time`         | `mixed`        |             |
| `input_limit`             | `mixed`        |             |
| `languages`               | `mixed`        |             |
| `memory_limit`            | `mixed`        |             |
| `output_limit`            | `mixed`        |             |
| `overall_wall_time_limit` | `mixed`        |             |
| `problem_level`           | `null\|string` |             |
| `selected_tags`           | `null\|string` |             |
| `show_diff`               | `null\|string` |             |
| `source`                  | `null\|string` |             |
| `time_limit`              | `mixed`        |             |
| `title`                   | `null\|string` |             |
| `update_published`        | `null\|string` |             |
| `validator`               | `null\|string` |             |
| `validator_time_limit`    | `mixed`        |             |

### Returns

_Nothing_

## `/api/problem/delete/`

### Description

Removes a problem whether user is the creator

### Parameters

| Name            | Type     | Description |
| --------------- | -------- | ----------- |
| `problem_alias` | `string` |             |

### Returns

_Nothing_

## `/api/problem/details/`

### Description

Entry point for Problem Details API

### Parameters

| Name                      | Type           | Description |
| ------------------------- | -------------- | ----------- |
| `problem_alias`           | `string`       |             |
| `contest_alias`           | `null\|string` |             |
| `lang`                    | `null\|string` |             |
| `prevent_problemset_open` | `bool\|null`   |             |
| `problemset_id`           | `int\|null`    |             |
| `show_solvers`            | `bool\|null`   |             |
| `statement_type`          | `null\|string` |             |

### Returns

```typescript
types.ProblemDetails;
```

## `/api/problem/list/`

### Description

List of public and user's private problems

### Parameters

| Name                    | Type           | Description |
| ----------------------- | -------------- | ----------- |
| `only_quality_seal`     | `bool`         |             |
| `difficulty`            | `null\|string` |             |
| `difficulty_range`      | `null\|string` |             |
| `language`              | `mixed`        |             |
| `level`                 | `null\|string` |             |
| `max_difficulty`        | `int\|null`    |             |
| `min_difficulty`        | `int\|null`    |             |
| `min_visibility`        | `int\|null`    |             |
| `offset`                | `mixed`        |             |
| `only_karel`            | `mixed`        |             |
| `order_by`              | `mixed`        |             |
| `page`                  | `mixed`        |             |
| `programming_languages` | `null\|string` |             |
| `query`                 | `null\|string` |             |
| `require_all_tags`      | `mixed`        |             |
| `rowcount`              | `mixed`        |             |
| `some_tags`             | `mixed`        |             |
| `sort_order`            | `mixed`        |             |

### Returns

| Name      | Type                      |
| --------- | ------------------------- |
| `results` | `types.ProblemListItem[]` |
| `total`   | `number`                  |

## `/api/problem/myList/`

### Description

Gets a list of problems where current user is the owner

### Parameters

| Name        | Type    | Description |
| ----------- | ------- | ----------- |
| `page`      | `int`   |             |
| `page_size` | `int`   |             |
| `offset`    | `mixed` |             |
| `rowcount`  | `mixed` |             |

### Returns

| Name         | Type                      |
| ------------ | ------------------------- |
| `pagerItems` | `types.PageItem[]`        |
| `problems`   | `types.ProblemListItem[]` |

## `/api/problem/randomKarelProblem/`

### Description

### Returns

| Name    | Type     |
| ------- | -------- |
| `alias` | `string` |

## `/api/problem/randomLanguageProblem/`

### Description

### Returns

| Name    | Type     |
| ------- | -------- |
| `alias` | `string` |

## `/api/problem/rejudge/`

### Description

Rejudge problem

### Parameters

| Name            | Type     | Description |
| --------------- | -------- | ----------- |
| `problem_alias` | `string` |             |

### Returns

_Nothing_

## `/api/problem/removeAdmin/`

### Description

Removes an admin from a problem

### Parameters

| Name              | Type     | Description |
| ----------------- | -------- | ----------- |
| `problem_alias`   | `string` |             |
| `usernameOrEmail` | `string` |             |

### Returns

_Nothing_

## `/api/problem/removeGroupAdmin/`

### Description

Removes a group admin from a problem

### Parameters

| Name            | Type     | Description |
| --------------- | -------- | ----------- |
| `group`         | `string` |             |
| `problem_alias` | `string` |             |

### Returns

_Nothing_

## `/api/problem/removeTag/`

### Description

Removes a tag from a contest

### Parameters

| Name            | Type     | Description |
| --------------- | -------- | ----------- |
| `name`          | `string` |             |
| `problem_alias` | `string` |             |

### Returns

_Nothing_

## `/api/problem/runs/`

### Description

Entry point for Problem runs API

### Parameters

| Name            | Type           | Description |
| --------------- | -------------- | ----------- |
| `language`      | `null\|string` |             |
| `offset`        | `int\|null`    |             |
| `problem_alias` | `null\|string` |             |
| `rowcount`      | `int\|null`    |             |
| `show_all`      | `bool\|null`   |             |
| `status`        | `null\|string` |             |
| `username`      | `null\|string` |             |
| `verdict`       | `null\|string` |             |

### Returns

| Name   | Type          |
| ------ | ------------- |
| `runs` | `types.Run[]` |

## `/api/problem/runsDiff/`

### Description

Return a report of which runs would change due to a version change.

### Parameters

| Name            | Type           | Description |
| --------------- | -------------- | ----------- |
| `version`       | `string`       |             |
| `problem_alias` | `null\|string` |             |

### Returns

| Name   | Type               |
| ------ | ------------------ |
| `diff` | `types.RunsDiff[]` |

## `/api/problem/selectVersion/`

### Description

Change the version of the problem.

### Parameters

| Name               | Type           | Description |
| ------------------ | -------------- | ----------- |
| `commit`           | `null\|string` |             |
| `problem_alias`    | `null\|string` |             |
| `update_published` | `null\|string` |             |

### Returns

_Nothing_

## `/api/problem/solution/`

### Description

Returns the solution for a problem if conditions are satisfied.

### Parameters

| Name              | Type           | Description |
| ----------------- | -------------- | ----------- |
| `contest_alias`   | `null\|string` |             |
| `forfeit_problem` | `bool\|null`   |             |
| `lang`            | `null\|string` |             |
| `problem_alias`   | `null\|string` |             |
| `problemset_id`   | `mixed`        |             |
| `statement_type`  | `null\|string` |             |

### Returns

| Name       | Type                     |
| ---------- | ------------------------ |
| `solution` | `types.ProblemStatement` |

## `/api/problem/stats/`

### Description

Stats of a problem

### Parameters

| Name            | Type     | Description |
| --------------- | -------- | ----------- |
| `problem_alias` | `string` |             |

### Returns

| Name             | Type                         |
| ---------------- | ---------------------------- |
| `cases_stats`    | `{ [key: string]: number; }` |
| `pending_runs`   | `string[]`                   |
| `total_runs`     | `number`                     |
| `verdict_counts` | `{ [key: string]: number; }` |

## `/api/problem/tags/`

### Description

Returns every tag associated to a given problem.

### Parameters

| Name            | Type     | Description |
| --------------- | -------- | ----------- |
| `problem_alias` | `string` |             |
| `include_voted` | `mixed`  |             |

### Returns

| Name   | Type                                   |
| ------ | -------------------------------------- |
| `tags` | `{ name: string; public: boolean; }[]` |

## `/api/problem/update/`

### Description

Update problem contents

### Parameters

| Name                      | Type           | Description |
| ------------------------- | -------------- | ----------- |
| `message`                 | `string`       |             |
| `problem_alias`           | `string`       |             |
| `allow_user_add_tags`     | `bool\|null`   |             |
| `email_clarifications`    | `bool\|null`   |             |
| `extra_wall_time`         | `mixed`        |             |
| `input_limit`             | `mixed`        |             |
| `languages`               | `mixed`        |             |
| `memory_limit`            | `mixed`        |             |
| `output_limit`            | `mixed`        |             |
| `overall_wall_time_limit` | `mixed`        |             |
| `problem_level`           | `null\|string` |             |
| `redirect`                | `mixed`        |             |
| `selected_tags`           | `null\|string` |             |
| `show_diff`               | `null\|string` |             |
| `source`                  | `null\|string` |             |
| `time_limit`              | `mixed`        |             |
| `title`                   | `null\|string` |             |
| `update_published`        | `null\|string` |             |
| `validator`               | `null\|string` |             |
| `validator_time_limit`    | `mixed`        |             |
| `visibility`              | `null\|string` |             |

### Returns

| Name       | Type      |
| ---------- | --------- |
| `rejudged` | `boolean` |

## `/api/problem/updateProblemLevel/`

### Description

Updates the problem level of a problem

### Parameters

| Name            | Type           | Description |
| --------------- | -------------- | ----------- |
| `problem_alias` | `string`       |             |
| `level_tag`     | `null\|string` |             |

### Returns

_Nothing_

## `/api/problem/updateSolution/`

### Description

Updates problem solution only

### Parameters

| Name                      | Type           | Description |
| ------------------------- | -------------- | ----------- |
| `message`                 | `string`       |             |
| `problem_alias`           | `string`       |             |
| `solution`                | `string`       |             |
| `visibility`              | `string`       |             |
| `allow_user_add_tags`     | `bool\|null`   |             |
| `email_clarifications`    | `bool\|null`   |             |
| `extra_wall_time`         | `mixed`        |             |
| `input_limit`             | `mixed`        |             |
| `lang`                    | `null\|string` |             |
| `languages`               | `mixed`        |             |
| `memory_limit`            | `mixed`        |             |
| `output_limit`            | `mixed`        |             |
| `overall_wall_time_limit` | `mixed`        |             |
| `problem_level`           | `null\|string` |             |
| `selected_tags`           | `null\|string` |             |
| `show_diff`               | `null\|string` |             |
| `source`                  | `null\|string` |             |
| `time_limit`              | `mixed`        |             |
| `title`                   | `null\|string` |             |
| `update_published`        | `null\|string` |             |
| `validator`               | `null\|string` |             |
| `validator_time_limit`    | `mixed`        |             |

### Returns

_Nothing_

## `/api/problem/updateStatement/`

### Description

Updates problem statement only

### Parameters

| Name                      | Type           | Description |
| ------------------------- | -------------- | ----------- |
| `message`                 | `string`       |             |
| `problem_alias`           | `string`       |             |
| `statement`               | `string`       |             |
| `visibility`              | `string`       |             |
| `allow_user_add_tags`     | `bool\|null`   |             |
| `email_clarifications`    | `bool\|null`   |             |
| `extra_wall_time`         | `mixed`        |             |
| `input_limit`             | `mixed`        |             |
| `lang`                    | `mixed`        |             |
| `languages`               | `mixed`        |             |
| `memory_limit`            | `mixed`        |             |
| `output_limit`            | `mixed`        |             |
| `overall_wall_time_limit` | `mixed`        |             |
| `problem_level`           | `null\|string` |             |
| `selected_tags`           | `null\|string` |             |
| `show_diff`               | `null\|string` |             |
| `source`                  | `null\|string` |             |
| `time_limit`              | `mixed`        |             |
| `title`                   | `null\|string` |             |
| `update_published`        | `null\|string` |             |
| `validator`               | `null\|string` |             |
| `validator_time_limit`    | `mixed`        |             |

### Returns

_Nothing_

## `/api/problem/versions/`

### Description

Entry point for Problem Versions API

### Parameters

| Name            | Type           | Description |
| --------------- | -------------- | ----------- |
| `problem_alias` | `null\|string` |             |
| `problemset_id` | `int\|null`    |             |

### Returns

| Name        | Type                     |
| ----------- | ------------------------ |
| `log`       | `types.ProblemVersion[]` |
| `published` | `string`                 |

# ProblemForfeited

ProblemForfeitedController

## `/api/problemForfeited/getCounts/`

### Description

Returns the number of solutions allowed
and the number of solutions already seen

### Returns

| Name      | Type     |
| --------- | -------- |
| `allowed` | `number` |
| `seen`    | `number` |

# Problemset

## `/api/problemset/details/`

### Description

### Parameters

| Name              | Type           | Description |
| ----------------- | -------------- | ----------- |
| `assignment`      | `string`       |             |
| `contest_alias`   | `string`       |             |
| `course`          | `string`       |             |
| `interview_alias` | `string`       |             |
| `problemset_id`   | `int`          |             |
| `auth_token`      | `mixed`        |             |
| `token`           | `null\|string` |             |
| `tokens`          | `mixed`        |             |

### Returns

```typescript
types.Problemset;
```

## `/api/problemset/scoreboard/`

### Description

### Parameters

| Name            | Type     | Description |
| --------------- | -------- | ----------- |
| `assignment`    | `string` |             |
| `contest_alias` | `string` |             |
| `course`        | `string` |             |
| `problemset_id` | `int`    |             |
| `auth_token`    | `mixed`  |             |
| `token`         | `mixed`  |             |
| `tokens`        | `mixed`  |             |

### Returns

```typescript
types.Scoreboard;
```

## `/api/problemset/scoreboardEvents/`

### Description

Returns the Scoreboard events

### Parameters

| Name            | Type     | Description |
| --------------- | -------- | ----------- |
| `assignment`    | `string` |             |
| `contest_alias` | `string` |             |
| `course`        | `string` |             |
| `problemset_id` | `int`    |             |
| `auth_token`    | `mixed`  |             |
| `token`         | `mixed`  |             |
| `tokens`        | `mixed`  |             |

### Returns

| Name     | Type                      |
| -------- | ------------------------- |
| `events` | `types.ScoreboardEvent[]` |

# QualityNomination

QualityNominationController

## `/api/qualityNomination/create/`

### Description

Creates a new QualityNomination

There are three ways in which users can interact with this:

# Suggestion

A user that has already solved a problem can make suggestions about a
problem. This expects the `nomination` field to be `suggestion` and the
`contents` field should be a JSON blob with at least one the following fields:

- `difficulty`: (Optional) A number in the range [0-4] indicating the
  difficulty of the problem.
- `quality`: (Optional) A number in the range [0-4] indicating the quality
  of the problem.
- `tags`: (Optional) An array of tag names that will be added to the
  problem upon promotion.
- `before_ac`: (Optional) Boolean indicating if the suggestion has been sent
  before receiving an AC verdict for problem run.

# Quality tag

A reviewer could send this type of nomination to make the user marked as
a quality problem or not. The reviewer could also specify which category
is the one the problem belongs to. The 'contents' field should have the
following subfields:

- tag: The name of the tag corresponding to the category of the problem
- quality_seal: A boolean that if activated, means that the problem is a
  quality problem

# Promotion

A user that has already solved a problem can nominate it to be promoted
as a Quality Problem. This expects the `nomination` field to be
`promotion` and the `contents` field should be a JSON blob with the
following fields:

- `statements`: A dictionary of languages to objects that contain a
  `markdown` field, which is the markdown-formatted
  problem statement for that language.
- `source`: A URL or string clearly documenting the source or full name
  of original author of the problem.
- `tags`: An array of tag names that will be added to the problem upon
  promotion.

# Demotion

A demoted problem is banned, and cannot be un-banned or added to any new
problemsets. This expects the `nomination` field to be `demotion` and
the `contents` field should be a JSON blob with the following fields:

- `rationale`: A small text explaining the rationale for demotion.
- `reason`: One of `['duplicate', 'no-problem-statement', 'offensive', 'other', 'spam']`.
- `original`: If the `reason` is `duplicate`, the alias of the original
  problem.

# Dismissal

A user that has already solved a problem can dismiss suggestions. The
`contents` field is empty.

### Parameters

| Name            | Type                                                                | Description |
| --------------- | ------------------------------------------------------------------- | ----------- |
| `contents`      | `string`                                                            |             |
| `nomination`    | `'demotion'\|'dismissal'\|'promotion'\|'quality_tag'\|'suggestion'` |             |
| `problem_alias` | `string`                                                            |             |

### Returns

| Name                   | Type     |
| ---------------------- | -------- |
| `qualitynomination_id` | `number` |

## `/api/qualityNomination/details/`

### Description

Displays the details of a nomination. The user needs to be either the
nominator or a member of the reviewer group.

### Parameters

| Name                   | Type  | Description |
| ---------------------- | ----- | ----------- |
| `qualitynomination_id` | `int` |             |

### Returns

| Name                   | Type                                                                                                                                                             |
| ---------------------- | ---------------------------------------------------------------------------------------------------------------------------------------------------------------- |
| `author`               | `{ name: string; username: string; }`                                                                                                                            |
| `contents`             | `{ before_ac?: boolean; difficulty?: number; quality?: number; rationale?: string; reason?: string; statements?: { [key: string]: string; }; tags?: string[]; }` |
| `nomination`           | `string`                                                                                                                                                         |
| `nomination_status`    | `string`                                                                                                                                                         |
| `nominator`            | `{ name: string; username: string; }`                                                                                                                            |
| `original_contents`    | `{ source: string; statements: { [key: string]: types.ProblemStatement; }; tags?: { name: string; source: string; }[]; }`                                        |
| `problem`              | `{ alias: string; title: string; }`                                                                                                                              |
| `qualitynomination_id` | `number`                                                                                                                                                         |
| `reviewer`             | `boolean`                                                                                                                                                        |
| `time`                 | `Date`                                                                                                                                                           |
| `votes`                | `{ time: Date; user: { name: string; username: string; }; vote: number; }[]`                                                                                     |

## `/api/qualityNomination/list/`

### Description

### Parameters

| Name       | Type                                                             | Description |
| ---------- | ---------------------------------------------------------------- | ----------- |
| `offset`   | `int`                                                            |             |
| `rowcount` | `int`                                                            |             |
| `column`   | `'author_username'\|'nominator_username'\|'problem_alias'\|null` |             |
| `query`    | `null\|string`                                                   |             |
| `status`   | `mixed`                                                          |             |

### Returns

| Name          | Type                         |
| ------------- | ---------------------------- |
| `nominations` | `types.NominationListItem[]` |
| `pager_items` | `types.PageItem[]`           |

## `/api/qualityNomination/myAssignedList/`

### Description

Displays the nominations that this user has been assigned.

### Parameters

| Name        | Type  | Description |
| ----------- | ----- | ----------- |
| `page`      | `int` |             |
| `page_size` | `int` |             |

### Returns

| Name          | Type                                                                                                                                                                                                                                                                                                                                                                                                                                                                                         |
| ------------- | -------------------------------------------------------------------------------------------------------------------------------------------------------------------------------------------------------------------------------------------------------------------------------------------------------------------------------------------------------------------------------------------------------------------------------------------------------------------------------------------- |
| `nominations` | `{ author: { name: string; username: string; }; contents?: { before_ac?: boolean; difficulty?: number; quality?: number; rationale?: string; reason?: string; statements?: { [key: string]: string; }; tags?: string[]; }; nomination: string; nominator: { name: string; username: string; }; problem: { alias: string; title: string; }; qualitynomination_id: number; status: string; time: Date; votes: { time: Date; user: { name: string; username: string; }; vote: number; }[]; }[]` |

## `/api/qualityNomination/myList/`

### Description

### Parameters

| Name       | Type  | Description |
| ---------- | ----- | ----------- |
| `offset`   | `int` |             |
| `rowcount` | `int` |             |

### Returns

| Name          | Type                         |
| ------------- | ---------------------------- |
| `nominations` | `types.NominationListItem[]` |
| `pager_items` | `types.PageItem[]`           |

## `/api/qualityNomination/resolve/`

### Description

Marks a problem of a nomination (only the demotion type supported for now) as (resolved, banned, warning).

### Parameters

| Name                   | Type                                      | Description |
| ---------------------- | ----------------------------------------- | ----------- |
| `problem_alias`        | `string`                                  |             |
| `qualitynomination_id` | `int`                                     |             |
| `rationale`            | `string`                                  |             |
| `status`               | `'banned'\|'open'\|'resolved'\|'warning'` |             |
| `all`                  | `bool\|null`                              |             |

### Returns

_Nothing_

# Reset

## `/api/reset/create/`

### Description

Creates a reset operation, the first of two steps needed to reset a
password. The first step consist of sending an email to the user with
instructions to reset he's password, if and only if the email is valid.

### Parameters

| Name    | Type     | Description |
| ------- | -------- | ----------- |
| `email` | `string` |             |

### Returns

| Name      | Type     |
| --------- | -------- |
| `message` | `string` |
| `token`   | `string` |

## `/api/reset/generateToken/`

### Description

Creates a reset operation, support team members can generate a valid
token and then they can send it to end user

### Parameters

| Name    | Type     | Description |
| ------- | -------- | ----------- |
| `email` | `string` |             |

### Returns

| Name    | Type     |
| ------- | -------- |
| `link`  | `string` |
| `token` | `string` |

## `/api/reset/update/`

### Description

Updates the password of a given user, this is the second and last step
in order to reset the password. This operation is done if and only if
the correct parameters are suplied.

### Parameters

| Name                    | Type     | Description |
| ----------------------- | -------- | ----------- |
| `email`                 | `string` |             |
| `password`              | `string` |             |
| `password_confirmation` | `string` |             |
| `reset_token`           | `string` |             |

### Returns

| Name      | Type     |
| --------- | -------- |
| `message` | `string` |

# Run

RunController

## `/api/run/counts/`

### Description

Get total of last 6 months

### Returns

| Name    | Type                         |
| ------- | ---------------------------- |
| `ac`    | `{ [key: string]: number; }` |
| `total` | `{ [key: string]: number; }` |

## `/api/run/create/`

### Description

Create a new run

### Parameters

| Name            | Type     | Description |
| --------------- | -------- | ----------- |
| `contest_alias` | `string` |             |
| `problem_alias` | `string` |             |
| `source`        | `string` |             |
| `language`      | `mixed`  |             |
| `problemset_id` | `mixed`  |             |

### Returns

| Name                      | Type     |
| ------------------------- | -------- |
| `guid`                    | `string` |
| `nextSubmissionTimestamp` | `Date`   |
| `submission_deadline`     | `Date`   |
| `submit_delay`            | `number` |

## `/api/run/details/`

### Description

Gets the details of a run. Includes admin details if admin.

### Parameters

| Name        | Type     | Description |
| ----------- | -------- | ----------- |
| `run_alias` | `string` |             |

### Returns

```typescript
types.RunDetails;
```

## `/api/run/disqualify/`

### Description

Disqualify a submission

### Parameters

| Name        | Type     | Description |
| ----------- | -------- | ----------- |
| `run_alias` | `string` |             |

### Returns

_Nothing_

## `/api/run/list/`

### Description

Gets a list of latest runs overall

### Parameters

| Name            | Type     | Description |
| --------------- | -------- | ----------- |
| `offset`        | `int`    |             |
| `problem_alias` | `string` |             |
| `rowcount`      | `int`    |             |
| `username`      | `string` |             |
| `language`      | `mixed`  |             |
| `status`        | `mixed`  |             |
| `verdict`       | `mixed`  |             |

### Returns

| Name   | Type          |
| ------ | ------------- |
| `runs` | `types.Run[]` |

## `/api/run/rejudge/`

### Description

Re-sends a problem to Grader.

### Parameters

| Name        | Type     | Description |
| ----------- | -------- | ----------- |
| `run_alias` | `string` |             |
| `debug`     | `mixed`  |             |

### Returns

_Nothing_

## `/api/run/source/`

### Description

Given the run alias, returns the source code and any compile errors if any
Used in the arena, any contestant can view its own codes and compile errors

### Parameters

| Name        | Type     | Description |
| ----------- | -------- | ----------- |
| `run_alias` | `string` |             |

### Returns

| Name            | Type                                                                                                                                                                                                                                                                                                                             |
| --------------- | -------------------------------------------------------------------------------------------------------------------------------------------------------------------------------------------------------------------------------------------------------------------------------------------------------------------------------- |
| `compile_error` | `string`                                                                                                                                                                                                                                                                                                                         |
| `details`       | `{ compile_meta?: { [key: string]: types.RunMetadata; }; contest_score: number; groups?: { cases: types.CaseResult[]; contest_score: number; group: string; max_score: number; score: number; }[]; judged_by: string; max_score?: number; memory?: number; score: number; time?: number; verdict: string; wall_time?: number; }` |
| `source`        | `string`                                                                                                                                                                                                                                                                                                                         |

## `/api/run/status/`

### Description

Get basic details of a run

### Parameters

| Name        | Type     | Description |
| ----------- | -------- | ----------- |
| `run_alias` | `string` |             |

### Returns

```typescript
types.Run;
```

# School

SchoolController

## `/api/school/create/`

### Description

Api to create new school

### Parameters

| Name         | Type           | Description |
| ------------ | -------------- | ----------- |
| `name`       | `string`       |             |
| `country_id` | `null\|string` |             |
| `state_id`   | `null\|string` |             |

### Returns

| Name        | Type     |
| ----------- | -------- |
| `school_id` | `number` |

## `/api/school/list/`

### Description

Gets a list of schools

### Parameters

| Name    | Type    | Description |
| ------- | ------- | ----------- |
| `query` | `mixed` |             |
| `term`  | `mixed` |             |

### Returns

```typescript
{
  id: number;
  label: string;
  value: string;
}
[];
```

## `/api/school/selectSchoolOfTheMonth/`

### Description

Selects a certain school as school of the month

### Parameters

| Name        | Type  | Description |
| ----------- | ----- | ----------- |
| `school_id` | `int` |             |

### Returns

_Nothing_

# Scoreboard

ScoreboardController

## `/api/scoreboard/refresh/`

### Description

Returns a list of contests

### Parameters

| Name           | Type           | Description |
| -------------- | -------------- | ----------- |
| `alias`        | `string`       |             |
| `course_alias` | `null\|string` |             |
| `token`        | `mixed`        |             |

### Returns

_Nothing_

# Session

Session controller handles sessions.

## `/api/session/currentSession/`

### Description

Returns information about current session. In order to avoid one full
server roundtrip (about ~100msec on each pageload), it also returns the
current time to be able to calculate the time delta between the
contestant's machine and the server.

### Parameters

| Name         | Type           | Description |
| ------------ | -------------- | ----------- |
| `auth_token` | `null\|string` |             |

### Returns

| Name      | Type                   |
| --------- | ---------------------- |
| `session` | `types.CurrentSession` |
| `time`    | `number`               |

## `/api/session/googleLogin/`

### Description

### Parameters

| Name         | Type     | Description |
| ------------ | -------- | ----------- |
| `storeToken` | `string` |             |

### Returns

| Name                | Type      |
| ------------------- | --------- |
| `isAccountCreation` | `boolean` |

# Submission

SubmissionController

## `/api/submission/setFeedback/`

### Description

Updates the admin feedback for a submission

### Parameters

| Name               | Type     | Description |
| ------------------ | -------- | ----------- |
| `assignment_alias` | `string` |             |
| `course_alias`     | `string` |             |
| `feedback`         | `string` |             |
| `guid`             | `string` |             |

### Returns

_Nothing_

# Tag

TagController

## `/api/tag/frequentTags/`

### Description

Return most frequent public tags of a certain level

### Parameters

| Name           | Type     | Description |
| -------------- | -------- | ----------- |
| `problemLevel` | `string` |             |
| `rows`         | `int`    |             |

### Returns

| Name            | Type                          |
| --------------- | ----------------------------- |
| `frequent_tags` | `types.TagWithProblemCount[]` |

## `/api/tag/list/`

### Description

Gets a list of tags

### Parameters

| Name    | Type    | Description |
| ------- | ------- | ----------- |
| `query` | `mixed` |             |
| `term`  | `mixed` |             |

### Returns

```typescript
{
  name: string;
}
[];
```

# TeamsGroup

TeamsGroupController

## `/api/teamsGroup/create/`

### Description

New team group

### Parameters

| Name          | Type     | Description |
| ------------- | -------- | ----------- |
| `alias`       | `string` |             |
| `description` | `string` |             |
| `name`        | `string` |             |

### Returns

_Nothing_

## `/api/teamsGroup/details/`

### Description

Details of a team group

### Parameters

| Name               | Type     | Description |
| ------------------ | -------- | ----------- |
| `team_group_alias` | `string` |             |

### Returns

| Name         | Type                                                                         |
| ------------ | ---------------------------------------------------------------------------- |
| `team_group` | `{ alias: string; create_time: number; description: string; name: string; }` |

<<<<<<< HEAD
## `/api/teamsGroup/removeTeam/`

### Description

Remove team from teams group
=======
## `/api/teamsGroup/teams/`

### Description

Teams of a teams group
>>>>>>> f6f74143

### Parameters

| Name               | Type     | Description |
| ------------------ | -------- | ----------- |
| `team_group_alias` | `string` |             |
<<<<<<< HEAD
| `usernameOrEmail`  | `string` |             |

### Returns

_Nothing_
=======

### Returns

| Name         | Type               |
| ------------ | ------------------ |
| `identities` | `types.Identity[]` |
>>>>>>> f6f74143

# Time

TimeController

Used by arena to sync time between client and server from time to time

## `/api/time/get/`

### Description

Entry point for /time API

### Returns

| Name   | Type     |
| ------ | -------- |
| `time` | `number` |

# User

UserController

## `/api/user/acceptPrivacyPolicy/`

### Description

Keeps a record of a user who accepts the privacy policy

### Parameters

| Name                    | Type           | Description |
| ----------------------- | -------------- | ----------- |
| `privacy_git_object_id` | `string`       |             |
| `statement_type`        | `string`       |             |
| `username`              | `null\|string` |             |

### Returns

_Nothing_

## `/api/user/addExperiment/`

### Description

Adds the experiment to the user.

### Parameters

| Name         | Type     | Description |
| ------------ | -------- | ----------- |
| `experiment` | `string` |             |
| `username`   | `string` |             |

### Returns

_Nothing_

## `/api/user/addGroup/`

### Description

Adds the identity to the group.

### Parameters

| Name    | Type     | Description |
| ------- | -------- | ----------- |
| `group` | `string` |             |

### Returns

_Nothing_

## `/api/user/addRole/`

### Description

Adds the role to the user.

### Parameters

| Name       | Type     | Description |
| ---------- | -------- | ----------- |
| `role`     | `string` |             |
| `username` | `string` |             |

### Returns

_Nothing_

## `/api/user/associateIdentity/`

### Description

Associates an identity to the logged user given the username

### Parameters

| Name       | Type     | Description |
| ---------- | -------- | ----------- |
| `password` | `string` |             |
| `username` | `string` |             |

### Returns

_Nothing_

## `/api/user/changePassword/`

### Description

Changes the password of a user

### Parameters

| Name             | Type           | Description |
| ---------------- | -------------- | ----------- |
| `old_password`   | `string`       |             |
| `username`       | `string`       |             |
| `password`       | `null\|string` |             |
| `permission_key` | `mixed`        |             |

### Returns

_Nothing_

## `/api/user/coderOfTheMonth/`

### Description

Get coder of the month by trying to find it in the table using the first
day of the current month. If there's no coder of the month for the given
date, calculate it and save it.

### Parameters

| Name       | Type           | Description |
| ---------- | -------------- | ----------- |
| `category` | `mixed`        |             |
| `date`     | `null\|string` |             |

### Returns

| Name        | Type                |
| ----------- | ------------------- |
| `coderinfo` | `types.UserProfile` |

## `/api/user/coderOfTheMonthList/`

### Description

Returns the list of coders of the month

### Parameters

| Name       | Type           | Description |
| ---------- | -------------- | ----------- |
| `category` | `mixed`        |             |
| `date`     | `null\|string` |             |

### Returns

| Name     | Type                        |
| -------- | --------------------------- |
| `coders` | `types.CoderOfTheMonthList` |

## `/api/user/contestStats/`

### Description

Get Contests which a certain user has participated in

### Parameters

| Name       | Type           | Description |
| ---------- | -------------- | ----------- |
| `username` | `null\|string` |             |

### Returns

| Name       | Type                        |
| ---------- | --------------------------- |
| `contests` | `types.UserProfileContests` |

## `/api/user/create/`

### Description

Entry point for Create a User API

### Returns

| Name       | Type     |
| ---------- | -------- |
| `username` | `string` |

## `/api/user/createAPIToken/`

### Description

Creates a new API token associated with the user.

This token can be used to authenticate against the API in other calls
through the [HTTP `Authorization`
header](https://developer.mozilla.org/en-US/docs/Web/HTTP/Headers/Authorization)
in the request:

```
Authorization: token 92d8c5a0eceef3c05f4149fc04b62bb2cd50d9c6
```

The following alternative syntax allows to specify an associated
identity:

```
Authorization: token Credential=92d8c5a0eceef3c05f4149fc04b62bb2cd50d9c6,Username=groupname:username
```

There is a limit of 1000 requests that can be done every hour, after
which point all requests will fail with [HTTP 429 Too Many
Requests](https://developer.mozilla.org/en-US/docs/Web/HTTP/Status/429).
The `X-RateLimit-Limit`, `X-RateLimit-Remaining`, and
`X-RateLimit-Reset` response headers will be set whenever an API token
is used and will contain useful information about the limit to the
caller.

There is a limit of 5 API tokens that each user can have.

### Parameters

| Name   | Type     | Description                                                          |
| ------ | -------- | -------------------------------------------------------------------- |
| `name` | `string` | A non-empty alphanumeric string. May contain underscores and dashes. |

### Returns

| Name    | Type     |
| ------- | -------- |
| `token` | `string` |

## `/api/user/extraInformation/`

### Description

Gets extra information of the identity:

- last password change request
- verify status
- birth date to verify the user identity

### Parameters

| Name    | Type     | Description |
| ------- | -------- | ----------- |
| `email` | `string` |             |

### Returns

| Name              | Type      |
| ----------------- | --------- |
| `birth_date`      | `Date`    |
| `last_login`      | `Date`    |
| `username`        | `string`  |
| `verified`        | `boolean` |
| `within_last_day` | `boolean` |

## `/api/user/generateGitToken/`

### Description

Generate a new gitserver token. This token can be used to authenticate
against the gitserver.

### Returns

| Name    | Type     |
| ------- | -------- |
| `token` | `string` |

## `/api/user/generateOmiUsers/`

### Description

### Parameters

| Name              | Type           | Description |
| ----------------- | -------------- | ----------- |
| `auth_token`      | `string`       |             |
| `contest_alias`   | `string`       |             |
| `contest_type`    | `string`       |             |
| `id`              | `string`       |             |
| `old_password`    | `string`       |             |
| `permission_key`  | `string`       |             |
| `username`        | `string`       |             |
| `change_password` | `mixed`        |             |
| `password`        | `null\|string` |             |
| `usernameOrEmail` | `null\|string` |             |

### Returns

```typescript
{ [key: string]: string; }
```

## `/api/user/interviewStats/`

### Description

Get the results for this user in a given interview

### Parameters

| Name        | Type     | Description |
| ----------- | -------- | ----------- |
| `interview` | `string` |             |
| `username`  | `string` |             |

### Returns

| Name               | Type      |
| ------------------ | --------- |
| `finished`         | `boolean` |
| `interview_url`    | `string`  |
| `name_or_username` | `string`  |
| `opened_interview` | `boolean` |
| `user_verified`    | `boolean` |

## `/api/user/lastPrivacyPolicyAccepted/`

### Description

Gets the last privacy policy accepted by user

### Parameters

| Name       | Type           | Description |
| ---------- | -------------- | ----------- |
| `username` | `null\|string` |             |

### Returns

| Name          | Type      |
| ------------- | --------- |
| `hasAccepted` | `boolean` |

## `/api/user/list/`

### Description

Gets a list of users. This returns an array instead of an object since
it is used by typeahead.

### Parameters

| Name    | Type           | Description |
| ------- | -------------- | ----------- |
| `query` | `null\|string` |             |
| `term`  | `null\|string` |             |

### Returns

```typescript
types.UserListItem[]
```

## `/api/user/listAPITokens/`

### Description

Returns a list of all the API tokens associated with the user.

### Returns

| Name     | Type                                                                                                                    |
| -------- | ----------------------------------------------------------------------------------------------------------------------- |
| `tokens` | `{ last_used: Date; name: string; rate_limit: { limit: number; remaining: number; reset: Date; }; timestamp: Date; }[]` |

## `/api/user/listAssociatedIdentities/`

### Description

Get the identities that have been associated to the logged user

### Returns

| Name         | Type                         |
| ------------ | ---------------------------- |
| `identities` | `types.AssociatedIdentity[]` |

## `/api/user/listUnsolvedProblems/`

### Description

Get Problems unsolved by user

### Parameters

| Name       | Type           | Description |
| ---------- | -------------- | ----------- |
| `username` | `null\|string` |             |

### Returns

| Name       | Type              |
| ---------- | ----------------- |
| `problems` | `types.Problem[]` |

## `/api/user/login/`

### Description

Exposes API /user/login
Expects in request:
user
password

### Parameters

| Name              | Type     | Description |
| ----------------- | -------- | ----------- |
| `password`        | `string` |             |
| `usernameOrEmail` | `string` |             |

### Returns

| Name         | Type     |
| ------------ | -------- |
| `auth_token` | `string` |

## `/api/user/mailingListBackfill/`

### Description

Registers to the mailing list all users that have not been added before. Admin only

### Returns

| Name    | Type                          |
| ------- | ----------------------------- |
| `users` | `{ [key: string]: boolean; }` |

## `/api/user/problemsCreated/`

### Description

Get Problems created by user

### Parameters

| Name       | Type           | Description |
| ---------- | -------------- | ----------- |
| `username` | `null\|string` |             |

### Returns

| Name       | Type              |
| ---------- | ----------------- |
| `problems` | `types.Problem[]` |

## `/api/user/problemsSolved/`

### Description

Get Problems solved by user

### Parameters

| Name       | Type           | Description |
| ---------- | -------------- | ----------- |
| `username` | `null\|string` |             |

### Returns

| Name       | Type              |
| ---------- | ----------------- |
| `problems` | `types.Problem[]` |

## `/api/user/profile/`

### Description

Get general user info

### Parameters

| Name        | Type           | Description |
| ----------- | -------------- | ----------- |
| `category`  | `mixed`        |             |
| `omit_rank` | `bool\|null`   |             |
| `username`  | `null\|string` |             |

### Returns

```typescript
types.UserProfileInfo;
```

## `/api/user/removeExperiment/`

### Description

Removes the experiment from the user.

### Parameters

| Name         | Type     | Description |
| ------------ | -------- | ----------- |
| `experiment` | `string` |             |
| `username`   | `string` |             |

### Returns

_Nothing_

## `/api/user/removeGroup/`

### Description

Removes the user to the group.

### Parameters

| Name    | Type     | Description |
| ------- | -------- | ----------- |
| `group` | `string` |             |

### Returns

_Nothing_

## `/api/user/removeRole/`

### Description

Removes the role from the user.

### Parameters

| Name       | Type     | Description |
| ---------- | -------- | ----------- |
| `role`     | `string` |             |
| `username` | `string` |             |

### Returns

_Nothing_

## `/api/user/revokeAPIToken/`

### Description

Revokes an API token associated with the user.

### Parameters

| Name   | Type     | Description                                                          |
| ------ | -------- | -------------------------------------------------------------------- |
| `name` | `string` | A non-empty alphanumeric string. May contain underscores and dashes. |

### Returns

_Nothing_

## `/api/user/selectCoderOfTheMonth/`

### Description

Selects coder of the month for next month.

### Parameters

| Name       | Type     | Description |
| ---------- | -------- | ----------- |
| `username` | `string` |             |
| `category` | `mixed`  |             |

### Returns

_Nothing_

## `/api/user/stats/`

### Description

Get stats

### Parameters

| Name       | Type           | Description |
| ---------- | -------------- | ----------- |
| `username` | `null\|string` |             |

### Returns

| Name   | Type                       |
| ------ | -------------------------- |
| `runs` | `types.UserProfileStats[]` |

## `/api/user/statusVerified/`

### Description

Gets verify status of a user

### Parameters

| Name    | Type     | Description |
| ------- | -------- | ----------- |
| `email` | `string` |             |

### Returns

| Name       | Type      |
| ---------- | --------- |
| `username` | `string`  |
| `verified` | `boolean` |

## `/api/user/update/`

### Description

Update user profile

### Parameters

| Name                | Type                                         | Description |
| ------------------- | -------------------------------------------- | ----------- |
| `birth_date`        | `string`                                     |             |
| `country_id`        | `string`                                     |             |
| `graduation_date`   | `string`                                     |             |
| `locale`            | `string`                                     |             |
| `state_id`          | `string`                                     |             |
| `auth_token`        | `mixed`                                      |             |
| `gender`            | `'decline'\|'female'\|'male'\|'other'\|null` |             |
| `hide_problem_tags` | `bool\|null`                                 |             |
| `is_private`        | `bool\|null`                                 |             |
| `name`              | `null\|string`                               |             |
| `scholar_degree`    | `null\|string`                               |             |
| `school_id`         | `int\|null`                                  |             |
| `school_name`       | `mixed`                                      |             |
| `username`          | `mixed`                                      |             |

### Returns

_Nothing_

## `/api/user/updateBasicInfo/`

### Description

Update basic user profile info when logged with fb/gool

### Parameters

| Name       | Type     | Description |
| ---------- | -------- | ----------- |
| `password` | `string` |             |
| `username` | `string` |             |

### Returns

_Nothing_

## `/api/user/updateMainEmail/`

### Description

Updates the main email of the current user

### Parameters

| Name            | Type           | Description |
| --------------- | -------------- | ----------- |
| `email`         | `string`       |             |
| `originalEmail` | `null\|string` |             |

### Returns

_Nothing_

## `/api/user/validateFilter/`

### Description

Parses and validates a filter string to be used for event notification
filtering.

The Request must have a 'filter' key with comma-delimited URI paths
representing the resources the caller is interested in receiving events
for. If the caller has enough privileges to receive notifications for
ALL the requested filters, the request will return successfully,
otherwise an exception will be thrown.

This API does not need authentication to be used. This allows to track
contest updates with an access token.

### Parameters

| Name            | Type           | Description |
| --------------- | -------------- | ----------- |
| `filter`        | `string`       |             |
| `problemset_id` | `int`          |             |
| `auth_token`    | `null\|string` |             |
| `contest_admin` | `null\|string` |             |
| `contest_alias` | `null\|string` |             |
| `token`         | `null\|string` |             |
| `tokens`        | `mixed`        |             |

### Returns

| Name               | Type       |
| ------------------ | ---------- |
| `admin`            | `boolean`  |
| `contest_admin`    | `string[]` |
| `problem_admin`    | `string[]` |
| `problemset_admin` | `number[]` |
| `user`             | `string`   |

## `/api/user/verifyEmail/`

### Description

Verifies the user given its verification id

### Parameters

| Name              | Type           | Description |
| ----------------- | -------------- | ----------- |
| `id`              | `string`       |             |
| `usernameOrEmail` | `null\|string` |             |

### Returns

_Nothing_<|MERGE_RESOLUTION|>--- conflicted
+++ resolved
@@ -203,11 +203,8 @@
 - [TeamsGroup](#teamsgroup)
   - [`/api/teamsGroup/create/`](#apiteamsgroupcreate)
   - [`/api/teamsGroup/details/`](#apiteamsgroupdetails)
-<<<<<<< HEAD
   - [`/api/teamsGroup/removeTeam/`](#apiteamsgroupremoveteam)
-=======
   - [`/api/teamsGroup/teams/`](#apiteamsgroupteams)
->>>>>>> f6f74143
 - [Time](#time)
   - [`/api/time/get/`](#apitimeget)
 - [User](#user)
@@ -3976,39 +3973,40 @@
 | ------------ | ---------------------------------------------------------------------------- |
 | `team_group` | `{ alias: string; create_time: number; description: string; name: string; }` |
 
-<<<<<<< HEAD
 ## `/api/teamsGroup/removeTeam/`
 
 ### Description
 
 Remove team from teams group
-=======
-## `/api/teamsGroup/teams/`
-
-### Description
-
-Teams of a teams group
->>>>>>> f6f74143
 
 ### Parameters
 
 | Name               | Type     | Description |
 | ------------------ | -------- | ----------- |
 | `team_group_alias` | `string` |             |
-<<<<<<< HEAD
 | `usernameOrEmail`  | `string` |             |
 
 ### Returns
 
 _Nothing_
-=======
+
+## `/api/teamsGroup/teams/`
+
+### Description
+
+Teams of a teams group
+
+### Parameters
+
+| Name               | Type     | Description |
+| ------------------ | -------- | ----------- |
+| `team_group_alias` | `string` |             |
 
 ### Returns
 
 | Name         | Type               |
 | ------------ | ------------------ |
 | `identities` | `types.Identity[]` |
->>>>>>> f6f74143
 
 # Time
 
