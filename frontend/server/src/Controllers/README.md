--- conflicted
+++ resolved
@@ -2668,50 +2668,6 @@
 
 ### Parameters
 
-<<<<<<< HEAD
-| Name                      | Type    | Description |
-| ------------------------- | ------- | ----------- |
-| `contest_alias`           | `mixed` |             |
-| `lang`                    | `mixed` |             |
-| `prevent_problemset_open` | `mixed` |             |
-| `problem_alias`           | `mixed` |             |
-| `problemset_id`           | `mixed` |             |
-| `show_solvers`            | `mixed` |             |
-| `statement_type`          | `mixed` |             |
-
-### Returns
-
-| Name                   | Type                                                                                                                                                                                                                                |
-| ---------------------- | ----------------------------------------------------------------------------------------------------------------------------------------------------------------------------------------------------------------------------------- |
-| `accepted`             | `number`                                                                                                                                                                                                                            |
-| `admin`                | `boolean`                                                                                                                                                                                                                           |
-| `alias`                | `string`                                                                                                                                                                                                                            |
-| `allow_user_add_tags`  | `boolean`                                                                                                                                                                                                                           |
-| `commit`               | `string`                                                                                                                                                                                                                            |
-| `creation_date`        | `number`                                                                                                                                                                                                                            |
-| `difficulty`           | `number`                                                                                                                                                                                                                            |
-| `email_clarifications` | `boolean`                                                                                                                                                                                                                           |
-| `exists`               | `boolean`                                                                                                                                                                                                                           |
-| `input_limit`          | `number`                                                                                                                                                                                                                            |
-| `languages`            | `string[]`                                                                                                                                                                                                                          |
-| `order`                | `string`                                                                                                                                                                                                                            |
-| `points`               | `number`                                                                                                                                                                                                                            |
-| `preferred_language`   | `string`                                                                                                                                                                                                                            |
-| `problemsetter`        | `{ creation_date: number; name: string; username: string; }`                                                                                                                                                                        |
-| `quality_seal`         | `boolean`                                                                                                                                                                                                                           |
-| `runs`                 | `{ alias: string; contest_score: number; guid: string; language: string; memory: number; penalty: number; runtime: number; score: number; status: string; submit_delay: number; time: Date; username: string; verdict: string; }[]` |
-| `score`                | `number`                                                                                                                                                                                                                            |
-| `settings`             | `{ cases: { [key: string]: { in: string; out: string; weight?: number; }; }; limits: { MemoryLimit: number|string; OverallWallTimeLimit: string; TimeLimit: string; }; validator?: { name: string; tolerance?: number; }; }`        |
-| `show_diff`            | `string`                                                                                                                                                                                                                            |
-| `solvers`              | `{ language: string; memory: number; runtime: number; time: number; username: string; }[]`                                                                                                                                          |
-| `source`               | `string`                                                                                                                                                                                                                            |
-| `statement`            | `{ images: { [key: string]: string; }; language: string; markdown: string; }`                                                                                                                                                       |
-| `submissions`          | `number`                                                                                                                                                                                                                            |
-| `title`                | `string`                                                                                                                                                                                                                            |
-| `version`              | `string`                                                                                                                                                                                                                            |
-| `visibility`           | `number`                                                                                                                                                                                                                            |
-| `visits`               | `number`                                                                                                                                                                                                                            |
-=======
 | Name                      | Type        | Description |
 | ------------------------- | ----------- | ----------- |
 | `contest_alias`           | `mixed`     |             |
@@ -2727,7 +2683,6 @@
 ```typescript
 types.ProblemDetails;
 ```
->>>>>>> 5c3fa451
 
 ## `/api/problem/list/`
 
