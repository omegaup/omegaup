- [Admin](#admin)
  - [`/api/admin/platformReportStats/`](#apiadminplatformreportstats)
- [Authorization](#authorization)
  - [`/api/authorization/problem/`](#apiauthorizationproblem)
- [Badge](#badge)
  - [`/api/badge/badgeDetails/`](#apibadgebadgedetails)
  - [`/api/badge/list/`](#apibadgelist)
  - [`/api/badge/myBadgeAssignationTime/`](#apibadgemybadgeassignationtime)
  - [`/api/badge/myList/`](#apibadgemylist)
  - [`/api/badge/userList/`](#apibadgeuserlist)
- [Clarification](#clarification)
  - [`/api/clarification/create/`](#apiclarificationcreate)
  - [`/api/clarification/details/`](#apiclarificationdetails)
  - [`/api/clarification/update/`](#apiclarificationupdate)
- [Contest](#contest)
  - [`/api/contest/activityReport/`](#apicontestactivityreport)
  - [`/api/contest/addAdmin/`](#apicontestaddadmin)
  - [`/api/contest/addGroup/`](#apicontestaddgroup)
  - [`/api/contest/addGroupAdmin/`](#apicontestaddgroupadmin)
  - [`/api/contest/addProblem/`](#apicontestaddproblem)
  - [`/api/contest/addUser/`](#apicontestadduser)
  - [`/api/contest/adminDetails/`](#apicontestadmindetails)
  - [`/api/contest/adminList/`](#apicontestadminlist)
  - [`/api/contest/admins/`](#apicontestadmins)
  - [`/api/contest/arbitrateRequest/`](#apicontestarbitraterequest)
  - [`/api/contest/clarifications/`](#apicontestclarifications)
  - [`/api/contest/clone/`](#apicontestclone)
  - [`/api/contest/contestants/`](#apicontestcontestants)
  - [`/api/contest/create/`](#apicontestcreate)
  - [`/api/contest/createVirtual/`](#apicontestcreatevirtual)
  - [`/api/contest/details/`](#apicontestdetails)
  - [`/api/contest/list/`](#apicontestlist)
  - [`/api/contest/listParticipating/`](#apicontestlistparticipating)
  - [`/api/contest/myList/`](#apicontestmylist)
  - [`/api/contest/open/`](#apicontestopen)
  - [`/api/contest/problems/`](#apicontestproblems)
  - [`/api/contest/publicDetails/`](#apicontestpublicdetails)
  - [`/api/contest/registerForContest/`](#apicontestregisterforcontest)
  - [`/api/contest/removeAdmin/`](#apicontestremoveadmin)
  - [`/api/contest/removeGroup/`](#apicontestremovegroup)
  - [`/api/contest/removeGroupAdmin/`](#apicontestremovegroupadmin)
  - [`/api/contest/removeProblem/`](#apicontestremoveproblem)
  - [`/api/contest/removeUser/`](#apicontestremoveuser)
  - [`/api/contest/report/`](#apicontestreport)
  - [`/api/contest/requests/`](#apicontestrequests)
  - [`/api/contest/role/`](#apicontestrole)
  - [`/api/contest/runs/`](#apicontestruns)
  - [`/api/contest/runsDiff/`](#apicontestrunsdiff)
  - [`/api/contest/scoreboard/`](#apicontestscoreboard)
  - [`/api/contest/scoreboardEvents/`](#apicontestscoreboardevents)
  - [`/api/contest/scoreboardMerge/`](#apicontestscoreboardmerge)
  - [`/api/contest/searchUsers/`](#apicontestsearchusers)
  - [`/api/contest/setRecommended/`](#apicontestsetrecommended)
  - [`/api/contest/stats/`](#apiconteststats)
  - [`/api/contest/update/`](#apicontestupdate)
  - [`/api/contest/updateEndTimeForIdentity/`](#apicontestupdateendtimeforidentity)
  - [`/api/contest/users/`](#apicontestusers)
- [Course](#course)
  - [`/api/course/activityReport/`](#apicourseactivityreport)
  - [`/api/course/addAdmin/`](#apicourseaddadmin)
  - [`/api/course/addGroupAdmin/`](#apicourseaddgroupadmin)
  - [`/api/course/addProblem/`](#apicourseaddproblem)
  - [`/api/course/addStudent/`](#apicourseaddstudent)
  - [`/api/course/adminDetails/`](#apicourseadmindetails)
  - [`/api/course/admins/`](#apicourseadmins)
  - [`/api/course/arbitrateRequest/`](#apicoursearbitraterequest)
  - [`/api/course/archive/`](#apicoursearchive)
  - [`/api/course/assignmentDetails/`](#apicourseassignmentdetails)
  - [`/api/course/assignmentScoreboard/`](#apicourseassignmentscoreboard)
  - [`/api/course/assignmentScoreboardEvents/`](#apicourseassignmentscoreboardevents)
  - [`/api/course/clone/`](#apicourseclone)
  - [`/api/course/create/`](#apicoursecreate)
  - [`/api/course/createAssignment/`](#apicoursecreateassignment)
  - [`/api/course/details/`](#apicoursedetails)
  - [`/api/course/generateTokenForCloneCourse/`](#apicoursegeneratetokenforclonecourse)
  - [`/api/course/getProblemUsers/`](#apicoursegetproblemusers)
  - [`/api/course/introDetails/`](#apicourseintrodetails)
  - [`/api/course/listAssignments/`](#apicourselistassignments)
  - [`/api/course/listCourses/`](#apicourselistcourses)
  - [`/api/course/listSolvedProblems/`](#apicourselistsolvedproblems)
  - [`/api/course/listStudents/`](#apicourseliststudents)
  - [`/api/course/listUnsolvedProblems/`](#apicourselistunsolvedproblems)
  - [`/api/course/myProgress/`](#apicoursemyprogress)
  - [`/api/course/registerForCourse/`](#apicourseregisterforcourse)
  - [`/api/course/removeAdmin/`](#apicourseremoveadmin)
  - [`/api/course/removeAssignment/`](#apicourseremoveassignment)
  - [`/api/course/removeGroupAdmin/`](#apicourseremovegroupadmin)
  - [`/api/course/removeProblem/`](#apicourseremoveproblem)
  - [`/api/course/removeStudent/`](#apicourseremovestudent)
  - [`/api/course/requests/`](#apicourserequests)
  - [`/api/course/runs/`](#apicourseruns)
  - [`/api/course/studentProgress/`](#apicoursestudentprogress)
  - [`/api/course/update/`](#apicourseupdate)
  - [`/api/course/updateAssignment/`](#apicourseupdateassignment)
  - [`/api/course/updateAssignmentsOrder/`](#apicourseupdateassignmentsorder)
  - [`/api/course/updateProblemsOrder/`](#apicourseupdateproblemsorder)
- [Grader](#grader)
  - [`/api/grader/status/`](#apigraderstatus)
- [Group](#group)
  - [`/api/group/addUser/`](#apigroupadduser)
  - [`/api/group/create/`](#apigroupcreate)
  - [`/api/group/createScoreboard/`](#apigroupcreatescoreboard)
  - [`/api/group/details/`](#apigroupdetails)
  - [`/api/group/list/`](#apigrouplist)
  - [`/api/group/members/`](#apigroupmembers)
  - [`/api/group/myList/`](#apigroupmylist)
  - [`/api/group/removeUser/`](#apigroupremoveuser)
  - [`/api/group/update/`](#apigroupupdate)
- [GroupScoreboard](#groupscoreboard)
  - [`/api/groupScoreboard/addContest/`](#apigroupscoreboardaddcontest)
  - [`/api/groupScoreboard/details/`](#apigroupscoreboarddetails)
  - [`/api/groupScoreboard/list/`](#apigroupscoreboardlist)
  - [`/api/groupScoreboard/removeContest/`](#apigroupscoreboardremovecontest)
- [Identity](#identity)
  - [`/api/identity/bulkCreate/`](#apiidentitybulkcreate)
  - [`/api/identity/changePassword/`](#apiidentitychangepassword)
  - [`/api/identity/create/`](#apiidentitycreate)
  - [`/api/identity/selectIdentity/`](#apiidentityselectidentity)
  - [`/api/identity/update/`](#apiidentityupdate)
- [Interview](#interview)
  - [`/api/interview/addUsers/`](#apiinterviewaddusers)
  - [`/api/interview/create/`](#apiinterviewcreate)
  - [`/api/interview/details/`](#apiinterviewdetails)
  - [`/api/interview/list/`](#apiinterviewlist)
- [Notification](#notification)
  - [`/api/notification/myList/`](#apinotificationmylist)
  - [`/api/notification/readNotifications/`](#apinotificationreadnotifications)
- [Problem](#problem)
  - [`/api/problem/addAdmin/`](#apiproblemaddadmin)
  - [`/api/problem/addGroupAdmin/`](#apiproblemaddgroupadmin)
  - [`/api/problem/addTag/`](#apiproblemaddtag)
  - [`/api/problem/adminList/`](#apiproblemadminlist)
  - [`/api/problem/admins/`](#apiproblemadmins)
  - [`/api/problem/bestScore/`](#apiproblembestscore)
  - [`/api/problem/clarifications/`](#apiproblemclarifications)
  - [`/api/problem/create/`](#apiproblemcreate)
  - [`/api/problem/delete/`](#apiproblemdelete)
  - [`/api/problem/details/`](#apiproblemdetails)
  - [`/api/problem/list/`](#apiproblemlist)
  - [`/api/problem/myList/`](#apiproblemmylist)
  - [`/api/problem/randomKarelProblem/`](#apiproblemrandomkarelproblem)
  - [`/api/problem/randomLanguageProblem/`](#apiproblemrandomlanguageproblem)
  - [`/api/problem/rejudge/`](#apiproblemrejudge)
  - [`/api/problem/removeAdmin/`](#apiproblemremoveadmin)
  - [`/api/problem/removeGroupAdmin/`](#apiproblemremovegroupadmin)
  - [`/api/problem/removeTag/`](#apiproblemremovetag)
  - [`/api/problem/runs/`](#apiproblemruns)
  - [`/api/problem/runsDiff/`](#apiproblemrunsdiff)
  - [`/api/problem/selectVersion/`](#apiproblemselectversion)
  - [`/api/problem/solution/`](#apiproblemsolution)
  - [`/api/problem/stats/`](#apiproblemstats)
  - [`/api/problem/tags/`](#apiproblemtags)
  - [`/api/problem/update/`](#apiproblemupdate)
  - [`/api/problem/updateProblemLevel/`](#apiproblemupdateproblemlevel)
  - [`/api/problem/updateSolution/`](#apiproblemupdatesolution)
  - [`/api/problem/updateStatement/`](#apiproblemupdatestatement)
  - [`/api/problem/versions/`](#apiproblemversions)
- [ProblemForfeited](#problemforfeited)
  - [`/api/problemForfeited/getCounts/`](#apiproblemforfeitedgetcounts)
- [Problemset](#problemset)
  - [`/api/problemset/details/`](#apiproblemsetdetails)
  - [`/api/problemset/scoreboard/`](#apiproblemsetscoreboard)
  - [`/api/problemset/scoreboardEvents/`](#apiproblemsetscoreboardevents)
- [QualityNomination](#qualitynomination)
  - [`/api/qualityNomination/create/`](#apiqualitynominationcreate)
  - [`/api/qualityNomination/details/`](#apiqualitynominationdetails)
  - [`/api/qualityNomination/list/`](#apiqualitynominationlist)
  - [`/api/qualityNomination/myAssignedList/`](#apiqualitynominationmyassignedlist)
  - [`/api/qualityNomination/myList/`](#apiqualitynominationmylist)
  - [`/api/qualityNomination/resolve/`](#apiqualitynominationresolve)
- [Reset](#reset)
  - [`/api/reset/create/`](#apiresetcreate)
  - [`/api/reset/generateToken/`](#apiresetgeneratetoken)
  - [`/api/reset/update/`](#apiresetupdate)
- [Run](#run)
  - [`/api/run/counts/`](#apiruncounts)
  - [`/api/run/create/`](#apiruncreate)
  - [`/api/run/details/`](#apirundetails)
  - [`/api/run/disqualify/`](#apirundisqualify)
  - [`/api/run/list/`](#apirunlist)
  - [`/api/run/rejudge/`](#apirunrejudge)
  - [`/api/run/source/`](#apirunsource)
  - [`/api/run/status/`](#apirunstatus)
- [School](#school)
  - [`/api/school/create/`](#apischoolcreate)
  - [`/api/school/list/`](#apischoollist)
  - [`/api/school/selectSchoolOfTheMonth/`](#apischoolselectschoolofthemonth)
- [Scoreboard](#scoreboard)
  - [`/api/scoreboard/refresh/`](#apiscoreboardrefresh)
- [Session](#session)
  - [`/api/session/currentSession/`](#apisessioncurrentsession)
  - [`/api/session/googleLogin/`](#apisessiongooglelogin)
- [Tag](#tag)
  - [`/api/tag/frequentTags/`](#apitagfrequenttags)
  - [`/api/tag/list/`](#apitaglist)
- [Time](#time)
  - [`/api/time/get/`](#apitimeget)
- [User](#user)
  - [`/api/user/acceptPrivacyPolicy/`](#apiuseracceptprivacypolicy)
  - [`/api/user/addExperiment/`](#apiuseraddexperiment)
  - [`/api/user/addGroup/`](#apiuseraddgroup)
  - [`/api/user/addRole/`](#apiuseraddrole)
  - [`/api/user/associateIdentity/`](#apiuserassociateidentity)
  - [`/api/user/changePassword/`](#apiuserchangepassword)
  - [`/api/user/coderOfTheMonth/`](#apiusercoderofthemonth)
  - [`/api/user/coderOfTheMonthList/`](#apiusercoderofthemonthlist)
  - [`/api/user/contestStats/`](#apiuserconteststats)
  - [`/api/user/create/`](#apiusercreate)
  - [`/api/user/extraInformation/`](#apiuserextrainformation)
  - [`/api/user/generateGitToken/`](#apiusergenerategittoken)
  - [`/api/user/generateOmiUsers/`](#apiusergenerateomiusers)
  - [`/api/user/interviewStats/`](#apiuserinterviewstats)
  - [`/api/user/lastPrivacyPolicyAccepted/`](#apiuserlastprivacypolicyaccepted)
  - [`/api/user/list/`](#apiuserlist)
  - [`/api/user/listAssociatedIdentities/`](#apiuserlistassociatedidentities)
  - [`/api/user/listUnsolvedProblems/`](#apiuserlistunsolvedproblems)
  - [`/api/user/login/`](#apiuserlogin)
  - [`/api/user/mailingListBackfill/`](#apiusermailinglistbackfill)
  - [`/api/user/problemsCreated/`](#apiuserproblemscreated)
  - [`/api/user/problemsSolved/`](#apiuserproblemssolved)
  - [`/api/user/profile/`](#apiuserprofile)
  - [`/api/user/removeExperiment/`](#apiuserremoveexperiment)
  - [`/api/user/removeGroup/`](#apiuserremovegroup)
  - [`/api/user/removeRole/`](#apiuserremoverole)
  - [`/api/user/selectCoderOfTheMonth/`](#apiuserselectcoderofthemonth)
  - [`/api/user/stats/`](#apiuserstats)
  - [`/api/user/statusVerified/`](#apiuserstatusverified)
  - [`/api/user/update/`](#apiuserupdate)
  - [`/api/user/updateBasicInfo/`](#apiuserupdatebasicinfo)
  - [`/api/user/updateMainEmail/`](#apiuserupdatemainemail)
  - [`/api/user/validateFilter/`](#apiuservalidatefilter)
  - [`/api/user/verifyEmail/`](#apiuserverifyemail)

# Admin

## `/api/admin/platformReportStats/`

### Description

Get stats for an overall platform report.

### Parameters

| Name         | Type        | Description |
| ------------ | ----------- | ----------- |
| `end_time`   | `int\|null` |             |
| `start_time` | `int\|null` |             |

### Returns

| Name     | Type                                                                                                                                                                                                     |
| -------- | -------------------------------------------------------------------------------------------------------------------------------------------------------------------------------------------------------- |
| `report` | `{ acceptedSubmissions: number; activeSchools: number; activeUsers: { [key: string]: number; }; courses: number; omiCourse: { attemptedUsers: number; completedUsers: number; passedUsers: number; }; }` |

# Authorization

AuthorizationController

## `/api/authorization/problem/`

### Description

### Parameters

| Name            | Type     | Description |
| --------------- | -------- | ----------- |
| `problem_alias` | `string` |             |
| `token`         | `string` |             |
| `username`      | `mixed`  |             |

### Returns

| Name         | Type      |
| ------------ | --------- |
| `can_edit`   | `boolean` |
| `can_view`   | `boolean` |
| `has_solved` | `boolean` |
| `is_admin`   | `boolean` |

# Badge

BadgesController

## `/api/badge/badgeDetails/`

### Description

Returns the number of owners and the first
assignation timestamp for a certain badge

### Parameters

| Name          | Type           | Description |
| ------------- | -------------- | ----------- |
| `badge_alias` | `null\|string` |             |

### Returns

```typescript
types.Badge;
```

## `/api/badge/list/`

### Description

Returns a list of existing badges

### Returns

```typescript
string[]
```

## `/api/badge/myBadgeAssignationTime/`

### Description

Returns a the assignation timestamp of a badge
for current user.

### Parameters

| Name          | Type           | Description |
| ------------- | -------------- | ----------- |
| `badge_alias` | `null\|string` |             |

### Returns

| Name               | Type   |
| ------------------ | ------ |
| `assignation_time` | `Date` |

## `/api/badge/myList/`

### Description

Returns a list of badges owned by current user

### Returns

| Name     | Type            |
| -------- | --------------- |
| `badges` | `types.Badge[]` |

## `/api/badge/userList/`

### Description

Returns a list of badges owned by a certain user

### Parameters

| Name              | Type    | Description |
| ----------------- | ------- | ----------- |
| `target_username` | `mixed` |             |

### Returns

| Name     | Type            |
| -------- | --------------- |
| `badges` | `types.Badge[]` |

# Clarification

Description of ClarificationController

## `/api/clarification/create/`

### Description

Creates a Clarification

### Parameters

| Name            | Type           | Description |
| --------------- | -------------- | ----------- |
| `contest_alias` | `string`       |             |
| `message`       | `string`       |             |
| `problem_alias` | `string`       |             |
| `username`      | `null\|string` |             |

### Returns

| Name               | Type     |
| ------------------ | -------- |
| `clarification_id` | `number` |

## `/api/clarification/details/`

### Description

API for getting a clarification

### Parameters

| Name               | Type  | Description |
| ------------------ | ----- | ----------- |
| `clarification_id` | `int` |             |

### Returns

| Name            | Type     |
| --------------- | -------- |
| `answer`        | `string` |
| `message`       | `string` |
| `problem_id`    | `number` |
| `problemset_id` | `number` |
| `time`          | `number` |

## `/api/clarification/update/`

### Description

Update a clarification

### Parameters

| Name               | Type           | Description |
| ------------------ | -------------- | ----------- |
| `clarification_id` | `int`          |             |
| `answer`           | `null\|string` |             |
| `message`          | `null\|string` |             |
| `public`           | `bool\|null`   |             |

### Returns

_Nothing_

# Contest

ContestController

## `/api/contest/activityReport/`

### Description

Returns a report with all user activity for a contest.

### Parameters

| Name            | Type           | Description |
| --------------- | -------------- | ----------- |
| `contest_alias` | `string`       |             |
| `length`        | `int\|null`    |             |
| `page`          | `int\|null`    |             |
| `token`         | `null\|string` |             |

### Returns

| Name         | Type                    |
| ------------ | ----------------------- |
| `events`     | `types.ActivityEvent[]` |
| `pagerItems` | `types.PageItem[]`      |

## `/api/contest/addAdmin/`

### Description

Adds an admin to a contest

### Parameters

| Name              | Type     | Description |
| ----------------- | -------- | ----------- |
| `contest_alias`   | `string` |             |
| `usernameOrEmail` | `string` |             |

### Returns

_Nothing_

## `/api/contest/addGroup/`

### Description

Adds an group to a contest

### Parameters

| Name            | Type     | Description |
| --------------- | -------- | ----------- |
| `contest_alias` | `string` |             |
| `group`         | `string` |             |

### Returns

_Nothing_

## `/api/contest/addGroupAdmin/`

### Description

Adds an group admin to a contest

### Parameters

| Name            | Type     | Description |
| --------------- | -------- | ----------- |
| `contest_alias` | `string` |             |
| `group`         | `string` |             |

### Returns

_Nothing_

## `/api/contest/addProblem/`

### Description

Adds a problem to a contest

### Parameters

| Name               | Type           | Description |
| ------------------ | -------------- | ----------- |
| `contest_alias`    | `string`       |             |
| `order_in_contest` | `int`          |             |
| `points`           | `float`        |             |
| `problem_alias`    | `string`       |             |
| `commit`           | `null\|string` |             |

### Returns

_Nothing_

## `/api/contest/addUser/`

### Description

Adds a user to a contest.
By default, any user can view details of public contests.
Only users added through this API can view private contests

### Parameters

| Name              | Type     | Description |
| ----------------- | -------- | ----------- |
| `contest_alias`   | `string` |             |
| `usernameOrEmail` | `string` |             |

### Returns

_Nothing_

## `/api/contest/adminDetails/`

### Description

Returns details of a Contest, for administrators. This differs from
apiDetails in the sense that it does not attempt to calculate the
remaining time from the contest, or register the opened time.

### Parameters

| Name            | Type           | Description |
| --------------- | -------------- | ----------- |
| `contest_alias` | `string`       |             |
| `token`         | `null\|string` |             |

### Returns

```typescript
types.ContestAdminDetails;
```

## `/api/contest/adminList/`

### Description

Returns a list of contests where current user has admin rights (or is
the director).

### Parameters

| Name        | Type  | Description |
| ----------- | ----- | ----------- |
| `page`      | `int` |             |
| `page_size` | `int` |             |

### Returns

| Name       | Type              |
| ---------- | ----------------- |
| `contests` | `types.Contest[]` |

## `/api/contest/admins/`

### Description

Returns all contest administrators

### Parameters

| Name            | Type     | Description |
| --------------- | -------- | ----------- |
| `contest_alias` | `string` |             |

### Returns

| Name           | Type                                               |
| -------------- | -------------------------------------------------- |
| `admins`       | `{ role: string; username: string; }[]`            |
| `group_admins` | `{ alias: string; name: string; role: string; }[]` |

## `/api/contest/arbitrateRequest/`

### Description

### Parameters

| Name            | Type           | Description |
| --------------- | -------------- | ----------- |
| `contest_alias` | `string`       |             |
| `username`      | `string`       |             |
| `note`          | `null\|string` |             |
| `resolution`    | `mixed`        |             |

### Returns

_Nothing_

## `/api/contest/clarifications/`

### Description

Get clarifications of a contest

### Parameters

| Name            | Type     | Description |
| --------------- | -------- | ----------- |
| `contest_alias` | `string` |             |
| `offset`        | `int`    |             |
| `rowcount`      | `int`    |             |

### Returns

| Name             | Type                    |
| ---------------- | ----------------------- |
| `clarifications` | `types.Clarification[]` |

## `/api/contest/clone/`

### Description

Clone a contest

### Parameters

| Name            | Type           | Description |
| --------------- | -------------- | ----------- |
| `contest_alias` | `string`       |             |
| `description`   | `string`       |             |
| `start_time`    | `int`          |             |
| `title`         | `string`       |             |
| `alias`         | `null\|string` |             |
| `auth_token`    | `null\|string` |             |

### Returns

| Name    | Type     |
| ------- | -------- |
| `alias` | `string` |

## `/api/contest/contestants/`

### Description

Return users who participate in a contest, as long as contest admin
has chosen to ask for users information and contestants have
previously agreed to share their information.

### Parameters

| Name            | Type     | Description |
| --------------- | -------- | ----------- |
| `contest_alias` | `string` |             |

### Returns

| Name          | Type                                                                                                   |
| ------------- | ------------------------------------------------------------------------------------------------------ |
| `contestants` | `{ country: string; email: string; name: string; school: string; state: string; username: string; }[]` |

## `/api/contest/create/`

### Description

Creates a new contest

### Parameters

| Name                        | Type           | Description |
| --------------------------- | -------------- | ----------- |
| `admission_mode`            | `mixed`        |             |
| `alias`                     | `mixed`        |             |
| `description`               | `mixed`        |             |
| `feedback`                  | `mixed`        |             |
| `finish_time`               | `mixed`        |             |
| `languages`                 | `mixed`        |             |
| `needs_basic_information`   | `bool\|null`   |             |
| `partial_score`             | `bool\|null`   |             |
| `penalty`                   | `mixed`        |             |
| `penalty_calc_policy`       | `mixed`        |             |
| `penalty_type`              | `mixed`        |             |
| `points_decay_factor`       | `mixed`        |             |
| `problems`                  | `null\|string` |             |
| `requests_user_information` | `mixed`        |             |
| `scoreboard`                | `mixed`        |             |
| `show_scoreboard_after`     | `mixed`        |             |
| `start_time`                | `mixed`        |             |
| `submissions_gap`           | `mixed`        |             |
| `title`                     | `mixed`        |             |
| `window_length`             | `int\|null`    |             |

### Returns

_Nothing_

## `/api/contest/createVirtual/`

### Description

### Parameters

| Name         | Type     | Description |
| ------------ | -------- | ----------- |
| `alias`      | `string` |             |
| `start_time` | `int`    |             |

### Returns

| Name    | Type     |
| ------- | -------- |
| `alias` | `string` |

## `/api/contest/details/`

### Description

Returns details of a Contest. Requesting the details of a contest will
not start the current user into that contest. In order to participate
in the contest, \OmegaUp\Controllers\Contest::apiOpen() must be used.

### Parameters

| Name            | Type           | Description |
| --------------- | -------------- | ----------- |
| `contest_alias` | `string`       |             |
| `token`         | `null\|string` |             |

### Returns

```typescript
types.ContestDetails;
```

## `/api/contest/list/`

### Description

Returns a list of contests

### Parameters

| Name             | Type        | Description |
| ---------------- | ----------- | ----------- |
| `page`           | `int`       |             |
| `page_size`      | `int`       |             |
| `query`          | `string`    |             |
| `active`         | `int\|null` |             |
| `admission_mode` | `mixed`     |             |
| `participating`  | `int\|null` |             |
| `recommended`    | `int\|null` |             |

### Returns

| Name                | Type                                                                                                                                                                                                                                                                              |
| ------------------- | --------------------------------------------------------------------------------------------------------------------------------------------------------------------------------------------------------------------------------------------------------------------------------- |
| `number_of_results` | `number`                                                                                                                                                                                                                                                                          |
| `results`           | `{ admission_mode: string; alias: string; contest_id: number; description: string; finish_time: Date; last_updated: Date; original_finish_time: Date; problemset_id: number; recommended: boolean; rerun_id: number; start_time: Date; title: string; window_length: number; }[]` |

## `/api/contest/listParticipating/`

### Description

Returns a list of contests where current user is participating in

### Parameters

| Name        | Type     | Description |
| ----------- | -------- | ----------- |
| `page`      | `int`    |             |
| `page_size` | `int`    |             |
| `query`     | `string` |             |

### Returns

| Name       | Type              |
| ---------- | ----------------- |
| `contests` | `types.Contest[]` |

## `/api/contest/myList/`

### Description

Returns a list of contests where current user is the director

### Parameters

| Name        | Type     | Description |
| ----------- | -------- | ----------- |
| `page`      | `int`    |             |
| `page_size` | `int`    |             |
| `query`     | `string` |             |

### Returns

| Name       | Type              |
| ---------- | ----------------- |
| `contests` | `types.Contest[]` |

## `/api/contest/open/`

### Description

Joins a contest - explicitly adds a identity to a contest.

### Parameters

| Name                     | Type           | Description |
| ------------------------ | -------------- | ----------- |
| `contest_alias`          | `string`       |             |
| `privacy_git_object_id`  | `string`       |             |
| `statement_type`         | `string`       |             |
| `share_user_information` | `bool\|null`   |             |
| `token`                  | `null\|string` |             |

### Returns

_Nothing_

## `/api/contest/problems/`

### Description

Gets the problems from a contest

### Parameters

| Name            | Type     | Description |
| --------------- | -------- | ----------- |
| `contest_alias` | `string` |             |

### Returns

| Name       | Type                     |
| ---------- | ------------------------ |
| `problems` | `types.ContestProblem[]` |

## `/api/contest/publicDetails/`

### Description

### Parameters

| Name            | Type     | Description |
| --------------- | -------- | ----------- |
| `contest_alias` | `string` |             |

### Returns

```typescript
types.ContestPublicDetails;
```

## `/api/contest/registerForContest/`

### Description

### Parameters

| Name            | Type     | Description |
| --------------- | -------- | ----------- |
| `contest_alias` | `string` |             |

### Returns

_Nothing_

## `/api/contest/removeAdmin/`

### Description

Removes an admin from a contest

### Parameters

| Name              | Type     | Description |
| ----------------- | -------- | ----------- |
| `contest_alias`   | `string` |             |
| `usernameOrEmail` | `string` |             |

### Returns

_Nothing_

## `/api/contest/removeGroup/`

### Description

Removes a group from a contest

### Parameters

| Name            | Type     | Description |
| --------------- | -------- | ----------- |
| `contest_alias` | `string` |             |
| `group`         | `string` |             |

### Returns

_Nothing_

## `/api/contest/removeGroupAdmin/`

### Description

Removes a group admin from a contest

### Parameters

| Name            | Type     | Description |
| --------------- | -------- | ----------- |
| `contest_alias` | `string` |             |
| `group`         | `string` |             |

### Returns

_Nothing_

## `/api/contest/removeProblem/`

### Description

Removes a problem from a contest

### Parameters

| Name            | Type     | Description |
| --------------- | -------- | ----------- |
| `contest_alias` | `string` |             |
| `problem_alias` | `string` |             |

### Returns

_Nothing_

## `/api/contest/removeUser/`

### Description

Remove a user from a private contest

### Parameters

| Name              | Type     | Description |
| ----------------- | -------- | ----------- |
| `contest_alias`   | `string` |             |
| `usernameOrEmail` | `string` |             |

### Returns

_Nothing_

## `/api/contest/report/`

### Description

Returns a detailed report of the contest

### Parameters

| Name            | Type           | Description |
| --------------- | -------------- | ----------- |
| `contest_alias` | `string`       |             |
| `auth_token`    | `null\|string` |             |
| `filterBy`      | `null\|string` |             |

### Returns

| Name          | Type                                                                                                                                                                                                                                                                                                                                                                          |
| ------------- | ----------------------------------------------------------------------------------------------------------------------------------------------------------------------------------------------------------------------------------------------------------------------------------------------------------------------------------------------------------------------------- |
| `finish_time` | `Date`                                                                                                                                                                                                                                                                                                                                                                        |
| `problems`    | `{ alias: string; order: number; }[]`                                                                                                                                                                                                                                                                                                                                         |
| `ranking`     | `{ country: string; is_invited: boolean; name: string; place?: number; problems: { alias: string; penalty: number; percent: number; place?: number; points: number; run_details?: { cases?: types.CaseResult[]; details: { groups: { cases: { meta: types.RunMetadata; }[]; }[]; }; }; runs: number; }[]; total: { penalty: number; points: number; }; username: string; }[]` |
| `start_time`  | `Date`                                                                                                                                                                                                                                                                                                                                                                        |
| `time`        | `Date`                                                                                                                                                                                                                                                                                                                                                                        |
| `title`       | `string`                                                                                                                                                                                                                                                                                                                                                                      |

## `/api/contest/requests/`

### Description

### Parameters

| Name            | Type     | Description |
| --------------- | -------- | ----------- |
| `contest_alias` | `string` |             |

### Returns

| Name            | Type                                                                                                                                 |
| --------------- | ------------------------------------------------------------------------------------------------------------------------------------ |
| `contest_alias` | `string`                                                                                                                             |
| `users`         | `{ accepted: boolean; admin?: { username?: string; }; country: string; last_update: Date; request_time: Date; username: string; }[]` |

## `/api/contest/role/`

### Description

### Parameters

| Name            | Type           | Description |
| --------------- | -------------- | ----------- |
| `contest_alias` | `string`       |             |
| `token`         | `null\|string` |             |

### Returns

| Name    | Type      |
| ------- | --------- |
| `admin` | `boolean` |

## `/api/contest/runs/`

### Description

Returns all runs for a contest

### Parameters

| Name            | Type           | Description |
| --------------- | -------------- | ----------- |
| `contest_alias` | `string`       |             |
| `problem_alias` | `string`       |             |
| `language`      | `mixed`        |             |
| `offset`        | `int\|null`    |             |
| `rowcount`      | `int\|null`    |             |
| `status`        | `mixed`        |             |
| `username`      | `null\|string` |             |
| `verdict`       | `mixed`        |             |

### Returns

| Name   | Type          |
| ------ | ------------- |
| `runs` | `types.Run[]` |

## `/api/contest/runsDiff/`

### Description

Return a report of which runs would change due to a version change.

### Parameters

| Name            | Type           | Description |
| --------------- | -------------- | ----------- |
| `contest_alias` | `string`       |             |
| `version`       | `string`       |             |
| `problem_alias` | `null\|string` |             |

### Returns

| Name   | Type                                                                                                                                                                                   |
| ------ | -------------------------------------------------------------------------------------------------------------------------------------------------------------------------------------- |
| `diff` | `{ guid: string; new_score: number; new_status: string; new_verdict: string; old_score: number; old_status: string; old_verdict: string; problemset_id: number; username: string; }[]` |

## `/api/contest/scoreboard/`

### Description

Returns the Scoreboard

### Parameters

| Name            | Type           | Description |
| --------------- | -------------- | ----------- |
| `contest_alias` | `string`       |             |
| `token`         | `null\|string` |             |

### Returns

```typescript
types.Scoreboard;
```

## `/api/contest/scoreboardEvents/`

### Description

Returns the Scoreboard events

### Parameters

| Name            | Type           | Description |
| --------------- | -------------- | ----------- |
| `contest_alias` | `string`       |             |
| `token`         | `null\|string` |             |

### Returns

| Name     | Type                      |
| -------- | ------------------------- |
| `events` | `types.ScoreboardEvent[]` |

## `/api/contest/scoreboardMerge/`

### Description

Gets the accomulative scoreboard for an array of contests

### Parameters

| Name               | Type           | Description |
| ------------------ | -------------- | ----------- |
| `contest_aliases`  | `string`       |             |
| `contest_params`   | `mixed`        |             |
| `usernames_filter` | `null\|string` |             |

### Returns

| Name      | Type                                                                                                                                                     |
| --------- | -------------------------------------------------------------------------------------------------------------------------------------------------------- |
| `ranking` | `{ contests: { [key: string]: { penalty: number; points: number; }; }; name: string; total: { penalty: number; points: number; }; username: string; }[]` |

## `/api/contest/searchUsers/`

### Description

Search users in contest

### Parameters

| Name            | Type     | Description |
| --------------- | -------- | ----------- |
| `contest_alias` | `string` |             |
| `query`         | `mixed`  |             |

### Returns

```typescript
{
  label: string;
  value: string;
}
[];
```

## `/api/contest/setRecommended/`

### Description

Given a contest_alias, sets the recommended flag on/off.
Only omegaUp admins can call this API.

### Parameters

| Name            | Type         | Description |
| --------------- | ------------ | ----------- |
| `contest_alias` | `string`     |             |
| `value`         | `bool\|null` |             |

### Returns

_Nothing_

## `/api/contest/stats/`

### Description

Stats of a contest

### Parameters

| Name            | Type           | Description |
| --------------- | -------------- | ----------- |
| `contest_alias` | `null\|string` |             |

### Returns

| Name                 | Type                         |
| -------------------- | ---------------------------- |
| `distribution`       | `{ [key: number]: number; }` |
| `max_wait_time`      | `Date`                       |
| `max_wait_time_guid` | `string`                     |
| `pending_runs`       | `string[]`                   |
| `size_of_bucket`     | `number`                     |
| `total_points`       | `number`                     |
| `total_runs`         | `number`                     |
| `verdict_counts`     | `{ [key: string]: number; }` |

## `/api/contest/update/`

### Description

Update a Contest

### Parameters

| Name                        | Type                      | Description |
| --------------------------- | ------------------------- | ----------- |
| `contest_alias`             | `string`                  |             |
| `finish_time`               | `int`                     |             |
| `submissions_gap`           | `int`                     |             |
| `window_length`             | `int`                     |             |
| `admission_mode`            | `mixed`                   |             |
| `alias`                     | `null\|string`            |             |
| `description`               | `null\|string`            |             |
| `feedback`                  | `mixed`                   |             |
| `languages`                 | `mixed`                   |             |
| `needs_basic_information`   | `bool\|null`              |             |
| `partial_score`             | `bool\|null`              |             |
| `penalty`                   | `int\|null`               |             |
| `penalty_calc_policy`       | `mixed`                   |             |
| `penalty_type`              | `mixed`                   |             |
| `points_decay_factor`       | `float\|null`             |             |
| `problems`                  | `null\|string`            |             |
| `requests_user_information` | `mixed`                   |             |
| `scoreboard`                | `float\|null`             |             |
| `show_scoreboard_after`     | `bool\|null`              |             |
| `start_time`                | `OmegaUp\Timestamp\|null` |             |
| `title`                     | `null\|string`            |             |

### Returns

_Nothing_

## `/api/contest/updateEndTimeForIdentity/`

### Description

Update Contest end time for an identity when window_length
option is turned on

### Parameters

| Name            | Type                | Description |
| --------------- | ------------------- | ----------- |
| `contest_alias` | `string`            |             |
| `end_time`      | `OmegaUp\Timestamp` |             |
| `username`      | `string`            |             |

### Returns

_Nothing_

## `/api/contest/users/`

### Description

Returns ALL identities participating in a contest

### Parameters

| Name            | Type     | Description |
| --------------- | -------- | ----------- |
| `contest_alias` | `string` |             |

### Returns

| Name     | Type                                 |
| -------- | ------------------------------------ |
| `groups` | `{ alias: string; name: string; }[]` |
| `users`  | `types.ContestUser[]`                |

# Course

CourseController

## `/api/course/activityReport/`

### Description

Returns a report with all user activity for a course.

### Parameters

| Name           | Type        | Description |
| -------------- | ----------- | ----------- |
| `course_alias` | `string`    |             |
| `length`       | `int\|null` |             |
| `page`         | `int\|null` |             |

### Returns

| Name         | Type                    |
| ------------ | ----------------------- |
| `events`     | `types.ActivityEvent[]` |
| `pagerItems` | `types.PageItem[]`      |

## `/api/course/addAdmin/`

### Description

Adds an admin to a course

### Parameters

| Name              | Type     | Description |
| ----------------- | -------- | ----------- |
| `course_alias`    | `string` |             |
| `usernameOrEmail` | `string` |             |

### Returns

_Nothing_

## `/api/course/addGroupAdmin/`

### Description

Adds an group admin to a course

### Parameters

| Name           | Type     | Description |
| -------------- | -------- | ----------- |
| `course_alias` | `string` |             |
| `group`        | `string` |             |

### Returns

_Nothing_

## `/api/course/addProblem/`

### Description

Adds a problem to an assignment

### Parameters

| Name               | Type           | Description |
| ------------------ | -------------- | ----------- |
| `assignment_alias` | `string`       |             |
| `course_alias`     | `string`       |             |
| `points`           | `float`        |             |
| `problem_alias`    | `string`       |             |
| `commit`           | `null\|string` |             |

### Returns

_Nothing_

## `/api/course/addStudent/`

### Description

Add Student to Course.

### Parameters

| Name                           | Type         | Description |
| ------------------------------ | ------------ | ----------- |
| `accept_teacher_git_object_id` | `string`     |             |
| `course_alias`                 | `string`     |             |
| `privacy_git_object_id`        | `string`     |             |
| `share_user_information`       | `bool`       |             |
| `statement_type`               | `string`     |             |
| `usernameOrEmail`              | `string`     |             |
| `accept_teacher`               | `bool\|null` |             |

### Returns

_Nothing_

## `/api/course/adminDetails/`

### Description

Returns all details of a given Course

### Parameters

| Name    | Type     | Description |
| ------- | -------- | ----------- |
| `alias` | `string` |             |

### Returns

```typescript
types.CourseDetails;
```

## `/api/course/admins/`

### Description

Returns all course administrators

### Parameters

| Name           | Type     | Description |
| -------------- | -------- | ----------- |
| `course_alias` | `string` |             |

### Returns

| Name           | Type                                               |
| -------------- | -------------------------------------------------- |
| `admins`       | `{ role: string; username: string; }[]`            |
| `group_admins` | `{ alias: string; name: string; role: string; }[]` |

## `/api/course/arbitrateRequest/`

### Description

Stores the resolution given to a certain request made by a contestant
interested to join the course.

### Parameters

| Name           | Type     | Description |
| -------------- | -------- | ----------- |
| `course_alias` | `string` |             |
| `resolution`   | `bool`   |             |
| `username`     | `string` |             |

### Returns

_Nothing_

## `/api/course/archive/`

### Description

Archives or un-archives a course

### Parameters

| Name           | Type      | Description |
| -------------- | --------- | ----------- |
| `archive`      | `boolean` |             |
| `course_alias` | `string`  |             |

### Returns

_Nothing_

## `/api/course/assignmentDetails/`

### Description

Returns details of a given assignment

### Parameters

| Name         | Type           | Description |
| ------------ | -------------- | ----------- |
| `assignment` | `string`       |             |
| `course`     | `string`       |             |
| `token`      | `null\|string` |             |

### Returns

| Name                | Type                        |
| ------------------- | --------------------------- |
| `admin`             | `boolean`                   |
| `alias`             | `string`                    |
| `assignment_type`   | `string`                    |
| `courseAssignments` | `types.CourseAssignment[]`  |
| `description`       | `string`                    |
| `director`          | `string`                    |
| `finish_time`       | `Date`                      |
| `name`              | `string`                    |
| `problems`          | `types.ProblemsetProblem[]` |
| `problemset_id`     | `number`                    |
| `start_time`        | `Date`                      |

## `/api/course/assignmentScoreboard/`

### Description

Gets Scoreboard for an assignment

### Parameters

| Name         | Type           | Description |
| ------------ | -------------- | ----------- |
| `assignment` | `string`       |             |
| `course`     | `string`       |             |
| `token`      | `null\|string` |             |

### Returns

```typescript
types.Scoreboard;
```

## `/api/course/assignmentScoreboardEvents/`

### Description

Returns the Scoreboard events

### Parameters

| Name         | Type           | Description |
| ------------ | -------------- | ----------- |
| `assignment` | `string`       |             |
| `course`     | `string`       |             |
| `token`      | `null\|string` |             |

### Returns

| Name     | Type                      |
| -------- | ------------------------- |
| `events` | `types.ScoreboardEvent[]` |

## `/api/course/clone/`

### Description

Clone a course

### Parameters

| Name           | Type                | Description |
| -------------- | ------------------- | ----------- |
| `alias`        | `string`            |             |
| `course_alias` | `string`            |             |
| `name`         | `string`            |             |
| `start_time`   | `OmegaUp\Timestamp` |             |
| `token`        | `null\|string`      |             |

### Returns

| Name    | Type     |
| ------- | -------- |
| `alias` | `string` |

## `/api/course/create/`

### Description

Create new course API

### Parameters

| Name                        | Type         | Description |
| --------------------------- | ------------ | ----------- |
| `admission_mode`            | `mixed`      |             |
| `alias`                     | `mixed`      |             |
| `description`               | `mixed`      |             |
| `finish_time`               | `mixed`      |             |
| `languages`                 | `mixed`      |             |
| `name`                      | `mixed`      |             |
| `needs_basic_information`   | `mixed`      |             |
| `public`                    | `mixed`      |             |
| `requests_user_information` | `mixed`      |             |
| `school_id`                 | `mixed`      |             |
| `show_scoreboard`           | `mixed`      |             |
| `start_time`                | `mixed`      |             |
| `unlimited_duration`        | `bool\|null` |             |

### Returns

_Nothing_

## `/api/course/createAssignment/`

### Description

API to Create an assignment

### Parameters

| Name                 | Type           | Description |
| -------------------- | -------------- | ----------- |
| `course_alias`       | `string`       |             |
| `alias`              | `mixed`        |             |
| `assignment_type`    | `mixed`        |             |
| `description`        | `mixed`        |             |
| `finish_time`        | `mixed`        |             |
| `name`               | `mixed`        |             |
| `order`              | `int\|null`    |             |
| `problems`           | `null\|string` |             |
| `publish_time_delay` | `mixed`        |             |
| `start_time`         | `mixed`        |             |
| `unlimited_duration` | `bool\|null`   |             |

### Returns

_Nothing_

## `/api/course/details/`

### Description

Returns details of a given course

### Parameters

| Name    | Type     | Description |
| ------- | -------- | ----------- |
| `alias` | `string` |             |

### Returns

```typescript
types.CourseDetails;
```

## `/api/course/generateTokenForCloneCourse/`

### Description

### Parameters

| Name           | Type     | Description |
| -------------- | -------- | ----------- |
| `course_alias` | `string` |             |

### Returns

| Name    | Type     |
| ------- | -------- |
| `token` | `string` |

## `/api/course/getProblemUsers/`

### Description

### Parameters

| Name            | Type     | Description |
| --------------- | -------- | ----------- |
| `course_alias`  | `string` |             |
| `problem_alias` | `string` |             |

### Returns

| Name         | Type       |
| ------------ | ---------- |
| `identities` | `string[]` |

## `/api/course/introDetails/`

### Description

Show course intro only on public courses when user is not yet registered

### Parameters

| Name           | Type     | Description |
| -------------- | -------- | ----------- |
| `course_alias` | `string` |             |

### Returns

```typescript
types.IntroDetailsPayload;
```

## `/api/course/listAssignments/`

### Description

List course assignments

### Parameters

| Name           | Type     | Description |
| -------------- | -------- | ----------- |
| `course_alias` | `string` |             |

### Returns

| Name          | Type                       |
| ------------- | -------------------------- |
| `assignments` | `types.CourseAssignment[]` |

## `/api/course/listCourses/`

### Description

Lists all the courses this user is associated with.

Returns courses for which the current user is an admin and
for in which the user is a student.

### Parameters

| Name        | Type  | Description |
| ----------- | ----- | ----------- |
| `page`      | `int` |             |
| `page_size` | `int` |             |

### Returns

```typescript
types.CoursesList;
```

## `/api/course/listSolvedProblems/`

### Description

Get Problems solved by users of a course

### Parameters

| Name           | Type     | Description |
| -------------- | -------- | ----------- |
| `course_alias` | `string` |             |

### Returns

| Name            | Type                                                                        |
| --------------- | --------------------------------------------------------------------------- |
| `user_problems` | `{ [key: string]: { alias: string; title: string; username: string; }[]; }` |

## `/api/course/listStudents/`

### Description

List students in a course

### Parameters

| Name           | Type     | Description |
| -------------- | -------- | ----------- |
| `course_alias` | `string` |             |

### Returns

| Name       | Type                    |
| ---------- | ----------------------- |
| `students` | `types.CourseStudent[]` |

## `/api/course/listUnsolvedProblems/`

### Description

Get Problems unsolved by users of a course

### Parameters

| Name           | Type     | Description |
| -------------- | -------- | ----------- |
| `course_alias` | `string` |             |

### Returns

| Name            | Type                                                                        |
| --------------- | --------------------------------------------------------------------------- |
| `user_problems` | `{ [key: string]: { alias: string; title: string; username: string; }[]; }` |

## `/api/course/myProgress/`

### Description

Returns details of a given course

### Parameters

| Name    | Type     | Description |
| ------- | -------- | ----------- |
| `alias` | `string` |             |

### Returns

| Name          | Type                       |
| ------------- | -------------------------- |
| `assignments` | `types.AssignmentProgress` |

## `/api/course/registerForCourse/`

### Description

### Parameters

| Name           | Type     | Description |
| -------------- | -------- | ----------- |
| `course_alias` | `string` |             |

### Returns

_Nothing_

## `/api/course/removeAdmin/`

### Description

Removes an admin from a course

### Parameters

| Name              | Type     | Description |
| ----------------- | -------- | ----------- |
| `course_alias`    | `string` |             |
| `usernameOrEmail` | `string` |             |

### Returns

_Nothing_

## `/api/course/removeAssignment/`

### Description

Remove an assignment from a course

### Parameters

| Name               | Type     | Description |
| ------------------ | -------- | ----------- |
| `assignment_alias` | `string` |             |
| `course_alias`     | `string` |             |

### Returns

_Nothing_

## `/api/course/removeGroupAdmin/`

### Description

Removes a group admin from a course

### Parameters

| Name           | Type     | Description |
| -------------- | -------- | ----------- |
| `course_alias` | `string` |             |
| `group`        | `string` |             |

### Returns

_Nothing_

## `/api/course/removeProblem/`

### Description

Remove a problem from an assignment

### Parameters

| Name               | Type     | Description |
| ------------------ | -------- | ----------- |
| `assignment_alias` | `string` |             |
| `course_alias`     | `string` |             |
| `problem_alias`    | `string` |             |

### Returns

_Nothing_

## `/api/course/removeStudent/`

### Description

Remove Student from Course

### Parameters

| Name              | Type     | Description |
| ----------------- | -------- | ----------- |
| `course_alias`    | `string` |             |
| `usernameOrEmail` | `string` |             |

### Returns

_Nothing_

## `/api/course/requests/`

### Description

Returns the list of requests made by participants who are interested to
join the course

### Parameters

| Name           | Type     | Description |
| -------------- | -------- | ----------- |
| `course_alias` | `string` |             |

### Returns

| Name    | Type                      |
| ------- | ------------------------- |
| `users` | `types.IdentityRequest[]` |

## `/api/course/runs/`

### Description

Returns all runs for a course

### Parameters

| Name               | Type                                                                                                                                                            | Description |
| ------------------ | --------------------------------------------------------------------------------------------------------------------------------------------------------------- | ----------- |
| `assignment_alias` | `string`                                                                                                                                                        |             |
| `course_alias`     | `string`                                                                                                                                                        |             |
| `language`         | `'c11-clang'\|'c11-gcc'\|'cat'\|'cpp11-clang'\|'cpp11-gcc'\|'cpp17-clang'\|'cpp17-gcc'\|'cs'\|'hs'\|'java'\|'kj'\|'kp'\|'lua'\|'pas'\|'py2'\|'py3'\|'rb'\|null` |             |
| `offset`           | `mixed`                                                                                                                                                         |             |
| `problem_alias`    | `null\|string`                                                                                                                                                  |             |
| `rowcount`         | `mixed`                                                                                                                                                         |             |
| `status`           | `'compiling'\|'new'\|'ready'\|'running'\|'waiting'\|null`                                                                                                       |             |
| `username`         | `null\|string`                                                                                                                                                  |             |
| `verdict`          | `'AC'\|'CE'\|'JE'\|'MLE'\|'NO-AC'\|'OLE'\|'PA'\|'RFE'\|'RTE'\|'TLE'\|'VE'\|'WA'\|null`                                                                          |             |

### Returns

| Name   | Type          |
| ------ | ------------- |
| `runs` | `types.Run[]` |

## `/api/course/studentProgress/`

### Description

### Parameters

| Name               | Type     | Description |
| ------------------ | -------- | ----------- |
| `assignment_alias` | `string` |             |
| `course_alias`     | `string` |             |
| `usernameOrEmail`  | `string` |             |

### Returns

| Name       | Type                    |
| ---------- | ----------------------- |
| `problems` | `types.CourseProblem[]` |

## `/api/course/update/`

### Description

Edit Course contents

### Parameters

| Name                        | Type                                        | Description |
| --------------------------- | ------------------------------------------- | ----------- |
| `alias`                     | `string`                                    |             |
| `languages`                 | `string`                                    |             |
| `school_id`                 | `int`                                       |             |
| `admission_mode`            | `'private'\|'public'\|'registration'\|null` |             |
| `description`               | `null\|string`                              |             |
| `finish_time`               | `OmegaUp\Timestamp\|null`                   |             |
| `name`                      | `null\|string`                              |             |
| `needs_basic_information`   | `bool\|null`                                |             |
| `requests_user_information` | `'no'\|'optional'\|'required'\|null`        |             |
| `show_scoreboard`           | `bool\|null`                                |             |
| `start_time`                | `OmegaUp\Timestamp\|null`                   |             |
| `unlimited_duration`        | `bool\|null`                                |             |

### Returns

_Nothing_

## `/api/course/updateAssignment/`

### Description

Update an assignment

### Parameters

| Name                 | Type                | Description |
| -------------------- | ------------------- | ----------- |
| `assignment`         | `string`            |             |
| `course`             | `string`            |             |
| `finish_time`        | `OmegaUp\Timestamp` |             |
| `start_time`         | `OmegaUp\Timestamp` |             |
| `unlimited_duration` | `bool\|null`        |             |

### Returns

_Nothing_

## `/api/course/updateAssignmentsOrder/`

### Description

### Parameters

| Name           | Type     | Description |
| -------------- | -------- | ----------- |
| `assignments`  | `string` |             |
| `course_alias` | `string` |             |

### Returns

_Nothing_

## `/api/course/updateProblemsOrder/`

### Description

### Parameters

| Name               | Type     | Description |
| ------------------ | -------- | ----------- |
| `assignment_alias` | `string` |             |
| `course_alias`     | `string` |             |
| `problems`         | `string` |             |

### Returns

_Nothing_

# Grader

Description of GraderController

## `/api/grader/status/`

### Description

Calls to /status grader

### Returns

| Name     | Type                 |
| -------- | -------------------- |
| `grader` | `types.GraderStatus` |

# Group

GroupController

## `/api/group/addUser/`

### Description

Add identity to group

### Parameters

| Name              | Type     | Description |
| ----------------- | -------- | ----------- |
| `group_alias`     | `string` |             |
| `usernameOrEmail` | `string` |             |

### Returns

_Nothing_

## `/api/group/create/`

### Description

New group

### Parameters

| Name          | Type           | Description |
| ------------- | -------------- | ----------- |
| `description` | `string`       |             |
| `name`        | `string`       |             |
| `alias`       | `null\|string` |             |

### Returns

_Nothing_

## `/api/group/createScoreboard/`

### Description

Create a scoreboard set to a group

### Parameters

| Name          | Type           | Description |
| ------------- | -------------- | ----------- |
| `group_alias` | `string`       |             |
| `name`        | `string`       |             |
| `alias`       | `null\|string` |             |
| `description` | `null\|string` |             |

### Returns

_Nothing_

## `/api/group/details/`

### Description

Details of a group (scoreboards)

### Parameters

| Name          | Type     | Description |
| ------------- | -------- | ----------- |
| `group_alias` | `string` |             |

### Returns

| Name          | Type                                                                         |
| ------------- | ---------------------------------------------------------------------------- |
| `group`       | `{ alias: string; create_time: number; description: string; name: string; }` |
| `scoreboards` | `types.GroupScoreboard[]`                                                    |

## `/api/group/list/`

### Description

Returns a list of groups that match a partial name. This returns an
array instead of an object since it is used by typeahead.

### Parameters

| Name    | Type           | Description |
| ------- | -------------- | ----------- |
| `query` | `null\|string` |             |

### Returns

```typescript
{
  label: string;
  value: string;
}
[];
```

## `/api/group/members/`

### Description

Members of a group (usernames only).

### Parameters

| Name          | Type     | Description |
| ------------- | -------- | ----------- |
| `group_alias` | `string` |             |

### Returns

| Name         | Type                                                                                                                                                                       |
| ------------ | -------------------------------------------------------------------------------------------------------------------------------------------------------------------------- |
| `identities` | `{ classname: string; country?: string; country_id?: string; name?: string; school?: string; school_id?: number; state?: string; state_id?: string; username: string; }[]` |

## `/api/group/myList/`

### Description

Returns a list of groups by owner

### Returns

| Name     | Type                                                                         |
| -------- | ---------------------------------------------------------------------------- |
| `groups` | `{ alias: string; create_time: Date; description: string; name: string; }[]` |

## `/api/group/removeUser/`

### Description

Remove user from group

### Parameters

| Name              | Type     | Description |
| ----------------- | -------- | ----------- |
| `group_alias`     | `string` |             |
| `usernameOrEmail` | `string` |             |

### Returns

_Nothing_

## `/api/group/update/`

### Description

Update an existing group

### Parameters

| Name          | Type     | Description |
| ------------- | -------- | ----------- |
| `alias`       | `string` |             |
| `description` | `string` |             |
| `name`        | `string` |             |

### Returns

_Nothing_

# GroupScoreboard

GroupScoreboardController

## `/api/groupScoreboard/addContest/`

### Description

Add contest to a group scoreboard

### Parameters

| Name               | Type         | Description |
| ------------------ | ------------ | ----------- |
| `contest_alias`    | `string`     |             |
| `group_alias`      | `string`     |             |
| `scoreboard_alias` | `string`     |             |
| `weight`           | `float`      |             |
| `only_ac`          | `bool\|null` |             |

### Returns

_Nothing_

## `/api/groupScoreboard/details/`

### Description

Details of a scoreboard. Returns a list with all contests that belong to
the given scoreboard_alias

### Parameters

| Name               | Type     | Description |
| ------------------ | -------- | ----------- |
| `group_alias`      | `string` |             |
| `scoreboard_alias` | `string` |             |

### Returns

| Name         | Type                                                                                                                                                                                                                                                                                                                                                                                                                                                                                                                                              |
| ------------ | ------------------------------------------------------------------------------------------------------------------------------------------------------------------------------------------------------------------------------------------------------------------------------------------------------------------------------------------------------------------------------------------------------------------------------------------------------------------------------------------------------------------------------------------------- |
| `contests`   | `{ acl_id: number; admission_mode: string; alias: string; contest_id: number; description: string; feedback: string; finish_time: Date; languages: string; last_updated: number; only_ac?: boolean; partial_score: boolean; penalty: string; penalty_calc_policy: string; points_decay_factor: number; problemset_id: number; recommended: boolean; rerun_id: number; scoreboard: number; show_scoreboard_after: boolean; start_time: Date; submissions_gap: number; title: string; urgent: boolean; weight?: number; window_length: number; }[]` |
| `ranking`    | `{ contests: { [key: string]: { penalty: number; points: number; }; }; name: string; total: { penalty: number; points: number; }; username: string; }[]`                                                                                                                                                                                                                                                                                                                                                                                          |
| `scoreboard` | `{ alias: string; create_time: number; description: string; group_id: number; group_scoreboard_id: number; name: string; }`                                                                                                                                                                                                                                                                                                                                                                                                                       |

## `/api/groupScoreboard/list/`

### Description

Details of a scoreboard

### Parameters

| Name          | Type           | Description |
| ------------- | -------------- | ----------- |
| `group_alias` | `null\|string` |             |

### Returns

| Name          | Type                                                                                                                          |
| ------------- | ----------------------------------------------------------------------------------------------------------------------------- |
| `scoreboards` | `{ alias: string; create_time: number; description: string; group_id: number; group_scoreboard_id: number; name: string; }[]` |

## `/api/groupScoreboard/removeContest/`

### Description

Add contest to a group scoreboard

### Parameters

| Name               | Type     | Description |
| ------------------ | -------- | ----------- |
| `contest_alias`    | `string` |             |
| `group_alias`      | `string` |             |
| `scoreboard_alias` | `string` |             |

### Returns

_Nothing_

# Identity

IdentityController

## `/api/identity/bulkCreate/`

### Description

Entry point for Create bulk Identities API

### Parameters

| Name          | Type           | Description |
| ------------- | -------------- | ----------- |
| `identities`  | `string`       |             |
| `group_alias` | `null\|string` |             |
| `name`        | `mixed`        |             |
| `username`    | `mixed`        |             |

### Returns

_Nothing_

## `/api/identity/changePassword/`

### Description

Entry point for change passowrd of an identity

### Parameters

| Name          | Type     | Description |
| ------------- | -------- | ----------- |
| `group_alias` | `string` |             |
| `password`    | `string` |             |
| `username`    | `string` |             |
| `identities`  | `mixed`  |             |
| `name`        | `mixed`  |             |

### Returns

_Nothing_

## `/api/identity/create/`

### Description

Entry point for Create an Identity API

### Parameters

| Name          | Type           | Description |
| ------------- | -------------- | ----------- |
| `gender`      | `string`       |             |
| `name`        | `string`       |             |
| `password`    | `string`       |             |
| `school_name` | `string`       |             |
| `username`    | `string`       |             |
| `country_id`  | `null\|string` |             |
| `group_alias` | `null\|string` |             |
| `identities`  | `mixed`        |             |
| `state_id`    | `null\|string` |             |

### Returns

| Name       | Type     |
| ---------- | -------- |
| `username` | `string` |

## `/api/identity/selectIdentity/`

### Description

Entry point for switching between associated identities for a user

### Parameters

| Name              | Type           | Description |
| ----------------- | -------------- | ----------- |
| `usernameOrEmail` | `string`       |             |
| `auth_token`      | `null\|string` |             |

### Returns

_Nothing_

## `/api/identity/update/`

### Description

Entry point for Update an Identity API

### Parameters

| Name                | Type           | Description |
| ------------------- | -------------- | ----------- |
| `gender`            | `string`       |             |
| `group_alias`       | `string`       |             |
| `name`              | `string`       |             |
| `original_username` | `string`       |             |
| `school_name`       | `string`       |             |
| `username`          | `string`       |             |
| `country_id`        | `null\|string` |             |
| `identities`        | `mixed`        |             |
| `state_id`          | `null\|string` |             |

### Returns

_Nothing_

# Interview

## `/api/interview/addUsers/`

### Description

### Parameters

| Name                  | Type     | Description |
| --------------------- | -------- | ----------- |
| `interview_alias`     | `string` |             |
| `usernameOrEmailsCSV` | `string` |             |

### Returns

_Nothing_

## `/api/interview/create/`

### Description

### Parameters

| Name          | Type           | Description |
| ------------- | -------------- | ----------- |
| `duration`    | `int`          |             |
| `title`       | `string`       |             |
| `alias`       | `null\|string` |             |
| `description` | `null\|string` |             |

### Returns

_Nothing_

## `/api/interview/details/`

### Description

### Parameters

| Name              | Type     | Description |
| ----------------- | -------- | ----------- |
| `interview_alias` | `string` |             |

### Returns

| Name            | Type                                                                                                                     |
| --------------- | ------------------------------------------------------------------------------------------------------------------------ |
| `contest_alias` | `string`                                                                                                                 |
| `description`   | `string`                                                                                                                 |
| `problemset_id` | `number`                                                                                                                 |
| `users`         | `{ access_time: Date; country: string; email: string; opened_interview: boolean; user_id: number; username: string; }[]` |

## `/api/interview/list/`

### Description

### Returns

| Name     | Type                                                                                                                                           |
| -------- | ---------------------------------------------------------------------------------------------------------------------------------------------- |
| `result` | `{ acl_id: number; alias: string; description: string; interview_id: number; problemset_id: number; title: string; window_length: number; }[]` |

# Notification

BadgesController

## `/api/notification/myList/`

### Description

Returns a list of unread notifications for user

### Returns

| Name            | Type                   |
| --------------- | ---------------------- |
| `notifications` | `types.Notification[]` |

## `/api/notification/readNotifications/`

### Description

Updates notifications as read in database

### Parameters

| Name            | Type    | Description |
| --------------- | ------- | ----------- |
| `notifications` | `mixed` |             |

### Returns

_Nothing_

# Problem

ProblemsController

## `/api/problem/addAdmin/`

### Description

Adds an admin to a problem

### Parameters

| Name              | Type     | Description |
| ----------------- | -------- | ----------- |
| `problem_alias`   | `string` |             |
| `usernameOrEmail` | `string` |             |

### Returns

_Nothing_

## `/api/problem/addGroupAdmin/`

### Description

Adds a group admin to a problem

### Parameters

| Name            | Type     | Description |
| --------------- | -------- | ----------- |
| `group`         | `string` |             |
| `problem_alias` | `string` |             |

### Returns

_Nothing_

## `/api/problem/addTag/`

### Description

Adds a tag to a problem

### Parameters

| Name            | Type         | Description |
| --------------- | ------------ | ----------- |
| `name`          | `string`     |             |
| `problem_alias` | `string`     |             |
| `public`        | `bool\|null` |             |

### Returns

| Name   | Type     |
| ------ | -------- |
| `name` | `string` |

## `/api/problem/adminList/`

### Description

Returns a list of problems where current user has admin rights (or is
the owner).

### Parameters

| Name        | Type  | Description |
| ----------- | ----- | ----------- |
| `page`      | `int` |             |
| `page_size` | `int` |             |

### Returns

| Name         | Type                      |
| ------------ | ------------------------- |
| `pagerItems` | `types.PageItem[]`        |
| `problems`   | `types.ProblemListItem[]` |

## `/api/problem/admins/`

### Description

Returns all problem administrators

### Parameters

| Name            | Type     | Description |
| --------------- | -------- | ----------- |
| `problem_alias` | `string` |             |

### Returns

| Name           | Type                        |
| -------------- | --------------------------- |
| `admins`       | `types.ProblemAdmin[]`      |
| `group_admins` | `types.ProblemGroupAdmin[]` |

## `/api/problem/bestScore/`

### Description

Returns the best score for a problem

### Parameters

| Name             | Type           | Description |
| ---------------- | -------------- | ----------- |
| `contest_alias`  | `null\|string` |             |
| `problem_alias`  | `null\|string` |             |
| `problemset_id`  | `mixed`        |             |
| `statement_type` | `null\|string` |             |
| `username`       | `null\|string` |             |

### Returns

| Name    | Type     |
| ------- | -------- |
| `score` | `number` |

## `/api/problem/clarifications/`

### Description

Entry point for Problem clarifications API

### Parameters

| Name            | Type     | Description |
| --------------- | -------- | ----------- |
| `problem_alias` | `string` |             |
| `offset`        | `mixed`  |             |
| `rowcount`      | `mixed`  |             |

### Returns

| Name             | Type                    |
| ---------------- | ----------------------- |
| `clarifications` | `types.Clarification[]` |

## `/api/problem/create/`

### Description

Create a new problem

### Parameters

| Name                      | Type           | Description |
| ------------------------- | -------------- | ----------- |
| `problem_alias`           | `string`       |             |
| `visibility`              | `string`       |             |
| `allow_user_add_tags`     | `bool\|null`   |             |
| `email_clarifications`    | `bool\|null`   |             |
| `extra_wall_time`         | `mixed`        |             |
| `input_limit`             | `mixed`        |             |
| `languages`               | `mixed`        |             |
| `memory_limit`            | `mixed`        |             |
| `output_limit`            | `mixed`        |             |
| `overall_wall_time_limit` | `mixed`        |             |
| `problem_level`           | `null\|string` |             |
| `selected_tags`           | `null\|string` |             |
| `show_diff`               | `null\|string` |             |
| `source`                  | `null\|string` |             |
| `time_limit`              | `mixed`        |             |
| `title`                   | `null\|string` |             |
| `update_published`        | `null\|string` |             |
| `validator`               | `null\|string` |             |
| `validator_time_limit`    | `mixed`        |             |

### Returns

_Nothing_

## `/api/problem/delete/`

### Description

Removes a problem whether user is the creator

### Parameters

| Name            | Type     | Description |
| --------------- | -------- | ----------- |
| `problem_alias` | `string` |             |

### Returns

_Nothing_

## `/api/problem/details/`

### Description

Entry point for Problem Details API

### Parameters

| Name                      | Type           | Description |
| ------------------------- | -------------- | ----------- |
| `problem_alias`           | `string`       |             |
| `contest_alias`           | `null\|string` |             |
| `lang`                    | `null\|string` |             |
| `prevent_problemset_open` | `bool\|null`   |             |
| `problemset_id`           | `mixed`        |             |
| `show_solvers`            | `bool\|null`   |             |
| `statement_type`          | `null\|string` |             |

### Returns

```typescript
types.ProblemDetails;
```

## `/api/problem/list/`

### Description

List of public and user's private problems

### Parameters

| Name                    | Type           | Description |
| ----------------------- | -------------- | ----------- |
| `only_quality_seal`     | `bool`         |             |
| `difficulty`            | `null\|string` |             |
| `difficulty_range`      | `null\|string` |             |
| `language`              | `mixed`        |             |
| `level`                 | `null\|string` |             |
| `max_difficulty`        | `int\|null`    |             |
| `min_difficulty`        | `int\|null`    |             |
| `min_visibility`        | `int\|null`    |             |
| `offset`                | `mixed`        |             |
| `only_karel`            | `mixed`        |             |
| `order_by`              | `mixed`        |             |
| `page`                  | `mixed`        |             |
| `programming_languages` | `null\|string` |             |
| `query`                 | `null\|string` |             |
| `require_all_tags`      | `mixed`        |             |
| `rowcount`              | `mixed`        |             |
| `some_tags`             | `mixed`        |             |
| `sort_order`            | `mixed`        |             |

### Returns

| Name      | Type                      |
| --------- | ------------------------- |
| `results` | `types.ProblemListItem[]` |
| `total`   | `number`                  |

## `/api/problem/myList/`

### Description

Gets a list of problems where current user is the owner

### Parameters

| Name        | Type    | Description |
| ----------- | ------- | ----------- |
| `page`      | `int`   |             |
| `page_size` | `int`   |             |
| `offset`    | `mixed` |             |
| `rowcount`  | `mixed` |             |

### Returns

| Name         | Type                      |
| ------------ | ------------------------- |
| `pagerItems` | `types.PageItem[]`        |
| `problems`   | `types.ProblemListItem[]` |

## `/api/problem/randomKarelProblem/`

### Description

### Returns

| Name    | Type     |
| ------- | -------- |
| `alias` | `string` |

## `/api/problem/randomLanguageProblem/`

### Description

### Returns

| Name    | Type     |
| ------- | -------- |
| `alias` | `string` |

## `/api/problem/rejudge/`

### Description

Rejudge problem

### Parameters

| Name            | Type     | Description |
| --------------- | -------- | ----------- |
| `problem_alias` | `string` |             |

### Returns

_Nothing_

## `/api/problem/removeAdmin/`

### Description

Removes an admin from a problem

### Parameters

| Name              | Type     | Description |
| ----------------- | -------- | ----------- |
| `problem_alias`   | `string` |             |
| `usernameOrEmail` | `string` |             |

### Returns

_Nothing_

## `/api/problem/removeGroupAdmin/`

### Description

Removes a group admin from a problem

### Parameters

| Name            | Type     | Description |
| --------------- | -------- | ----------- |
| `group`         | `string` |             |
| `problem_alias` | `string` |             |

### Returns

_Nothing_

## `/api/problem/removeTag/`

### Description

Removes a tag from a contest

### Parameters

| Name            | Type     | Description |
| --------------- | -------- | ----------- |
| `name`          | `string` |             |
| `problem_alias` | `string` |             |

### Returns

_Nothing_

## `/api/problem/runs/`

### Description

Entry point for Problem runs API

### Parameters

| Name            | Type           | Description |
| --------------- | -------------- | ----------- |
| `language`      | `null\|string` |             |
| `offset`        | `int\|null`    |             |
| `problem_alias` | `null\|string` |             |
| `rowcount`      | `int\|null`    |             |
| `show_all`      | `bool\|null`   |             |
| `status`        | `null\|string` |             |
| `username`      | `null\|string` |             |
| `verdict`       | `null\|string` |             |

### Returns

| Name   | Type          |
| ------ | ------------- |
| `runs` | `types.Run[]` |

## `/api/problem/runsDiff/`

### Description

Return a report of which runs would change due to a version change.

### Parameters

| Name            | Type           | Description |
| --------------- | -------------- | ----------- |
| `version`       | `string`       |             |
| `problem_alias` | `null\|string` |             |

### Returns

| Name   | Type               |
| ------ | ------------------ |
| `diff` | `types.RunsDiff[]` |

## `/api/problem/selectVersion/`

### Description

Change the version of the problem.

### Parameters

| Name               | Type           | Description |
| ------------------ | -------------- | ----------- |
| `commit`           | `null\|string` |             |
| `problem_alias`    | `null\|string` |             |
| `update_published` | `null\|string` |             |

### Returns

_Nothing_

## `/api/problem/solution/`

### Description

Returns the solution for a problem if conditions are satisfied.

### Parameters

| Name              | Type           | Description |
| ----------------- | -------------- | ----------- |
| `contest_alias`   | `null\|string` |             |
| `forfeit_problem` | `bool\|null`   |             |
| `lang`            | `null\|string` |             |
| `problem_alias`   | `null\|string` |             |
| `problemset_id`   | `mixed`        |             |
| `statement_type`  | `null\|string` |             |

### Returns

| Name       | Type                     |
| ---------- | ------------------------ |
| `solution` | `types.ProblemStatement` |

## `/api/problem/stats/`

### Description

Stats of a problem

### Parameters

| Name            | Type     | Description |
| --------------- | -------- | ----------- |
| `problem_alias` | `string` |             |

### Returns

| Name             | Type                         |
| ---------------- | ---------------------------- |
| `cases_stats`    | `{ [key: string]: number; }` |
| `pending_runs`   | `string[]`                   |
| `total_runs`     | `number`                     |
| `verdict_counts` | `{ [key: string]: number; }` |

## `/api/problem/tags/`

### Description

Returns every tag associated to a given problem.

### Parameters

| Name            | Type     | Description |
| --------------- | -------- | ----------- |
| `problem_alias` | `string` |             |
| `include_voted` | `mixed`  |             |

### Returns

| Name   | Type                                   |
| ------ | -------------------------------------- |
| `tags` | `{ name: string; public: boolean; }[]` |

## `/api/problem/update/`

### Description

Update problem contents

### Parameters

| Name                      | Type           | Description |
| ------------------------- | -------------- | ----------- |
| `message`                 | `string`       |             |
| `problem_alias`           | `string`       |             |
| `allow_user_add_tags`     | `bool\|null`   |             |
| `email_clarifications`    | `bool\|null`   |             |
| `extra_wall_time`         | `mixed`        |             |
| `input_limit`             | `mixed`        |             |
| `languages`               | `mixed`        |             |
| `memory_limit`            | `mixed`        |             |
| `output_limit`            | `mixed`        |             |
| `overall_wall_time_limit` | `mixed`        |             |
| `problem_level`           | `null\|string` |             |
| `redirect`                | `mixed`        |             |
| `selected_tags`           | `null\|string` |             |
| `show_diff`               | `null\|string` |             |
| `source`                  | `null\|string` |             |
| `time_limit`              | `mixed`        |             |
| `title`                   | `null\|string` |             |
| `update_published`        | `null\|string` |             |
| `validator`               | `null\|string` |             |
| `validator_time_limit`    | `mixed`        |             |
| `visibility`              | `null\|string` |             |

### Returns

| Name       | Type      |
| ---------- | --------- |
| `rejudged` | `boolean` |

## `/api/problem/updateProblemLevel/`

### Description

Updates the problem level of a problem

### Parameters

| Name            | Type           | Description |
| --------------- | -------------- | ----------- |
| `problem_alias` | `string`       |             |
| `level_tag`     | `null\|string` |             |

### Returns

_Nothing_

## `/api/problem/updateSolution/`

### Description

Updates problem solution only

### Parameters

| Name                      | Type           | Description |
| ------------------------- | -------------- | ----------- |
| `message`                 | `string`       |             |
| `problem_alias`           | `string`       |             |
| `solution`                | `string`       |             |
| `visibility`              | `string`       |             |
| `allow_user_add_tags`     | `bool\|null`   |             |
| `email_clarifications`    | `bool\|null`   |             |
| `extra_wall_time`         | `mixed`        |             |
| `input_limit`             | `mixed`        |             |
| `lang`                    | `null\|string` |             |
| `languages`               | `mixed`        |             |
| `memory_limit`            | `mixed`        |             |
| `output_limit`            | `mixed`        |             |
| `overall_wall_time_limit` | `mixed`        |             |
| `problem_level`           | `null\|string` |             |
| `selected_tags`           | `null\|string` |             |
| `show_diff`               | `null\|string` |             |
| `source`                  | `null\|string` |             |
| `time_limit`              | `mixed`        |             |
| `title`                   | `null\|string` |             |
| `update_published`        | `null\|string` |             |
| `validator`               | `null\|string` |             |
| `validator_time_limit`    | `mixed`        |             |

### Returns

_Nothing_

## `/api/problem/updateStatement/`

### Description

Updates problem statement only

### Parameters

| Name                      | Type           | Description |
| ------------------------- | -------------- | ----------- |
| `message`                 | `string`       |             |
| `problem_alias`           | `string`       |             |
| `statement`               | `string`       |             |
| `visibility`              | `string`       |             |
| `allow_user_add_tags`     | `bool\|null`   |             |
| `email_clarifications`    | `bool\|null`   |             |
| `extra_wall_time`         | `mixed`        |             |
| `input_limit`             | `mixed`        |             |
| `lang`                    | `mixed`        |             |
| `languages`               | `mixed`        |             |
| `memory_limit`            | `mixed`        |             |
| `output_limit`            | `mixed`        |             |
| `overall_wall_time_limit` | `mixed`        |             |
| `problem_level`           | `null\|string` |             |
| `selected_tags`           | `null\|string` |             |
| `show_diff`               | `null\|string` |             |
| `source`                  | `null\|string` |             |
| `time_limit`              | `mixed`        |             |
| `title`                   | `null\|string` |             |
| `update_published`        | `null\|string` |             |
| `validator`               | `null\|string` |             |
| `validator_time_limit`    | `mixed`        |             |

### Returns

_Nothing_

## `/api/problem/versions/`

### Description

Entry point for Problem Versions API

### Parameters

| Name            | Type           | Description |
| --------------- | -------------- | ----------- |
| `problem_alias` | `null\|string` |             |

### Returns

| Name        | Type                     |
| ----------- | ------------------------ |
| `log`       | `types.ProblemVersion[]` |
| `published` | `string`                 |

# ProblemForfeited

ProblemForfeitedController

## `/api/problemForfeited/getCounts/`

### Description

Returns the number of solutions allowed
and the number of solutions already seen

### Returns

| Name      | Type     |
| --------- | -------- |
| `allowed` | `number` |
| `seen`    | `number` |

# Problemset

## `/api/problemset/details/`

### Description

### Parameters

| Name              | Type           | Description |
| ----------------- | -------------- | ----------- |
| `assignment`      | `string`       |             |
| `contest_alias`   | `string`       |             |
| `course`          | `string`       |             |
| `interview_alias` | `string`       |             |
| `problemset_id`   | `int`          |             |
| `auth_token`      | `mixed`        |             |
| `token`           | `null\|string` |             |
| `tokens`          | `mixed`        |             |

### Returns

```typescript
types.Problemset;
```

## `/api/problemset/scoreboard/`

### Description

### Parameters

| Name            | Type     | Description |
| --------------- | -------- | ----------- |
| `assignment`    | `string` |             |
| `contest_alias` | `string` |             |
| `course`        | `string` |             |
| `problemset_id` | `int`    |             |
| `auth_token`    | `mixed`  |             |
| `token`         | `mixed`  |             |
| `tokens`        | `mixed`  |             |

### Returns

```typescript
types.Scoreboard;
```

## `/api/problemset/scoreboardEvents/`

### Description

Returns the Scoreboard events

### Parameters

| Name            | Type     | Description |
| --------------- | -------- | ----------- |
| `assignment`    | `string` |             |
| `contest_alias` | `string` |             |
| `course`        | `string` |             |
| `problemset_id` | `int`    |             |
| `auth_token`    | `mixed`  |             |
| `token`         | `mixed`  |             |
| `tokens`        | `mixed`  |             |

### Returns

| Name     | Type                      |
| -------- | ------------------------- |
| `events` | `types.ScoreboardEvent[]` |

# QualityNomination

QualityNominationController

## `/api/qualityNomination/create/`

### Description

Creates a new QualityNomination

There are three ways in which users can interact with this:

# Suggestion

A user that has already solved a problem can make suggestions about a
problem. This expects the `nomination` field to be `suggestion` and the
`contents` field should be a JSON blob with at least one the following fields:

- `difficulty`: (Optional) A number in the range [0-4] indicating the
  difficulty of the problem.
- `quality`: (Optional) A number in the range [0-4] indicating the quality
  of the problem.
- `tags`: (Optional) An array of tag names that will be added to the
  problem upon promotion.
- `before_ac`: (Optional) Boolean indicating if the suggestion has been sent
  before receiving an AC verdict for problem run.

# Quality tag

A reviewer could send this type of nomination to make the user marked as
a quality problem or not. The reviewer could also specify which category
is the one the problem belongs to. The 'contents' field should have the
following subfields:

- tag: The name of the tag corresponding to the category of the problem
- quality_seal: A boolean that if activated, means that the problem is a
  quality problem

# Promotion

A user that has already solved a problem can nominate it to be promoted
as a Quality Problem. This expects the `nomination` field to be
`promotion` and the `contents` field should be a JSON blob with the
following fields:

- `statements`: A dictionary of languages to objects that contain a
  `markdown` field, which is the markdown-formatted
  problem statement for that language.
- `source`: A URL or string clearly documenting the source or full name
  of original author of the problem.
- `tags`: An array of tag names that will be added to the problem upon
  promotion.

# Demotion

A demoted problem is banned, and cannot be un-banned or added to any new
problemsets. This expects the `nomination` field to be `demotion` and
the `contents` field should be a JSON blob with the following fields:

- `rationale`: A small text explaining the rationale for demotion.
- `reason`: One of `['duplicate', 'no-problem-statement', 'offensive', 'other', 'spam']`.
- `original`: If the `reason` is `duplicate`, the alias of the original
  problem.

# Dismissal

A user that has already solved a problem can dismiss suggestions. The
`contents` field is empty.

### Parameters

| Name            | Type                                                                | Description |
| --------------- | ------------------------------------------------------------------- | ----------- |
| `contents`      | `string`                                                            |             |
| `nomination`    | `'demotion'\|'dismissal'\|'promotion'\|'quality_tag'\|'suggestion'` |             |
| `problem_alias` | `string`                                                            |             |

### Returns

| Name                   | Type     |
| ---------------------- | -------- |
| `qualitynomination_id` | `number` |

## `/api/qualityNomination/details/`

### Description

Displays the details of a nomination. The user needs to be either the
nominator or a member of the reviewer group.

### Parameters

| Name                   | Type  | Description |
| ---------------------- | ----- | ----------- |
| `qualitynomination_id` | `int` |             |

### Returns

| Name                   | Type                                                                                                                                                             |
| ---------------------- | ---------------------------------------------------------------------------------------------------------------------------------------------------------------- |
| `author`               | `{ name: string; username: string; }`                                                                                                                            |
| `contents`             | `{ before_ac?: boolean; difficulty?: number; quality?: number; rationale?: string; reason?: string; statements?: { [key: string]: string; }; tags?: string[]; }` |
| `nomination`           | `string`                                                                                                                                                         |
| `nomination_status`    | `string`                                                                                                                                                         |
| `nominator`            | `{ name: string; username: string; }`                                                                                                                            |
| `original_contents`    | `{ source: string; statements: { [key: string]: types.ProblemStatement; }; tags?: { name: string; source: string; }[]; }`                                        |
| `problem`              | `{ alias: string; title: string; }`                                                                                                                              |
| `qualitynomination_id` | `number`                                                                                                                                                         |
| `reviewer`             | `boolean`                                                                                                                                                        |
| `time`                 | `Date`                                                                                                                                                           |
| `votes`                | `{ time: Date; user: { name: string; username: string; }; vote: number; }[]`                                                                                     |

## `/api/qualityNomination/list/`

### Description

### Parameters

| Name       | Type                                                             | Description |
| ---------- | ---------------------------------------------------------------- | ----------- |
| `offset`   | `int`                                                            |             |
| `rowcount` | `int`                                                            |             |
| `column`   | `'author_username'\|'nominator_username'\|'problem_alias'\|null` |             |
| `query`    | `null\|string`                                                   |             |
| `status`   | `mixed`                                                          |             |

### Returns

| Name          | Type                         |
| ------------- | ---------------------------- |
| `nominations` | `types.NominationListItem[]` |
| `pager_items` | `types.PageItem[]`           |

## `/api/qualityNomination/myAssignedList/`

### Description

Displays the nominations that this user has been assigned.

### Parameters

| Name        | Type  | Description |
| ----------- | ----- | ----------- |
| `page`      | `int` |             |
| `page_size` | `int` |             |

### Returns

| Name          | Type                                                                                                                                                                                                                                                                                                                                                                                                                                                                                         |
| ------------- | -------------------------------------------------------------------------------------------------------------------------------------------------------------------------------------------------------------------------------------------------------------------------------------------------------------------------------------------------------------------------------------------------------------------------------------------------------------------------------------------- |
| `nominations` | `{ author: { name: string; username: string; }; contents?: { before_ac?: boolean; difficulty?: number; quality?: number; rationale?: string; reason?: string; statements?: { [key: string]: string; }; tags?: string[]; }; nomination: string; nominator: { name: string; username: string; }; problem: { alias: string; title: string; }; qualitynomination_id: number; status: string; time: Date; votes: { time: Date; user: { name: string; username: string; }; vote: number; }[]; }[]` |

## `/api/qualityNomination/myList/`

### Description

### Parameters

| Name       | Type  | Description |
| ---------- | ----- | ----------- |
| `offset`   | `int` |             |
| `rowcount` | `int` |             |

### Returns

| Name          | Type                         |
| ------------- | ---------------------------- |
| `nominations` | `types.NominationListItem[]` |
| `pager_items` | `types.PageItem[]`           |

## `/api/qualityNomination/resolve/`

### Description

Marks a problem of a nomination (only the demotion type supported for now) as (resolved, banned, warning).

### Parameters

| Name                   | Type                                      | Description |
| ---------------------- | ----------------------------------------- | ----------- |
| `problem_alias`        | `string`                                  |             |
| `qualitynomination_id` | `int`                                     |             |
| `rationale`            | `string`                                  |             |
| `status`               | `'banned'\|'open'\|'resolved'\|'warning'` |             |
| `all`                  | `bool\|null`                              |             |

### Returns

_Nothing_

# Reset

## `/api/reset/create/`

### Description

Creates a reset operation, the first of two steps needed to reset a
password. The first step consist of sending an email to the user with
instructions to reset he's password, if and only if the email is valid.

### Parameters

| Name    | Type     | Description |
| ------- | -------- | ----------- |
| `email` | `string` |             |

### Returns

| Name      | Type     |
| --------- | -------- |
| `message` | `string` |
| `token`   | `string` |

## `/api/reset/generateToken/`

### Description

Creates a reset operation, support team members can generate a valid
token and then they can send it to end user

### Parameters

| Name    | Type     | Description |
| ------- | -------- | ----------- |
| `email` | `string` |             |

### Returns

| Name    | Type     |
| ------- | -------- |
| `link`  | `string` |
| `token` | `string` |

## `/api/reset/update/`

### Description

Updates the password of a given user, this is the second and last step
in order to reset the password. This operation is done if and only if
the correct parameters are suplied.

### Parameters

| Name                    | Type     | Description |
| ----------------------- | -------- | ----------- |
| `email`                 | `string` |             |
| `password`              | `string` |             |
| `password_confirmation` | `string` |             |
| `reset_token`           | `string` |             |

### Returns

| Name      | Type     |
| --------- | -------- |
| `message` | `string` |

# Run

RunController

## `/api/run/counts/`

### Description

Get total of last 6 months

### Returns

| Name    | Type                         |
| ------- | ---------------------------- |
| `ac`    | `{ [key: string]: number; }` |
| `total` | `{ [key: string]: number; }` |

## `/api/run/create/`

### Description

Create a new run

### Parameters

| Name            | Type     | Description |
| --------------- | -------- | ----------- |
| `contest_alias` | `string` |             |
| `problem_alias` | `string` |             |
| `source`        | `string` |             |
| `language`      | `mixed`  |             |
| `problemset_id` | `mixed`  |             |

### Returns

| Name                      | Type     |
| ------------------------- | -------- |
| `guid`                    | `string` |
| `nextSubmissionTimestamp` | `Date`   |
| `submission_deadline`     | `Date`   |
| `submit_delay`            | `number` |

## `/api/run/details/`

### Description

Gets the details of a run. Includes admin details if admin.

### Parameters

| Name        | Type     | Description |
| ----------- | -------- | ----------- |
| `run_alias` | `string` |             |

### Returns

```typescript
types.RunDetails;
```

## `/api/run/disqualify/`

### Description

Disqualify a submission

### Parameters

| Name        | Type     | Description |
| ----------- | -------- | ----------- |
| `run_alias` | `string` |             |

### Returns

_Nothing_

## `/api/run/list/`

### Description

Gets a list of latest runs overall

### Parameters

| Name            | Type     | Description |
| --------------- | -------- | ----------- |
| `offset`        | `int`    |             |
| `problem_alias` | `string` |             |
| `rowcount`      | `int`    |             |
| `username`      | `string` |             |
| `language`      | `mixed`  |             |
| `status`        | `mixed`  |             |
| `verdict`       | `mixed`  |             |

### Returns

| Name   | Type          |
| ------ | ------------- |
| `runs` | `types.Run[]` |

## `/api/run/rejudge/`

### Description

Re-sends a problem to Grader.

### Parameters

| Name        | Type     | Description |
| ----------- | -------- | ----------- |
| `run_alias` | `string` |             |
| `debug`     | `mixed`  |             |

### Returns

_Nothing_

## `/api/run/source/`

### Description

Given the run alias, returns the source code and any compile errors if any
Used in the arena, any contestant can view its own codes and compile errors

### Parameters

| Name        | Type     | Description |
| ----------- | -------- | ----------- |
| `run_alias` | `string` |             |

### Returns

| Name            | Type                                                                                                                                                                                                                                                                                                                             |
| --------------- | -------------------------------------------------------------------------------------------------------------------------------------------------------------------------------------------------------------------------------------------------------------------------------------------------------------------------------- |
| `compile_error` | `string`                                                                                                                                                                                                                                                                                                                         |
| `details`       | `{ compile_meta?: { [key: string]: types.RunMetadata; }; contest_score: number; groups?: { cases: types.CaseResult[]; contest_score: number; group: string; max_score: number; score: number; }[]; judged_by: string; max_score?: number; memory?: number; score: number; time?: number; verdict: string; wall_time?: number; }` |
| `source`        | `string`                                                                                                                                                                                                                                                                                                                         |

## `/api/run/status/`

### Description

Get basic details of a run

### Parameters

| Name        | Type     | Description |
| ----------- | -------- | ----------- |
| `run_alias` | `string` |             |

### Returns

```typescript
types.Run;
```

# School

SchoolController

## `/api/school/create/`

### Description

Api to create new school

### Parameters

| Name         | Type           | Description |
| ------------ | -------------- | ----------- |
| `name`       | `string`       |             |
| `country_id` | `null\|string` |             |
| `state_id`   | `null\|string` |             |

### Returns

| Name        | Type     |
| ----------- | -------- |
| `school_id` | `number` |

## `/api/school/list/`

### Description

Gets a list of schools

### Parameters

| Name    | Type    | Description |
| ------- | ------- | ----------- |
| `query` | `mixed` |             |
| `term`  | `mixed` |             |

### Returns

```typescript
{
  id: number;
  label: string;
  value: string;
}
[];
```

## `/api/school/selectSchoolOfTheMonth/`

### Description

Selects a certain school as school of the month

### Parameters

| Name        | Type  | Description |
| ----------- | ----- | ----------- |
| `school_id` | `int` |             |

### Returns

_Nothing_

# Scoreboard

ScoreboardController

## `/api/scoreboard/refresh/`

### Description

Returns a list of contests

### Parameters

| Name           | Type           | Description |
| -------------- | -------------- | ----------- |
| `alias`        | `string`       |             |
| `course_alias` | `null\|string` |             |
| `token`        | `mixed`        |             |

### Returns

_Nothing_

# Session

Session controller handles sessions.

## `/api/session/currentSession/`

### Description

Returns information about current session. In order to avoid one full
server roundtrip (about ~100msec on each pageload), it also returns the
current time to be able to calculate the time delta between the
contestant's machine and the server.

### Parameters

| Name         | Type           | Description |
| ------------ | -------------- | ----------- |
| `auth_token` | `null\|string` |             |

### Returns

| Name      | Type                   |
| --------- | ---------------------- |
| `session` | `types.CurrentSession` |
| `time`    | `number`               |

## `/api/session/googleLogin/`

### Description

### Parameters

| Name         | Type     | Description |
| ------------ | -------- | ----------- |
| `storeToken` | `string` |             |

### Returns

| Name                | Type      |
| ------------------- | --------- |
| `isAccountCreation` | `boolean` |

# Tag

TagController

## `/api/tag/frequentTags/`

### Description

Return most frequent public tags of a certain level

### Parameters

| Name           | Type     | Description |
| -------------- | -------- | ----------- |
| `problemLevel` | `string` |             |
| `rows`         | `int`    |             |

### Returns

| Name            | Type                          |
| --------------- | ----------------------------- |
| `frequent_tags` | `types.TagWithProblemCount[]` |

## `/api/tag/list/`

### Description

Gets a list of tags

### Parameters

| Name    | Type    | Description |
| ------- | ------- | ----------- |
| `query` | `mixed` |             |
| `term`  | `mixed` |             |

### Returns

```typescript
{
  name: string;
}
[];
```

# Time

TimeController

Used by arena to sync time between client and server from time to time

## `/api/time/get/`

### Description

Entry point for /time API

### Returns

| Name   | Type     |
| ------ | -------- |
| `time` | `number` |

# User

UserController

## `/api/user/acceptPrivacyPolicy/`

### Description

Keeps a record of a user who accepts the privacy policy

### Parameters

| Name                    | Type           | Description |
| ----------------------- | -------------- | ----------- |
| `privacy_git_object_id` | `string`       |             |
| `statement_type`        | `string`       |             |
| `username`              | `null\|string` |             |

### Returns

_Nothing_

## `/api/user/addExperiment/`

### Description

Adds the experiment to the user.

### Parameters

| Name         | Type     | Description |
| ------------ | -------- | ----------- |
| `experiment` | `string` |             |

### Returns

_Nothing_

## `/api/user/addGroup/`

### Description

Adds the identity to the group.

### Parameters

| Name    | Type     | Description |
| ------- | -------- | ----------- |
| `group` | `string` |             |

### Returns

_Nothing_

## `/api/user/addRole/`

### Description

Adds the role to the user.

### Parameters

| Name   | Type     | Description |
| ------ | -------- | ----------- |
| `role` | `string` |             |

### Returns

_Nothing_

## `/api/user/associateIdentity/`

### Description

Associates an identity to the logged user given the username

### Parameters

| Name       | Type     | Description |
| ---------- | -------- | ----------- |
| `password` | `string` |             |
| `username` | `string` |             |

### Returns

_Nothing_

## `/api/user/changePassword/`

### Description

Changes the password of a user

### Parameters

| Name             | Type           | Description |
| ---------------- | -------------- | ----------- |
| `old_password`   | `string`       |             |
| `username`       | `string`       |             |
| `password`       | `null\|string` |             |
| `permission_key` | `mixed`        |             |

### Returns

_Nothing_

## `/api/user/coderOfTheMonth/`

### Description

Get coder of the month by trying to find it in the table using the first
day of the current month. If there's no coder of the month for the given
date, calculate it and save it.

### Parameters

| Name       | Type           | Description |
| ---------- | -------------- | ----------- |
| `category` | `mixed`        |             |
| `date`     | `null\|string` |             |

### Returns

| Name        | Type                |
| ----------- | ------------------- |
| `coderinfo` | `types.UserProfile` |

## `/api/user/coderOfTheMonthList/`

### Description

Returns the list of coders of the month

### Parameters

| Name       | Type           | Description |
| ---------- | -------------- | ----------- |
| `category` | `mixed`        |             |
| `date`     | `null\|string` |             |

### Returns

| Name     | Type                        |
| -------- | --------------------------- |
| `coders` | `types.CoderOfTheMonthList` |

## `/api/user/contestStats/`

### Description

Get Contests which a certain user has participated in

### Parameters

<<<<<<< HEAD
| Name         | Type           | Description |
| ------------ | -------------- | ----------- |
| `auth_token` | `null\|string` |             |
| `username`   | `mixed`        |             |

### Returns

| Name       | Type                        |
| ---------- | --------------------------- |
| `contests` | `types.UserProfileContests` |
=======
| Name       | Type           | Description |
| ---------- | -------------- | ----------- |
| `username` | `null\|string` |             |

### Returns

| Name       | Type                                                                       |
| ---------- | -------------------------------------------------------------------------- |
| `contests` | `{ [key: string]: { data: types.ContestParticipated; place?: number; }; }` |
>>>>>>> bd9b16f8

## `/api/user/create/`

### Description

Entry point for Create a User API

### Returns

| Name       | Type     |
| ---------- | -------- |
| `username` | `string` |

## `/api/user/extraInformation/`

### Description

Gets extra information of the identity:

- last password change request
- verify status
- birth date to verify the user identity

### Parameters

| Name    | Type     | Description |
| ------- | -------- | ----------- |
| `email` | `string` |             |

### Returns

| Name              | Type      |
| ----------------- | --------- |
| `birth_date`      | `Date`    |
| `last_login`      | `Date`    |
| `username`        | `string`  |
| `verified`        | `boolean` |
| `within_last_day` | `boolean` |

## `/api/user/generateGitToken/`

### Description

Generate a new gitserver token. This token can be used to authenticate
against the gitserver.

### Returns

| Name    | Type     |
| ------- | -------- |
| `token` | `string` |

## `/api/user/generateOmiUsers/`

### Description

### Parameters

| Name              | Type           | Description |
| ----------------- | -------------- | ----------- |
| `auth_token`      | `string`       |             |
| `contest_alias`   | `string`       |             |
| `contest_type`    | `string`       |             |
| `id`              | `string`       |             |
| `old_password`    | `string`       |             |
| `permission_key`  | `string`       |             |
| `username`        | `string`       |             |
| `change_password` | `mixed`        |             |
| `password`        | `null\|string` |             |
| `usernameOrEmail` | `null\|string` |             |

### Returns

```typescript
{ [key: string]: string; }
```

## `/api/user/interviewStats/`

### Description

Get the results for this user in a given interview

### Parameters

| Name        | Type     | Description |
| ----------- | -------- | ----------- |
| `interview` | `string` |             |
| `username`  | `string` |             |

### Returns

| Name               | Type      |
| ------------------ | --------- |
| `finished`         | `boolean` |
| `interview_url`    | `string`  |
| `name_or_username` | `string`  |
| `opened_interview` | `boolean` |
| `user_verified`    | `boolean` |

## `/api/user/lastPrivacyPolicyAccepted/`

### Description

Gets the last privacy policy accepted by user

### Parameters

| Name       | Type           | Description |
| ---------- | -------------- | ----------- |
| `username` | `null\|string` |             |

### Returns

| Name          | Type      |
| ------------- | --------- |
| `hasAccepted` | `boolean` |

## `/api/user/list/`

### Description

Gets a list of users. This returns an array instead of an object since
it is used by typeahead.

### Parameters

| Name    | Type    | Description |
| ------- | ------- | ----------- |
| `query` | `mixed` |             |
| `term`  | `mixed` |             |

### Returns

```typescript
types.UserListItem[]
```

## `/api/user/listAssociatedIdentities/`

### Description

Get the identities that have been associated to the logged user

### Returns

| Name         | Type                         |
| ------------ | ---------------------------- |
| `identities` | `types.AssociatedIdentity[]` |

## `/api/user/listUnsolvedProblems/`

### Description

Get Problems unsolved by user

### Parameters

| Name       | Type           | Description |
| ---------- | -------------- | ----------- |
| `username` | `null\|string` |             |

### Returns

| Name       | Type              |
| ---------- | ----------------- |
| `problems` | `types.Problem[]` |

## `/api/user/login/`

### Description

Exposes API /user/login
Expects in request:
user
password

### Parameters

| Name              | Type     | Description |
| ----------------- | -------- | ----------- |
| `password`        | `string` |             |
| `usernameOrEmail` | `string` |             |

### Returns

| Name         | Type     |
| ------------ | -------- |
| `auth_token` | `string` |

## `/api/user/mailingListBackfill/`

### Description

Registers to the mailing list all users that have not been added before. Admin only

### Returns

| Name    | Type                          |
| ------- | ----------------------------- |
| `users` | `{ [key: string]: boolean; }` |

## `/api/user/problemsCreated/`

### Description

Get Problems created by user

### Parameters

| Name       | Type           | Description |
| ---------- | -------------- | ----------- |
| `username` | `null\|string` |             |

### Returns

| Name       | Type              |
| ---------- | ----------------- |
| `problems` | `types.Problem[]` |

## `/api/user/problemsSolved/`

### Description

Get Problems solved by user

### Parameters

| Name       | Type           | Description |
| ---------- | -------------- | ----------- |
| `username` | `null\|string` |             |

### Returns

| Name       | Type              |
| ---------- | ----------------- |
| `problems` | `types.Problem[]` |

## `/api/user/profile/`

### Description

Get general user info

### Parameters

| Name        | Type           | Description |
| ----------- | -------------- | ----------- |
| `category`  | `mixed`        |             |
| `omit_rank` | `bool\|null`   |             |
| `username`  | `null\|string` |             |

### Returns

```typescript
types.UserProfileInfo;
```

## `/api/user/removeExperiment/`

### Description

Removes the experiment from the user.

### Parameters

| Name         | Type     | Description |
| ------------ | -------- | ----------- |
| `experiment` | `string` |             |

### Returns

_Nothing_

## `/api/user/removeGroup/`

### Description

Removes the user to the group.

### Parameters

| Name    | Type     | Description |
| ------- | -------- | ----------- |
| `group` | `string` |             |

### Returns

_Nothing_

## `/api/user/removeRole/`

### Description

Removes the role from the user.

### Parameters

| Name   | Type     | Description |
| ------ | -------- | ----------- |
| `role` | `string` |             |

### Returns

_Nothing_

## `/api/user/selectCoderOfTheMonth/`

### Description

Selects coder of the month for next month.

### Parameters

| Name       | Type     | Description |
| ---------- | -------- | ----------- |
| `username` | `string` |             |
| `category` | `mixed`  |             |

### Returns

_Nothing_

## `/api/user/stats/`

### Description

Get stats

### Parameters

| Name       | Type           | Description |
| ---------- | -------------- | ----------- |
| `username` | `null\|string` |             |

### Returns

| Name   | Type                       |
| ------ | -------------------------- |
| `runs` | `types.UserProfileStats[]` |

## `/api/user/statusVerified/`

### Description

Gets verify status of a user

### Parameters

| Name    | Type     | Description |
| ------- | -------- | ----------- |
| `email` | `string` |             |

### Returns

| Name       | Type      |
| ---------- | --------- |
| `username` | `string`  |
| `verified` | `boolean` |

## `/api/user/update/`

### Description

Update user profile

### Parameters

| Name                | Type                                         | Description |
| ------------------- | -------------------------------------------- | ----------- |
| `birth_date`        | `string`                                     |             |
| `country_id`        | `string`                                     |             |
| `graduation_date`   | `string`                                     |             |
| `locale`            | `string`                                     |             |
| `state_id`          | `string`                                     |             |
| `auth_token`        | `mixed`                                      |             |
| `gender`            | `'decline'\|'female'\|'male'\|'other'\|null` |             |
| `hide_problem_tags` | `bool\|null`                                 |             |
| `is_private`        | `bool\|null`                                 |             |
| `name`              | `null\|string`                               |             |
| `scholar_degree`    | `null\|string`                               |             |
| `school_id`         | `int\|null`                                  |             |
| `school_name`       | `mixed`                                      |             |
| `username`          | `mixed`                                      |             |

### Returns

_Nothing_

## `/api/user/updateBasicInfo/`

### Description

Update basic user profile info when logged with fb/gool

### Parameters

| Name       | Type     | Description |
| ---------- | -------- | ----------- |
| `password` | `string` |             |
| `username` | `string` |             |

### Returns

_Nothing_

## `/api/user/updateMainEmail/`

### Description

Updates the main email of the current user

### Parameters

| Name            | Type           | Description |
| --------------- | -------------- | ----------- |
| `email`         | `string`       |             |
| `originalEmail` | `null\|string` |             |

### Returns

_Nothing_

## `/api/user/validateFilter/`

### Description

Parses and validates a filter string to be used for event notification
filtering.

The Request must have a 'filter' key with comma-delimited URI paths
representing the resources the caller is interested in receiving events
for. If the caller has enough privileges to receive notifications for
ALL the requested filters, the request will return successfully,
otherwise an exception will be thrown.

This API does not need authentication to be used. This allows to track
contest updates with an access token.

### Parameters

| Name            | Type           | Description |
| --------------- | -------------- | ----------- |
| `filter`        | `string`       |             |
| `problemset_id` | `int`          |             |
| `auth_token`    | `null\|string` |             |
| `contest_admin` | `null\|string` |             |
| `contest_alias` | `null\|string` |             |
| `token`         | `null\|string` |             |
| `tokens`        | `mixed`        |             |

### Returns

| Name               | Type       |
| ------------------ | ---------- |
| `admin`            | `boolean`  |
| `contest_admin`    | `string[]` |
| `problem_admin`    | `string[]` |
| `problemset_admin` | `number[]` |
| `user`             | `string`   |

## `/api/user/verifyEmail/`

### Description

Verifies the user given its verification id

### Parameters

| Name              | Type           | Description |
| ----------------- | -------------- | ----------- |
| `id`              | `string`       |             |
| `usernameOrEmail` | `null\|string` |             |

### Returns

_Nothing_<|MERGE_RESOLUTION|>--- conflicted
+++ resolved
@@ -3964,28 +3964,15 @@
 
 ### Parameters
 
-<<<<<<< HEAD
-| Name         | Type           | Description |
-| ------------ | -------------- | ----------- |
-| `auth_token` | `null\|string` |             |
-| `username`   | `mixed`        |             |
+| Name       | Type           | Description |
+| ---------- | -------------- | ----------- |
+| `username` | `null\|string` |             |
 
 ### Returns
 
 | Name       | Type                        |
 | ---------- | --------------------------- |
 | `contests` | `types.UserProfileContests` |
-=======
-| Name       | Type           | Description |
-| ---------- | -------------- | ----------- |
-| `username` | `null\|string` |             |
-
-### Returns
-
-| Name       | Type                                                                       |
-| ---------- | -------------------------------------------------------------------------- |
-| `contests` | `{ [key: string]: { data: types.ContestParticipated; place?: number; }; }` |
->>>>>>> bd9b16f8
 
 ## `/api/user/create/`
 
