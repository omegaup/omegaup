- [Admin](#admin)
  - [`/api/admin/platformReportStats/`](#apiadminplatformreportstats)
- [Authorization](#authorization)
  - [`/api/authorization/problem/`](#apiauthorizationproblem)
- [Badge](#badge)
  - [`/api/badge/badgeDetails/`](#apibadgebadgedetails)
  - [`/api/badge/list/`](#apibadgelist)
  - [`/api/badge/myBadgeAssignationTime/`](#apibadgemybadgeassignationtime)
  - [`/api/badge/myList/`](#apibadgemylist)
  - [`/api/badge/userList/`](#apibadgeuserlist)
- [Clarification](#clarification)
  - [`/api/clarification/create/`](#apiclarificationcreate)
  - [`/api/clarification/details/`](#apiclarificationdetails)
  - [`/api/clarification/update/`](#apiclarificationupdate)
- [Contest](#contest)
  - [`/api/contest/activityReport/`](#apicontestactivityreport)
  - [`/api/contest/addAdmin/`](#apicontestaddadmin)
  - [`/api/contest/addGroup/`](#apicontestaddgroup)
  - [`/api/contest/addGroupAdmin/`](#apicontestaddgroupadmin)
  - [`/api/contest/addProblem/`](#apicontestaddproblem)
  - [`/api/contest/addUser/`](#apicontestadduser)
  - [`/api/contest/adminDetails/`](#apicontestadmindetails)
  - [`/api/contest/adminList/`](#apicontestadminlist)
  - [`/api/contest/admins/`](#apicontestadmins)
  - [`/api/contest/arbitrateRequest/`](#apicontestarbitraterequest)
  - [`/api/contest/clarifications/`](#apicontestclarifications)
  - [`/api/contest/clone/`](#apicontestclone)
  - [`/api/contest/contestants/`](#apicontestcontestants)
  - [`/api/contest/create/`](#apicontestcreate)
  - [`/api/contest/createVirtual/`](#apicontestcreatevirtual)
  - [`/api/contest/details/`](#apicontestdetails)
  - [`/api/contest/list/`](#apicontestlist)
  - [`/api/contest/listParticipating/`](#apicontestlistparticipating)
  - [`/api/contest/myList/`](#apicontestmylist)
  - [`/api/contest/open/`](#apicontestopen)
  - [`/api/contest/problems/`](#apicontestproblems)
  - [`/api/contest/publicDetails/`](#apicontestpublicdetails)
  - [`/api/contest/registerForContest/`](#apicontestregisterforcontest)
  - [`/api/contest/removeAdmin/`](#apicontestremoveadmin)
  - [`/api/contest/removeGroup/`](#apicontestremovegroup)
  - [`/api/contest/removeGroupAdmin/`](#apicontestremovegroupadmin)
  - [`/api/contest/removeProblem/`](#apicontestremoveproblem)
  - [`/api/contest/removeUser/`](#apicontestremoveuser)
  - [`/api/contest/report/`](#apicontestreport)
  - [`/api/contest/requests/`](#apicontestrequests)
  - [`/api/contest/role/`](#apicontestrole)
  - [`/api/contest/runs/`](#apicontestruns)
  - [`/api/contest/runsDiff/`](#apicontestrunsdiff)
  - [`/api/contest/scoreboard/`](#apicontestscoreboard)
  - [`/api/contest/scoreboardEvents/`](#apicontestscoreboardevents)
  - [`/api/contest/scoreboardMerge/`](#apicontestscoreboardmerge)
  - [`/api/contest/searchUsers/`](#apicontestsearchusers)
  - [`/api/contest/setRecommended/`](#apicontestsetrecommended)
  - [`/api/contest/stats/`](#apiconteststats)
  - [`/api/contest/update/`](#apicontestupdate)
  - [`/api/contest/updateEndTimeForIdentity/`](#apicontestupdateendtimeforidentity)
  - [`/api/contest/users/`](#apicontestusers)
- [Course](#course)
  - [`/api/course/activityReport/`](#apicourseactivityreport)
  - [`/api/course/addAdmin/`](#apicourseaddadmin)
  - [`/api/course/addGroupAdmin/`](#apicourseaddgroupadmin)
  - [`/api/course/addProblem/`](#apicourseaddproblem)
  - [`/api/course/addStudent/`](#apicourseaddstudent)
  - [`/api/course/adminDetails/`](#apicourseadmindetails)
  - [`/api/course/admins/`](#apicourseadmins)
  - [`/api/course/arbitrateRequest/`](#apicoursearbitraterequest)
  - [`/api/course/assignmentDetails/`](#apicourseassignmentdetails)
  - [`/api/course/assignmentScoreboard/`](#apicourseassignmentscoreboard)
  - [`/api/course/assignmentScoreboardEvents/`](#apicourseassignmentscoreboardevents)
  - [`/api/course/clone/`](#apicourseclone)
  - [`/api/course/create/`](#apicoursecreate)
  - [`/api/course/createAssignment/`](#apicoursecreateassignment)
  - [`/api/course/details/`](#apicoursedetails)
  - [`/api/course/getProblemUsers/`](#apicoursegetproblemusers)
  - [`/api/course/introDetails/`](#apicourseintrodetails)
  - [`/api/course/listAssignments/`](#apicourselistassignments)
  - [`/api/course/listCourses/`](#apicourselistcourses)
  - [`/api/course/listSolvedProblems/`](#apicourselistsolvedproblems)
  - [`/api/course/listStudents/`](#apicourseliststudents)
  - [`/api/course/listUnsolvedProblems/`](#apicourselistunsolvedproblems)
  - [`/api/course/myProgress/`](#apicoursemyprogress)
  - [`/api/course/registerForCourse/`](#apicourseregisterforcourse)
  - [`/api/course/removeAdmin/`](#apicourseremoveadmin)
  - [`/api/course/removeGroupAdmin/`](#apicourseremovegroupadmin)
  - [`/api/course/removeProblem/`](#apicourseremoveproblem)
  - [`/api/course/removeStudent/`](#apicourseremovestudent)
  - [`/api/course/requests/`](#apicourserequests)
  - [`/api/course/runs/`](#apicourseruns)
  - [`/api/course/studentProgress/`](#apicoursestudentprogress)
  - [`/api/course/update/`](#apicourseupdate)
  - [`/api/course/updateAssignment/`](#apicourseupdateassignment)
  - [`/api/course/updateAssignmentsOrder/`](#apicourseupdateassignmentsorder)
  - [`/api/course/updateProblemsOrder/`](#apicourseupdateproblemsorder)
- [Grader](#grader)
  - [`/api/grader/status/`](#apigraderstatus)
- [Group](#group)
  - [`/api/group/addUser/`](#apigroupadduser)
  - [`/api/group/create/`](#apigroupcreate)
  - [`/api/group/createScoreboard/`](#apigroupcreatescoreboard)
  - [`/api/group/details/`](#apigroupdetails)
  - [`/api/group/list/`](#apigrouplist)
  - [`/api/group/members/`](#apigroupmembers)
  - [`/api/group/myList/`](#apigroupmylist)
  - [`/api/group/removeUser/`](#apigroupremoveuser)
- [GroupScoreboard](#groupscoreboard)
  - [`/api/groupScoreboard/addContest/`](#apigroupscoreboardaddcontest)
  - [`/api/groupScoreboard/details/`](#apigroupscoreboarddetails)
  - [`/api/groupScoreboard/list/`](#apigroupscoreboardlist)
  - [`/api/groupScoreboard/removeContest/`](#apigroupscoreboardremovecontest)
- [Identity](#identity)
  - [`/api/identity/bulkCreate/`](#apiidentitybulkcreate)
  - [`/api/identity/changePassword/`](#apiidentitychangepassword)
  - [`/api/identity/create/`](#apiidentitycreate)
  - [`/api/identity/update/`](#apiidentityupdate)
- [Interview](#interview)
  - [`/api/interview/addUsers/`](#apiinterviewaddusers)
  - [`/api/interview/create/`](#apiinterviewcreate)
  - [`/api/interview/details/`](#apiinterviewdetails)
  - [`/api/interview/list/`](#apiinterviewlist)
- [Notification](#notification)
  - [`/api/notification/myList/`](#apinotificationmylist)
  - [`/api/notification/readNotifications/`](#apinotificationreadnotifications)
- [Problem](#problem)
  - [`/api/problem/addAdmin/`](#apiproblemaddadmin)
  - [`/api/problem/addGroupAdmin/`](#apiproblemaddgroupadmin)
  - [`/api/problem/addTag/`](#apiproblemaddtag)
  - [`/api/problem/adminList/`](#apiproblemadminlist)
  - [`/api/problem/admins/`](#apiproblemadmins)
  - [`/api/problem/bestScore/`](#apiproblembestscore)
  - [`/api/problem/clarifications/`](#apiproblemclarifications)
  - [`/api/problem/create/`](#apiproblemcreate)
  - [`/api/problem/delete/`](#apiproblemdelete)
  - [`/api/problem/details/`](#apiproblemdetails)
  - [`/api/problem/list/`](#apiproblemlist)
  - [`/api/problem/myList/`](#apiproblemmylist)
  - [`/api/problem/rejudge/`](#apiproblemrejudge)
  - [`/api/problem/removeAdmin/`](#apiproblemremoveadmin)
  - [`/api/problem/removeGroupAdmin/`](#apiproblemremovegroupadmin)
  - [`/api/problem/removeTag/`](#apiproblemremovetag)
  - [`/api/problem/runs/`](#apiproblemruns)
  - [`/api/problem/runsDiff/`](#apiproblemrunsdiff)
  - [`/api/problem/selectVersion/`](#apiproblemselectversion)
  - [`/api/problem/solution/`](#apiproblemsolution)
  - [`/api/problem/stats/`](#apiproblemstats)
  - [`/api/problem/tags/`](#apiproblemtags)
  - [`/api/problem/update/`](#apiproblemupdate)
  - [`/api/problem/updateSolution/`](#apiproblemupdatesolution)
  - [`/api/problem/updateStatement/`](#apiproblemupdatestatement)
  - [`/api/problem/versions/`](#apiproblemversions)
- [ProblemForfeited](#problemforfeited)
  - [`/api/problemForfeited/getCounts/`](#apiproblemforfeitedgetcounts)
- [Problemset](#problemset)
  - [`/api/problemset/details/`](#apiproblemsetdetails)
  - [`/api/problemset/scoreboard/`](#apiproblemsetscoreboard)
  - [`/api/problemset/scoreboardEvents/`](#apiproblemsetscoreboardevents)
- [QualityNomination](#qualitynomination)
  - [`/api/qualityNomination/create/`](#apiqualitynominationcreate)
  - [`/api/qualityNomination/details/`](#apiqualitynominationdetails)
  - [`/api/qualityNomination/list/`](#apiqualitynominationlist)
  - [`/api/qualityNomination/myAssignedList/`](#apiqualitynominationmyassignedlist)
  - [`/api/qualityNomination/myList/`](#apiqualitynominationmylist)
  - [`/api/qualityNomination/resolve/`](#apiqualitynominationresolve)
- [Reset](#reset)
  - [`/api/reset/create/`](#apiresetcreate)
  - [`/api/reset/generateToken/`](#apiresetgeneratetoken)
  - [`/api/reset/update/`](#apiresetupdate)
- [Run](#run)
  - [`/api/run/counts/`](#apiruncounts)
  - [`/api/run/create/`](#apiruncreate)
  - [`/api/run/details/`](#apirundetails)
  - [`/api/run/disqualify/`](#apirundisqualify)
  - [`/api/run/list/`](#apirunlist)
  - [`/api/run/rejudge/`](#apirunrejudge)
  - [`/api/run/source/`](#apirunsource)
  - [`/api/run/status/`](#apirunstatus)
- [School](#school)
  - [`/api/school/create/`](#apischoolcreate)
  - [`/api/school/list/`](#apischoollist)
  - [`/api/school/selectSchoolOfTheMonth/`](#apischoolselectschoolofthemonth)
- [Scoreboard](#scoreboard)
  - [`/api/scoreboard/refresh/`](#apiscoreboardrefresh)
- [Session](#session)
  - [`/api/session/currentSession/`](#apisessioncurrentsession)
  - [`/api/session/googleLogin/`](#apisessiongooglelogin)
- [Tag](#tag)
  - [`/api/tag/list/`](#apitaglist)
- [Time](#time)
  - [`/api/time/get/`](#apitimeget)
- [User](#user)
  - [`/api/user/acceptPrivacyPolicy/`](#apiuseracceptprivacypolicy)
  - [`/api/user/addExperiment/`](#apiuseraddexperiment)
  - [`/api/user/addGroup/`](#apiuseraddgroup)
  - [`/api/user/addRole/`](#apiuseraddrole)
  - [`/api/user/associateIdentity/`](#apiuserassociateidentity)
  - [`/api/user/changePassword/`](#apiuserchangepassword)
  - [`/api/user/coderOfTheMonth/`](#apiusercoderofthemonth)
  - [`/api/user/coderOfTheMonthList/`](#apiusercoderofthemonthlist)
  - [`/api/user/contestStats/`](#apiuserconteststats)
  - [`/api/user/create/`](#apiusercreate)
  - [`/api/user/extraInformation/`](#apiuserextrainformation)
  - [`/api/user/generateGitToken/`](#apiusergenerategittoken)
  - [`/api/user/generateOmiUsers/`](#apiusergenerateomiusers)
  - [`/api/user/interviewStats/`](#apiuserinterviewstats)
  - [`/api/user/lastPrivacyPolicyAccepted/`](#apiuserlastprivacypolicyaccepted)
  - [`/api/user/list/`](#apiuserlist)
  - [`/api/user/listAssociatedIdentities/`](#apiuserlistassociatedidentities)
  - [`/api/user/listUnsolvedProblems/`](#apiuserlistunsolvedproblems)
  - [`/api/user/login/`](#apiuserlogin)
  - [`/api/user/mailingListBackfill/`](#apiusermailinglistbackfill)
  - [`/api/user/problemsCreated/`](#apiuserproblemscreated)
  - [`/api/user/problemsSolved/`](#apiuserproblemssolved)
  - [`/api/user/profile/`](#apiuserprofile)
  - [`/api/user/removeExperiment/`](#apiuserremoveexperiment)
  - [`/api/user/removeGroup/`](#apiuserremovegroup)
  - [`/api/user/removeRole/`](#apiuserremoverole)
  - [`/api/user/selectCoderOfTheMonth/`](#apiuserselectcoderofthemonth)
  - [`/api/user/stats/`](#apiuserstats)
  - [`/api/user/statusVerified/`](#apiuserstatusverified)
  - [`/api/user/update/`](#apiuserupdate)
  - [`/api/user/updateBasicInfo/`](#apiuserupdatebasicinfo)
  - [`/api/user/updateMainEmail/`](#apiuserupdatemainemail)
  - [`/api/user/validateFilter/`](#apiuservalidatefilter)
  - [`/api/user/verifyEmail/`](#apiuserverifyemail)

# Admin

## `/api/admin/platformReportStats/`

### Description

Get stats for an overall platform report.

### Parameters

| Name         | Type    | Description |
| ------------ | ------- | ----------- |
| `end_time`   | `mixed` |             |
| `start_time` | `mixed` |             |

### Returns

| Name     | Type                                                                                                                                                                                                     |
| -------- | -------------------------------------------------------------------------------------------------------------------------------------------------------------------------------------------------------- |
| `report` | `{ acceptedSubmissions: number; activeSchools: number; activeUsers: { [key: string]: number; }; courses: number; omiCourse: { attemptedUsers: number; completedUsers: number; passedUsers: number; }; }` |

# Authorization

AuthorizationController

## `/api/authorization/problem/`

### Description

### Parameters

| Name            | Type    | Description |
| --------------- | ------- | ----------- |
| `problem_alias` | `mixed` |             |
| `token`         | `mixed` |             |
| `username`      | `mixed` |             |

### Returns

| Name         | Type      |
| ------------ | --------- |
| `has_solved` | `boolean` |
| `is_admin`   | `boolean` |
| `can_view`   | `boolean` |
| `can_edit`   | `boolean` |

# Badge

BadgesController

## `/api/badge/badgeDetails/`

### Description

Returns the number of owners and the first
assignation timestamp for a certain badge

### Parameters

| Name          | Type    | Description |
| ------------- | ------- | ----------- |
| `badge_alias` | `mixed` |             |

### Returns

```typescript
types.Badge;
```

## `/api/badge/list/`

### Description

Returns a list of existing badges

### Returns

```typescript
string[]
```

## `/api/badge/myBadgeAssignationTime/`

### Description

Returns a the assignation timestamp of a badge
for current user.

### Parameters

| Name          | Type    | Description |
| ------------- | ------- | ----------- |
| `badge_alias` | `mixed` |             |

### Returns

| Name               | Type   |
| ------------------ | ------ |
| `assignation_time` | `Date` |

## `/api/badge/myList/`

### Description

Returns a list of badges owned by current user

### Returns

| Name     | Type            |
| -------- | --------------- |
| `badges` | `types.Badge[]` |

## `/api/badge/userList/`

### Description

Returns a list of badges owned by a certain user

### Parameters

| Name              | Type    | Description |
| ----------------- | ------- | ----------- |
| `target_username` | `mixed` |             |

### Returns

| Name     | Type            |
| -------- | --------------- |
| `badges` | `types.Badge[]` |

# Clarification

Description of ClarificationController

## `/api/clarification/create/`

### Description

Creates a Clarification

### Parameters

| Name            | Type    | Description |
| --------------- | ------- | ----------- |
| `contest_alias` | `mixed` |             |
| `message`       | `mixed` |             |
| `problem_alias` | `mixed` |             |
| `username`      | `mixed` |             |

### Returns

| Name               | Type     |
| ------------------ | -------- |
| `clarification_id` | `number` |

## `/api/clarification/details/`

### Description

API for getting a clarification

### Parameters

| Name               | Type  | Description |
| ------------------ | ----- | ----------- |
| `clarification_id` | `int` |             |

### Returns

| Name            | Type     |
| --------------- | -------- |
| `message`       | `string` |
| `answer`        | `string` |
| `time`          | `number` |
| `problem_id`    | `number` |
| `problemset_id` | `number` |

## `/api/clarification/update/`

### Description

Update a clarification

### Parameters

| Name               | Type        | Description |
| ------------------ | ----------- | ----------- |
| `answer`           | `mixed`     |             |
| `clarification_id` | `int`       |             |
| `message`          | `mixed`     |             |
| `public`           | `bool|null` |             |

### Returns

_Nothing_

# Contest

ContestController

## `/api/contest/activityReport/`

### Description

Returns a report with all user activity for a contest.

### Parameters

| Name            | Type    | Description |
| --------------- | ------- | ----------- |
| `contest_alias` | `mixed` |             |
| `token`         | `mixed` |             |

### Returns

| Name     | Type                                                                                  |
| -------- | ------------------------------------------------------------------------------------- |
| `events` | `{ username: string; ip: number; time: Date; classname?: string; alias?: string; }[]` |

## `/api/contest/addAdmin/`

### Description

Adds an admin to a contest

### Parameters

| Name              | Type    | Description |
| ----------------- | ------- | ----------- |
| `contest_alias`   | `mixed` |             |
| `usernameOrEmail` | `mixed` |             |

### Returns

_Nothing_

## `/api/contest/addGroup/`

### Description

Adds an group to a contest

### Parameters

| Name            | Type    | Description |
| --------------- | ------- | ----------- |
| `contest_alias` | `mixed` |             |
| `group`         | `mixed` |             |

### Returns

_Nothing_

## `/api/contest/addGroupAdmin/`

### Description

Adds an group admin to a contest

### Parameters

| Name            | Type    | Description |
| --------------- | ------- | ----------- |
| `contest_alias` | `mixed` |             |
| `group`         | `mixed` |             |

### Returns

_Nothing_

## `/api/contest/addProblem/`

### Description

Adds a problem to a contest

### Parameters

| Name               | Type         | Description |
| ------------------ | ------------ | ----------- |
| `commit`           | `mixed`      |             |
| `contest_alias`    | `mixed`      |             |
| `order_in_contest` | `int`        |             |
| `points`           | `float|null` |             |
| `problem_alias`    | `mixed`      |             |

### Returns

_Nothing_

## `/api/contest/addUser/`

### Description

Adds a user to a contest.
By default, any user can view details of public contests.
Only users added through this API can view private contests

### Parameters

| Name              | Type    | Description |
| ----------------- | ------- | ----------- |
| `contest_alias`   | `mixed` |             |
| `usernameOrEmail` | `mixed` |             |

### Returns

_Nothing_

## `/api/contest/adminDetails/`

### Description

Returns details of a Contest, for administrators. This differs from
apiDetails in the sense that it does not attempt to calculate the
remaining time from the contest, or register the opened time.

### Parameters

| Name            | Type    | Description |
| --------------- | ------- | ----------- |
| `contest_alias` | `mixed` |             |
| `token`         | `mixed` |             |

### Returns

| Name                        | Type                         |
| --------------------------- | ---------------------------- |
| `admin`                     | `boolean`                    |
| `admission_mode`            | `string`                     |
| `alias`                     | `string`                     |
| `available_languages`       | `{ [key: string]: string; }` |
| `description`               | `string`                     |
| `director`                  | `string`                     |
| `feedback`                  | `string`                     |
| `finish_time`               | `Date`                       |
| `languages`                 | `string[]`                   |
| `needs_basic_information`   | `boolean`                    |
| `partial_score`             | `boolean`                    |
| `opened`                    | `boolean`                    |
| `original_contest_alias`    | `string`                     |
| `original_problemset_id`    | `number`                     |
| `penalty`                   | `number`                     |
| `penalty_calc_policy`       | `string`                     |
| `penalty_type`              | `string`                     |
| `problems`                  | `types.ContestProblem[]`     |
| `points_decay_factor`       | `number`                     |
| `problemset_id`             | `number`                     |
| `requests_user_information` | `string`                     |
| `rerun_id`                  | `number`                     |
| `scoreboard`                | `number`                     |
| `scoreboard_url`            | `string`                     |
| `scoreboard_url_admin`      | `string`                     |
| `show_penalty`              | `boolean`                    |
| `show_scoreboard_after`     | `boolean`                    |
| `start_time`                | `Date`                       |
| `submissions_gap`           | `number`                     |
| `title`                     | `string`                     |
| `window_length`             | `number`                     |

## `/api/contest/adminList/`

### Description

Returns a list of contests where current user has admin rights (or is
the director).

### Parameters

| Name        | Type  | Description |
| ----------- | ----- | ----------- |
| `page`      | `int` |             |
| `page_size` | `int` |             |

### Returns

| Name       | Type                                                                                                                                                                       |
| ---------- | -------------------------------------------------------------------------------------------------------------------------------------------------------------------------- |
| `contests` | `{ admission_mode: string; alias: string; finish_time: Date; rerun_id: number; scoreboard_url: string; scoreboard_url_admin: string; start_time: Date; title: string; }[]` |

## `/api/contest/admins/`

### Description

Returns all contest administrators

### Parameters

| Name            | Type    | Description |
| --------------- | ------- | ----------- |
| `contest_alias` | `mixed` |             |

### Returns

| Name           | Type                                               |
| -------------- | -------------------------------------------------- |
| `admins`       | `{ role: string; username: string; }[]`            |
| `group_admins` | `{ alias: string; name: string; role: string; }[]` |

## `/api/contest/arbitrateRequest/`

### Description

### Parameters

| Name            | Type    | Description |
| --------------- | ------- | ----------- |
| `contest_alias` | `mixed` |             |
| `note`          | `mixed` |             |
| `resolution`    | `mixed` |             |
| `username`      | `mixed` |             |

### Returns

_Nothing_

## `/api/contest/clarifications/`

### Description

Get clarifications of a contest

### Parameters

| Name            | Type    | Description |
| --------------- | ------- | ----------- |
| `contest_alias` | `mixed` |             |
| `offset`        | `int`   |             |
| `rowcount`      | `int`   |             |

### Returns

| Name             | Type                    |
| ---------------- | ----------------------- |
| `clarifications` | `types.Clarification[]` |

## `/api/contest/clone/`

### Description

Clone a contest

### Parameters

| Name            | Type    | Description |
| --------------- | ------- | ----------- |
| `alias`         | `mixed` |             |
| `auth_token`    | `mixed` |             |
| `contest_alias` | `mixed` |             |
| `description`   | `mixed` |             |
| `start_time`    | `mixed` |             |
| `title`         | `mixed` |             |

### Returns

| Name    | Type     |
| ------- | -------- |
| `alias` | `string` |

## `/api/contest/contestants/`

### Description

Return users who participate in a contest, as long as contest admin
has chosen to ask for users information and contestants have
previously agreed to share their information.

### Parameters

| Name            | Type    | Description |
| --------------- | ------- | ----------- |
| `contest_alias` | `mixed` |             |

### Returns

| Name          | Type                                                                                                   |
| ------------- | ------------------------------------------------------------------------------------------------------ |
| `contestants` | `{ name: string; username: string; email: string; state: string; country: string; school: string; }[]` |

## `/api/contest/create/`

### Description

Creates a new contest

### Parameters

| Name                        | Type        | Description |
| --------------------------- | ----------- | ----------- |
| `admission_mode`            | `mixed`     |             |
| `alias`                     | `mixed`     |             |
| `needs_basic_information`   | `bool|null` |             |
| `description`               | `mixed`     |             |
| `feedback`                  | `mixed`     |             |
| `finish_time`               | `mixed`     |             |
| `languages`                 | `mixed`     |             |
| `partial_score`             | `bool|null` |             |
| `penalty`                   | `mixed`     |             |
| `penalty_calc_policy`       | `mixed`     |             |
| `penalty_type`              | `mixed`     |             |
| `points_decay_factor`       | `mixed`     |             |
| `problems`                  | `mixed`     |             |
| `requests_user_information` | `mixed`     |             |
| `scoreboard`                | `mixed`     |             |
| `show_scoreboard_after`     | `mixed`     |             |
| `start_time`                | `mixed`     |             |
| `submissions_gap`           | `mixed`     |             |
| `title`                     | `mixed`     |             |
| `window_length`             | `int|null`  |             |

### Returns

_Nothing_

## `/api/contest/createVirtual/`

### Description

### Parameters

| Name         | Type    | Description |
| ------------ | ------- | ----------- |
| `alias`      | `mixed` |             |
| `start_time` | `int`   |             |

### Returns

| Name    | Type     |
| ------- | -------- |
| `alias` | `string` |

## `/api/contest/details/`

### Description

Returns details of a Contest. Requesting the details of a contest will
not start the current user into that contest. In order to participate
in the contest, \OmegaUp\Controllers\Contest::apiOpen() must be used.

### Parameters

| Name            | Type    | Description |
| --------------- | ------- | ----------- |
| `contest_alias` | `mixed` |             |
| `token`         | `mixed` |             |

### Returns

| Name                        | Type                                                                                                                                                                                                                                                        |
| --------------------------- | ----------------------------------------------------------------------------------------------------------------------------------------------------------------------------------------------------------------------------------------------------------- |
| `admin`                     | `boolean`                                                                                                                                                                                                                                                   |
| `admission_mode`            | `string`                                                                                                                                                                                                                                                    |
| `alias`                     | `string`                                                                                                                                                                                                                                                    |
| `description`               | `string`                                                                                                                                                                                                                                                    |
| `director`                  | `string`                                                                                                                                                                                                                                                    |
| `feedback`                  | `string`                                                                                                                                                                                                                                                    |
| `finish_time`               | `Date`                                                                                                                                                                                                                                                      |
| `languages`                 | `string[]`                                                                                                                                                                                                                                                  |
| `needs_basic_information`   | `boolean`                                                                                                                                                                                                                                                   |
| `opened`                    | `boolean`                                                                                                                                                                                                                                                   |
| `partial_score`             | `boolean`                                                                                                                                                                                                                                                   |
| `original_contest_alias`    | `string`                                                                                                                                                                                                                                                    |
| `original_problemset_id`    | `number`                                                                                                                                                                                                                                                    |
| `penalty`                   | `number`                                                                                                                                                                                                                                                    |
| `penalty_calc_policy`       | `string`                                                                                                                                                                                                                                                    |
| `penalty_type`              | `string`                                                                                                                                                                                                                                                    |
| `problems`                  | `{ accepted: number; alias: string; commit: string; difficulty: number; languages: string; letter: string; order: number; points: number; problem_id: number; submissions: number; title: string; version: string; visibility: number; visits: number; }[]` |
| `points_decay_factor`       | `number`                                                                                                                                                                                                                                                    |
| `problemset_id`             | `number`                                                                                                                                                                                                                                                    |
| `requests_user_information` | `string`                                                                                                                                                                                                                                                    |
| `scoreboard`                | `number`                                                                                                                                                                                                                                                    |
| `show_penalty`              | `boolean`                                                                                                                                                                                                                                                   |
| `show_scoreboard_after`     | `boolean`                                                                                                                                                                                                                                                   |
| `start_time`                | `Date`                                                                                                                                                                                                                                                      |
| `submissions_gap`           | `number`                                                                                                                                                                                                                                                    |
| `submission_deadline`       | `Date`                                                                                                                                                                                                                                                      |
| `title`                     | `string`                                                                                                                                                                                                                                                    |
| `window_length`             | `number`                                                                                                                                                                                                                                                    |

## `/api/contest/list/`

### Description

Returns a list of contests

### Parameters

| Name             | Type    | Description |
| ---------------- | ------- | ----------- |
| `active`         | `mixed` |             |
| `admission_mode` | `mixed` |             |
| `page`           | `int`   |             |
| `page_size`      | `int`   |             |
| `participating`  | `mixed` |             |
| `query`          | `mixed` |             |
| `recommended`    | `mixed` |             |

### Returns

| Name                | Type                                                                                                                                                                                                                                                                              |
| ------------------- | --------------------------------------------------------------------------------------------------------------------------------------------------------------------------------------------------------------------------------------------------------------------------------- |
| `number_of_results` | `number`                                                                                                                                                                                                                                                                          |
| `results`           | `{ admission_mode: string; alias: string; contest_id: number; description: string; finish_time: Date; last_updated: Date; original_finish_time: Date; problemset_id: number; recommended: boolean; rerun_id: number; start_time: Date; title: string; window_length: number; }[]` |

## `/api/contest/listParticipating/`

### Description

Returns a list of contests where current user is participating in

### Parameters

| Name        | Type    | Description |
| ----------- | ------- | ----------- |
| `page`      | `int`   |             |
| `page_size` | `int`   |             |
| `query`     | `mixed` |             |

### Returns

| Name       | Type                                                                                                                                                                                                                                                                                                                                                                                                                                                                                                                                                                                                                          |
| ---------- | ----------------------------------------------------------------------------------------------------------------------------------------------------------------------------------------------------------------------------------------------------------------------------------------------------------------------------------------------------------------------------------------------------------------------------------------------------------------------------------------------------------------------------------------------------------------------------------------------------------------------------- |
| `contests` | `{ acl_id?: number; admission_mode: string; alias: string; contest_id: number; description: string; feedback?: string; finish_time: Date; languages?: string; last_updated: Date; original_finish_time?: Date; partial_score: boolean; penalty?: number; penalty_calc_policy?: string; penalty_type?: string; points_decay_factor?: number; problemset_id: number; recommended: boolean; rerun_id: number; scoreboard?: number; scoreboard_url: string; scoreboard_url_admin: string; show_scoreboard_after?: number; start_time: Date; submissions_gap?: number; title: string; urgent?: number; window_length: number; }[]` |

## `/api/contest/myList/`

### Description

Returns a list of contests where current user is the director

### Parameters

| Name        | Type    | Description |
| ----------- | ------- | ----------- |
| `page`      | `int`   |             |
| `page_size` | `int`   |             |
| `query`     | `mixed` |             |

### Returns

| Name       | Type                                                                                                                                                                                                                                                                                                                                                                                                                                                                                                                                                                                                                          |
| ---------- | ----------------------------------------------------------------------------------------------------------------------------------------------------------------------------------------------------------------------------------------------------------------------------------------------------------------------------------------------------------------------------------------------------------------------------------------------------------------------------------------------------------------------------------------------------------------------------------------------------------------------------- |
| `contests` | `{ acl_id?: number; admission_mode: string; alias: string; contest_id: number; description: string; feedback?: string; finish_time: Date; languages?: string; last_updated: Date; original_finish_time?: Date; partial_score: boolean; penalty?: number; penalty_calc_policy?: string; penalty_type?: string; points_decay_factor?: number; problemset_id: number; recommended: boolean; rerun_id: number; scoreboard?: number; scoreboard_url: string; scoreboard_url_admin: string; show_scoreboard_after?: number; start_time: Date; submissions_gap?: number; title: string; urgent?: number; window_length: number; }[]` |

## `/api/contest/open/`

### Description

Joins a contest - explicitly adds a identity to a contest.

### Parameters

| Name                     | Type        | Description |
| ------------------------ | ----------- | ----------- |
| `contest_alias`          | `mixed`     |             |
| `privacy_git_object_id`  | `mixed`     |             |
| `share_user_information` | `bool|null` |             |
| `statement_type`         | `mixed`     |             |
| `token`                  | `mixed`     |             |

### Returns

_Nothing_

## `/api/contest/problems/`

### Description

Gets the problems from a contest

### Parameters

| Name            | Type    | Description |
| --------------- | ------- | ----------- |
| `contest_alias` | `mixed` |             |

### Returns

| Name       | Type                                                                                                                                                                                                                                        |
| ---------- | ------------------------------------------------------------------------------------------------------------------------------------------------------------------------------------------------------------------------------------------- |
| `problems` | `{ accepted: number; alias: string; commit: string; difficulty: number; languages: string; order: number; points: number; problem_id: number; submissions: number; title: string; version: string; visibility: number; visits: number; }[]` |

## `/api/contest/publicDetails/`

### Description

### Parameters

| Name            | Type    | Description |
| --------------- | ------- | ----------- |
| `contest_alias` | `mixed` |             |

### Returns

```typescript
types.ContestPublicDetails;
```

## `/api/contest/registerForContest/`

### Description

### Parameters

| Name            | Type    | Description |
| --------------- | ------- | ----------- |
| `contest_alias` | `mixed` |             |

### Returns

_Nothing_

## `/api/contest/removeAdmin/`

### Description

Removes an admin from a contest

### Parameters

| Name              | Type    | Description |
| ----------------- | ------- | ----------- |
| `contest_alias`   | `mixed` |             |
| `usernameOrEmail` | `mixed` |             |

### Returns

_Nothing_

## `/api/contest/removeGroup/`

### Description

Removes a group from a contest

### Parameters

| Name            | Type    | Description |
| --------------- | ------- | ----------- |
| `contest_alias` | `mixed` |             |
| `group`         | `mixed` |             |

### Returns

_Nothing_

## `/api/contest/removeGroupAdmin/`

### Description

Removes a group admin from a contest

### Parameters

| Name            | Type    | Description |
| --------------- | ------- | ----------- |
| `contest_alias` | `mixed` |             |
| `group`         | `mixed` |             |

### Returns

_Nothing_

## `/api/contest/removeProblem/`

### Description

Removes a problem from a contest

### Parameters

| Name            | Type    | Description |
| --------------- | ------- | ----------- |
| `contest_alias` | `mixed` |             |
| `problem_alias` | `mixed` |             |

### Returns

_Nothing_

## `/api/contest/removeUser/`

### Description

Remove a user from a private contest

### Parameters

| Name              | Type    | Description |
| ----------------- | ------- | ----------- |
| `contest_alias`   | `mixed` |             |
| `usernameOrEmail` | `mixed` |             |

### Returns

_Nothing_

## `/api/contest/report/`

### Description

Returns a detailed report of the contest

### Parameters

| Name            | Type    | Description |
| --------------- | ------- | ----------- |
| `auth_token`    | `mixed` |             |
| `contest_alias` | `mixed` |             |
| `filterBy`      | `mixed` |             |

### Returns

| Name          | Type                                                                                                                                                                                                                                                                                                                                                                                                                                                                                                |
| ------------- | --------------------------------------------------------------------------------------------------------------------------------------------------------------------------------------------------------------------------------------------------------------------------------------------------------------------------------------------------------------------------------------------------------------------------------------------------------------------------------------------------- |
| `finish_time` | `Date`                                                                                                                                                                                                                                                                                                                                                                                                                                                                                              |
| `problems`    | `{ alias: string; order: number; }[]`                                                                                                                                                                                                                                                                                                                                                                                                                                                               |
| `ranking`     | `{ country: string; is_invited: boolean; name: string; place?: number; problems: { alias: string; penalty: number; percent: number; place?: number; points: number; run_details?: { cases?: { contest_score: number; max_score: number; meta: types.RunMetadata; name: string; out_diff: string; score: number; verdict: string; }[]; details: { groups: { cases: { meta: types.RunMetadata; }[]; }[]; }; }; runs: number; }[]; total: { penalty: number; points: number; }; username: string; }[]` |
| `start_time`  | `Date`                                                                                                                                                                                                                                                                                                                                                                                                                                                                                              |
| `time`        | `Date`                                                                                                                                                                                                                                                                                                                                                                                                                                                                                              |
| `title`       | `string`                                                                                                                                                                                                                                                                                                                                                                                                                                                                                            |

## `/api/contest/requests/`

### Description

### Parameters

| Name            | Type    | Description |
| --------------- | ------- | ----------- |
| `contest_alias` | `mixed` |             |

### Returns

| Name            | Type                                                                                                                                 |
| --------------- | ------------------------------------------------------------------------------------------------------------------------------------ |
| `users`         | `{ accepted: boolean; admin?: { username?: string; }; country: string; last_update: Date; request_time: Date; username: string; }[]` |
| `contest_alias` | `string`                                                                                                                             |

## `/api/contest/role/`

### Description

Given a contest_alias and user_id, returns the role of the user within
the context of a contest.

### Parameters

| Name            | Type    | Description |
| --------------- | ------- | ----------- |
| `contest_alias` | `mixed` |             |
| `token`         | `mixed` |             |

### Returns

| Name    | Type      |
| ------- | --------- |
| `admin` | `boolean` |

## `/api/contest/runs/`

### Description

Returns all runs for a contest

### Parameters

| Name            | Type    | Description |
| --------------- | ------- | ----------- |
| `contest_alias` | `mixed` |             |
| `language`      | `mixed` |             |
| `offset`        | `mixed` |             |
| `problem_alias` | `mixed` |             |
| `rowcount`      | `mixed` |             |
| `status`        | `mixed` |             |
| `username`      | `mixed` |             |
| `verdict`       | `mixed` |             |

### Returns

| Name   | Type          |
| ------ | ------------- |
| `runs` | `types.Run[]` |

## `/api/contest/runsDiff/`

### Description

Return a report of which runs would change due to a version change.

### Parameters

| Name            | Type    | Description |
| --------------- | ------- | ----------- |
| `contest_alias` | `mixed` |             |
| `problem_alias` | `mixed` |             |
| `version`       | `mixed` |             |

### Returns

| Name   | Type                                                                                                                                                                                   |
| ------ | -------------------------------------------------------------------------------------------------------------------------------------------------------------------------------------- |
| `diff` | `{ guid: string; new_score: number; new_status: string; new_verdict: string; old_score: number; old_status: string; old_verdict: string; problemset_id: number; username: string; }[]` |

## `/api/contest/scoreboard/`

### Description

Returns the Scoreboard

### Parameters

| Name            | Type    | Description |
| --------------- | ------- | ----------- |
| `contest_alias` | `mixed` |             |
| `token`         | `mixed` |             |

### Returns

```typescript
types.Scoreboard;
```

## `/api/contest/scoreboardEvents/`

### Description

Returns the Scoreboard events

### Parameters

| Name            | Type    | Description |
| --------------- | ------- | ----------- |
| `contest_alias` | `mixed` |             |
| `token`         | `mixed` |             |

### Returns

| Name     | Type                      |
| -------- | ------------------------- |
| `events` | `types.ScoreboardEvent[]` |

## `/api/contest/scoreboardMerge/`

### Description

Gets the accomulative scoreboard for an array of contests

### Parameters

| Name               | Type    | Description |
| ------------------ | ------- | ----------- |
| `contest_aliases`  | `mixed` |             |
| `contest_params`   | `mixed` |             |
| `usernames_filter` | `mixed` |             |

### Returns

| Name      | Type                                                                                                                                                     |
| --------- | -------------------------------------------------------------------------------------------------------------------------------------------------------- |
| `ranking` | `{ name: string; username: string; contests: { [key: string]: { points: number; penalty: number; }; }; total: { points: number; penalty: number; }; }[]` |

## `/api/contest/searchUsers/`

### Description

Search users in contest

### Parameters

| Name            | Type    | Description |
| --------------- | ------- | ----------- |
| `query`         | `mixed` |             |
| `contest_alias` | `mixed` |             |

### Returns

```typescript
{
  label: string;
  value: string;
}
[];
```

## `/api/contest/setRecommended/`

### Description

Given a contest_alias, sets the recommended flag on/off.
Only omegaUp admins can call this API.

### Parameters

| Name            | Type        | Description |
| --------------- | ----------- | ----------- |
| `contest_alias` | `mixed`     |             |
| `value`         | `bool|null` |             |

### Returns

_Nothing_

## `/api/contest/stats/`

### Description

Stats of a contest

### Parameters

| Name            | Type    | Description |
| --------------- | ------- | ----------- |
| `contest_alias` | `mixed` |             |

### Returns

| Name                 | Type                         |
| -------------------- | ---------------------------- |
| `total_runs`         | `number`                     |
| `pending_runs`       | `string[]`                   |
| `max_wait_time`      | `Date`                       |
| `max_wait_time_guid` | `string`                     |
| `verdict_counts`     | `{ [key: string]: number; }` |
| `distribution`       | `{ [key: number]: number; }` |
| `size_of_bucket`     | `number`                     |
| `total_points`       | `number`                     |

## `/api/contest/update/`

### Description

Update a Contest

### Parameters

| Name                        | Type                     | Description |
| --------------------------- | ------------------------ | ----------- |
| `admission_mode`            | `mixed`                  |             |
| `alias`                     | `mixed`                  |             |
| `needs_basic_information`   | `bool|null`              |             |
| `contest_alias`             | `mixed`                  |             |
| `description`               | `mixed`                  |             |
| `feedback`                  | `mixed`                  |             |
| `finish_time`               | `int`                    |             |
| `languages`                 | `mixed`                  |             |
| `partial_score`             | `bool|null`              |             |
| `penalty_calc_policy`       | `mixed`                  |             |
| `penalty_type`              | `mixed`                  |             |
| `points_decay_factor`       | `float|null`             |             |
| `problems`                  | `mixed`                  |             |
| `requests_user_information` | `mixed`                  |             |
| `scoreboard`                | `float|null`             |             |
| `show_scoreboard_after`     | `bool|null`              |             |
| `start_time`                | `OmegaUp\Timestamp|null` |             |
| `submissions_gap`           | `int`                    |             |
| `title`                     | `mixed`                  |             |
| `window_length`             | `int`                    |             |

### Returns

_Nothing_

## `/api/contest/updateEndTimeForIdentity/`

### Description

Update Contest end time for an identity when window_length
option is turned on

### Parameters

| Name            | Type    | Description |
| --------------- | ------- | ----------- |
| `contest_alias` | `mixed` |             |
| `end_time`      | `int`   |             |
| `username`      | `mixed` |             |

### Returns

_Nothing_

## `/api/contest/users/`

### Description

Returns ALL identities participating in a contest

### Parameters

| Name            | Type    | Description |
| --------------- | ------- | ----------- |
| `contest_alias` | `mixed` |             |

### Returns

| Name     | Type                                                                                               |
| -------- | -------------------------------------------------------------------------------------------------- |
| `users`  | `{ access_time: Date; country_id: string; end_time: Date; is_owner: number; username: string; }[]` |
| `groups` | `{ alias: string; name: string; }[]`                                                               |

# Course

CourseController

## `/api/course/activityReport/`

### Description

Returns a report with all user activity for a course.

### Parameters

| Name           | Type    | Description |
| -------------- | ------- | ----------- |
| `course_alias` | `mixed` |             |

### Returns

| Name     | Type                                                                                  |
| -------- | ------------------------------------------------------------------------------------- |
| `events` | `{ username: string; ip: number; time: Date; classname?: string; alias?: string; }[]` |

## `/api/course/addAdmin/`

### Description

Adds an admin to a course

### Parameters

| Name              | Type    | Description |
| ----------------- | ------- | ----------- |
| `course_alias`    | `mixed` |             |
| `usernameOrEmail` | `mixed` |             |

### Returns

_Nothing_

## `/api/course/addGroupAdmin/`

### Description

Adds an group admin to a course

### Parameters

| Name           | Type    | Description |
| -------------- | ------- | ----------- |
| `course_alias` | `mixed` |             |
| `group`        | `mixed` |             |

### Returns

_Nothing_

## `/api/course/addProblem/`

### Description

Adds a problem to an assignment

### Parameters

| Name               | Type    | Description |
| ------------------ | ------- | ----------- |
| `assignment_alias` | `mixed` |             |
| `commit`           | `mixed` |             |
| `course_alias`     | `mixed` |             |
| `points`           | `mixed` |             |
| `problem_alias`    | `mixed` |             |

### Returns

_Nothing_

## `/api/course/addStudent/`

### Description

Add Student to Course.

### Parameters

| Name                           | Type    | Description |
| ------------------------------ | ------- | ----------- |
| `accept_teacher`               | `mixed` |             |
| `accept_teacher_git_object_id` | `mixed` |             |
| `course_alias`                 | `mixed` |             |
| `privacy_git_object_id`        | `mixed` |             |
| `share_user_information`       | `mixed` |             |
| `statement_type`               | `mixed` |             |
| `usernameOrEmail`              | `mixed` |             |

### Returns

_Nothing_

## `/api/course/adminDetails/`

### Description

Returns all details of a given Course

### Parameters

| Name    | Type    | Description |
| ------- | ------- | ----------- |
| `alias` | `mixed` |             |

### Returns

```typescript
types.CourseDetails;
```

## `/api/course/admins/`

### Description

Returns all course administrators

### Parameters

| Name           | Type    | Description |
| -------------- | ------- | ----------- |
| `course_alias` | `mixed` |             |

### Returns

| Name           | Type                                               |
| -------------- | -------------------------------------------------- |
| `admins`       | `{ role: string; username: string; }[]`            |
| `group_admins` | `{ alias: string; name: string; role: string; }[]` |

## `/api/course/arbitrateRequest/`

### Description

Stores the resolution given to a certain request made by a contestant
interested to join the course.

### Parameters

| Name           | Type     | Description |
| -------------- | -------- | ----------- |
| `course_alias` | `string` |             |
| `resolution`   | `bool`   |             |
| `username`     | `string` |             |

### Returns

_Nothing_

## `/api/course/assignmentDetails/`

### Description

Returns details of a given assignment

### Parameters

| Name         | Type    | Description |
| ------------ | ------- | ----------- |
| `assignment` | `mixed` |             |
| `course`     | `mixed` |             |
| `lang`       | `mixed` |             |
| `token`      | `mixed` |             |
| `username`   | `mixed` |             |

### Returns

| Name                | Type                                                                                                                                                                                                                                                                                                                                                                                                                                                                 |
| ------------------- | -------------------------------------------------------------------------------------------------------------------------------------------------------------------------------------------------------------------------------------------------------------------------------------------------------------------------------------------------------------------------------------------------------------------------------------------------------------------- |
| `admin`             | `boolean`                                                                                                                                                                                                                                                                                                                                                                                                                                                            |
| `alias`             | `string`                                                                                                                                                                                                                                                                                                                                                                                                                                                             |
| `assignment_type`   | `string`                                                                                                                                                                                                                                                                                                                                                                                                                                                             |
| `courseAssignments` | `{ name: string; description: string; alias: string; publish_time_delay: number; assignment_type: string; start_time: Date; finish_time: Date; max_points: number; order: number; scoreboard_url: string; scoreboard_url_admin: string; }[]`                                                                                                                                                                                                                         |
| `description`       | `string`                                                                                                                                                                                                                                                                                                                                                                                                                                                             |
| `director`          | `string`                                                                                                                                                                                                                                                                                                                                                                                                                                                             |
| `finish_time`       | `Date`                                                                                                                                                                                                                                                                                                                                                                                                                                                               |
| `name`              | `string`                                                                                                                                                                                                                                                                                                                                                                                                                                                             |
| `problems`          | `{ accepted: number; alias: string; commit: string; difficulty: number; languages: string; letter: string; order: number; points: number; quality_payload: { canNominateProblem: boolean; dismissed: boolean; dismissedBeforeAC: boolean; language?: string; nominated: boolean; nominatedBeforeAC: boolean; problemAlias: string; solved: boolean; tried: boolean; }; submissions: number; title: string; version: string; visibility: number; visits: number; }[]` |
| `problemset_id`     | `number`                                                                                                                                                                                                                                                                                                                                                                                                                                                             |
| `start_time`        | `Date`                                                                                                                                                                                                                                                                                                                                                                                                                                                               |

## `/api/course/assignmentScoreboard/`

### Description

Gets Scoreboard for an assignment

### Parameters

| Name         | Type    | Description |
| ------------ | ------- | ----------- |
| `assignment` | `mixed` |             |
| `course`     | `mixed` |             |
| `token`      | `mixed` |             |

### Returns

```typescript
types.Scoreboard;
```

## `/api/course/assignmentScoreboardEvents/`

### Description

Returns the Scoreboard events

### Parameters

| Name         | Type    | Description |
| ------------ | ------- | ----------- |
| `assignment` | `mixed` |             |
| `course`     | `mixed` |             |
| `token`      | `mixed` |             |

### Returns

| Name     | Type                      |
| -------- | ------------------------- |
| `events` | `types.ScoreboardEvent[]` |

## `/api/course/clone/`

### Description

Clone a course

### Parameters

| Name           | Type                | Description |
| -------------- | ------------------- | ----------- |
| `alias`        | `mixed`             |             |
| `course_alias` | `mixed`             |             |
| `name`         | `mixed`             |             |
| `start_time`   | `OmegaUp\Timestamp` |             |

### Returns

| Name    | Type     |
| ------- | -------- |
| `alias` | `string` |

## `/api/course/create/`

### Description

Create new course API

### Parameters

| Name                        | Type        | Description |
| --------------------------- | ----------- | ----------- |
| `admission_mode`            | `mixed`     |             |
| `alias`                     | `mixed`     |             |
| `description`               | `mixed`     |             |
| `finish_time`               | `mixed`     |             |
| `name`                      | `mixed`     |             |
| `needs_basic_information`   | `mixed`     |             |
| `public`                    | `mixed`     |             |
| `requests_user_information` | `mixed`     |             |
| `school_id`                 | `mixed`     |             |
| `show_scoreboard`           | `mixed`     |             |
| `start_time`                | `mixed`     |             |
| `unlimited_duration`        | `bool|null` |             |

### Returns

_Nothing_

## `/api/course/createAssignment/`

### Description

API to Create an assignment

### Parameters

| Name                 | Type        | Description |
| -------------------- | ----------- | ----------- |
| `alias`              | `mixed`     |             |
| `assignment_type`    | `mixed`     |             |
| `course_alias`       | `mixed`     |             |
| `description`        | `mixed`     |             |
| `finish_time`        | `mixed`     |             |
| `name`               | `mixed`     |             |
| `order`              | `mixed`     |             |
| `publish_time_delay` | `mixed`     |             |
| `start_time`         | `mixed`     |             |
| `unlimited_duration` | `bool|null` |             |

### Returns

_Nothing_

## `/api/course/details/`

### Description

Returns details of a given course

### Parameters

| Name    | Type    | Description |
| ------- | ------- | ----------- |
| `alias` | `mixed` |             |

### Returns

```typescript
types.CourseDetails;
```

## `/api/course/getProblemUsers/`

### Description

### Parameters

| Name            | Type    | Description |
| --------------- | ------- | ----------- |
| `course_alias`  | `mixed` |             |
| `problem_alias` | `mixed` |             |

### Returns

| Name         | Type       |
| ------------ | ---------- |
| `identities` | `string[]` |

## `/api/course/introDetails/`

### Description

Show course intro only on public courses when user is not yet registered

### Parameters

| Name               | Type    | Description |
| ------------------ | ------- | ----------- |
| `assignment_alias` | `mixed` |             |
| `course_alias`     | `mixed` |             |

### Returns

| Name                      | Type                                                                                                                                                                |
| ------------------------- | ------------------------------------------------------------------------------------------------------------------------------------------------------------------- |
| `name`                    | `string`                                                                                                                                                            |
| `description`             | `string`                                                                                                                                                            |
| `alias`                   | `string`                                                                                                                                                            |
| `currentUsername`         | `string`                                                                                                                                                            |
| `needsBasicInformation`   | `boolean`                                                                                                                                                           |
| `requestsUserInformation` | `string`                                                                                                                                                            |
| `shouldShowAcceptTeacher` | `boolean`                                                                                                                                                           |
| `statements`              | `{ privacy: { markdown: string; gitObjectId: string; statementType: string; }; acceptTeacher: { gitObjectId: string; markdown: string; statementType: string; }; }` |
| `isFirstTimeAccess`       | `boolean`                                                                                                                                                           |
| `shouldShowResults`       | `boolean`                                                                                                                                                           |

## `/api/course/listAssignments/`

### Description

List course assignments

### Parameters

| Name           | Type    | Description |
| -------------- | ------- | ----------- |
| `course_alias` | `mixed` |             |

### Returns

| Name          | Type                                                                                                                                                                                                            |
| ------------- | --------------------------------------------------------------------------------------------------------------------------------------------------------------------------------------------------------------- |
| `assignments` | `{ alias: string; assignment_type: string; description: string; finish_time: Date; has_runs: boolean; name: string; order: number; scoreboard_url: string; scoreboard_url_admin: string; start_time: Date; }[]` |

## `/api/course/listCourses/`

### Description

Lists all the courses this user is associated with.

Returns courses for which the current user is an admin and
for in which the user is a student.

### Parameters

| Name        | Type  | Description |
| ----------- | ----- | ----------- |
| `page`      | `int` |             |
| `page_size` | `int` |             |

### Returns

```typescript
types.CoursesList;
```

## `/api/course/listSolvedProblems/`

### Description

Get Problems solved by users of a course

### Parameters

| Name           | Type    | Description |
| -------------- | ------- | ----------- |
| `course_alias` | `mixed` |             |

### Returns

| Name            | Type                                                                        |
| --------------- | --------------------------------------------------------------------------- |
| `user_problems` | `{ [key: string]: { alias: string; title: string; username: string; }[]; }` |

## `/api/course/listStudents/`

### Description

List students in a course

### Parameters

| Name           | Type    | Description |
| -------------- | ------- | ----------- |
| `course_alias` | `mixed` |             |

### Returns

| Name       | Type                                                                          |
| ---------- | ----------------------------------------------------------------------------- |
| `students` | `{ name: string; progress: { [key: string]: number; }; username: string; }[]` |

## `/api/course/listUnsolvedProblems/`

### Description

Get Problems unsolved by users of a course

### Parameters

| Name           | Type    | Description |
| -------------- | ------- | ----------- |
| `course_alias` | `mixed` |             |

### Returns

| Name            | Type                                                                        |
| --------------- | --------------------------------------------------------------------------- |
| `user_problems` | `{ [key: string]: { alias: string; title: string; username: string; }[]; }` |

## `/api/course/myProgress/`

### Description

Returns details of a given course

### Parameters

| Name    | Type    | Description |
| ------- | ------- | ----------- |
| `alias` | `mixed` |             |

### Returns

| Name          | Type                       |
| ------------- | -------------------------- |
| `assignments` | `types.AssignmentProgress` |

## `/api/course/registerForCourse/`

### Description

### Parameters

| Name           | Type    | Description |
| -------------- | ------- | ----------- |
| `course_alias` | `mixed` |             |

### Returns

_Nothing_

## `/api/course/removeAdmin/`

### Description

Removes an admin from a course

### Parameters

| Name              | Type    | Description |
| ----------------- | ------- | ----------- |
| `course_alias`    | `mixed` |             |
| `usernameOrEmail` | `mixed` |             |

### Returns

_Nothing_

## `/api/course/removeGroupAdmin/`

### Description

Removes a group admin from a course

### Parameters

| Name           | Type    | Description |
| -------------- | ------- | ----------- |
| `course_alias` | `mixed` |             |
| `group`        | `mixed` |             |

### Returns

_Nothing_

## `/api/course/removeProblem/`

### Description

Remove a problem from an assignment

### Parameters

| Name               | Type    | Description |
| ------------------ | ------- | ----------- |
| `assignment_alias` | `mixed` |             |
| `course_alias`     | `mixed` |             |
| `problem_alias`    | `mixed` |             |

### Returns

_Nothing_

## `/api/course/removeStudent/`

### Description

Remove Student from Course

### Parameters

| Name              | Type    | Description |
| ----------------- | ------- | ----------- |
| `course_alias`    | `mixed` |             |
| `usernameOrEmail` | `mixed` |             |

### Returns

_Nothing_

## `/api/course/requests/`

### Description

Returns the list of requests made by participants who are interested to
join the course

### Parameters

| Name           | Type     | Description |
| -------------- | -------- | ----------- |
| `course_alias` | `string` |             |

### Returns

| Name    | Type                                                                                                                                                                  |
| ------- | --------------------------------------------------------------------------------------------------------------------------------------------------------------------- |
| `users` | `{ accepted: boolean; admin?: { name: string; username: string; }; country: string; country_id: string; last_update: Date; request_time: Date; username: string; }[]` |

## `/api/course/runs/`

### Description

Returns all runs for a course

### Parameters

| Name               | Type    | Description |
| ------------------ | ------- | ----------- |
| `assignment_alias` | `mixed` |             |
| `course_alias`     | `mixed` |             |
| `language`         | `mixed` |             |
| `offset`           | `mixed` |             |
| `problem_alias`    | `mixed` |             |
| `rowcount`         | `mixed` |             |
| `status`           | `mixed` |             |
| `username`         | `mixed` |             |
| `verdict`          | `mixed` |             |

### Returns

| Name   | Type          |
| ------ | ------------- |
| `runs` | `types.Run[]` |

## `/api/course/studentProgress/`

### Description

### Parameters

| Name               | Type    | Description |
| ------------------ | ------- | ----------- |
| `assignment_alias` | `mixed` |             |
| `course_alias`     | `mixed` |             |
| `usernameOrEmail`  | `mixed` |             |

### Returns

| Name       | Type                                                                                                                                                                                                                                                                                                                                                                                                                                                             |
| ---------- | ---------------------------------------------------------------------------------------------------------------------------------------------------------------------------------------------------------------------------------------------------------------------------------------------------------------------------------------------------------------------------------------------------------------------------------------------------------------- |
| `problems` | `{ accepted: number; alias: string; commit: string; difficulty: number; languages: string; letter: string; order: number; points: number; submissions: number; title: string; version: string; visibility: number; visits: number; runs: { guid: string; language: string; source?: string; status: string; verdict: string; runtime: number; penalty: number; memory: number; score: number; contest_score: number; time: Date; submit_delay: number; }[]; }[]` |

## `/api/course/update/`

### Description

Edit Course contents

### Parameters

| Name                        | Type                     | Description |
| --------------------------- | ------------------------ | ----------- |
| `admission_mode`            | `mixed`                  |             |
| `alias`                     | `mixed`                  |             |
| `course_alias`              | `mixed`                  |             |
| `description`               | `mixed`                  |             |
| `finish_time`               | `OmegaUp\Timestamp|null` |             |
| `name`                      | `mixed`                  |             |
| `needs_basic_information`   | `bool|null`              |             |
| `requests_user_information` | `mixed`                  |             |
| `school_id`                 | `int`                    |             |
| `show_scoreboard`           | `bool|null`              |             |
| `start_time`                | `OmegaUp\Timestamp|null` |             |
| `unlimited_duration`        | `mixed`                  |             |

### Returns

_Nothing_

## `/api/course/updateAssignment/`

### Description

Update an assignment

### Parameters

| Name                 | Type                | Description |
| -------------------- | ------------------- | ----------- |
| `assignment`         | `mixed`             |             |
| `course`             | `mixed`             |             |
| `finish_time`        | `OmegaUp\Timestamp` |             |
| `start_time`         | `OmegaUp\Timestamp` |             |
| `unlimited_duration` | `bool|null`         |             |

### Returns

_Nothing_

## `/api/course/updateAssignmentsOrder/`

### Description

### Parameters

| Name           | Type    | Description |
| -------------- | ------- | ----------- |
| `assignments`  | `mixed` |             |
| `course_alias` | `mixed` |             |

### Returns

_Nothing_

## `/api/course/updateProblemsOrder/`

### Description

### Parameters

| Name               | Type    | Description |
| ------------------ | ------- | ----------- |
| `assignment_alias` | `mixed` |             |
| `course_alias`     | `mixed` |             |
| `problems`         | `mixed` |             |

### Returns

_Nothing_

# Grader

Description of GraderController

## `/api/grader/status/`

### Description

Calls to /status grader

### Returns

| Name     | Type                 |
| -------- | -------------------- |
| `grader` | `types.GraderStatus` |

# Group

GroupController

## `/api/group/addUser/`

### Description

Add identity to group

### Parameters

| Name              | Type    | Description |
| ----------------- | ------- | ----------- |
| `group_alias`     | `mixed` |             |
| `usernameOrEmail` | `mixed` |             |

### Returns

_Nothing_

## `/api/group/create/`

### Description

New group

### Parameters

| Name          | Type    | Description |
| ------------- | ------- | ----------- |
| `alias`       | `mixed` |             |
| `description` | `mixed` |             |
| `name`        | `mixed` |             |

### Returns

_Nothing_

## `/api/group/createScoreboard/`

### Description

Create a scoreboard set to a group

### Parameters

| Name          | Type    | Description |
| ------------- | ------- | ----------- |
| `alias`       | `mixed` |             |
| `description` | `mixed` |             |
| `group_alias` | `mixed` |             |
| `name`        | `mixed` |             |

### Returns

_Nothing_

## `/api/group/details/`

### Description

Details of a group (scoreboards)

### Parameters

| Name          | Type    | Description |
| ------------- | ------- | ----------- |
| `group_alias` | `mixed` |             |

### Returns

| Name          | Type                                                                           |
| ------------- | ------------------------------------------------------------------------------ |
| `exists`      | `boolean`                                                                      |
| `group`       | `{ create_time: number; alias: string; name: string; description: string; }`   |
| `scoreboards` | `{ alias: string; create_time: string; description: string; name: string; }[]` |

## `/api/group/list/`

### Description

Returns a list of groups that match a partial name. This returns an
array instead of an object since it is used by typeahead.

### Parameters

| Name    | Type    | Description |
| ------- | ------- | ----------- |
| `query` | `mixed` |             |

### Returns

```typescript
{
  label: string;
  value: string;
}
[];
```

## `/api/group/members/`

### Description

Members of a group (usernames only).

### Parameters

| Name          | Type    | Description |
| ------------- | ------- | ----------- |
| `group_alias` | `mixed` |             |

### Returns

| Name         | Type                                                                                                                                                                       |
| ------------ | -------------------------------------------------------------------------------------------------------------------------------------------------------------------------- |
| `identities` | `{ classname: string; country?: string; country_id?: string; name?: string; school?: string; school_id?: number; state?: string; state_id?: string; username: string; }[]` |

## `/api/group/myList/`

### Description

Returns a list of groups by owner

### Returns

| Name     | Type                                                                         |
| -------- | ---------------------------------------------------------------------------- |
| `groups` | `{ alias: string; create_time: Date; description: string; name: string; }[]` |

## `/api/group/removeUser/`

### Description

Remove user from group

### Parameters

| Name              | Type    | Description |
| ----------------- | ------- | ----------- |
| `group_alias`     | `mixed` |             |
| `usernameOrEmail` | `mixed` |             |

### Returns

_Nothing_

# GroupScoreboard

GroupScoreboardController

## `/api/groupScoreboard/addContest/`

### Description

Add contest to a group scoreboard

### Parameters

| Name               | Type         | Description |
| ------------------ | ------------ | ----------- |
| `contest_alias`    | `mixed`      |             |
| `group_alias`      | `mixed`      |             |
| `only_ac`          | `bool|null`  |             |
| `scoreboard_alias` | `mixed`      |             |
| `weight`           | `float|null` |             |

### Returns

_Nothing_

## `/api/groupScoreboard/details/`

### Description

Details of a scoreboard. Returns a list with all contests that belong to
the given scoreboard_alias

### Parameters

| Name               | Type    | Description |
| ------------------ | ------- | ----------- |
| `group_alias`      | `mixed` |             |
| `scoreboard_alias` | `mixed` |             |

### Returns

| Name         | Type                                                                                                                                                                                                                                                                                                                                                                                                                                                                                                                                              |
| ------------ | ------------------------------------------------------------------------------------------------------------------------------------------------------------------------------------------------------------------------------------------------------------------------------------------------------------------------------------------------------------------------------------------------------------------------------------------------------------------------------------------------------------------------------------------------- |
| `ranking`    | `{ name: string; username: string; contests: { [key: string]: { points: number; penalty: number; }; }; total: { points: number; penalty: number; }; }[]`                                                                                                                                                                                                                                                                                                                                                                                          |
| `scoreboard` | `{ group_scoreboard_id: number; group_id: number; create_time: number; alias: string; name: string; description: string; }`                                                                                                                                                                                                                                                                                                                                                                                                                       |
| `contests`   | `{ contest_id: number; problemset_id: number; acl_id: number; title: string; description: string; start_time: Date; finish_time: Date; last_updated: number; window_length: number; rerun_id: number; admission_mode: string; alias: string; scoreboard: number; points_decay_factor: number; partial_score: boolean; submissions_gap: number; feedback: string; penalty: string; penalty_calc_policy: string; show_scoreboard_after: boolean; urgent: boolean; languages: string; recommended: boolean; only_ac?: boolean; weight?: number; }[]` |

## `/api/groupScoreboard/list/`

### Description

Details of a scoreboard

### Parameters

| Name          | Type    | Description |
| ------------- | ------- | ----------- |
| `group_alias` | `mixed` |             |

### Returns

| Name          | Type                                                                                                                          |
| ------------- | ----------------------------------------------------------------------------------------------------------------------------- |
| `scoreboards` | `{ group_scoreboard_id: number; group_id: number; create_time: number; alias: string; name: string; description: string; }[]` |

## `/api/groupScoreboard/removeContest/`

### Description

Add contest to a group scoreboard

### Parameters

| Name               | Type    | Description |
| ------------------ | ------- | ----------- |
| `contest_alias`    | `mixed` |             |
| `group_alias`      | `mixed` |             |
| `scoreboard_alias` | `mixed` |             |

### Returns

_Nothing_

# Identity

IdentityController

## `/api/identity/bulkCreate/`

### Description

Entry point for Create bulk Identities API

### Parameters

| Name          | Type    | Description |
| ------------- | ------- | ----------- |
| `group_alias` | `mixed` |             |
| `identities`  | `mixed` |             |
| `name`        | `mixed` |             |
| `username`    | `mixed` |             |

### Returns

_Nothing_

## `/api/identity/changePassword/`

### Description

Entry point for change passowrd of an identity

### Parameters

| Name          | Type    | Description |
| ------------- | ------- | ----------- |
| `group_alias` | `mixed` |             |
| `identities`  | `mixed` |             |
| `name`        | `mixed` |             |
| `password`    | `mixed` |             |
| `username`    | `mixed` |             |

### Returns

_Nothing_

## `/api/identity/create/`

### Description

Entry point for Create an Identity API

### Parameters

| Name          | Type    | Description |
| ------------- | ------- | ----------- |
| `country_id`  | `mixed` |             |
| `gender`      | `mixed` |             |
| `group_alias` | `mixed` |             |
| `identities`  | `mixed` |             |
| `name`        | `mixed` |             |
| `password`    | `mixed` |             |
| `school_name` | `mixed` |             |
| `state_id`    | `mixed` |             |
| `username`    | `mixed` |             |

### Returns

| Name       | Type     |
| ---------- | -------- |
| `username` | `string` |

## `/api/identity/update/`

### Description

Entry point for Update an Identity API

### Parameters

| Name                | Type    | Description |
| ------------------- | ------- | ----------- |
| `country_id`        | `mixed` |             |
| `gender`            | `mixed` |             |
| `group_alias`       | `mixed` |             |
| `identities`        | `mixed` |             |
| `name`              | `mixed` |             |
| `original_username` | `mixed` |             |
| `school_name`       | `mixed` |             |
| `state_id`          | `mixed` |             |
| `username`          | `mixed` |             |

### Returns

_Nothing_

# Interview

## `/api/interview/addUsers/`

### Description

### Parameters

| Name                  | Type    | Description |
| --------------------- | ------- | ----------- |
| `interview_alias`     | `mixed` |             |
| `usernameOrEmailsCSV` | `mixed` |             |

### Returns

_Nothing_

## `/api/interview/create/`

### Description

### Parameters

| Name          | Type    | Description |
| ------------- | ------- | ----------- |
| `alias`       | `mixed` |             |
| `description` | `mixed` |             |
| `duration`    | `int`   |             |
| `title`       | `mixed` |             |

### Returns

_Nothing_

## `/api/interview/details/`

### Description

### Parameters

| Name              | Type    | Description |
| ----------------- | ------- | ----------- |
| `interview_alias` | `mixed` |             |

### Returns

| Name            | Type                                                                                                                     |
| --------------- | ------------------------------------------------------------------------------------------------------------------------ |
| `description`   | `string`                                                                                                                 |
| `contest_alias` | `string`                                                                                                                 |
| `problemset_id` | `number`                                                                                                                 |
| `users`         | `{ user_id: number; username: string; access_time: Date; email: string; opened_interview: boolean; country: string; }[]` |
| `exists`        | `boolean`                                                                                                                |

## `/api/interview/list/`

### Description

### Returns

| Name     | Type                                                                                                                                           |
| -------- | ---------------------------------------------------------------------------------------------------------------------------------------------- |
| `result` | `{ acl_id: number; alias: string; description: string; interview_id: number; problemset_id: number; title: string; window_length: number; }[]` |

# Notification

BadgesController

## `/api/notification/myList/`

### Description

Returns a list of unread notifications for user

### Returns

| Name            | Type                   |
| --------------- | ---------------------- |
| `notifications` | `types.Notification[]` |

## `/api/notification/readNotifications/`

### Description

Updates notifications as read in database

### Parameters

| Name            | Type    | Description |
| --------------- | ------- | ----------- |
| `notifications` | `mixed` |             |

### Returns

_Nothing_

# Problem

ProblemsController

## `/api/problem/addAdmin/`

### Description

Adds an admin to a problem

### Parameters

| Name              | Type    | Description |
| ----------------- | ------- | ----------- |
| `problem_alias`   | `mixed` |             |
| `usernameOrEmail` | `mixed` |             |

### Returns

_Nothing_

## `/api/problem/addGroupAdmin/`

### Description

Adds a group admin to a problem

### Parameters

| Name            | Type    | Description |
| --------------- | ------- | ----------- |
| `group`         | `mixed` |             |
| `problem_alias` | `mixed` |             |

### Returns

_Nothing_

## `/api/problem/addTag/`

### Description

Adds a tag to a problem

### Parameters

| Name            | Type    | Description |
| --------------- | ------- | ----------- |
| `name`          | `mixed` |             |
| `problem_alias` | `mixed` |             |
| `public`        | `mixed` |             |

### Returns

| Name   | Type     |
| ------ | -------- |
| `name` | `string` |

## `/api/problem/adminList/`

### Description

Returns a list of problems where current user has admin rights (or is
the owner).

### Parameters

| Name        | Type  | Description |
| ----------- | ----- | ----------- |
| `page`      | `int` |             |
| `page_size` | `int` |             |

### Returns

| Name         | Type                                               |
| ------------ | -------------------------------------------------- |
| `pagerItems` | `types.PageItem[]`                                 |
| `problems`   | `{ tags: { name: string; source: string; }[]; }[]` |

## `/api/problem/admins/`

### Description

Returns all problem administrators

### Parameters

| Name            | Type    | Description |
| --------------- | ------- | ----------- |
| `problem_alias` | `mixed` |             |

### Returns

| Name           | Type                        |
| -------------- | --------------------------- |
| `admins`       | `types.ProblemAdmin[]`      |
| `group_admins` | `types.ProblemGroupAdmin[]` |

## `/api/problem/bestScore/`

### Description

Returns the best score for a problem

### Parameters

| Name             | Type    | Description |
| ---------------- | ------- | ----------- |
| `contest_alias`  | `mixed` |             |
| `problem_alias`  | `mixed` |             |
| `problemset_id`  | `mixed` |             |
| `statement_type` | `mixed` |             |
| `username`       | `mixed` |             |

### Returns

| Name    | Type     |
| ------- | -------- |
| `score` | `number` |

## `/api/problem/clarifications/`

### Description

Entry point for Problem clarifications API

### Parameters

| Name            | Type    | Description |
| --------------- | ------- | ----------- |
| `offset`        | `mixed` |             |
| `problem_alias` | `mixed` |             |
| `rowcount`      | `mixed` |             |

### Returns

| Name             | Type                    |
| ---------------- | ----------------------- |
| `clarifications` | `types.Clarification[]` |

## `/api/problem/create/`

### Description

Create a new problem

### Parameters

| Name                      | Type        | Description |
| ------------------------- | ----------- | ----------- |
| `allow_user_add_tags`     | `bool`      |             |
| `email_clarifications`    | `bool|null` |             |
| `extra_wall_time`         | `mixed`     |             |
| `input_limit`             | `mixed`     |             |
| `languages`               | `mixed`     |             |
| `memory_limit`            | `mixed`     |             |
| `output_limit`            | `mixed`     |             |
| `overall_wall_time_limit` | `mixed`     |             |
| `problem_alias`           | `mixed`     |             |
| `selected_tags`           | `mixed`     |             |
| `show_diff`               | `string`    |             |
| `source`                  | `mixed`     |             |
| `time_limit`              | `mixed`     |             |
| `title`                   | `mixed`     |             |
| `update_published`        | `mixed`     |             |
| `validator`               | `mixed`     |             |
| `validator_time_limit`    | `mixed`     |             |
| `visibility`              | `mixed`     |             |

### Returns

_Nothing_

## `/api/problem/delete/`

### Description

Removes a problem whether user is the creator

### Parameters

| Name            | Type    | Description |
| --------------- | ------- | ----------- |
| `problem_alias` | `mixed` |             |

### Returns

_Nothing_

## `/api/problem/details/`

### Description

Entry point for Problem Details API

### Parameters

| Name                      | Type        | Description |
| ------------------------- | ----------- | ----------- |
| `contest_alias`           | `mixed`     |             |
| `lang`                    | `mixed`     |             |
| `prevent_problemset_open` | `bool|null` |             |
| `problem_alias`           | `mixed`     |             |
| `problemset_id`           | `mixed`     |             |
| `show_solvers`            | `bool|null` |             |
| `statement_type`          | `mixed`     |             |

### Returns

| Name                   | Type                                                                                     |
| ---------------------- | ---------------------------------------------------------------------------------------- |
| `accepted`             | `number`                                                                                 |
| `admin`                | `boolean`                                                                                |
| `alias`                | `string`                                                                                 |
| `allow_user_add_tags`  | `boolean`                                                                                |
| `commit`               | `string`                                                                                 |
| `creation_date`        | `Date`                                                                                   |
| `difficulty`           | `number`                                                                                 |
| `email_clarifications` | `boolean`                                                                                |
| `exists`               | `boolean`                                                                                |
| `input_limit`          | `number`                                                                                 |
| `languages`            | `string[]`                                                                               |
| `order`                | `string`                                                                                 |
| `points`               | `number`                                                                                 |
| `preferred_language`   | `string`                                                                                 |
| `problemsetter`        | `{ creation_date: Date; name: string; username: string; }`                               |
| `quality_seal`         | `boolean`                                                                                |
| `runs`                 | `types.Run[]`                                                                            |
| `score`                | `number`                                                                                 |
| `settings`             | `types.ProblemSettings`                                                                  |
| `solvers`              | `{ language: string; memory: number; runtime: number; time: Date; username: string; }[]` |
| `source`               | `string`                                                                                 |
| `statement`            | `types.ProblemStatement`                                                                 |
| `submissions`          | `number`                                                                                 |
| `title`                | `string`                                                                                 |
| `version`              | `string`                                                                                 |
| `visibility`           | `number`                                                                                 |
| `visits`               | `number`                                                                                 |

## `/api/problem/list/`

### Description

List of public and user's private problems

### Parameters

| Name                    | Type    | Description |
| ----------------------- | ------- | ----------- |
| `difficulty_range`      | `mixed` |             |
| `language`              | `mixed` |             |
| `max_difficulty`        | `mixed` |             |
| `min_difficulty`        | `mixed` |             |
| `min_visibility`        | `mixed` |             |
| `mode`                  | `mixed` |             |
| `offset`                | `mixed` |             |
| `only_karel`            | `mixed` |             |
| `order_by`              | `mixed` |             |
| `page`                  | `mixed` |             |
| `programming_languages` | `mixed` |             |
| `query`                 | `mixed` |             |
| `require_all_tags`      | `mixed` |             |
| `rowcount`              | `mixed` |             |
| `some_tags`             | `mixed` |             |

### Returns

| Name      | Type                      |
| --------- | ------------------------- |
| `results` | `types.ProblemListItem[]` |
| `total`   | `number`                  |

## `/api/problem/myList/`

### Description

Gets a list of problems where current user is the owner

### Parameters

| Name        | Type    | Description |
| ----------- | ------- | ----------- |
| `offset`    | `mixed` |             |
| `page`      | `int`   |             |
| `page_size` | `int`   |             |
| `rowcount`  | `mixed` |             |

### Returns

| Name         | Type                                               |
| ------------ | -------------------------------------------------- |
| `pagerItems` | `types.PageItem[]`                                 |
| `problems`   | `{ tags: { name: string; source: string; }[]; }[]` |

## `/api/problem/rejudge/`

### Description

Rejudge problem

### Parameters

| Name            | Type    | Description |
| --------------- | ------- | ----------- |
| `problem_alias` | `mixed` |             |

### Returns

_Nothing_

## `/api/problem/removeAdmin/`

### Description

Removes an admin from a problem

### Parameters

| Name              | Type    | Description |
| ----------------- | ------- | ----------- |
| `problem_alias`   | `mixed` |             |
| `usernameOrEmail` | `mixed` |             |

### Returns

_Nothing_

## `/api/problem/removeGroupAdmin/`

### Description

Removes a group admin from a problem

### Parameters

| Name            | Type    | Description |
| --------------- | ------- | ----------- |
| `group`         | `mixed` |             |
| `problem_alias` | `mixed` |             |

### Returns

_Nothing_

## `/api/problem/removeTag/`

### Description

Removes a tag from a contest

### Parameters

| Name            | Type    | Description |
| --------------- | ------- | ----------- |
| `name`          | `mixed` |             |
| `problem_alias` | `mixed` |             |

### Returns

_Nothing_

## `/api/problem/runs/`

### Description

Entry point for Problem runs API

### Parameters

| Name            | Type    | Description |
| --------------- | ------- | ----------- |
| `language`      | `mixed` |             |
| `offset`        | `mixed` |             |
| `problem_alias` | `mixed` |             |
| `rowcount`      | `mixed` |             |
| `show_all`      | `mixed` |             |
| `status`        | `mixed` |             |
| `username`      | `mixed` |             |
| `verdict`       | `mixed` |             |

### Returns

| Name   | Type          |
| ------ | ------------- |
| `runs` | `types.Run[]` |

## `/api/problem/runsDiff/`

### Description

Return a report of which runs would change due to a version change.

### Parameters

| Name            | Type    | Description |
| --------------- | ------- | ----------- |
| `problem_alias` | `mixed` |             |
| `version`       | `mixed` |             |

### Returns

| Name   | Type               |
| ------ | ------------------ |
| `diff` | `types.RunsDiff[]` |

## `/api/problem/selectVersion/`

### Description

Change the version of the problem.

### Parameters

| Name               | Type    | Description |
| ------------------ | ------- | ----------- |
| `commit`           | `mixed` |             |
| `problem_alias`    | `mixed` |             |
| `update_published` | `mixed` |             |

### Returns

_Nothing_

## `/api/problem/solution/`

### Description

Returns the solution for a problem if conditions are satisfied.

### Parameters

| Name              | Type        | Description |
| ----------------- | ----------- | ----------- |
| `contest_alias`   | `mixed`     |             |
| `forfeit_problem` | `bool|null` |             |
| `lang`            | `mixed`     |             |
| `problem_alias`   | `mixed`     |             |
| `problemset_id`   | `mixed`     |             |
| `statement_type`  | `mixed`     |             |

### Returns

| Name       | Type                     |
| ---------- | ------------------------ |
| `exists`   | `boolean`                |
| `solution` | `types.ProblemStatement` |

## `/api/problem/stats/`

### Description

Stats of a problem

### Parameters

| Name            | Type    | Description |
| --------------- | ------- | ----------- |
| `problem_alias` | `mixed` |             |

### Returns

| Name             | Type                         |
| ---------------- | ---------------------------- |
| `cases_stats`    | `{ [key: string]: number; }` |
| `pending_runs`   | `string[]`                   |
| `total_runs`     | `number`                     |
| `verdict_counts` | `{ [key: string]: number; }` |

## `/api/problem/tags/`

### Description

Returns every tag associated to a given problem.

### Parameters

| Name            | Type    | Description |
| --------------- | ------- | ----------- |
| `include_voted` | `mixed` |             |
| `problem_alias` | `mixed` |             |

### Returns

| Name   | Type                                   |
| ------ | -------------------------------------- |
| `tags` | `{ name: string; public: boolean; }[]` |

## `/api/problem/update/`

### Description

Update problem contents

### Parameters

| Name                      | Type        | Description |
| ------------------------- | ----------- | ----------- |
| `allow_user_add_tags`     | `bool`      |             |
| `email_clarifications`    | `bool|null` |             |
| `extra_wall_time`         | `mixed`     |             |
| `input_limit`             | `mixed`     |             |
| `languages`               | `mixed`     |             |
| `memory_limit`            | `mixed`     |             |
| `message`                 | `mixed`     |             |
| `output_limit`            | `mixed`     |             |
| `overall_wall_time_limit` | `mixed`     |             |
| `problem_alias`           | `mixed`     |             |
| `redirect`                | `mixed`     |             |
| `selected_tags`           | `mixed`     |             |
| `show_diff`               | `string`    |             |
| `source`                  | `mixed`     |             |
| `time_limit`              | `mixed`     |             |
| `title`                   | `mixed`     |             |
| `update_published`        | `mixed`     |             |
| `validator`               | `mixed`     |             |
| `validator_time_limit`    | `mixed`     |             |
| `visibility`              | `mixed`     |             |

### Returns

| Name       | Type      |
| ---------- | --------- |
| `rejudged` | `boolean` |

## `/api/problem/updateSolution/`

### Description

Updates problem solution only

### Parameters

| Name                      | Type        | Description |
| ------------------------- | ----------- | ----------- |
| `allow_user_add_tags`     | `bool`      |             |
| `email_clarifications`    | `bool|null` |             |
| `extra_wall_time`         | `mixed`     |             |
| `input_limit`             | `mixed`     |             |
| `lang`                    | `mixed`     |             |
| `languages`               | `mixed`     |             |
| `memory_limit`            | `mixed`     |             |
| `message`                 | `mixed`     |             |
| `output_limit`            | `mixed`     |             |
| `overall_wall_time_limit` | `mixed`     |             |
| `problem_alias`           | `mixed`     |             |
| `selected_tags`           | `mixed`     |             |
| `show_diff`               | `string`    |             |
| `solution`                | `mixed`     |             |
| `source`                  | `mixed`     |             |
| `time_limit`              | `mixed`     |             |
| `title`                   | `mixed`     |             |
| `update_published`        | `mixed`     |             |
| `validator`               | `mixed`     |             |
| `validator_time_limit`    | `mixed`     |             |
| `visibility`              | `mixed`     |             |

### Returns

_Nothing_

## `/api/problem/updateStatement/`

### Description

Updates problem statement only

### Parameters

| Name                      | Type        | Description |
| ------------------------- | ----------- | ----------- |
| `allow_user_add_tags`     | `bool`      |             |
| `email_clarifications`    | `bool|null` |             |
| `extra_wall_time`         | `mixed`     |             |
| `input_limit`             | `mixed`     |             |
| `lang`                    | `mixed`     |             |
| `languages`               | `mixed`     |             |
| `memory_limit`            | `mixed`     |             |
| `message`                 | `mixed`     |             |
| `output_limit`            | `mixed`     |             |
| `overall_wall_time_limit` | `mixed`     |             |
| `problem_alias`           | `mixed`     |             |
| `selected_tags`           | `mixed`     |             |
| `show_diff`               | `string`    |             |
| `source`                  | `mixed`     |             |
| `statement`               | `mixed`     |             |
| `time_limit`              | `mixed`     |             |
| `title`                   | `mixed`     |             |
| `update_published`        | `mixed`     |             |
| `validator`               | `mixed`     |             |
| `validator_time_limit`    | `mixed`     |             |
| `visibility`              | `mixed`     |             |

### Returns

_Nothing_

## `/api/problem/versions/`

### Description

Entry point for Problem Versions API

### Parameters

| Name            | Type    | Description |
| --------------- | ------- | ----------- |
| `problem_alias` | `mixed` |             |

### Returns

| Name        | Type                     |
| ----------- | ------------------------ |
| `published` | `string`                 |
| `log`       | `types.ProblemVersion[]` |

# ProblemForfeited

ProblemForfeitedController

## `/api/problemForfeited/getCounts/`

### Description

Returns the number of solutions allowed
and the number of solutions already seen

### Returns

| Name      | Type     |
| --------- | -------- |
| `allowed` | `number` |
| `seen`    | `number` |

# Problemset

## `/api/problemset/details/`

### Description

### Parameters

| Name              | Type    | Description |
| ----------------- | ------- | ----------- |
| `assignment`      | `mixed` |             |
| `auth_token`      | `mixed` |             |
| `contest_alias`   | `mixed` |             |
| `course`          | `mixed` |             |
| `interview_alias` | `mixed` |             |
| `lang`            | `mixed` |             |
| `problemset_id`   | `int`   |             |
| `token`           | `mixed` |             |
| `tokens`          | `mixed` |             |
| `username`        | `mixed` |             |

### Returns

```typescript
types.Problemset;
```

## `/api/problemset/scoreboard/`

### Description

### Parameters

| Name            | Type    | Description |
| --------------- | ------- | ----------- |
| `assignment`    | `mixed` |             |
| `auth_token`    | `mixed` |             |
| `contest_alias` | `mixed` |             |
| `course`        | `mixed` |             |
| `problemset_id` | `int`   |             |
| `token`         | `mixed` |             |
| `tokens`        | `mixed` |             |

### Returns

```typescript
types.Scoreboard;
```

## `/api/problemset/scoreboardEvents/`

### Description

Returns the Scoreboard events

### Parameters

| Name            | Type    | Description |
| --------------- | ------- | ----------- |
| `assignment`    | `mixed` |             |
| `auth_token`    | `mixed` |             |
| `contest_alias` | `mixed` |             |
| `course`        | `mixed` |             |
| `problemset_id` | `int`   |             |
| `token`         | `mixed` |             |
| `tokens`        | `mixed` |             |

### Returns

| Name     | Type                      |
| -------- | ------------------------- |
| `events` | `types.ScoreboardEvent[]` |

# QualityNomination

QualityNominationController

## `/api/qualityNomination/create/`

### Description

Creates a new QualityNomination

There are three ways in which users can interact with this:

# Suggestion

A user that has already solved a problem can make suggestions about a
problem. This expects the `nomination` field to be `suggestion` and the
`contents` field should be a JSON blob with at least one the following fields:

- `difficulty`: (Optional) A number in the range [0-4] indicating the
  difficulty of the problem.
- `quality`: (Optional) A number in the range [0-4] indicating the quality
  of the problem.
- `tags`: (Optional) An array of tag names that will be added to the
  problem upon promotion.
- `before_ac`: (Optional) Boolean indicating if the suggestion has been sent
  before receiving an AC verdict for problem run.

# Quality tag

A reviewer could send this type of nomination to make the user marked as
a quality problem or not. The reviewer could also specify which category
is the one the problem belongs to. The 'contents' field should have the
following subfields:

- tag: The name of the tag corresponding to the category of the problem
- quality_seal: A boolean that if activated, means that the problem is a
  quality problem

# Promotion

A user that has already solved a problem can nominate it to be promoted
as a Quality Problem. This expects the `nomination` field to be
`promotion` and the `contents` field should be a JSON blob with the
following fields:

- `statements`: A dictionary of languages to objects that contain a
  `markdown` field, which is the markdown-formatted
  problem statement for that language.
- `source`: A URL or string clearly documenting the source or full name
  of original author of the problem.
- `tags`: An array of tag names that will be added to the problem upon
  promotion.

# Demotion

A demoted problem is banned, and cannot be un-banned or added to any new
problemsets. This expects the `nomination` field to be `demotion` and
the `contents` field should be a JSON blob with the following fields:

- `rationale`: A small text explaining the rationale for demotion.
- `reason`: One of `['duplicate', 'no-problem-statement', 'offensive', 'other', 'spam']`.
- `original`: If the `reason` is `duplicate`, the alias of the original
  problem.

# Dismissal

A user that has already solved a problem can dismiss suggestions. The
`contents` field is empty.

### Parameters

| Name            | Type    | Description |
| --------------- | ------- | ----------- |
| `contents`      | `mixed` |             |
| `nomination`    | `mixed` |             |
| `problem_alias` | `mixed` |             |

### Returns

| Name                   | Type     |
| ---------------------- | -------- |
| `qualitynomination_id` | `number` |

## `/api/qualityNomination/details/`

### Description

Displays the details of a nomination. The user needs to be either the
nominator or a member of the reviewer group.

### Parameters

| Name                   | Type  | Description |
| ---------------------- | ----- | ----------- |
| `qualitynomination_id` | `int` |             |

### Returns

| Name                   | Type                                                                                                                                                             |
| ---------------------- | ---------------------------------------------------------------------------------------------------------------------------------------------------------------- |
| `author`               | `{ name: string; username: string; }`                                                                                                                            |
| `contents`             | `{ before_ac?: boolean; difficulty?: number; quality?: number; rationale?: string; reason?: string; statements?: { [key: string]: string; }; tags?: string[]; }` |
| `nomination`           | `string`                                                                                                                                                         |
| `nomination_status`    | `string`                                                                                                                                                         |
| `nominator`            | `{ name: string; username: string; }`                                                                                                                            |
| `original_contents`    | `{ source: string; statements: { [key: string]: types.ProblemStatement; }; tags?: { source: string; name: string; }[]; }`                                        |
| `problem`              | `{ alias: string; title: string; }`                                                                                                                              |
| `qualitynomination_id` | `number`                                                                                                                                                         |
| `reviewer`             | `boolean`                                                                                                                                                        |
| `time`                 | `Date`                                                                                                                                                           |
| `votes`                | `{ time: Date; user: { name: string; username: string; }; vote: number; }[]`                                                                                     |

## `/api/qualityNomination/list/`

### Description

### Parameters

| Name       | Type    | Description |
| ---------- | ------- | ----------- |
| `offset`   | `int`   |             |
| `rowcount` | `int`   |             |
| `status`   | `mixed` |             |
| `query`    | `mixed` |             |
| `column`   | `mixed` |             |

### Returns

<<<<<<< HEAD
| Name          | Type                              |
| ------------- | --------------------------------- |
| `nominations` | `null|types.NominationListItem[]` |
| `pagerItems`  | `types.PageItem[]`                |
=======
| Name          | Type                                                                                                                                                                                                                                                                                                                                                                                                                                                                                         |
| ------------- | -------------------------------------------------------------------------------------------------------------------------------------------------------------------------------------------------------------------------------------------------------------------------------------------------------------------------------------------------------------------------------------------------------------------------------------------------------------------------------------------- |
| `nominations` | `{ author: { name: string; username: string; }; contents?: { before_ac?: boolean; difficulty?: number; quality?: number; rationale?: string; reason?: string; statements?: { [key: string]: string; }; tags?: string[]; }; nomination: string; nominator: { name: string; username: string; }; problem: { alias: string; title: string; }; qualitynomination_id: number; status: string; time: Date; votes: { time: Date; user: { name: string; username: string; }; vote: number; }[]; }[]` |
| `pager_items` | `{ class: string; label: string; page: number; }[]`                                                                                                                                                                                                                                                                                                                                                                                                                                          |
>>>>>>> d2886748

## `/api/qualityNomination/myAssignedList/`

### Description

Displays the nominations that this user has been assigned.

### Parameters

| Name        | Type  | Description |
| ----------- | ----- | ----------- |
| `page`      | `int` |             |
| `page_size` | `int` |             |

### Returns

| Name          | Type                                                                                                                                                                                                                                                                                                                                                                                                                                                                                         |
| ------------- | -------------------------------------------------------------------------------------------------------------------------------------------------------------------------------------------------------------------------------------------------------------------------------------------------------------------------------------------------------------------------------------------------------------------------------------------------------------------------------------------- |
| `nominations` | `{ author: { name: string; username: string; }; contents?: { before_ac?: boolean; difficulty?: number; quality?: number; rationale?: string; reason?: string; statements?: { [key: string]: string; }; tags?: string[]; }; nomination: string; nominator: { name: string; username: string; }; problem: { alias: string; title: string; }; qualitynomination_id: number; status: string; time: Date; votes: { time: Date; user: { name: string; username: string; }; vote: number; }[]; }[]` |

## `/api/qualityNomination/myList/`

### Description

### Parameters

| Name       | Type  | Description |
| ---------- | ----- | ----------- |
| `offset`   | `int` |             |
| `rowcount` | `int` |             |

### Returns

<<<<<<< HEAD
| Name          | Type                              |
| ------------- | --------------------------------- |
| `nominations` | `null|types.NominationListItem[]` |
| `pagerItems`  | `types.PageItem[]`                |
=======
| Name          | Type                                                                                                                                                                                                                                                                                                                                                                                                                                                                                         |
| ------------- | -------------------------------------------------------------------------------------------------------------------------------------------------------------------------------------------------------------------------------------------------------------------------------------------------------------------------------------------------------------------------------------------------------------------------------------------------------------------------------------------- |
| `nominations` | `{ author: { name: string; username: string; }; contents?: { before_ac?: boolean; difficulty?: number; quality?: number; rationale?: string; reason?: string; statements?: { [key: string]: string; }; tags?: string[]; }; nomination: string; nominator: { name: string; username: string; }; problem: { alias: string; title: string; }; qualitynomination_id: number; status: string; time: Date; votes: { time: Date; user: { name: string; username: string; }; vote: number; }[]; }[]` |
| `pager_items` | `{ class: string; label: string; page: number; }[]`                                                                                                                                                                                                                                                                                                                                                                                                                                          |
>>>>>>> d2886748

## `/api/qualityNomination/resolve/`

### Description

Marks a problem of a nomination (only the demotion type supported for now) as (resolved, banned, warning).

### Parameters

| Name                   | Type        | Description |
| ---------------------- | ----------- | ----------- |
| `problem_alias`        | `mixed`     |             |
| `qualitynomination_id` | `mixed`     |             |
| `rationale`            | `mixed`     |             |
| `status`               | `mixed`     |             |
| `all`                  | `bool|null` |             |

### Returns

_Nothing_

# Reset

## `/api/reset/create/`

### Description

Creates a reset operation, the first of two steps needed to reset a
password. The first step consist of sending an email to the user with
instructions to reset he's password, if and only if the email is valid.

### Parameters

| Name    | Type    | Description |
| ------- | ------- | ----------- |
| `email` | `mixed` |             |

### Returns

| Name      | Type     |
| --------- | -------- |
| `message` | `string` |
| `token`   | `string` |

## `/api/reset/generateToken/`

### Description

Creates a reset operation, support team members can generate a valid
token and then they can send it to end user

### Parameters

| Name    | Type    | Description |
| ------- | ------- | ----------- |
| `email` | `mixed` |             |

### Returns

| Name    | Type     |
| ------- | -------- |
| `link`  | `string` |
| `token` | `string` |

## `/api/reset/update/`

### Description

Updates the password of a given user, this is the second and last step
in order to reset the password. This operation is done if and only if
the correct parameters are suplied.

### Parameters

| Name                    | Type    | Description |
| ----------------------- | ------- | ----------- |
| `email`                 | `mixed` |             |
| `password`              | `mixed` |             |
| `password_confirmation` | `mixed` |             |
| `reset_token`           | `mixed` |             |

### Returns

| Name      | Type     |
| --------- | -------- |
| `message` | `string` |

# Run

RunController

## `/api/run/counts/`

### Description

Get total of last 6 months

### Returns

| Name    | Type                         |
| ------- | ---------------------------- |
| `total` | `{ [key: string]: number; }` |
| `ac`    | `{ [key: string]: number; }` |

## `/api/run/create/`

### Description

Create a new run

### Parameters

| Name            | Type    | Description |
| --------------- | ------- | ----------- |
| `contest_alias` | `mixed` |             |
| `language`      | `mixed` |             |
| `problem_alias` | `mixed` |             |
| `problemset_id` | `mixed` |             |
| `source`        | `mixed` |             |

### Returns

| Name                      | Type     |
| ------------------------- | -------- |
| `guid`                    | `string` |
| `submit_delay`            | `number` |
| `submission_deadline`     | `Date`   |
| `nextSubmissionTimestamp` | `Date`   |

## `/api/run/details/`

### Description

Gets the details of a run. Includes admin details if admin.

### Parameters

| Name        | Type    | Description |
| ----------- | ------- | ----------- |
| `run_alias` | `mixed` |             |

### Returns

| Name            | Type                                                                                                                                                                                                                                                                                                                                                                                                                                                   |
| --------------- | ------------------------------------------------------------------------------------------------------------------------------------------------------------------------------------------------------------------------------------------------------------------------------------------------------------------------------------------------------------------------------------------------------------------------------------------------------ |
| `admin`         | `boolean`                                                                                                                                                                                                                                                                                                                                                                                                                                              |
| `alias`         | `string`                                                                                                                                                                                                                                                                                                                                                                                                                                               |
| `compile_error` | `string`                                                                                                                                                                                                                                                                                                                                                                                                                                               |
| `details`       | `{ compile_meta?: { [key: string]: types.RunMetadata; }; contest_score: number; groups?: { cases: { contest_score: number; max_score: number; meta: types.RunMetadata; name: string; score: number; verdict: string; }[]; contest_score: number; group: string; max_score: number; score: number; verdict?: string; }[]; judged_by: string; max_score?: number; memory?: number; score: number; time?: number; verdict: string; wall_time?: number; }` |
| `guid`          | `string`                                                                                                                                                                                                                                                                                                                                                                                                                                               |
| `judged_by`     | `string`                                                                                                                                                                                                                                                                                                                                                                                                                                               |
| `language`      | `string`                                                                                                                                                                                                                                                                                                                                                                                                                                               |
| `logs`          | `string`                                                                                                                                                                                                                                                                                                                                                                                                                                               |
| `source`        | `string`                                                                                                                                                                                                                                                                                                                                                                                                                                               |

## `/api/run/disqualify/`

### Description

Disqualify a submission

### Parameters

| Name        | Type    | Description |
| ----------- | ------- | ----------- |
| `run_alias` | `mixed` |             |

### Returns

_Nothing_

## `/api/run/list/`

### Description

Gets a list of latest runs overall

### Parameters

| Name            | Type    | Description |
| --------------- | ------- | ----------- |
| `language`      | `mixed` |             |
| `offset`        | `int`   |             |
| `problem_alias` | `mixed` |             |
| `rowcount`      | `int`   |             |
| `status`        | `mixed` |             |
| `username`      | `mixed` |             |
| `verdict`       | `mixed` |             |

### Returns

| Name   | Type          |
| ------ | ------------- |
| `runs` | `types.Run[]` |

## `/api/run/rejudge/`

### Description

Re-sends a problem to Grader.

### Parameters

| Name        | Type    | Description |
| ----------- | ------- | ----------- |
| `debug`     | `mixed` |             |
| `run_alias` | `mixed` |             |

### Returns

_Nothing_

## `/api/run/source/`

### Description

Given the run alias, returns the source code and any compile errors if any
Used in the arena, any contestant can view its own codes and compile errors

### Parameters

| Name        | Type    | Description |
| ----------- | ------- | ----------- |
| `run_alias` | `mixed` |             |

### Returns

| Name            | Type                                                                                                                                                                                                                                                                                                                                                                                                                                 |
| --------------- | ------------------------------------------------------------------------------------------------------------------------------------------------------------------------------------------------------------------------------------------------------------------------------------------------------------------------------------------------------------------------------------------------------------------------------------ |
| `compile_error` | `string`                                                                                                                                                                                                                                                                                                                                                                                                                             |
| `details`       | `{ compile_meta?: { [key: string]: types.RunMetadata; }; contest_score: number; groups?: { cases: { contest_score: number; max_score: number; meta: types.RunMetadata; name: string; score: number; verdict: string; }[]; contest_score: number; group: string; max_score: number; score: number; }[]; judged_by: string; max_score?: number; memory?: number; score: number; time?: number; verdict: string; wall_time?: number; }` |
| `source`        | `string`                                                                                                                                                                                                                                                                                                                                                                                                                             |

## `/api/run/status/`

### Description

Get basic details of a run

### Parameters

| Name        | Type    | Description |
| ----------- | ------- | ----------- |
| `run_alias` | `mixed` |             |

### Returns

```typescript
types.Run;
```

# School

SchoolController

## `/api/school/create/`

### Description

Api to create new school

### Parameters

| Name         | Type    | Description |
| ------------ | ------- | ----------- |
| `country_id` | `mixed` |             |
| `name`       | `mixed` |             |
| `state_id`   | `mixed` |             |

### Returns

| Name        | Type     |
| ----------- | -------- |
| `school_id` | `number` |

## `/api/school/list/`

### Description

Gets a list of schools

### Parameters

| Name    | Type    | Description |
| ------- | ------- | ----------- |
| `query` | `mixed` |             |
| `term`  | `mixed` |             |

### Returns

```typescript
{
  id: number;
  label: string;
  value: string;
}
[];
```

## `/api/school/selectSchoolOfTheMonth/`

### Description

Selects a certain school as school of the month

### Parameters

| Name        | Type  | Description |
| ----------- | ----- | ----------- |
| `school_id` | `int` |             |

### Returns

_Nothing_

# Scoreboard

ScoreboardController

## `/api/scoreboard/refresh/`

### Description

Returns a list of contests

### Parameters

| Name           | Type    | Description |
| -------------- | ------- | ----------- |
| `alias`        | `mixed` |             |
| `course_alias` | `mixed` |             |
| `token`        | `mixed` |             |

### Returns

_Nothing_

# Session

Session controller handles sessions.

## `/api/session/currentSession/`

### Description

Returns information about current session. In order to avoid one full
server roundtrip (about ~100msec on each pageload), it also returns the
current time to be able to calculate the time delta between the
contestant's machine and the server.

### Parameters

| Name         | Type          | Description |
| ------------ | ------------- | ----------- |
| `auth_token` | `null|string` |             |

### Returns

| Name      | Type                                                                                                                                      |
| --------- | ----------------------------------------------------------------------------------------------------------------------------------------- |
| `session` | `{ valid: boolean; email: string; user: dao.Users; identity: dao.Identities; classname: string; auth_token: string; is_admin: boolean; }` |
| `time`    | `number`                                                                                                                                  |

## `/api/session/googleLogin/`

### Description

### Parameters

| Name         | Type     | Description |
| ------------ | -------- | ----------- |
| `storeToken` | `string` |             |

### Returns

```typescript
{ [key: string]: string; }
```

# Tag

TagController

## `/api/tag/list/`

### Description

Gets a list of tags

### Parameters

| Name    | Type    | Description |
| ------- | ------- | ----------- |
| `query` | `mixed` |             |
| `term`  | `mixed` |             |

### Returns

```typescript
{
  name: string;
}
[];
```

# Time

TimeController

Used by arena to sync time between client and server from time to time

## `/api/time/get/`

### Description

Entry point for /time API

### Returns

| Name   | Type     |
| ------ | -------- |
| `time` | `number` |

# User

UserController

## `/api/user/acceptPrivacyPolicy/`

### Description

Keeps a record of a user who accepts the privacy policy

### Parameters

| Name                    | Type    | Description |
| ----------------------- | ------- | ----------- |
| `privacy_git_object_id` | `mixed` |             |
| `statement_type`        | `mixed` |             |
| `username`              | `mixed` |             |

### Returns

_Nothing_

## `/api/user/addExperiment/`

### Description

Adds the experiment to the user.

### Parameters

| Name         | Type    | Description |
| ------------ | ------- | ----------- |
| `experiment` | `mixed` |             |

### Returns

_Nothing_

## `/api/user/addGroup/`

### Description

Adds the identity to the group.

### Parameters

| Name    | Type    | Description |
| ------- | ------- | ----------- |
| `group` | `mixed` |             |

### Returns

_Nothing_

## `/api/user/addRole/`

### Description

Adds the role to the user.

### Parameters

| Name   | Type    | Description |
| ------ | ------- | ----------- |
| `role` | `mixed` |             |

### Returns

_Nothing_

## `/api/user/associateIdentity/`

### Description

Associates an identity to the logged user given the username

### Parameters

| Name       | Type    | Description |
| ---------- | ------- | ----------- |
| `password` | `mixed` |             |
| `username` | `mixed` |             |

### Returns

_Nothing_

## `/api/user/changePassword/`

### Description

Changes the password of a user

### Parameters

| Name             | Type    | Description |
| ---------------- | ------- | ----------- |
| `old_password`   | `mixed` |             |
| `password`       | `mixed` |             |
| `permission_key` | `mixed` |             |
| `username`       | `mixed` |             |

### Returns

_Nothing_

## `/api/user/coderOfTheMonth/`

### Description

Get coder of the month by trying to find it in the table using the first
day of the current month. If there's no coder of the month for the given
date, calculate it and save it.

### Parameters

| Name       | Type    | Description |
| ---------- | ------- | ----------- |
| `category` | `mixed` |             |
| `date`     | `mixed` |             |

### Returns

| Name        | Type                |
| ----------- | ------------------- |
| `coderinfo` | `types.UserProfile` |

## `/api/user/coderOfTheMonthList/`

### Description

Returns the list of coders of the month

### Parameters

| Name       | Type    | Description |
| ---------- | ------- | ----------- |
| `category` | `mixed` |             |
| `date`     | `mixed` |             |

### Returns

| Name     | Type                        |
| -------- | --------------------------- |
| `coders` | `types.CoderOfTheMonthList` |

## `/api/user/contestStats/`

### Description

Get Contests which a certain user has participated in

### Parameters

| Name            | Type    | Description |
| --------------- | ------- | ----------- |
| `auth_token`    | `mixed` |             |
| `contest_alias` | `mixed` |             |
| `token`         | `mixed` |             |
| `username`      | `mixed` |             |

### Returns

| Name       | Type                                                                                                                                       |
| ---------- | ------------------------------------------------------------------------------------------------------------------------------------------ |
| `contests` | `{ [key: string]: { data: { alias: string; title: string; start_time: Date; finish_time: Date; last_updated: Date; }; place: number; }; }` |

## `/api/user/create/`

### Description

Entry point for Create a User API

### Returns

| Name       | Type     |
| ---------- | -------- |
| `username` | `string` |

## `/api/user/extraInformation/`

### Description

Gets extra information of the identity:

- last password change request
- verify status

### Parameters

| Name    | Type    | Description |
| ------- | ------- | ----------- |
| `email` | `mixed` |             |

### Returns

| Name              | Type      |
| ----------------- | --------- |
| `within_last_day` | `boolean` |
| `verified`        | `boolean` |
| `username`        | `string`  |
| `last_login`      | `Date`    |

## `/api/user/generateGitToken/`

### Description

Generate a new gitserver token. This token can be used to authenticate
against the gitserver.

### Returns

| Name    | Type     |
| ------- | -------- |
| `token` | `string` |

## `/api/user/generateOmiUsers/`

### Description

### Parameters

| Name              | Type    | Description |
| ----------------- | ------- | ----------- |
| `auth_token`      | `mixed` |             |
| `change_password` | `mixed` |             |
| `contest_alias`   | `mixed` |             |
| `contest_type`    | `mixed` |             |
| `id`              | `mixed` |             |
| `old_password`    | `mixed` |             |
| `password`        | `mixed` |             |
| `permission_key`  | `mixed` |             |
| `username`        | `mixed` |             |
| `usernameOrEmail` | `mixed` |             |

### Returns

```typescript
{ [key: string]: string; }
```

## `/api/user/interviewStats/`

### Description

Get the results for this user in a given interview

### Parameters

| Name        | Type    | Description |
| ----------- | ------- | ----------- |
| `interview` | `mixed` |             |
| `username`  | `mixed` |             |

### Returns

| Name               | Type      |
| ------------------ | --------- |
| `user_verified`    | `boolean` |
| `interview_url`    | `string`  |
| `name_or_username` | `string`  |
| `opened_interview` | `boolean` |
| `finished`         | `boolean` |

## `/api/user/lastPrivacyPolicyAccepted/`

### Description

Gets the last privacy policy accepted by user

### Parameters

| Name       | Type    | Description |
| ---------- | ------- | ----------- |
| `username` | `mixed` |             |

### Returns

| Name          | Type      |
| ------------- | --------- |
| `hasAccepted` | `boolean` |

## `/api/user/list/`

### Description

Gets a list of users. This returns an array instead of an object since
it is used by typeahead.

### Parameters

| Name    | Type    | Description |
| ------- | ------- | ----------- |
| `query` | `mixed` |             |
| `term`  | `mixed` |             |

### Returns

```typescript
types.UserListItem[]
```

## `/api/user/listAssociatedIdentities/`

### Description

Get the identities that have been associated to the logged user

### Returns

| Name         | Type                                        |
| ------------ | ------------------------------------------- |
| `identities` | `{ username: string; default: boolean; }[]` |

## `/api/user/listUnsolvedProblems/`

### Description

Get Problems unsolved by user

### Parameters

| Name       | Type    | Description |
| ---------- | ------- | ----------- |
| `username` | `mixed` |             |

### Returns

| Name       | Type              |
| ---------- | ----------------- |
| `problems` | `types.Problem[]` |

## `/api/user/login/`

### Description

Exposes API /user/login
Expects in request:
user
password

### Parameters

| Name              | Type     | Description |
| ----------------- | -------- | ----------- |
| `password`        | `string` |             |
| `usernameOrEmail` | `string` |             |

### Returns

| Name         | Type     |
| ------------ | -------- |
| `auth_token` | `string` |

## `/api/user/mailingListBackfill/`

### Description

Registers to the mailing list all users that have not been added before. Admin only

### Returns

| Name    | Type                          |
| ------- | ----------------------------- |
| `users` | `{ [key: string]: boolean; }` |

## `/api/user/problemsCreated/`

### Description

Get Problems created by user

### Parameters

| Name       | Type    | Description |
| ---------- | ------- | ----------- |
| `username` | `mixed` |             |

### Returns

| Name       | Type              |
| ---------- | ----------------- |
| `problems` | `types.Problem[]` |

## `/api/user/problemsSolved/`

### Description

Get Problems solved by user

### Parameters

| Name       | Type    | Description |
| ---------- | ------- | ----------- |
| `username` | `mixed` |             |

### Returns

| Name       | Type              |
| ---------- | ----------------- |
| `problems` | `types.Problem[]` |

## `/api/user/profile/`

### Description

Get general user info

### Parameters

| Name        | Type        | Description |
| ----------- | ----------- | ----------- |
| `category`  | `mixed`     |             |
| `omit_rank` | `bool|null` |             |
| `username`  | `mixed`     |             |

### Returns

| Name                 | Type                                                          |
| -------------------- | ------------------------------------------------------------- |
| `birth_date`         | `Date`                                                        |
| `classname`          | `string`                                                      |
| `country`            | `string`                                                      |
| `country_id`         | `string`                                                      |
| `email`              | `string`                                                      |
| `gender`             | `string`                                                      |
| `graduation_date`    | `Date`                                                        |
| `gravatar_92`        | `string`                                                      |
| `hide_problem_tags`  | `boolean`                                                     |
| `is_private`         | `boolean`                                                     |
| `locale`             | `string`                                                      |
| `name`               | `string`                                                      |
| `preferred_language` | `string`                                                      |
| `rankinfo`           | `{ name?: string; problems_solved?: number; rank?: number; }` |
| `scholar_degree`     | `string`                                                      |
| `school`             | `string`                                                      |
| `school_id`          | `number`                                                      |
| `state`              | `string`                                                      |
| `state_id`           | `string`                                                      |
| `username`           | `string`                                                      |
| `verified`           | `boolean`                                                     |

## `/api/user/removeExperiment/`

### Description

Removes the experiment from the user.

### Parameters

| Name         | Type    | Description |
| ------------ | ------- | ----------- |
| `experiment` | `mixed` |             |

### Returns

_Nothing_

## `/api/user/removeGroup/`

### Description

Removes the user to the group.

### Parameters

| Name    | Type    | Description |
| ------- | ------- | ----------- |
| `group` | `mixed` |             |

### Returns

_Nothing_

## `/api/user/removeRole/`

### Description

Removes the role from the user.

### Parameters

| Name   | Type    | Description |
| ------ | ------- | ----------- |
| `role` | `mixed` |             |

### Returns

_Nothing_

## `/api/user/selectCoderOfTheMonth/`

### Description

Selects coder of the month for next month.

### Parameters

| Name       | Type    | Description |
| ---------- | ------- | ----------- |
| `category` | `mixed` |             |
| `username` | `mixed` |             |

### Returns

_Nothing_

## `/api/user/stats/`

### Description

Get stats

### Parameters

| Name       | Type    | Description |
| ---------- | ------- | ----------- |
| `username` | `mixed` |             |

### Returns

| Name   | Type                                                 |
| ------ | ---------------------------------------------------- |
| `runs` | `{ date: string; runs: number; verdict: string; }[]` |

## `/api/user/statusVerified/`

### Description

Gets verify status of a user

### Parameters

| Name    | Type    | Description |
| ------- | ------- | ----------- |
| `email` | `mixed` |             |

### Returns

| Name       | Type      |
| ---------- | --------- |
| `username` | `string`  |
| `verified` | `boolean` |

## `/api/user/update/`

### Description

Update user profile

### Parameters

| Name                | Type        | Description |
| ------------------- | ----------- | ----------- |
| `auth_token`        | `mixed`     |             |
| `birth_date`        | `mixed`     |             |
| `country_id`        | `mixed`     |             |
| `gender`            | `mixed`     |             |
| `graduation_date`   | `mixed`     |             |
| `hide_problem_tags` | `bool|null` |             |
| `is_private`        | `bool|null` |             |
| `locale`            | `mixed`     |             |
| `name`              | `mixed`     |             |
| `scholar_degree`    | `mixed`     |             |
| `school_id`         | `mixed`     |             |
| `school_name`       | `mixed`     |             |
| `state_id`          | `mixed`     |             |
| `username`          | `mixed`     |             |

### Returns

_Nothing_

## `/api/user/updateBasicInfo/`

### Description

Update basic user profile info when logged with fb/gool

### Parameters

| Name       | Type    | Description |
| ---------- | ------- | ----------- |
| `password` | `mixed` |             |
| `username` | `mixed` |             |

### Returns

_Nothing_

## `/api/user/updateMainEmail/`

### Description

Updates the main email of the current user

### Parameters

| Name    | Type    | Description |
| ------- | ------- | ----------- |
| `email` | `mixed` |             |

### Returns

_Nothing_

## `/api/user/validateFilter/`

### Description

Parses and validates a filter string to be used for event notification
filtering.

The Request must have a 'filter' key with comma-delimited URI paths
representing the resources the caller is interested in receiving events
for. If the caller has enough privileges to receive notifications for
ALL the requested filters, the request will return successfully,
otherwise an exception will be thrown.

This API does not need authentication to be used. This allows to track
contest updates with an access token.

### Parameters

| Name            | Type    | Description |
| --------------- | ------- | ----------- |
| `auth_token`    | `mixed` |             |
| `contest_admin` | `mixed` |             |
| `contest_alias` | `mixed` |             |
| `filter`        | `mixed` |             |
| `problemset_id` | `int`   |             |
| `token`         | `mixed` |             |
| `tokens`        | `mixed` |             |

### Returns

| Name               | Type       |
| ------------------ | ---------- |
| `user`             | `string`   |
| `admin`            | `boolean`  |
| `problem_admin`    | `string[]` |
| `contest_admin`    | `string[]` |
| `problemset_admin` | `number[]` |

## `/api/user/verifyEmail/`

### Description

Verifies the user given its verification id

### Parameters

| Name              | Type    | Description |
| ----------------- | ------- | ----------- |
| `id`              | `mixed` |             |
| `usernameOrEmail` | `mixed` |             |

### Returns

_Nothing_<|MERGE_RESOLUTION|>--- conflicted
+++ resolved
@@ -3290,17 +3290,10 @@
 
 ### Returns
 
-<<<<<<< HEAD
-| Name          | Type                              |
-| ------------- | --------------------------------- |
-| `nominations` | `null|types.NominationListItem[]` |
-| `pagerItems`  | `types.PageItem[]`                |
-=======
-| Name          | Type                                                                                                                                                                                                                                                                                                                                                                                                                                                                                         |
-| ------------- | -------------------------------------------------------------------------------------------------------------------------------------------------------------------------------------------------------------------------------------------------------------------------------------------------------------------------------------------------------------------------------------------------------------------------------------------------------------------------------------------- |
-| `nominations` | `{ author: { name: string; username: string; }; contents?: { before_ac?: boolean; difficulty?: number; quality?: number; rationale?: string; reason?: string; statements?: { [key: string]: string; }; tags?: string[]; }; nomination: string; nominator: { name: string; username: string; }; problem: { alias: string; title: string; }; qualitynomination_id: number; status: string; time: Date; votes: { time: Date; user: { name: string; username: string; }; vote: number; }[]; }[]` |
-| `pager_items` | `{ class: string; label: string; page: number; }[]`                                                                                                                                                                                                                                                                                                                                                                                                                                          |
->>>>>>> d2886748
+| Name          | Type                         |
+| ------------- | ---------------------------- |
+| `nominations` | `types.NominationListItem[]` |
+| `pagerItems`  | `types.PageItem[]`           |
 
 ## `/api/qualityNomination/myAssignedList/`
 
@@ -3334,17 +3327,10 @@
 
 ### Returns
 
-<<<<<<< HEAD
-| Name          | Type                              |
-| ------------- | --------------------------------- |
-| `nominations` | `null|types.NominationListItem[]` |
-| `pagerItems`  | `types.PageItem[]`                |
-=======
-| Name          | Type                                                                                                                                                                                                                                                                                                                                                                                                                                                                                         |
-| ------------- | -------------------------------------------------------------------------------------------------------------------------------------------------------------------------------------------------------------------------------------------------------------------------------------------------------------------------------------------------------------------------------------------------------------------------------------------------------------------------------------------- |
-| `nominations` | `{ author: { name: string; username: string; }; contents?: { before_ac?: boolean; difficulty?: number; quality?: number; rationale?: string; reason?: string; statements?: { [key: string]: string; }; tags?: string[]; }; nomination: string; nominator: { name: string; username: string; }; problem: { alias: string; title: string; }; qualitynomination_id: number; status: string; time: Date; votes: { time: Date; user: { name: string; username: string; }; vote: number; }[]; }[]` |
-| `pager_items` | `{ class: string; label: string; page: number; }[]`                                                                                                                                                                                                                                                                                                                                                                                                                                          |
->>>>>>> d2886748
+| Name          | Type                         |
+| ------------- | ---------------------------- |
+| `nominations` | `types.NominationListItem[]` |
+| `pagerItems`  | `types.PageItem[]`           |
 
 ## `/api/qualityNomination/resolve/`
 
