--- conflicted
+++ resolved
@@ -2680,42 +2680,9 @@
 
 ### Returns
 
-<<<<<<< HEAD
-| Name                   | Type                                                                                     |
-| ---------------------- | ---------------------------------------------------------------------------------------- |
-| `accepted`             | `number`                                                                                 |
-| `admin`                | `boolean`                                                                                |
-| `alias`                | `string`                                                                                 |
-| `allow_user_add_tags`  | `boolean`                                                                                |
-| `commit`               | `string`                                                                                 |
-| `creation_date`        | `Date`                                                                                   |
-| `difficulty`           | `number`                                                                                 |
-| `email_clarifications` | `boolean`                                                                                |
-| `exists`               | `boolean`                                                                                |
-| `input_limit`          | `number`                                                                                 |
-| `languages`            | `string[]`                                                                               |
-| `order`                | `string`                                                                                 |
-| `points`               | `number`                                                                                 |
-| `preferred_language`   | `string`                                                                                 |
-| `problemsetter`        | `types.ProblemsetterInfo`                                                                |
-| `quality_seal`         | `boolean`                                                                                |
-| `runs`                 | `types.Run[]`                                                                            |
-| `score`                | `number`                                                                                 |
-| `settings`             | `types.ProblemSettings`                                                                  |
-| `show_diff`            | `string`                                                                                 |
-| `solvers`              | `{ language: string; memory: number; runtime: number; time: Date; username: string; }[]` |
-| `source`               | `string`                                                                                 |
-| `statement`            | `types.ProblemStatement`                                                                 |
-| `submissions`          | `number`                                                                                 |
-| `title`                | `string`                                                                                 |
-| `version`              | `string`                                                                                 |
-| `visibility`           | `number`                                                                                 |
-| `visits`               | `number`                                                                                 |
-=======
 ```typescript
 types.ProblemDetails;
 ```
->>>>>>> faea6389
 
 ## `/api/problem/list/`
 
