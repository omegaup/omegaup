--- conflicted
+++ resolved
@@ -345,16 +345,8 @@
         );
     }
 
-<<<<<<< HEAD
     private static function getCourseCertificate(string $verification_code): string {
         $certificateData = \OmegaUp\DAO\Certificates::getCourseCertificateByVerificationCode(
-=======
-    private static function getCoderOfTheMonthCertificate(
-        string $verification_code,
-        bool $isFemaleCategory
-    ): string {
-        $certificateData = \OmegaUp\DAO\Certificates::getCoderOfTheMonthCertificateByVerificationCode(
->>>>>>> 6b4279a5
             $verification_code
         );
 
@@ -363,7 +355,6 @@
         }
 
         $translator = \OmegaUp\Translations::getInstance();
-<<<<<<< HEAD
         $title = utf8_decode(
             $translator->get('certificatePdfCourseTitle')
         );
@@ -375,7 +366,28 @@
             )
         );
         $date = $certificateData['timestamp']->time;
-=======
+
+        return self::createCertificatePdf(
+            $title,
+            $identityName,
+            $description,
+            $date
+        );
+    }
+
+    private static function getCoderOfTheMonthCertificate(
+        string $verification_code,
+        bool $isFemaleCategory
+    ): string {
+        $certificateData = \OmegaUp\DAO\Certificates::getCoderOfTheMonthCertificateByVerificationCode(
+            $verification_code
+        );
+
+        if (is_null($certificateData)) {
+            return '';
+        }
+
+        $translator = \OmegaUp\Translations::getInstance();
         if ($isFemaleCategory) {
             $title = utf8_decode(
                 $translator->get('certificatePdfCoderOfTheMonthFemaleTitle')
@@ -394,7 +406,6 @@
                 self::getMonthName($month - 1)
             )
         );
->>>>>>> 6b4279a5
 
         return self::createCertificatePdf(
             $title,
@@ -426,18 +437,18 @@
                 ),
             ];
         }
-<<<<<<< HEAD
         if ($type === 'course') {
             return [
                 'certificate' => self::getCourseCertificate(
                     $verification_code
-=======
+                ),
+            ];
+        }
         if ($type === 'coder_of_the_month' || $type === 'coder_of_the_month_female') {
             return [
                 'certificate' => self::getCoderOfTheMonthCertificate(
                     $verification_code,
                     $type === 'coder_of_the_month_female'
->>>>>>> 6b4279a5
                 ),
             ];
         }
