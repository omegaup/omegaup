--- conflicted
+++ resolved
@@ -624,17 +624,10 @@
         // add certificates_cutoff value to the contest
         if (!is_null($certificateCutoff)) {
             $contest->certificate_cutoff = $certificateCutoff;
-<<<<<<< HEAD
-        }
-
-        // update contest with the new value
-        \OmegaUp\DAO\Contests::update($contest);
-=======
 
             // update contest with the new value
             \OmegaUp\DAO\Contests::update($contest);
         }
->>>>>>> 1b1c479b
 
         // get contest info
         $contestExtraInformation = \OmegaUp\DAO\Contests::getByAliasWithExtraInformation(
@@ -652,17 +645,6 @@
         // connection to rabbitmq
         $channel = \OmegaUp\RabbitMQConnection::getInstance()->channel();
 
-<<<<<<< HEAD
-        $channel->exchange_declare(
-            $exchange,
-            type: 'direct',
-            passive: false,
-            durable: true,
-            auto_delete: false
-        );
-
-=======
->>>>>>> 1b1c479b
         $scoreboard = \OmegaUp\Controllers\Contest::getScoreboard(
             $contest,
             $problemset,
