<?php

namespace OmegaUp\Controllers;

use setasign\Fpdi\Fpdi;
/**
 * CertificateController
 *
 * @psalm-type CertificateDetailsPayload=array{uuid: string}
<<<<<<< HEAD
 * @psalm-type CertificateValidationPayload=array{certificate: null|string, verification_code: string, valid: bool}
=======
 * @psalm-type CertificateListItem=array{certificate_type: string, date: \OmegaUp\Timestamp, name: null|string, verification_code: string}
>>>>>>> 6cc9de36
 */
class Certificate extends \OmegaUp\Controllers\Controller {
    /**
     * @return array{templateProperties: array{payload: CertificateDetailsPayload, title: \OmegaUp\TranslationString}, entrypoint: string}
     *
     * @omegaup-request-param string $uuid
     */
    public static function getDetailsForTypeScript(\OmegaUp\Request $r) {
        return [
            'templateProperties' => [
                'payload' => [
                    'uuid' => $r->ensureString('uuid'),
                ],
                'title' => new \OmegaUp\TranslationString(
                    'omegaupTitleCertificate'
                ),
            ],
            'entrypoint' => 'certificate_details',
        ];
    }

    /**
     * @return array{templateProperties: array{payload: CertificateValidationPayload, title: \OmegaUp\TranslationString}, entrypoint: string}
     *
     * @omegaup-request-param string $verification_code
     */
    public static function getValidationForTypeScript(\OmegaUp\Request $r) {
        $verificationCode = $r->ensureString('verification_code');

        return [
            'templateProperties' => [
                'payload' => [
                    'verification_code' => $verificationCode,
                    'valid' => boolval(\OmegaUp\DAO\Certificates::isValid(
                        $verificationCode
                    )),
                    'certificate' => self::getCertificatePdf($verificationCode),
                ],
                'title' => new \OmegaUp\TranslationString(
                    'omegaupTitleCertificateValidation'
                ),
            ],
            'entrypoint' => 'certificate_validation',
        ];
    }

    private static function getMonthName(int $month): string {
        $translator = \OmegaUp\Translations::getInstance();
        switch ($month) {
            case 1:
                return $translator->get('certificatePdfMonth1');
            case 2:
                return $translator->get('certificatePdfMonth2');
            case 3:
                return $translator->get('certificatePdfMonth3');
            case 4:
                return $translator->get('certificatePdfMonth4');
            case 5:
                return $translator->get('certificatePdfMonth5');
            case 6:
                return $translator->get('certificatePdfMonth6');
            case 7:
                return $translator->get('certificatePdfMonth7');
            case 8:
                return $translator->get('certificatePdfMonth8');
            case 9:
                return $translator->get('certificatePdfMonth9');
            case 10:
                return $translator->get('certificatePdfMonth10');
            case 11:
                return $translator->get('certificatePdfMonth11');
            default:
                return $translator->get('certificatePdfMonth12');
        }
    }

    private static function printCertificateHeader(FPDI $pdf): void {
        $translator = \OmegaUp\Translations::getInstance();

        $x = 50;
        $y = 41;
        $width = 215;
        $height = 15;
        $border = 0;
        $ln = 1;
        $center = 'C';

        $pdf->SetXY($x, $y);
        $pdf->Cell(
            $width,
            $height,
            \OmegaUp\ApiUtils::convertUTFToISO(
                $translator->get('certificatePdfHeader')
            ),
            $border,
            $ln,
            $center
        );
    }

    private static function printCertificatePlaceAndDate(
        FPDI $pdf,
        int $date
    ): void {
        $translator = \OmegaUp\Translations::getInstance();

        $x = 50;
        $y = 148;
        $width = 215;
        $height = 15;
        $border = 0;
        $ln = 1;
        $center = 'C';

        $pdf->SetXY($x, $y);
        $day = intval(date('j', $date));
        $month = intval(date('n', $date));
        $year = intval(date('o', $date));
        $pdf->Cell(
            $width,
            $height,
            \OmegaUp\ApiUtils::formatString(
                $translator->get('certificatePdfPlaceAndDate'),
                [
                    'month' => self::getMonthName($month),
                    'day' => $day,
                    'year' => $year,
                ],
                convertUTF8ToISO: true
            ),
            $border,
            $ln,
            $center
        );
    }

    private static function printCertificateDirector(FPDI $pdf): void {
        $translator = \OmegaUp\Translations::getInstance();

        $x = 50;
        $y = 197;
        $width = 215;
        $height = 15;
        $border = 0;
        $ln = 1;
        $center = 'C';

        $pdf->SetXY($x, $y);
        $pdf->Cell(
            $width,
            $height,
            \OmegaUp\ApiUtils::convertUTFToISO(
                $translator->get('certificatePdfDirector')
            ),
            $border,
            $ln,
            $center
        );
    }

    private static function printCertificateTitle(
        FPDI $pdf,
        string $title
    ): void {
        $x = 50;
        $y = 76;
        $width = 215;
        $height = 15;
        $border = 0;
        $ln = 1;
        $center = 'C';

        $pdf->SetXY($x, $y);
        $pdf->Cell($width, $height, $title, $border, $ln, $center);
    }

    private static function printCertificateName(
        FPDI $pdf,
        string $identityName
    ): void {
        $x = 50;
        $y = 109;
        $width = 215;
        $height = 15;
        $border = 0;
        $ln = 1;
        $center = 'C';

        $pdf->SetXY($x, $y);
        $pdf->Cell(
            $width,
            $height,
            $identityName,
            $border,
            $ln,
            $center
        );
    }

    private static function printCertificateGrantsRecognition(FPDI $pdf): void {
        $translator = \OmegaUp\Translations::getInstance();

        $x = 50;
        $y = 57;
        $width = 215;
        $height = 15;
        $border = 0;
        $ln = 1;
        $center = 'C';

        $pdf->SetXY($x, $y);
        $pdf->Cell(
            $width,
            $height,
            \OmegaUp\ApiUtils::convertUTFToISO(
                $translator->get('certificatePdfGrantsRecognition')
            ),
            $border,
            $ln,
            $center
        );
    }

    private static function printCertificatePerson(FPDI $pdf): void {
        $translator = \OmegaUp\Translations::getInstance();

        $x = 50;
        $y = 92;
        $width = 215;
        $height = 15;
        $border = 0;
        $ln = 1;
        $center = 'C';

        $pdf->SetXY($x, $y);
        $pdf->Cell(
            $width,
            $height,
            \OmegaUp\ApiUtils::convertUTFToISO(
                $translator->get('certificatePdfPerson')
            ),
            $border,
            $ln,
            $center
        );
    }

    private static function printCertificateDescription(
        FPDI $pdf,
        string $description
    ): void {
        $x = 50;
        $y = 132;
        $width = 215;
        $height = 10;
        $border = 0;
        $center = 'C';

        $pdf->SetXY($x, $y);
        $pdf->MultiCell(
            $width,
            $height,
            $description,
            $border,
            $center
        );
    }

    private static function createCertificatePdf(
        string $title,
        string $identityName,
        string $description,
        int $date
    ): string {
        $pdf = new FPDI('L');
        $pdf->setSourceFile(
            dirname(__DIR__, 4) . '/stuff/CertificateTemplate.pdf'
        );
        $templateId = $pdf->importPage(1);
        $pdf->AddPage();
        $pdf->useTemplate($templateId);
        $pdf->SetAutoPageBreak(false);

        $pdf->SetFont('Arial', 'I', 14);
        $pdf->SetTextColor(153, 153, 153);
        self::printCertificateHeader($pdf);
        self::printCertificatePlaceAndDate($pdf, $date);
        self::printCertificateDirector($pdf);
        $pdf->SetFont('', 'B', 39);
        $pdf->SetTextColor(0, 0, 0);
        self::printCertificateTitle($pdf, $title);
        $pdf->SetFont('', 'B', 21);
        self::printCertificateName($pdf, $identityName);
        $pdf->SetFont('', '', 18);
        self::printCertificateGrantsRecognition($pdf);
        self::printCertificatePerson($pdf);
        self::printCertificateDescription($pdf, $description);

        return base64_encode($pdf->Output('', 'S'));
    }

    public static function getPlaceSuffix(int $n): string {
        $translator = \OmegaUp\Translations::getInstance();
        if ($n >= 11 && $n <= 13) {
            return $translator->get('certificatePdfContestPlaceTh');
        }
        if (($n % 10) == 1) {
            return $translator->get('certificatePdfContestPlaceSt');
        }
        if (($n % 10) == 2) {
            return $translator->get('certificatePdfContestPlaceNd');
        }
        if (($n % 10) == 3) {
            return $translator->get('certificatePdfContestPlaceRd');
        }
        return $translator->get('certificatePdfContestPlaceTh');
    }

    private static function getContestCertificate(string $verificationCode): ?string {
        $certificateData = \OmegaUp\DAO\Certificates::getContestCertificateByVerificationCode(
            $verificationCode
        );

        if (is_null($certificateData)) {
            return null;
        }

        $translator = \OmegaUp\Translations::getInstance();
        if (!is_null($certificateData['contest_place'])) {
            $placeNumber = intval($certificateData['contest_place']);
            $title = \OmegaUp\ApiUtils::convertUTFToISO(
                $placeNumber
                . self::getPlaceSuffix($placeNumber)
            );
        } else {
            $title = \OmegaUp\ApiUtils::convertUTFToISO(
                $translator->get('certificatePdfContestParticipation')
            );
        }
        $identityName = \OmegaUp\ApiUtils::convertUTFToISO(
            $certificateData['identity_name']
        );
        $description = \OmegaUp\ApiUtils::formatString(
            $translator->get('certificatePdfContestDescription'),
            [
                'contest_title' => $certificateData['contest_title'],
            ],
            convertUTF8ToISO: true
        );
        $date = $certificateData['timestamp']->time;

        return self::createCertificatePdf(
            $title,
            $identityName,
            $description,
            $date
        );
    }

    private static function getCourseCertificate(string $verificationCode): ?string {
        $certificateData = \OmegaUp\DAO\Certificates::getCourseCertificateByVerificationCode(
            $verificationCode
        );

        if (is_null($certificateData)) {
            return null;
        }

        $translator = \OmegaUp\Translations::getInstance();
        $title = \OmegaUp\ApiUtils::convertUTFToISO(
            $translator->get('certificatePdfCourseTitle')
        );
        $identityName = \OmegaUp\ApiUtils::convertUTFToISO(
            $certificateData['identity_name']
        );
        $description = \OmegaUp\ApiUtils::formatString(
            $translator->get('certificatePdfCourseDescription'),
            [
                'course_name' => $certificateData['course_name'],
            ],
            convertUTF8ToISO: true
        );
        $date = $certificateData['timestamp']->time;

        return self::createCertificatePdf(
            $title,
            $identityName,
            $description,
            $date
        );
    }

    private static function getCoderOfTheMonthCertificate(
        string $verificationCode,
        bool $isFemaleCategory
    ): ?string {
        $certificateData = \OmegaUp\DAO\Certificates::getCoderOfTheMonthCertificateByVerificationCode(
            $verificationCode
        );

        if (is_null($certificateData)) {
            return null;
        }

        $translator = \OmegaUp\Translations::getInstance();
        if ($isFemaleCategory) {
            $title = \OmegaUp\ApiUtils::convertUTFToISO(
                $translator->get('certificatePdfCoderOfTheMonthFemaleTitle')
            );
        } else {
            $title = \OmegaUp\ApiUtils::convertUTFToISO(
                $translator->get('certificatePdfCoderOfTheMonthTitle')
            );
        }
        $identityName = \OmegaUp\ApiUtils::convertUTFToISO(
            $certificateData['identity_name']
        );
        $date = $certificateData['timestamp']->time;
        $month = intval(date('n', $date));
        $description = \OmegaUp\ApiUtils::formatString(
            $translator->get('certificatePdfCoderOfTheMonthDescription'),
            [
                'month_name' => self::getMonthName($month - 1),
            ],
            convertUTF8ToISO: true
        );

        return self::createCertificatePdf(
            $title,
            $identityName,
            $description,
            $date
        );
    }

<<<<<<< HEAD
    private static function getCertificatePdf(string $verificationCode): ?string {
=======
    /**
     * @throws \OmegaUp\Exceptions\ForbiddenAccessException
     *
     * @return list<CertificateListItem>
     */
    private static function getUserCertificates(
        \OmegaUp\DAO\VO\Identities $identity,
        int $userId
    ): array {
        if (
            $identity->user_id !== $userId &&
            !\OmegaUp\Authorization::isSystemAdmin($identity)
        ) {
            throw new \OmegaUp\Exceptions\ForbiddenAccessException();
        }

        return \OmegaUp\DAO\Certificates::getUserCertificates(
            $userId
        );
    }

    /**
     * API to generate the certificate PDF
     *
     * @return array{certificate: string|null}
     *
     * @omegaup-request-param string $verification_code
     */
    public static function apiGetCertificatePdf(\OmegaUp\Request $r) {
        \OmegaUp\Controllers\Controller::ensureNotInLockdown();

        $verificationCode = $r->ensureString('verification_code');
>>>>>>> 6cc9de36
        $type = \OmegaUp\DAO\Certificates::getCertificateTypeByVerificationCode(
            $verificationCode
        );

        if ($type === 'contest') {
            return self::getContestCertificate($verificationCode);
        }
        if ($type === 'course') {
            return self::getCourseCertificate($verificationCode);
        }
        if ($type === 'coder_of_the_month' || $type === 'coder_of_the_month_female') {
            return self::getCoderOfTheMonthCertificate(
                $verificationCode,
                isFemaleCategory: $type === 'coder_of_the_month_female'
            );
        }
        return null;
    }

    /**
     * API to generate the certificate PDF
     *
     * @return array{certificate: string|null}
     *
     * @omegaup-request-param string $verification_code
     */
    public static function apiGetCertificatePdf(\OmegaUp\Request $r) {
        \OmegaUp\Controllers\Controller::ensureNotInLockdown();

        return [
            'certificate' => self::getCertificatePdf(
                $r->ensureString('verification_code')
            ),
        ];
    }

    /**
     * Get all the certificates belonging to a user
     *
     * @throws \OmegaUp\Exceptions\ForbiddenAccessException
     *
     * @return array{certificates: list<CertificateListItem>}
     *
     * @omegaup-request-param int|null $user_id
     */
    public static function apiGetUserCertificates(\OmegaUp\Request $r) {
        \OmegaUp\Controllers\Controller::ensureNotInLockdown();
        $r->ensureMainUserIdentity();

        return [
            'certificates' => self::getUserCertificates(
                $r->identity,
                $r->ensureInt('user_id')
            ),
        ];
    }

    /**
     * API to validate a certificate
     *
     * @return array{valid: bool}
     *
     * @omegaup-request-param string $verification_code
     */
    public static function apiValidateCertificate(\OmegaUp\Request $r) {
        \OmegaUp\Controllers\Controller::ensureNotInLockdown();

        return [
            'valid' => boolval(\OmegaUp\DAO\Certificates::isValid(
                $r->ensureString('verification_code')
            )),
        ];
    }
}<|MERGE_RESOLUTION|>--- conflicted
+++ resolved
@@ -7,11 +7,8 @@
  * CertificateController
  *
  * @psalm-type CertificateDetailsPayload=array{uuid: string}
-<<<<<<< HEAD
  * @psalm-type CertificateValidationPayload=array{certificate: null|string, verification_code: string, valid: bool}
-=======
  * @psalm-type CertificateListItem=array{certificate_type: string, date: \OmegaUp\Timestamp, name: null|string, verification_code: string}
->>>>>>> 6cc9de36
  */
 class Certificate extends \OmegaUp\Controllers\Controller {
     /**
@@ -447,9 +444,26 @@
         );
     }
 
-<<<<<<< HEAD
     private static function getCertificatePdf(string $verificationCode): ?string {
-=======
+        $type = \OmegaUp\DAO\Certificates::getCertificateTypeByVerificationCode(
+            $verificationCode
+        );
+
+        if ($type === 'contest') {
+            return self::getContestCertificate($verificationCode);
+        }
+        if ($type === 'course') {
+            return self::getCourseCertificate($verificationCode);
+        }
+        if ($type === 'coder_of_the_month' || $type === 'coder_of_the_month_female') {
+            return self::getCoderOfTheMonthCertificate(
+                $verificationCode,
+                isFemaleCategory: $type === 'coder_of_the_month_female'
+            );
+        }
+        return null;
+    }
+
     /**
      * @throws \OmegaUp\Exceptions\ForbiddenAccessException
      *
@@ -481,37 +495,6 @@
     public static function apiGetCertificatePdf(\OmegaUp\Request $r) {
         \OmegaUp\Controllers\Controller::ensureNotInLockdown();
 
-        $verificationCode = $r->ensureString('verification_code');
->>>>>>> 6cc9de36
-        $type = \OmegaUp\DAO\Certificates::getCertificateTypeByVerificationCode(
-            $verificationCode
-        );
-
-        if ($type === 'contest') {
-            return self::getContestCertificate($verificationCode);
-        }
-        if ($type === 'course') {
-            return self::getCourseCertificate($verificationCode);
-        }
-        if ($type === 'coder_of_the_month' || $type === 'coder_of_the_month_female') {
-            return self::getCoderOfTheMonthCertificate(
-                $verificationCode,
-                isFemaleCategory: $type === 'coder_of_the_month_female'
-            );
-        }
-        return null;
-    }
-
-    /**
-     * API to generate the certificate PDF
-     *
-     * @return array{certificate: string|null}
-     *
-     * @omegaup-request-param string $verification_code
-     */
-    public static function apiGetCertificatePdf(\OmegaUp\Request $r) {
-        \OmegaUp\Controllers\Controller::ensureNotInLockdown();
-
         return [
             'certificate' => self::getCertificatePdf(
                 $r->ensureString('verification_code')
