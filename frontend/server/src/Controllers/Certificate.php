<?php

namespace OmegaUp\Controllers;

use setasign\Fpdi\Fpdi;
/**
 * CertificateController

 * @psalm-type CertificateDetailsPayload=array{uuid: string}
 */
class Certificate extends \OmegaUp\Controllers\Controller {
    /**
     * @return array{templateProperties: array{payload: CertificateDetailsPayload, title: \OmegaUp\TranslationString}, entrypoint: string}
     *
     * @omegaup-request-param string $uuid
     */
    public static function getDetailsForTypeScript(\OmegaUp\Request $r) {
        return [
            'templateProperties' => [
                'payload' => [
                    'uuid' => $r->ensureString('uuid'),
                ],
                'title' => new \OmegaUp\TranslationString(
                    'omegaupTitleCertificate'
                ),
            ],
            'entrypoint' => 'certificate_details',
        ];
    }

<<<<<<< HEAD
    /**
     * Creates a Clarification for a contest or an assignment of a course
     *
     * @throws \OmegaUp\Exceptions\NotFoundException
     *
     * @return array{status: string}
     *
     * @omegaup-request-param int|null $certificates_cutoff
     * @omegaup-request-param int|null $contest_id
     */
    public static function apiGenerateContestCertificates(\OmegaUp\Request $r) {
        \OmegaUp\Controllers\Controller::ensureNotInLockdown();

        $r->ensureMainUserIdentity();

        $contestID = $r->ensureInt('contest_id');

        // obtain the contest
        $contest = \OmegaUp\DAO\Contests::getByPK($contestID);

        $problemset = \OmegaUp\DAO\Problemsets::getByPK(
            $contest->problemset_id
        );

        if (is_null($contest)) {
            throw new \OmegaUp\Exceptions\NotFoundException('contestNotFound');
        }
        //check if is a certificate generator
        if (!\OmegaUp\Authorization::isCertificateGenerator($r->identity)) {
            throw new \OmegaUp\Exceptions\ForbiddenAccessException();
        }

        if ($contest->certificates_status !== 'uninitiated' && $contest->certificates_status !== 'retryable_error') {
            return ['status' => 'ok'];
        }

        $certificateCutoff = $r->ensureOptionalInt('certificates_cutoff');

        // add certificates_cutoff value to the course
        if (!is_null($certificateCutoff)) {
            $contest->certificate_cutoff = $certificateCutoff;
        }

        // update contest with the new value
        \OmegaUp\DAO\Contests::update($contest);

        // get contest info
        $contestExtraInformation = \OmegaUp\DAO\Contests::getByAliasWithExtraInformation(
            $contest->alias
        );

        // set RabbitMQ client parameters
        $routing_key = 'ContestQueue';
        $exchange = 'certificates';

        //connection to rabbitmq
        $channel = \OmegaUp\RabbitMQConnection::getInstance()->channel();

        $scoreboard = \OmegaUp\Controllers\Contest::getScoreboard(
            $contest,
            $problemset,
            $r->identity,
            $contestExtraInformation['scoreboard_url']
        );

        $ranking = array_map(
            fn ($rank) => ['username' => $rank['username'] , 'place' => $rank['place']],
            $scoreboard['ranking']
        );

        // Prepare the meessage
        $messageArray = [
            'certificate_cutoff' => $contestExtraInformation['certificate_cutoff'],
            'alias' => $contestExtraInformation['alias'],
            'scoreboard_url' => $contestExtraInformation['scoreboard_url'],
            'contest_id' => $contestExtraInformation['contest_id'],
            'ranking' => $ranking,
        ];
        $messageJSON = json_encode($messageArray);
        $message = new \PhpAmqpLib\Message\AMQPMessage($messageJSON);

        // send the message to RabbitMQ
        $channel->basic_publish($message, $exchange, $routing_key);
        $channel->close();

        return [
            'status' => 'ok',
=======
    private static function getMonthName(int $month): string {
        $translator = \OmegaUp\Translations::getInstance();
        switch ($month) {
            case 1:
                return $translator->get('certificatePdfMonth1');
            case 2:
                return $translator->get('certificatePdfMonth2');
            case 3:
                return $translator->get('certificatePdfMonth3');
            case 4:
                return $translator->get('certificatePdfMonth4');
            case 5:
                return $translator->get('certificatePdfMonth5');
            case 6:
                return $translator->get('certificatePdfMonth6');
            case 7:
                return $translator->get('certificatePdfMonth7');
            case 8:
                return $translator->get('certificatePdfMonth8');
            case 9:
                return $translator->get('certificatePdfMonth9');
            case 10:
                return $translator->get('certificatePdfMonth10');
            case 11:
                return $translator->get('certificatePdfMonth11');
            default:
                return $translator->get('certificatePdfMonth12');
        }
    }

    private static function printCertificateHeader(FPDI $pdf): void {
        $translator = \OmegaUp\Translations::getInstance();

        $x = 50;
        $y = 41;
        $width = 215;
        $height = 15;
        $border = 0;
        $ln = 1;
        $center = 'C';

        $pdf->SetXY($x, $y);
        $pdf->Cell(
            $width,
            $height,
            utf8_decode(
                $translator->get(
                    'certificatePdfHeader'
                )
            ),
            $border,
            $ln,
            $center
        );
    }

    private static function printCertificatePlaceAndDate(
        FPDI $pdf,
        int $date
    ): void {
        $translator = \OmegaUp\Translations::getInstance();

        $x = 50;
        $y = 148;
        $width = 215;
        $height = 15;
        $border = 0;
        $ln = 1;
        $center = 'C';

        $pdf->SetXY($x, $y);
        $day = intval(date('j', $date));
        $month = intval(date('n', $date));
        $year = intval(date('o', $date));
        $pdf->Cell(
            $width,
            $height,
            utf8_decode(
                sprintf(
                    $translator->get('certificatePdfPlaceAndDate'),
                    $day,
                    self::getMonthName($month),
                    $year
                )
            ),
            $border,
            $ln,
            $center
        );
    }

    private static function printCertificateDirector(FPDI $pdf): void {
        $translator = \OmegaUp\Translations::getInstance();

        $x = 50;
        $y = 197;
        $width = 215;
        $height = 15;
        $border = 0;
        $ln = 1;
        $center = 'C';

        $pdf->SetXY($x, $y);
        $pdf->Cell(
            $width,
            $height,
            utf8_decode(
                $translator->get(
                    'certificatePdfDirector'
                )
            ),
            $border,
            $ln,
            $center
        );
    }

    private static function printCertificateTitle(
        FPDI $pdf,
        string $title
    ): void {
        $x = 50;
        $y = 76;
        $width = 215;
        $height = 15;
        $border = 0;
        $ln = 1;
        $center = 'C';

        $pdf->SetXY($x, $y);
        $pdf->Cell($width, $height, $title, $border, $ln, $center);
    }

    private static function printCertificateName(
        FPDI $pdf,
        string $identityName
    ): void {
        $x = 50;
        $y = 109;
        $width = 215;
        $height = 15;
        $border = 0;
        $ln = 1;
        $center = 'C';

        $pdf->SetXY($x, $y);
        $pdf->Cell(
            $width,
            $height,
            $identityName,
            $border,
            $ln,
            $center
        );
    }

    private static function printCertificateGrantsRecognition(FPDI $pdf): void {
        $translator = \OmegaUp\Translations::getInstance();

        $x = 50;
        $y = 57;
        $width = 215;
        $height = 15;
        $border = 0;
        $ln = 1;
        $center = 'C';

        $pdf->SetXY($x, $y);
        $pdf->Cell(
            $width,
            $height,
            utf8_decode(
                $translator->get(
                    'certificatePdfGrantsRecognition'
                )
            ),
            $border,
            $ln,
            $center
        );
    }

    private static function printCertificatePerson(FPDI $pdf): void {
        $translator = \OmegaUp\Translations::getInstance();

        $x = 50;
        $y = 92;
        $width = 215;
        $height = 15;
        $border = 0;
        $ln = 1;
        $center = 'C';

        $pdf->SetXY($x, $y);
        $pdf->Cell(
            $width,
            $height,
            utf8_decode(
                $translator->get(
                    'certificatePdfPerson'
                )
            ),
            $border,
            $ln,
            $center
        );
    }

    private static function printCertificateDescription(
        FPDI $pdf,
        string $description
    ): void {
        $x = 50;
        $y = 132;
        $width = 215;
        $height = 10;
        $border = 0;
        $center = 'C';

        $pdf->SetXY($x, $y);
        $pdf->MultiCell(
            $width,
            $height,
            $description,
            $border,
            $center
        );
    }

    private static function createCertificatePdf(
        string $title,
        string $identityName,
        string $description,
        int $date
    ): string {
        $pdf = new FPDI('L');
        $pdf->setSourceFile('/opt/omegaup/stuff/CertificateTemplate.pdf');
        $templateId = $pdf->importPage(1);
        $pdf->AddPage();
        $pdf->useTemplate($templateId);
        $pdf->SetAutoPageBreak(false);

        $pdf->SetFont('Arial', 'I', 14);
        $pdf->SetTextColor(153, 153, 153);
        self::printCertificateHeader($pdf);
        self::printCertificatePlaceAndDate($pdf, $date);
        self::printCertificateDirector($pdf);
        $pdf->SetFont('', 'B', 39);
        $pdf->SetTextColor(0, 0, 0);
        self::printCertificateTitle($pdf, $title);
        $pdf->SetFont('', 'B', 21);
        self::printCertificateName($pdf, $identityName);
        $pdf->SetFont('', '', 18);
        self::printCertificateGrantsRecognition($pdf);
        self::printCertificatePerson($pdf);
        self::printCertificateDescription($pdf, $description);

        return $pdf->Output('', 'S');
    }

    private static function getPlaceSuffix(int $n): string {
        $translator = \OmegaUp\Translations::getInstance();
        if ($n >= 11 && $n <= 13) {
            return $translator->get('certificatePdfContestPlaceTh');
        }
        if (($n % 10) == 1) {
            return $translator->get('certificatePdfContestPlaceSt');
        }
        if (($n % 10) == 2) {
            return $translator->get('certificatePdfContestPlaceNd');
        }
        if (($n % 10) == 3) {
            return $translator->get('certificatePdfContestPlaceRd');
        }
        return $translator->get('certificatePdfContestPlaceTh');
    }

    private static function getContestCertificate(string $verification_code): string {
        $certificateData = \OmegaUp\DAO\Certificates::getContestCertificateByVerificationCode(
            $verification_code
        );

        if (is_null($certificateData)) {
            return '';
        }

        $translator = \OmegaUp\Translations::getInstance();
        if (!is_null($certificateData['contest_place'])) {
            $placeNumber = intval($certificateData['contest_place']);
            $title = utf8_decode(
                $placeNumber
                . self::getPlaceSuffix($placeNumber)
            );
        } else {
            $title = utf8_decode(
                $translator->get(
                    'certificatePdfContestParticipation'
                )
            );
        }
        $identityName = utf8_decode($certificateData['identity_name']);
        $description = utf8_decode(
            sprintf(
                $translator->get('certificatePdfContestDescription'),
                $certificateData['contest_title']
            )
        );
        $date = $certificateData['timestamp']->time;

        return self::createCertificatePdf(
            $title,
            $identityName,
            $description,
            $date
        );
    }

    private static function getCoderOfTheMonthCertificate(
        string $verification_code,
        bool $isFemaleCategory
    ): string {
        $certificateData = \OmegaUp\DAO\Certificates::getCoderOfTheMonthCertificateByVerificationCode(
            $verification_code
        );

        if (is_null($certificateData)) {
            return '';
        }

        $translator = \OmegaUp\Translations::getInstance();
        if ($isFemaleCategory) {
            $title = utf8_decode(
                $translator->get('certificatePdfCoderOfTheMonthFemaleTitle')
            );
        } else {
            $title = utf8_decode(
                $translator->get('certificatePdfCoderOfTheMonthTitle')
            );
        }
        $identityName = utf8_decode($certificateData['identity_name']);
        $date = $certificateData['timestamp']->time;
        $month = intval(date('n', $date));
        $description = utf8_decode(
            sprintf(
                $translator->get('certificatePdfCoderOfTheMonthDescription'),
                self::getMonthName($month - 1)
            )
        );

        return self::createCertificatePdf(
            $title,
            $identityName,
            $description,
            $date
        );
    }

    /**
     * API to generate the certificate PDF
     *
     * @return array{certificate: string}
     *
     * @omegaup-request-param string $verification_code
     */
    public static function apiGetCertificatePdf(\OmegaUp\Request $r) {
        \OmegaUp\Controllers\Controller::ensureNotInLockdown();

        $verification_code = $r->ensureString('verification_code');
        $type = \OmegaUp\DAO\Certificates::getCertificateTypeByVerificationCode(
            $verification_code
        );

        if ($type === 'contest') {
            return [
                'certificate' => self::getContestCertificate(
                    $verification_code
                ),
            ];
        }
        if ($type === 'coder_of_the_month' || $type === 'coder_of_the_month_female') {
            return [
                'certificate' => self::getCoderOfTheMonthCertificate(
                    $verification_code,
                    $type === 'coder_of_the_month_female'
                ),
            ];
        }
        return [
            'certificate' => '',
        ];
    }

    /**
     * API to validate a certificate
     *
     * @return array{valid: boolean}
     *
     * @omegaup-request-param string $verification_code
     */
    public static function apiValidateCertificate(\OmegaUp\Request $r) {
        \OmegaUp\Controllers\Controller::ensureNotInLockdown();

        $verification_code = $r->ensureString('verification_code');
        $isValid = boolval(\OmegaUp\DAO\Certificates::isValid(
            $verification_code
        ));

        return [
            'valid' => $isValid,
>>>>>>> 275b0c78
        ];
    }
}<|MERGE_RESOLUTION|>--- conflicted
+++ resolved
@@ -28,95 +28,6 @@
         ];
     }
 
-<<<<<<< HEAD
-    /**
-     * Creates a Clarification for a contest or an assignment of a course
-     *
-     * @throws \OmegaUp\Exceptions\NotFoundException
-     *
-     * @return array{status: string}
-     *
-     * @omegaup-request-param int|null $certificates_cutoff
-     * @omegaup-request-param int|null $contest_id
-     */
-    public static function apiGenerateContestCertificates(\OmegaUp\Request $r) {
-        \OmegaUp\Controllers\Controller::ensureNotInLockdown();
-
-        $r->ensureMainUserIdentity();
-
-        $contestID = $r->ensureInt('contest_id');
-
-        // obtain the contest
-        $contest = \OmegaUp\DAO\Contests::getByPK($contestID);
-
-        $problemset = \OmegaUp\DAO\Problemsets::getByPK(
-            $contest->problemset_id
-        );
-
-        if (is_null($contest)) {
-            throw new \OmegaUp\Exceptions\NotFoundException('contestNotFound');
-        }
-        //check if is a certificate generator
-        if (!\OmegaUp\Authorization::isCertificateGenerator($r->identity)) {
-            throw new \OmegaUp\Exceptions\ForbiddenAccessException();
-        }
-
-        if ($contest->certificates_status !== 'uninitiated' && $contest->certificates_status !== 'retryable_error') {
-            return ['status' => 'ok'];
-        }
-
-        $certificateCutoff = $r->ensureOptionalInt('certificates_cutoff');
-
-        // add certificates_cutoff value to the course
-        if (!is_null($certificateCutoff)) {
-            $contest->certificate_cutoff = $certificateCutoff;
-        }
-
-        // update contest with the new value
-        \OmegaUp\DAO\Contests::update($contest);
-
-        // get contest info
-        $contestExtraInformation = \OmegaUp\DAO\Contests::getByAliasWithExtraInformation(
-            $contest->alias
-        );
-
-        // set RabbitMQ client parameters
-        $routing_key = 'ContestQueue';
-        $exchange = 'certificates';
-
-        //connection to rabbitmq
-        $channel = \OmegaUp\RabbitMQConnection::getInstance()->channel();
-
-        $scoreboard = \OmegaUp\Controllers\Contest::getScoreboard(
-            $contest,
-            $problemset,
-            $r->identity,
-            $contestExtraInformation['scoreboard_url']
-        );
-
-        $ranking = array_map(
-            fn ($rank) => ['username' => $rank['username'] , 'place' => $rank['place']],
-            $scoreboard['ranking']
-        );
-
-        // Prepare the meessage
-        $messageArray = [
-            'certificate_cutoff' => $contestExtraInformation['certificate_cutoff'],
-            'alias' => $contestExtraInformation['alias'],
-            'scoreboard_url' => $contestExtraInformation['scoreboard_url'],
-            'contest_id' => $contestExtraInformation['contest_id'],
-            'ranking' => $ranking,
-        ];
-        $messageJSON = json_encode($messageArray);
-        $message = new \PhpAmqpLib\Message\AMQPMessage($messageJSON);
-
-        // send the message to RabbitMQ
-        $channel->basic_publish($message, $exchange, $routing_key);
-        $channel->close();
-
-        return [
-            'status' => 'ok',
-=======
     private static function getMonthName(int $month): string {
         $translator = \OmegaUp\Translations::getInstance();
         switch ($month) {
@@ -475,6 +386,96 @@
     }
 
     /**
+     * Creates a Clarification for a contest or an assignment of a course
+     *
+     * @throws \OmegaUp\Exceptions\NotFoundException
+     *
+     * @return array{status: string}
+     *
+     * @omegaup-request-param int|null $certificates_cutoff
+     * @omegaup-request-param int|null $contest_id
+     */
+    public static function apiGenerateContestCertificates(\OmegaUp\Request $r) {
+        \OmegaUp\Controllers\Controller::ensureNotInLockdown();
+
+        $r->ensureMainUserIdentity();
+
+        $contestID = $r->ensureInt('contest_id');
+
+        // obtain the contest
+        $contest = \OmegaUp\DAO\Contests::getByPK($contestID);
+
+        $problemset = \OmegaUp\DAO\Problemsets::getByPK(
+            $contest->problemset_id
+        );
+
+        if (is_null($contest)) {
+            throw new \OmegaUp\Exceptions\NotFoundException('contestNotFound');
+        }
+        //check if is a certificate generator
+        if (!\OmegaUp\Authorization::isCertificateGenerator($r->identity)) {
+            throw new \OmegaUp\Exceptions\ForbiddenAccessException();
+        }
+
+        if ($contest->certificates_status !== 'uninitiated' && $contest->certificates_status !== 'retryable_error') {
+            return ['status' => 'ok'];
+        }
+
+        $certificateCutoff = $r->ensureOptionalInt('certificates_cutoff');
+
+        // add certificates_cutoff value to the course
+        if (!is_null($certificateCutoff)) {
+            $contest->certificate_cutoff = $certificateCutoff;
+        }
+
+        // update contest with the new value
+        \OmegaUp\DAO\Contests::update($contest);
+
+        // get contest info
+        $contestExtraInformation = \OmegaUp\DAO\Contests::getByAliasWithExtraInformation(
+            $contest->alias
+        );
+
+        // set RabbitMQ client parameters
+        $routing_key = 'ContestQueue';
+        $exchange = 'certificates';
+
+        //connection to rabbitmq
+        $channel = \OmegaUp\RabbitMQConnection::getInstance()->channel();
+
+        $scoreboard = \OmegaUp\Controllers\Contest::getScoreboard(
+            $contest,
+            $problemset,
+            $r->identity,
+            $contestExtraInformation['scoreboard_url']
+        );
+
+        $ranking = array_map(
+            fn ($rank) => ['username' => $rank['username'] , 'place' => $rank['place']],
+            $scoreboard['ranking']
+        );
+
+        // Prepare the meessage
+        $messageArray = [
+            'certificate_cutoff' => $contestExtraInformation['certificate_cutoff'],
+            'alias' => $contestExtraInformation['alias'],
+            'scoreboard_url' => $contestExtraInformation['scoreboard_url'],
+            'contest_id' => $contestExtraInformation['contest_id'],
+            'ranking' => $ranking,
+        ];
+        $messageJSON = json_encode($messageArray);
+        $message = new \PhpAmqpLib\Message\AMQPMessage($messageJSON);
+
+        // send the message to RabbitMQ
+        $channel->basic_publish($message, $exchange, $routing_key);
+        $channel->close();
+
+        return [
+            'status' => 'ok',
+        ];
+    }
+
+    /**
      * API to generate the certificate PDF
      *
      * @return array{certificate: string}
@@ -526,7 +527,6 @@
 
         return [
             'valid' => $isValid,
->>>>>>> 275b0c78
         ];
     }
 }