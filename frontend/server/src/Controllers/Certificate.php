<?php

namespace OmegaUp\Controllers;

use setasign\Fpdi\Fpdi;
/**
 * CertificateController
 *
 * @psalm-type CertificateDetailsPayload=array{uuid: string}
 * @psalm-type CertificateValidationPayload=array{certificate: null|string, verification_code: string, valid: bool}
 * @psalm-type CertificateListItem=array{certificate_type: string, date: \OmegaUp\Timestamp, name: null|string, verification_code: string}
 */
class Certificate extends \OmegaUp\Controllers\Controller {
    /**
     * @return array{templateProperties: array{payload: CertificateDetailsPayload, title: \OmegaUp\TranslationString}, entrypoint: string}
     *
     * @omegaup-request-param string $uuid
     */
    public static function getDetailsForTypeScript(\OmegaUp\Request $r) {
        return [
            'templateProperties' => [
                'payload' => [
                    'uuid' => $r->ensureString('uuid'),
                ],
                'title' => new \OmegaUp\TranslationString(
                    'omegaupTitleCertificate'
                ),
            ],
            'entrypoint' => 'certificate_details',
        ];
    }

    /**
     * @return array{templateProperties: array{payload: CertificateValidationPayload, title: \OmegaUp\TranslationString}, entrypoint: string}
     *
     * @omegaup-request-param string $verification_code
     */
    public static function getValidationForTypeScript(\OmegaUp\Request $r) {
        $verificationCode = $r->ensureString('verification_code');

        return [
            'templateProperties' => [
                'payload' => [
                    'verification_code' => $verificationCode,
                    'valid' => boolval(\OmegaUp\DAO\Certificates::isValid(
                        $verificationCode
                    )),
                    'certificate' => self::getCertificatePdf($verificationCode),
                ],
                'title' => new \OmegaUp\TranslationString(
                    'omegaupTitleCertificateValidation'
                ),
            ],
            'entrypoint' => 'certificate_validation',
        ];
    }

    private static function getMonthName(int $month): string {
        $translator = \OmegaUp\Translations::getInstance();
        switch ($month) {
            case 1:
                return $translator->get('certificatePdfMonth1');
            case 2:
                return $translator->get('certificatePdfMonth2');
            case 3:
                return $translator->get('certificatePdfMonth3');
            case 4:
                return $translator->get('certificatePdfMonth4');
            case 5:
                return $translator->get('certificatePdfMonth5');
            case 6:
                return $translator->get('certificatePdfMonth6');
            case 7:
                return $translator->get('certificatePdfMonth7');
            case 8:
                return $translator->get('certificatePdfMonth8');
            case 9:
                return $translator->get('certificatePdfMonth9');
            case 10:
                return $translator->get('certificatePdfMonth10');
            case 11:
                return $translator->get('certificatePdfMonth11');
            default:
                return $translator->get('certificatePdfMonth12');
        }
    }

    private static function printCertificateHeader(FPDI $pdf): void {
        $translator = \OmegaUp\Translations::getInstance();

        $x = 50;
        $y = 41;
        $width = 215;
        $height = 15;
        $border = 0;
        $ln = 1;
        $center = 'C';

        $pdf->SetXY($x, $y);
        $pdf->Cell(
            $width,
            $height,
            \OmegaUp\ApiUtils::convertUTFToISO(
                $translator->get('certificatePdfHeader')
            ),
            $border,
            $ln,
            $center
        );
    }

    private static function printCertificatePlaceAndDate(
        FPDI $pdf,
        int $date
    ): void {
        $translator = \OmegaUp\Translations::getInstance();

        $x = 50;
        $y = 148;
        $width = 215;
        $height = 15;
        $border = 0;
        $ln = 1;
        $center = 'C';

        $pdf->SetXY($x, $y);
        $day = intval(date('j', $date));
        $month = intval(date('n', $date));
        $year = intval(date('o', $date));
        $pdf->Cell(
            $width,
            $height,
            \OmegaUp\ApiUtils::formatString(
                $translator->get('certificatePdfPlaceAndDate'),
                [
                    'month' => self::getMonthName($month),
                    'day' => $day,
                    'year' => $year,
                ],
                convertUTF8ToISO: true
            ),
            $border,
            $ln,
            $center
        );
    }

    private static function printCertificateDirector(FPDI $pdf): void {
        $translator = \OmegaUp\Translations::getInstance();

        $x = 50;
        $y = 197;
        $width = 215;
        $height = 15;
        $border = 0;
        $ln = 1;
        $center = 'C';

        $pdf->SetXY($x, $y);
        $pdf->Cell(
            $width,
            $height,
            \OmegaUp\ApiUtils::convertUTFToISO(
                $translator->get('certificatePdfDirector')
            ),
            $border,
            $ln,
            $center
        );
    }

    private static function printCertificateTitle(
        FPDI $pdf,
        string $title
    ): void {
        $x = 50;
        $y = 76;
        $width = 215;
        $height = 15;
        $border = 0;
        $ln = 1;
        $center = 'C';

        $pdf->SetXY($x, $y);
        $pdf->Cell($width, $height, $title, $border, $ln, $center);
    }

    private static function printCertificateName(
        FPDI $pdf,
        string $identityName
    ): void {
        $x = 50;
        $y = 109;
        $width = 215;
        $height = 15;
        $border = 0;
        $ln = 1;
        $center = 'C';

        $pdf->SetXY($x, $y);
        $pdf->Cell(
            $width,
            $height,
            $identityName,
            $border,
            $ln,
            $center
        );
    }

    private static function printCertificateGrantsRecognition(FPDI $pdf): void {
        $translator = \OmegaUp\Translations::getInstance();

        $x = 50;
        $y = 57;
        $width = 215;
        $height = 15;
        $border = 0;
        $ln = 1;
        $center = 'C';

        $pdf->SetXY($x, $y);
        $pdf->Cell(
            $width,
            $height,
            \OmegaUp\ApiUtils::convertUTFToISO(
                $translator->get('certificatePdfGrantsRecognition')
            ),
            $border,
            $ln,
            $center
        );
    }

    private static function printCertificatePerson(FPDI $pdf): void {
        $translator = \OmegaUp\Translations::getInstance();

        $x = 50;
        $y = 92;
        $width = 215;
        $height = 15;
        $border = 0;
        $ln = 1;
        $center = 'C';

        $pdf->SetXY($x, $y);
        $pdf->Cell(
            $width,
            $height,
            \OmegaUp\ApiUtils::convertUTFToISO(
                $translator->get('certificatePdfPerson')
            ),
            $border,
            $ln,
            $center
        );
    }

    private static function printCertificateDescription(
        FPDI $pdf,
        string $description
    ): void {
        $x = 50;
        $y = 132;
        $width = 215;
        $height = 10;
        $border = 0;
        $center = 'C';

        $pdf->SetXY($x, $y);
        $pdf->MultiCell(
            $width,
            $height,
            $description,
            $border,
            $center
        );
    }

    private static function createCertificatePdf(
        string $title,
        string $identityName,
        string $description,
        int $date
    ): string {
        $pdf = new FPDI('L');
        $pdf->setSourceFile(
            dirname(__DIR__, 4) . '/stuff/CertificateTemplate.pdf'
        );
        $templateId = $pdf->importPage(1);
        $pdf->AddPage();
        $pdf->useTemplate($templateId);
        $pdf->SetAutoPageBreak(false);

        $pdf->SetFont('Arial', 'I', 14);
        $pdf->SetTextColor(153, 153, 153);
        self::printCertificateHeader($pdf);
        self::printCertificatePlaceAndDate($pdf, $date);
        self::printCertificateDirector($pdf);
        $pdf->SetFont('', 'B', 39);
        $pdf->SetTextColor(0, 0, 0);
        self::printCertificateTitle($pdf, $title);
        $pdf->SetFont('', 'B', 21);
        self::printCertificateName($pdf, $identityName);
        $pdf->SetFont('', '', 18);
        self::printCertificateGrantsRecognition($pdf);
        self::printCertificatePerson($pdf);
        self::printCertificateDescription($pdf, $description);

        return base64_encode($pdf->Output('', 'S'));
    }

    public static function getPlaceSuffix(int $n): string {
        $translator = \OmegaUp\Translations::getInstance();
        if ($n >= 11 && $n <= 13) {
            return $translator->get('certificatePdfContestPlaceTh');
        }
        if (($n % 10) == 1) {
            return $translator->get('certificatePdfContestPlaceSt');
        }
        if (($n % 10) == 2) {
            return $translator->get('certificatePdfContestPlaceNd');
        }
        if (($n % 10) == 3) {
            return $translator->get('certificatePdfContestPlaceRd');
        }
        return $translator->get('certificatePdfContestPlaceTh');
    }

    private static function getContestCertificate(string $verificationCode): ?string {
        $certificateData = \OmegaUp\DAO\Certificates::getContestCertificateByVerificationCode(
            $verificationCode
        );

        if (is_null($certificateData)) {
            return null;
        }

        $translator = \OmegaUp\Translations::getInstance();
        if (!is_null($certificateData['contest_place'])) {
            $placeNumber = intval($certificateData['contest_place']);
            $title = \OmegaUp\ApiUtils::convertUTFToISO(
                $placeNumber
                . self::getPlaceSuffix($placeNumber)
            );
        } else {
            $title = \OmegaUp\ApiUtils::convertUTFToISO(
                $translator->get('certificatePdfContestParticipation')
            );
        }
        $identityName = \OmegaUp\ApiUtils::convertUTFToISO(
            $certificateData['identity_name']
        );
        $description = \OmegaUp\ApiUtils::formatString(
            $translator->get('certificatePdfContestDescription'),
            [
                'contest_title' => $certificateData['contest_title'],
            ],
            convertUTF8ToISO: true
        );
        $date = $certificateData['timestamp']->time;

        return self::createCertificatePdf(
            $title,
            $identityName,
            $description,
            $date
        );
    }

    private static function getCourseCertificate(string $verificationCode): ?string {
        $certificateData = \OmegaUp\DAO\Certificates::getCourseCertificateByVerificationCode(
            $verificationCode
        );

        if (is_null($certificateData)) {
            return null;
        }

        $translator = \OmegaUp\Translations::getInstance();
        $title = \OmegaUp\ApiUtils::convertUTFToISO(
            $translator->get('certificatePdfCourseTitle')
        );
        $identityName = \OmegaUp\ApiUtils::convertUTFToISO(
            $certificateData['identity_name']
        );
        $description = \OmegaUp\ApiUtils::formatString(
            $translator->get('certificatePdfCourseDescription'),
            [
                'course_name' => $certificateData['course_name'],
            ],
            convertUTF8ToISO: true
        );
        $date = $certificateData['timestamp']->time;

        return self::createCertificatePdf(
            $title,
            $identityName,
            $description,
            $date
        );
    }

    private static function getCoderOfTheMonthCertificate(
        string $verificationCode,
        bool $isFemaleCategory
    ): ?string {
        $certificateData = \OmegaUp\DAO\Certificates::getCoderOfTheMonthCertificateByVerificationCode(
            $verificationCode
        );

        if (is_null($certificateData)) {
            return null;
        }

        $translator = \OmegaUp\Translations::getInstance();
        if ($isFemaleCategory) {
            $title = \OmegaUp\ApiUtils::convertUTFToISO(
                $translator->get('certificatePdfCoderOfTheMonthFemaleTitle')
            );
        } else {
            $title = \OmegaUp\ApiUtils::convertUTFToISO(
                $translator->get('certificatePdfCoderOfTheMonthTitle')
            );
        }
        $identityName = \OmegaUp\ApiUtils::convertUTFToISO(
            $certificateData['identity_name']
        );
        $date = $certificateData['timestamp']->time;
        $month = intval(date('n', $date));
        $description = \OmegaUp\ApiUtils::formatString(
            $translator->get('certificatePdfCoderOfTheMonthDescription'),
            [
                'month_name' => self::getMonthName($month - 1),
            ],
            convertUTF8ToISO: true
        );

        return self::createCertificatePdf(
            $title,
            $identityName,
            $description,
            $date
        );
    }

<<<<<<< HEAD
    private static function getCertificatePdf(string $verificationCode): ?string {
=======
    public static function getCertificatePdf(string $verificationCode): ?string {
>>>>>>> 2be4af1e
        $type = \OmegaUp\DAO\Certificates::getCertificateTypeByVerificationCode(
            $verificationCode
        );

        if ($type === 'contest') {
            return self::getContestCertificate($verificationCode);
        }
        if ($type === 'course') {
            return self::getCourseCertificate($verificationCode);
        }
        if ($type === 'coder_of_the_month' || $type === 'coder_of_the_month_female') {
            return self::getCoderOfTheMonthCertificate(
                $verificationCode,
                isFemaleCategory: $type === 'coder_of_the_month_female'
            );
        }
        return null;
    }

    /**
     * @throws \OmegaUp\Exceptions\ForbiddenAccessException
     *
     * @return list<CertificateListItem>
     */
    private static function getUserCertificates(
        \OmegaUp\DAO\VO\Identities $identity,
        int $userId
    ): array {
        if (
            $identity->user_id !== $userId &&
            !\OmegaUp\Authorization::isSystemAdmin($identity)
        ) {
            throw new \OmegaUp\Exceptions\ForbiddenAccessException();
        }

        return \OmegaUp\DAO\Certificates::getUserCertificates(
            $userId
        );
    }

    /**
     * API to generate the certificate PDF
     *
     * @return array{certificate: string|null}
     *
     * @omegaup-request-param string $verification_code
     */
    public static function apiGetCertificatePdf(\OmegaUp\Request $r) {
        \OmegaUp\Controllers\Controller::ensureNotInLockdown();

        return [
            'certificate' => self::getCertificatePdf(
                $r->ensureString('verification_code')
            ),
        ];
    }

    /**
     * Get all the certificates belonging to a user
     *
     * @throws \OmegaUp\Exceptions\ForbiddenAccessException
     *
     * @return array{certificates: list<CertificateListItem>}
     *
     * @omegaup-request-param int|null $user_id
     */
    public static function apiGetUserCertificates(\OmegaUp\Request $r) {
        \OmegaUp\Controllers\Controller::ensureNotInLockdown();
        $r->ensureMainUserIdentity();

        return [
            'certificates' => self::getUserCertificates(
                $r->identity,
                $r->ensureInt('user_id')
            ),
        ];
    }

    /**
     * API to validate a certificate
     *
     * @return array{valid: bool}
     *
     * @omegaup-request-param string $verification_code
     */
    public static function apiValidateCertificate(\OmegaUp\Request $r) {
        \OmegaUp\Controllers\Controller::ensureNotInLockdown();

        return [
            'valid' => boolval(\OmegaUp\DAO\Certificates::isValid(
                $r->ensureString('verification_code')
            )),
        ];
    }
}<|MERGE_RESOLUTION|>--- conflicted
+++ resolved
@@ -444,11 +444,7 @@
         );
     }
 
-<<<<<<< HEAD
-    private static function getCertificatePdf(string $verificationCode): ?string {
-=======
     public static function getCertificatePdf(string $verificationCode): ?string {
->>>>>>> 2be4af1e
         $type = \OmegaUp\DAO\Certificates::getCertificateTypeByVerificationCode(
             $verificationCode
         );
