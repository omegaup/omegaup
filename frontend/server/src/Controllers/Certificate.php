<?php

namespace OmegaUp\Controllers;

use setasign\Fpdi\Fpdi;
/**
 * CertificateController

 * @psalm-type CertificateDetailsPayload=array{uuid: string}
 * @psalm-type CertificateListItem=array{verification_code: string, date: \OmegaUp\Timestamp, certificate_type: string, name: string}
 */
class Certificate extends \OmegaUp\Controllers\Controller {
    /**
     * @return array{templateProperties: array{payload: CertificateDetailsPayload, title: \OmegaUp\TranslationString}, entrypoint: string}
     *
     * @omegaup-request-param string $uuid
     */
    public static function getDetailsForTypeScript(\OmegaUp\Request $r) {
        return [
            'templateProperties' => [
                'payload' => [
                    'uuid' => $r->ensureString('uuid'),
                ],
                'title' => new \OmegaUp\TranslationString(
                    'omegaupTitleCertificate'
                ),
            ],
            'entrypoint' => 'certificate_details',
        ];
    }

    private static function getMonthName(int $month): string {
        $translator = \OmegaUp\Translations::getInstance();
        switch ($month) {
            case 1:
                return $translator->get('certificatePdfMonth1');
            case 2:
                return $translator->get('certificatePdfMonth2');
            case 3:
                return $translator->get('certificatePdfMonth3');
            case 4:
                return $translator->get('certificatePdfMonth4');
            case 5:
                return $translator->get('certificatePdfMonth5');
            case 6:
                return $translator->get('certificatePdfMonth6');
            case 7:
                return $translator->get('certificatePdfMonth7');
            case 8:
                return $translator->get('certificatePdfMonth8');
            case 9:
                return $translator->get('certificatePdfMonth9');
            case 10:
                return $translator->get('certificatePdfMonth10');
            case 11:
                return $translator->get('certificatePdfMonth11');
            default:
                return $translator->get('certificatePdfMonth12');
        }
    }

    private static function printCertificateHeader(FPDI $pdf): void {
        $translator = \OmegaUp\Translations::getInstance();

        $x = 50;
        $y = 41;
        $width = 215;
        $height = 15;
        $border = 0;
        $ln = 1;
        $center = 'C';

        $pdf->SetXY($x, $y);
        $pdf->Cell(
            $width,
            $height,
            utf8_decode(
                $translator->get(
                    'certificatePdfHeader'
                )
            ),
            $border,
            $ln,
            $center
        );
    }

    private static function printCertificatePlaceAndDate(
        FPDI $pdf,
        int $date
    ): void {
        $translator = \OmegaUp\Translations::getInstance();

        $x = 50;
        $y = 148;
        $width = 215;
        $height = 15;
        $border = 0;
        $ln = 1;
        $center = 'C';

        $pdf->SetXY($x, $y);
        $day = intval(date('j', $date));
        $month = intval(date('n', $date));
        $year = intval(date('o', $date));
        $pdf->Cell(
            $width,
            $height,
            utf8_decode(
                sprintf(
                    $translator->get('certificatePdfPlaceAndDate'),
                    $day,
                    self::getMonthName($month),
                    $year
                )
            ),
            $border,
            $ln,
            $center
        );
    }

    private static function printCertificateDirector(FPDI $pdf): void {
        $translator = \OmegaUp\Translations::getInstance();

        $x = 50;
        $y = 197;
        $width = 215;
        $height = 15;
        $border = 0;
        $ln = 1;
        $center = 'C';

        $pdf->SetXY($x, $y);
        $pdf->Cell(
            $width,
            $height,
            utf8_decode(
                $translator->get(
                    'certificatePdfDirector'
                )
            ),
            $border,
            $ln,
            $center
        );
    }

    private static function printCertificateTitle(
        FPDI $pdf,
        string $title
    ): void {
        $x = 50;
        $y = 76;
        $width = 215;
        $height = 15;
        $border = 0;
        $ln = 1;
        $center = 'C';

        $pdf->SetXY($x, $y);
        $pdf->Cell($width, $height, $title, $border, $ln, $center);
    }

    private static function printCertificateName(
        FPDI $pdf,
        string $identityName
    ): void {
        $x = 50;
        $y = 109;
        $width = 215;
        $height = 15;
        $border = 0;
        $ln = 1;
        $center = 'C';

        $pdf->SetXY($x, $y);
        $pdf->Cell(
            $width,
            $height,
            $identityName,
            $border,
            $ln,
            $center
        );
    }

    private static function printCertificateGrantsRecognition(FPDI $pdf): void {
        $translator = \OmegaUp\Translations::getInstance();

        $x = 50;
        $y = 57;
        $width = 215;
        $height = 15;
        $border = 0;
        $ln = 1;
        $center = 'C';

        $pdf->SetXY($x, $y);
        $pdf->Cell(
            $width,
            $height,
            utf8_decode(
                $translator->get(
                    'certificatePdfGrantsRecognition'
                )
            ),
            $border,
            $ln,
            $center
        );
    }

    private static function printCertificatePerson(FPDI $pdf): void {
        $translator = \OmegaUp\Translations::getInstance();

        $x = 50;
        $y = 92;
        $width = 215;
        $height = 15;
        $border = 0;
        $ln = 1;
        $center = 'C';

        $pdf->SetXY($x, $y);
        $pdf->Cell(
            $width,
            $height,
            utf8_decode(
                $translator->get(
                    'certificatePdfPerson'
                )
            ),
            $border,
            $ln,
            $center
        );
    }

    private static function printCertificateDescription(
        FPDI $pdf,
        string $description
    ): void {
        $x = 50;
        $y = 132;
        $width = 215;
        $height = 10;
        $border = 0;
        $center = 'C';

        $pdf->SetXY($x, $y);
        $pdf->MultiCell(
            $width,
            $height,
            $description,
            $border,
            $center
        );
    }

    private static function createCertificatePdf(
        string $title,
        string $identityName,
        string $description,
        int $date
    ): string {
        $pdf = new FPDI('L');
        $pdf->setSourceFile('/opt/omegaup/stuff/CertificateTemplate.pdf');
        $templateId = $pdf->importPage(1);
        $pdf->AddPage();
        $pdf->useTemplate($templateId);
        $pdf->SetAutoPageBreak(false);

        $pdf->SetFont('Arial', 'I', 14);
        $pdf->SetTextColor(153, 153, 153);
        self::printCertificateHeader($pdf);
        self::printCertificatePlaceAndDate($pdf, $date);
        self::printCertificateDirector($pdf);
        $pdf->SetFont('', 'B', 39);
        $pdf->SetTextColor(0, 0, 0);
        self::printCertificateTitle($pdf, $title);
        $pdf->SetFont('', 'B', 21);
        self::printCertificateName($pdf, $identityName);
        $pdf->SetFont('', '', 18);
        self::printCertificateGrantsRecognition($pdf);
        self::printCertificatePerson($pdf);
        self::printCertificateDescription($pdf, $description);

        return $pdf->Output('', 'S');
    }

    private static function getPlaceSuffix(int $n): string {
        $translator = \OmegaUp\Translations::getInstance();
        if ($n >= 11 && $n <= 13) {
            return $translator->get('certificatePdfContestPlaceTh');
        }
        if (($n % 10) == 1) {
            return $translator->get('certificatePdfContestPlaceSt');
        }
        if (($n % 10) == 2) {
            return $translator->get('certificatePdfContestPlaceNd');
        }
        if (($n % 10) == 3) {
            return $translator->get('certificatePdfContestPlaceRd');
        }
        return $translator->get('certificatePdfContestPlaceTh');
    }

    private static function getContestCertificate(string $verification_code): string {
        $certificateData = \OmegaUp\DAO\Certificates::getContestCertificateByVerificationCode(
            $verification_code
        );

        if (is_null($certificateData)) {
            return '';
        }

        $translator = \OmegaUp\Translations::getInstance();
        if (!is_null($certificateData['contest_place'])) {
            $placeNumber = intval($certificateData['contest_place']);
            $title = utf8_decode(
                $placeNumber
                . self::getPlaceSuffix($placeNumber)
            );
        } else {
            $title = utf8_decode(
                $translator->get(
                    'certificatePdfContestParticipation'
                )
            );
        }
        $identityName = utf8_decode($certificateData['identity_name']);
        $description = utf8_decode(
            sprintf(
                $translator->get('certificatePdfContestDescription'),
                $certificateData['contest_title']
            )
        );
        $date = $certificateData['timestamp']->time;

        return self::createCertificatePdf(
            $title,
            $identityName,
            $description,
            $date
        );
    }

    private static function getCoderOfTheMonthCertificate(
        string $verification_code,
        bool $isFemaleCategory
    ): string {
        $certificateData = \OmegaUp\DAO\Certificates::getCoderOfTheMonthCertificateByVerificationCode(
            $verification_code
        );

        if (is_null($certificateData)) {
            return '';
        }

        $translator = \OmegaUp\Translations::getInstance();
        if ($isFemaleCategory) {
            $title = utf8_decode(
                $translator->get('certificatePdfCoderOfTheMonthFemaleTitle')
            );
        } else {
            $title = utf8_decode(
                $translator->get('certificatePdfCoderOfTheMonthTitle')
            );
        }
        $identityName = utf8_decode($certificateData['identity_name']);
        $date = $certificateData['timestamp']->time;
        $month = intval(date('n', $date));
        $description = utf8_decode(
            sprintf(
                $translator->get('certificatePdfCoderOfTheMonthDescription'),
                self::getMonthName($month - 1)
            )
        );

        return self::createCertificatePdf(
            $title,
            $identityName,
            $description,
            $date
        );
    }

    /**
     * API to generate the certificate PDF
     *
     * @return array{certificate: string}
     *
     * @omegaup-request-param string $verification_code
     */
    public static function apiGetCertificatePdf(\OmegaUp\Request $r) {
        \OmegaUp\Controllers\Controller::ensureNotInLockdown();

        $verification_code = $r->ensureString('verification_code');
        $type = \OmegaUp\DAO\Certificates::getCertificateTypeByVerificationCode(
            $verification_code
        );

        if ($type === 'contest') {
            return [
                'certificate' => self::getContestCertificate(
                    $verification_code
                ),
            ];
        }
        if ($type === 'coder_of_the_month' || $type === 'coder_of_the_month_female') {
            return [
                'certificate' => self::getCoderOfTheMonthCertificate(
                    $verification_code,
                    $type === 'coder_of_the_month_female'
                ),
            ];
        }
        return [
            'certificate' => '',
        ];
    }

    /**
<<<<<<< HEAD
     * Get all the certificates belonging to a user
     *
     * @throws \OmegaUp\Exceptions\ForbiddenAccessException
     *
     * @return array{certificates: list<CertificateListItem>}
     *
     * @omegaup-request-param int|null $user_id
     */
    public static function apiGetUserCertificates(\OmegaUp\Request $r) {
        \OmegaUp\Controllers\Controller::ensureNotInLockdown();
        $r->ensureMainUserIdentity();
        if (
            $r->identity->user_id !== $r['user_id'] &&
            !\OmegaUp\Authorization::isSystemAdmin($r->identity)
        ) {
            throw new \OmegaUp\Exceptions\ForbiddenAccessException();
        }

        $response = \OmegaUp\DAO\Certificates::getUserCertificates(
            $r['user_id']
        );

        return [
            'certificates' => $response
=======
     * API to validate a certificate
     *
     * @return array{valid: boolean}
     *
     * @omegaup-request-param string $verification_code
     */
    public static function apiValidateCertificate(\OmegaUp\Request $r) {
        \OmegaUp\Controllers\Controller::ensureNotInLockdown();

        $verification_code = $r->ensureString('verification_code');
        $isValid = boolval(\OmegaUp\DAO\Certificates::isValid(
            $verification_code
        ));

        return [
            'valid' => $isValid,
>>>>>>> 959d4a35
        ];
    }
}<|MERGE_RESOLUTION|>--- conflicted
+++ resolved
@@ -422,7 +422,6 @@
     }
 
     /**
-<<<<<<< HEAD
      * Get all the certificates belonging to a user
      *
      * @throws \OmegaUp\Exceptions\ForbiddenAccessException
@@ -447,7 +446,10 @@
 
         return [
             'certificates' => $response
-=======
+        ];
+    }
+
+    /**
      * API to validate a certificate
      *
      * @return array{valid: boolean}
@@ -464,7 +466,6 @@
 
         return [
             'valid' => $isValid,
->>>>>>> 959d4a35
         ];
     }
 }