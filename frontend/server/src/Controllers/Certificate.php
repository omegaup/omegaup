<?php

namespace OmegaUp\Controllers;

use setasign\Fpdi\Fpdi;
/**
 * CertificateController
 *
 * @psalm-type CertificateDetailsPayload=array{uuid: string}
 * @psalm-type CertificateValidationPayload=array{certificate: null|string, verification_code: string, valid: bool}
 * @psalm-type CertificateListItem=array{certificate_type: string, date: \OmegaUp\Timestamp, name: null|string, verification_code: string}
 * @psalm-type CertificateListMinePayload=array{certificates: list<CertificateListItem>}
 */
class Certificate extends \OmegaUp\Controllers\Controller {
    // General certificate PDF constants
    const CERTIFICATE_PDF_BORDER = 0;
    const CERTIFICATE_PDF_LN = 1;
    const CERTIFICATE_PDF_ALIGN_CENTER = 'C';
    const CERTIFICATE_PDF_ALIGN_RIGHT = 'R';
    const CERTIFICATE_PDF_CENTERED_WIDTH = 215;
    const CERTIFICATE_PDF_RIGHT_ALIGNED_WIDTH = 80;
    const CERTIFICATE_PDF_HEIGHT_SMALL = 5;
    const CERTIFICATE_PDF_HEIGHT_MEDIUM = 10;
    const CERTIFICATE_PDF_HEIGHT_BIG = 15;
    const CERTIFICATE_PDF_CENTERED_X = 50;
    const CERTIFICATE_PDF_RIGHT_ALIGNED_X = 214;

    // Constants of Y for certificate PDF
    const CERTIFICATE_PDF_HEADER_Y = 43;
    const CERTIFICATE_PDF_PLACE_AND_DATE_Y = 150;
    const CERTIFICATE_PDF_DIRECTOR_Y = 199;
    const CERTIFICATE_PDF_TITLE_Y = 76;
    const CERTIFICATE_PDF_NAME_Y = 109;
    const CERTIFICATE_PDF_GRANTS_RECOGNITION_Y = 60;
    const CERTIFICATE_PDF_PERSON_Y = 94;
    const CERTIFICATE_PDF_DESCRIPTION_Y = 132;
    const CERTIFICATE_PDF_VERIFICATION_CODE_Y = 192;
    const CERTIFICATE_PDF_VERIFICATION_LINK_Y = 197;

    /**
     * @return array{templateProperties: array{payload: CertificateDetailsPayload, title: \OmegaUp\TranslationString}, entrypoint: string}
     *
     * @omegaup-request-param string $uuid
     */
    public static function getDetailsForTypeScript(\OmegaUp\Request $r) {
        return [
            'templateProperties' => [
                'payload' => [
                    'uuid' => $r->ensureString('uuid'),
                ],
                'title' => new \OmegaUp\TranslationString(
                    'omegaupTitleCertificate'
                ),
            ],
            'entrypoint' => 'certificate_details',
        ];
    }

    /**
<<<<<<< HEAD
     * @return array{templateProperties: array{payload: CertificateListMinePayload, title: \OmegaUp\TranslationString}, entrypoint: string}
     */
    public static function getCertificateListMineForTypeScript(\OmegaUp\Request $r) {
        $r->ensureIdentity();
        $certificates = [];
        if (!is_null($r->identity->user_id)) {
            $certificates = \OmegaUp\DAO\Certificates::getUserCertificates(
                $r->identity->user_id
            );
        }
        return [
            'templateProperties' => [
                'payload' => [
                    'certificates' => $certificates,
                ],
                'title' => new \OmegaUp\TranslationString(
                    'omegaupTitleMyDiplomas'
                ),
            ],
            'entrypoint' => 'certificate_mine',
=======
     * @return array{templateProperties: array{payload: CertificateValidationPayload, title: \OmegaUp\TranslationString}, entrypoint: string}
     *
     * @omegaup-request-param string $verification_code
     */
    public static function getValidationForTypeScript(\OmegaUp\Request $r) {
        $verificationCode = $r->ensureString('verification_code');

        return [
            'templateProperties' => [
                'payload' => [
                    'verification_code' => $verificationCode,
                    'valid' => boolval(\OmegaUp\DAO\Certificates::isValid(
                        $verificationCode
                    )),
                    'certificate' => self::getCertificatePdf($verificationCode),
                ],
                'title' => new \OmegaUp\TranslationString(
                    'omegaupTitleCertificateValidation'
                ),
            ],
            'entrypoint' => 'certificate_validation',
>>>>>>> 2ccde136
        ];
    }

    private static function getMonthName(int $month): string {
        $translator = \OmegaUp\Translations::getInstance();
        switch ($month) {
            case 1:
                return $translator->get('certificatePdfMonth1');
            case 2:
                return $translator->get('certificatePdfMonth2');
            case 3:
                return $translator->get('certificatePdfMonth3');
            case 4:
                return $translator->get('certificatePdfMonth4');
            case 5:
                return $translator->get('certificatePdfMonth5');
            case 6:
                return $translator->get('certificatePdfMonth6');
            case 7:
                return $translator->get('certificatePdfMonth7');
            case 8:
                return $translator->get('certificatePdfMonth8');
            case 9:
                return $translator->get('certificatePdfMonth9');
            case 10:
                return $translator->get('certificatePdfMonth10');
            case 11:
                return $translator->get('certificatePdfMonth11');
            default:
                return $translator->get('certificatePdfMonth12');
        }
    }

    private static function printCertificateHeader(FPDI $pdf): void {
        $translator = \OmegaUp\Translations::getInstance();

        $pdf->SetXY(
            self::CERTIFICATE_PDF_CENTERED_X,
            self::CERTIFICATE_PDF_HEADER_Y
        );
        $pdf->Cell(
            self::CERTIFICATE_PDF_CENTERED_WIDTH,
            self::CERTIFICATE_PDF_HEIGHT_MEDIUM,
            \OmegaUp\ApiUtils::convertUTFToISO(
                $translator->get('certificatePdfHeader')
            ),
            self::CERTIFICATE_PDF_BORDER,
            self::CERTIFICATE_PDF_LN,
            self::CERTIFICATE_PDF_ALIGN_CENTER
        );
    }

    private static function printCertificatePlaceAndDate(
        FPDI $pdf,
        int $date
    ): void {
        $translator = \OmegaUp\Translations::getInstance();

        $pdf->SetXY(
            self::CERTIFICATE_PDF_CENTERED_X,
            self::CERTIFICATE_PDF_PLACE_AND_DATE_Y
        );
        $day = intval(date('j', $date));
        $month = intval(date('n', $date));
        $year = intval(date('o', $date));
        $pdf->Cell(
            self::CERTIFICATE_PDF_CENTERED_WIDTH,
            self::CERTIFICATE_PDF_HEIGHT_MEDIUM,
            \OmegaUp\ApiUtils::formatString(
                $translator->get('certificatePdfPlaceAndDate'),
                [
                    'month' => self::getMonthName($month),
                    'day' => $day,
                    'year' => $year,
                ],
                convertUTF8ToISO: true
            ),
            self::CERTIFICATE_PDF_BORDER,
            self::CERTIFICATE_PDF_LN,
            self::CERTIFICATE_PDF_ALIGN_CENTER
        );
    }

    private static function printCertificateDirector(FPDI $pdf): void {
        $translator = \OmegaUp\Translations::getInstance();

        $pdf->SetXY(
            self::CERTIFICATE_PDF_CENTERED_X,
            self::CERTIFICATE_PDF_DIRECTOR_Y
        );
        $pdf->Cell(
            self::CERTIFICATE_PDF_CENTERED_WIDTH,
            self::CERTIFICATE_PDF_HEIGHT_MEDIUM,
            \OmegaUp\ApiUtils::convertUTFToISO(
                $translator->get('certificatePdfDirector')
            ),
            self::CERTIFICATE_PDF_BORDER,
            self::CERTIFICATE_PDF_LN,
            self::CERTIFICATE_PDF_ALIGN_CENTER
        );
    }

    private static function printCertificateTitle(
        FPDI $pdf,
        string $title
    ): void {
        $pdf->SetXY(
            self::CERTIFICATE_PDF_CENTERED_X,
            self::CERTIFICATE_PDF_TITLE_Y
        );
        $pdf->Cell(
            self::CERTIFICATE_PDF_CENTERED_WIDTH,
            self::CERTIFICATE_PDF_HEIGHT_BIG,
            $title,
            self::CERTIFICATE_PDF_BORDER,
            self::CERTIFICATE_PDF_LN,
            self::CERTIFICATE_PDF_ALIGN_CENTER
        );
    }

    private static function printCertificateName(
        FPDI $pdf,
        string $identityName
    ): void {
        $pdf->SetXY(
            self::CERTIFICATE_PDF_CENTERED_X,
            self::CERTIFICATE_PDF_NAME_Y
        );
        $pdf->Cell(
            self::CERTIFICATE_PDF_CENTERED_WIDTH,
            self::CERTIFICATE_PDF_HEIGHT_BIG,
            $identityName,
            self::CERTIFICATE_PDF_BORDER,
            self::CERTIFICATE_PDF_LN,
            self::CERTIFICATE_PDF_ALIGN_CENTER
        );
    }

    private static function printCertificateGrantsRecognition(FPDI $pdf): void {
        $translator = \OmegaUp\Translations::getInstance();

        $pdf->SetXY(
            self::CERTIFICATE_PDF_CENTERED_X,
            self::CERTIFICATE_PDF_GRANTS_RECOGNITION_Y
        );
        $pdf->Cell(
            self::CERTIFICATE_PDF_CENTERED_WIDTH,
            self::CERTIFICATE_PDF_HEIGHT_MEDIUM,
            \OmegaUp\ApiUtils::convertUTFToISO(
                $translator->get('certificatePdfGrantsRecognition')
            ),
            self::CERTIFICATE_PDF_BORDER,
            self::CERTIFICATE_PDF_LN,
            self::CERTIFICATE_PDF_ALIGN_CENTER
        );
    }

    private static function printCertificatePerson(FPDI $pdf): void {
        $translator = \OmegaUp\Translations::getInstance();

        $pdf->SetXY(
            self::CERTIFICATE_PDF_CENTERED_X,
            self::CERTIFICATE_PDF_PERSON_Y
        );
        $pdf->Cell(
            self::CERTIFICATE_PDF_CENTERED_WIDTH,
            self::CERTIFICATE_PDF_HEIGHT_MEDIUM,
            \OmegaUp\ApiUtils::convertUTFToISO(
                $translator->get('certificatePdfPerson')
            ),
            self::CERTIFICATE_PDF_BORDER,
            self::CERTIFICATE_PDF_LN,
            self::CERTIFICATE_PDF_ALIGN_CENTER
        );
    }

    private static function printCertificateDescription(
        FPDI $pdf,
        string $description
    ): void {
        $pdf->SetXY(
            self::CERTIFICATE_PDF_CENTERED_X,
            self::CERTIFICATE_PDF_DESCRIPTION_Y
        );
        $pdf->MultiCell(
            self::CERTIFICATE_PDF_CENTERED_WIDTH,
            self::CERTIFICATE_PDF_HEIGHT_MEDIUM,
            $description,
            self::CERTIFICATE_PDF_BORDER,
            self::CERTIFICATE_PDF_ALIGN_CENTER
        );
    }

    private static function printCertificateVerificationCode(
        FPDI $pdf,
        string $verificationCode
    ): void {
        $translator = \OmegaUp\Translations::getInstance();

        $pdf->SetXY(
            self::CERTIFICATE_PDF_RIGHT_ALIGNED_X,
            self::CERTIFICATE_PDF_VERIFICATION_CODE_Y
        );
        $pdf->Cell(
            self::CERTIFICATE_PDF_RIGHT_ALIGNED_WIDTH,
            self::CERTIFICATE_PDF_HEIGHT_SMALL,
            \OmegaUp\ApiUtils::formatString(
                $translator->get('certificatePdfVerificationCode'),
                [
                    'verification_code' => $verificationCode,
                ],
                convertUTF8ToISO: true
            ),
            self::CERTIFICATE_PDF_BORDER,
            self::CERTIFICATE_PDF_LN,
            self::CERTIFICATE_PDF_ALIGN_RIGHT
        );
    }

    private static function printCertificateVerificationLink(
        FPDI $pdf,
        string $verificationCode
    ): void {
        $translator = \OmegaUp\Translations::getInstance();

        $pdf->SetXY(
            self::CERTIFICATE_PDF_RIGHT_ALIGNED_X,
            self::CERTIFICATE_PDF_VERIFICATION_LINK_Y
        );
        $pdf->MultiCell(
            self::CERTIFICATE_PDF_RIGHT_ALIGNED_WIDTH,
            self::CERTIFICATE_PDF_HEIGHT_SMALL,
            \OmegaUp\ApiUtils::formatString(
                $translator->get('certificatePdfVerificationLink'),
                [
                    'verification_code' => $verificationCode,
                ],
                convertUTF8ToISO: true
            ),
            self::CERTIFICATE_PDF_BORDER,
            self::CERTIFICATE_PDF_ALIGN_RIGHT
        );
    }

    private static function createCertificatePdf(
        string $verificationCode,
        string $title,
        string $identityName,
        string $description,
        int $date
    ): string {
        $pdf = new FPDI('L');
        $pdf->setSourceFile(
            dirname(__DIR__, 4) . '/stuff/CertificateTemplate.pdf'
        );
        $templateId = $pdf->importPage(1);
        $pdf->AddPage();
        $pdf->useTemplate($templateId);
        $pdf->SetAutoPageBreak(false);

        $pdf->SetFont('Arial', 'I', 14);
        $pdf->SetTextColor(153, 153, 153);
        self::printCertificateHeader($pdf);
        self::printCertificatePlaceAndDate($pdf, $date);
        self::printCertificateDirector($pdf);
        $pdf->SetFont('', 'B', 39);
        $pdf->SetTextColor(0, 0, 0);
        self::printCertificateTitle($pdf, $title);
        $pdf->SetFont('', 'B', 21);
        self::printCertificateName($pdf, $identityName);
        $pdf->SetFont('', '', 18);
        self::printCertificateGrantsRecognition($pdf);
        self::printCertificatePerson($pdf);
        self::printCertificateDescription($pdf, $description);
        $pdf->SetFont('', '', 10);
        self::printCertificateVerificationCode($pdf, $verificationCode);
        self::printCertificateVerificationLink($pdf, $verificationCode);

        return base64_encode($pdf->Output('', 'S'));
    }

    public static function getPlaceSuffix(int $n): string {
        $translator = \OmegaUp\Translations::getInstance();
        if ($n >= 11 && $n <= 13) {
            return $translator->get('certificatePdfContestPlaceTh');
        }
        if (($n % 10) == 1) {
            return $translator->get('certificatePdfContestPlaceSt');
        }
        if (($n % 10) == 2) {
            return $translator->get('certificatePdfContestPlaceNd');
        }
        if (($n % 10) == 3) {
            return $translator->get('certificatePdfContestPlaceRd');
        }
        return $translator->get('certificatePdfContestPlaceTh');
    }

    private static function getContestCertificate(string $verificationCode): ?string {
        $certificateData = \OmegaUp\DAO\Certificates::getContestCertificateByVerificationCode(
            $verificationCode
        );

        if (is_null($certificateData)) {
            return null;
        }

        $translator = \OmegaUp\Translations::getInstance();
        if (!is_null($certificateData['contest_place'])) {
            $placeNumber = intval($certificateData['contest_place']);
            $title = \OmegaUp\ApiUtils::convertUTFToISO(
                $placeNumber
                . self::getPlaceSuffix($placeNumber)
            );
        } else {
            $title = \OmegaUp\ApiUtils::convertUTFToISO(
                $translator->get('certificatePdfContestParticipation')
            );
        }
        $identityName = \OmegaUp\ApiUtils::convertUTFToISO(
            $certificateData['identity_name']
        );
        $description = \OmegaUp\ApiUtils::formatString(
            $translator->get('certificatePdfContestDescription'),
            [
                'contest_title' => $certificateData['contest_title'],
            ],
            convertUTF8ToISO: true
        );
        $date = $certificateData['timestamp']->time;

        return self::createCertificatePdf(
            $verificationCode,
            $title,
            $identityName,
            $description,
            $date
        );
    }

    private static function getCourseCertificate(string $verificationCode): ?string {
        $certificateData = \OmegaUp\DAO\Certificates::getCourseCertificateByVerificationCode(
            $verificationCode
        );

        if (is_null($certificateData)) {
            return null;
        }

        $translator = \OmegaUp\Translations::getInstance();
        $title = \OmegaUp\ApiUtils::convertUTFToISO(
            $translator->get('certificatePdfCourseTitle')
        );
        $identityName = \OmegaUp\ApiUtils::convertUTFToISO(
            $certificateData['identity_name']
        );
        $description = \OmegaUp\ApiUtils::formatString(
            $translator->get('certificatePdfCourseDescription'),
            [
                'course_name' => $certificateData['course_name'],
            ],
            convertUTF8ToISO: true
        );
        $date = $certificateData['timestamp']->time;

        return self::createCertificatePdf(
            $verificationCode,
            $title,
            $identityName,
            $description,
            $date
        );
    }

    private static function getCoderOfTheMonthCertificate(
        string $verificationCode,
        bool $isFemaleCategory
    ): ?string {
        $certificateData = \OmegaUp\DAO\Certificates::getCoderOfTheMonthCertificateByVerificationCode(
            $verificationCode
        );

        if (is_null($certificateData)) {
            return null;
        }

        $translator = \OmegaUp\Translations::getInstance();
        if ($isFemaleCategory) {
            $title = \OmegaUp\ApiUtils::convertUTFToISO(
                $translator->get('certificatePdfCoderOfTheMonthFemaleTitle')
            );
        } else {
            $title = \OmegaUp\ApiUtils::convertUTFToISO(
                $translator->get('certificatePdfCoderOfTheMonthTitle')
            );
        }
        $identityName = \OmegaUp\ApiUtils::convertUTFToISO(
            $certificateData['identity_name']
        );
        $date = $certificateData['timestamp']->time;
        $month = intval(date('n', $date));
        $description = \OmegaUp\ApiUtils::formatString(
            $translator->get('certificatePdfCoderOfTheMonthDescription'),
            [
                'month_name' => self::getMonthName($month - 1),
            ],
            convertUTF8ToISO: true
        );

        return self::createCertificatePdf(
            $verificationCode,
            $title,
            $identityName,
            $description,
            $date
        );
    }

    public static function getCertificatePdf(string $verificationCode): ?string {
        $type = \OmegaUp\DAO\Certificates::getCertificateTypeByVerificationCode(
            $verificationCode
        );

        if ($type === 'contest') {
            return self::getContestCertificate($verificationCode);
        }
        if ($type === 'course') {
            return self::getCourseCertificate($verificationCode);
        }
        if ($type === 'coder_of_the_month' || $type === 'coder_of_the_month_female') {
            return self::getCoderOfTheMonthCertificate(
                $verificationCode,
                isFemaleCategory: $type === 'coder_of_the_month_female'
            );
        }
        return null;
    }

    /**
     * @throws \OmegaUp\Exceptions\ForbiddenAccessException
     *
     * @return list<CertificateListItem>
     */
    private static function getUserCertificates(
        \OmegaUp\DAO\VO\Identities $identity,
        int $userId
    ): array {
        if (
            $identity->user_id !== $userId &&
            !\OmegaUp\Authorization::isSystemAdmin($identity)
        ) {
            throw new \OmegaUp\Exceptions\ForbiddenAccessException();
        }

        return \OmegaUp\DAO\Certificates::getUserCertificates(
            $userId
        );
    }

    /**
     * API to generate the certificate PDF
     *
     * @return array{certificate: string|null}
     *
     * @omegaup-request-param string $verification_code
     */
    public static function apiGetCertificatePdf(\OmegaUp\Request $r) {
        \OmegaUp\Controllers\Controller::ensureNotInLockdown();

        return [
            'certificate' => self::getCertificatePdf(
                $r->ensureString('verification_code')
            ),
        ];
    }

    /**
     * Get all the certificates belonging to a user
     *
     * @throws \OmegaUp\Exceptions\ForbiddenAccessException
     *
     * @return array{certificates: list<CertificateListItem>}
     *
     * @omegaup-request-param int|null $user_id
     */
    public static function apiGetUserCertificates(\OmegaUp\Request $r) {
        \OmegaUp\Controllers\Controller::ensureNotInLockdown();
        $r->ensureMainUserIdentity();

        return [
            'certificates' => self::getUserCertificates(
                $r->identity,
                $r->ensureInt('user_id')
            ),
        ];
    }

    /**
     * API to validate a certificate
     *
     * @return array{valid: bool}
     *
     * @omegaup-request-param string $verification_code
     */
    public static function apiValidateCertificate(\OmegaUp\Request $r) {
        \OmegaUp\Controllers\Controller::ensureNotInLockdown();

        return [
            'valid' => boolval(\OmegaUp\DAO\Certificates::isValid(
                $r->ensureString('verification_code')
            )),
        ];
    }
}<|MERGE_RESOLUTION|>--- conflicted
+++ resolved
@@ -57,7 +57,6 @@
     }
 
     /**
-<<<<<<< HEAD
      * @return array{templateProperties: array{payload: CertificateListMinePayload, title: \OmegaUp\TranslationString}, entrypoint: string}
      */
     public static function getCertificateListMineForTypeScript(\OmegaUp\Request $r) {
@@ -78,7 +77,10 @@
                 ),
             ],
             'entrypoint' => 'certificate_mine',
-=======
+        ];
+    }
+
+    /**
      * @return array{templateProperties: array{payload: CertificateValidationPayload, title: \OmegaUp\TranslationString}, entrypoint: string}
      *
      * @omegaup-request-param string $verification_code
@@ -100,7 +102,6 @@
                 ),
             ],
             'entrypoint' => 'certificate_validation',
->>>>>>> 2ccde136
         ];
     }
 
