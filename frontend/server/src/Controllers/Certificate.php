<?php

namespace OmegaUp\Controllers;

use setasign\Fpdi\Fpdi;
/**
 * CertificateController

 * @psalm-type CertificateDetailsPayload=array{uuid: string}
 */
class Certificate extends \OmegaUp\Controllers\Controller {
    /** @var list<string> */
    private static $months = ['Diciembre', 'Enero', 'Febrero', 'Marzo', 'Abril', 'Mayo', 'Junio', 'Julio', 'Agosto', 'Septiembre', 'Octubre', 'Noviembre', 'Diciembre'];

    /**
     * @return array{templateProperties: array{payload: CertificateDetailsPayload, title: \OmegaUp\TranslationString}, entrypoint: string}
     *
     * @omegaup-request-param string $uuid
     */
    public static function getDetailsForTypeScript(\OmegaUp\Request $r) {
        return [
            'templateProperties' => [
                'payload' => [
                    'uuid' => $r->ensureString('uuid'),
                ],
                'title' => new \OmegaUp\TranslationString(
                    'omegaupTitleCertificate'
                ),
            ],
            'entrypoint' => 'certificate_details',
        ];
    }

    private static function getMonthName(int $month): string {
<<<<<<< HEAD
        return '';
=======
        $translator = \OmegaUp\Translations::getInstance();
        switch ($month) {
            case 1:
                return $translator->get('certificatePdfMonth1');
            case 2:
                return $translator->get('certificatePdfMonth2');
            case 3:
                return $translator->get('certificatePdfMonth3');
            case 4:
                return $translator->get('certificatePdfMonth4');
            case 5:
                return $translator->get('certificatePdfMonth5');
            case 6:
                return $translator->get('certificatePdfMonth6');
            case 7:
                return $translator->get('certificatePdfMonth7');
            case 8:
                return $translator->get('certificatePdfMonth8');
            case 9:
                return $translator->get('certificatePdfMonth9');
            case 10:
                return $translator->get('certificatePdfMonth10');
            case 11:
                return $translator->get('certificatePdfMonth11');
            default:
                return $translator->get('certificatePdfMonth12');
        }
    }

    private static function printCertificateHeader(FPDI $pdf): void {
        $translator = \OmegaUp\Translations::getInstance();

        $x = 50;
        $y = 41;
        $width = 215;
        $height = 15;
        $border = 0;
        $ln = 1;
        $center = 'C';

        $pdf->SetXY($x, $y);
        $pdf->Cell(
            $width,
            $height,
            utf8_decode(
                $translator->get(
                    'certificatePdfHeader'
                )
            ),
            $border,
            $ln,
            $center
        );
    }

    private static function printCertificatePlaceAndDate(
        FPDI $pdf,
        int $date
    ): void {
        $translator = \OmegaUp\Translations::getInstance();

        $x = 50;
        $y = 148;
        $width = 215;
        $height = 15;
        $border = 0;
        $ln = 1;
        $center = 'C';

        $pdf->SetXY($x, $y);
        $day = intval(date('j', $date));
        $month = intval(date('n', $date));
        $year = intval(date('o', $date));
        $pdf->Cell(
            $width,
            $height,
            utf8_decode(
                sprintf(
                    $translator->get('certificatePdfPlaceAndDate'),
                    $day,
                    self::getMonthName($month),
                    $year
                )
            ),
            $border,
            $ln,
            $center
        );
    }

    private static function printCertificateDirector(FPDI $pdf): void {
        $translator = \OmegaUp\Translations::getInstance();

        $x = 50;
        $y = 197;
        $width = 215;
        $height = 15;
        $border = 0;
        $ln = 1;
        $center = 'C';

        $pdf->SetXY($x, $y);
        $pdf->Cell(
            $width,
            $height,
            utf8_decode(
                $translator->get(
                    'certificatePdfDirector'
                )
            ),
            $border,
            $ln,
            $center
        );
    }

    private static function printCertificateTitle(
        FPDI $pdf,
        string $title
    ): void {
        $x = 50;
        $y = 76;
        $width = 215;
        $height = 15;
        $border = 0;
        $ln = 1;
        $center = 'C';

        $pdf->SetXY($x, $y);
        $pdf->Cell($width, $height, $title, $border, $ln, $center);
    }

    private static function printCertificateName(
        FPDI $pdf,
        string $identityName
    ): void {
        $x = 50;
        $y = 109;
        $width = 215;
        $height = 15;
        $border = 0;
        $ln = 1;
        $center = 'C';

        $pdf->SetXY($x, $y);
        $pdf->Cell(
            $width,
            $height,
            $identityName,
            $border,
            $ln,
            $center
        );
    }

    private static function printCertificateGrantsRecognition(FPDI $pdf): void {
        $translator = \OmegaUp\Translations::getInstance();

        $x = 50;
        $y = 57;
        $width = 215;
        $height = 15;
        $border = 0;
        $ln = 1;
        $center = 'C';

        $pdf->SetXY($x, $y);
        $pdf->Cell(
            $width,
            $height,
            utf8_decode(
                $translator->get(
                    'certificatePdfGrantsRecognition'
                )
            ),
            $border,
            $ln,
            $center
        );
    }

    private static function printCertificatePerson(FPDI $pdf): void {
        $translator = \OmegaUp\Translations::getInstance();

        $x = 50;
        $y = 92;
        $width = 215;
        $height = 15;
        $border = 0;
        $ln = 1;
        $center = 'C';

        $pdf->SetXY($x, $y);
        $pdf->Cell(
            $width,
            $height,
            utf8_decode(
                $translator->get(
                    'certificatePdfPerson'
                )
            ),
            $border,
            $ln,
            $center
        );
    }

    private static function printCertificateDescription(
        FPDI $pdf,
        string $description
    ): void {
        $x = 50;
        $y = 132;
        $width = 215;
        $height = 10;
        $border = 0;
        $center = 'C';

        $pdf->SetXY($x, $y);
        $pdf->MultiCell(
            $width,
            $height,
            $description,
            $border,
            $center
        );
>>>>>>> 49c4fbe0
    }

    private static function createCertificatePdf(
        string $title,
        string $identityName,
        string $description,
        int $date
    ): string {
<<<<<<< HEAD
        return '';
    }

    private static function getCoderOfTheMonthCertificate(
        string $verification_code,
        bool $isFemaleCategory
    ): string {
        $certificateData = \OmegaUp\DAO\Certificates::getCoderOfTheMonthCertificateByVerificationCode(
=======
        $pdf = new FPDI('L');
        $pdf->setSourceFile('/opt/omegaup/stuff/CertificateTemplate.pdf');
        $templateId = $pdf->importPage(1);
        $pdf->AddPage();
        $pdf->useTemplate($templateId);
        $pdf->SetAutoPageBreak(false);

        $pdf->SetFont('Arial', 'I', 14);
        $pdf->SetTextColor(153, 153, 153);
        self::printCertificateHeader($pdf);
        self::printCertificatePlaceAndDate($pdf, $date);
        self::printCertificateDirector($pdf);
        $pdf->SetFont('', 'B', 39);
        $pdf->SetTextColor(0, 0, 0);
        self::printCertificateTitle($pdf, $title);
        $pdf->SetFont('', 'B', 21);
        self::printCertificateName($pdf, $identityName);
        $pdf->SetFont('', '', 18);
        self::printCertificateGrantsRecognition($pdf);
        self::printCertificatePerson($pdf);
        self::printCertificateDescription($pdf, $description);

        return $pdf->Output('', 'S');
    }

    private static function getPlaceSuffix(int $n): string {
        $translator = \OmegaUp\Translations::getInstance();
        if ($n >= 11 && $n <= 13) {
            return $translator->get('certificatePdfContestPlaceTh');
        }
        if (($n % 10) == 1) {
            return $translator->get('certificatePdfContestPlaceSt');
        }
        if (($n % 10) == 2) {
            return $translator->get('certificatePdfContestPlaceNd');
        }
        if (($n % 10) == 3) {
            return $translator->get('certificatePdfContestPlaceRd');
        }
        return $translator->get('certificatePdfContestPlaceTh');
    }

    private static function getContestCertificate(string $verification_code): string {
        $certificateData = \OmegaUp\DAO\Certificates::getContestCertificateByVerificationCode(
>>>>>>> 49c4fbe0
            $verification_code
        );

        if (is_null($certificateData)) {
            return '';
        }

        $translator = \OmegaUp\Translations::getInstance();
<<<<<<< HEAD
        if ($isFemaleCategory) {
            $title = utf8_decode(
                $translator->get('certificatePdfCoderOfTheMonthFemaleTitle')
            );
        } else {
            $title = utf8_decode(
                $translator->get('certificatePdfCoderOfTheMonthTitle')
            );
        }
        $identityName = $certificateData['identity_name'];
        $date = $certificateData['timestamp']->time;
        $month = intval(date('n', $date));
        $description = utf8_decode(
            sprintf(
                $translator->get('certificatePdfCoderOfTheMonthDescription'),
                self::getMonthName($month - 1)
            )
        );
=======
        if (!is_null($certificateData['contest_place'])) {
            $placeNumber = intval($certificateData['contest_place']);
            $title = utf8_decode(
                $placeNumber
                . self::getPlaceSuffix($placeNumber)
            );
        } else {
            $title = utf8_decode(
                $translator->get(
                    'certificatePdfContestParticipation'
                )
            );
        }
        $identityName = utf8_decode($certificateData['identity_name']);
        $description = utf8_decode(
            sprintf(
                $translator->get('certificatePdfContestDescription'),
                $certificateData['contest_title']
            )
        );
        $date = $certificateData['timestamp']->time;
>>>>>>> 49c4fbe0

        return self::createCertificatePdf(
            $title,
            $identityName,
            $description,
            $date
        );
    }
<<<<<<< HEAD
=======

    /**
     * API to generate the certificate PDF
     *
     * @return array{certificate: string}
     *
     * @omegaup-request-param string $verification_code
     */
    public static function apiGetCertificatePdf(\OmegaUp\Request $r) {
        \OmegaUp\Controllers\Controller::ensureNotInLockdown();

        $verification_code = $r->ensureString('verification_code');
        $type = \OmegaUp\DAO\Certificates::getCertificateTypeByVerificationCode(
            $verification_code
        );

        if ($type === 'contest') {
            return [
                'certificate' => self::getContestCertificate(
                    $verification_code
                ),
            ];
        }
        return [
            'certificate' => '',
        ];
    }
>>>>>>> 49c4fbe0
}<|MERGE_RESOLUTION|>--- conflicted
+++ resolved
@@ -9,9 +9,6 @@
  * @psalm-type CertificateDetailsPayload=array{uuid: string}
  */
 class Certificate extends \OmegaUp\Controllers\Controller {
-    /** @var list<string> */
-    private static $months = ['Diciembre', 'Enero', 'Febrero', 'Marzo', 'Abril', 'Mayo', 'Junio', 'Julio', 'Agosto', 'Septiembre', 'Octubre', 'Noviembre', 'Diciembre'];
-
     /**
      * @return array{templateProperties: array{payload: CertificateDetailsPayload, title: \OmegaUp\TranslationString}, entrypoint: string}
      *
@@ -32,9 +29,6 @@
     }
 
     private static function getMonthName(int $month): string {
-<<<<<<< HEAD
-        return '';
-=======
         $translator = \OmegaUp\Translations::getInstance();
         switch ($month) {
             case 1:
@@ -261,7 +255,6 @@
             $border,
             $center
         );
->>>>>>> 49c4fbe0
     }
 
     private static function createCertificatePdf(
@@ -270,16 +263,6 @@
         string $description,
         int $date
     ): string {
-<<<<<<< HEAD
-        return '';
-    }
-
-    private static function getCoderOfTheMonthCertificate(
-        string $verification_code,
-        bool $isFemaleCategory
-    ): string {
-        $certificateData = \OmegaUp\DAO\Certificates::getCoderOfTheMonthCertificateByVerificationCode(
-=======
         $pdf = new FPDI('L');
         $pdf->setSourceFile('/opt/omegaup/stuff/CertificateTemplate.pdf');
         $templateId = $pdf->importPage(1);
@@ -324,7 +307,6 @@
 
     private static function getContestCertificate(string $verification_code): string {
         $certificateData = \OmegaUp\DAO\Certificates::getContestCertificateByVerificationCode(
->>>>>>> 49c4fbe0
             $verification_code
         );
 
@@ -333,26 +315,6 @@
         }
 
         $translator = \OmegaUp\Translations::getInstance();
-<<<<<<< HEAD
-        if ($isFemaleCategory) {
-            $title = utf8_decode(
-                $translator->get('certificatePdfCoderOfTheMonthFemaleTitle')
-            );
-        } else {
-            $title = utf8_decode(
-                $translator->get('certificatePdfCoderOfTheMonthTitle')
-            );
-        }
-        $identityName = $certificateData['identity_name'];
-        $date = $certificateData['timestamp']->time;
-        $month = intval(date('n', $date));
-        $description = utf8_decode(
-            sprintf(
-                $translator->get('certificatePdfCoderOfTheMonthDescription'),
-                self::getMonthName($month - 1)
-            )
-        );
-=======
         if (!is_null($certificateData['contest_place'])) {
             $placeNumber = intval($certificateData['contest_place']);
             $title = utf8_decode(
@@ -374,7 +336,6 @@
             )
         );
         $date = $certificateData['timestamp']->time;
->>>>>>> 49c4fbe0
 
         return self::createCertificatePdf(
             $title,
@@ -383,8 +344,46 @@
             $date
         );
     }
-<<<<<<< HEAD
-=======
+
+    private static function getCoderOfTheMonthCertificate(
+        string $verification_code,
+        bool $isFemaleCategory
+    ): string {
+        $certificateData = \OmegaUp\DAO\Certificates::getCoderOfTheMonthCertificateByVerificationCode(
+            $verification_code
+        );
+
+        if (is_null($certificateData)) {
+            return '';
+        }
+
+        $translator = \OmegaUp\Translations::getInstance();
+        if ($isFemaleCategory) {
+            $title = utf8_decode(
+                $translator->get('certificatePdfCoderOfTheMonthFemaleTitle')
+            );
+        } else {
+            $title = utf8_decode(
+                $translator->get('certificatePdfCoderOfTheMonthTitle')
+            );
+        }
+        $identityName = $certificateData['identity_name'];
+        $date = $certificateData['timestamp']->time;
+        $month = intval(date('n', $date));
+        $description = utf8_decode(
+            sprintf(
+                $translator->get('certificatePdfCoderOfTheMonthDescription'),
+                self::getMonthName($month - 1)
+            )
+        );
+
+        return self::createCertificatePdf(
+            $title,
+            $identityName,
+            $description,
+            $date
+        );
+    }
 
     /**
      * API to generate the certificate PDF
@@ -412,5 +411,4 @@
             'certificate' => '',
         ];
     }
->>>>>>> 49c4fbe0
 }