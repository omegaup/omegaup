<?php

namespace OmegaUp\Controllers;

use setasign\Fpdi\Fpdi;
/**
 * CertificateController

 * @psalm-type CertificateDetailsPayload=array{uuid: string}
 */
class Certificate extends \OmegaUp\Controllers\Controller {
    /**
     * @return array{templateProperties: array{payload: CertificateDetailsPayload, title: \OmegaUp\TranslationString}, entrypoint: string}
     *
     * @omegaup-request-param string $uuid
     */
    public static function getDetailsForTypeScript(\OmegaUp\Request $r) {
        return [
            'templateProperties' => [
                'payload' => [
                    'uuid' => $r->ensureString('uuid'),
                ],
                'title' => new \OmegaUp\TranslationString(
                    'omegaupTitleCertificate'
                ),
            ],
            'entrypoint' => 'certificate_details',
        ];
    }

<<<<<<< HEAD
    private static function getMonthName(int $month): string {
        $translator = \OmegaUp\Translations::getInstance();
        switch ($month) {
            case 1:
                return $translator->get('certificatePdfMonth1');
            case 2:
                return $translator->get('certificatePdfMonth2');
            case 3:
                return $translator->get('certificatePdfMonth3');
            case 4:
                return $translator->get('certificatePdfMonth4');
            case 5:
                return $translator->get('certificatePdfMonth5');
            case 6:
                return $translator->get('certificatePdfMonth6');
            case 7:
                return $translator->get('certificatePdfMonth7');
            case 8:
                return $translator->get('certificatePdfMonth8');
            case 9:
                return $translator->get('certificatePdfMonth9');
            case 10:
                return $translator->get('certificatePdfMonth10');
            case 11:
                return $translator->get('certificatePdfMonth11');
            default:
                return $translator->get('certificatePdfMonth12');
        }
    }

    private static function printCertificateHeader(FPDI $pdf): void {
        $translator = \OmegaUp\Translations::getInstance();

        $x = 50;
        $y = 41;
        $width = 215;
        $height = 15;
        $border = 0;
        $ln = 1;
        $center = 'C';

        $pdf->SetXY($x, $y);
        $pdf->Cell(
            $width,
            $height,
            utf8_decode(
                $translator->get(
                    'certificatePdfHeader'
                )
            ),
            $border,
            $ln,
            $center
        );
    }

    private static function printCertificatePlaceAndDate(
        FPDI $pdf,
        int $date
    ): void {
        $translator = \OmegaUp\Translations::getInstance();

        $x = 50;
        $y = 148;
        $width = 215;
        $height = 15;
        $border = 0;
        $ln = 1;
        $center = 'C';

        $pdf->SetXY($x, $y);
        $day = intval(date('j', $date));
        $month = intval(date('n', $date));
        $year = intval(date('o', $date));
        $pdf->Cell(
            $width,
            $height,
            utf8_decode(
                sprintf(
                    $translator->get('certificatePdfPlaceAndDate'),
                    $day,
                    self::getMonthName($month),
                    $year
                )
            ),
            $border,
            $ln,
            $center
        );
    }

    private static function printCertificateDirector(FPDI $pdf): void {
        $translator = \OmegaUp\Translations::getInstance();

        $x = 50;
        $y = 197;
        $width = 215;
        $height = 15;
        $border = 0;
        $ln = 1;
        $center = 'C';

        $pdf->SetXY($x, $y);
        $pdf->Cell(
            $width,
            $height,
            utf8_decode(
                $translator->get(
                    'certificatePdfDirector'
                )
            ),
            $border,
            $ln,
            $center
        );
    }

    private static function printCertificateTitle(
        FPDI $pdf,
        string $title
    ): void {
        $x = 50;
        $y = 76;
        $width = 215;
        $height = 15;
        $border = 0;
        $ln = 1;
        $center = 'C';

        $pdf->SetXY($x, $y);
        $pdf->Cell($width, $height, $title, $border, $ln, $center);
    }

    private static function printCertificateName(
        FPDI $pdf,
        string $identityName
    ): void {
        $x = 50;
        $y = 109;
        $width = 215;
        $height = 15;
        $border = 0;
        $ln = 1;
        $center = 'C';

        $pdf->SetXY($x, $y);
        $pdf->Cell(
            $width,
            $height,
            $identityName,
            $border,
            $ln,
            $center
        );
    }

    private static function printCertificateGrantsRecognition(FPDI $pdf): void {
        $translator = \OmegaUp\Translations::getInstance();

        $x = 50;
        $y = 57;
        $width = 215;
        $height = 15;
        $border = 0;
        $ln = 1;
        $center = 'C';

        $pdf->SetXY($x, $y);
        $pdf->Cell(
            $width,
            $height,
            utf8_decode(
                $translator->get(
                    'certificatePdfGrantsRecognition'
                )
            ),
            $border,
            $ln,
            $center
        );
    }

    private static function printCertificatePerson(FPDI $pdf): void {
        $translator = \OmegaUp\Translations::getInstance();

        $x = 50;
        $y = 92;
        $width = 215;
        $height = 15;
        $border = 0;
        $ln = 1;
        $center = 'C';

        $pdf->SetXY($x, $y);
        $pdf->Cell(
            $width,
            $height,
            utf8_decode(
                $translator->get(
                    'certificatePdfPerson'
                )
            ),
            $border,
            $ln,
            $center
        );
    }

    private static function printCertificateDescription(
        FPDI $pdf,
        string $description
    ): void {
        $x = 50;
        $y = 132;
        $width = 215;
        $height = 10;
        $border = 0;
        $center = 'C';

        $pdf->SetXY($x, $y);
        $pdf->MultiCell(
            $width,
            $height,
            $description,
            $border,
            $center
        );
    }

    private static function createCertificatePdf(
        string $title,
        string $identityName,
        string $description,
        int $date
    ): string {
        $pdf = new FPDI('L');
        $pdf->setSourceFile('/opt/omegaup/stuff/CertificateTemplate.pdf');
        $templateId = $pdf->importPage(1);
        $pdf->AddPage();
        $pdf->useTemplate($templateId);
        $pdf->SetAutoPageBreak(false);

        $pdf->SetFont('Arial', 'I', 14);
        $pdf->SetTextColor(153, 153, 153);
        self::printCertificateHeader($pdf);
        self::printCertificatePlaceAndDate($pdf, $date);
        self::printCertificateDirector($pdf);
        $pdf->SetFont('', 'B', 39);
        $pdf->SetTextColor(0, 0, 0);
        self::printCertificateTitle($pdf, $title);
        $pdf->SetFont('', 'B', 21);
        self::printCertificateName($pdf, $identityName);
        $pdf->SetFont('', '', 18);
        self::printCertificateGrantsRecognition($pdf);
        self::printCertificatePerson($pdf);
        self::printCertificateDescription($pdf, $description);

        return $pdf->Output('', 'S');
    }

    private static function getPlaceSuffix(int $n): string {
        $translator = \OmegaUp\Translations::getInstance();
        if ($n >= 11 && $n <= 13) {
            return $translator->get('certificatePdfContestPlaceTh');
        }
        if (($n % 10) == 1) {
            return $translator->get('certificatePdfContestPlaceSt');
        }
        if (($n % 10) == 2) {
            return $translator->get('certificatePdfContestPlaceNd');
        }
        if (($n % 10) == 3) {
            return $translator->get('certificatePdfContestPlaceRd');
        }
        return $translator->get('certificatePdfContestPlaceTh');
    }

    private static function getContestCertificate(string $verification_code): string {
        $certificateData = \OmegaUp\DAO\Certificates::getContestCertificateByVerificationCode(
            $verification_code
        );

        if (is_null($certificateData)) {
            return '';
        }

        $translator = \OmegaUp\Translations::getInstance();
        if (!is_null($certificateData['contest_place'])) {
            $placeNumber = intval($certificateData['contest_place']);
            $title = utf8_decode(
                $placeNumber
                . self::getPlaceSuffix($placeNumber)
            );
        } else {
            $title = utf8_decode(
                $translator->get(
                    'certificatePdfContestParticipation'
                )
            );
        }
        $identityName = utf8_decode($certificateData['identity_name']);
        $description = utf8_decode(
            sprintf(
                $translator->get('certificatePdfContestDescription'),
                $certificateData['contest_title']
            )
        );
        $date = $certificateData['timestamp']->time;

        return self::createCertificatePdf(
            $title,
            $identityName,
            $description,
            $date
        );
    }

    /**
     * API to generate the certificate PDF
     *
     * @return array{certificate: string}
     *
     * @omegaup-request-param string $verification_code
     */
    public static function apiGetCertificatePdf(\OmegaUp\Request $r) {
        \OmegaUp\Controllers\Controller::ensureNotInLockdown();

        $verification_code = $r->ensureString('verification_code');
        $type = \OmegaUp\DAO\Certificates::getCertificateTypeByVerificationCode(
            $verification_code
        );

        if ($type === 'contest') {
            return [
                'certificate' => self::getContestCertificate(
                    $verification_code
                ),
            ];
        }
        return [
            'certificate' => '',
=======
    /**
     * Creates a Clarification for a contest or an assignment of a course
     *
     * @throws \OmegaUp\Exceptions\NotFoundException
     *
     * @return array{status: string}
     *
     * @omegaup-request-param int|null $user_id
     */
    public static function apiGetUserCertificates(\OmegaUp\Request $r) {
        \OmegaUp\Controllers\Controller::ensureNotInLockdown();
        error_log(print_r($r['user_id'], true));
        try {
            $r->ensureMainUserIdentity();
            if (\OmegaUp\Authorization::isSystemAdmin($r->identity)) {
                throw new \OmegaUp\Exceptions\ForbiddenAccessException();
            }
        } catch (\OmegaUp\Exceptions\ForbiddenAccessException $e) {
        }

        ///mandar llamar la api
        $response = \OmegaUp\DAO\Certificates::getUserCertificates(
            $r['user_id']
        );

        error_log(print_r($response, true));

        return [
            'status' => 'ok',
>>>>>>> 7e77f05b
        ];
    }
}<|MERGE_RESOLUTION|>--- conflicted
+++ resolved
@@ -28,7 +28,6 @@
         ];
     }
 
-<<<<<<< HEAD
     private static function getMonthName(int $month): string {
         $translator = \OmegaUp\Translations::getInstance();
         switch ($month) {
@@ -370,7 +369,9 @@
         }
         return [
             'certificate' => '',
-=======
+        ];
+    }
+
     /**
      * Creates a Clarification for a contest or an assignment of a course
      *
@@ -400,7 +401,6 @@
 
         return [
             'status' => 'ok',
->>>>>>> 7e77f05b
         ];
     }
 }