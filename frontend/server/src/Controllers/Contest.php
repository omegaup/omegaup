<?php

 namespace OmegaUp\Controllers;

/**
 * ContestController
 *
 */
class Contest extends \OmegaUp\Controllers\Controller {
    const SHOW_INTRO = true;
    const MAX_CONTEST_LENGTH_SECONDS = 2678400; // 31 days

    /**
     * Returns a list of contests
     *
     * @return array{number_of_results: int, results: list<array{admission_mode: string, alias: string, contest_id: int, description: string, finish_time: int, last_updated: int, original_finish_time: string, problemset_id: int, recommended: bool, rerun_id: int, start_time: int, title: string, window_length: int|null}>}
     */
    public static function apiList(\OmegaUp\Request $r): array {
        // Check who is visiting, but a not logged user can still view
        // the list of contests
        try {
            $r->ensureIdentity();
        } catch (\OmegaUp\Exceptions\UnauthorizedException $e) {
            // Do nothing.
            /** @var null $r->identity */
        }

        /** @var list<array{admission_mode: string, alias: string, contest_id: int, description: string, finish_time: int, last_updated: int, original_finish_time: string, problemset_id: int, recommended: bool, rerun_id: int, start_time: int, title: string, window_length: int|null}> */
        $contests = [];
        $r->ensureInt('page', null, null, false);
        $r->ensureInt('page_size', null, null, false);

        $page = (isset($r['page']) ? intval($r['page']) : 1);
        $page_size = (isset($r['page_size']) ? intval($r['page_size']) : 20);
        $activeContests = isset($r['active'])
            ? \OmegaUp\DAO\Enum\ActiveStatus::getIntValue($r['active'])
            : \OmegaUp\DAO\Enum\ActiveStatus::ALL;
        // If the parameter was not set, the default should be ALL which is
        // a number and should pass this check.
        \OmegaUp\Validators::validateNumber($activeContests, 'active');
        $recommended = isset($r['recommended'])
            ? \OmegaUp\DAO\Enum\RecommendedStatus::getIntValue(
                $r['recommended']
            )
            : \OmegaUp\DAO\Enum\RecommendedStatus::ALL;
        // Same as above.
        \OmegaUp\Validators::validateNumber($recommended, 'recommended');
        $participating = isset($r['participating'])
            ? \OmegaUp\DAO\Enum\ParticipatingStatus::getIntValue(
                $r['participating']
            )
            : \OmegaUp\DAO\Enum\ParticipatingStatus::NO;
        \OmegaUp\Validators::validateInEnum($r['admission_mode'], 'admission_mode', [
            'public',
            'private',
            'registration'
        ], false);

        // admission mode status in contest is public
        $public = (
            isset($r['admission_mode']) &&
            self::isPublic(strval($r['admission_mode']))
        );

        if (is_null($participating)) {
            throw new \OmegaUp\Exceptions\InvalidParameterException(
                'parameterInvalid',
                'participating'
            );
        }
        \OmegaUp\Validators::validateStringOfLengthInRange(
            $r['query'],
            'query',
            null,
            255,
            false /* not required */
        );
        $query = $r['query'];
        $cacheKey = "{$activeContests}-{$recommended}-{$page}-{$page_size}";
        if (is_null($r->identity)) {
            // Get all public contests
            $callback = /**
             * @return list<array{admission_mode: string, alias: string, contest_id: int, description: string, finish_time: int, last_updated: int, original_finish_time: string, problemset_id: int, recommended: bool, rerun_id: int, start_time: int, title: string, window_length: int|null}>
             */
            function () use (
                $page,
                $page_size,
                $activeContests,
                $recommended,
                $query
            ): array {
                return \OmegaUp\DAO\Contests::getAllPublicContests(
                    $page,
                    $page_size,
                    $activeContests,
                    $recommended,
                    $query
                );
            };
            if (empty($query)) {
                $contests = \OmegaUp\Cache::getFromCacheOrSet(
                    \OmegaUp\Cache::CONTESTS_LIST_PUBLIC,
                    $cacheKey,
                    $callback
                );
            } else {
                $contests = $callback();
            }
        } elseif ($participating == \OmegaUp\DAO\Enum\ParticipatingStatus::YES) {
            $contests = \OmegaUp\DAO\Contests::getContestsParticipating(
                $r->identity->identity_id,
                $page,
                $page_size,
                $query
            );
        } elseif ($public) {
            $contests = \OmegaUp\DAO\Contests::getRecentPublicContests(
                $r->identity->identity_id,
                $page,
                $page_size,
                $query
            );
        } elseif (\OmegaUp\Authorization::isSystemAdmin($r->identity)) {
            // Get all contests
            $callback = /**
             * @return list<array{admission_mode: string, alias: string, contest_id: int, description: string, finish_time: int, last_updated: int, original_finish_time: string, problemset_id: int, recommended: bool, rerun_id: int, start_time: int, title: string, window_length: int|null}>
             */
            function () use (
                $page,
                $page_size,
                $activeContests,
                $recommended,
                $query
            ): array {
                return \OmegaUp\DAO\Contests::getAllContests(
                    $page,
                    $page_size,
                    $activeContests,
                    $recommended,
                    $query
                );
            };
            if (empty($query)) {
                $contests = \OmegaUp\Cache::getFromCacheOrSet(
                    \OmegaUp\Cache::CONTESTS_LIST_SYSTEM_ADMIN,
                    $cacheKey,
                    $callback
                );
            } else {
                $contests = $callback();
            }
        } else {
            // Get all public+private contests
            $contests = \OmegaUp\DAO\Contests::getAllContestsForIdentity(
                $r->identity->identity_id,
                $page,
                $page_size,
                $activeContests,
                $recommended,
                $query
            );
        }

        // Filter returned values by these columns
        $relevantColumns = [
            'contest_id',
            'problemset_id',
            'title',
            'description',
            'start_time',
            'finish_time',
            'admission_mode',
            'alias',
            'window_length',
            'recommended',
            'last_updated',
            'rerun_id',
        ];

        $addedContests = [];
        foreach ($contests as $contestInfo) {
            $contestInfo['duration'] = (is_null($contestInfo['window_length']) ?
                            $contestInfo['finish_time'] - $contestInfo['start_time'] :
                            ($contestInfo['window_length'] * 60));

            $addedContests[] = $contestInfo;
        }

        return [
            'number_of_results' => sizeof($addedContests),
            'results' => $addedContests,
        ];
    }

    /**
     * Returns a list of contests where current user has admin rights (or is
     * the director).
     *
     * @return array{contests: list<array{admission_mode: string, alias: string, finish_time: int, rerun_id: int, scoreboard_url: string, scoreboard_url_admin: string, start_time: int, title: string}>}
     */
    public static function apiAdminList(\OmegaUp\Request $r): array {
        $r->ensureIdentity();

        $r->ensureInt('page', null, null, false);
        $r->ensureInt('page_size', null, null, false);

        $page = (isset($r['page']) ? intval($r['page']) : 1);
        $pageSize = (isset($r['page_size']) ? intval($r['page_size']) : 1000);

        // Create array of relevant columns
        $contests = null;
        if (\OmegaUp\Authorization::isSystemAdmin($r->identity)) {
            $contests = \OmegaUp\DAO\Contests::getAllContestsWithScoreboard(
                $page,
                $pageSize,
                'contest_id',
                'DESC'
            );
        } else {
            $contests = \OmegaUp\DAO\Contests::getAllContestsAdminedByIdentity(
                $r->identity->identity_id,
                $page,
                $pageSize
            );
        }

        return [
            'contests' => $contests,
        ];
    }

    /**
     * Callback to get contests list, depending on a given method
     *
     * @param \OmegaUp\Request $r
     * @param Closure(int, int, int, null|string):list<array{acl_id?: int, admission_mode: string, alias: string, contest_id: int, description: string, feedback?: string, finish_time: int, languages?: null|string, last_updated: int, original_finish_time?: string, partial_score?: int, penalty?: int, penalty_calc_policy?: string, penalty_type?: string, points_decay_factor?: float, problemset_id: int, recommended: bool, rerun_id: int, scoreboard?: int, scoreboard_url: string, scoreboard_url_admin: string, show_scoreboard_after?: int, start_time: int, submissions_gap?: int, title: string, urgent?: int, window_length: int|null}> $callbackUserFunction
     *
     * @return array{contests: list<array{acl_id?: int, admission_mode: string, alias: string, contest_id: int, description: string, feedback?: string, finish_time: int, languages?: null|string, last_updated: int, original_finish_time?: string, partial_score?: int, penalty?: int, penalty_calc_policy?: string, penalty_type?: string, points_decay_factor?: float, problemset_id: int, recommended: bool, rerun_id: int, scoreboard?: int, scoreboard_url: string, scoreboard_url_admin: string, show_scoreboard_after?: int, start_time: int, submissions_gap?: int, title: string, urgent?: int, window_length: int|null}>}
     */
    private static function getContestListInternal(
        \OmegaUp\Request $r,
        $callbackUserFunction
    ): array {
        $r->ensureIdentity();
        $r->ensureInt('page', null, null, false);
        $r->ensureInt('page_size', null, null, false);

        $page = (isset($r['page']) ? intval($r['page']) : 1);
        $pageSize = (isset($r['page_size']) ? intval($r['page_size']) : 1000);
        $query = is_null($r['query']) ? null : strval($r['query']);
        $contests = $callbackUserFunction(
            $r->identity->identity_id,
            $page,
            $pageSize,
            $query
        );

        // Expire contest-list cache
        \OmegaUp\Cache::invalidateAllKeys(\OmegaUp\Cache::CONTESTS_LIST_PUBLIC);
        \OmegaUp\Cache::invalidateAllKeys(
            \OmegaUp\Cache::CONTESTS_LIST_SYSTEM_ADMIN
        );

        return [
            'contests' => $contests,
        ];
    }

    /**
     * Returns a list of contests where current user is the director
     *
     * @return array{contests: list<array{acl_id?: int, admission_mode: string, alias: string, contest_id: int, description: string, feedback?: string, finish_time: int, languages?: null|string, last_updated: int, original_finish_time?: string, partial_score?: int, penalty?: int, penalty_calc_policy?: string, penalty_type?: string, points_decay_factor?: float, problemset_id: int, recommended: bool, rerun_id: int, scoreboard?: int, scoreboard_url: string, scoreboard_url_admin: string, show_scoreboard_after?: int, start_time: int, submissions_gap?: int, title: string, urgent?: int, window_length: int|null}>}
     */
    public static function apiMyList(\OmegaUp\Request $r): array {
        $r->ensureMainUserIdentity();

        return self::getContestListInternal(
            $r,
            function (
                int $identityId,
                int $page,
                int $pageSize,
                ?string $query
            ) {
                return \OmegaUp\DAO\Contests::getAllContestsOwnedByUser(
                    $identityId,
                    $page,
                    $pageSize
                );
            }
        );
    }

    /**
     * Returns a list of contests where current user is participating in
     *
     * @return array{contests: list<array{acl_id?: int, admission_mode: string, alias: string, contest_id: int, description: string, feedback?: string, finish_time: int, languages?: null|string, last_updated: int, original_finish_time?: string, partial_score?: int, penalty?: int, penalty_calc_policy?: string, penalty_type?: string, points_decay_factor?: float, problemset_id: int, recommended: bool, rerun_id: int, scoreboard?: int, scoreboard_url: string, scoreboard_url_admin: string, show_scoreboard_after?: int, start_time: int, submissions_gap?: int, title: string, urgent?: int, window_length: int|null}>}
     */
    public static function apiListParticipating(\OmegaUp\Request $r): array {
        $r->ensureIdentity();
        return self::getContestListInternal(
            $r,
            function (
                int $identityId,
                int $page,
                int $pageSize,
                ?string $query
            ) {
                return \OmegaUp\DAO\Contests::getContestsParticipating(
                    $identityId,
                    $page,
                    $pageSize,
                    $query
                );
            }
        );
    }

    /**
     * Checks if user can access contests: If the contest is private then the user
     * must be added to the contest (an entry ProblemsetIdentities must exists) OR the user
     * should be a Contest Admin.
     *
     * Expects $contest to contain the contest to check against.
     *
     * In case of access check failed, an exception is thrown.
     *
     * @throws \OmegaUp\Exceptions\ApiException
     * @throws \OmegaUp\Exceptions\ForbiddenAccessException
     */
    private static function canAccessContest(
        \OmegaUp\DAO\VO\Contests $contest,
        \OmegaUp\DAO\VO\Identities $identity
    ): void {
        if ($contest->admission_mode == 'private') {
            if (
                is_null(\OmegaUp\DAO\ProblemsetIdentities::getByPK(
                    $identity->identity_id,
                    $contest->problemset_id
                )) &&
                !\OmegaUp\Authorization::isContestAdmin($identity, $contest)
            ) {
                throw new \OmegaUp\Exceptions\ForbiddenAccessException(
                    'userNotAllowed'
                );
            }
        } elseif (
            $contest->admission_mode == 'registration' &&
            !\OmegaUp\Authorization::isContestAdmin($identity, $contest)
        ) {
            $req = \OmegaUp\DAO\ProblemsetIdentityRequest::getByPK(
                $identity->identity_id,
                $contest->problemset_id
            );
            if (is_null($req) || $req->accepted === '0') {
                throw new \OmegaUp\Exceptions\ForbiddenAccessException(
                    'contestNotRegistered'
                );
            }
        }
    }

    /**
     * Validate the basics of a contest request.
     *
     * @throws \OmegaUp\Exceptions\NotFoundException
     *
     * @return array{0: \OmegaUp\DAO\VO\Contests, 1: \OmegaUp\DAO\VO\Problemsets}
     */
    private static function validateBasicDetails(?string $contestAlias): array {
        \OmegaUp\Validators::validateStringNonEmpty(
            $contestAlias,
            'contest_alias'
        );
        // If the contest is private, verify that our user is invited
        $contestProblemset = \OmegaUp\DAO\Contests::getByAliasWithExtraInformation(
            $contestAlias
        );
        if (is_null($contestProblemset)) {
            throw new \OmegaUp\Exceptions\NotFoundException('contestNotFound');
        }
        return [
            new \OmegaUp\DAO\VO\Contests(
                array_intersect_key(
                    $contestProblemset,
                    \OmegaUp\DAO\VO\Contests::FIELD_NAMES
                )
            ),
            new \OmegaUp\DAO\VO\Problemsets(
                array_intersect_key(
                    $contestProblemset,
                    \OmegaUp\DAO\VO\Problemsets::FIELD_NAMES
                )
            ),
        ];
    }

    /**
     * Validate a contest with contest alias
     *
     * @psalm-assert string $contestAlias
     * @return \OmegaUp\DAO\VO\Contests $contest
     * @throws \OmegaUp\Exceptions\NotFoundException
     */
    public static function validateContest(
        ?string $contestAlias
    ): \OmegaUp\DAO\VO\Contests {
        \OmegaUp\Validators::validateStringNonEmpty(
            $contestAlias,
            'contest_alias'
        );
        $contest = \OmegaUp\DAO\Contests::getByAlias($contestAlias);
        if (is_null($contest)) {
            throw new \OmegaUp\Exceptions\NotFoundException('contestNotFound');
        }
        return $contest;
    }

    /**
     * Validate if a contestant has explicit access to a contest.
     */
    private static function isInvitedToContest(
        \OmegaUp\DAO\VO\Contests $contest,
        \OmegaUp\DAO\VO\Identities $identity
    ): bool {
        if (is_null($identity->user_id)) {
            return false;
        }
        return self::isPublic($contest->admission_mode) ||
            !is_null(\OmegaUp\DAO\ProblemsetIdentities::getByPK(
                $identity->identity_id,
                $contest->problemset_id
            ));
    }

    /**
     * Get all the properties for smarty.
<<<<<<< HEAD
     * @return array
=======
     *
     * @return array{needsBasicInformation?: bool, requestsUserInformation?: false, privacyStatement?: array{markdown: string, statementType: string, gitObjectId?: string}, payload?: array{shouldShowFirstAssociatedIdentityRunWarning: bool}}
>>>>>>> f352cb3e
     */
    public static function getContestDetailsForSmarty(
        \OmegaUp\Request $r
    ): array {
        $r->ensureBool('is_practice', false);

        $contest = \OmegaUp\Controllers\Contest::validateContest(
            $r['contest_alias'] ?? ''
        );

        $isPractice = isset($r['is_practice']) && $r['is_practice'] === true;

        $shouldShowIntro = !$isPractice && \OmegaUp\Controllers\Contest::shouldShowIntro(
            $r,
            $contest
        );

        // Half-authenticate, in case there is no session in place.
        $session = \OmegaUp\Controllers\Session::getCurrentSession($r);
        if (!$shouldShowIntro) {
            return [
                'smartyProperties' => [
                    'payload' => [
                        'shouldShowFirstAssociatedIdentityRunWarning' =>
                            !is_null($session['identity']) &&
                            !is_null($session['user']) &&
                            !\OmegaUp\Controllers\User::isMainIdentity(
                                $session['user'],
                                $session['identity']
                            ) &&
                            \OmegaUp\DAO\Problemsets::shouldShowFirstAssociatedIdentityRunWarning(
                                $session['user']
                            ),
                    ],
                ],
                'template' => $isPractice ?
                    'arena.contest.practice.tpl' :
                    'arena.contest.contestant.tpl',
                'inContest' => true
            ];
        }
        $result = [
            'needsBasicInformation' => false,
            'requestsUserInformation' => false,
        ];
        if (is_null($session['identity'])) {
            // No session, show the intro if public, so that they can login.

            return [
                'smartyProperties' => $result,
                'template' => 'arena.contest.intro.tpl',
            ];
        }

        [
            'needsBasicInformation' => $result['needsBasicInformation'],
            'requestsUserInformation' => $result['requestsUserInformation'],
        ] = \OmegaUp\DAO\Contests::getNeedsInformation($contest->problemset_id);
        $identity = $session['identity'];

        $result['needsBasicInformation'] =
            $result['needsBasicInformation'] && (
                !$identity->country_id || !$identity->state_id ||
                is_null($identity->current_identity_school_id)
        );

        // Privacy Statement Information
        $privacyStatementMarkdown = \OmegaUp\PrivacyStatement::getForProblemset(
            $identity->language_id,
            'contest',
            $result['requestsUserInformation']
        );
        if (!is_null($privacyStatementMarkdown)) {
            $statementType =
                "contest_{$result['requestsUserInformation']}_consent";
            $result['privacyStatement'] = [
                'markdown' => $privacyStatementMarkdown,
                'statementType' => $statementType
            ];
            $statement = \OmegaUp\DAO\PrivacyStatements::getLatestPublishedStatement(
                $statementType
            );
            if (!is_null($statement)) {
                $result['privacyStatement']['gitObjectId'] = $statement['git_object_id'];
            }
        }

        return [
            'smartyProperties' => $result,
            'template' => 'arena.contest.intro.tpl',
        ];
    }

    /**
     * @return array{payload: array{contests: list<array{contest_id: int, problemset_id: int, acl_id?: int, title: string, description: string, original_finish_time?: string, start_time: int|null, finish_time: int|null, last_updated: int|null, window_length: null|int, rerun_id: int, admission_mode: string, alias: string, scoreboard?: int, points_decay_factor?: float, partial_score?: int, submissions_gap?: int, feedback?: string, penalty?: int, penalty_type?: string, penalty_calc_policy?: string, show_scoreboard_after?: int, urgent?: int, languages?: null|string, recommended: bool, scoreboard_url: string, scoreboard_url_admin: string}>}, privateContestsAlert: bool}
     */
    public static function getContestListMineForSmarty(
        \OmegaUp\Request $r
    ): array {
        // Authenticate user
        $r->ensureMainUserIdentity();

        // If the user have private material (contests/problems), an alert is issued
        // suggesting to contribute to the community by releasing the material to
        // the public. This flag ensures that this alert is shown only once per
        // session, the first time the user visits the "My contests" page.
        $privateContestsAlert = false;
        {
            $scopedSession = \OmegaUp\Controllers\Session::getSessionManagerInstance()->sessionStart();
            $privateContestsAlert = (
                !isset($_SESSION['private_contests_alert']) &&
                \OmegaUp\DAO\Contests::getPrivateContestsCount($r->user) > 0
            );
        if ($privateContestsAlert) {
            $_SESSION['private_contests_alert'] = true;
        }
        }

        return [
            'payload' => self::getContestListInternal(
                $r,
                function (
                    int $identityId,
                    int $page,
                    int $pageSize,
                    ?string $query
                ) {
                    return \OmegaUp\DAO\Contests::getAllContestsOwnedByUser(
                        $identityId,
                        $page,
                        $pageSize
                    );
                }
            ),
            'privateContestsAlert' => $privateContestsAlert,
        ];
    }

    /**
     * @return array{LANGUAGES: list<string>, IS_UPDATE: bool}
     */
    public static function getContestNewDetailsForSmarty(
        \OmegaUp\Request $r,
        bool $isUpdate = false
    ): array {
        $result = [
            'LANGUAGES' => array_keys(
                \OmegaUp\Controllers\Run::SUPPORTED_LANGUAGES
            ),
            'IS_UPDATE' => $isUpdate,
        ];
        return $result;
    }

    /**
     * Show the contest intro unless you are admin, or you already started this
     * contest.
     */
    public static function shouldShowIntro(
        \OmegaUp\Request $r,
        \OmegaUp\DAO\VO\Contests $contest
    ): bool {
        try {
            $session = \OmegaUp\Controllers\Session::getCurrentSession(
                $r
            );
            if (is_null($session['identity'])) {
                // No session, show the intro (if public), so that they can login.
                return self::isPublic($contest->admission_mode);
            }
            self::canAccessContest($contest, $session['identity']);
        } catch (\Exception $e) {
            // Could not access contest. Private contests must not be leaked, so
            // unless they were manually added beforehand, show them a 404 error.
            if (!self::isInvitedToContest($contest, $session['identity'])) {
                throw $e;
            }
            self::$log->error('Exception while trying to verify access: ' . $e);
            return \OmegaUp\Controllers\Contest::SHOW_INTRO;
        }

        // You already started the contest.
        $contestOpened = \OmegaUp\DAO\ProblemsetIdentities::getByPK(
            $session['identity']->identity_id,
            $contest->problemset_id
        );
        if (!is_null($contestOpened) && !is_null($contestOpened->access_time)) {
            self::$log->debug(
                'No intro because you already started the contest'
            );
            return !\OmegaUp\Controllers\Contest::SHOW_INTRO;
        }
        return \OmegaUp\Controllers\Contest::SHOW_INTRO;
    }

    /**
     * Validate request of a details contest
     *
     * @throws \OmegaUp\Exceptions\ForbiddenAccessException
     * @throws \OmegaUp\Exceptions\PreconditionFailedException
     *
     * @return array{contest: \OmegaUp\DAO\VO\Contests, contest_admin: bool, contest_alias: string}
     */
    public static function validateDetails(\OmegaUp\Request $r): array {
        [$contest, $problemset] = self::validateBasicDetails(
            $r['contest_alias']
        );

        $contestAdmin = false;
        $contestAlias = '';

        // If the contest has not started, user should not see it, unless it i
        // admin or has a token.
        if (is_null($r['token'])) {
            // Crack the request to get the current user
            $r->ensureIdentity();
            self::canAccessContest($contest, $r->identity);

            $contestAdmin = \OmegaUp\Authorization::isContestAdmin(
                $r->identity,
                $contest
            );
            if (
                !\OmegaUp\DAO\Contests::hasStarted($contest) &&
                !$contestAdmin
            ) {
                $exception = new \OmegaUp\Exceptions\PreconditionFailedException(
                    'contestNotStarted'
                );
                $exception->addCustomMessageToArray(
                    'start_time',
                    $contest->start_time
                );

                throw $exception;
            }
        } else {
            if ($r['token'] === $problemset->scoreboard_url_admin) {
                $contestAdmin = true;
                /** @var string */
                $contestAlias = $contest->alias;
            } elseif ($r['token'] !== $problemset->scoreboard_url) {
                throw new \OmegaUp\Exceptions\ForbiddenAccessException(
                    'invalidScoreboardUrl'
                );
            }
        }
        return [
            'contest' => $contest,
            'contest_admin' => $contestAdmin,
            'contest_alias' => $contestAlias,
        ];
    }

    public static function apiPublicDetails(\OmegaUp\Request $r) {
        \OmegaUp\Validators::validateStringNonEmpty(
            $r['contest_alias'],
            'contest_alias'
        );

        // If the contest is private, verify that our user is invited
        $r['contest'] = \OmegaUp\DAO\Contests::getByAlias($r['contest_alias']);
        if (is_null($r['contest'])) {
            throw new \OmegaUp\Exceptions\NotFoundException('contestNotFound');
        }

        // Initialize response to be the contest information
        $result = $r['contest']->asFilteredArray([
            'title',
            'description',
            'start_time',
            'finish_time',
            'window_length',
            'alias',
            'scoreboard',
            'points_decay_factor',
            'partial_score',
            'submissions_gap',
            'feedback',
            'penalty',
            'time_start',
            'penalty_type',
            'penalty_calc_policy',
            'show_scoreboard_after',
            'rerun_id',
            'admission_mode',
        ]);

        $session = \OmegaUp\Controllers\Session::getCurrentSession($r);

        if (
            !is_null($session['identity']) &&
            $result['admission_mode'] == 'registration'
        ) {
            $registration = \OmegaUp\DAO\ProblemsetIdentityRequest::getByPK(
                $session['identity']->identity_id,
                $r['contest']->problemset_id
            );

            $result['user_registration_requested'] = !is_null($registration);

            if (is_null($registration)) {
                $result['user_registration_accepted'] = false;
                $result['user_registration_answered'] = false;
            } else {
                $result['user_registration_answered'] = !is_null(
                    $registration->accepted
                );
                $result['user_registration_accepted'] = $registration->accepted == '1';
            }
        }

        $result['start_time'] = \OmegaUp\DAO\DAO::fromMySQLTimestamp(
            $result['start_time']
        );
        $result['finish_time'] = \OmegaUp\DAO\DAO::fromMySQLTimestamp(
            $result['finish_time']
        );

        return $result;
    }

    /**
     * @return array{status: string}
     */
    public static function apiRegisterForContest(\OmegaUp\Request $r): array {
        // Authenticate request
        $r->ensureIdentity();

        $contest = self::validateContest($r['contest_alias']);

        \OmegaUp\DAO\ProblemsetIdentityRequest::create(new \OmegaUp\DAO\VO\ProblemsetIdentityRequest([
            'identity_id' => $r->identity->identity_id,
            'problemset_id' => $contest->problemset_id,
            'request_time' => \OmegaUp\Time::get(),
        ]));

        return ['status' => 'ok'];
    }

    /**
     * Joins a contest - explicitly adds a identity to a contest.
     *
     * @throws \OmegaUp\Exceptions\ForbiddenAccessException
     *
     * @return array{status: string}
     */
    public static function apiOpen(\OmegaUp\Request $r): array {
        // Authenticate request
        $r->ensureIdentity();

        $response = self::validateDetails($r);
        [
            'needsBasicInformation' => $needsInformation,
            'requestsUserInformation' => $requestsUserInformation
        ] = \OmegaUp\DAO\Contests::getNeedsInformation(
            $response['contest']->problemset_id
        );

        if (
            $needsInformation
              && (is_null($r->identity->country_id)
                  || is_null($r->identity->state_id)
                  || is_null($r->identity->current_identity_school_id))
        ) {
            throw new \OmegaUp\Exceptions\ForbiddenAccessException(
                'contestBasicInformationNeeded'
            );
        }

        $r->ensureBool('share_user_information', false);
        \OmegaUp\DAO\DAO::transBegin();
        try {
            \OmegaUp\DAO\ProblemsetIdentities::checkAndSaveFirstTimeAccess(
                $r->identity,
                $response['contest'],
                /*$grantAccess=*/true,
                $r['share_user_information'] ?: false
            );

            // Insert into PrivacyStatement_Consent_Log whether request
            // user info is optional or required
            if ($requestsUserInformation != 'no') {
                $privacyStatementId = \OmegaUp\DAO\PrivacyStatements::getId(
                    $r['privacy_git_object_id'],
                    $r['statement_type']
                );

                /** @var int $r->identity->identity_id */
                $privacyStatementConsentId = \OmegaUp\DAO\PrivacyStatementConsentLog::getId(
                    $r->identity->identity_id,
                    $privacyStatementId
                );
                if (is_null($privacyStatementConsentId)) {
                    $privacyStatementConsentId = \OmegaUp\DAO\PrivacyStatementConsentLog::saveLog(
                        $r->identity->identity_id,
                        $privacyStatementId
                    );
                }

                \OmegaUp\DAO\ProblemsetIdentities::updatePrivacyStatementConsent(new \OmegaUp\DAO\VO\ProblemsetIdentities([
                    'identity_id' => $r->identity->identity_id,
                    'problemset_id' => $response['contest']->problemset_id,
                    'privacystatement_consent_id' => $privacyStatementConsentId,
                ]));
            }

            \OmegaUp\DAO\DAO::transEnd();
        } catch (\Exception $e) {
            \OmegaUp\DAO\DAO::transRollback();
            throw $e;
        }

        self::$log->info(
            "User '{$r->identity->username}' joined contest '{$response['contest']->alias}'"
        );
        return ['status' => 'ok'];
    }

    /**
     * Returns details of a Contest. This is shared between apiDetails and
     * apiAdminDetails.
     *
     * @return array{admission_mode: string, alias: string, description: string, director: null|string, feedback: string, finish_time: int, languages: list<string>, needs_basic_information: bool, partial_score: bool, original_contest_alias: null|string, original_problemset_id: int|null, penalty: int, penalty_calc_policy: string, penalty_type: string, problems: list<array{accepted: int, alias: string, commit: string, difficulty: float, languages: string, letter: string, order: int, points: float, problem_id: int, submissions: int, title: string, version: string, visibility: int, visits: int}>, points_decay_factor: float, problemset_id: int, requests_user_information: string, rerun_id: int, scoreboard: int, scoreboard_url: string, scoreboard_url_admin: string, show_scoreboard_after: bool, start_time: int, submissions_gap: int, title: string, window_length: int|null}
     */
    private static function getCachedDetails(
        string $contestAlias,
        \OmegaUp\DAO\VO\Contests $contest
    ) {
        return \OmegaUp\Cache::getFromCacheOrSet(
            \OmegaUp\Cache::CONTEST_INFO,
            $contestAlias,
            /** @return array{admission_mode: string, alias: string, description: string, director: null|string, feedback: string, finish_time: int, languages: list<string>, needs_basic_information: bool, partial_score: bool, original_contest_alias: null|string, original_problemset_id: int|null, penalty: int, penalty_calc_policy: string, penalty_type: string, problems: list<array{accepted: int, alias: string, commit: string, difficulty: float, languages: string, letter: string, order: int, points: float, problem_id: int, submissions: int, title: string, version: string, visibility: int, visits: int}>, points_decay_factor: float, problemset_id: int, requests_user_information: string, rerun_id: int, scoreboard: int, scoreboard_url: string, scoreboard_url_admin: string, show_scoreboard_after: bool, start_time: int, submissions_gap: int, title: string, window_length: int|null} */
            function () use ($contest, &$result) {
                // Initialize response to be the contest information
                /** @var array{admission_mode: string, alias: string, description: string, feedback: string, finish_time: int, languages: string, partial_score: bool, penalty: int, penalty_calc_policy: string, penalty_type: string, points_decay_factor: float, problemset_id: int, rerun_id: int, scoreboard: int, scoreboard_url: string, scoreboard_url_admin: string, show_scoreboard_after: bool, start_time: int, submissions_gap: int, title: string, window_length: int|null} */
                $result = $contest->asFilteredArray([
                    'admission_mode',
                    'alias',
                    'description',
                    'feedback',
                    'finish_time',
                    'languages',
                    'partial_score',
                    'penalty',
                    'penalty_calc_policy',
                    'penalty_type',
                    'points_decay_factor',
                    'problemset_id',
                    'rerun_id',
                    'scoreboard',
                    'scoreboard_url',
                    'scoreboard_url_admin',
                    'show_scoreboard_after',
                    'start_time',
                    'submissions_gap',
                    'title',
                    'window_length',
                ]);

                $result['start_time'] = intval(
                    \OmegaUp\DAO\DAO::fromMySQLTimestamp(
                        $result['start_time']
                    )
                );
                $result['finish_time'] = intval(
                    \OmegaUp\DAO\DAO::fromMySQLTimestamp(
                        $result['finish_time']
                    )
                );
                $result['original_contest_alias'] = null;
                $result['original_problemset_id'] = null;
                if ($result['rerun_id'] != 0) {
                    $originalContest = \OmegaUp\DAO\Contests::getByPK(
                        $result['rerun_id']
                    );
                    if (!is_null($originalContest)) {
                        $result['original_contest_alias'] = $originalContest->alias;
                        $result['original_problemset_id'] = $originalContest->problemset_id;
                    }
                }

                $acl = \OmegaUp\DAO\ACLs::getByPK($contest->acl_id);
                $director = \OmegaUp\DAO\Identities::findByUserId(
                    $acl->owner_id
                );
                if (is_null($director)) {
                    throw new \OmegaUp\Exceptions\NotFoundException(
                        'userNotFound'
                    );
                }
                $result['director'] = $director->username;

                $problemsInContest = \OmegaUp\DAO\ProblemsetProblems::getProblemsByProblemset(
                    $contest->problemset_id
                );

                // Add info of each problem to the contest
                $problemsResponseArray = [];

                $letter = 0;

                foreach ($problemsInContest as $problem) {
                    // Add the 'points' value that is stored in the ContestProblem relationship
                    $problem['letter'] = \OmegaUp\Controllers\Contest::columnName(
                        $letter++
                    );
                    if (!empty($result['languages'])) {
                        $problem['languages'] = join(',', array_intersect(
                            explode(',', $result['languages']),
                            explode(',', $problem['languages'])
                        ));
                    }

                    // Save our array into the response
                    $problemsResponseArray[] = $problem;
                }

                // Add problems to response
                $result['problems'] = $problemsResponseArray;
                $result['languages'] = explode(',', $result['languages']);
                [
                    'needsBasicInformation' => $needsBasicInformation,
                    'requestsUserInformation' => $requestsUserInformation,
                ] = \OmegaUp\DAO\Contests::getNeedsInformation(
                    $contest->problemset_id
                );
                $result['needs_basic_information'] = $needsBasicInformation;
                $result['requests_user_information'] = $requestsUserInformation;
                return $result;
            },
            APC_USER_CACHE_CONTEST_INFO_TIMEOUT
        );
    }

    /**
     * Returns details of a Contest. Requesting the details of a contest will
     * not start the current user into that contest. In order to participate
     * in the contest, \OmegaUp\Controllers\Contest::apiOpen() must be used.
     *
     * @return array{admin?: bool, admission_mode: string, alias: string, description: string, director: null|string, feedback: string, finish_time: int, languages: list<string>, needs_basic_information: bool, opened: bool, partial_score: bool, original_contest_alias: null|string, original_problemset_id: int|null, penalty: int, penalty_calc_policy: string, penalty_type: string, problems: list<array{accepted: int, alias: string, commit: string, difficulty: float, languages: string, letter: string, order: int, points: float, problem_id: int, submissions: int, title: string, version: string, visibility: int, visits: int}>, points_decay_factor: float, problemset_id: int, requests_user_information: string, scoreboard: int, show_scoreboard_after: bool, start_time: int, submissions_gap: int, submission_deadline?: int, title: string, window_length: int|null}
     */
    public static function apiDetails(\OmegaUp\Request $r): array {
        $response = self::validateDetails($r);

        $result = self::getCachedDetails(
            $r['contest_alias'],
            $response['contest']
        );
        unset($result['scoreboard_url']);
        unset($result['scoreboard_url_admin']);
        unset($result['rerun_id']);
        if (is_null($r['token'])) {
            // Adding timer info separately as it depends on the current user and we don't
            // want this to get generally cached for everybody
            // Save the time of the first access
            $problemsetIdentity = \OmegaUp\DAO\ProblemsetIdentities::checkAndSaveFirstTimeAccess(
                $r->identity,
                $response['contest']
            );

            // Add time left to response
            if (is_null($response['contest']->window_length)) {
                $result['submission_deadline'] = $response['contest']->finish_time;
            } else {
                $result['submission_deadline'] = min(
                    $response['contest']->finish_time,
                    $problemsetIdentity->access_time + $response['contest']->window_length * 60
                );
            }
            $result['admin'] = \OmegaUp\Authorization::isContestAdmin(
                $r->identity,
                $response['contest']
            );

            // Log the operation.
            \OmegaUp\DAO\ProblemsetAccessLog::create(new \OmegaUp\DAO\VO\ProblemsetAccessLog([
                'identity_id' => $r->identity->identity_id,
                'problemset_id' => $response['contest']->problemset_id,
                'ip' => ip2long($_SERVER['REMOTE_ADDR']),
            ]));
        } else {
            $result['admin'] = $response['contest_admin'];
        }

        $result['opened'] = true;
        return $result;
    }

    /**
     * Returns details of a Contest, for administrators. This differs from
     * apiDetails in the sense that it does not attempt to calculate the
     * remaining time from the contest, or register the opened time.
     *
     * @return array{admin: bool, admission_mode: string, alias: string, available_languages: array<string, string>, description: string, director: null|string, feedback: string, finish_time: int, languages: list<string>, needs_basic_information: bool, partial_score: bool, opened: bool, original_contest_alias: null|string, original_problemset_id: int|null, penalty: int, penalty_calc_policy: string, penalty_type: string, problems: list<array{accepted: int, alias: string, commit: string, difficulty: float, languages: string, letter: string, order: int, points: float, problem_id: int, submissions: int, title: string, version: string, visibility: int, visits: int}>, points_decay_factor: float, problemset_id: int, requests_user_information: string, rerun_id: int, scoreboard: int, scoreboard_url: string, scoreboard_url_admin: string, show_scoreboard_after: bool, start_time: int, submissions_gap: int, title: string, window_length: int|null}
     */
    public static function apiAdminDetails(\OmegaUp\Request $r): array {
        [
            'contest' => $contest,
        ] = self::validateDetails($r);

        if (
            !\OmegaUp\Authorization::isContestAdmin(
                $r->identity,
                $contest
            )
        ) {
            throw new \OmegaUp\Exceptions\ForbiddenAccessException();
        }

        $result = self::getCachedDetails(
            $contest->alias,
            $contest
        );
        $result['opened'] = \OmegaUp\DAO\ProblemsetIdentities::checkProblemsetOpened(
            intval($r->identity->identity_id),
            intval($contest->problemset_id)
        );
        $result['available_languages'] = \OmegaUp\Controllers\Run::SUPPORTED_LANGUAGES;
        $result['admin'] = true;
        return $result;
    }

    /**
     * Returns a report with all user activity for a contest.
     *
     * @return array{events: list<array{username: string, ip: int, time: int, classname?: string, alias?: string}>}
     */
    public static function apiActivityReport(\OmegaUp\Request $r): array {
        $response = self::validateDetails($r);

        if (!$response['contest_admin']) {
            throw new \OmegaUp\Exceptions\ForbiddenAccessException();
        }

        $accesses = \OmegaUp\DAO\ProblemsetAccessLog::GetAccessForProblemset(
            $response['contest']->problemset_id
        );
        $submissions = \OmegaUp\DAO\SubmissionLog::GetSubmissionsForProblemset(
            $response['contest']->problemset_id
        );

        return [
            'events' => \OmegaUp\ActivityReport::getActivityReport(
                $accesses,
                $submissions
            ),
        ];
    }

    /**
     * Returns a "column name" for the $idx (think Excel column names).
     */
    public static function columnName(int $idx): string {
        $name = chr(ord('A') + $idx % 26);
        while ($idx >= 26) {
            $idx /= 26;
            $idx--;
            $name = chr(ord('A') + $idx % 26) . $name;
        }
        return $name;
    }

    /**
     * Clone a contest
     *
     * @throws \OmegaUp\Exceptions\InvalidParameterException
     * @throws \OmegaUp\Exceptions\DuplicatedEntryInDatabaseException
     *
     * @return array{alias: string}
     */
    public static function apiClone(\OmegaUp\Request $r): array {
        if (OMEGAUP_LOCKDOWN) {
            throw new \OmegaUp\Exceptions\ForbiddenAccessException('lockdown');
        }

        // Authenticate user
        $r->ensureMainUserIdentity();

        $originalContest = self::validateContestAdmin(
            $r['contest_alias'],
            $r->identity
        );

        // Validates form
        \OmegaUp\Validators::validateValidAlias($r['alias'], 'alias', true);
        \OmegaUp\Validators::validateStringNonEmpty($r['title'], 'title');
        \OmegaUp\Validators::validateStringNonEmpty(
            $r['description'],
            'description'
        );
        $r->ensureInt('start_time', null, null, true);

        $length = $originalContest->finish_time - $originalContest->start_time;

        $auth_token = isset($r['auth_token']) ? $r['auth_token'] : null;

        $problemset = new \OmegaUp\DAO\VO\Problemsets([
            'needs_basic_information' => false,
            'requests_user_information' => 'no',
        ]);

        $contest = new \OmegaUp\DAO\VO\Contests([
            'title' => $r['title'],
            'description' => $r['description'],
            'alias' => $r['alias'],
            'start_time' => $r['start_time'],
            'finish_time' => $r['start_time'] + $length,
            'scoreboard' => $originalContest->scoreboard,
            'points_decay_factor' => $originalContest->points_decay_factor,
            'submissions_gap' => $originalContest->submissions_gap,
            'penalty_calc_policy' => $originalContest->penalty_calc_policy,
            'rerun_id' => $originalContest->rerun_id,
            'feedback' => $originalContest->feedback,
            'penalty_type' => $originalContest->penalty_type,
            'admission_mode' => 'private', // Cloned contests start in private
                                           // admission_mode
        ]);

        \OmegaUp\DAO\DAO::transBegin();
        try {
            // Create the contest
            self::createContest($problemset, $contest, $r->user->user_id);

            $problemsetProblems = \OmegaUp\DAO\ProblemsetProblems::getProblemsByProblemset(
                $originalContest->problemset_id
            );
            foreach ($problemsetProblems as $problemsetProblem) {
                $problem = new \OmegaUp\DAO\VO\Problems([
                    'problem_id' => $problemsetProblem['problem_id'],
                    'alias' => $problemsetProblem['alias'],
                    'visibility' => $problemsetProblem['visibility'],
                ]);
                \OmegaUp\Controllers\Problemset::addProblem(
                    $contest->problemset_id,
                    $problem,
                    $problemsetProblem['commit'],
                    $problemsetProblem['version'],
                    $r->identity,
                    $problemsetProblem['points'],
                    $problemsetProblem['order'] ?: 1
                );
            }
            \OmegaUp\DAO\DAO::transEnd();
        } catch (\Exception $e) {
            \OmegaUp\DAO\DAO::transRollback();
            throw $e;
        }

        return [
            'alias' => $r['alias'],
        ];
    }

    /**
     * @return array{alias: string}
     */
    public static function apiCreateVirtual(\OmegaUp\Request $r): array {
        if (OMEGAUP_LOCKDOWN) {
            throw new \OmegaUp\Exceptions\ForbiddenAccessException('lockdown');
        }

        // Authenticate user
        $r->ensureMainUserIdentity();

        $originalContest = \OmegaUp\DAO\Contests::getByAlias($r['alias']);
        if (is_null($originalContest)) {
            throw new \OmegaUp\Exceptions\NotFoundException('contestNotFound');
        }

        if ($originalContest->finish_time > \OmegaUp\Time::get()) {
            throw new \OmegaUp\Exceptions\ForbiddenAccessException(
                'originalContestHasNotEnded'
            );
        }

        $virtualContestAlias = \OmegaUp\DAO\Contests::generateAlias(
            $originalContest
        );

        $contestLength = $originalContest->finish_time - $originalContest->start_time;

        $r->ensureInt('start_time', null, null, false);
        $r['start_time'] = (
            !is_null($r['start_time']) ?
            $r['start_time'] :
            \OmegaUp\Time::get()
        );

        // Initialize contest
        $contest = new \OmegaUp\DAO\VO\Contests([
            'title' => $originalContest->title,
            'description' => $originalContest->description,
            'window_length' => $originalContest->window_length,
            'start_time' => $r['start_time'],
            'finish_time' => $r['start_time'] + $contestLength,
            'scoreboard' => 100, // Always show scoreboard in virtual contest
            'alias' => $virtualContestAlias,
            'points_decay_factor' => $originalContest->points_decay_factor,
            'submissions_gap' => $originalContest->submissions_gap,
            'partial_score' => $originalContest->partial_score,
            'feedback' => $originalContest->feedback,
            'penalty' => $originalContest->penalty,
            'penalty_type' => $originalContest->penalty_type,
            'penalty_calc_policy' => $originalContest->penalty_calc_policy,
            'show_scoreboard_after' => true,
            'languages' => $originalContest->languages,
            'rerun_id' => $originalContest->contest_id,
        ]);

        $problemset = new \OmegaUp\DAO\VO\Problemsets([
            'needs_basic_information' => false,
            'requests_user_information' => 'no',
            'access_mode' => 'private', // Virtual contest must be private
        ]);

        self::createContest(
            $problemset,
            $contest,
            $r->user->user_id,
            $originalContest->problemset_id
        );

        return [
            'alias' => strval($contest->alias),
        ];
    }

    /**
     * It retrieves a Problemset and a Contest objects to store them in the
     * database
     */
    private static function createContest(
        \OmegaUp\DAO\VO\Problemsets $problemset,
        \OmegaUp\DAO\VO\Contests $contest,
        int $currentUserId,
        ?int $originalProblemsetId = null
    ): void {
        $acl = new \OmegaUp\DAO\VO\ACLs();
        $acl->owner_id = $currentUserId;
        // Push changes
        try {
            // Begin a new transaction
            \OmegaUp\DAO\DAO::transBegin();

            \OmegaUp\DAO\ACLs::create($acl);
            $problemset->acl_id = $acl->acl_id;
            $problemset->type = 'Contest';
            $problemset->scoreboard_url = \OmegaUp\SecurityTools::randomString(
                30
            );
            $problemset->scoreboard_url_admin = \OmegaUp\SecurityTools::randomString(
                30
            );
            $contest->acl_id = $acl->acl_id;

            // Save the problemset object with data sent by user to the database
            \OmegaUp\DAO\Problemsets::create($problemset);

            $contest->problemset_id = $problemset->problemset_id;
            $contest->penalty_calc_policy = $contest->penalty_calc_policy ?: 'sum';
            $contest->rerun_id = $contest->rerun_id ?: 0;
            if (!is_null($originalProblemsetId)) {
                \OmegaUp\DAO\ProblemsetProblems::copyProblemset(
                    $contest->problemset_id,
                    $originalProblemsetId
                );
            }

            // Save the contest object with data sent by user to the database
            \OmegaUp\DAO\Contests::create($contest);

            // Update contest_id in problemset object
            $problemset->contest_id = $contest->contest_id;
            \OmegaUp\DAO\Problemsets::update($problemset);

            // End transaction transaction
            \OmegaUp\DAO\DAO::transEnd();
        } catch (\Exception $e) {
            // Operation failed in the data layer, rollback transaction
            \OmegaUp\DAO\DAO::transRollback();
            if (\OmegaUp\DAO\DAO::isDuplicateEntryException($e)) {
                throw new \OmegaUp\Exceptions\DuplicatedEntryInDatabaseException(
                    'titleInUse',
                    $e
                );
            }
            throw $e;
        }

        // Expire contest-list cache
        \OmegaUp\Cache::invalidateAllKeys(\OmegaUp\Cache::CONTESTS_LIST_PUBLIC);
        \OmegaUp\Cache::invalidateAllKeys(
            \OmegaUp\Cache::CONTESTS_LIST_SYSTEM_ADMIN
        );

        self::$log->info('New Contest Created: ' . $contest->alias);
    }

    /**
     * Creates a new contest
     *
     * @throws \OmegaUp\Exceptions\DuplicatedEntryInDatabaseException
     *
     * @return array{status: string}
     */
    public static function apiCreate(\OmegaUp\Request $r) {
        if (OMEGAUP_LOCKDOWN) {
            throw new \OmegaUp\Exceptions\ForbiddenAccessException('lockdown');
        }

        // Authenticate user
        $r->ensureMainUserIdentity();

        // Validate request
        self::validateCreate($r);

        // Set private contest by default if is not sent in request
        if (
            !is_null($r['admission_mode']) &&
            $r['admission_mode'] != 'private'
        ) {
            throw new \OmegaUp\Exceptions\InvalidParameterException(
                'contestMustBeCreatedInPrivateMode'
            );
        }

        $r->ensureBool('basic_information', false);

        $problemset = new \OmegaUp\DAO\VO\Problemsets([
            'needs_basic_information' => boolval($r['basic_information']),
            'requests_user_information' => $r['requests_user_information'],
        ]);

        $languages = empty($r['languages']) ? null : join(',', $r['languages']);
        $contest = new \OmegaUp\DAO\VO\Contests([
            'admission_mode' => 'private',
            'title' => $r['title'],
            'description' => $r['description'],
            'start_time' => $r['start_time'],
            'finish_time' => $r['finish_time'],
            'window_length' => $r['window_length'] ?: null,
            'alias' => $r['alias'],
            'scoreboard' => $r['scoreboard'],
            'points_decay_factor' => $r['points_decay_factor'],
            'partial_score' => $r['partial_score'] ?? true,
            'submissions_gap' => $r['submissions_gap'],
            'feedback' => $r['feedback'],
            'penalty_calc_policy' => $r['penalty_calc_policy'],
            'penalty' => max(0, intval($r['penalty'])),
            'penalty_type' => $r['penalty_type'],
            'languages' => $languages,
            'show_scoreboard_after' => $r['show_scoreboard_after'] ?? true,
        ]);

        self::createContest($problemset, $contest, $r->user->user_id);

        return ['status' => 'ok'];
    }

    /**
     * Validates that Request contains expected data to create or update a contest
     * In case of update, everything is optional except the contest_alias
     * In case of error, this function throws.
     *
     * @throws \OmegaUp\Exceptions\InvalidParameterException
     */
    private static function validateCommonCreateOrUpdate(
        \OmegaUp\Request $r,
        ?\OmegaUp\DAO\VO\Contests $contest = null,
        bool $isRequired = true
    ): void {
        \OmegaUp\Validators::validateOptionalStringNonEmpty(
            $r['title'],
            'title',
            $isRequired
        );
        \OmegaUp\Validators::validateOptionalStringNonEmpty(
            $r['description'],
            'description',
            $isRequired
        );

        $r->ensureInt('start_time', null, null, $isRequired);
        $r->ensureInt('finish_time', null, null, $isRequired);

        // Get the actual start and finish time of the contest, considering that
        // in case of update, parameters can be optional
        $start_time = (
            !is_null($r['start_time']) ?
            $r['start_time'] :
            \OmegaUp\DAO\DAO::fromMySQLTimestamp($contest->start_time)
        );
        $finish_time = (
            !is_null($r['finish_time']) ?
            $r['finish_time'] :
            \OmegaUp\DAO\DAO::fromMySQLTimestamp($contest->finish_time)
        );

        // Validate start & finish time
        if ($start_time > $finish_time) {
            throw new \OmegaUp\Exceptions\InvalidParameterException(
                'contestNewInvalidStartTime'
            );
        }

        // Calculate the actual contest length
        $contest_length = $finish_time - $start_time;

        // Validate max contest length
        if ($contest_length > \OmegaUp\Controllers\Contest::MAX_CONTEST_LENGTH_SECONDS) {
            throw new \OmegaUp\Exceptions\InvalidParameterException(
                'contestLengthTooLong'
            );
        }

        // Window_length is optional
        if (!empty($r['window_length'])) {
            $r->ensureInt(
                'window_length',
                0,
                intval($contest_length / 60),
                false
            );
        }

        \OmegaUp\Validators::validateInEnum($r['admission_mode'], 'admission_mode', [
            'public',
            'private',
            'registration'
        ], false);
        \OmegaUp\Validators::validateValidAlias(
            $r['alias'],
            'alias',
            $isRequired
        );
        $r->ensureFloat('scoreboard', 0, 100, $isRequired);
        $r->ensureFloat('points_decay_factor', 0, 1, $isRequired);
        $r->ensureBool('partial_score', false);
        $r->ensureInt('submissions_gap', 0, null, $isRequired);
        // Validate the submission_gap in minutes so that the error message
        // matches what is displayed in the UI.
        \OmegaUp\Validators::validateNumberInRange(
            (
                is_null($r['submissions_gap']) ?
                null :
                floor($r['submissions_gap'] / 60)
            ),
            'submissions_gap',
            1,
            floor($contest_length / 60),
            $isRequired
        );

        \OmegaUp\Validators::validateInEnum(
            $r['feedback'],
            'feedback',
            ['no', 'yes', 'partial'],
            $isRequired
        );
        \OmegaUp\Validators::validateInEnum(
            $r['penalty_type'],
            'penalty_type',
            ['contest_start', 'problem_open', 'runtime', 'none'],
            $isRequired
        );
        \OmegaUp\Validators::validateInEnum(
            $r['penalty_calc_policy'],
            'penalty_calc_policy',
            ['sum', 'max'],
            false
        );

        // Problems is optional
        if (!is_null($r['problems'])) {
            $requestProblems = json_decode($r['problems']);
            if (is_null($requestProblems)) {
                throw new \OmegaUp\Exceptions\InvalidParameterException(
                    'invalidParameters',
                    'problems'
                );
            }

            $problems = [];

            foreach ($requestProblems as $requestProblem) {
                $problem = \OmegaUp\DAO\Problems::getByAlias(
                    $requestProblem->problem
                );
                if (is_null($problem)) {
                    throw new \OmegaUp\Exceptions\InvalidParameterException(
                        'parameterNotFound',
                        'problems'
                    );
                }
                \OmegaUp\Controllers\Problemset::validateAddProblemToProblemset(
                    $problem,
                    $r->identity
                );
                array_push($problems, [
                    'id' => $problem->problem_id,
                    'alias' => $requestProblem->problem,
                    'points' => $requestProblem->points
                ]);
            }

            $r['problems'] = $problems;
        }

        // Show scoreboard is always optional
        $r->ensureBool('show_scoreboard_after', false);

        // languages is always optional
        if (!empty($r['languages'])) {
            foreach ($r['languages'] as $language) {
                \OmegaUp\Validators::validateInEnum(
                    $language,
                    'languages',
                    array_keys(\OmegaUp\Controllers\Run::SUPPORTED_LANGUAGES),
                    false
                );
            }
        }
    }

    /**
     * Validates that Request contains expected data to create a contest
     * In case of error, this function throws.
     *
     * @throws \OmegaUp\Exceptions\InvalidParameterException
     */
    private static function validateCreate(\OmegaUp\Request $r): void {
        self::validateCommonCreateOrUpdate($r);
    }

    /**
     * Validates that Request contains expected data to update a contest
     * everything is optional except the contest_alias
     * In case of error, this function throws.
     *
     * @throws \OmegaUp\Exceptions\InvalidParameterException
     *
     * @return \OmegaUp\DAO\VO\Contests
     */
    private static function validateUpdate(\OmegaUp\Request $r): \OmegaUp\DAO\VO\Contests {
        $contest = self::validateContestAdmin(
            $r['contest_alias'],
            $r->identity
        );

        self::validateCommonCreateOrUpdate(
            $r,
            $contest,
            false /* is required*/
        );

        // Prevent date changes if a contest already has runs
        if (
            !is_null($r['start_time']) &&
            $r['start_time'] != \OmegaUp\DAO\DAO::fromMySQLTimestamp(
                $contest->start_time
            )
        ) {
            $runCount = 0;

            $runCount = \OmegaUp\DAO\Submissions::countTotalSubmissionsOfProblemset(
                intval($contest->problemset_id)
            );

            if ($runCount > 0) {
                throw new \OmegaUp\Exceptions\InvalidParameterException(
                    'contestUpdateAlreadyHasRuns'
                );
            }
        }
        return $contest;
    }

    /**
     * Function created to be called for all the API's that only can access
     * admins or contest organizers.
     *
     * @throws \OmegaUp\Exceptions\NotFoundException
     * @throws \OmegaUp\Exceptions\ForbiddenAccessException
     *
     * @return \OmegaUp\DAO\VO\Contests
     */
    private static function validateContestAdmin(
        string $contestAlias,
        \OmegaUp\DAO\VO\Identities $identity,
        string $message = 'userNotAllowed'
    ): \OmegaUp\DAO\VO\Contests {
        $contest = \OmegaUp\DAO\Contests::getByAlias($contestAlias);
        if (is_null($contest)) {
            throw new \OmegaUp\Exceptions\NotFoundException('contestNotFound');
        }

        if (!\OmegaUp\Authorization::isContestAdmin($identity, $contest)) {
            throw new \OmegaUp\Exceptions\ForbiddenAccessException($message);
        }
        return $contest;
    }

    /**
     * This function is used to restrict API in virtual contest
     *
     * @throws \OmegaUp\Exceptions\ForbiddenAccessException
     *
     * @return void
     */
    private static function forbiddenInVirtual(\OmegaUp\DAO\VO\Contests $contest): void {
        if (\OmegaUp\DAO\Contests::isVirtual($contest)) {
            throw new \OmegaUp\Exceptions\ForbiddenAccessException(
                'forbiddenInVirtualContest'
            );
        }
    }

    /**
     * Gets the problems from a contest
     *
     * @return array{problems: list<array{accepted: int, alias: string, commit: string, difficulty: float, languages: string, order: int, points: float, problem_id: int, submissions: int, title: string, version: string, visibility: int, visits: int}>}
     */
    public static function apiProblems(\OmegaUp\Request $r): array {
        // Authenticate user
        $r->ensureIdentity();

        \OmegaUp\Validators::validateStringNonEmpty(
            $r['contest_alias'],
            'contest_alias'
        );

        // Only director is allowed to create problems in contest
        $contest = self::validateContestAdmin(
            $r['contest_alias'],
            $r->identity,
            'cannotAddProb'
        );

        $problemset = \OmegaUp\DAO\Problemsets::getByPK(
            $contest->problemset_id
        );
        $problems = \OmegaUp\DAO\ProblemsetProblems::getProblemsByProblemset(
            $problemset->problemset_id
        );
        foreach ($problems as &$problem) {
            unset($problem['problem_id']);
        }

        return [
            'problems' => $problems,
        ];
    }

    /**
     * Adds a problem to a contest
     *
     * @return array{status: string}
     */
    public static function apiAddProblem(\OmegaUp\Request $r): array {
        if (OMEGAUP_LOCKDOWN) {
            throw new \OmegaUp\Exceptions\ForbiddenAccessException('lockdown');
        }

        // Authenticate user
        $r->ensureIdentity();

        // Validate the request and get the problem and the contest in an array
        $params = self::validateAddToContestRequest(
            $r,
            $r['contest_alias'],
            $r['problem_alias']
        );

        self::forbiddenInVirtual($params['contest']);

        /** @var int $params['contest']->problemset_id */
        $problemset = \OmegaUp\DAO\Problemsets::getByPK(
            $params['contest']->problemset_id
        );

        if (
            \OmegaUp\DAO\ProblemsetProblems::countProblemsetProblems(
                $problemset
            )
                >= MAX_PROBLEMS_IN_CONTEST
        ) {
            throw new \OmegaUp\Exceptions\PreconditionFailedException(
                'contestAddproblemTooManyProblems'
            );
        }

        \OmegaUp\Validators::validateStringOfLengthInRange(
            $r['commit'],
            'commit',
            1,
            40,
            false
        );
        [$masterCommit, $currentVersion] = \OmegaUp\Controllers\Problem::resolveCommit(
            $params['problem'],
            $r['commit']
        );

        \OmegaUp\Controllers\Problemset::addProblem(
            $params['contest']->problemset_id,
            $params['problem'],
            $masterCommit,
            $currentVersion,
            $r->identity,
            $r['points'],
            $r['order_in_contest'] ?: 1
        );

        // Invalidar cache
        \OmegaUp\Cache::deleteFromCache(
            \OmegaUp\Cache::CONTEST_INFO,
            $r['contest_alias']
        );
        \OmegaUp\Scoreboard::invalidateScoreboardCache(
            \OmegaUp\ScoreboardParams::fromContest(
                $params['contest']
            )
        );

        return ['status' => 'ok'];
    }

    /**
     * Validates the request for AddToContest and returns an array with
     * the problem and contest DAOs
     *
     * @psalm-assert string $contestAlias
     * @psalm-assert string $problemAlias
     *
     * @throws \OmegaUp\Exceptions\InvalidParameterException
     * @throws \OmegaUp\Exceptions\ForbiddenAccessException
     *
     * @return array{contest: \OmegaUp\DAO\VO\Contests, problem: \OmegaUp\DAO\VO\Problems}
     */
    private static function validateAddToContestRequest(
        \OmegaUp\Request $r,
        ?string $contestAlias,
        ?string $problemAlias
    ): array {
        \OmegaUp\Validators::validateStringNonEmpty(
            $contestAlias,
            'contest_alias'
        );

        // Only director is allowed to create problems in contest
        $contest = \OmegaUp\DAO\Contests::getByAlias($r['contest_alias']);
        if (is_null($contest)) {
            throw new \OmegaUp\Exceptions\InvalidParameterException(
                'parameterNotFound',
                'contest_alias'
            );
        }
        // Only contest admin is allowed to create problems in contest
        if (!\OmegaUp\Authorization::isContestAdmin($r->identity, $contest)) {
            throw new \OmegaUp\Exceptions\ForbiddenAccessException(
                'cannotAddProb'
            );
        }

        \OmegaUp\Validators::validateStringNonEmpty(
            $problemAlias,
            'problem_alias'
        );

        $problem = \OmegaUp\DAO\Problems::getByAlias($problemAlias);
        if (is_null($problem)) {
            throw new \OmegaUp\Exceptions\InvalidParameterException(
                'parameterNotFound',
                'problem_alias'
            );
        }

        if (
            $problem->visibility == \OmegaUp\ProblemParams::VISIBILITY_PRIVATE_BANNED
            || $problem->visibility == \OmegaUp\ProblemParams::VISIBILITY_PUBLIC_BANNED
        ) {
            throw new \OmegaUp\Exceptions\ForbiddenAccessException(
                'problemIsBanned'
            );
        }
        if (
            !\OmegaUp\DAO\Problems::isVisible($problem) &&
            !\OmegaUp\Authorization::isProblemAdmin(
                $r->identity,
                $problem
            )
        ) {
            throw new \OmegaUp\Exceptions\ForbiddenAccessException(
                'problemIsPrivate'
            );
        }

        $r->ensureFloat('points', 0, INF);
        $r->ensureInt('order_in_contest', 0, null, false);

        return [
            'contest' => $contest,
            'problem' => $problem,
        ];
    }

    /**
     * Removes a problem from a contest
     *
     * @return array{status: string}
     */
    public static function apiRemoveProblem(\OmegaUp\Request $r) {
        // Authenticate user
        $r->ensureIdentity();

        // Validate the request and get the problem and the contest in an array
        $params = self::validateRemoveFromContestRequest(
            $r['contest_alias'],
            $r['problem_alias'],
            $r->identity
        );

        self::forbiddenInVirtual($params['contest']);

        \OmegaUp\DAO\ProblemsetProblems::delete(new \OmegaUp\DAO\VO\ProblemsetProblems([
            'problemset_id' => $params['contest']->problemset_id,
            'problem_id' => $params['problem']->problem_id
        ]));

        // Invalidar cache
        \OmegaUp\Cache::deleteFromCache(
            \OmegaUp\Cache::CONTEST_INFO,
            $r['contest_alias']
        );
        \OmegaUp\Scoreboard::invalidateScoreboardCache(
            \OmegaUp\ScoreboardParams::fromContest(
                $params['contest']
            )
        );

        return ['status' => 'ok'];
    }

    /**
     * Validates the request for RemoveFromContest and returns an array with
     * the problem and contest DAOs
     *
     * @psalm-assert string $contestAlias
     * @psalm-assert string $problemAlias
     *
     * @throws \OmegaUp\Exceptions\InvalidParameterException
     * @throws \OmegaUp\Exceptions\ForbiddenAccessException
     *
     * @return array{contest: \OmegaUp\DAO\VO\Contests, problem: \OmegaUp\DAO\VO\Problems}
     */
    private static function validateRemoveFromContestRequest(
        ?string $contestAlias,
        ?string $problemAlias,
        \OmegaUp\DAO\VO\Identities $identity
    ): array {
        \OmegaUp\Validators::validateStringNonEmpty(
            $contestAlias,
            'contest_alias'
        );

        $contest = \OmegaUp\DAO\Contests::getByAlias($contestAlias);
        if (is_null($contest)) {
            throw new \OmegaUp\Exceptions\InvalidParameterException(
                'parameterNotFound',
                'problem_alias'
            );
        }
        // Only contest admin is allowed to remove problems in contest
        if (!\OmegaUp\Authorization::isContestAdmin($identity, $contest)) {
            throw new \OmegaUp\Exceptions\ForbiddenAccessException(
                'cannotRemoveProblem'
            );
        }

        \OmegaUp\Validators::validateStringNonEmpty(
            $problemAlias,
            'problem_alias'
        );

        $problem = \OmegaUp\DAO\Problems::getByAlias($problemAlias);
        if (is_null($problem)) {
            throw new \OmegaUp\Exceptions\InvalidParameterException(
                'parameterNotFound',
                'problem_alias'
            );
        }

        // Disallow removing problem from contest if it already has runs within the contest
        if (
            \OmegaUp\DAO\Submissions::countTotalRunsOfProblemInProblemset(
                intval($problem->problem_id),
                intval($contest->problemset_id)
            ) > 0
            && !\OmegaUp\Authorization::isSystemAdmin($identity)
        ) {
            throw new \OmegaUp\Exceptions\ForbiddenAccessException(
                'cannotRemoveProblemWithSubmissions'
            );
        }

        if (self::isPublic($contest->admission_mode)) {
            // Check that contest has at least 2 problems
            $problemset = \OmegaUp\DAO\Problemsets::getByPK(
                $contest->problemset_id
            );
            $problemsInContest = \OmegaUp\DAO\ProblemsetProblems::GetRelevantProblems(
                $problemset
            );
            if (count($problemsInContest) < 2) {
                throw new \OmegaUp\Exceptions\InvalidParameterException(
                    'contestPublicRequiresProblem'
                );
            }
        }

        return [
            'contest' => $contest,
            'problem' => $problem,
        ];
    }

    /**
     * Return a report of which runs would change due to a version change.
     *
     * @return array{diff: list<array{guid: string, new_score: float|null, new_status: null|string, new_verdict: null|string, old_score: float|null, old_status: null|string, old_verdict: null|string, problemset_id: int|null, username: string}>}
     */
    public static function apiRunsDiff(\OmegaUp\Request $r): array {
        $r->ensureIdentity();

        \OmegaUp\Validators::validateValidAlias(
            $r['problem_alias'],
            'problem_alias'
        );
        \OmegaUp\Validators::validateStringNonEmpty(
            $r['contest_alias'],
            'contest_alias'
        );
        \OmegaUp\Validators::validateStringNonEmpty($r['version'], 'version');

        $contest = self::validateContestAdmin(
            $r['contest_alias'],
            $r->identity
        );

        $problem = \OmegaUp\DAO\Problems::getByAlias($r['problem_alias']);
        if (is_null($problem)) {
            throw new \OmegaUp\Exceptions\NotFoundException('problemNotFound');
        }

        $problemsetProblem = \OmegaUp\DAO\ProblemsetProblems::getByPK(
            intval($contest->problemset_id),
            intval($problem->problem_id)
        );
        if (is_null($problemsetProblem)) {
            throw new \OmegaUp\Exceptions\NotFoundException('recordNotFound');
        }

        return [
            'diff' => \OmegaUp\DAO\Runs::getRunsDiffsForVersion(
                $problem,
                intval($contest->problemset_id),
                $problemsetProblem->version,
                $r['version']
            ),
        ];
    }

    /**
     * Validates add/remove user request
     *
     * @psalm-assert string $contestAlias
     * @psalm-assert string $usernameOrEmail
     *
     * @throws \OmegaUp\Exceptions\InvalidParameterException
     * @throws \OmegaUp\Exceptions\ForbiddenAccessException
     *
     * @return array{0: \OmegaUp\DAO\VO\Identities, 1: \OmegaUp\DAO\VO\Contests}
     */
    private static function validateAddRemoveUser(
        ?string $contestAlias,
        ?string $usernameOrEmail,
        \OmegaUp\DAO\VO\Identities $identity
    ): array {
        // Check contest_alias
        \OmegaUp\Validators::validateStringNonEmpty(
            $contestAlias,
            'contest_alias'
        );

        $identityToRemove = \OmegaUp\Controllers\Identity::resolveIdentity(
            $usernameOrEmail
        );
        $contest = self::validateContestAdmin($contestAlias, $identity);
        return [$identityToRemove, $contest];
    }

    /**
     * Adds a user to a contest.
     * By default, any user can view details of public contests.
     * Only users added through this API can view private contests
     *
     * @throws \OmegaUp\Exceptions\ForbiddenAccessException
     *
     * @return array{status: string}
     */
    public static function apiAddUser(\OmegaUp\Request $r): array {
        if (OMEGAUP_LOCKDOWN) {
            throw new \OmegaUp\Exceptions\ForbiddenAccessException('lockdown');
        }

        // Authenticate logged user
        $r->ensureIdentity();
        [$identity, $contest] = self::validateAddRemoveUser(
            $r['contest_alias'],
            $r['usernameOrEmail'],
            $r->identity
        );

        // Save the contest to the DB
        \OmegaUp\DAO\ProblemsetIdentities::replace(new \OmegaUp\DAO\VO\ProblemsetIdentities([
            'problemset_id' => $contest->problemset_id,
            'identity_id' => $identity->identity_id,
            'access_time' => null,
            'end_time' => null,
            'score' => 0,
            'time' => 0,
            'is_invited' => true,
        ]));

        return ['status' => 'ok'];
    }

    /**
     * Remove a user from a private contest
     *
     * @return array{status: string}
     */
    public static function apiRemoveUser(\OmegaUp\Request $r): array {
        // Authenticate logged user
        $r->ensureIdentity();
        [$identity, $contest] = self::validateAddRemoveUser(
            $r['contest_alias'],
            $r['usernameOrEmail'],
            $r->identity
        );

        \OmegaUp\DAO\ProblemsetIdentities::delete(new \OmegaUp\DAO\VO\ProblemsetIdentities([
            'problemset_id' => $contest->problemset_id,
            'identity_id' => $identity->identity_id,
        ]));

        return ['status' => 'ok'];
    }

    /**
     * Adds an admin to a contest
     *
     * @throws \OmegaUp\Exceptions\ForbiddenAccessException
     *
     * @return array{status: string}
     */
    public static function apiAddAdmin(\OmegaUp\Request $r): array {
        if (OMEGAUP_LOCKDOWN) {
            throw new \OmegaUp\Exceptions\ForbiddenAccessException('lockdown');
        }

        // Authenticate logged user
        $r->ensureIdentity();

        // Check contest_alias
        \OmegaUp\Validators::validateStringNonEmpty(
            $r['contest_alias'],
            'contest_alias'
        );

        $user = \OmegaUp\Controllers\User::resolveUser($r['usernameOrEmail']);

        $contest = self::validateContestAdmin(
            $r['contest_alias'],
            $r->identity
        );

        \OmegaUp\Controllers\ACL::addUser($contest->acl_id, $user->user_id);

        return ['status' => 'ok'];
    }

    /**
     * Removes an admin from a contest
     *
     * @throws \OmegaUp\Exceptions\ForbiddenAccessException
     *
     * @return array{status: string}
     */
    public static function apiRemoveAdmin(\OmegaUp\Request $r): array {
        // Authenticate logged user
        $r->ensureMainUserIdentity();

        // Check contest_alias
        \OmegaUp\Validators::validateStringNonEmpty(
            $r['contest_alias'],
            'contest_alias'
        );

        $identity = \OmegaUp\Controllers\Identity::resolveIdentity(
            $r['usernameOrEmail']
        );
        if (is_null($identity->user_id)) {
            throw new \OmegaUp\Exceptions\InvalidParameterException(
                'invalidUser'
            );
        }

        $contest = self::validateContestAdmin(
            $r['contest_alias'],
            $r->identity
        );

        // Check if admin to delete is actually an admin
        if (!\OmegaUp\Authorization::isContestAdmin($identity, $contest)) {
            throw new \OmegaUp\Exceptions\NotFoundException();
        }

        \OmegaUp\Controllers\ACL::removeUser(
            intval($contest->acl_id),
            $identity->user_id
        );

        return ['status' => 'ok'];
    }

    /**
     * Adds an group admin to a contest
     *
     * @throws \OmegaUp\Exceptions\ForbiddenAccessException
     *
     * @return array{status: string}
     */
    public static function apiAddGroupAdmin(\OmegaUp\Request $r): array {
        if (OMEGAUP_LOCKDOWN) {
            throw new \OmegaUp\Exceptions\ForbiddenAccessException('lockdown');
        }

        // Authenticate logged user
        $r->ensureIdentity();

        // Check contest_alias
        \OmegaUp\Validators::validateStringNonEmpty(
            $r['contest_alias'],
            'contest_alias'
        );

        $group = \OmegaUp\DAO\Groups::findByAlias($r['group']);
        if (is_null($group)) {
            throw new \OmegaUp\Exceptions\InvalidParameterException(
                'invalidParameters'
            );
        }

        $contest = self::validateContestAdmin(
            $r['contest_alias'],
            $r->identity
        );

        \OmegaUp\Controllers\ACL::addGroup(
            intval($contest->acl_id),
            intval($group->group_id)
        );

        return ['status' => 'ok'];
    }

    /**
     * Removes a group admin from a contest
     *
     * @throws \OmegaUp\Exceptions\ForbiddenAccessException
     *
     * @return array{status: string}
     */
    public static function apiRemoveGroupAdmin(\OmegaUp\Request $r): array {
        // Authenticate logged user
        $r->ensureIdentity();

        // Check contest_alias
        \OmegaUp\Validators::validateStringNonEmpty(
            $r['contest_alias'],
            'contest_alias'
        );

        $group = \OmegaUp\DAO\Groups::findByAlias($r['group']);
        if (is_null($group)) {
            throw new \OmegaUp\Exceptions\InvalidParameterException(
                'invalidParameters'
            );
        }

        $contest = self::validateContestAdmin(
            $r['contest_alias'],
            $r->identity
        );

        \OmegaUp\Controllers\ACL::removeGroup(
            intval($contest->acl_id),
            intval($group->group_id)
        );

        return ['status' => 'ok'];
    }

    /**
     * Validate the Clarifications request
     */
    private static function validateClarifications(\OmegaUp\Request $r): \OmegaUp\DAO\VO\Contests {
        // Check contest_alias
        \OmegaUp\Validators::validateStringNonEmpty(
            $r['contest_alias'],
            'contest_alias'
        );

        $contest = \OmegaUp\DAO\Contests::getByAlias($r['contest_alias']);
        if (is_null($contest)) {
            throw new \OmegaUp\Exceptions\NotFoundException('contestNotFound');
        }

        $r->ensureInt('offset', null, null, false /* optional */);
        $r->ensureInt('rowcount', null, null, false /* optional */);

        return $contest;
    }

    /**
     * Get clarifications of a contest
     *
     * @return array{clarifications: list<array{answer: null|string, author: string, clarification_id: int, message: string, problem_alias: string, public: bool, receiver: null|string, time: int}>}
     */
    public static function apiClarifications(\OmegaUp\Request $r): array {
        $r->ensureIdentity();
        $r->ensureInt('offset', null, null, false /* optional */);
        $r->ensureInt('rowcount', null, null, false /* optional */);
        $contest = self::validateClarifications($r);

        $isContestDirector = \OmegaUp\Authorization::isContestAdmin(
            $r->identity,
            $contest
        );

        $clarifications = \OmegaUp\DAO\Clarifications::GetProblemsetClarifications(
            intval($contest->problemset_id),
            $isContestDirector,
            $r->identity->identity_id,
            empty($r['offset']) ? null : intval($r['offset']),
            empty($r['rowcount']) ? 1000 : intval($r['rowcount'])
        );

        foreach ($clarifications as &$clar) {
            $clar['time'] = intval($clar['time']);
        }

        return [
            'clarifications' => $clarifications,
        ];
    }

    /**
     * Returns the Scoreboard events
     *
     * @throws \OmegaUp\Exceptions\NotFoundException
     *
     * @return array{events: list<array{country: null|string, delta: float, is_invited: bool, total: array{points: float, penalty: float}, name: null|string, username: string, problem: array{alias: string, points: float, penalty: float}}>}
     */
    public static function apiScoreboardEvents(\OmegaUp\Request $r): array {
        // Get the current user
        $response = self::validateDetails($r);

        $params = \OmegaUp\ScoreboardParams::fromContest($response['contest']);
        $params->admin = (
            !is_null($r->identity) &&
            \OmegaUp\Authorization::isContestAdmin(
                $r->identity,
                $response['contest']
            ) &&
            !\OmegaUp\DAO\Contests::isVirtual($response['contest'])
        );
        $params->show_all_runs = !\OmegaUp\DAO\Contests::isVirtual(
            $response['contest']
        );
        $scoreboard = new \OmegaUp\Scoreboard($params);

        // Push scoreboard data in response
        return [
            'events' => $scoreboard->events(),
        ];
    }

    /**
     * Returns the Scoreboard
     *
     * @throws \OmegaUp\Exceptions\NotFoundException
     *
     * @return array{finish_time: int, problems: array<int, array{alias: string, order: int}>, ranking: list<array{country: null|string, is_invited: bool, name: null|string, place?: int, problems: list<array{alias: string, penalty: float, percent: float, place?: int, points: float, run_details?: array{cases?: list<array{contest_score: float, max_score: float, meta: array{status: string}, name: null|string, out_diff: string, score: float, verdict: string}>, details: array{groups: list<array{cases: list<array{meta: array{memory: float, time: float, wall_time: float}}>}>}}, runs: int}>, total: array{penalty: float, points: float}, username: string}>, start_time: int, time: int, title: string}
     */
    public static function apiScoreboard(\OmegaUp\Request $r): array {
        [$contest, $problemset] = self::validateBasicDetails(
            $r['contest_alias']
        );

        // If true, will override Scoreboard Pertentage to 100%
        $showAllRuns = false;

        if (is_null($r['token'])) {
            // Get the current user
            $r->ensureIdentity();

            self::canAccessContest($contest, $r->identity);

            if (
                \OmegaUp\Authorization::isContestAdmin(
                    $r->identity,
                    $contest
                )
            ) {
                $showAllRuns = true;
            }
        } else {
            if ($r['token'] === $problemset->scoreboard_url) {
                $showAllRuns = false;
            } elseif ($r['token'] === $problemset->scoreboard_url_admin) {
                $showAllRuns = true;
            } else {
                throw new \OmegaUp\Exceptions\ForbiddenAccessException(
                    'invalidScoreboardUrl'
                );
            }
        }

        // Create scoreboard
        $params = \OmegaUp\ScoreboardParams::fromContest($contest);
        $params->admin = $showAllRuns;
        $scoreboard = new \OmegaUp\Scoreboard($params);

        return $scoreboard->generate();
    }

    /**
     * Gets the accomulative scoreboard for an array of contests
     *
     * @return array{ranking: list<array{name: null|string, username: string, contests: array<string, array{points: float, penalty: float}>, total: array{points: float, penalty: float}}>}
     */
    public static function apiScoreboardMerge(\OmegaUp\Request $r): array {
        // Get the current user
        $r->ensureIdentity();

        \OmegaUp\Validators::validateStringNonEmpty(
            $r['contest_aliases'],
            'contest_aliases'
        );
        $contestAliases = explode(',', $r['contest_aliases']);

        \OmegaUp\Validators::validateOptionalStringNonEmpty(
            $r['usernames_filter'],
            'usernames_filter'
        );
        /** @var list<string> */
        $usernamesFilter = [];
        if (isset($r['usernames_filter'])) {
            $usernamesFilter = explode(',', $r['usernames_filter']);
        }

        if (isset($r['contest_params']) && is_array($r['contest_params'])) {
            /** @var array<string, array{only_ac: bool, weight: float}> */
            $contestParams = $r['contest_params'];
        } else {
            /** @var array<string, array{only_ac: bool, weight: float}> */
            $contestParams = [];
        }

        return [
            'ranking' => self::getMergedScoreboard(
                $contestAliases,
                $usernamesFilter,
                $contestParams
            ),
        ];
    }

    /**
     * @param list<string> $contestAliases
     * @param list<string> $usernamesFilter
     * @param array<string, array{only_ac: bool, weight: float}> $contestParams
     *
     * @return list<array{name: null|string, username: string, contests: array<string, array{points: float, penalty: float}>, total: array{points: float, penalty: float}}>
     */
    public static function getMergedScoreboard(
        array $contestAliases,
        array $usernamesFilter,
        array $contestParams
    ): array {
        // Validate all contest alias
        $contests = [];
        foreach ($contestAliases as $contestAlias) {
            $contest = \OmegaUp\DAO\Contests::getByAlias($contestAlias);
            if (is_null($contest)) {
                throw new \OmegaUp\Exceptions\NotFoundException(
                    'contestNotFound'
                );
            }

            $contests[] = $contest;
        }

        // Get all scoreboards
        $scoreboards = [];
        foreach ($contests as $contest) {
            if (is_null($contest->alias)) {
                throw new \OmegaUp\Exceptions\NotFoundException(
                    'contestNotFound'
                );
            }
            // Set defaults for contests params
            if (!isset($contestParams[$contest->alias])) {
                $contestParams[$contest->alias] = [
                    'only_ac' => false,
                    'weight' => 1.0,
                ];
            }
            $params = \OmegaUp\ScoreboardParams::fromContest($contest);
            $params->only_ac = $contestParams[strval(
                $contest->alias
            )]['only_ac'];
            $s = new \OmegaUp\Scoreboard($params);

            $scoreboards[strval($contest->alias)] = $s->generate();
        }

        /** @var array<string, array{name: null|string, username: string, contests: array<string, array{points: float, penalty: float}>, total: array{points: float, penalty: float}}> */
        $mergedScoreboard = [];

        // Merge
        /** @var string $contestAlias */
        foreach ($scoreboards as $contestAlias => $scoreboard) {
            foreach ($scoreboard['ranking'] as $userResults) {
                $username = $userResults['username'];
                // If user haven't been added to the merged scoredboard, add them.
                if (!isset($mergedScoreboard[$username])) {
                    $mergedScoreboard[$username] = [
                        'name' => $userResults['name'],
                        'username' => $username,
                        'contests' => [],
                        'total' => [
                            'points' => 0.0,
                            'penalty' => 0.0,
                        ],
                    ];
                }

                $mergedScoreboard[$username]['contests'][$contestAlias] = [
                    'points' => ($userResults['total']['points'] * $contestParams[$contestAlias]['weight']),
                    'penalty' => $userResults['total']['penalty'],
                ];

                $mergedScoreboard[$username]['total']['points'] += (
                    $userResults['total']['points'] * $contestParams[$contestAlias]['weight']
                );
                $mergedScoreboard[$username]['total']['penalty'] += (
                    $userResults['total']['penalty']
                );
            }
        }

        // Remove users not in filter
        if (!empty($usernamesFilter)) {
            foreach ($mergedScoreboard as $username => $entry) {
                if (array_search($username, $usernamesFilter) === false) {
                    unset($mergedScoreboard[$username]);
                }
            }
        }

        // Normalize user["contests"] entries so all contain the same contests
        foreach ($mergedScoreboard as $username => $entry) {
            foreach ($contests as $contest) {
                if (isset($entry['contests'][$contest->alias]['points'])) {
                    continue;
                }
                /** @var string $contest->alias */
                $mergedScoreboard[$username]['contests'][$contest->alias] = [
                    'points' => 0.0,
                    'penalty' => 0.0,
                ];
            }
        }

        // Sort mergedScoreboard
        usort(
            $mergedScoreboard,
            /**
             * @param array{name: null|string, username: string, contests: array<string, array{points: float, penalty: float}>, total: array{points: float, penalty: float}} $a
             * @param array{name: null|string, username: string, contests: array<string, array{points: float, penalty: float}>, total: array{points: float, penalty: float}} $b
             */
            function ($a, $b): int {
                if ($a['total']['points'] == $b['total']['points']) {
                    if ($a['total']['penalty'] == $b['total']['penalty']) {
                        return 0;
                    }

                    return ($a['total']['penalty'] > $b['total']['penalty']) ? 1 : -1;
                }

                return ($a['total']['points'] < $b['total']['points']) ? 1 : -1;
            }
        );

        /** @var list<array{name: null|string, username: string, contests: array<string, array{points: float, penalty: float}>, total: array{points: float, penalty: float}}> */
        return $mergedScoreboard;
    }

    /**
     * @return array{users: array, contest_alias: string}
     */
    public static function apiRequests(\OmegaUp\Request $r): array {
        // Authenticate request
        $r->ensureIdentity();

        \OmegaUp\Validators::validateStringNonEmpty(
            $r['contest_alias'],
            'contest_alias'
        );

        $contest = self::validateContestAdmin(
            $r['contest_alias'],
            $r->identity
        );

        $resultAdmins =
            \OmegaUp\DAO\ProblemsetIdentityRequest::getFirstAdminForProblemsetRequest(
                intval($contest->problemset_id)
            );
        $resultRequests =
            \OmegaUp\DAO\ProblemsetIdentityRequest::getRequestsForProblemset(
                intval($contest->problemset_id)
            );

        $admins = [];
        $requestsAdmins = [];
        foreach ($resultAdmins as $result) {
            $adminId = $result['admin_id'];
            if (!empty($adminId) && !array_key_exists($adminId, $admins)) {
                $admin = [];
                $data = \OmegaUp\DAO\Identities::findByUserId($adminId);
                if (!is_null($data)) {
                    $admin = [
                        'user_id' => $data->user_id,
                        'username' => $data->username,
                        'name' => $data->name,
                    ];
                }
                $requestsAdmins[$result['identity_id']] = $admin;
            }
        }

        $usersRequests = array_map(function ($request) use ($requestsAdmins) {
            if (isset($requestsAdmins[$request['identity_id']])) {
                $request['admin'] = $requestsAdmins[$request['identity_id']];
            }
            return $request;
        }, $resultRequests);

        return [
            'users' => $usersRequests,
            'contest_alias' => $r['contest_alias'],
        ];
    }

    /**
     * @return array{status: string}
     */
    public static function apiArbitrateRequest(\OmegaUp\Request $r): array {
        $r->ensureIdentity();

        \OmegaUp\Validators::validateStringNonEmpty(
            $r['contest_alias'],
            'contest_alias'
        );

        if (is_null($r['resolution'])) {
            throw new \OmegaUp\Exceptions\InvalidParameterException(
                'invalidParameters'
            );
        }

        $contest = self::validateContestAdmin(
            $r['contest_alias'],
            $r->identity
        );

        $targetIdentity = \OmegaUp\DAO\Identities::findByUsername(
            $r['username']
        );
        if (is_null($targetIdentity) || is_null($targetIdentity->username)) {
            throw new \OmegaUp\Exceptions\NotFoundException(
                'userNotFound'
            );
        }

        $request = \OmegaUp\DAO\ProblemsetIdentityRequest::getByPK(
            $targetIdentity->identity_id,
            $contest->problemset_id
        );

        if (is_null($request)) {
            throw new \OmegaUp\Exceptions\InvalidParameterException(
                'userNotInListOfRequests'
            );
        }

        if (is_bool($r['resolution'])) {
            $resolution = $r['resolution'];
        } else {
            $resolution = $r['resolution'] === 'true';
        }

        $request->accepted = $resolution;
        $request->extra_note = $r['note'];
        $request->last_update = \OmegaUp\Time::get();

        \OmegaUp\DAO\ProblemsetIdentityRequest::update($request);

        // Save this action in the history
        \OmegaUp\DAO\ProblemsetIdentityRequestHistory::create(new \OmegaUp\DAO\VO\ProblemsetIdentityRequestHistory([
            'identity_id' => $request->identity_id,
            'problemset_id' => $contest->problemset_id,
            'time' => $request->last_update,
            'admin_id' => $r->user->user_id,
            'accepted' => $request->accepted,
        ]));

        self::$log->info(
            'Arbitrated contest for user, new accepted username='
            . $targetIdentity->username . ', state=' . $resolution
        );

        return ['status' => 'ok'];
    }

    /**
     * Returns ALL identities participating in a contest
     *
     * @return array{users: list<array{access_time: int|null, country_id: null|string, end_time: int|null, is_owner: int|null, username: string}>}
     */
    public static function apiUsers(\OmegaUp\Request $r): array {
        // Authenticate request
        $r->ensureIdentity();

        \OmegaUp\Validators::validateStringNonEmpty(
            $r['contest_alias'],
            'contest_alias'
        );
        $contest = self::validateContestAdmin(
            $r['contest_alias'],
            $r->identity
        );

        return [
            'users' => \OmegaUp\DAO\ProblemsetIdentities::getWithExtraInformation(
                intval($contest->problemset_id)
            ),
        ];
    }

    /**
     * Returns all contest administrators
     *
     * @return array{admins: list<array{role: string, username: string}>, group_admins: list<array{alias: string, name: string, role: string}>}
     */
    public static function apiAdmins(\OmegaUp\Request $r): array {
        // Authenticate request
        $r->ensureIdentity();

        \OmegaUp\Validators::validateStringNonEmpty(
            $r['contest_alias'],
            'contest_alias'
        );

        $contest = self::validateContestAdmin(
            $r['contest_alias'],
            $r->identity
        );

        return [
            'admins' => \OmegaUp\DAO\UserRoles::getContestAdmins($contest),
            'group_admins' => \OmegaUp\DAO\GroupRoles::getContestAdmins(
                $contest
            )
        ];
    }

    /**
     * Enforces rules to avoid having invalid/unactionable public contests
     */
    private static function validateContestCanBePublic(\OmegaUp\DAO\VO\Contests $contest): void {
        $problemset = \OmegaUp\DAO\Problemsets::getByPK(
            intval($contest->problemset_id)
        );
        if (is_null($problemset)) {
            throw new \OmegaUp\Exceptions\NotFoundException(
                'problemsetNotFound'
            );
        }
        // Check that contest has some problems at least 1 problem
        $problemsInProblemset = \OmegaUp\DAO\ProblemsetProblems::getRelevantProblems(
            $problemset
        );
        if (count($problemsInProblemset) < 1) {
            throw new \OmegaUp\Exceptions\InvalidParameterException(
                'contestPublicRequiresProblem'
            );
        }
    }

    /**
     * Update a Contest
     *
     * @return array{status: string}
     */
    public static function apiUpdate(\OmegaUp\Request $r): array {
        if (OMEGAUP_LOCKDOWN) {
            throw new \OmegaUp\Exceptions\ForbiddenAccessException('lockdown');
        }

        // Authenticate request
        $r->ensureIdentity();

        // Validate request
        $contest = self::validateUpdate($r);

        self::forbiddenInVirtual($contest);

        $updateProblemset = true;
        // Update contest DAO
        if (!is_null($r['admission_mode'])) {
            // If going public
            if (self::isPublic(strval($r['admission_mode']))) {
                self::validateContestCanBePublic($contest);
            }

            $contest->admission_mode = $r['admission_mode'];
            // Problemset does not update when admission mode change
            $updateProblemset = false;
        }

        $valueProperties = [
            'title',
            'description',
            'start_time',
            'finish_time',
            'window_length' => ['transform' => function ($value) {
                return empty($value) ? null : $value;
            }],
            'scoreboard',
            'points_decay_factor',
            'partial_score',
            'submissions_gap',
            'feedback',
            'penalty' => ['transform' => function ($value): int {
                return max(0, intval($value));
            }],
            'penalty_type',
            'penalty_calc_policy',
            'show_scoreboard_after' => ['transform' => function ($value): bool {
                return filter_var($value, FILTER_VALIDATE_BOOLEAN);
            }],
            'languages' => ['transform' => function ($value) {
                if (!is_array($value)) {
                    return $value;
                }
                return join(',', $value);
            }],
            'admission_mode',
        ];
        self::updateValueProperties($r, $contest, $valueProperties);

        $originalContest = \OmegaUp\DAO\Contests::getByPK(
            intval($contest->contest_id)
        );
        if (is_null($originalContest)) {
            throw new \OmegaUp\Exceptions\NotFoundException(
                'contestNotFound'
            );
        }

        // Push changes
        try {
            // Begin a new transaction
            \OmegaUp\DAO\DAO::transBegin();

            // Save the contest object with data sent by user to the database
            self::updateContest($contest, $originalContest, $r->identity);

            if ($updateProblemset) {
                // Save the problemset object with data sent by user to the database
                $problemset = \OmegaUp\DAO\Problemsets::getByPK(
                    intval($contest->problemset_id)
                );
                if (is_null($problemset)) {
                    throw new \OmegaUp\Exceptions\NotFoundException(
                        'problemsetNotFound'
                    );
                }
                $problemset->needs_basic_information = $r['basic_information'] ?? false;
                $problemset->requests_user_information = $r['requests_user_information'] ?? 'no';
                \OmegaUp\DAO\Problemsets::update($problemset);
            }

            // End transaction
            \OmegaUp\DAO\DAO::transEnd();
        } catch (\Exception $e) {
            // Operation failed in the data layer, rollback transaction
            \OmegaUp\DAO\DAO::transRollback();

            throw $e;
        }

        // Expire contest-info cache
        \OmegaUp\Cache::deleteFromCache(
            \OmegaUp\Cache::CONTEST_INFO,
            $r['contest_alias']
        );

        // Expire contest scoreboard cache
        \OmegaUp\Scoreboard::invalidateScoreboardCache(
            \OmegaUp\ScoreboardParams::fromContest(
                $contest
            )
        );

        // Expire contest-list cache
        \OmegaUp\Cache::invalidateAllKeys(\OmegaUp\Cache::CONTESTS_LIST_PUBLIC);
        \OmegaUp\Cache::invalidateAllKeys(
            \OmegaUp\Cache::CONTESTS_LIST_SYSTEM_ADMIN
        );

        // Happy ending
        $response = [];
        $response['status'] = 'ok';

        self::$log->info('Contest updated (alias): ' . $r['contest_alias']);

        return $response;
    }

    /**
     * Update Contest end time for an identity when window_length
     * option is turned on
     *
     * @throws \OmegaUp\Exceptions\NotFoundException
     *
     * @return array{status: string}
     */
    public static function apiUpdateEndTimeForIdentity(\OmegaUp\Request $r): array {
        if (OMEGAUP_LOCKDOWN) {
            throw new \OmegaUp\Exceptions\ForbiddenAccessException('lockdown');
        }

        $r->ensureIdentity();
        $contest = self::validateContestAdmin(
            $r['contest_alias'],
            $r->identity
        );

        \OmegaUp\Validators::validateStringNonEmpty($r['username'], 'username');
        $r->ensureInt('end_time');

        $identity = \OmegaUp\Controllers\Identity::resolveIdentity(
            $r['username']
        );
        if (is_null($identity)) {
            throw new \OmegaUp\Exceptions\NotFoundException('userNotFound');
        }

        $problemsetIdentity = \OmegaUp\DAO\ProblemsetIdentities::getByPK(
            $identity->identity_id,
            $contest->problemset_id
        );
        if (is_null($problemsetIdentity)) {
            throw new \OmegaUp\Exceptions\NotFoundException(
                'problemsetIdentityNotFound'
            );
        }
        $problemsetIdentity->end_time = $r['end_time'];
        \OmegaUp\DAO\ProblemsetIdentities::update($problemsetIdentity);

        return [
            'status' => 'ok',
        ];
    }

    /**
     * This function reviews changes in penalty type, admission mode, finish
     * time and window length to recalcualte information previously stored
     */
    private static function updateContest(
        \OmegaUp\DAO\VO\Contests $contest,
        \OmegaUp\DAO\VO\Contests $originalContest,
        \OmegaUp\DAO\VO\Identities $identity
    ): void {
        if ($originalContest->admission_mode !== $contest->admission_mode) {
            $timestamp = \OmegaUp\Time::get();
            \OmegaUp\DAO\ContestLog::create(new \OmegaUp\DAO\VO\ContestLog([
                'contest_id' => $contest->contest_id,
                'user_id' => $identity->user_id,
                'from_admission_mode' => $originalContest->admission_mode,
                'to_admission_mode' => $contest->admission_mode,
                'time' => $timestamp,
            ]));
            $contest->last_updated = $timestamp;
        }
        if (
            ($originalContest->finish_time !== $contest->finish_time) ||
            ($originalContest->window_length !== $contest->window_length)
        ) {
            if (!is_null($contest->window_length)) {
                // When window length is enabled, end time value is access time + window length
                \OmegaUp\DAO\ProblemsetIdentities::recalculateEndTimeForProblemsetIdentities(
                    $contest
                );
            } else {
                \OmegaUp\DAO\ProblemsetIdentities::recalculateEndTimeAsFinishTime(
                    $contest
                );
            }
        }

        \OmegaUp\DAO\Contests::update($contest);
        if ($originalContest->penalty_type == $contest->penalty_type) {
            return;
        }
        \OmegaUp\DAO\Runs::recalculatePenaltyForContest($contest);
    }

    /**
     * Validates runs API
     *
     * @throws \OmegaUp\Exceptions\NotFoundException
     * @throws \OmegaUp\Exceptions\ForbiddenAccessException
     *
     * @return array{0: \OmegaUp\DAO\VO\Contests, 1: \OmegaUp\DAO\VO\Problems|null, 2: \OmegaUp\DAO\VO\Identities|null}
     */
    private static function validateRuns(\OmegaUp\Request $r): array {
        $r->ensureIdentity();
        // Defaults for offset and rowcount
        if (!isset($r['offset'])) {
            $r['offset'] = 0;
        }
        if (!isset($r['rowcount'])) {
            $r['rowcount'] = 100;
        }

        \OmegaUp\Validators::validateStringNonEmpty(
            $r['contest_alias'],
            'contest_alias'
        );

        $contest = self::validateContestAdmin(
            $r['contest_alias'],
            $r->identity
        );

        $r->ensureInt('offset', null, null, false);
        $r->ensureInt('rowcount', null, null, false);
        \OmegaUp\Validators::validateInEnum(
            $r['status'],
            'status',
            ['new', 'waiting', 'compiling', 'running', 'ready'],
            false
        );
        \OmegaUp\Validators::validateInEnum(
            $r['verdict'],
            'verdict',
            \OmegaUp\Controllers\Run::VERDICTS,
            false
        );

        $problem = null;
        // Check filter by problem, is optional
        if (!is_null($r['problem_alias'])) {
            \OmegaUp\Validators::validateStringNonEmpty(
                $r['problem_alias'],
                'problem'
            );

            $problem = \OmegaUp\DAO\Problems::getByAlias($r['problem_alias']);
            if (is_null($problem)) {
                throw new \OmegaUp\Exceptions\NotFoundException(
                    'problemNotFound'
                );
            }
        }

        \OmegaUp\Validators::validateInEnum(
            $r['language'],
            'language',
            array_keys(\OmegaUp\Controllers\Run::SUPPORTED_LANGUAGES),
            false
        );

        // Get user if we have something in username
        $identity = null;
        if (!is_null($r['username'])) {
            $identity = \OmegaUp\Controllers\Identity::resolveIdentity(
                $r['username']
            );
        }
        return [$contest, $problem, $identity];
    }

    /**
     * Returns all runs for a contest
     *
     * @return array{runs: list<array{run_id: int, guid: string, language: string, status: string, verdict: string, runtime: int, penalty: int, memory: int, score: float, contest_score: float, judged_by: null|string, time: int, submit_delay: int, type: null|string, username: string, alias: string, country_id: null|string, contest_alias: null|string}>}
     */
    public static function apiRuns(\OmegaUp\Request $r): array {
        // Authenticate request
        $r->ensureIdentity();

        // Validate request
        [$contest, $problem, $identity] = self::validateRuns($r);

        // Get our runs
        $runs = \OmegaUp\DAO\Runs::getAllRuns(
            $contest->problemset_id,
            $r['status'],
            $r['verdict'],
            !is_null($problem) ? $problem->problem_id : null,
            $r['language'],
            !is_null($identity) ? $identity->identity_id : null,
            $r['offset'],
            $r['rowcount']
        );

        $result = [];

        foreach ($runs as $run) {
            $run['time'] = intval($run['time']);
            $run['score'] = round(floatval($run['score']), 4);
            $run['contest_score'] = round(floatval($run['contest_score']), 2);
            $result[] = $run;
        }

        return [
            'runs' => $result,
        ];
    }

    /**
     * Validates that request contains contest_alias and the api is contest-admin only
     *
     * @throws \OmegaUp\Exceptions\ForbiddenAccessException
     */
    private static function validateStats(
        ?string $contestAlias,
        \OmegaUp\DAO\VO\Identities $identity
    ): \OmegaUp\DAO\VO\Contests {
        \OmegaUp\Validators::validateStringNonEmpty(
            $contestAlias,
            'contest_alias'
        );

        return self::validateContestAdmin($contestAlias, $identity);
    }

    /**
     * Stats of a problem
     *
     * @throws \OmegaUp\Exceptions\ForbiddenAccessException
     *
     * @return array{total_runs: int, pending_runs: array, max_wait_time: int|mixed, max_wait_time_guid: int|mixed, verdict_counts: array<string, int>, distribution: array<int, int>, size_of_bucket: float, total_points: float}
     */
    public static function apiStats(\OmegaUp\Request $r): array {
        // Get user
        $r->ensureIdentity();

        $contest = self::validateStats($r['contest_alias'], $r->identity);

        $pendingRunGuids = \OmegaUp\DAO\Runs::getPendingRunGuidsOfProblemset(
            intval(
                $contest->problemset_id
            )
        );

        // Count of pending runs (int)
        $totalRunsCount = \OmegaUp\DAO\Submissions::countTotalSubmissionsOfProblemset(
            intval($contest->problemset_id)
        );

        // Wait time
        $waitTimeArray = \OmegaUp\DAO\Runs::getLargestWaitTimeOfProblemset(
            intval(
                $contest->problemset_id
            )
        );

        // List of verdicts
        $verdictCounts = [];

        foreach (\OmegaUp\Controllers\Run::VERDICTS as $verdict) {
            $verdictCounts[$verdict] = \OmegaUp\DAO\Runs::countTotalRunsOfProblemsetByVerdict(
                intval($contest->problemset_id),
                $verdict
            );
        }

        // Get max points posible for contest
        $totalPoints = \OmegaUp\DAO\ProblemsetProblems::getMaxPointsByProblemset(
            intval($contest->problemset_id)
        );

        // Get scoreboard to calculate distribution
        $distribution = [];
        for ($i = 0; $i < 101; $i++) {
            $distribution[$i] = 0;
        }

        $sizeOfBucket = $totalPoints / 100;
        if ($sizeOfBucket > 0) {
            $scoreboardResponse = self::apiScoreboard($r);
            foreach ($scoreboardResponse['ranking'] as $results) {
                $distribution[intval(
                    $results['total']['points'] / $sizeOfBucket
                )]++;
            }
        }

        return [
            'total_runs' => $totalRunsCount,
            'pending_runs' => $pendingRunGuids,
            'max_wait_time' => empty(
                $waitTimeArray
            ) ? 0 : $waitTimeArray['time'],
            'max_wait_time_guid' => empty(
                $waitTimeArray
            ) ? 0 : $waitTimeArray['guid'],
            'verdict_counts' => $verdictCounts,
            'distribution' => $distribution,
            'size_of_bucket' => $sizeOfBucket,
            'total_points' => $totalPoints,
        ];
    }

    /**
     * Returns a detailed report of the contest
     *
     * @return array{finish_time: int, problems: array<int, array{alias: string, order: int}>, ranking: list<array{country: null|string, is_invited: bool, name: null|string, place?: int, problems: list<array{alias: string, penalty: float, percent: float, place?: int, points: float, run_details?: array{cases?: list<array{contest_score: float, max_score: float, meta: array{status: string}, name: null|string, out_diff: string, score: float, verdict: string}>, details: array{groups: list<array{cases: list<array{meta: array{memory: float, time: float, wall_time: float}}>}>}}, runs: int}>, total: array{penalty: float, points: float}, username: string}>, start_time: int, time: int, title: string}
     */
    public static function apiReport(\OmegaUp\Request $r): array {
        return self::getContestReportDetails($r);
    }

    /**
     * Returns a detailed report of the contest. Only Admins can get the report
     *
     * @return array{finish_time: int, problems: array<int, array{alias: string, order: int}>, ranking: list<array{country: null|string, is_invited: bool, name: null|string, place?: int, problems: list<array{alias: string, penalty: float, percent: float, place?: int, points: float, run_details?: array{cases?: list<array{contest_score: float, max_score: float, meta: array{status: string}, name: null|string, out_diff: string, score: float, verdict: string}>, details: array{groups: list<array{cases: list<array{meta: array{memory: float, time: float, wall_time: float}}>}>}}, runs: int}>, total: array{penalty: float, points: float}, username: string}>, start_time: int, time: int, title: string}
     */
    private static function getContestReportDetails(\OmegaUp\Request $r): array {
        $r->ensureIdentity();
        \OmegaUp\Validators::validateStringNonEmpty(
            $r['contest_alias'],
            'contest_alias'
        );
        \OmegaUp\Validators::validateOptionalStringNonEmpty(
            $r['auth_token'],
            'auth_token'
        );

        $contest = self::validateStats($r['contest_alias'], $r->identity);

        $params = \OmegaUp\ScoreboardParams::fromContest($contest);
        $params->admin = true;
        $params->auth_token = $r['auth_token'];
        $scoreboard = new \OmegaUp\Scoreboard($params);

        // Check the filter if we have one
        \OmegaUp\Validators::validateOptionalStringNonEmpty(
            $r['filterBy'],
            'filterBy'
        );

        return $scoreboard->generate(
            true, // with run details for reporting
            true, // sort contestants by name,
            $r['filterBy']
        );
    }

    /**
     * Gets all details to show the report
     *
     * @return array{contestReport: list<array{country: null|string, is_invited: bool, name: null|string, place?: int, problems: list<array{alias: string, penalty: float, percent: float, place?: int, points: float, run_details?: array{cases?: list<array{contest_score: float, max_score: float, meta: array{status: string}, name: null|string, out_diff: string, score: float, verdict: string}>, details: array{groups: list<array{cases: list<array{meta: array{memory: float, time: float, wall_time: float}}>}>}}, runs: int}>, total: array{penalty: float, points: float}, username: string}>}
     */
    public static function getContestReportDetailsForSmarty(\OmegaUp\Request $r) {
        $contestReport = self::getContestReportDetails($r)['ranking'];
        foreach ($contestReport as &$user) {
            if (!isset($user['problems'])) {
                continue;
            }
            foreach ($user['problems'] as &$problem) {
                if (
                    !isset($problem['run_details']) ||
                    !isset($problem['run_details']['details']) ||
                    !isset($problem['run_details']['details']['groups'])
                ) {
                    continue;
                }
                foreach ($problem['run_details']['details']['groups'] as &$group) {
                    foreach ($group['cases'] as &$case) {
                        $case['meta']['memory'] =
                            floatval($case['meta']['memory']) / 1024.0 / 1024.0;
                    }
                }
            }
        }

        return [
            'contestReport' => $contestReport,
        ];
    }

    /**
     * Generates a CSV for contest report
     */
    public static function apiCsvReport(\OmegaUp\Request $r): void {
        $r->ensureIdentity();

        \OmegaUp\Validators::validateStringNonEmpty(
            $r['contest_alias'],
            'contest_alias'
        );
        $contest = self::validateStats($r['contest_alias'], $r->identity);

        // Get full Report API of the contest
        $contestReport = self::getContestReportDetails(new \OmegaUp\Request([
            'contest_alias' => $r['contest_alias'],
            'auth_token' => $r['auth_token'],
        ]));

        // Get problem stats for each contest problem so we can
        // have the full list of cases
        $problemStats = [];
        $problemAliasStats = [];
        $i = 0;
        foreach ($contestReport['problems'] as $entry) {
            $problemAlias = $entry['alias'];
            $problemStatsRequest = new \OmegaUp\Request([
                        'problem_alias' => $problemAlias,
                        'auth_token' => $r['auth_token'],
                    ]);

            $problemStats[$i] = \OmegaUp\Controllers\Problem::apiStats(
                $problemStatsRequest
            );
            $problemAliasStats[$problemAlias] = $problemStats[$i];

            $i++;
        }

        // Build a csv
        /** @var string[][] */
        $csvData = [];

        // Build titles
        $csvRow = [
            'username',
        ];
        foreach ($contestReport['problems'] as $entry) {
            foreach ($problemAliasStats[$entry['alias']]['cases_stats'] as $caseName => $counts) {
                $csvRow[] = strval($caseName);
            }
            $csvRow[] = "{$entry['alias']} total";
        }
        $csvRow[] = 'total';
        $csvData[] = $csvRow;

        foreach ($contestReport['ranking'] as $userData) {
            $csvRow = [
                $userData['username'],
            ];

            foreach ($userData['problems'] as $key => $problemData) {
                // If the user don't have these details then he didn't submit,
                // we need to fill the report with 0s for completeness
                if (
                    empty($problemData['run_details']['cases'])
                ) {
                    for (
                        $i = 0; $i < count(
                            $problemStats[$key]['cases_stats']
                        ); $i++
                    ) {
                        $csvRow[] = '0';
                    }

                    // And adding the total for this problem
                    $csvRow[] = '0';
                } else {
                    // for each case
                    foreach ($problemData['run_details']['cases'] as $caseData) {
                        // If case is correct
                        if (
                            strcmp($caseData['meta']['status'], 'OK') === 0 &&
                            strcmp($caseData['out_diff'], '') === 0
                        ) {
                            $csvRow[] = '1';
                        } else {
                            $csvRow[] = '0';
                        }
                    }

                    $csvRow[] = $problemData['points'];
                }
            }
            $csvRow[] = $userData['total']['points'];
            $csvData[] = $csvRow;
        }

        // Set headers to auto-download file
        header('Pragma: public');
        header('Expires: 0');
        header('Cache-Control: must-revalidate, post-check=0, pre-check=0');
        header('Content-Type: application/force-download');
        header('Content-Type: application/octet-stream');
        header('Content-Type: application/download');
        header(
            "Content-Disposition: attachment;filename={$contest->alias}_report.csv"
        );
        header('Content-Transfer-Encoding: binary');

        // Write contents to a csv raw string
        $out = fopen('php://output', 'w');
        foreach ($csvData as $csvRow) {
            fputcsv($out, \OmegaUp\Controllers\Contest::escapeCsv($csvRow));
        }
        fclose($out);

        // X_X
        die();
    }

    /**
     * @param mixed[] $csvRow
     *
     * @return list<string>
     */
    private static function escapeCsv($csvRow): array {
        $escapedRow = [];
        /** @var mixed $field */
        foreach ($csvRow as $field) {
            if (is_string($field) && $field[0] == '=') {
                $escapedRow[] = "'" . $field;
            } else {
                $escapedRow[] = strval($field);
            }
        }
        return $escapedRow;
    }

    public static function apiDownload(\OmegaUp\Request $r): void {
        $r->ensureIdentity();

        $contest = self::validateStats(
            strval(
                $r['contest_alias']
            ),
            $r->identity
        );
        if (is_null($contest->problemset_id)) {
            throw new \OmegaUp\Exceptions\NotFoundException('contestNotFound');
        }
        include_once 'libs/third_party/ZipStream.php';
        $zip = new \ZipStream("{$r['contest_alias']}.zip");
        \OmegaUp\Controllers\Problemset::downloadRuns(
            $contest->problemset_id,
            $zip
        );
        $zip->finish();

        die();
    }

    /**
     * Given a contest_alias and user_id, returns the role of the user within
     * the context of a contest.
     *
     * @return array{status?: string, admin: bool}
     */
    public static function apiRole(\OmegaUp\Request $r): array {
        try {
            if ($r['contest_alias'] == 'all-events') {
                $r->ensureIdentity();
                if (\OmegaUp\Authorization::isSystemAdmin($r->identity)) {
                    return [
                        'status' => 'ok',
                        'admin' => true
                    ];
                }
            }

            $response = self::validateDetails($r);

            return [
                'admin' => $response['contest_admin']
            ];
        } catch (\Exception $e) {
            self::$log->error('Error getting role:', $e);

            return [
                'status' => 'error',
                'admin' => false,
            ];
        }
    }

    /**
     * Given a contest_alias, sets the recommended flag on/off.
     * Only omegaUp admins can call this API.
     *
     * @return array{status: string}
     */
    public static function apiSetRecommended(\OmegaUp\Request $r): array {
        $r->ensureIdentity();

        if (!\OmegaUp\Authorization::isSystemAdmin($r->identity)) {
            throw new \OmegaUp\Exceptions\ForbiddenAccessException(
                'userNotAllowed'
            );
        }

        // Validate & get contest_alias
        \OmegaUp\Validators::validateStringNonEmpty(
            $r['contest_alias'],
            'contest_alias'
        );
        $contest = \OmegaUp\DAO\Contests::getByAlias($r['contest_alias']);
        if (is_null($contest)) {
            throw new \OmegaUp\Exceptions\NotFoundException('contestNotFound');
        }

        // Validate value param
        $r->ensureBool('value');

        $contest->recommended = boolval($r['value']);
        \OmegaUp\DAO\Contests::update($contest);

        return ['status' => 'ok'];
    }

    /**
     * Return users who participate in a contest, as long as contest admin
     * has chosen to ask for users information and contestants have
     * previously agreed to share their information.
     *
     * @throws \OmegaUp\Exceptions\ForbiddenAccessException
     *
     * @return array{contestants: list<array{name: null|string, username: string, email: null|string, state: null|string, country: null|string, school: null|string}>}
     */
    public static function apiContestants(\OmegaUp\Request $r): array {
        $r->ensureIdentity();

        \OmegaUp\Validators::validateStringNonEmpty(
            $r['contest_alias'],
            'contest_alias'
        );
        $contest = self::validateStats($r['contest_alias'], $r->identity);

        if (is_null($contest->contest_id)) {
            throw new \OmegaUp\Exceptions\NotFoundException('contestNotFound');
        }
        if (
            !\OmegaUp\DAO\Contests::requestsUserInformation(
                $contest->contest_id
            )
        ) {
            throw new \OmegaUp\Exceptions\ForbiddenAccessException(
                'contestInformationNotRequired'
            );
        }

        // Get contestants info
        /** @var int $contest->contest_id */
        $contestants = \OmegaUp\DAO\Contests::getContestantsInfo(
            $contest->contest_id
        );

        return [
            'status' => 'ok',
            'contestants' => $contestants,
        ];
    }

    public static function isPublic(string $admissionMode): bool {
        return $admissionMode != 'private';
    }
}<|MERGE_RESOLUTION|>--- conflicted
+++ resolved
@@ -435,12 +435,8 @@
 
     /**
      * Get all the properties for smarty.
-<<<<<<< HEAD
-     * @return array
-=======
      *
      * @return array{needsBasicInformation?: bool, requestsUserInformation?: false, privacyStatement?: array{markdown: string, statementType: string, gitObjectId?: string}, payload?: array{shouldShowFirstAssociatedIdentityRunWarning: bool}}
->>>>>>> f352cb3e
      */
     public static function getContestDetailsForSmarty(
         \OmegaUp\Request $r
@@ -479,7 +475,7 @@
                 'template' => $isPractice ?
                     'arena.contest.practice.tpl' :
                     'arena.contest.contestant.tpl',
-                'inContest' => true
+                'inContest' => !$isPractice,
             ];
         }
         $result = [
