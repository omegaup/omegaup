<?php

namespace OmegaUp\Controllers;

/**
 * ContestController
 *
 * @psalm-type PageItem=array{class: string, label: string, page: int, url?: string}
 * @psalm-type PrivacyStatement=array{markdown: string, statementType: string, gitObjectId?: string}
 * @psalm-type Contest=array{acl_id?: int, admission_mode: string, alias: string, contest_id: int, description: string, feedback?: string, finish_time: \OmegaUp\Timestamp, languages?: null|string, last_updated: \OmegaUp\Timestamp, original_finish_time?: \OmegaUp\Timestamp, partial_score: bool, penalty?: int, penalty_calc_policy?: string, penalty_type?: string, points_decay_factor?: float, problemset_id: int, recommended: bool, rerun_id: int|null, scoreboard?: int, scoreboard_url: string, scoreboard_url_admin: string, show_scoreboard_after?: int, start_time: \OmegaUp\Timestamp, submissions_gap?: int, title: string, urgent?: int, window_length: int|null}
 * @psalm-type NavbarProblemsetProblem=array{acceptsSubmissions: bool, alias: string, bestScore: int, hasRuns: bool, maxScore: float|int, text: string}
 * @psalm-type ContestUser=array{access_time: \OmegaUp\Timestamp|null, country_id: null|string, end_time: \OmegaUp\Timestamp|null, is_owner: int|null, username: string}
 * @psalm-type ContestGroup=array{alias: string, name: string}
 * @psalm-type ContestRequest=array{accepted: bool|null, admin?: array{username?: null|string}, country: null|string, last_update: \OmegaUp\Timestamp|null, request_time: \OmegaUp\Timestamp, username: string}
 * @psalm-type ContestAdmin=array{role: string, username: string}
 * @psalm-type ContestGroupAdmin=array{alias: string, name: string, role: string}
 * @psalm-type ConsentStatement=array{contest_alias: string, privacy_git_object_id?: string, share_user_information: bool|null, statement_type?: string}
 * @psalm-type Clarification=array{answer: null|string, assignment_alias?: null|string, author: string, clarification_id: int, contest_alias?: null|string, message: string, problem_alias: string, public: bool, receiver: null|string, time: \OmegaUp\Timestamp}
 * @psalm-type ProblemQualityPayload=array{canNominateProblem: bool, dismissed: bool, dismissedBeforeAc: bool, language?: string, nominated: bool, nominatedBeforeAc: bool, problemAlias: string, solved: bool, tried: bool}
 * @psalm-type ProblemsetProblem=array{accepted: int, accepts_submissions: bool, alias: string, commit: string, difficulty: float, has_submissions: bool, input_limit: int, is_extra_problem: bool, languages: string, letter?: string, order: int, points: float, problem_id?: int, quality_payload?: ProblemQualityPayload, quality_seal: bool, submissions: int, title: string, version: string, visibility: int, visits: int}
 * @psalm-type Signature=array{email: string, name: string, time: \OmegaUp\Timestamp}
 * @psalm-type ProblemVersion=array{author: Signature, commit: string, committer: Signature, message: string, parents: list<string>, tree: array<string, string>, version: string}
 * @psalm-type ProblemsetProblemWithVersions=array{accepted: int, accepts_submissions: bool, alias: string, commit: string, difficulty: float, has_submissions: bool, input_limit: int, languages: string, letter?: string, order: int, points: float, quality_payload?: ProblemQualityPayload, quality_seal: bool, submissions: int, title: string, version: string, versions: array{log: list<ProblemVersion>, published: string}, visibility: int, visits: int}
 * @psalm-type ContestListMinePayload=array{contests: list<Contest>, privateContestsAlert: bool}
 * @psalm-type ContestDetails=array{admin: bool, admission_mode: string, alias: string, archived: bool, contest_for_teams: bool, description: string, director: string, feedback: string, finish_time: \OmegaUp\Timestamp, has_submissions: bool, languages: list<string>, needs_basic_information: bool, opened: bool, original_contest_alias: null|string, original_problemset_id: int|null, partial_score: bool, penalty: int, penalty_calc_policy: string, penalty_type: string, points_decay_factor: float, problems: list<ProblemsetProblem>, problemset_id: int, requests_user_information: string, rerun_id?: int, scoreboard: int, scoreboard_url?: string, scoreboard_url_admin?: string, show_penalty: bool, default_show_all_contestants_in_scoreboard: bool, show_scoreboard_after: bool, start_time: \OmegaUp\Timestamp, submission_deadline?: \OmegaUp\Timestamp|null, submissions_gap: int, title: string, window_length: int|null}
 * @psalm-type ArenaContest=array{alias: string, director: string, finish_time: \OmegaUp\Timestamp|null, start_time: \OmegaUp\Timestamp|null, rerun_id?: int, title: string, window_length?: int}
 * @psalm-type ContestAdminDetails=array{admin: bool, admission_mode: string, alias: string, archived: bool, available_languages: array<string, string>, contest_for_teams: bool, description: string, director: string, feedback: string, finish_time: \OmegaUp\Timestamp, has_submissions: bool, languages: list<string>, needs_basic_information: bool, opened: bool, original_contest_alias: null|string, original_problemset_id: int|null, partial_score: bool, penalty: int, penalty_calc_policy: string, penalty_type: string, points_decay_factor: float, problems?: list<ProblemsetProblem>, problemset_id: int, requests_user_information: string, rerun_id?: int, scoreboard: int, scoreboard_url: null|string, scoreboard_url_admin: null|string, show_penalty: bool, default_show_all_contestants_in_scoreboard: bool, show_scoreboard_after: bool, start_time: \OmegaUp\Timestamp, submission_deadline?: \OmegaUp\Timestamp|null, submissions_gap: int, title: string, window_length: int|null}
 * @psalm-type StatsPayload=array{alias: string, entity_type: string, cases_stats?: array<string, int>, pending_runs: list<string>, total_runs: int, verdict_counts: array<string, int>, max_wait_time?: \OmegaUp\Timestamp|null, max_wait_time_guid?: null|string, distribution?: array<int, int>, size_of_bucket?: float, total_points?: float}
 * @psalm-type ContestPublicDetails=array{admission_mode: string, alias: string, description: string, director: string, feedback: string, finish_time: \OmegaUp\Timestamp, languages: string, partial_score: bool, penalty: int, penalty_calc_policy: string, penalty_type: string, points_decay_factor: float, problemset_id: int, rerun_id: int|null, scoreboard: int, show_penalty: bool, default_show_all_contestants_in_scoreboard: bool, show_scoreboard_after: bool, start_time: \OmegaUp\Timestamp, submissions_gap: int, title: string, user_registration_requested?: bool, user_registration_answered?: bool, user_registration_accepted?: bool|null, window_length: int|null}
 * @psalm-type ContestVirtualDetailsPayload=array{contest: ContestPublicDetails}
 * @psalm-type ContestEditPayload=array{details: ContestAdminDetails, problems: list<ProblemsetProblemWithVersions>, users: list<ContestUser>, groups: list<ContestGroup>, teams_group: ContestGroup|null, requests: list<ContestRequest>, admins: list<ContestAdmin>, group_admins: list<ContestGroupAdmin>}
 * @psalm-type ContestIntroPayload=array{contest: ContestPublicDetails, needsBasicInformation: bool, privacyStatement: PrivacyStatement, requestsUserInformation: string}
 * @psalm-type ContestListItem=array{admission_mode: string, alias: string, contest_id: int, contestants: int, description: string, finish_time: \OmegaUp\Timestamp, last_updated: \OmegaUp\Timestamp, organizer: string, original_finish_time: \OmegaUp\Timestamp, partial_score: bool, participating: bool, problemset_id: int, recommended: bool, rerun_id: int|null, start_time: \OmegaUp\Timestamp, title: string, window_length: int|null}
 * @psalm-type ContestList=array{current: list<ContestListItem>, future: list<ContestListItem>, past: list<ContestListItem>}
 * @psalm-type TimeTypeContests=array<string, list<ContestListItem>>
 * @psalm-type ContestListPayload=array{contests: TimeTypeContests, countContests: array<string, int>, isLogged: bool, query: null|string}
 * @psalm-type ContestListv2Payload=array{contests: ContestList, countContests: array{current: int, future: int, past: int}, query: string | null}
 * @psalm-type ContestNewPayload=array{languages: array<string, string>}
 * @psalm-type Run=array{guid: string, language: string, status: string, verdict: string, runtime: int, penalty: int, memory: int, score: float, contest_score: float|null, time: \OmegaUp\Timestamp, submit_delay: int, type: null|string, username: string, classname: string, alias: string, country: string, contest_alias: null|string}
 * @psalm-type RunMetadata=array{verdict: string, time: float, sys_time: int, wall_time: float, memory: int}
 * @psalm-type ScoreboardEvent=array{classname: string, country: string, delta: float, is_invited: bool, total: array{points: float, penalty: float}, name: null|string, username: string, problem: array{alias: string, points: float, penalty: float}}
 * @psalm-type CaseResult=array{contest_score: float, max_score: float, meta: RunMetadata, name: string, out_diff?: string, score: float, verdict: string}
 * @psalm-type ScoreboardRankingProblemDetailsGroup=array{cases: list<array{meta: RunMetadata}>}
 * @psalm-type ScoreboardRankingProblem=array{alias: string, penalty: float, percent: float, pending?: int, place?: int, points: float, run_details?: array{cases?: list<CaseResult>, details: array{groups: list<ScoreboardRankingProblemDetailsGroup>}}, runs: int}
 * @psalm-type ScoreboardRankingEntry=array{classname: string, country: string, is_invited: bool, name: null|string, place?: int, problems: list<ScoreboardRankingProblem>, total: array{penalty: float, points: float}, username: string}
 * @psalm-type Scoreboard=array{finish_time: \OmegaUp\Timestamp|null, problems: list<array{alias: string, order: int}>, ranking: list<ScoreboardRankingEntry>, start_time: \OmegaUp\Timestamp, time: \OmegaUp\Timestamp, title: string}
 * @psalm-type ContestScoreboardPayload=array{contest: ContestDetails, contestAdmin: bool, problems: list<NavbarProblemsetProblem>, scoreboard: Scoreboard, scoreboardEvents: list<ScoreboardEvent>, scoreboardToken:null|string}
 * @psalm-type ContestDetailsPayload=array{adminPayload?: array{allRuns: list<Run>, totalRuns: int, users: list<ContestUser>}, clarifications: list<Clarification>, contest: ContestPublicDetails, original?: array{contest: \OmegaUp\DAO\VO\Contests, scoreboard?: Scoreboard, scoreboardEvents?: list<ScoreboardEvent>}, problems: list<NavbarProblemsetProblem>, scoreboard: Scoreboard, scoreboardEvents: list<ScoreboardEvent>, shouldShowFirstAssociatedIdentityRunWarning: bool, submissionDeadline: \OmegaUp\Timestamp|null}
 * @psalm-type ContestPracticeDetailsPayload=array{adminPayload?: array{allRuns: list<Run>, users: list<ContestUser>}, clarifications: list<Clarification>, contest: ContestPublicDetails, contestAdmin: bool, original?: array{contest: \OmegaUp\DAO\VO\Contests, scoreboard?: Scoreboard, scoreboardEvents?: list<ScoreboardEvent>}, problems: list<NavbarProblemsetProblem>, shouldShowFirstAssociatedIdentityRunWarning: bool, submissionDeadline: \OmegaUp\Timestamp|null}
 * @psalm-type Event=array{courseAlias?: string, courseName?: string, name: string, problem?: string}
 * @psalm-type ActivityEvent=array{classname: string, event: Event, ip: int|null, time: \OmegaUp\Timestamp, username: string}
 * @psalm-type ActivityFeedPayload=array{alias: string, events: list<ActivityEvent>, type: string, page: int, length: int, pagerItems: list<PageItem>}
 * @psalm-type Contestant=array{name: null|string, username: string, email: null|string, gender: null|string, state: null|string, country: null|string, school: null|string}
 * @psalm-type ListItem=array{key: string, value: string}
 * @psalm-type ScoreboardMergePayload=array{contests: list<ContestListItem>}
 * @psalm-type MergedScoreboardEntry=array{name: null|string, username: string, contests: array<string, array{points: float, penalty: float}>, total: array{points: float, penalty: float}, place?: int}
 * @psalm-type ContestReport=array{country: null|string, is_invited: bool, name: null|string, place?: int, problems: list<ScoreboardRankingProblem>, total: array{penalty: float, points: float}, username: string}
 * @psalm-type ContestReportDetailsPayload=array{contestAlias: string, contestReport: list<ContestReport>}
 * @psalm-type SettingLimits=array{input_limit: string, memory_limit: string, overall_wall_time_limit: string, time_limit: string}
 * @psalm-type NominationStatus=array{alreadyReviewed: bool, canNominateProblem: bool, dismissed: bool, dismissedBeforeAc: bool, language: string, nominated: bool, nominatedBeforeAc: bool, solved: bool, tried: bool}
 * @psalm-type ProblemsetterInfo=array{classname: string, creation_date: \OmegaUp\Timestamp|null, name: string, username: string}
 * @psalm-type InteractiveSettingsDistrib=array{idl: string, module_name: string, language: string, main_source: string, templates: array<string, string>}
 * @psalm-type LimitsSettings=array{ExtraWallTime: string, MemoryLimit: int|string, OutputLimit: int|string, OverallWallTimeLimit: string, TimeLimit: string}
 * @psalm-type ProblemSettingsDistrib=array{cases: array<string, array{in: string, out: string, weight?: float}>, interactive?: InteractiveSettingsDistrib, limits: LimitsSettings, validator: array{custom_validator?: array{language: string, limits?: LimitsSettings, source: string}, group_score_policy?: string, name: string, tolerance?: float}}
 * @psalm-type BestSolvers=array{classname: string, language: string, memory: float, runtime: float, time: \OmegaUp\Timestamp, username: string}
 * @psalm-type ProblemStatement=array{images: array<string, string>, sources: array<string, string>, language: string, markdown: string}
 * @psalm-type ProblemCasesContents=array<string, array{contestantOutput?: string, in: string, out: string}>
 * @psalm-type RunDetailsGroup=array{cases: list<CaseResult>, contest_score: float, group: string, max_score: float, score: float, verdict?: string}
 * @psalm-type SubmissionFeedback=array{author: string, author_classname: string, feedback: string, date: \OmegaUp\Timestamp}
 * @psalm-type RunDetailsV2=array{admin: bool, cases: ProblemCasesContents, compile_error?: string, details?: array{compile_meta?: array<string, RunMetadata>, groups?: list<RunDetailsGroup>, judged_by: string, max_score?: float, memory?: float, score: float, time?: float, verdict: string, wall_time?: float}, feedback?: string, judged_by?: string, logs?: string, show_diff: string, source?: string, source_link?: bool, source_name?: string, source_url?: string, feedback: null|SubmissionFeedback}
 * @psalm-type RunWithDetails=array{guid: string, language: string, status: string, verdict: string, runtime: int, penalty: int, memory: int, score: float, contest_score: float|null, time: \OmegaUp\Timestamp, submit_delay: int, type: null|string, username: string, classname: string, alias: string, country: string, contest_alias: null|string, details: null|RunDetailsV2}
 * @psalm-type ProblemDetails=array{accepts_submissions: bool, accepted: int, admin?: bool, alias: string, allow_user_add_tags: bool, commit: string, creation_date: \OmegaUp\Timestamp, difficulty: float|null, email_clarifications: bool, input_limit: int, karel_problem: bool, languages: list<string>, letter?: string, limits: SettingLimits, nextSubmissionTimestamp?: \OmegaUp\Timestamp, nominationStatus: NominationStatus, order: string, points: float, preferred_language?: string, problem_id: int, problemsetter?: ProblemsetterInfo, quality_seal: bool, runs?: list<RunWithDetails>, score: float, settings: ProblemSettingsDistrib, show_diff: string, solvers?: list<BestSolvers>, source?: string, statement: ProblemStatement, submissions: int, title: string, version: string, visibility: int, visits: int}
 * @psalm-type ContestPrintDetailsPayload=array{contestTitle: string, problems: array<int, null|ProblemDetails>}
 */
class Contest extends \OmegaUp\Controllers\Controller {
    const SHOW_INTRO = true;
    const MAX_CONTEST_LENGTH_SECONDS = 2678400; // 31 days
    const CONTEST_LIST_PAGE_SIZE = 10;

    /**
     * Returns a list of contests
     *
     * @return array{number_of_results: int, results: list<ContestListItem>}
     *
     * @omegaup-request-param int|null $active
     * @omegaup-request-param mixed $admission_mode
     * @omegaup-request-param int $page
     * @omegaup-request-param int $page_size
     * @omegaup-request-param string $tab_name
     * @omegaup-request-param int|null $participating
     * @omegaup-request-param string $query
     * @omegaup-request-param int|null $recommended
     */
    public static function apiList(\OmegaUp\Request $r): array {
        // Check who is visiting, but a not logged user can still view
        // the list of contests
        try {
            $r->ensureIdentity();
        } catch (\OmegaUp\Exceptions\UnauthorizedException $e) {
            // Do nothing.
            /** @var null $r->identity */
        }

        /** @var list<ContestListItem> */
        $contests = [];
        \OmegaUp\Validators::validateOptionalNumber($r['active'], 'active');
        \OmegaUp\Validators::validateOptionalNumber(
            $r['recommended'],
            'recommended'
        );
        \OmegaUp\Validators::validateOptionalNumber(
            $r['participating'],
            'participating'
        );
        $tabName = $r->ensureOptionalEnum(
            'tab_name',
            [
                'current',
                'future',
                'past',
            ]
        );
        $page = $r->ensureOptionalInt('page') ?? 1;
        $pageSize = $r->ensureOptionalInt('page_size') ?? 20;
        $activeContests = \OmegaUp\DAO\Enum\ActiveStatus::getIntValue(
            intval($r['active'] ?? \OmegaUp\DAO\Enum\ActiveStatus::ALL)
        );
        if (!is_null($tabName)) {
            if ($tabName === 'current') {
                $activeContests = \OmegaUp\DAO\Enum\ActiveStatus::ACTIVE;
            } elseif ($tabName === 'future') {
                $activeContests = \OmegaUp\DAO\Enum\ActiveStatus::FUTURE;
            } else {
                $activeContests = \OmegaUp\DAO\Enum\ActiveStatus::PAST;
            }
        }
        // If the parameter was not set, the default should be ALL which is
        // a number and should pass this check.
        \OmegaUp\Validators::validateNumber($activeContests, 'active');
        $recommended = \OmegaUp\DAO\Enum\RecommendedStatus::getIntValue(
            intval(
                $r['recommended'] ?? \OmegaUp\DAO\Enum\RecommendedStatus::ALL
            )
        );
        // Same as above.
        \OmegaUp\Validators::validateNumber($recommended, 'recommended');
        $participating = \OmegaUp\DAO\Enum\ParticipatingStatus::getIntValue(
            intval(
                $r['participating'] ?? \OmegaUp\DAO\Enum\ParticipatingStatus::NO
            )
        );
        \OmegaUp\Validators::validateOptionalInEnum(
            $r['admission_mode'],
            'admission_mode',
            [
                'public',
                'private',
                'registration',
            ]
        );

        // admission mode status in contest is public
        $public = (
            isset($r['admission_mode']) &&
            self::isPublic(strval($r['admission_mode']))
        );

        if (is_null($participating)) {
            throw new \OmegaUp\Exceptions\InvalidParameterException(
                'parameterInvalid',
                'participating'
            );
        }
        $query = $r->ensureOptionalString(
            key: 'query',
            required: false,
            validator: fn (string $query) => \OmegaUp\Validators::stringOfLengthInRange(
                $query,
                0,
                250
            )
        );

        [
            'contests' => $contests,
            'count' => $count,
        ] = self::getContestList(
            $r->identity,
            $query,
            $page,
            $pageSize,
            $activeContests,
            $recommended,
            $public,
            $participating
        );

        return [
            'number_of_results' => $count,
            'results' => $contests,
        ];
    }

    /**
     * @return array{contests: list<ContestListItem>, count: int}
     */
    public static function getContestList(
        ?\OmegaUp\DAO\VO\Identities $identity,
        ?string $query,
        int $page,
        int $pageSize,
        int $activeContests,
        int $recommended,
        bool $public = false,
        ?int $participating = null
    ) {
        $cacheKey = "0-{$activeContests}-{$recommended}-{$page}-{$pageSize}";
        if (is_null($identity) || is_null($identity->identity_id)) {
            // Get all public contests
            $callback = /** @return array{contests: list<ContestListItem>, count: int} */ fn () => \OmegaUp\DAO\Contests::getAllPublicContests(
                $page,
                $pageSize,
                $activeContests,
                $recommended,
                $query
            );
            if (empty($query)) {
                [
                    'contests' => $contests,
                    'count' => $count,
                ] = \OmegaUp\Cache::getFromCacheOrSet(
                    \OmegaUp\Cache::CONTESTS_LIST_PUBLIC,
                    $cacheKey,
                    $callback
                );
            } else {
                [
                    'contests' => $contests,
                    'count' => $count,
                ] = $callback();
            }
        } elseif ($participating === \OmegaUp\DAO\Enum\ParticipatingStatus::YES) {
            [
                'contests' => $contests,
                'count' => $count,
            ] = \OmegaUp\DAO\Contests::getContestsParticipating(
                $identity->identity_id,
                $page,
                $pageSize,
                $activeContests,
                $query
            );
        } elseif ($public) {
            [
                'contests' => $contests,
                'count' => $count,
            ] = \OmegaUp\DAO\Contests::getRecentPublicContests(
                $identity->identity_id,
                $page,
                $pageSize,
                $query
            );
        } elseif (\OmegaUp\Authorization::isSystemAdmin($identity)) {
            // Get all contests
            $callback = /** @return array{contests: list<ContestListItem>, count: int} */ fn () => \OmegaUp\DAO\Contests::getAllContests(
                $page,
                $pageSize,
                $activeContests,
                $recommended,
                $query
            );
            if (empty($query)) {
                [
                    'contests' => $contests,
                    'count' => $count,
                ] = \OmegaUp\Cache::getFromCacheOrSet(
                    \OmegaUp\Cache::CONTESTS_LIST_SYSTEM_ADMIN,
                    $cacheKey,
                    $callback
                );
            } else {
                [
                    'contests' => $contests,
                    'count' => $count,
                ] = $callback();
            }
        } else {
            // Get all public+private contests
            [
                'contests' => $contests,
                'count' => $count,
            ] = \OmegaUp\DAO\Contests::getAllContestsForIdentity(
                $identity->identity_id,
                $page,
                $pageSize,
                $activeContests,
                $recommended,
                $query
            );
        }
        $addedContests = [];
        foreach ($contests as $contestInfo) {
            $contestInfo['duration'] = (is_null($contestInfo['window_length']) ?
                $contestInfo['finish_time']->time - $contestInfo['start_time']->time :
                ($contestInfo['window_length'] * 60)
            );

            $addedContests[] = $contestInfo;
        }
        return [
            'contests' => $addedContests,
            'count' => $count,
        ];
    }

    /**
     * Returns a list of contests where current user has admin rights (or is
     * the director).
     *
     * @return array{contests: list<Contest>}
     *
     * @omegaup-request-param int|null $page
     * @omegaup-request-param int|null $page_size
     * @omegaup-request-param bool|null $show_archived
     */
    public static function apiAdminList(\OmegaUp\Request $r): array {
        $r->ensureIdentity();

        $page = $r->ensureOptionalInt('page') ?? 1;
        $pageSize = $r->ensureOptionalInt('page_size') ?? 1000;
        $showArchived = $r->ensureOptionalBool('show_archived') ?? false;

        // Create array of relevant columns
        $contests = null;
        if (\OmegaUp\Authorization::isSystemAdmin($r->identity)) {
            $contests = \OmegaUp\DAO\Contests::getAllContestsWithScoreboard(
                $page,
                $pageSize,
                'contest_id',
                'DESC',
                $showArchived
            );
        } else {
            $contests = \OmegaUp\DAO\Contests::getAllContestsAdminedByIdentity(
                $r->identity->identity_id,
                $page,
                $pageSize
            );
        }

        return [
            'contests' => $contests,
        ];
    }

    /**
     * Callback to get contests list, depending on a given method
     *
     * @param \OmegaUp\Request $r
     * @param Closure(int, int, int, bool, null|string):array{contests: list<Contest>, count: int} $callbackUserFunction
     *
     * @return array{contests: list<Contest>, count: int}
     *
     * @omegaup-request-param int|null $page
     * @omegaup-request-param int|null $page_size
     * @omegaup-request-param null|string $query
     * @omegaup-request-param bool|null $show_archived
     */
    private static function getContestListInternal(
        \OmegaUp\Request $r,
        $callbackUserFunction
    ): array {
        $r->ensureIdentity();

        $page = $r->ensureOptionalInt('page') ?? 1;
        $pageSize = $r->ensureOptionalInt('page_size') ?? 1000;
        $query = $r->ensureOptionalString('query');
        $showArchived = $r->ensureOptionalBool('show_archived') ?? false;
        [
            'contests' => $contests,
            'count' => $count,
        ] = $callbackUserFunction(
            $r->identity->identity_id,
            $page,
            $pageSize,
            $showArchived,
            $query
        );

        // Expire contest-list cache
        \OmegaUp\Cache::invalidateAllKeys(\OmegaUp\Cache::CONTESTS_LIST_PUBLIC);
        \OmegaUp\Cache::invalidateAllKeys(
            \OmegaUp\Cache::CONTESTS_LIST_SYSTEM_ADMIN
        );

        return [
            'contests' => $contests,
            'count' => $count,
        ];
    }

    /**
     * Returns a list of contests where current user is the director
     *
     * @return array{contests: list<Contest>, count: int}
     *
     * @omegaup-request-param int|null $page
     * @omegaup-request-param int|null $page_size
     * @omegaup-request-param null|string $query
     * @omegaup-request-param bool|null $show_archived
     */
    public static function apiMyList(\OmegaUp\Request $r): array {
        $r->ensureMainUserIdentity();

        return self::getContestListInternal(
            $r,
            fn (
                int $identityId,
                int $page,
                int $pageSize,
                bool $showArchived,
                ?string $query
            ) => \OmegaUp\DAO\Contests::getAllContestsOwnedByUser(
                $identityId,
                $page,
                $pageSize,
                $showArchived
            )
        );
    }

    /**
     * Returns a list of contests where current user is participating in
     *
     * @return array{contests: list<Contest>, count: int}
     *
     * @omegaup-request-param int|null $page
     * @omegaup-request-param int|null $page_size
     * @omegaup-request-param null|string $query
     * @omegaup-request-param bool|null $show_archived
     */
    public static function apiListParticipating(\OmegaUp\Request $r): array {
        $r->ensureIdentity();
        return self::getContestListInternal(
            $r,
            fn (
                int $identityId,
                int $page,
                int $pageSize,
                bool $showArchived,
                ?string $query
            ) => \OmegaUp\DAO\Contests::getContestsParticipating(
                $identityId,
                $page,
                $pageSize,
                \OmegaUp\DAO\Enum\ActiveStatus::ALL,
                $query
            )
        );
    }

    /**
     * Checks if user can access contests: If the contest is private then the user
     * must be added to the contest (an entry ProblemsetIdentities must exists) OR the user
     * should be a Contest Admin.
     *
     * Expects $contest to contain the contest to check against.
     *
     * In case of access check failed, an exception is thrown.
     *
     * @throws \OmegaUp\Exceptions\ApiException
     * @throws \OmegaUp\Exceptions\ForbiddenAccessException
     */
    private static function validateAccessContest(
        \OmegaUp\DAO\VO\Contests $contest,
        \OmegaUp\DAO\VO\Identities $identity
    ): void {
        if (self::canAccessContest($contest, $identity)) {
            return;
        }
        if ($contest->admission_mode === 'private') {
            throw new \OmegaUp\Exceptions\ForbiddenAccessException(
                'userNotAllowed'
            );
        }
        throw new \OmegaUp\Exceptions\ForbiddenAccessException(
            'contestNotRegistered'
        );
    }

    /**
     * Checks if user can access contests: If the contest is private then the
     * user must be added to the contest (an entry ProblemsetIdentities must
     * exists) OR the user should be a Contest Admin.
     *
     * @throws \OmegaUp\Exceptions\NotFoundException
     */
    private static function canAccessContest(
        \OmegaUp\DAO\VO\Contests $contest,
        \OmegaUp\DAO\VO\Identities $identity
    ): bool {
        if (is_null($contest->problemset_id)) {
            throw new \OmegaUp\Exceptions\NotFoundException('contestNotFound');
        }
        if ($contest->admission_mode === 'private') {
            if (
                \OmegaUp\DAO\ProblemsetIdentities::existsByPK(
                    $identity->identity_id,
                    $contest->problemset_id
                )
            ) {
                return true;
            }
            if (
                \OmegaUp\Authorization::canSubmitToProblemset(
                    $identity,
                    \OmegaUp\DAO\Problemsets::getByPK(
                        $contest->problemset_id
                    )
                )
            ) {
                return true;
            }
            return false;
        } elseif (
            $contest->admission_mode === 'registration' &&
            !\OmegaUp\Authorization::isContestAdmin($identity, $contest)
        ) {
            $req = \OmegaUp\DAO\ProblemsetIdentityRequest::getByPK(
                $identity->identity_id,
                $contest->problemset_id
            );
            if (is_null($req) || !$req->accepted) {
                return false;
            }
        }
        return true;
    }

    /**
     * Validate the basics of a contest request.
     *
     * @throws \OmegaUp\Exceptions\NotFoundException
     *
     * @return array{contest: \OmegaUp\DAO\VO\Contests, problemset: \OmegaUp\DAO\VO\Problemsets}
     */
    private static function validateBasicDetails(string $contestAlias): array {
        // If the contest is private, verify that our user is invited
        $contestProblemset = \OmegaUp\DAO\Contests::getByAliasWithExtraInformation(
            $contestAlias
        );
        if (is_null($contestProblemset)) {
            throw new \OmegaUp\Exceptions\NotFoundException('contestNotFound');
        }
        return [
            'contest' => new \OmegaUp\DAO\VO\Contests(
                array_intersect_key(
                    $contestProblemset,
                    \OmegaUp\DAO\VO\Contests::FIELD_NAMES
                )
            ),
            'problemset' => new \OmegaUp\DAO\VO\Problemsets(
                array_intersect_key(
                    $contestProblemset,
                    \OmegaUp\DAO\VO\Problemsets::FIELD_NAMES
                )
            ),
        ];
    }

    /**
     * Validate a contest with contest alias
     *
     * @return \OmegaUp\DAO\VO\Contests $contest
     * @throws \OmegaUp\Exceptions\NotFoundException
     */
    public static function validateContest(
        string $contestAlias
    ): \OmegaUp\DAO\VO\Contests {
        $contest = \OmegaUp\DAO\Contests::getByAlias($contestAlias);
        if (is_null($contest)) {
            throw new \OmegaUp\Exceptions\NotFoundException('contestNotFound');
        }
        return $contest;
    }

    /**
     * Validate a contest with contest alias and add its director
     *
     * @return array{contest: \OmegaUp\DAO\VO\Contests, contestWithDirector: ContestPublicDetails}
     * @throws \OmegaUp\Exceptions\NotFoundException
     */
    public static function validateContestWithDirector(string $contestAlias) {
        $contest = \OmegaUp\DAO\Contests::getByAliasWithDirector($contestAlias);
        if (is_null($contest)) {
            throw new \OmegaUp\Exceptions\NotFoundException('contestNotFound');
        }

        return [
            'contest' => new \OmegaUp\DAO\VO\Contests(
                array_intersect_key(
                    $contest,
                    \OmegaUp\DAO\VO\Contests::FIELD_NAMES
                )
            ),
            'contestWithDirector' => $contest,
        ];
    }

    /**
     * Validate if a contestant has explicit access to a contest.
     */
    private static function isInvitedToContest(
        \OmegaUp\DAO\VO\Contests $contest,
        \OmegaUp\DAO\VO\Identities $identity
    ): bool {
        if (is_null($identity->user_id)) {
            return false;
        }
        return self::isPublic($contest->admission_mode) ||
            \OmegaUp\DAO\ProblemsetIdentities::existsByPK(
                $identity->identity_id,
                $contest->problemset_id
            );
    }

    /**
     * @return array{clarifications: list<Clarification>, problems: list<NavbarProblemsetProblem>, submissionDeadline: \OmegaUp\Timestamp|null}
     */
    private static function getCommonDetails(
        \OmegaUp\DAO\VO\Contests $contest,
        \OmegaUp\DAO\VO\Problemsets $problemset,
        bool $contestAdmin,
        \OmegaUp\DAO\VO\Identities $identity,
        bool $isPracticeMode = false
    ): array {
        if (is_null($identity->identity_id)) {
            throw new \OmegaUp\Exceptions\NotFoundException(
                'userNotExist'
            );
        }
        $contestDetails = self::getContestDetails(
            $contest,
            $contestAdmin,
            $identity,
            token: null,
            isPracticeMode: $isPracticeMode
        );
        /** @var list<NavbarProblemsetProblem> */
        $problems = [];
        foreach ($contestDetails['problems'] as $problem) {
            $problemText = isset(
                $problem['letter']
            ) ? "{$problem['letter']}. {$problem['title']}" : $problem['title'];
            array_push(
                $problems,
                [
                    'alias' => strval($problem['alias']),
                    'text' => $problemText,
                    'acceptsSubmissions' => $problem['languages'] !== '',
                    'bestScore' => 0,
                    'maxScore' => floatval($problem['points']),
                    'hasRuns' => $problem['has_submissions'],
                ]
            );
        }

        return [
            'clarifications' => \OmegaUp\DAO\Clarifications::getProblemsetClarifications(
                $contest,
                course: null,
                isAdmin: $contestAdmin,
                currentIdentity: $identity,
                offset: null,
                rowcount: 100,
            )['clarifications'],
            'problems' => $problems,
            'submissionDeadline' => $contestDetails['submission_deadline'] ?? $contest->finish_time,
        ];
    }

    /**
     * Get all the properties for TypeScript.
     *
     * @return array{entrypoint: string, templateProperties: array{hideFooterAndHeader: bool, payload: ContestPrintDetailsPayload, title: \OmegaUp\TranslationString}}
     *
     * @omegaup-request-param string $alias
     * @omegaup-request-param null|string $lang
     */
    public static function getContestPrintDetailsForTypeScript(
        \OmegaUp\Request $r
    ): array {
        $r->ensureMainUserIdentity();

        $contestAlias = $r->ensureString(
            'alias',
            fn (string $alias) => \OmegaUp\Validators::alias($alias)
        );

        [
            'contest' => $contest,
            'contest_admin' => $contestAdmin,
            'problemset' => $problemset,
        ] = self::validateDetails($contestAlias, $r->identity);

        if (!$contestAdmin) {
            throw new \OmegaUp\Exceptions\ForbiddenAccessException();
        }

        $details = self::getContestDetails(
            $contest,
            $contestAdmin,
            $r->identity
        );

        $problems = [];
        foreach ($details['problems'] as $index => $problem) {
            $problemDetails = \OmegaUp\DAO\Problems::getByAlias(
                $problem['alias']
            );
            if (is_null($problemDetails)) {
                throw new \OmegaUp\Exceptions\NotFoundException(
                    'problemNotFound'
                );
            }
            $problems[$index] = \OmegaUp\Controllers\Problem::getProblemDetails(
                $r->identity,
                $problemDetails,
                $problemset,
                \OmegaUp\Controllers\Identity::getPreferredLanguage(
                    $r->identity
                ),
                showSolvers: false,
                preventProblemsetOpen: false,
                contestAlias: $contestAlias,
            );
            $problems[$index]['letter'] = $problem['letter'] ?? '';
        }

        return [
            'templateProperties' => [
                'payload' => [
                    'contestTitle' => $details['title'],
                    'problems' => $problems,
                ],
                'hideFooterAndHeader' => true,
                'title' => new \OmegaUp\TranslationString(
                    'omegaupTitleContestPrint',
                    [
                        'contestTitle' => $details['title'],
                    ]
                ),
            ],
            'entrypoint' => 'contest_print',
        ];
    }

    /**
     * Get all the properties for TypeScript.
     *
     * @return array{entrypoint: string, templateProperties: array{fullWidth: bool, payload: ContestDetailsPayload, title: \OmegaUp\TranslationString}}|array{entrypoint: string, templateProperties: array{payload: ContestIntroPayload, title: \OmegaUp\TranslationString}}
     *
     * @omegaup-request-param null|string $auth_token
     * @omegaup-request-param string $contest_alias
     */
    public static function getContestDetailsForTypeScript(
        \OmegaUp\Request $r
    ): array {
        $contestAlias = $r->ensureString(
            'contest_alias',
            fn (string $alias) => \OmegaUp\Validators::alias($alias)
        );
        [
            'contest' => $contest,
            'contestWithDirector' => $contestWithDirector,
        ] = self::validateContestWithDirector($contestAlias);
        if (is_null($contest->problemset_id)) {
            throw new \OmegaUp\Exceptions\NotFoundException('contestNotFound');
        }

        try {
            $r->ensureIdentity();
        } catch (\OmegaUp\Exceptions\UnauthorizedException $e) {
            if ($contest->admission_mode === 'private') {
                throw $e;
            }
            $r->identity = null;
            // Request can proceed unauthenticated.
        }

        $shouldShowIntro = \OmegaUp\Controllers\Contest::shouldShowIntro(
            $r->identity,
            $contest
        );

        // Half-authenticate, in case there is no session in place.
        \OmegaUp\Controllers\Session::getCurrentSession($r);
        $result = [
            'templateProperties' => [
                'payload' => [
                    'contest' => self::getPublicDetails(
                        $contestWithDirector,
                        $r->identity
                    ),
                ],
                'title' => new \OmegaUp\TranslationString('enterContest'),
            ],
            'entrypoint' => 'contest_intro',
        ];
        if (!$shouldShowIntro) {
            [
                'contest' => $contest,
                'contest_admin' => $contestAdmin,
                'problemset' => $problemset,
            ] = self::validateDetails($contestAlias, $r->identity);
            if (is_null($contest->problemset_id)) {
                throw new \OmegaUp\Exceptions\NotFoundException(
                    'contestNotFound'
                );
            }
            $shouldShowFirstAssociatedIdentityRunWarning = (
                !is_null($r->identity) &&
                !is_null($r->user) &&
                !\OmegaUp\Controllers\User::isMainIdentity(
                    $r->user,
                    $r->identity
                ) &&
                \OmegaUp\DAO\Problemsets::shouldShowFirstAssociatedIdentityRunWarning(
                    $r->user
                )
            );
            if (is_null($r->identity)) {
                throw new \OmegaUp\Exceptions\NotFoundException(
                    'userNotExist'
                );
            }

            $result['templateProperties']['payload'] = array_merge(
                $result['templateProperties']['payload'],
                [
                    'shouldShowFirstAssociatedIdentityRunWarning' => $shouldShowFirstAssociatedIdentityRunWarning,
                    'scoreboard' => self::getScoreboard(
                        $contest,
                        $problemset,
                        $r->identity
                    ),
                    'scoreboardEvents' => self::getScoreboardEvents(
                        $contest,
                        $r->identity
                    ),
                ],
                self::getCommonDetails(
                    $contest,
                    $problemset,
                    $contestAdmin,
                    $r->identity
                ),
            );
            if ($contestAdmin) {
                // Get our runs
                [
                    'totalRuns' => $totalRuns,
                    'runs' => $runs,
                ] = self::getAllRuns(
                    $contest->problemset_id,
                    $contest->score_mode
                );

                $result['templateProperties']['payload']['adminPayload'] = [
                    'users' => \OmegaUp\DAO\ProblemsetIdentities::getWithExtraInformation(
                        intval($contest->problemset_id)
                    ),
                    'allRuns' => $runs,
                    'totalRuns' => $totalRuns,
                ];
            }

            $result['templateProperties']['fullWidth'] = true;
            $result['templateProperties']['title'] = new \OmegaUp\TranslationString(
                'omegaupTitleContest'
            );

            if (!empty($contest->rerun_id)) {
                $originalContest = \OmegaUp\DAO\Contests::getByPK(
                    $contest->rerun_id
                );
                if (
                    is_null(
                        $originalContest
                    ) || is_null(
                        $originalContest->problemset_id
                    )
                ) {
                    throw new \OmegaUp\Exceptions\NotFoundException(
                        'contestNotFound'
                    );
                }
                $originalProblemset = \OmegaUp\DAO\Problemsets::getByPK(
                    $contest->problemset_id
                );
                if (is_null($originalProblemset)) {
                    throw new \OmegaUp\Exceptions\NotFoundException(
                        'contestNotFound'
                    );
                }
                $result['templateProperties']['payload']['original'] = [
                    'contest' => $originalContest,
                    'scoreboard' => self::getScoreboard(
                        $originalContest,
                        $originalProblemset,
                        $r->identity
                    ),
                    'scoreboardEvents' => self::getScoreboardEvents(
                        $originalContest,
                        $r->identity
                    ),
                ];
                $result['entrypoint'] = 'arena_contest_virtual';
                return $result;
            }

            $result['entrypoint'] = 'arena_contest_contestant';
            return $result;
        }
        $result['templateProperties']['payload']['needsBasicInformation'] = false;
        $result['templateProperties']['payload']['requestsUserInformation'] = 'no';
        if (is_null($r->identity)) {
            // No session, show the intro if public, so that they can login.
            return $result;
        }

        [
            'needsBasicInformation' => $needsBasicInformation,
            'requestsUserInformation' => $requestsUserInformation,
        ] = \OmegaUp\DAO\Contests::getNeedsInformation($contest->problemset_id);

        $result['templateProperties']['payload']['requestsUserInformation'] = $requestsUserInformation;
        $result['templateProperties']['payload']['needsBasicInformation'] =
            $needsBasicInformation &&
            (
                !$r->identity->country_id || !$r->identity->state_id ||
                is_null($r->identity->current_identity_school_id)
        );

        // Privacy Statement Information
        $privacyStatementMarkdown = \OmegaUp\PrivacyStatement::getForProblemset(
            $r->identity->language_id,
            'contest',
            $requestsUserInformation
        );
        if (!is_null($privacyStatementMarkdown)) {
            $statementType = "contest_{$requestsUserInformation}_consent";
            $result['templateProperties']['payload']['privacyStatement'] = [
                'markdown' => $privacyStatementMarkdown,
                'statementType' => $statementType
            ];
            $statement = \OmegaUp\DAO\PrivacyStatements::getLatestPublishedStatement(
                $statementType
            );
            if (!is_null($statement)) {
                $result['templateProperties']['payload']['privacyStatement']['gitObjectId'] = $statement['git_object_id'];
            }
        }

        return $result;
    }

    /**
     * Get all the properties for TypeScript when user accesses a contest in
     * practice mode.
     *
     * @return array{entrypoint: string, templateProperties: array{fullWidth: bool, payload: ContestPracticeDetailsPayload, title: \OmegaUp\TranslationString}}
     *
     * @omegaup-request-param string $contest_alias
     */
    public static function getContestPracticeDetailsForTypeScript(
        \OmegaUp\Request $r
    ): array {
        // Only logged users can access practice mode
        $r->ensureIdentity();

        $contestAlias = $r->ensureString(
            'contest_alias',
            fn (string $alias) => \OmegaUp\Validators::alias($alias)
        );
        [
            'contestWithDirector' => $contestWithDirector,
        ] = self::validateContestWithDirector($contestAlias);

        if ($contestWithDirector['finish_time']->time > \OmegaUp\Time::get()) {
            throw new \OmegaUp\Exceptions\ForbiddenAccessException(
                'originalContestHasNotEnded'
            );
        }

        [
            'contest' => $contest,
            'contest_admin' => $contestAdmin,
            'problemset' => $problemset,
        ] = self::validateDetails($contestAlias, $r->identity);
        if (is_null($contest->problemset_id)) {
            throw new \OmegaUp\Exceptions\NotFoundException('contestNotFound');
        }
        $commonDetails = self::getCommonDetails(
            $contest,
            $problemset,
            $contestAdmin,
            $r->identity,
            isPracticeMode: true
        );
        if (!$contestAdmin) {
            $commonDetails['users'] = [];
        }

        return [
            'templateProperties' => [
                'payload' => array_merge(
                    [
                        'shouldShowFirstAssociatedIdentityRunWarning' => (
                            !is_null($r->user) &&
                            !\OmegaUp\Controllers\User::isMainIdentity(
                                $r->user,
                                $r->identity
                            ) &&
                            \OmegaUp\DAO\Problemsets::shouldShowFirstAssociatedIdentityRunWarning(
                                $r->user
                            )
                        ),
                        'contest' => self::getPublicDetails(
                            $contestWithDirector,
                            $r->identity
                        ),
                        'contestAdmin' => $contestAdmin,
                    ],
                    $commonDetails,
                ),
                'fullWidth' => true,
                'title' => new \OmegaUp\TranslationString(
                    'omegaupTitleContestPractice'
                ),
            ],
            'entrypoint' => 'arena_contest_practice',
        ];
    }

    /**
     * @return array{templateProperties: array{payload: ContestListPayload, title: \OmegaUp\TranslationString}, entrypoint: string}
     *
     * @omegaup-request-param int $page
     * @omegaup-request-param int $page_size
     * @omegaup-request-param null|string $query
     */
    public static function getContestListDetailsForTypeScript(
        \OmegaUp\Request $r
    ) {
        try {
            $r->ensureIdentity();
        } catch (\OmegaUp\Exceptions\UnauthorizedException $e) {
            // Do nothing.
            $r->identity = null;
        }

        $page = $r->ensureOptionalInt('page') ?? 1;
        $pageSize = $r->ensureOptionalInt('page_size') ?? 1000;
        $query = $r->ensureOptionalString(
            key: 'query',
            required: false,
            validator: fn (string $query) => \OmegaUp\Validators::stringOfLengthInRange(
                $query,
                0,
                250
            )
        );
        $contestsByType = [];
        $countContestsByType = [];
        // tab_name => request settings
        //
        // These same settings should be replicated in the frontend to do
        // API calls to fetch this same data asynchronously.
        $tab_settings = [
            'participating' => [
                'active' => \OmegaUp\DAO\Enum\ActiveStatus::ALL,
                'recommended' => \OmegaUp\DAO\Enum\RecommendedStatus::ALL,
                'public' => false,
                'participating' => \OmegaUp\DAO\Enum\ParticipatingStatus::YES
            ],
            'recommended_current' => [
                'active' => \OmegaUp\DAO\Enum\ActiveStatus::ACTIVE,
                'recommended' => \OmegaUp\DAO\Enum\RecommendedStatus::RECOMMENDED,
                'public' => false,
                'participating' => \OmegaUp\DAO\Enum\ParticipatingStatus::NO
            ],
            'current' => [
                'active' => \OmegaUp\DAO\Enum\ActiveStatus::ACTIVE,
                'recommended' => \OmegaUp\DAO\Enum\RecommendedStatus::NOT_RECOMMENDED,
                'public' => false,
                'participating' => \OmegaUp\DAO\Enum\ParticipatingStatus::NO
            ],
            'public' => [
                'active' => \OmegaUp\DAO\Enum\ActiveStatus::ACTIVE,
                'recommended' => \OmegaUp\DAO\Enum\RecommendedStatus::NOT_RECOMMENDED,
                'public' => false,
                'participating' => \OmegaUp\DAO\Enum\ParticipatingStatus::NO
            ],
            'future' => [
                'active' => \OmegaUp\DAO\Enum\ActiveStatus::FUTURE,
                'recommended' => \OmegaUp\DAO\Enum\RecommendedStatus::NOT_RECOMMENDED,
                'public' => false,
                'participating' => \OmegaUp\DAO\Enum\ParticipatingStatus::NO
            ],
            'recommended_past' => [
                'active' => \OmegaUp\DAO\Enum\ActiveStatus::PAST,
                'recommended' => \OmegaUp\DAO\Enum\RecommendedStatus::RECOMMENDED,
                'public' => false,
                'participating' => \OmegaUp\DAO\Enum\ParticipatingStatus::NO
            ],
            'past' => [
                'active' => \OmegaUp\DAO\Enum\ActiveStatus::PAST,
                'recommended' => \OmegaUp\DAO\Enum\RecommendedStatus::NOT_RECOMMENDED,
                'public' => false,
                'participating' => \OmegaUp\DAO\Enum\ParticipatingStatus::NO
            ]
        ];
        foreach ($tab_settings as $tab_name => $settings) {
            // Special case tabs that require being signed in.
            if (
                $settings['participating'] == \OmegaUp\DAO\Enum\ParticipatingStatus::YES &&
                is_null($r->identity)
            ) {
                continue;
            }
            [
                'contests' => $contests,
                'count' => $count,
            ] = self::getContestList(
                $r->identity,
                $query,
                $page,
                $pageSize,
                $settings['active'],
                $settings['recommended'],
                $settings['public'],
                $settings['participating']
            );
            $contestsByType[$tab_name] = $contests;
            $countContestsByType[$tab_name] = $count;
        }

        return [
            'templateProperties' => [
                'payload' => [
                    'query' => $query,
                    'isLogged' => !is_null($r->identity),
                    'contests' => $contestsByType,
                    'countContests' => $countContestsByType,
                ],
                'title' => new \OmegaUp\TranslationString(
                    'omegaupTitleContestList'
                ),
            ],
            'entrypoint' => 'arena_contest_list',
        ];
    }

    /**
     * @return array{templateProperties: array{payload: ContestListv2Payload, title: \OmegaUp\TranslationString}, entrypoint: string}
     *
     * @omegaup-request-param int|null $page
     * @omegaup-request-param int|null $page_size
     * @omegaup-request-param null|string $query
     */
    public static function getContestListDetailsv2ForTypeScript(
        \OmegaUp\Request $r
    ) {
        try {
            $r->ensureIdentity();
        } catch (\OmegaUp\Exceptions\UnauthorizedException $e) {
            // Do nothing.
            $r->identity = null;
        }

        $page = $r->ensureOptionalInt('page') ?? 1;
        $pageSize = $r->ensureOptionalInt(
            'page_size'
        ) ?? \OmegaUp\Controllers\Contest::CONTEST_LIST_PAGE_SIZE;
        $query = $r->ensureOptionalString(
            key: 'query',
            required: false,
            validator: fn (string $query) => \OmegaUp\Validators::stringOfLengthInRange(
                $query,
                0,
                250
            )
        );

        [
            'contests' => $currentContests,
            'count' => $countCurrentContests,
        ] = self::getContestList(
            $r->identity,
            $query,
            $page,
            $pageSize,
            \OmegaUp\DAO\Enum\ActiveStatus::ACTIVE,
            \OmegaUp\DAO\Enum\RecommendedStatus::ALL
        );
        [
            'contests' => $futureContests,
            'count' => $countFutureContests,
        ] = self::getContestList(
            $r->identity,
            $query,
            $page,
            $pageSize,
            \OmegaUp\DAO\Enum\ActiveStatus::FUTURE,
            \OmegaUp\DAO\Enum\RecommendedStatus::ALL
        );
        [
            'contests' => $pastContests,
            'count' => $countPastContests,
        ] = self::getContestList(
            $r->identity,
            $query,
            $page,
            $pageSize,
            \OmegaUp\DAO\Enum\ActiveStatus::PAST,
            \OmegaUp\DAO\Enum\RecommendedStatus::ALL
        );

        $contests = [
            'current' => $currentContests,
            'future' => $futureContests,
            'past' => $pastContests,
        ];
        $countContests = [
            'current' => $countCurrentContests,
            'future' => $countFutureContests,
            'past' => $countPastContests,
        ];

        return [
            'templateProperties' => [
                'payload' => [
                    'contests' => $contests,
                    'countContests' => $countContests,
                    'query' => $r->ensureOptionalString('query'),
                ],
                'title' => new \OmegaUp\TranslationString(
                    'omegaupTitleContestList'
                ),
            ],
            'entrypoint' => 'arena_contest_listv2',
        ];
    }

    /**
     * @return array{templateProperties: array{payload: ContestListMinePayload, title: \OmegaUp\TranslationString}, entrypoint: string}
     *
     * @omegaup-request-param int|null $page
     * @omegaup-request-param int|null $page_size
     * @omegaup-request-param null|string $query
     * @omegaup-request-param bool|null $show_archived
     */
    public static function getContestListMineForTypeScript(
        \OmegaUp\Request $r
    ): array {
        // Authenticate user
        $r->ensureMainUserIdentity();

        // If the user have private material (contests/problems), an alert is issued
        // suggesting to contribute to the community by releasing the material to
        // the public. This flag ensures that this alert is shown only once per
        // session, the first time the user visits the "My contests" page.
        $scopedSession = \OmegaUp\Controllers\Session::getSessionManagerInstance()->sessionStart();
        $privateContestsAlert = (
            !isset($_SESSION['private_contests_alert']) &&
            \OmegaUp\DAO\Contests::getPrivateContestsCount($r->user) > 0
        );
        if ($privateContestsAlert) {
            $_SESSION['private_contests_alert'] = true;
        }
        unset($scopedSession);

        $contestsList = self::getContestListInternal(
            $r,
            fn (
                int $identityId,
                int $page,
                int $pageSize,
                bool $showArchived,
                ?string $query
            ) => \OmegaUp\DAO\Contests::getAllContestsOwnedByUser(
                $identityId,
                $page,
                $pageSize,
                $showArchived
            )
        );

        return [
            'templateProperties' => [
                'payload' => [
                    'contests' => $contestsList['contests'],
                    'privateContestsAlert' => $privateContestsAlert,
                ],
                'title' => new \OmegaUp\TranslationString(
                    'omegaupTitleMyContests'
                ),
            ],
            'entrypoint' => 'contest_mine',
        ];
    }

    /**
     * @return array{templateProperties: array{payload: ContestNewPayload, title: \OmegaUp\TranslationString}, entrypoint: string}
     */
    public static function getContestNewForTypeScript(
        \OmegaUp\Request $r
    ): array {
        $r->ensureMainUserIdentity();
        return [
            'templateProperties' => [
                'payload' => [
                    'languages' => \OmegaUp\Controllers\Run::SUPPORTED_LANGUAGES,
                ],
                'title' => new \OmegaUp\TranslationString(
                    'omegaupTitleContestNew'
                )
            ],
            'entrypoint' => 'contest_new',
        ];
    }

    /**
     * Returns the details for the edition of a contest
     *
     * @return array{templateProperties: array{payload: ContestEditPayload, title: \OmegaUp\TranslationString}, entrypoint: string}
     *
     * @omegaup-request-param string $contest_alias
     */
    public static function getContestEditForTypeScript(
        \OmegaUp\Request $r
    ): array {
        $r->ensureMainUserIdentity();

        $contestAlias = $r->ensureString(
            'contest_alias',
            fn (string $alias) => \OmegaUp\Validators::alias($alias)
        );
        [
            'contest' => $contest,
            'contest_admin' => $contestAdmin,
        ] = self::validateDetails($contestAlias, $r->identity);
        if (is_null($contest->problemset_id)) {
            throw new \OmegaUp\Exceptions\NotFoundException(
                'contestNotFound'
            );
        }
        if (!$contestAdmin) {
            throw new \OmegaUp\Exceptions\ForbiddenAccessException(
                'userNotAllowed'
            );
        }

        $problemset = \OmegaUp\DAO\Problemsets::getByPK(
            $contest->problemset_id
        );
        if (is_null($problemset) || is_null($problemset->problemset_id)) {
            throw new \OmegaUp\Exceptions\NotFoundException(
                'problemsetNotFound'
            );
        }
        $problems = \OmegaUp\DAO\ProblemsetProblems::getProblemsByProblemset(
            $problemset->problemset_id,
            needSubmissions: true
        );

        // Requests
        $resultAdmins = \OmegaUp\DAO\ProblemsetIdentityRequest::getFirstAdminForProblemsetRequest(
            $contest->problemset_id
        );
        $resultRequests = \OmegaUp\DAO\ProblemsetIdentityRequest::getRequestsForProblemset(
            $contest->problemset_id
        );

        $requestsAdmins = [];
        foreach ($resultAdmins as $result) {
            $requestsAdmins[$result['identity_id']] = [
                'username' => $result['username']
            ];
        }

        $usersRequests = array_map(function ($request) use ($requestsAdmins) {
            if (isset($requestsAdmins[$request['identity_id']])) {
                $request['admin'] = $requestsAdmins[$request['identity_id']];
            }
            unset($request['identity_id']);
            return $request;
        }, $resultRequests);

        return [
            'templateProperties' => [
                'payload' => [
                    'details' => self::getContestDetailsForAdmin(
                        $contest,
                        $r->identity,
                        $problemset
                    ),
                    'problems' => self::addVersionsToProblems(
                        $problems,
                        $r->identity,
                        $problemset->problemset_id
                    ),
                    'users' => \OmegaUp\DAO\ProblemsetIdentities::getWithExtraInformation(
                        intval($contest->problemset_id)
                    ),
                    'groups' => \OmegaUp\DAO\GroupRoles::getContestantGroups(
                        intval($contest->problemset_id)
                    ),
                    'teams_group' => \OmegaUp\DAO\TeamsGroupRoles::getTeamsGroup(
                        intval($contest->problemset_id)
                    ),
                    'requests' => $usersRequests,
                    'admins' => \OmegaUp\DAO\UserRoles::getContestAdmins(
                        $contest
                    ),
                    'group_admins' => \OmegaUp\DAO\GroupRoles::getContestAdmins(
                        $contest
                    )
                ],
                'title' => new \OmegaUp\TranslationString(
                    'omegaupTitleContestEdit'
                )
            ],
            'entrypoint' => 'contest_edit',
        ];
    }

    /**
     * Adding the version log to every problem in a contest
     * @param list<ProblemsetProblem> $problems
     * @return list<ProblemsetProblemWithVersions> $problems
     */
    private static function addVersionsToProblems(
        array $problems,
        \OmegaUp\DAO\VO\Identities $identity,
        int $problemsetId
    ): array {
        $problemsWithVersions = [];
        foreach ($problems as $problem) {
            $problem['versions'] = \OmegaUp\Controllers\Problem::getVersions(
                new \OmegaUp\DAO\VO\Problems(
                    array_intersect_key(
                        $problem,
                        \OmegaUp\DAO\VO\Problems::FIELD_NAMES
                    )
                ),
                $identity,
                $problemsetId
            );
            $problemsWithVersions[] = $problem;
        }
        return $problemsWithVersions;
    }

    /**
     * Show the contest intro unless you are admin, or you already started this
     * contest.
     */
    public static function shouldShowIntro(
        ?\OmegaUp\DAO\VO\Identities $identity,
        \OmegaUp\DAO\VO\Contests $contest
    ): bool {
        try {
            if (is_null($identity)) {
                // No session, show the intro (if public), so that they can login.
                return self::isPublic($contest->admission_mode);
            }
            self::validateAccessContest($contest, $identity);
            $contestAdmin = \OmegaUp\Authorization::isContestAdmin(
                $identity,
                $contest
            );
            if ($contestAdmin) {
                return !\OmegaUp\Controllers\Contest::SHOW_INTRO;
            }
        } catch (\Exception $e) {
            // Could not access contest. Private contests must not be leaked, so
            // unless they were manually added beforehand, show them a 404 error.
            if (
                is_null($identity) ||
                !self::isInvitedToContest($contest, $identity)
            ) {
                throw $e;
            }
            self::$log->error('Exception while trying to verify access: ' . $e);
            return \OmegaUp\Controllers\Contest::SHOW_INTRO;
        }

        // You already started the contest.
        $contestOpened = \OmegaUp\DAO\ProblemsetIdentities::getByPK(
            $identity->identity_id,
            $contest->problemset_id
        );
        if (!is_null($contestOpened) && !is_null($contestOpened->access_time)) {
            self::$log->debug(
                'No intro because you already started the contest'
            );
            return !\OmegaUp\Controllers\Contest::SHOW_INTRO;
        }
        return \OmegaUp\Controllers\Contest::SHOW_INTRO;
    }

    /**
     * Validate request of a details contest
     *
     * @throws \OmegaUp\Exceptions\ForbiddenAccessException
     * @throws \OmegaUp\Exceptions\PreconditionFailedException
     * @throws \OmegaUp\Exceptions\UnauthorizedException
     *
     * @return array{contest: \OmegaUp\DAO\VO\Contests, contest_admin: bool, contest_alias: string, problemset: \OmegaUp\DAO\VO\Problemsets}
     */
    public static function validateDetails(
        string $contestAlias,
        ?\OmegaUp\DAO\VO\Identities $identity,
        ?string $token = null
    ): array {
        [
            'contest' => $contest,
            'problemset' => $problemset
        ] = self::validateBasicDetails($contestAlias);

        $contestAdmin = false;

        // If the contest has not started, user should not see it, unless it is
        // admin or has a token.
        if (is_null($token)) {
            // Crack the request to get the current user
            if (is_null($identity)) {
                throw new \OmegaUp\Exceptions\UnauthorizedException();
            }
            self::validateAccessContest($contest, $identity);

            $contestAdmin = \OmegaUp\Authorization::isContestAdmin(
                $identity,
                $contest
            );
            if (
                !\OmegaUp\DAO\Contests::hasStarted($contest) &&
                !$contestAdmin
            ) {
                $exception = new \OmegaUp\Exceptions\PreconditionFailedException(
                    'contestNotStarted'
                );
                $exception->addCustomMessageToArray(
                    'start_time',
                    date('c', $contest->start_time->time)
                );

                throw $exception;
            }
        } else {
            if ($token === $problemset->scoreboard_url_admin) {
                $contestAdmin = true;
                /** @var string */
                $contestAlias = $contest->alias;
            } elseif ($token !== $problemset->scoreboard_url) {
                throw new \OmegaUp\Exceptions\ForbiddenAccessException(
                    'invalidScoreboardUrl'
                );
            }
        }
        return [
            'contest' => $contest,
            'contest_admin' => $contestAdmin,
            'contest_alias' => $contestAlias,
            'problemset' => $problemset,
        ];
    }

    /**
     * @return ContestPublicDetails
     *
     * @omegaup-request-param string $contest_alias
     */
    public static function apiPublicDetails(\OmegaUp\Request $r): array {
        try {
            $r->ensureIdentity();
        } catch (\OmegaUp\Exceptions\UnauthorizedException $e) {
            // Do nothing.
            $r->identity = null;
        }
        $contestAlias = $r->ensureString(
            'contest_alias',
            fn (string $alias) => \OmegaUp\Validators::alias($alias)
        );

        [
            'contestWithDirector' => $contestWithDirector,
        ] = self::validateContestWithDirector($contestAlias);
        \OmegaUp\Controllers\Contest::validateContest($contestAlias);

        return self::getPublicDetails($contestWithDirector, $r->identity);
    }

    /**
     * @param ContestPublicDetails $contest
     * @return ContestPublicDetails
     */
    private static function getPublicDetails(
        $contest,
        ?\OmegaUp\DAO\VO\Identities $identity
    ): array {
        // Whether the contest is private, verify that our user is invited
        if (
            !is_null($identity) &&
            $contest['admission_mode'] === 'registration'
        ) {
            $registration = \OmegaUp\DAO\ProblemsetIdentityRequest::getByPK(
                $identity->identity_id,
                $contest['problemset_id']
            );

            $contest['user_registration_requested'] = !is_null($registration);

            if (is_null($registration)) {
                $contest['user_registration_answered'] = false;
            } else {
                $contest['user_registration_answered'] = !is_null(
                    $registration->accepted
                );
                $contest['user_registration_accepted'] = $registration->accepted;
            }
        }

        return $contest;
    }

    /**
     * @return array{status: string}
     *
     * @omegaup-request-param string $contest_alias
     */
    public static function apiRegisterForContest(\OmegaUp\Request $r): array {
        // Authenticate request
        $r->ensureIdentity();

        $contestAlias = $r->ensureString(
            'contest_alias',
            fn (string $alias) => \OmegaUp\Validators::alias($alias)
        );
        $contest = self::validateContest($contestAlias);

        \OmegaUp\DAO\ProblemsetIdentityRequest::create(new \OmegaUp\DAO\VO\ProblemsetIdentityRequest([
            'identity_id' => $r->identity->identity_id,
            'problemset_id' => $contest->problemset_id,
            'request_time' => \OmegaUp\Time::get(),
        ]));

        return ['status' => 'ok'];
    }

    /**
     * Joins a contest - explicitly adds a identity to a contest.
     *
     * @throws \OmegaUp\Exceptions\ForbiddenAccessException
     *
     * @return array{status: string}
     *
     * @omegaup-request-param string $contest_alias
     * @omegaup-request-param string $privacy_git_object_id
     * @omegaup-request-param bool|null $share_user_information
     * @omegaup-request-param string $statement_type
     * @omegaup-request-param null|string $token
     */
    public static function apiOpen(\OmegaUp\Request $r): array {
        // Authenticate request
        $r->ensureIdentity();
        $contestAlias = $r->ensureString(
            'contest_alias',
            fn (string $alias) => \OmegaUp\Validators::alias($alias)
        );
        $token = $r->ensureOptionalString('token');

        $response = self::validateDetails($contestAlias, $r->identity, $token);
        if (is_null($response['contest']->problemset_id)) {
            throw new \OmegaUp\Exceptions\NotFoundException('contestNotFound');
        }
        [
            'needsBasicInformation' => $needsInformation,
            'requestsUserInformation' => $requestsUserInformation
        ] = \OmegaUp\DAO\Contests::getNeedsInformation(
            $response['contest']->problemset_id
        );

        if (
            $needsInformation
              && (is_null($r->identity->country_id)
                  || is_null($r->identity->state_id)
                  || is_null($r->identity->current_identity_school_id))
        ) {
            throw new \OmegaUp\Exceptions\ForbiddenAccessException(
                'contestBasicInformationNeeded'
            );
        }

        \OmegaUp\DAO\DAO::transBegin();
        try {
            \OmegaUp\DAO\ProblemsetIdentities::checkAndSaveFirstTimeAccess(
                $r->identity,
                $response['contest'],
                grantAccess: true,
                shareUserInformation: $r->ensureOptionalBool(
                    'share_user_information'
                ) ?? false
            );

            // Insert into PrivacyStatement_Consent_Log whether request
            // user info is optional or required
            if ($requestsUserInformation !== 'no') {
                \OmegaUp\Validators::validateStringNonEmpty(
                    $r['privacy_git_object_id'],
                    'privacy_git_object_id'
                );
                \OmegaUp\Validators::validateStringNonEmpty(
                    $r['statement_type'],
                    'statement_type'
                );
                $privacyStatementId = \OmegaUp\DAO\PrivacyStatements::getId(
                    $r['privacy_git_object_id'],
                    $r['statement_type']
                );

                if (is_null($privacyStatementId)) {
                    throw new \OmegaUp\Exceptions\NotFoundException(
                        'privacyStatementNotFound'
                    );
                }
                $privacyStatementConsentId = \OmegaUp\DAO\PrivacyStatementConsentLog::getId(
                    $r->identity->identity_id,
                    $privacyStatementId
                );
                if (is_null($privacyStatementConsentId)) {
                    $privacyStatementConsentId = \OmegaUp\DAO\PrivacyStatementConsentLog::saveLog(
                        $r->identity->identity_id,
                        $privacyStatementId
                    );
                }

                \OmegaUp\DAO\ProblemsetIdentities::updatePrivacyStatementConsent(new \OmegaUp\DAO\VO\ProblemsetIdentities([
                    'identity_id' => $r->identity->identity_id,
                    'problemset_id' => $response['contest']->problemset_id,
                    'privacystatement_consent_id' => $privacyStatementConsentId,
                ]));
            }

            \OmegaUp\DAO\DAO::transEnd();
        } catch (\Exception $e) {
            \OmegaUp\DAO\DAO::transRollback();
            throw $e;
        }

        self::$log->info(
            "User '{$r->identity->username}' joined contest '{$response['contest']->alias}'"
        );
        return ['status' => 'ok'];
    }

    /**
     * Returns details of a Contest. This is shared between apiDetails and
     * apiAdminDetails.
     *
     * @return ContestDetails
     */
    private static function getCachedDetails(
        \OmegaUp\DAO\VO\Contests $contest
    ) {
        return \OmegaUp\Cache::getFromCacheOrSet(
            \OmegaUp\Cache::CONTEST_INFO,
            strval($contest->alias),
            /** @return ContestDetails */
            function () use ($contest) {
                // Initialize response to be the contest information
                /** @var array{admission_mode: string, alias: string, archived: bool, contest_for_teams: bool, description: string, feedback: string, finish_time: \OmegaUp\Timestamp, has_submissions: bool, languages: string, partial_score: bool, penalty: int, penalty_calc_policy: string, penalty_type: string, points_decay_factor: float, problemset_id: int, rerun_id: int|null, scoreboard: int, scoreboard_url: string, scoreboard_url_admin: string, default_show_all_contestants_in_scoreboard: bool, show_scoreboard_after: bool, start_time: \OmegaUp\Timestamp, submissions_gap: int, title: string, window_length: int|null} */
                $result = $contest->asFilteredArray([
                    'admission_mode',
                    'alias',
                    'archived',
                    'contest_for_teams',
                    'description',
                    'feedback',
                    'finish_time',
                    'has_submissions',
                    'languages',
                    'partial_score',
                    'score_mode',
                    'penalty',
                    'penalty_calc_policy',
                    'penalty_type',
                    'points_decay_factor',
                    'problemset_id',
                    'rerun_id',
                    'scoreboard',
                    'scoreboard_url',
                    'scoreboard_url_admin',
                    'score_mode',
                    'default_show_all_contestants_in_scoreboard',
                    'show_scoreboard_after',
                    'start_time',
                    'submissions_gap',
                    'title',
                    'window_length',
                    'check_plagiarism',
                ]);

                $result['original_contest_alias'] = null;
                $result['original_problemset_id'] = null;
                if (!is_null($result['rerun_id'])) {
                    $originalContest = \OmegaUp\DAO\Contests::getByPK(
                        $result['rerun_id']
                    );
                    if (!is_null($originalContest)) {
                        $result['original_contest_alias'] = $originalContest->alias;
                        $result['original_problemset_id'] = $originalContest->problemset_id;
                    }
                } else {
                    unset($result['rerun_id']);
                }

                if (
                    is_null($contest->acl_id) ||
                    is_null($contest->problemset_id)
                ) {
                    throw new \OmegaUp\Exceptions\NotFoundException(
                        'contestNotFound'
                    );
                }
                $director = \OmegaUp\DAO\UserRoles::getOwner(
                    $contest->acl_id
                );
                if (is_null($director)) {
                    throw new \OmegaUp\Exceptions\NotFoundException(
                        'userNotExist'
                    );
                }
                $result['director'] = $director;

                $problemsInContest = \OmegaUp\DAO\ProblemsetProblems::getProblemsByProblemset(
                    $contest->problemset_id,
                    needSubmissions: true
                );

                // Add info of each problem to the contest
                $problemsResponseArray = [];

                $letter = 0;
                $hasSubmissions = false;

                foreach ($problemsInContest as $problem) {
                    // Add the 'points' value that is stored in the ContestProblem relationship
                    $problem['letter'] = \OmegaUp\Controllers\Contest::columnName(
                        $letter++
                    );
                    if (!empty($result['languages'])) {
                        $problem['languages'] = join(',', array_intersect(
                            explode(',', $result['languages']),
                            explode(',', $problem['languages'])
                        ));
                    }
                    if ($problem['has_submissions']) {
                        $hasSubmissions = true;
                    }

                    // Save our array into the response
                    $problemsResponseArray[] = $problem;
                }

                // Add problems to response
                $result['problems'] = $problemsResponseArray;
                $result['languages'] = explode(',', $result['languages']);
                [
                    'needsBasicInformation' => $needsBasicInformation,
                    'requestsUserInformation' => $requestsUserInformation,
                ] = \OmegaUp\DAO\Contests::getNeedsInformation(
                    $contest->problemset_id
                );
                $result['needs_basic_information'] = $needsBasicInformation;
                $result['requests_user_information'] = $requestsUserInformation;
                $result['show_penalty'] = (
                    $result['penalty'] !== 0 ||
                    $result['penalty_type'] !== 'none'
                );
                $result['admin'] = false;
                $result['opened'] = false;
                $result['has_submissions'] = $hasSubmissions;
                return $result;
            },
            APC_USER_CACHE_CONTEST_INFO_TIMEOUT
        );
    }

    /**
     * Returns details of a Contest. Requesting the details of a contest will
     * not start the current user into that contest. In order to participate
     * in the contest, \OmegaUp\Controllers\Contest::apiOpen() must be used.
     *
     * @return ContestDetails
     *
     * @omegaup-request-param string $contest_alias
     * @omegaup-request-param null|string $token
     */
    public static function apiDetails(\OmegaUp\Request $r): array {
        try {
            $r->ensureIdentity();
        } catch (\OmegaUp\Exceptions\UnauthorizedException $e) {
            $r->identity = null;
        }
        $contestAlias = $r->ensureString(
            'contest_alias',
            fn (string $alias) => \OmegaUp\Validators::alias($alias)
        );
        $token = $r->ensureOptionalString('token');
        [
            'contest' => $contest,
            'contest_admin' => $contestAdmin,
        ] = self::validateDetails($contestAlias, $r->identity, $token);

        return self::getContestDetails(
            $contest,
            $contestAdmin,
            $r->identity,
            $token
        );
    }

    /**
     * @return ContestDetails
     */
    private static function getContestDetails(
        \OmegaUp\DAO\VO\Contests $contest,
        bool $contestAdmin,
        ?\OmegaUp\DAO\VO\Identities $identity,
        ?string $token = null,
        bool $isPracticeMode = false
    ) {
        $result = self::getCachedDetails($contest);
        $result['opened'] = true;
        unset($result['scoreboard_url']);
        unset($result['scoreboard_url_admin']);
        unset($result['rerun_id']);
        if (!is_null($token)) {
            $result['admin'] = $contestAdmin;
            return $result;
        }
        if (is_null($identity)) {
            throw new \OmegaUp\Exceptions\UnauthorizedException();
        }

        $result['admin'] = \OmegaUp\Authorization::isContestAdmin(
            $identity,
            $contest
        );

        // Log the operation.
        \OmegaUp\DAO\ProblemsetAccessLog::create(new \OmegaUp\DAO\VO\ProblemsetAccessLog([
            'identity_id' => $identity->identity_id,
            'problemset_id' => $contest->problemset_id,
            'ip' => ip2long(
                \OmegaUp\Request::getServerVar('REMOTE_ADDR') ?? ''
            ),
        ]));

        // When user is admin or user joins contest in practice mode, saving
        // first access time is not necessary
        if ($isPracticeMode || $contestAdmin) {
            return $result;
        }

        // Adding timer info separately as it depends on the current user and we
        // don't want this to get generally cached for everybody
        // Save the time of the first access
        $problemsetIdentity = \OmegaUp\DAO\ProblemsetIdentities::checkAndSaveFirstTimeAccess(
            $identity,
            $contest
        );
        $problemsetIdentity->access_time = $problemsetIdentity->access_time;

        // Add time left to response
        if (is_null($contest->window_length)) {
            $result['submission_deadline'] = $contest->finish_time;
        } elseif (!is_null($problemsetIdentity->access_time)) {
            $endTime = (
                !$problemsetIdentity->end_time ?
                $problemsetIdentity->access_time->time + $contest->window_length * 60 :
                $problemsetIdentity->end_time->time
            );
            $result['submission_deadline'] = new \OmegaUp\Timestamp(
                min($contest->finish_time->time, $endTime)
            );
        } else {
            $result['submission_deadline'] = $contest->finish_time;
        }

        return $result;
    }

    /**
     * Returns details of a Contest, for administrators. This differs from
     * common details in the sense that it does not attempt to calculate the
     * remaining time from the contest, or register the opened time.
     *
     * @return ContestAdminDetails
     */
    public static function getContestDetailsForAdmin(
        \OmegaUp\DAO\VO\Contests $contest,
        \OmegaUp\DAO\VO\Identities $adminIdentity,
        \OmegaUp\DAO\VO\Problemsets $problemset
    ): array {
        if (is_null($contest->alias) || is_null($contest->problemset_id)) {
            throw new \OmegaUp\Exceptions\NotFoundException('contestNotFound');
        }

        if (
            !\OmegaUp\Authorization::isContestAdmin(
                $adminIdentity,
                $contest
            )
        ) {
            throw new \OmegaUp\Exceptions\ForbiddenAccessException();
        }

        $result = self::getCachedDetails($contest);
        $result['opened'] = \OmegaUp\DAO\ProblemsetIdentities::checkProblemsetOpened(
            intval($adminIdentity->identity_id),
            $contest->problemset_id
        );
        $result['available_languages'] = \OmegaUp\Controllers\Run::SUPPORTED_LANGUAGES;
        $result['admin'] = true;
        $result['scoreboard_url'] = $problemset->scoreboard_url;
        $result['scoreboard_url_admin'] = $problemset->scoreboard_url_admin;
        return $result;
    }

    /**
     * Returns details of a Contest, for administrators. This differs from
     * apiDetails in the sense that it does not attempt to calculate the
     * remaining time from the contest, or register the opened time.
     *
     * @return ContestAdminDetails
     *
     * @omegaup-request-param string $contest_alias
     * @omegaup-request-param null|string $token
     */
    public static function apiAdminDetails(\OmegaUp\Request $r): array {
        $r->ensureMainUserIdentity();
        $contestAlias = $r->ensureString(
            'contest_alias',
            fn (string $alias) => \OmegaUp\Validators::alias($alias)
        );
        $token = $r->ensureOptionalString('token');
        [
            'contest' => $contest,
            'problemset' => $problemset,
        ] = self::validateDetails($contestAlias, $r->identity, $token);

        return self::getContestDetailsForAdmin(
            $contest,
            $r->identity,
            $problemset
        );
    }

    /**
     * Returns a report with all user activity for a contest.
     *
     * @return array{events: list<ActivityEvent>, pagerItems: list<PageItem>}
     *
     * @omegaup-request-param string $contest_alias
     * @omegaup-request-param int|null $length
     * @omegaup-request-param int|null $page
     * @omegaup-request-param null|string $token
     */
    public static function apiActivityReport(\OmegaUp\Request $r): array {
        try {
            $r->ensureidentity();
        } catch (\OmegaUp\Exceptions\UnauthorizedException $e) {
            $r->identity = null;
        }

        $page = $r->ensureOptionalInt('page') ?? 1;
        $length = $r->ensureOptionalInt('length') ?? 100;
        $contestAlias = $r->ensureString(
            'contest_alias',
            fn (string $alias) => \OmegaUp\Validators::alias($alias)
        );
        $token = $r->ensureOptionalString('token');
        $response = self::validateDetails($contestAlias, $r->identity, $token);

        if (!$response['contest_admin']) {
            throw new \OmegaUp\Exceptions\ForbiddenAccessException();
        }
        if (is_null($response['contest']->problemset_id)) {
            throw new \OmegaUp\Exceptions\NotFoundException('contestNotFound');
        }

        $report = \OmegaUp\DAO\Contests::getActivityReport(
            $response['contest'],
            $page,
            $length
        );

        return [
            'events' => \OmegaUp\ActivityReport::getActivityReport(
                $report['activity']
            ),
            'pagerItems' => \OmegaUp\Pager::paginateWithUrl(
                $report['totalRows'],
                $length,
                $page,
                "/contest/{$contestAlias}/activity/",
                adjacent: 5,
                params: []
            ),
        ];
    }

    /**
     * @return array{templateProperties: array{payload: ActivityFeedPayload, title: \OmegaUp\TranslationString}, entrypoint: string}
     *
     * @omegaup-request-param string $contest
     * @omegaup-request-param int|null $length
     * @omegaup-request-param int|null $page
     */
    public static function getActivityFeedDetailsForTypeScript(
        \OmegaUp\Request $r
    ): array {
        $r->ensureMainUserIdentity();
        $page = $r->ensureOptionalInt('page') ?? 1;
        $length = $r->ensureOptionalInt('length') ?? 100;

        $alias = $r->ensureString(
            'contest',
            fn (string $alias) => \OmegaUp\Validators::alias($alias)
        );
        ['contest' => $contest] = self::validateBasicDetails($alias);

        if (is_null($contest->contest_id) || is_null($contest->problemset_id)) {
            throw new \OmegaUp\Exceptions\NotFoundException('contestNotFound');
        }

        if (!\OmegaUp\Authorization::isContestAdmin($r->identity, $contest)) {
            throw new \OmegaUp\Exceptions\ForbiddenAccessException(
                'userNotAllowed'
            );
        }

        $report = \OmegaUp\DAO\Contests::getActivityReport(
            $contest,
            $page,
            $length
        );

        return [
            'templateProperties' => [
                'payload' => [
                    'page' => $page,
                    'length' => $length,
                    'alias' => $alias,
                    'events' => \OmegaUp\ActivityReport::getActivityReport(
                        $report['activity']
                    ),
                    'type' => 'contest',
                    'pagerItems' => \OmegaUp\Pager::paginateWithUrl(
                        $report['totalRows'],
                        $length,
                        $page,
                        "/contest/{$alias}/activity/",
                        adjacent: 5,
                        params: []
                    ),
                ],
                'title' => new \OmegaUp\TranslationString(
                    'activityReport'
                ),
            ],
            'entrypoint' => 'activity_feed',
        ];
    }

    /**
     * Returns a "column name" for the $idx (think Excel column names).
     */
    public static function columnName(int $idx): string {
        $name = chr(ord('A') + $idx % 26);
        while ($idx >= 26) {
            $idx /= 26;
            $idx--;
            $name = chr(ord('A') + $idx % 26) . $name;
        }
        return $name;
    }

    /**
     * Clone a contest
     *
     * @throws \OmegaUp\Exceptions\InvalidParameterException
     * @throws \OmegaUp\Exceptions\DuplicatedEntryInDatabaseException
     *
     * @return array{alias: string}
     *
     * @omegaup-request-param null|string $alias
     * @omegaup-request-param null|string $auth_token
     * @omegaup-request-param string $contest_alias
     * @omegaup-request-param string $description
     * @omegaup-request-param int $start_time
     * @omegaup-request-param string $title
     */
    public static function apiClone(\OmegaUp\Request $r): array {
        \OmegaUp\Controllers\Controller::ensureNotInLockdown();
        // Authenticate user
        $r->ensureMainUserIdentity();

        $contestAlias = $r->ensureString(
            'contest_alias',
            fn (string $alias) => \OmegaUp\Validators::alias($alias)
        );
        \OmegaUp\Validators::validateOptionalStringNonEmpty(
            $r['auth_token'],
            'auth_token'
        );
        $originalContest = self::validateContestAdmin(
            $contestAlias,
            $r->identity
        );
        if (is_null($originalContest->problemset_id)) {
            throw new \OmegaUp\Exceptions\NotFoundException('contestNotFound');
        }

        // Validates form
        $alias = $r->ensureString(
            'alias',
            fn (string $alias) => \OmegaUp\Validators::alias($alias)
        );
        \OmegaUp\Validators::validateStringNonEmpty($r['title'], 'title');
        \OmegaUp\Validators::validateStringNonEmpty(
            $r['description'],
            'description'
        );
        $startTime = $r->ensureTimestamp('start_time');

        $length = (
            $originalContest->finish_time->time -
            $originalContest->start_time->time
        );

        $problemset = new \OmegaUp\DAO\VO\Problemsets([
            'needs_basic_information' => false,
            'requests_user_information' => 'no',
        ]);

        $contest = new \OmegaUp\DAO\VO\Contests([
            'title' => $r['title'],
            'description' => $r['description'],
            'alias' => $alias,
            'start_time' => $startTime->time,
            'finish_time' => $startTime->time + $length,
            'scoreboard' => $originalContest->scoreboard,
            'points_decay_factor' => $originalContest->points_decay_factor,
            'submissions_gap' => $originalContest->submissions_gap,
            'penalty_calc_policy' => $originalContest->penalty_calc_policy,
            'rerun_id' => $originalContest->rerun_id,
            'feedback' => $originalContest->feedback,
            'penalty_type' => $originalContest->penalty_type,
            'admission_mode' => 'private', // Cloned contests start in private
                                           // admission_mode
            'check_plagiarism' => $originalContest->check_plagiarism,
        ]);

        \OmegaUp\DAO\DAO::transBegin();
        try {
            // Create the contest
            self::createContest($problemset, $contest, $r->user->user_id);
            if (is_null($contest->problemset_id)) {
                throw new \OmegaUp\Exceptions\NotFoundException(
                    'contestNotFound'
                );
            }

            $problemsetProblems = \OmegaUp\DAO\ProblemsetProblems::getProblemsByProblemset(
                $originalContest->problemset_id,
                needSubmissions: false
            );
            foreach ($problemsetProblems as $problemsetProblem) {
                $problem = new \OmegaUp\DAO\VO\Problems([
                    'problem_id' => $problemsetProblem['problem_id'],
                    'alias' => $problemsetProblem['alias'],
                    'visibility' => $problemsetProblem['visibility'],
                ]);
                \OmegaUp\Controllers\Problemset::addProblem(
                    $contest->problemset_id,
                    $problem,
                    $problemsetProblem['commit'],
                    $problemsetProblem['version'],
                    $r->identity,
                    $problemsetProblem['points'],
                    $problemsetProblem['order'] ?: 1
                );
            }
            \OmegaUp\DAO\DAO::transEnd();
        } catch (\Exception $e) {
            \OmegaUp\DAO\DAO::transRollback();
            throw $e;
        }

        return [
            'alias' => $alias,
        ];
    }

    /**
     * @return array{alias: string}
     *
     * @omegaup-request-param string $alias
     * @omegaup-request-param int $start_time
     */
    public static function apiCreateVirtual(\OmegaUp\Request $r): array {
        \OmegaUp\Controllers\Controller::ensureNotInLockdown();
        // Authenticate user
        $r->ensureMainUserIdentity();

        $contestAlias = $r->ensureString(
            'alias',
            fn (string $alias) => \OmegaUp\Validators::alias($alias)
        );
        $originalContest = \OmegaUp\DAO\Contests::getByAlias($contestAlias);
        if (is_null($originalContest)) {
            throw new \OmegaUp\Exceptions\NotFoundException('contestNotFound');
        }

        if ($originalContest->finish_time->time > \OmegaUp\Time::get()) {
            throw new \OmegaUp\Exceptions\ForbiddenAccessException(
                'originalContestHasNotEnded'
            );
        }

        $virtualContestAlias = \OmegaUp\DAO\Contests::generateAlias(
            $originalContest
        );

        $contestLength = (
            $originalContest->finish_time->time -
            $originalContest->start_time->time
        );

        $r->ensureOptionalInt('start_time');
        $startTime = (
            !is_null($r['start_time']) ?
            intval($r['start_time']) :
            \OmegaUp\Time::get()
        );

        // Initialize contest
        $contest = new \OmegaUp\DAO\VO\Contests([
            'title' => $originalContest->title,
            'description' => $originalContest->description,
            'window_length' => $originalContest->window_length,
            'start_time' => $startTime,
            'finish_time' => $startTime + $contestLength,
            'scoreboard' => 100, // Always show scoreboard in virtual contest
            'alias' => $virtualContestAlias,
            'points_decay_factor' => $originalContest->points_decay_factor,
            'submissions_gap' => $originalContest->submissions_gap,
            'partial_score' => $originalContest->partial_score,
            'score_mode' => $originalContest->score_mode,
            'feedback' => $originalContest->feedback,
            'penalty' => $originalContest->penalty,
            'penalty_type' => $originalContest->penalty_type,
            'penalty_calc_policy' => $originalContest->penalty_calc_policy,
            'show_scoreboard_after' => true,
            'languages' => $originalContest->languages,
            'rerun_id' => $originalContest->contest_id,
            'check_plagiarism' => $originalContest->check_plagiarism,
        ]);

        $problemset = new \OmegaUp\DAO\VO\Problemsets([
            'needs_basic_information' => false,
            'requests_user_information' => 'no',
            'access_mode' => 'private', // Virtual contest must be private
        ]);

        self::createContest(
            $problemset,
            $contest,
            $r->user->user_id,
            $originalContest->problemset_id
        );

        return [
            'alias' => strval($contest->alias),
        ];
    }

    /**
     * It retrieves a Problemset and a Contest objects to store them in the
     * database
     */
    private static function createContest(
        \OmegaUp\DAO\VO\Problemsets $problemset,
        \OmegaUp\DAO\VO\Contests $contest,
        int $currentUserId,
        ?int $originalProblemsetId = null,
        ?string $teamsGroupAlias = null
    ): void {
        $acl = new \OmegaUp\DAO\VO\ACLs();
        $acl->owner_id = $currentUserId;

        // Push changes
        try {
            // Begin a new transaction
            \OmegaUp\DAO\DAO::transBegin();

            \OmegaUp\DAO\ACLs::create($acl);
            $problemset->acl_id = $acl->acl_id;
            $problemset->type = 'Contest';
            $problemset->scoreboard_url = \OmegaUp\SecurityTools::randomString(
                30
            );
            $problemset->scoreboard_url_admin = \OmegaUp\SecurityTools::randomString(
                30
            );
            $contest->acl_id = $acl->acl_id;

            // Save the problemset object with data sent by user to the database
            \OmegaUp\DAO\Problemsets::create($problemset);

            $contest->problemset_id = $problemset->problemset_id;
            $contest->penalty_calc_policy = $contest->penalty_calc_policy ?: 'sum';
            $contest->rerun_id = $contest->rerun_id;
            if (!is_null($originalProblemsetId)) {
                if (is_null($contest->problemset_id)) {
                    throw new \OmegaUp\Exceptions\NotFoundException(
                        'contestNotFound'
                    );
                }
                \OmegaUp\DAO\ProblemsetProblems::copyProblemset(
                    $contest->problemset_id,
                    $originalProblemsetId
                );
            }

            // Save the contest object with data sent by user to the database
            \OmegaUp\DAO\Contests::create($contest);

            // Update contest_id in problemset object
            $problemset->contest_id = $contest->contest_id;
            \OmegaUp\DAO\Problemsets::update($problemset);

            if (!is_null($teamsGroupAlias)) {
                $teamsGroup = \OmegaUp\DAO\TeamGroups::getByAlias(
                    $teamsGroupAlias
                );
                if (is_null($teamsGroup)) {
                    throw new \OmegaUp\Exceptions\InvalidParameterException(
                        'invalidParameters',
                        'teams_group'
                    );
                }

                \OmegaUp\DAO\TeamsGroupRoles::create(
                    new \OmegaUp\DAO\VO\TeamsGroupRoles([
                        'acl_id' => $problemset->acl_id,
                        'team_group_id' => $teamsGroup->team_group_id,
                        'role_id' => \OmegaUp\Authorization::CONTESTANT_ROLE,
                    ])
                );
            }

            // End transaction transaction
            \OmegaUp\DAO\DAO::transEnd();
        } catch (\Exception $e) {
            // Operation failed in the data layer, rollback transaction
            \OmegaUp\DAO\DAO::transRollback();
            if (\OmegaUp\DAO\DAO::isDuplicateEntryException($e)) {
                throw new \OmegaUp\Exceptions\DuplicatedEntryInDatabaseException(
                    'aliasInUse',
                    $e
                );
            }
            throw $e;
        }

        // Expire contest-list cache
        \OmegaUp\Cache::invalidateAllKeys(\OmegaUp\Cache::CONTESTS_LIST_PUBLIC);
        \OmegaUp\Cache::invalidateAllKeys(
            \OmegaUp\Cache::CONTESTS_LIST_SYSTEM_ADMIN
        );

        self::$log->info("New Contest Created: {$contest->alias}");
    }

    /**
     * Creates a new contest
     *
     * @throws \OmegaUp\Exceptions\DuplicatedEntryInDatabaseException
     *
     * @return array{status: string}
     *
     * @omegaup-request-param mixed $admission_mode
     * @omegaup-request-param mixed $alias
     * @omegaup-request-param mixed $description
     * @omegaup-request-param mixed $feedback
     * @omegaup-request-param mixed $finish_time
     * @omegaup-request-param mixed $languages
     * @omegaup-request-param bool|null $needs_basic_information
     * @omegaup-request-param bool|null $partial_score
     * @omegaup-request-param mixed $penalty
     * @omegaup-request-param mixed $penalty_calc_policy
     * @omegaup-request-param mixed $penalty_type
     * @omegaup-request-param mixed $points_decay_factor
     * @omegaup-request-param null|string $problems
     * @omegaup-request-param mixed $requests_user_information
     * @omegaup-request-param mixed $scoreboard
     * @omegaup-request-param null|string $score_mode
     * @omegaup-request-param mixed $show_scoreboard_after
     * @omegaup-request-param mixed $start_time
     * @omegaup-request-param mixed $submissions_gap
     * @omegaup-request-param bool|null $contest_for_teams
     * @omegaup-request-param null|string $teams_group_alias
     * @omegaup-request-param mixed $title
     * @omegaup-request-param int|null $window_length
     * @omegaup-request-param bool|null $check_plagiarism
     */
    public static function apiCreate(\OmegaUp\Request $r) {
        \OmegaUp\Controllers\Controller::ensureNotInLockdown();
        // Authenticate user
        $r->ensureMainUserIdentity();

        // Validate request
        self::validateCreate($r, $r->identity);

        // Set private contest by default if is not sent in request
        if (
            !is_null($r['admission_mode']) &&
            $r['admission_mode'] !== 'private'
        ) {
            throw new \OmegaUp\Exceptions\InvalidParameterException(
                'contestMustBeCreatedInPrivateMode'
            );
        }

        $problemset = new \OmegaUp\DAO\VO\Problemsets([
            'needs_basic_information' => $r->ensureOptionalBool(
                'needs_basic_information'
            ) ?? false,
            'requests_user_information' => $r['requests_user_information'],
        ]);

        /** @var null|list<string>|scalar $languages */
        $languages = $r['languages'];
        $languages = (
            empty($languages) || !is_array($languages) ?
            null :
            join(',', $languages)
        );
        $forTeams = $r->ensureOptionalBool('contest_for_teams') ?? false;
        $teamsGroupsAlias = $forTeams ? $r->ensureString(
            'teams_group_alias',
            fn (string $alias) => \OmegaUp\Validators::alias(
                $alias
            )
        ) : null;

        $partialScore = $r->ensureOptionalBool('partial_score') ?? true;
        $scoreMode = $r->ensureOptionalEnum(
            'score_mode',
            ['partial','all_or_nothing','max_per_group'],
        );
        if (is_null($scoreMode)) {
            $scoreMode = $partialScore ? 'partial' : 'all_or_nothing';
        }
        $checkPlagiarism = $r->ensureOptionalBool('check_plagiarism') ?? false;
        $contest = new \OmegaUp\DAO\VO\Contests([
            'admission_mode' => 'private',
            'title' => $r['title'],
            'description' => $r['description'],
            'start_time' => $r['start_time'],
            'finish_time' => $r['finish_time'],
            'window_length' => $r['window_length'] ?: null,
            'alias' => $r['alias'],
            'scoreboard' => $r['scoreboard'],
            'points_decay_factor' => $r['points_decay_factor'],
            'partial_score' => $partialScore,
            'submissions_gap' => $r['submissions_gap'],
            'feedback' => $r['feedback'],
            'penalty_calc_policy' => $r['penalty_calc_policy'],
            'penalty' => max(0, intval($r['penalty'])),
            'penalty_type' => $r['penalty_type'],
            'languages' => $languages,
            'score_mode' => $scoreMode,
            'show_scoreboard_after' => $r['show_scoreboard_after'] ?? true,
            'contest_for_teams' => $forTeams,
            'check_plagiarism' => $checkPlagiarism ? true : false,
        ]);

        self::createContest(
            $problemset,
            $contest,
            $r->user->user_id,
            originalProblemsetId: null,
            teamsGroupAlias: $teamsGroupsAlias,
        );

        return ['status' => 'ok'];
    }

    /**
     * Validates that Request contains expected data to create or update a contest
     * In case of update, everything is optional except the contest_alias
     * In case of error, this function throws.
     *
     * @throws \OmegaUp\Exceptions\InvalidParameterException
     *
     * @omegaup-request-param mixed $admission_mode
     * @omegaup-request-param null|string $alias
     * @omegaup-request-param bool|null $contest_for_teams
     * @omegaup-request-param null|string $description
     * @omegaup-request-param mixed $feedback
     * @omegaup-request-param int $finish_time
     * @omegaup-request-param mixed $languages
     * @omegaup-request-param bool|null $partial_score
     * @omegaup-request-param 'all_or_nothing'|'max_per_group'|'partial'|null $score_mode
     * @omegaup-request-param int|null $penalty
     * @omegaup-request-param mixed $penalty_calc_policy
     * @omegaup-request-param mixed $penalty_type
     * @omegaup-request-param float|null $points_decay_factor
     * @omegaup-request-param null|string $problems
     * @omegaup-request-param float|null $scoreboard
     * @omegaup-request-param bool|null $show_scoreboard_after
     * @omegaup-request-param int $start_time
     * @omegaup-request-param null|string $teams_group_alias
     * @omegaup-request-param int $submissions_gap
     * @omegaup-request-param null|string $title
     * @omegaup-request-param int $window_length
     * @omegaup-request-param bool|null $check_plagiarism
     */
    private static function validateCommonCreateOrUpdate(
        \OmegaUp\Request $r,
        \OmegaUp\DAO\VO\Identities $identity,
        ?\OmegaUp\DAO\VO\Contests $contest = null,
        bool $isRequired = true
    ): void {
        \OmegaUp\Validators::validateOptionalStringNonEmpty(
            $r['title'],
            'title',
            $isRequired
        );
        \OmegaUp\Validators::validateOptionalStringNonEmpty(
            $r['description'],
            'description',
            $isRequired
        );

        // Get the actual start and finish time of the contest, considering that
        // in case of update, parameters can be optional
        $startTime = $r->ensureOptionalTimestamp(
            'start_time',
            null,
            null,
            $isRequired
        ) ?? (
            is_null($contest)
                ? null
                : \OmegaUp\DAO\DAO::fromMySQLTimestamp(
                    $contest->start_time
                )
        );
        $finishTime = $r->ensureOptionalTimestamp(
            'finish_time',
            null,
            null,
            $isRequired
        ) ?? (
            is_null($contest)
                ? null
                : \OmegaUp\DAO\DAO::fromMySQLTimestamp(
                    $contest->finish_time
                )
        );

        // Calculate the actual contest length
        $contestLength = null;
        if (!is_null($finishTime) && !is_null($startTime)) {
            // Validate start & finish time
            if ($startTime->time > $finishTime->time) {
                throw new \OmegaUp\Exceptions\InvalidParameterException(
                    'contestNewInvalidStartTime',
                    'finish_time'
                );
            }
            $contestLength = $finishTime->time - $startTime->time;
        }

        // Validate max contest length
        if ($contestLength > \OmegaUp\Controllers\Contest::MAX_CONTEST_LENGTH_SECONDS) {
            throw new \OmegaUp\Exceptions\InvalidParameterException(
                'contestLengthTooLong',
                'finish_time'
            );
        }

        // Window_length is optional
        if (!empty($r['window_length'])) {
            $r->ensureOptionalInt(
                'window_length',
                0,
                is_null($contestLength) ? null : intval($contestLength / 60)
            );
        }

        \OmegaUp\Validators::validateOptionalInEnum(
            $r['admission_mode'],
            'admission_mode',
            [
                'public',
                'private',
                'registration',
            ]
        );
        $contestAlias = $r->ensureOptionalString(
            'alias',
            $isRequired,
            fn (string $alias) => \OmegaUp\Validators::alias($alias)
        );
        if (
            !is_null($contestAlias) &&
            !is_null(\OmegaUp\DAO\Contests::getByAlias($contestAlias))
        ) {
            $exception = new \OmegaUp\Exceptions\DuplicatedEntryInDatabaseException(
                'aliasInUse'
            );
            $exception->addCustomMessageToArray('parameter', 'alias');
            throw $exception;
        }
        $r->ensureOptionalFloat('scoreboard', 0, 100, $isRequired);
        $r->ensureOptionalFloat('points_decay_factor', 0, 1, $isRequired);
        // TODO: Change this once the UI supports it
        $partialScore = $r->ensureOptionalBool('partial_score');
        $scoreMode = $r->ensureOptionalEnum(
            'score_mode',
            ['partial','all_or_nothing','max_per_group'],
        );
        if (is_null($scoreMode)) {
            $scoreMode = $partialScore ? 'partial' : 'all_or_nothing';
        }
        $r['score_mode'] = $scoreMode;
        $r->ensureOptionalInt('submissions_gap', 0, null, $isRequired);
        $r->ensureOptionalInt('penalty', 0, 10000, $isRequired);
        // Validate the submission_gap in minutes so that the error message
        // matches what is displayed in the UI.
        \OmegaUp\Validators::validateNumberInRange(
            (
                is_null($r['submissions_gap']) ?
                null :
                floor(intval($r['submissions_gap']) / 60)
            ),
            'submissions_gap',
            1,
            is_null($contestLength) ? null : floor($contestLength / 60),
            $isRequired
        );

        \OmegaUp\Validators::validateOptionalInEnum(
            $r['feedback'],
            'feedback',
            ['none', 'summary', 'detailed'],
            $isRequired
        );
        \OmegaUp\Validators::validateOptionalInEnum(
            $r['penalty_type'],
            'penalty_type',
            ['contest_start', 'problem_open', 'runtime', 'none'],
            $isRequired
        );
        \OmegaUp\Validators::validateOptionalInEnum(
            $r['penalty_calc_policy'],
            'penalty_calc_policy',
            ['sum', 'max']
        );
        \OmegaUp\Validators::validateOptionalStringNonEmpty(
            $r['problems'],
            'problems'
        );

        // Problems is optional
        if (!is_null($r['problems'])) {
            /** @var list<array{problem: string, points: int}>|null */
            $requestProblems = json_decode($r['problems'], associative: true);
            if (!is_array($requestProblems)) {
                throw new \OmegaUp\Exceptions\InvalidParameterException(
                    'invalidParameters',
                    'problems'
                );
            }

            $problems = [];

            foreach ($requestProblems as $requestProblem) {
                $problem = \OmegaUp\DAO\Problems::getByAlias(
                    $requestProblem['problem']
                );
                if (is_null($problem)) {
                    throw new \OmegaUp\Exceptions\InvalidParameterException(
                        'parameterNotFound',
                        'problems'
                    );
                }
                \OmegaUp\Controllers\Problemset::validateAddProblemToProblemset(
                    $problem,
                    $identity
                );
                array_push($problems, [
                    'id' => $problem->problem_id,
                    'alias' => $requestProblem['problem'],
                    'points' => $requestProblem['points']
                ]);
            }

            $r['problems'] = $problems;
        }

        // Show scoreboard is always optional
        $r->ensureOptionalBool('show_scoreboard_after');

        // languages is required only when a contest is created
        if ($isRequired && empty($r['languages'])) {
            throw new \OmegaUp\Exceptions\InvalidParameterException(
                'parameterEmpty',
                'languages'
            );
        }

        if (is_string($r['languages'])) {
            $r['languages'] = explode(',', $r['languages']);
        }
        if (is_array($r['languages'])) {
            foreach ($r['languages'] as $language) {
                \OmegaUp\Validators::validateOptionalInEnum(
                    $language,
                    'languages',
                    array_keys(
                        \OmegaUp\Controllers\Run::SUPPORTED_LANGUAGES
                    )
                );
            }
        }

        $forTeams = $r->ensureOptionalBool('contest_for_teams') ?? false;
        if ($forTeams) {
            \OmegaUp\Validators::validateAlias(
                $r['teams_group_alias'],
                'teams_group_alias'
            );
        }
        $r->ensureOptionalBool('check_plagiarism') ?? false;
    }

    /**
     * Validates that Request contains expected data to create a contest
     * In case of error, this function throws.
     *
     * @throws \OmegaUp\Exceptions\InvalidParameterException
     *
     * @omegaup-request-param mixed $admission_mode
     * @omegaup-request-param null|string $alias
     * @omegaup-request-param bool|null $contest_for_teams
     * @omegaup-request-param null|string $description
     * @omegaup-request-param mixed $feedback
     * @omegaup-request-param int $finish_time
     * @omegaup-request-param mixed $languages
     * @omegaup-request-param bool|null $partial_score
     * @omegaup-request-param 'all_or_nothing'|'max_per_group'|'partial'|null $score_mode
     * @omegaup-request-param int|null $penalty
     * @omegaup-request-param mixed $penalty_calc_policy
     * @omegaup-request-param mixed $penalty_type
     * @omegaup-request-param float|null $points_decay_factor
     * @omegaup-request-param null|string $problems
     * @omegaup-request-param float|null $scoreboard
     * @omegaup-request-param bool|null $show_scoreboard_after
     * @omegaup-request-param int $start_time
     * @omegaup-request-param int $submissions_gap
     * @omegaup-request-param null|string $teams_group_alias
     * @omegaup-request-param null|string $title
     * @omegaup-request-param int $window_length
     * @omegaup-request-param bool|null $check_plagiarism
     */
    private static function validateCreate(
        \OmegaUp\Request $r,
        \OmegaUp\DAO\VO\Identities $identity
    ): void {
        self::validateCommonCreateOrUpdate($r, $identity);
    }

    /**
     * Validates that Request contains expected data to update a contest
     * everything is optional except the contest_alias
     * In case of error, this function throws.
     *
     * @throws \OmegaUp\Exceptions\InvalidParameterException
     *
     * @return \OmegaUp\DAO\VO\Contests
     *
     * @omegaup-request-param mixed $admission_mode
     * @omegaup-request-param null|string $alias
     * @omegaup-request-param bool|null $contest_for_teams
     * @omegaup-request-param null|string $description
     * @omegaup-request-param mixed $feedback
     * @omegaup-request-param int $finish_time
     * @omegaup-request-param mixed $languages
     * @omegaup-request-param bool|null $partial_score
     * @omegaup-request-param 'all_or_nothing'|'max_per_group'|'partial'|null $score_mode
     * @omegaup-request-param int|null $penalty
     * @omegaup-request-param mixed $penalty_calc_policy
     * @omegaup-request-param mixed $penalty_type
     * @omegaup-request-param float|null $points_decay_factor
     * @omegaup-request-param null|string $problems
     * @omegaup-request-param float|null $scoreboard
     * @omegaup-request-param bool|null $show_scoreboard_after
     * @omegaup-request-param OmegaUp\Timestamp|null $start_time
     * @omegaup-request-param null|string $teams_group_alias
     * @omegaup-request-param int $submissions_gap
     * @omegaup-request-param null|string $title
     * @omegaup-request-param int $window_length
     * @omegaup-request-param bool|null $check_plagiarism
     */
    private static function validateUpdate(
        \OmegaUp\Request $r,
        \OmegaUp\DAO\VO\Identities $identity,
        string $contestAlias
    ): \OmegaUp\DAO\VO\Contests {
        $contest = self::validateContestAdmin(
            $contestAlias,
            $identity
        );

        self::validateCommonCreateOrUpdate(
            $r,
            $identity,
            $contest,
            isRequired: false,
        );

        // Prevent date changes if a contest already has runs
        $startTime = $r->ensureOptionalTimestamp('start_time');
        if (
            !is_null($startTime) &&
            $startTime->time != $contest->start_time->time
        ) {
            $runCount = 0;

            $runCount = \OmegaUp\DAO\Submissions::countTotalSubmissionsOfProblemset(
                intval($contest->problemset_id)
            );

            if ($runCount > 0) {
                throw new \OmegaUp\Exceptions\InvalidParameterException(
                    'contestUpdateAlreadyHasRuns'
                );
            }
        }
        return $contest;
    }

    /**
     * Function created to be called for all the API's that only can access
     * admins or contest organizers.
     *
     * @throws \OmegaUp\Exceptions\NotFoundException
     * @throws \OmegaUp\Exceptions\ForbiddenAccessException
     *
     * @return \OmegaUp\DAO\VO\Contests
     */
    private static function validateContestAdmin(
        string $contestAlias,
        \OmegaUp\DAO\VO\Identities $identity
    ): \OmegaUp\DAO\VO\Contests {
        $contest = \OmegaUp\DAO\Contests::getByAlias($contestAlias);
        if (is_null($contest)) {
            throw new \OmegaUp\Exceptions\NotFoundException('contestNotFound');
        }

        if (!\OmegaUp\Authorization::isContestAdmin($identity, $contest)) {
            throw new \OmegaUp\Exceptions\ForbiddenAccessException(
                'userNotAllowed'
            );
        }
        return $contest;
    }

    /**
     * This function is used to restrict API in virtual contest
     *
     * @throws \OmegaUp\Exceptions\ForbiddenAccessException
     *
     * @return void
     */
    private static function forbiddenInVirtual(\OmegaUp\DAO\VO\Contests $contest): void {
        if (\OmegaUp\DAO\Contests::isVirtual($contest)) {
            throw new \OmegaUp\Exceptions\ForbiddenAccessException(
                'forbiddenInVirtualContest'
            );
        }
    }

    /**
     * Gets the problems from a contest
     *
     * @return array{problems: list<ProblemsetProblemWithVersions>}
     *
     * @omegaup-request-param string $contest_alias
     */
    public static function apiProblems(\OmegaUp\Request $r): array {
        // Authenticate user
        $r->ensureIdentity();

        $contestAlias = $r->ensureString(
            'contest_alias',
            fn (string $alias) => \OmegaUp\Validators::alias($alias)
        );

        // Only director is allowed to create problems in contest
        $contest = self::validateContestAdmin($contestAlias, $r->identity);
        if (is_null($contest->problemset_id)) {
            throw new \OmegaUp\Exceptions\NotFoundException(
                'contestNotFound'
            );
        }

        $problemsetExists = \OmegaUp\DAO\Problemsets::existsByPK(
            $contest->problemset_id
        );
        if (!$problemsetExists) {
            throw new \OmegaUp\Exceptions\NotFoundException(
                'problemsetNotFound'
            );
        }
        $problems = \OmegaUp\DAO\ProblemsetProblems::getProblemsByProblemset(
            $contest->problemset_id,
            needSubmissions: true
        );

        return [
            'problems' => self::addVersionsToProblems(
                $problems,
                $r->identity,
                $contest->problemset_id
            ),
        ];
    }

    /**
     * Adds a problem to a contest
     *
     * @return array{status: string}
     *
     * @omegaup-request-param null|string $commit
     * @omegaup-request-param string $contest_alias
     * @omegaup-request-param int $order_in_contest
     * @omegaup-request-param float $points
     * @omegaup-request-param string $problem_alias
     */
    public static function apiAddProblem(\OmegaUp\Request $r): array {
        \OmegaUp\Controllers\Controller::ensureNotInLockdown();
        // Authenticate user
        $r->ensureMainUserIdentity();
        $contestAlias = $r->ensureString(
            'contest_alias',
            fn (string $alias) => \OmegaUp\Validators::alias($alias)
        );
        $problemAlias = $r->ensureString(
            'problem_alias',
            fn (string $alias) => \OmegaUp\Validators::alias($alias)
        );
        $points = $r->ensureFloat('points', 0, INF);
        $orderInContest = $r->ensureOptionalInt(
            'order_in_contest',
            0,
            null
        ) ?? 1;

        $contest = self::validateContestAdmin($contestAlias, $r->identity);

        $problem = \OmegaUp\DAO\Problems::getByAlias($problemAlias);
        if (is_null($problem)) {
            throw new \OmegaUp\Exceptions\NotFoundException(
                'problemNotFound'
            );
        }
        // Validate the request
        \OmegaUp\Controllers\Problemset::validateAddProblemToProblemset(
            $problem,
            $r->identity,
            $contest->problemset_id
        );

        self::forbiddenInVirtual($contest);

        $problemset = \OmegaUp\DAO\Problemsets::getByPK(
            intval($contest->problemset_id)
        );
        if (is_null($problemset)) {
            throw new \OmegaUp\Exceptions\NotFoundException(
                'problemsetNotFound'
            );
        }

        if (
            \OmegaUp\DAO\ProblemsetProblems::countProblemsetProblems(
                $problemset
            )
                >= MAX_PROBLEMS_IN_CONTEST
        ) {
            throw new \OmegaUp\Exceptions\PreconditionFailedException(
                'contestAddproblemTooManyProblems'
            );
        }

        [
            $masterCommit,
            $currentVersion,
        ] = \OmegaUp\Controllers\Problem::resolveCommit(
            $problem,
            $r->ensureOptionalString(
                'commit',
                required: false,
                validator: fn (string $commit) => \OmegaUp\Validators::stringOfLengthInRange(
                    $commit,
                    1,
                    40,
                )
            ),
        );

        \OmegaUp\Controllers\Problemset::addProblem(
            intval($contest->problemset_id),
            $problem,
            $masterCommit,
            $currentVersion,
            $r->identity,
            $points,
            $orderInContest
        );

        // Invalidar cache
        \OmegaUp\Cache::deleteFromCache(
            \OmegaUp\Cache::CONTEST_INFO,
            $contestAlias
        );
        \OmegaUp\Scoreboard::invalidateScoreboardCache(
            \OmegaUp\ScoreboardParams::fromContest(
                $contest
            )
        );

        return ['status' => 'ok'];
    }

    /**
     * Removes a problem from a contest
     *
     * @return array{status: string}
     *
     * @omegaup-request-param string $contest_alias
     * @omegaup-request-param string $problem_alias
     */
    public static function apiRemoveProblem(\OmegaUp\Request $r) {
        // Authenticate user
        $r->ensureMainUserIdentity();

        $contestAlias = $r->ensureString(
            'contest_alias',
            fn (string $alias) => \OmegaUp\Validators::alias($alias)
        );
        $problemAlias = $r->ensureString(
            'problem_alias',
            fn (string $alias) => \OmegaUp\Validators::alias($alias)
        );

        // Validate the request and get the problem and the contest in an array
        $params = self::validateRemoveFromContestRequest(
            $contestAlias,
            $problemAlias,
            $r->identity
        );

        self::forbiddenInVirtual($params['contest']);

        \OmegaUp\DAO\ProblemsetProblems::delete(new \OmegaUp\DAO\VO\ProblemsetProblems([
            'problemset_id' => $params['contest']->problemset_id,
            'problem_id' => $params['problem']->problem_id
        ]));

        // Invalidar cache
        \OmegaUp\Cache::deleteFromCache(
            \OmegaUp\Cache::CONTEST_INFO,
            $contestAlias
        );
        \OmegaUp\Scoreboard::invalidateScoreboardCache(
            \OmegaUp\ScoreboardParams::fromContest(
                $params['contest']
            )
        );

        return ['status' => 'ok'];
    }

    /**
     * Validates the request for RemoveFromContest and returns an array with
     * the problem and contest DAOs
     *
     * @throws \OmegaUp\Exceptions\InvalidParameterException
     * @throws \OmegaUp\Exceptions\ForbiddenAccessException
     *
     * @return array{contest: \OmegaUp\DAO\VO\Contests, problem: \OmegaUp\DAO\VO\Problems}
     */
    private static function validateRemoveFromContestRequest(
        string $contestAlias,
        string $problemAlias,
        \OmegaUp\DAO\VO\Identities $identity
    ): array {
        $contest = \OmegaUp\DAO\Contests::getByAlias($contestAlias);
        if (is_null($contest) || is_null($contest->problemset_id)) {
            throw new \OmegaUp\Exceptions\InvalidParameterException(
                'parameterNotFound',
                'contest_alias'
            );
        }
        // Only contest admin is allowed to remove problems in contest
        if (!\OmegaUp\Authorization::isContestAdmin($identity, $contest)) {
            throw new \OmegaUp\Exceptions\ForbiddenAccessException(
                'cannotRemoveProblem'
            );
        }

        $problem = \OmegaUp\DAO\Problems::getByAlias($problemAlias);
        if (is_null($problem)) {
            throw new \OmegaUp\Exceptions\InvalidParameterException(
                'parameterNotFound',
                'problem_alias'
            );
        }

        // Disallow removing problem from contest if it already has runs within the contest
        if (
            \OmegaUp\DAO\Submissions::countTotalRunsOfProblemInProblemset(
                intval($problem->problem_id),
                intval($contest->problemset_id)
            ) > 0
            && !\OmegaUp\Authorization::isSystemAdmin($identity)
        ) {
            throw new \OmegaUp\Exceptions\ForbiddenAccessException(
                'cannotRemoveProblemWithSubmissions'
            );
        }

        if (self::isPublic($contest->admission_mode)) {
            // Check that contest has at least 2 problems
            $problemsetExists = \OmegaUp\DAO\Problemsets::existsByPK(
                $contest->problemset_id
            );
            if (!$problemsetExists) {
                throw new \OmegaUp\Exceptions\NotFoundException(
                    'problemsetNotFound'
                );
            }
            $problemsInContest = \OmegaUp\DAO\ProblemsetProblems::GetRelevantProblems(
                $contest->problemset_id
            );
            if (count($problemsInContest) < 2) {
                throw new \OmegaUp\Exceptions\InvalidParameterException(
                    'contestPublicRequiresProblem'
                );
            }
        }

        return [
            'contest' => $contest,
            'problem' => $problem,
        ];
    }

    /**
     * Return a report of which runs would change due to a version change.
     *
     * @return array{diff: list<array{guid: string, new_score: float|null, new_status: null|string, new_verdict: null|string, old_score: float|null, old_status: null|string, old_verdict: null|string, problemset_id: int|null, username: string}>}
     *
     * @omegaup-request-param string $contest_alias
     * @omegaup-request-param null|string $problem_alias
     * @omegaup-request-param string $version
     */
    public static function apiRunsDiff(\OmegaUp\Request $r): array {
        $r->ensureIdentity();

        $problemAlias = $r->ensureString(
            'problem_alias',
            fn (string $alias) => \OmegaUp\Validators::alias($alias)
        );
        $contestAlias = $r->ensureString(
            'contest_alias',
            fn (string $alias) => \OmegaUp\Validators::alias($alias)
        );
        \OmegaUp\Validators::validateStringNonEmpty($r['version'], 'version');

        $contest = self::validateContestAdmin($contestAlias, $r->identity);

        $problem = \OmegaUp\DAO\Problems::getByAlias($problemAlias);
        if (is_null($problem)) {
            throw new \OmegaUp\Exceptions\NotFoundException('problemNotFound');
        }

        $problemsetProblem = \OmegaUp\DAO\ProblemsetProblems::getByPK(
            intval($contest->problemset_id),
            intval($problem->problem_id)
        );
        if (
            is_null($problemsetProblem)
            || is_null($problemsetProblem->version)
        ) {
            throw new \OmegaUp\Exceptions\NotFoundException('recordNotFound');
        }

        return [
            'diff' => \OmegaUp\DAO\Runs::getRunsDiffsForVersion(
                $problem,
                intval($contest->problemset_id),
                $problemsetProblem->version,
                $r['version']
            ),
        ];
    }

    /**
     * Validates add/remove user request
     *
     * @throws \OmegaUp\Exceptions\InvalidParameterException
     * @throws \OmegaUp\Exceptions\ForbiddenAccessException
     *
     * @return array{0: \OmegaUp\DAO\VO\Identities, 1: \OmegaUp\DAO\VO\Contests}
     */
    private static function validateAddRemoveUser(
        string $contestAlias,
        string $usernameOrEmail,
        \OmegaUp\DAO\VO\Identities $identity
    ): array {
        $identityToRemove = \OmegaUp\Controllers\Identity::resolveIdentity(
            $usernameOrEmail
        );
        $contest = self::validateContestAdmin($contestAlias, $identity);
        return [$identityToRemove, $contest];
    }

    /**
     * Adds a user to a contest.
     * By default, any user can view details of public contests.
     * Only users added through this API can view private contests
     *
     * @throws \OmegaUp\Exceptions\ForbiddenAccessException
     *
     * @return array{status: string}
     *
     * @omegaup-request-param string $contest_alias
     * @omegaup-request-param string $usernameOrEmail
     */
    public static function apiAddUser(\OmegaUp\Request $r): array {
        \OmegaUp\Controllers\Controller::ensureNotInLockdown();
        // Authenticate logged user
        $r->ensureMainUserIdentity();
        $contestAlias = $r->ensureString(
            'contest_alias',
            fn (string $alias) => \OmegaUp\Validators::alias($alias)
        );
        \OmegaUp\Validators::validateStringNonEmpty(
            $r['usernameOrEmail'],
            'usernameOrEmail'
        );
        [$identity, $contest] = self::validateAddRemoveUser(
            $contestAlias,
            $r['usernameOrEmail'],
            $r->identity
        );
        if ($contest->contest_for_teams) {
            throw new \OmegaUp\Exceptions\InvalidParameterException(
                'usersCanNotBeAddedInContestForTeams'
            );
        }
        if (is_null($identity->identity_id)) {
            throw new \OmegaUp\Exceptions\NotFoundException(
                'userNotExist'
            );
        }

        try {
            // Begin a new transaction
            \OmegaUp\DAO\DAO::transBegin();

            // Save the contest to the DB
            \OmegaUp\DAO\ProblemsetIdentities::replace(
                new \OmegaUp\DAO\VO\ProblemsetIdentities([
                    'problemset_id' => $contest->problemset_id,
                    'identity_id' => $identity->identity_id,
                    'access_time' => null,
                    'end_time' => null,
                    'score' => 0,
                    'time' => 0,
                    'is_invited' => true,
                ])
            );

            if ($contest->admission_mode === 'registration') {
                // Pre-accept user
                self::preAcceptAccessRequest(
                    $contest,
                    [$identity->identity_id],
                    $r->user
                );
            }
            // End transaction
            \OmegaUp\DAO\DAO::transEnd();
        } catch (\Exception $e) {
            // Operation failed in the data layer, rollback transaction
            \OmegaUp\DAO\DAO::transRollback();

            throw $e;
        }

        return ['status' => 'ok'];
    }

    /**
     * @param list<int> $identitiesIDs
     */
    private static function preAcceptAccessRequest(
        \OmegaUp\DAO\VO\Contests $contest,
        array $identitiesIDs,
        \OmegaUp\DAO\VO\Users $admin
    ): void {
        $time = \OmegaUp\Time::get();
        $note = \OmegaUp\Translations::getInstance()->get(
            'contestRegistrationPreAcceptedDescription'
        );
        foreach ($identitiesIDs as $identityID) {
            if (
                \OmegaUp\DAO\ProblemsetIdentityRequest::replace(
                    new \OmegaUp\DAO\VO\ProblemsetIdentityRequest([
                        'identity_id' => $identityID,
                        'problemset_id' => $contest->problemset_id,
                        'request_time' => $time,
                        'last_update' => $time,
                        'accepted' => true,
                        'extra_note' => $note,
                    ])
                ) > 0
            ) {
                // Save this action in the history
                \OmegaUp\DAO\ProblemsetIdentityRequestHistory::create(
                    new \OmegaUp\DAO\VO\ProblemsetIdentityRequestHistory([
                        'identity_id' => $identityID,
                        'problemset_id' => $contest->problemset_id,
                        'time' => $time,
                        'admin_id' => $admin->user_id,
                        'accepted' => true,
                    ])
                );
            }
        }
    }

    /**
     * Remove a user from a private contest
     *
     * @return array{status: string}
     *
     * @omegaup-request-param string $contest_alias
     * @omegaup-request-param string $usernameOrEmail
     */
    public static function apiRemoveUser(\OmegaUp\Request $r): array {
        // Authenticate logged user
        $r->ensureMainUserIdentity();
        $contestAlias = $r->ensureString(
            'contest_alias',
            fn (string $alias) => \OmegaUp\Validators::alias($alias)
        );
        \OmegaUp\Validators::validateStringNonEmpty(
            $r['usernameOrEmail'],
            'usernameOrEmail'
        );
        [$identity, $contest] = self::validateAddRemoveUser(
            $contestAlias,
            $r['usernameOrEmail'],
            $r->identity
        );

        \OmegaUp\DAO\ProblemsetIdentities::delete(new \OmegaUp\DAO\VO\ProblemsetIdentities([
            'problemset_id' => $contest->problemset_id,
            'identity_id' => $identity->identity_id,
        ]));

        return ['status' => 'ok'];
    }

    /**
     * Replace the teams group assigned to a contest
     *
     * @throws \OmegaUp\Exceptions\ForbiddenAccessException
     *
     * @return array{status: string}
     *
     * @omegaup-request-param string $contest_alias The alias of the contest
     * @omegaup-request-param string $teams_group_alias The alias of the teams group
     */
    public static function apiReplaceTeamsGroup(\OmegaUp\Request $r): array {
        \OmegaUp\Controllers\Controller::ensureNotInLockdown();
        // Authenticate logged user
        $r->ensureIdentity();

        // Check contest_alias
        $contestAlias = $r->ensureString(
            'contest_alias',
            fn (string $alias) => \OmegaUp\Validators::alias($alias)
        );
        $teamsGroupAlias = $r->ensureString(
            'teams_group_alias',
            fn (string $alias) => \OmegaUp\Validators::alias($alias)
        );

        $teamsGroup = \OmegaUp\DAO\TeamGroups::getByAlias($teamsGroupAlias);
        if (is_null($teamsGroup)) {
            throw new \OmegaUp\Exceptions\InvalidParameterException(
                'invalidParameters'
            );
        }

        $contest = self::validateContestAdmin(
            $contestAlias,
            $r->identity
        );
        if (!$contest->contest_for_teams) {
            throw new \OmegaUp\Exceptions\InvalidParameterException(
                'teamsGroupsCanNotBeAddedInNormalContest'
            );
        }
        $problemset = \OmegaUp\DAO\Problemsets::getByPK(
            intval($contest->problemset_id)
        );
        if (is_null($problemset) || is_null($problemset->acl_id)) {
            throw new \OmegaUp\Exceptions\NotFoundException('contestNotFound');
        }
        if (\OmegaUp\DAO\Problemsets::hasSubmissions($problemset)) {
            throw new \OmegaUp\Exceptions\ForbiddenAccessException(
                'contestEditCannotReplaceTeamsGroupWithSubmissions'
            );
        }

        try {
            // Begin a new transaction
            \OmegaUp\DAO\DAO::transBegin();

            \OmegaUp\DAO\TeamsGroupRoles::deleteAllTeamGroupsForAclId(
                $problemset->acl_id
            );

            \OmegaUp\DAO\TeamsGroupRoles::create(
                new \OmegaUp\DAO\VO\TeamsGroupRoles([
                    'acl_id' => $problemset->acl_id,
                    'team_group_id' => $teamsGroup->team_group_id,
                    'role_id' => \OmegaUp\Authorization::CONTESTANT_ROLE,
                ])
            );
            // End transaction
            \OmegaUp\DAO\DAO::transEnd();
        } catch (\Exception $e) {
            // Operation failed in the data layer, rollback transaction
            \OmegaUp\DAO\DAO::transRollback();

            throw $e;
        }

        return ['status' => 'ok'];
    }

    /**
     * Adds a group to a contest
     *
     * @throws \OmegaUp\Exceptions\ForbiddenAccessException
     *
     * @return array{status: string}
     *
     * @omegaup-request-param string $contest_alias
     * @omegaup-request-param string $group
     */
    public static function apiAddGroup(\OmegaUp\Request $r): array {
        \OmegaUp\Controllers\Controller::ensureNotInLockdown();
        // Authenticate logged user
        $r->ensureIdentity();

        // Check contest_alias
        $contestAlias = $r->ensureString(
            'contest_alias',
            fn (string $alias) => \OmegaUp\Validators::alias($alias)
        );
        $groupAlias = $r->ensureString(
            'group',
            fn (string $alias) => \OmegaUp\Validators::alias($alias)
        );

        $group = \OmegaUp\DAO\Groups::findByAlias($groupAlias);
        if (is_null($group)) {
            throw new \OmegaUp\Exceptions\InvalidParameterException(
                'invalidParameters'
            );
        }

        $contest = self::validateContestAdmin(
            $contestAlias,
            $r->identity
        );
        $problemset = \OmegaUp\DAO\Problemsets::getByPK(
            intval($contest->problemset_id)
        );
        if (is_null($problemset)) {
            throw new \OmegaUp\Exceptions\NotFoundException('contestNotFound');
        }
        if ($contest->contest_for_teams) {
            throw new \OmegaUp\Exceptions\InvalidParameterException(
                'groupsCanNotBeAddedInContestForTeams'
            );
        }
        \OmegaUp\DAO\GroupRoles::create(
            new \OmegaUp\DAO\VO\GroupRoles([
                'acl_id' => $problemset->acl_id,
                'group_id' => $group->group_id,
                'role_id' => \OmegaUp\Authorization::CONTESTANT_ROLE,
            ])
        );

        return ['status' => 'ok'];
    }

    /**
     * Removes a group from a contest
     *
     * @throws \OmegaUp\Exceptions\ForbiddenAccessException
     *
     * @return array{status: string}
     *
     * @omegaup-request-param string $contest_alias
     * @omegaup-request-param string $group
     */
    public static function apiRemoveGroup(\OmegaUp\Request $r): array {
        // Authenticate logged user
        $r->ensureIdentity();

        // Check contest_alias
        $contestAlias = $r->ensureString(
            'contest_alias',
            fn (string $alias) => \OmegaUp\Validators::alias($alias)
        );
        $groupAlias = $r->ensureString(
            'group',
            fn (string $alias) => \OmegaUp\Validators::alias($alias)
        );

        $group = \OmegaUp\DAO\Groups::findByAlias($groupAlias);
        if (is_null($group)) {
            throw new \OmegaUp\Exceptions\InvalidParameterException(
                'invalidParameters'
            );
        }

        $contest = self::validateContestAdmin($contestAlias, $r->identity);
        $problemset = \OmegaUp\DAO\Problemsets::getByPK(
            intval($contest->problemset_id)
        );
        if (is_null($problemset)) {
            throw new \OmegaUp\Exceptions\NotFoundException(
                'problemsetNotFound'
            );
        }
        \OmegaUp\DAO\GroupRoles::delete(
            new \OmegaUp\DAO\VO\GroupRoles([
                'acl_id' => $problemset->acl_id,
                'group_id' => $group->group_id,
                'role_id' => \OmegaUp\Authorization::CONTESTANT_ROLE,
            ])
        );

        return ['status' => 'ok'];
    }

    /**
     * Adds an admin to a contest
     *
     * @throws \OmegaUp\Exceptions\ForbiddenAccessException
     *
     * @return array{status: string}
     *
     * @omegaup-request-param string $contest_alias
     * @omegaup-request-param string $usernameOrEmail
     */
    public static function apiAddAdmin(\OmegaUp\Request $r): array {
        \OmegaUp\Controllers\Controller::ensureNotInLockdown();
        // Authenticate logged user
        $r->ensureMainUserIdentity();

        // Check contest_alias
        $contestAlias = $r->ensureString(
            'contest_alias',
            fn (string $alias) => \OmegaUp\Validators::alias($alias)
        );
        \OmegaUp\Validators::validateStringNonEmpty(
            $r['usernameOrEmail'],
            'usernameOrEmail'
        );

        $user = \OmegaUp\Controllers\User::resolveUser($r['usernameOrEmail']);

        $contest = self::validateContestAdmin($contestAlias, $r->identity);
        if (is_null($contest->acl_id)) {
            throw new \OmegaUp\Exceptions\NotFoundException('contestNotFound');
        }

        \OmegaUp\Controllers\ACL::addUser(
            $contest->acl_id,
            intval($user->user_id)
        );

        return ['status' => 'ok'];
    }

    /**
     * Removes an admin from a contest
     *
     * @throws \OmegaUp\Exceptions\ForbiddenAccessException
     *
     * @return array{status: string}
     *
     * @omegaup-request-param string $contest_alias
     * @omegaup-request-param string $usernameOrEmail
     */
    public static function apiRemoveAdmin(\OmegaUp\Request $r): array {
        // Authenticate logged user
        $r->ensureMainUserIdentity();

        // Check contest_alias
        $contestAlias = $r->ensureString(
            'contest_alias',
            fn (string $alias) => \OmegaUp\Validators::alias($alias)
        );
        \OmegaUp\Validators::validateStringNonEmpty(
            $r['usernameOrEmail'],
            'usernameOrEmail'
        );

        $identity = \OmegaUp\Controllers\Identity::resolveIdentity(
            $r['usernameOrEmail']
        );
        if (is_null($identity->user_id)) {
            throw new \OmegaUp\Exceptions\InvalidParameterException(
                'invalidUser'
            );
        }

        $contest = self::validateContestAdmin($contestAlias, $r->identity);

        // Check if admin to delete is actually an admin
        if (!\OmegaUp\Authorization::isContestAdmin($identity, $contest)) {
            throw new \OmegaUp\Exceptions\NotFoundException();
        }

        \OmegaUp\Controllers\ACL::removeUser(
            intval($contest->acl_id),
            $identity->user_id
        );

        return ['status' => 'ok'];
    }

    /**
     * Adds a group admin to a contest
     *
     * @throws \OmegaUp\Exceptions\ForbiddenAccessException
     *
     * @return array{status: string}
     *
     * @omegaup-request-param string $contest_alias
     * @omegaup-request-param string $group
     */
    public static function apiAddGroupAdmin(\OmegaUp\Request $r): array {
        \OmegaUp\Controllers\Controller::ensureNotInLockdown();
        // Authenticate logged user
        $r->ensureMainUserIdentity();

        // Check contest_alias
        $contestAlias = $r->ensureString(
            'contest_alias',
            fn (string $alias) => \OmegaUp\Validators::alias($alias)
        );
        $groupAlias = $r->ensureString(
            'group',
            fn (string $alias) => \OmegaUp\Validators::alias($alias)
        );

        $group = \OmegaUp\DAO\Groups::findByAlias($groupAlias);
        if (is_null($group)) {
            throw new \OmegaUp\Exceptions\InvalidParameterException(
                'invalidParameters'
            );
        }

        $contest = self::validateContestAdmin($contestAlias, $r->identity);

        \OmegaUp\Controllers\ACL::addGroup(
            intval($contest->acl_id),
            intval($group->group_id)
        );

        return ['status' => 'ok'];
    }

    /**
     * Removes a group admin from a contest
     *
     * @throws \OmegaUp\Exceptions\ForbiddenAccessException
     *
     * @return array{status: string}
     *
     * @omegaup-request-param string $contest_alias
     * @omegaup-request-param string $group
     */
    public static function apiRemoveGroupAdmin(\OmegaUp\Request $r): array {
        // Authenticate logged user
        $r->ensureMainUserIdentity();

        // Check contest_alias
        $contestAlias = $r->ensureString(
            'contest_alias',
            fn (string $alias) => \OmegaUp\Validators::alias($alias)
        );
        $groupAlias = $r->ensureString(
            'group',
            fn (string $alias) => \OmegaUp\Validators::alias($alias)
        );

        $group = \OmegaUp\DAO\Groups::findByAlias($groupAlias);
        if (is_null($group)) {
            throw new \OmegaUp\Exceptions\InvalidParameterException(
                'invalidParameters'
            );
        }

        $contest = self::validateContestAdmin($contestAlias, $r->identity);

        \OmegaUp\Controllers\ACL::removeGroup(
            intval($contest->acl_id),
            intval($group->group_id)
        );

        return ['status' => 'ok'];
    }

    /**
     * Get clarifications of a contest
     *
     * @return array{clarifications: list<Clarification>}
     *
     * @omegaup-request-param string $contest_alias
     * @omegaup-request-param int $offset
     * @omegaup-request-param int $rowcount
     */
    public static function apiClarifications(\OmegaUp\Request $r): array {
        $r->ensureIdentity();

        $offset = $r->ensureOptionalInt('offset');
        $rowcount = $r->ensureOptionalInt('rowcount') ?? 1000;
        if ($offset < 0) {
            $offset = 0;
        }

        $contest = self::validateContest(
            $r->ensureString(
                'contest_alias',
                fn (string $alias) => \OmegaUp\Validators::alias($alias)
            )
        );

        return [
            'clarifications' => \OmegaUp\DAO\Clarifications::getProblemsetClarifications(
                $contest,
                course: null,
                isAdmin: \OmegaUp\Authorization::isContestAdmin(
                    $r->identity,
                    $contest
                ),
                currentIdentity: $r->identity,
                offset: $offset,
                rowcount: $rowcount,
            )['clarifications'],
        ];
    }

    /**
     * Get clarifications of problem in a contest
     *
     * @return array{clarifications: list<Clarification>}
     *
     * @omegaup-request-param string $contest_alias
     * @omegaup-request-param string $problem_alias
     * @omegaup-request-param int $offset
     * @omegaup-request-param int $rowcount
     */
    public static function apiProblemClarifications(\OmegaUp\Request $r): array {
        $r->ensureIdentity();

        $offset = $r->ensureOptionalInt('offset');
        $rowcount = $r->ensureOptionalInt('rowcount') ?? 1000;
        if ($offset < 0) {
            $offset = 0;
        }

        $contest = self::validateContest(
            $r->ensureString(
                'contest_alias',
                fn (string $alias) => \OmegaUp\Validators::alias($alias)
            )
        );

        $problem = \OmegaUp\DAO\Problems::getByAliasAndProblemset(
            $r->ensureString(
                'problem_alias',
                fn (string $alias) => \OmegaUp\Validators::alias($alias)
            ),
            intval($contest->problemset_id)
        );
        if (is_null($problem)) {
            throw new \OmegaUp\Exceptions\NotFoundException(
                'problemNotFound'
            );
        }

        return [
            'clarifications' => \OmegaUp\DAO\Clarifications::getProblemInProblemsetClarifications(
                $problem,
                intval($contest->problemset_id),
                \OmegaUp\Authorization::isContestAdmin(
                    $r->identity,
                    $contest
                ),
                currentIdentity: $r->identity,
                offset: $offset,
                rowcount: $rowcount,
            ),
        ];
    }

    /**
     * Returns the Scoreboard events
     *
     * @throws \OmegaUp\Exceptions\NotFoundException
     *
     * @return array{events: list<ScoreboardEvent>}
     *
     * @omegaup-request-param string $contest_alias
     * @omegaup-request-param null|string $token
     */
    public static function apiScoreboardEvents(\OmegaUp\Request $r): array {
        // Get the current user
        try {
            $r->ensureidentity();
        } catch (\OmegaUp\Exceptions\UnauthorizedException $e) {
            // Do nothing.
            $r->identity = null;
        }
        $contestAlias = $r->ensureString(
            'contest_alias',
            fn (string $alias) => \OmegaUp\Validators::alias($alias)
        );
        $token = $r->ensureOptionalString('token');
        [
            'contest' => $contest,
        ] = self::validateDetails($contestAlias, $r->identity, $token);

        return [
            'events' => self::getScoreboardEvents($contest, $r->identity),
        ];
    }

    /**
     * @return list<ScoreboardEvent>
     */
    private static function getScoreboardEvents(
        \OmegaUp\DAO\VO\Contests $contest,
        ?\OmegaUp\DAO\VO\Identities $identity
    ) {
        $params = \OmegaUp\ScoreboardParams::fromContest($contest);
        $params->admin = (
            !is_null($identity) &&
            \OmegaUp\Authorization::isContestAdmin($identity, $contest) &&
            !\OmegaUp\DAO\Contests::isVirtual($contest)
        );
        $params->show_all_runs = !\OmegaUp\DAO\Contests::isVirtual($contest);
        $scoreboard = new \OmegaUp\Scoreboard($params);

        // Push scoreboard data in response
        return $scoreboard->events();
    }

    /**
     * Returns the Scoreboard
     *
     * @throws \OmegaUp\Exceptions\NotFoundException
     *
     * @return Scoreboard
     *
     * @omegaup-request-param string $contest_alias
     * @omegaup-request-param null|string $token
     */
    public static function apiScoreboard(\OmegaUp\Request $r): array {
        $contestAlias = $r->ensureString(
            'contest_alias',
            fn (string $alias) => \OmegaUp\Validators::alias($alias)
        );
        [
            'contest' => $contest,
            'problemset' => $problemset
        ] = self::validateBasicDetails($contestAlias);

        $token = $r->ensureOptionalString(
            'token',
            required: false,
        );
        $identity = null;
        try {
            $r->ensureIdentity();
            $identity = $r->identity;
        } catch (\OmegaUp\Exceptions\UnauthorizedException $e) {
            // Do nothing.
        }
        return self::getScoreboard($contest, $problemset, $identity, $token);
    }

    /**
     * @return null|Scoreboard
     */
    public static function getScoreboardForUserProfile(
        \OmegaUp\DAO\VO\Contests $contest,
        \OmegaUp\DAO\VO\Problemsets $problemset,
        \OmegaUp\DAO\VO\Identities $identity
    ) {
        // If true, will override Scoreboard Percentage to 100%
        $showAllRuns = \OmegaUp\Authorization::isContestAdmin(
            $identity,
            $contest
        );

        if (!self::canAccessContest($contest, $identity)) {
            return null;
        }

        // Create scoreboard
        $params = \OmegaUp\ScoreboardParams::fromContest($contest);
        $params->admin = $showAllRuns;
        $scoreboard = new \OmegaUp\Scoreboard($params);

        return $scoreboard->generate();
    }

    /**
     * @return Scoreboard
     */
    public static function getScoreboard(
        \OmegaUp\DAO\VO\Contests $contest,
        \OmegaUp\DAO\VO\Problemsets $problemset,
        ?\OmegaUp\DAO\VO\Identities $identity,
        ?string $token = null
    ) {
        // If true, will override Scoreboard Percentage to 100%
        $showAllRuns = false;

        if (empty($token)) {
            // User should be logged
            if (is_null($identity)) {
                throw new \OmegaUp\Exceptions\UnauthorizedException();
            }

            self::validateAccessContest($contest, $identity);

            if (
                \OmegaUp\Authorization::isContestAdmin(
                    $identity,
                    $contest
                )
            ) {
                $showAllRuns = true;
            }
        } else {
            if ($token === $problemset->scoreboard_url) {
                $showAllRuns = false;
            } elseif ($token === $problemset->scoreboard_url_admin) {
                $showAllRuns = true;
            } else {
                throw new \OmegaUp\Exceptions\ForbiddenAccessException(
                    'invalidScoreboardUrl'
                );
            }
        }

        // Create scoreboard
        $params = \OmegaUp\ScoreboardParams::fromContest($contest);
        $params->admin = $showAllRuns;
        $scoreboard = new \OmegaUp\Scoreboard($params);

        return $scoreboard->generate();
    }

    /**
     * @return array{entrypoint: string, templateProperties: array{payload: ContestScoreboardPayload, title: \OmegaUp\TranslationString}}
     *
     * @omegaup-request-param string $contest_alias
     * @omegaup-request-param null|string $scoreboard_token
     */
    public static function getContestScoreboardDetailsForTypeScript(
        \OmegaUp\Request $r
    ): array {
        \OmegaUp\Controllers\Controller::ensureNotInLockdown();

        $identity = null;
        try {
            $r->ensureIdentity();
            $identity = $r->identity;
        } catch (\OmegaUp\Exceptions\UnauthorizedException $e) {
            // Do nothing.
        }

        $contestAlias = $r->ensureString(
            'contest_alias',
            fn (string $alias) => \OmegaUp\Validators::alias($alias)
        );

        $scoreboardToken = $r->ensureOptionalString(
            'scoreboard_token',
            required: false,
            validator: fn (string $token) => \OmegaUp\Validators::token($token)
        );
        [
            'contest' => $contest,
            'contest_admin' => $contestAdmin,
            'problemset' => $problemset
        ] = self::validateDetails($contestAlias, $identity, $scoreboardToken);

        if (is_null($problemset->problemset_id)) {
            throw new \OmegaUp\Exceptions\NotFoundException(
                'problemsetNotFound'
            );
        }

        $problemsInContest = \OmegaUp\DAO\ProblemsetProblems::getProblemsByProblemset(
            $problemset->problemset_id,
            needSubmissions: false
        );

        $problemsResponseArray = [];
        $letter = 0;
        foreach ($problemsInContest as $problem) {
            $problem['letter'] = \OmegaUp\Controllers\Contest::columnName(
                $letter++
            );
            $problem['accepts_submissions'] = !empty(
                $problem['languages']
            );
            $problemsResponseArray[] = [
                'acceptsSubmissions' => $problem['accepts_submissions'],
                'alias' => strval($problem['alias']),
                'text' => "{$problem['letter']}. {$problem['title']}",
                'bestScore' => 0,
                'maxScore' => floatval($problem['points']),
                'hasRuns' => false,
            ];
        }

        $contestDetails = self::getContestDetails(
            $contest,
            $contestAdmin,
            $identity,
            $scoreboardToken
        );

        return [
            'templateProperties' => [
                'payload' => [
                    'contest' => $contestDetails,
                    'contestAdmin' => $contestAdmin,
                    'scoreboardToken' => $scoreboardToken,
                    'scoreboard' => self::getScoreboard(
                        $contest,
                        $problemset,
                        $identity,
                        $scoreboardToken
                    ),
                    'scoreboardEvents' => self::getScoreboardEvents(
                        $contest,
                        $identity
                    ),
                    'problems' => $problemsResponseArray,
                ],
                'title' => new \OmegaUp\TranslationString(
                    'omegaupTitleContestScoreboard'
                ),
            ],
            'entrypoint' => 'contest_scoreboard',
        ];
    }

    /**
     * Gets the accomulative scoreboard for an array of contests
     *
     * @return array{ranking: list<MergedScoreboardEntry>}
     *
     * @omegaup-request-param string $contest_aliases
     * @omegaup-request-param mixed $contest_params
     * @omegaup-request-param null|string $usernames_filter
     */
    public static function apiScoreboardMerge(\OmegaUp\Request $r): array {
        // Get the current user
        $r->ensureIdentity();

        \OmegaUp\Validators::validateStringNonEmpty(
            $r['contest_aliases'],
            'contest_aliases'
        );
        $contestAliases = explode(',', $r['contest_aliases']);

        \OmegaUp\Validators::validateOptionalStringNonEmpty(
            $r['usernames_filter'],
            'usernames_filter'
        );
        /** @var list<string> */
        $usernamesFilter = [];
        if (isset($r['usernames_filter'])) {
            $usernamesFilter = explode(',', $r['usernames_filter']);
        }

        if (isset($r['contest_params']) && is_array($r['contest_params'])) {
            /** @var array<string, array{only_ac: bool, weight: float}> */
            $contestParams = $r['contest_params'];
        } else {
            /** @var array<string, array{only_ac: bool, weight: float}> */
            $contestParams = [];
        }

        return [
            'ranking' => self::getMergedScoreboard(
                $contestAliases,
                $usernamesFilter,
                $contestParams
            ),
        ];
    }

    /**
     * @param list<string> $contestAliases
     * @param list<string> $usernamesFilter
     * @param array<string, array{only_ac: bool, weight: float}> $contestParams
     *
     * @return list<MergedScoreboardEntry>
     */
    public static function getMergedScoreboard(
        array $contestAliases,
        array $usernamesFilter,
        array $contestParams
    ): array {
        // Validate all contest alias
        $contests = [];
        foreach ($contestAliases as $contestAlias) {
            $contest = \OmegaUp\DAO\Contests::getByAlias($contestAlias);
            if (is_null($contest)) {
                throw new \OmegaUp\Exceptions\NotFoundException(
                    'contestNotFound'
                );
            }

            $contests[] = $contest;
        }

        // Get all scoreboards
        $scoreboards = [];
        foreach ($contests as $contest) {
            if (is_null($contest->alias)) {
                throw new \OmegaUp\Exceptions\NotFoundException(
                    'contestNotFound'
                );
            }
            // Set defaults for contests params
            if (!isset($contestParams[$contest->alias])) {
                $contestParams[$contest->alias] = [
                    'only_ac' => false,
                    'weight' => 1.0,
                ];
            }
            $params = \OmegaUp\ScoreboardParams::fromContest($contest);
            $params->only_ac = $contestParams[strval(
                $contest->alias
            )]['only_ac'];
            $s = new \OmegaUp\Scoreboard($params);

            $scoreboards[strval($contest->alias)] = $s->generate();
        }

        /** @var array<string, MergedScoreboardEntry> */
        $mergedScoreboard = [];

        // Merge
        /** @var string $contestAlias */
        foreach ($scoreboards as $contestAlias => $scoreboard) {
            foreach ($scoreboard['ranking'] as $userResults) {
                $username = $userResults['username'];
                // If user haven't been added to the merged scoredboard, add them.
                if (!isset($mergedScoreboard[$username])) {
                    $mergedScoreboard[$username] = [
                        'name' => $userResults['name'],
                        'username' => $username,
                        'contests' => [],
                        'total' => [
                            'points' => 0.0,
                            'penalty' => 0.0,
                        ],
                    ];
                }

                $mergedScoreboard[$username]['contests'][$contestAlias] = [
                    'points' => ($userResults['total']['points'] * $contestParams[$contestAlias]['weight']),
                    'penalty' => $userResults['total']['penalty'],
                ];

                $mergedScoreboard[$username]['total']['points'] += (
                    $userResults['total']['points'] * $contestParams[$contestAlias]['weight']
                );
                $mergedScoreboard[$username]['total']['penalty'] += (
                    $userResults['total']['penalty']
                );
            }
        }

        // Remove users not in filter
        if (!empty($usernamesFilter)) {
            foreach ($mergedScoreboard as $username => $entry) {
                if (array_search($username, $usernamesFilter) === false) {
                    unset($mergedScoreboard[$username]);
                }
            }
        }

        // Normalize user["contests"] entries so all contain the same contests
        foreach ($mergedScoreboard as $username => $entry) {
            foreach ($contests as $contest) {
                if (isset($entry['contests'][$contest->alias]['points'])) {
                    continue;
                }
                /** @var string $contest->alias */
                $mergedScoreboard[$username]['contests'][$contest->alias] = [
                    'points' => 0.0,
                    'penalty' => 0.0,
                ];
            }
        }

        // Sort mergedScoreboard
        usort(
            $mergedScoreboard,
            /**
             * @param MergedScoreboardEntry $a
             * @param MergedScoreboardEntry $b
             */
            function ($a, $b): int {
                if ($a['total']['points'] == $b['total']['points']) {
                    if ($a['total']['penalty'] == $b['total']['penalty']) {
                        return 0;
                    }

                    return ($a['total']['penalty'] > $b['total']['penalty']) ? 1 : -1;
                }

                return ($a['total']['points'] < $b['total']['points']) ? 1 : -1;
            }
        );

        /** @var list<MergedScoreboardEntry> */
        return $mergedScoreboard;
    }

    /**
     * @return array{users: list<array{accepted: bool|null, admin?: array{username?: null|string}, country: null|string, last_update: \OmegaUp\Timestamp|null, request_time: \OmegaUp\Timestamp, username: string}>, contest_alias: string}
     *
     * @omegaup-request-param string $contest_alias
     */
    public static function apiRequests(\OmegaUp\Request $r): array {
        // Authenticate request
        $r->ensureIdentity();

        $contestAlias = $r->ensureString(
            'contest_alias',
            fn (string $alias) => \OmegaUp\Validators::alias($alias)
        );

        $contest = self::validateContestAdmin($contestAlias, $r->identity);

        if (is_null($contest->problemset_id)) {
            throw new \OmegaUp\Exceptions\NotFoundException('contestNotFound');
        }

        $resultAdmins =
            \OmegaUp\DAO\ProblemsetIdentityRequest::getFirstAdminForProblemsetRequest(
                $contest->problemset_id
            );
        $resultRequests =
            \OmegaUp\DAO\ProblemsetIdentityRequest::getRequestsForProblemset(
                $contest->problemset_id
            );

        $admins = [];
        $requestsAdmins = [];
        $result = [
            'contest_alias' => $contestAlias,
            'users' => [],
        ];
        foreach ($resultAdmins as $result) {
            $adminId = $result['admin_id'];
            if (!empty($adminId) && !array_key_exists($adminId, $admins)) {
                $admin = [];
                $data = \OmegaUp\DAO\Identities::findByUserId($adminId);
                if (!is_null($data)) {
                    $admin = [
                        'username' => $data->username,
                    ];
                }
                $requestsAdmins[$result['identity_id']] = $admin;
            }
        }

        $usersRequests = array_map(function ($request) use ($requestsAdmins) {
            if (isset($requestsAdmins[$request['identity_id']])) {
                $request['admin'] = $requestsAdmins[$request['identity_id']];
            }
            unset($request['identity_id']);
            return $request;
        }, $resultRequests);

        return [
            'users' => $usersRequests,
            'contest_alias' => $contestAlias,
        ];
    }

    /**
     * @return array{status: string}
     *
     * @omegaup-request-param string $contest_alias
     * @omegaup-request-param null|string $note
     * @omegaup-request-param mixed $resolution
     * @omegaup-request-param string $username
     */
    public static function apiArbitrateRequest(\OmegaUp\Request $r): array {
        $r->ensureMainUserIdentity();

        $contestAlias = $r->ensureString(
            'contest_alias',
            fn (string $alias) => \OmegaUp\Validators::alias($alias)
        );
        \OmegaUp\Validators::validateStringNonEmpty(
            $r['username'],
            'username'
        );
        \OmegaUp\Validators::validateOptionalStringNonEmpty(
            $r['note'],
            'note'
        );

        if (is_null($r['resolution'])) {
            throw new \OmegaUp\Exceptions\InvalidParameterException(
                'invalidParameters'
            );
        }

        $contest = self::validateContestAdmin($contestAlias, $r->identity);

        $targetIdentity = \OmegaUp\DAO\Identities::findByUsername(
            $r['username']
        );
        if (is_null($targetIdentity) || is_null($targetIdentity->username)) {
            throw new \OmegaUp\Exceptions\NotFoundException(
                'userNotExist'
            );
        }

        $request = \OmegaUp\DAO\ProblemsetIdentityRequest::getByPK(
            $targetIdentity->identity_id,
            $contest->problemset_id
        );

        if (is_null($request)) {
            throw new \OmegaUp\Exceptions\InvalidParameterException(
                'userNotInListOfRequests'
            );
        }

        if (is_bool($r['resolution'])) {
            $resolution = $r['resolution'];
        } else {
            $resolution = $r['resolution'] === 'true';
        }

        $request->accepted = $resolution;
        $request->extra_note = $r['note'];
        $request->last_update = new \OmegaUp\Timestamp(\OmegaUp\Time::get());

        \OmegaUp\DAO\ProblemsetIdentityRequest::update($request);

        // Save this action in the history
        \OmegaUp\DAO\ProblemsetIdentityRequestHistory::create(new \OmegaUp\DAO\VO\ProblemsetIdentityRequestHistory([
            'identity_id' => $request->identity_id,
            'problemset_id' => $contest->problemset_id,
            'time' => $request->last_update,
            'admin_id' => intval($r->user->user_id),
            'accepted' => $request->accepted,
        ]));

        self::$log->info(
            'Arbitrated contest for user, new accepted username='
            . $targetIdentity->username . ', state=' . $resolution
        );

        return ['status' => 'ok'];
    }

    /**
     * Returns ALL identities participating in a contest
     *
     * @return array{users: list<ContestUser>, groups: list<array{alias: string, name: string}>}
     *
     * @omegaup-request-param string $contest_alias
     */
    public static function apiUsers(\OmegaUp\Request $r): array {
        // Authenticate request
        $r->ensureIdentity();

        $contestAlias = $r->ensureString(
            'contest_alias',
            fn (string $alias) => \OmegaUp\Validators::alias($alias)
        );
        $contest = self::validateContestAdmin($contestAlias, $r->identity);

        return [
            'users' => \OmegaUp\DAO\ProblemsetIdentities::getWithExtraInformation(
                intval($contest->problemset_id)
            ),
            'groups' => \OmegaUp\DAO\GroupRoles::getContestantGroups(
                intval($contest->problemset_id)
            ),
        ];
    }

    /**
     * Search users in contest
     *
     * @return array{results: list<ListItem>}
     *
     * @omegaup-request-param string $contest_alias
     * @omegaup-request-param null|string $query
     */
    public static function apiSearchUsers(\OmegaUp\Request $r): array {
        $r->ensureIdentity();

        $contestAlias = $r->ensureString(
            'contest_alias',
            fn (string $alias) => \OmegaUp\Validators::alias($alias)
        );

        $contest = self::validateContestAdmin($contestAlias, $r->identity);

        $users = \OmegaUp\DAO\ProblemsetIdentities::searchUsers(
            $r->ensureString('query'),
            intval($contest->problemset_id)
        );
        $response = [];
        foreach ($users as $user) {
            $response[] = [
                'key' => $user['username'],
                'value' => $user['name'] ?? $user['username'],
            ];
        }
        return [
            'results' => $response,
        ];
    }

    /**
     * Returns all contest administrators
     *
     * @return array{admins: list<array{role: string, username: string}>, group_admins: list<array{alias: string, name: string, role: string}>}
     *
     * @omegaup-request-param string $contest_alias
     */
    public static function apiAdmins(\OmegaUp\Request $r): array {
        // Authenticate request
        $r->ensureIdentity();

        $contestAlias = $r->ensureString(
            'contest_alias',
            fn (string $alias) => \OmegaUp\Validators::alias($alias)
        );

        $contest = self::validateContestAdmin($contestAlias, $r->identity);

        return [
            'admins' => \OmegaUp\DAO\UserRoles::getContestAdmins($contest),
            'group_admins' => \OmegaUp\DAO\GroupRoles::getContestAdmins(
                $contest
            )
        ];
    }

    /**
     * Enforces rules to avoid having invalid/unactionable public contests
     */
    private static function validateContestCanBePublic(\OmegaUp\DAO\VO\Contests $contest): void {
        $problemsetExists = \OmegaUp\DAO\Problemsets::existsByPK(
            intval($contest->problemset_id)
        );
        if (!$problemsetExists) {
            throw new \OmegaUp\Exceptions\NotFoundException(
                'problemsetNotFound'
            );
        }
        if ($contest->contest_for_teams) {
            // TODO: Make contest for teams able to be public, define the rules
            throw new \OmegaUp\Exceptions\InvalidParameterException(
                'contestPublicForTeamsNotSupported'
            );
        }
        // Check that contest has some problems at least 1 problem
        $problemsInProblemset = \OmegaUp\DAO\ProblemsetProblems::getRelevantProblems(
            intval($contest->problemset_id)
        );
        if (count($problemsInProblemset) < 1) {
            throw new \OmegaUp\Exceptions\InvalidParameterException(
                'contestPublicRequiresProblem'
            );
        }
    }
    /**
     * Update a Contest
     *
     * @return array{status: string, teamsGroupName?: string, title: string}
     *
     * @omegaup-request-param null|string $admission_mode
     * @omegaup-request-param null|string $alias
     * @omegaup-request-param string $contest_alias
     * @omegaup-request-param bool|null $contest_for_teams
     * @omegaup-request-param bool|null $default_show_all_contestants_in_scoreboard
     * @omegaup-request-param null|string $description
     * @omegaup-request-param mixed $feedback
     * @omegaup-request-param int $finish_time
     * @omegaup-request-param mixed $languages
     * @omegaup-request-param bool|null $needs_basic_information
     * @omegaup-request-param bool|null $partial_score
     * @omegaup-request-param 'all_or_nothing'|'max_per_group'|'partial'|null $score_mode
     * @omegaup-request-param int|null $penalty
     * @omegaup-request-param mixed $penalty_calc_policy
     * @omegaup-request-param mixed $penalty_type
     * @omegaup-request-param float|null $points_decay_factor
     * @omegaup-request-param null|string $problems
     * @omegaup-request-param 'no'|'optional'|'required'|null $requests_user_information
     * @omegaup-request-param float|null $scoreboard
     * @omegaup-request-param bool|null $show_scoreboard_after
     * @omegaup-request-param \OmegaUp\Timestamp|null $start_time
     * @omegaup-request-param int $submissions_gap
     * @omegaup-request-param null|string $teams_group_alias
     * @omegaup-request-param null|string $title
     * @omegaup-request-param int $window_length
     * @omegaup-request-param bool|null $check_plagiarism
     */
    public static function apiUpdate(\OmegaUp\Request $r): array {
        \OmegaUp\Controllers\Controller::ensureNotInLockdown();
        // Authenticate request
        $r->ensureMainUserIdentity();

        // Validate request
        $contestAlias = $r->ensureString(
            'contest_alias',
            fn (string $alias) => \OmegaUp\Validators::alias($alias)
        );
        $contest = self::validateUpdate($r, $r->identity, $contestAlias);
        if (is_null($contest->problemset_id)) {
            throw new \OmegaUp\Exceptions\NotFoundException(
                'contestNotFound'
            );
        }

        $problemset = \OmegaUp\DAO\Problemsets::getByPK(
            $contest->problemset_id
        );
        $originalNeedsBasicInformation = $problemset->needs_basic_information ?? false;
        $needsBasicInformation = $r->ensureOptionalBool(
            'needs_basic_information'
        ) ?? $originalNeedsBasicInformation;

        $originalRequestsUserInformation = $problemset->requests_user_information ?? 'no';
        $requestsUserInformation = $r->ensureOptionalEnum(
            'requests_user_information',
            ['no', 'optional', 'required']
        ) ?? $originalRequestsUserInformation;

        $contestForTeams = $r->ensureOptionalBool('contest_for_teams');
        if (
            !is_null(
                $contestForTeams
            ) && $contest->contest_for_teams !== $contestForTeams
        ) {
            if ($contest->contest_for_teams) {
                throw new \OmegaUp\Exceptions\InvalidParameterException(
                    'contestForTeamsCanNotChangeToContest'
                );
            }
            throw new \OmegaUp\Exceptions\InvalidParameterException(
                'contestCanNotChangeToContestForTeams'
            );
        }

        self::forbiddenInVirtual($contest);

        $updateProblemset = true;
        $updateRequests = false;
        // Update contest DAO
        if (!is_null($r['admission_mode'])) {
            \OmegaUp\Validators::validateOptionalInEnum(
                $r['admission_mode'],
                'admission_mode',
                [
                    'public',
                    'private',
                    'registration',
                ]
            );
            // If going public
            if (self::isPublic(strval($r['admission_mode']))) {
                self::validateContestCanBePublic($contest);
            }

            $contest->admission_mode = $r['admission_mode'];
            $updateRequests = $r['admission_mode'] === 'registration';

            $contest->default_show_all_contestants_in_scoreboard = $r->ensureOptionalBool(
                'default_show_all_contestants_in_scoreboard'
            ) ?? false;

            // Problemset does not update when admission mode change
            $updateProblemset = (
                $originalNeedsBasicInformation !== $needsBasicInformation ||
                $originalRequestsUserInformation !== $requestsUserInformation
            );
        }
        $valueProperties = [
            'title',
            'description',
            'start_time',
            'finish_time',
            'window_length' => [
                'transform' => fn (?int $value): ?int => empty(
                    $value
                ) ? null : $value,
            ],
            'scoreboard',
            'points_decay_factor',
            'partial_score',
            'score_mode',
            'submissions_gap',
            'feedback',
            'penalty' => ['transform' => fn (string $value): int => max(
                0,
                intval($value)
            )],
            'penalty_type',
            'penalty_calc_policy',
            'show_scoreboard_after' => [
                'transform' => fn (string $value): bool => boolval(
                    filter_var($value, FILTER_VALIDATE_BOOLEAN)
                ),
            ],
            'languages' => [
                'transform' =>
                    /** @param list<string>|string $value */
                    function ($value): ?string {
                        if (!is_array($value)) {
                            return $value ?: null;
                        }
                        return join(',', $value);
                    }
            ],
            'admission_mode',
            'check_plagiarism',
        ];
        self::updateValueProperties($r, $contest, $valueProperties);

        $originalContest = \OmegaUp\DAO\Contests::getByPK(
            intval($contest->contest_id)
        );
        if (is_null($originalContest)) {
            throw new \OmegaUp\Exceptions\NotFoundException(
                'contestNotFound'
            );
        }
        $result = [
            'status' => 'ok',
        ];

        // Push changes
        try {
            // Begin a new transaction
            \OmegaUp\DAO\DAO::transBegin();

            // Save the contest object with data sent by user to the database
            self::updateContest($contest, $originalContest, $r->identity);
            $result['title'] = strval($contest->title);

            if ($updateProblemset) {
                // Save the problemset object with data sent by user to the database
                $problemset = \OmegaUp\DAO\Problemsets::getByPK(
                    intval($contest->problemset_id)
                );
                if (is_null($problemset) || is_null($problemset->acl_id)) {
                    throw new \OmegaUp\Exceptions\NotFoundException(
                        'problemsetNotFound'
                    );
                }
                $problemset->needs_basic_information = $needsBasicInformation;
                $problemset->requests_user_information = $requestsUserInformation;
                \OmegaUp\DAO\Problemsets::update($problemset);
                $teamsGroupAlias = $r->ensureOptionalString(
                    'teams_group_alias'
                );

                if ($originalContest->contest_for_teams) {
                    if (is_null($teamsGroupAlias)) {
                        throw new \OmegaUp\Exceptions\InvalidParameterException(
                            'teamsGroupAliasMustBeRequired'
                        );
                    }
                    $teamsGroup = \OmegaUp\DAO\TeamGroups::getByAlias(
                        $teamsGroupAlias
                    );
                    if (is_null($teamsGroup)) {
                        throw new \OmegaUp\Exceptions\InvalidParameterException(
                            'invalidParameters',
                            'teams_group'
                        );
                    }

                    \OmegaUp\DAO\TeamsGroupRoles::deleteAllTeamGroupsForAclId(
                        $problemset->acl_id
                    );

                    \OmegaUp\DAO\TeamsGroupRoles::create(
                        new \OmegaUp\DAO\VO\TeamsGroupRoles([
                            'acl_id' => $problemset->acl_id,
                            'team_group_id' => $teamsGroup->team_group_id,
                            'role_id' => \OmegaUp\Authorization::CONTESTANT_ROLE,
                        ])
                    );
                    if (!is_null($teamsGroup->name)) {
                        $result['teamsGroupName'] = $teamsGroup->name;
                    }
                }
            }

            if ($updateRequests) {
                // Save the problemset object with data sent by user to the database
                $problemset = \OmegaUp\DAO\Problemsets::getByPK(
                    intval($contest->problemset_id)
                );
                if (
                    is_null($problemset)
                    || is_null($problemset->problemset_id)
                ) {
                    throw new \OmegaUp\Exceptions\NotFoundException(
                        'problemsetNotFound'
                    );
                }
                // Get the list of contestants
                $identities = \OmegaUp\DAO\ProblemsetIdentities::getIdentitiesByProblemset(
                    $problemset->problemset_id
                );
                // Extract IDs
                $identitiesIDs = array_map(
                    /**
                     * @param array{access_time: \OmegaUp\Timestamp|null, country_id: null|string, email: null|string, end_time: \OmegaUp\Timestamp|null, identity_id: int, is_invited: bool, user_id: int|null, username: string} $identity
                     */
                    fn ($identity) => $identity['identity_id'],
                    $identities
                );
                self::preAcceptAccessRequest(
                    $contest,
                    $identitiesIDs,
                    $r->user
                );
            }

            // End transaction
            \OmegaUp\DAO\DAO::transEnd();
        } catch (\Exception $e) {
            // Operation failed in the data layer, rollback transaction
            \OmegaUp\DAO\DAO::transRollback();

            throw $e;
        }

        // Expire contest-info cache
        \OmegaUp\Cache::deleteFromCache(
            \OmegaUp\Cache::CONTEST_INFO,
            $contestAlias
        );

        // Expire contest scoreboard cache
        \OmegaUp\Scoreboard::invalidateScoreboardCache(
            \OmegaUp\ScoreboardParams::fromContest(
                $contest
            )
        );

        // Expire contest-list cache
        \OmegaUp\Cache::invalidateAllKeys(\OmegaUp\Cache::CONTESTS_LIST_PUBLIC);
        \OmegaUp\Cache::invalidateAllKeys(
            \OmegaUp\Cache::CONTESTS_LIST_SYSTEM_ADMIN
        );

        self::$log->info("Contest updated (alias): {$contestAlias}");

        return $result;
    }

    /**
     * Update Contest end time for an identity when window_length
     * option is turned on
     *
     * @throws \OmegaUp\Exceptions\NotFoundException
     *
     * @return array{status: string}
     *
     * @omegaup-request-param string $contest_alias
     * @omegaup-request-param \OmegaUp\Timestamp $end_time
     * @omegaup-request-param string $username
     */
    public static function apiUpdateEndTimeForIdentity(\OmegaUp\Request $r): array {
        \OmegaUp\Controllers\Controller::ensureNotInLockdown();
        $r->ensureMainUserIdentity();
        $contestAlias = $r->ensureString(
            'contest_alias',
            fn (string $alias) => \OmegaUp\Validators::alias($alias)
        );
        $contest = self::validateContestAdmin($contestAlias, $r->identity);

        \OmegaUp\Validators::validateStringNonEmpty($r['username'], 'username');

        $identity = \OmegaUp\Controllers\Identity::resolveIdentity(
            $r['username']
        );

        $problemsetIdentity = \OmegaUp\DAO\ProblemsetIdentities::getByPK(
            $identity->identity_id,
            $contest->problemset_id
        );
        if (is_null($problemsetIdentity)) {
            throw new \OmegaUp\Exceptions\NotFoundException(
                'problemsetIdentityNotFound'
            );
        }
        $problemsetIdentity->end_time = $r->ensureTimestamp('end_time');
        \OmegaUp\DAO\ProblemsetIdentities::update($problemsetIdentity);

        return [
            'status' => 'ok',
        ];
    }

    /**
     * This function reviews changes in penalty type, admission mode, finish
     * time and window length to recalcualte information previously stored
     */
    private static function updateContest(
        \OmegaUp\DAO\VO\Contests $contest,
        \OmegaUp\DAO\VO\Contests $originalContest,
        \OmegaUp\DAO\VO\Identities $identity,
        ?string $teamsGroupAlias = null
    ): void {
        if ($originalContest->admission_mode !== $contest->admission_mode) {
            $timestamp = new \OmegaUp\Timestamp(\OmegaUp\Time::get());
            \OmegaUp\DAO\ContestLog::create(new \OmegaUp\DAO\VO\ContestLog([
                'contest_id' => $contest->contest_id,
                'user_id' => $identity->user_id,
                'from_admission_mode' => $originalContest->admission_mode,
                'to_admission_mode' => $contest->admission_mode,
                'time' => $timestamp,
            ]));
            $contest->last_updated = $timestamp;
        }
        if (
            ($originalContest->finish_time != $contest->finish_time) ||
            ($originalContest->window_length !== $contest->window_length)
        ) {
            if (!is_null($contest->window_length)) {
                // When window length is enabled, end time value is access time + window length
                \OmegaUp\DAO\ProblemsetIdentities::recalculateEndTimeForProblemsetIdentities(
                    $contest
                );
            } else {
                \OmegaUp\DAO\ProblemsetIdentities::recalculateEndTimeAsFinishTime(
                    $contest
                );
            }
        }

        \OmegaUp\DAO\Contests::update($contest);
        if ($originalContest->penalty_type == $contest->penalty_type) {
            return;
        }
        \OmegaUp\DAO\Runs::recalculatePenaltyForContest($contest);
    }

    /**
     * Returns all runs for a contest
     *
     * @return array{runs: list<Run>, totalRuns: int}
     *
     * @omegaup-request-param string $contest_alias
     * @omegaup-request-param 'c11-clang'|'c11-gcc'|'cat'|'cpp11-clang'|'cpp11-gcc'|'cpp17-clang'|'cpp17-gcc'|'cpp20-clang'|'cpp20-gcc'|'cs'|'go'|'hs'|'java'|'js'|'kj'|'kp'|'kt'|'lua'|'pas'|'py2'|'py3'|'rb'|'rs'|null $language
     * @omegaup-request-param int|null $offset
     * @omegaup-request-param string $problem_alias
     * @omegaup-request-param int|null $rowcount
     * @omegaup-request-param 'compiling'|'new'|'ready'|'running'|'waiting'|null $status
     * @omegaup-request-param null|string $username
     * @omegaup-request-param 'AC'|'CE'|'JE'|'MLE'|'NO-AC'|'OLE'|'PA'|'RFE'|'RTE'|'TLE'|'VE'|'WA'|null $verdict
     */
    public static function apiRuns(\OmegaUp\Request $r): array {
        // Authenticate request
        $r->ensureIdentity();

        // Contest information
        $contestAlias = $r->ensureString(
            'contest_alias',
            fn (string $alias) => \OmegaUp\Validators::alias($alias)
        );
        $contest = self::validateContestAdmin($contestAlias, $r->identity);
        if (is_null($contest->problemset_id)) {
            throw new \OmegaUp\Exceptions\NotFoundException(
                'problemNotFound'
            );
        }

        // Get user if we have something in username
        $username = $r->ensureOptionalString('username');

        $identity = null;
        if (!is_null($username)) {
            $identity = \OmegaUp\Controllers\Identity::resolveIdentity(
                $username
            );
        }

        $problem = null;
        // Check filter by problem, is optional
        $problemAlias = $r->ensureOptionalString(
            'problem_alias',
            required: false,
            validator: fn (string $alias) => \OmegaUp\Validators::alias($alias)
        );
        if (!is_null($problemAlias)) {
            $problem = \OmegaUp\DAO\Problems::getByAlias($problemAlias);
            if (is_null($problem)) {
                throw new \OmegaUp\Exceptions\NotFoundException(
                    'problemNotFound'
                );
            }
        }

        $languages = array_keys(\OmegaUp\Controllers\Run::SUPPORTED_LANGUAGES);

        // Get our runs
        return self::getAllRuns(
            $contest->problemset_id,
            $contest->score_mode,
            $r->ensureOptionalEnum('status', \OmegaUp\Controllers\Run::STATUS),
            $r->ensureOptionalEnum(
                'verdict',
                \OmegaUp\Controllers\Run::VERDICTS
            ),
            !is_null($problem) ? $problem->problem_id : null,
            $r->ensureOptionalEnum('language', $languages),
            !is_null($identity) ? $identity->identity_id : null,
            max($r->ensureOptionalInt('offset') ?? 0, 0),
            $r->ensureOptionalInt('rowcount') ?? 100
        );
    }

    /**
     * @return array{runs: list<Run>, totalRuns: int}
     */
    private static function getAllRuns(
        int $problemsetId,
        string $scoreMode,
        ?string $status = null,
        ?string $verdict = null,
        ?int $problemId = null,
        ?string $language = null,
        ?int $identityId = null,
        ?int $offset = 0,
        ?int $rowCount = 100
    ): array {
        // Get our runs
        [
            'runs' => $runs,
            'totalRuns' => $totalRuns,
        ] = \OmegaUp\DAO\Runs::getAllRuns(
            $problemsetId,
            $status,
            $verdict,
            $problemId,
            $language,
            $identityId,
            $offset,
            $rowCount
        );

        $allRuns = [];
        foreach ($runs as $run) {
            unset($run['run_id']);
            if ($scoreMode === 'partial' || $run['score'] == 1) {
                $run['contest_score'] = round(
                    floatval(
                        $run['contest_score']
                    ),
                    2
                );
                $run['score'] = round(floatval($run['score']), 4);
            } elseif ($scoreMode === 'all_or_nothing') {
<<<<<<< HEAD
                $run['contest_score'] = 0.0;
                $run['score'] = 0.0;
            } else {
                // TODO: Calculate max score per sub-tasks
=======
                $run['contest_score'] = 0;
                $run['score'] = 0;
>>>>>>> 29b7d2aa
            }
            $allRuns[] = $run;
        }

        return [
            'runs' => $allRuns,
            'totalRuns' => $totalRuns,
        ];
    }

    /**
     * Stats of a contest
     *
     * @throws \OmegaUp\Exceptions\ForbiddenAccessException
     *
     * @return array{total_runs: int, pending_runs: list<string>, max_wait_time: \OmegaUp\Timestamp|null, max_wait_time_guid: null|string, verdict_counts: array<string, int>, distribution: array<int, int>, size_of_bucket: float, total_points: float}
     *
     * @omegaup-request-param null|string $contest_alias
     */
    public static function apiStats(\OmegaUp\Request $r): array {
        // Get user
        $r->ensureIdentity();
        $contestAlias = $r->ensureString(
            'contest_alias',
            fn (string $alias) => \OmegaUp\Validators::alias($alias)
        );
        $contest = self::validateContestAdmin($contestAlias, $r->identity);
        return self::getStats($contest, $r->identity);
    }

    /**
     * @return array{templateProperties: array{payload: StatsPayload, title: \OmegaUp\TranslationString}, entrypoint: string}
     *
     * @omegaup-request-param null|string $contest_alias
     */
    public static function getStatsDataForTypeScript(\OmegaUp\Request $r) {
        // Get user
        $r->ensureIdentity();
        $contestAlias = $r->ensureString(
            'contest_alias',
            fn (string $alias) => \OmegaUp\Validators::alias($alias)
        );
        $contest = self::validateContestAdmin($contestAlias, $r->identity);
        return [
            'templateProperties' => [
                'payload' => array_merge(
                    [
                        'alias' => $contestAlias,
                        'entity_type' => 'contest',
                    ],
                    self::getStats($contest, $r->identity)
                ),
                'title' => new \OmegaUp\TranslationString(
                    'omegaupTitleContestStats'
                ),
            ],
            'entrypoint' => 'common_stats',
        ];
    }

    /**
     * @return array{entrypoint: string, templateProperties: array{payload: ScoreboardMergePayload, title: \OmegaUp\TranslationString}}
     */
    public static function getScoreboardMergeDetailsForTypeScript(
        \OmegaUp\Request $r
    ) {
        \OmegaUp\Controllers\Controller::ensureNotInLockdown();

        // Get user
        $r->ensureIdentity();

        [
            'contests' => $contests,
        ] = self::getContestList(
            $r->identity,
            query: null,
            page: 1,
            pageSize: 100,
            activeContests: \OmegaUp\DAO\Enum\ActiveStatus::ALL,
            recommended: \OmegaUp\DAO\Enum\RecommendedStatus::ALL
        );

        return [
            'templateProperties' => [
                'payload' => [
                    'contests' => $contests,
                ],
                'title' => new \OmegaUp\TranslationString(
                    'omegaupTitleScoreboardmerge'
                ),
            ],
            'entrypoint' => 'contest_scoreboardmerge',
        ];
    }

    /**
     * @return array{total_runs: int, pending_runs: list<string>, max_wait_time: \OmegaUp\Timestamp|null, max_wait_time_guid: null|string, verdict_counts: array<string, int>, distribution: array<int, int>, size_of_bucket: float, total_points: float}
     */
    private static function getStats(
        \OmegaUp\DAO\VO\Contests $contest,
        \OmegaUp\DAO\VO\Identities $identity
    ) {
        $pendingRunGuids = \OmegaUp\DAO\Runs::getPendingRunGuidsOfProblemset(
            intval(
                $contest->problemset_id
            )
        );

        // Count of pending runs (int)
        $totalRunsCount = \OmegaUp\DAO\Submissions::countTotalSubmissionsOfProblemset(
            intval($contest->problemset_id)
        );

        // Wait time
        $waitTimeArray = \OmegaUp\DAO\Runs::getLargestWaitTimeOfProblemset(
            intval(
                $contest->problemset_id
            )
        );

        // List of verdicts
        $verdictCounts = [];

        foreach (\OmegaUp\Controllers\Run::VERDICTS as $verdict) {
            $verdictCounts[$verdict] = \OmegaUp\DAO\Runs::countTotalRunsOfProblemsetByVerdict(
                intval($contest->problemset_id),
                $verdict
            );
        }

        // Get max points posible for contest
        $totalPoints = \OmegaUp\DAO\ProblemsetProblems::getMaxPointsByProblemset(
            intval($contest->problemset_id)
        );

        // Get scoreboard to calculate distribution
        $distribution = [];
        for ($i = 0; $i < 101; $i++) {
            $distribution[$i] = 0;
        }

        $sizeOfBucket = $totalPoints / 100;
        if ($sizeOfBucket > 0) {
            $problemset = \OmegaUp\DAO\Problemsets::getByPK(
                intval($contest->problemset_id)
            );
            if (is_null($problemset)) {
                throw new \OmegaUp\Exceptions\NotFoundException(
                    'problemsetNotFound'
                );
            }
            $scoreboardResponse = self::getScoreboard(
                $contest,
                $problemset,
                $identity
            );
            foreach ($scoreboardResponse['ranking'] as $results) {
                $distribution[intval(
                    $results['total']['points'] / $sizeOfBucket
                )]++;
            }
        }

        return [
            'total_runs' => $totalRunsCount,
            'pending_runs' => $pendingRunGuids,
            'max_wait_time' => empty(
                $waitTimeArray
            ) ? null : $waitTimeArray['time'],
            'max_wait_time_guid' => empty(
                $waitTimeArray
            ) ? null : $waitTimeArray['guid'],
            'verdict_counts' => $verdictCounts,
            'distribution' => $distribution,
            'size_of_bucket' => $sizeOfBucket,
            'total_points' => $totalPoints,
        ];
    }

    /**
     * Returns a detailed report of the contest
     *
     * @return array{finish_time: \OmegaUp\Timestamp|null, problems: list<array{alias: string, order: int}>, ranking: list<ContestReport>, start_time: \OmegaUp\Timestamp, time: \OmegaUp\Timestamp, title: string}
     *
     * @omegaup-request-param null|string $auth_token
     * @omegaup-request-param string $contest_alias
     * @omegaup-request-param null|string $filterBy
     */
    public static function apiReport(\OmegaUp\Request $r): array {
        $r->ensureIdentity();
        $contestAlias = $r->ensureString(
            'contest_alias',
            fn (string $alias) => \OmegaUp\Validators::alias($alias)
        );

        $authToken = $r->ensureOptionalString('auth_token');

        // Check the filter if we have one
        $filterBy = $r->ensureOptionalString('filterBy');

        return self::getContestReportDetails(
            $r->identity,
            $contestAlias,
            $authToken,
            $filterBy
        )['scoreboard'];
    }

    /**
     * Returns a detailed report of the contest. Only Admins can get the report
     *
     * @return array{contest: \OmegaUp\DAO\VO\Contests,scoreboard: array{finish_time: \OmegaUp\Timestamp|null, problems: list<array{alias: string, order: int}>, ranking: list<array{country: null|string, is_invited: bool, name: string|null, place?: int, problems: list<ScoreboardRankingProblem>, total: array{penalty: float, points: float}, username: string}>, start_time: \OmegaUp\Timestamp, time: \OmegaUp\Timestamp, title: string}}
     */
    private static function getContestReportDetails(
        \OmegaUp\DAO\VO\Identities $identity,
        string $contestAlias,
        ?string $authToken,
        ?string $filterBy
    ): array {
        $contest = self::validateContestAdmin($contestAlias, $identity);

        $params = \OmegaUp\ScoreboardParams::fromContest($contest);
        $params->admin = true;
        $params->auth_token = $authToken;
        $scoreboard = new \OmegaUp\Scoreboard($params);

        return [
            'scoreboard' => $scoreboard->generate(
                withRunDetails: true,
                sortByName: true,
                filterUsersBy: $filterBy
            ),
            'contest' => $contest,
        ];
    }

    /**
     * Gets all details to show the report
     *
     * @return array{entrypoint: string, templateProperties: array{payload: ContestReportDetailsPayload, title: \OmegaUp\TranslationString}}
     *
     * @omegaup-request-param null|string $auth_token
     * @omegaup-request-param string $contest_alias
     * @omegaup-request-param null|string $filterBy
     */
    public static function getContestReportDetailsForTypeScript(
        \OmegaUp\Request $r
    ) {
        $r->ensureIdentity();
        $contestAlias = $r->ensureString(
            'contest_alias',
            fn (string $alias) => \OmegaUp\Validators::alias($alias)
        );

        $authToken = $r->ensureOptionalString('auth_token');

        // Check the filter if we have one
        $filterBy = $r->ensureOptionalString('filterBy');

        $response = self::getContestReportDetails(
            $r->identity,
            $contestAlias,
            $authToken,
            $filterBy
        );
        $contest = $response['contest'];
        $contestReport = $response['scoreboard']['ranking'];

        foreach ($contestReport as &$user) {
            if (!isset($user['problems'])) {
                continue;
            }
            foreach ($user['problems'] as &$problem) {
                if (
                    !isset($problem['run_details']) ||
                    !isset($problem['run_details']['details']) ||
                    !isset($problem['run_details']['details']['groups'])
                ) {
                    continue;
                }
                foreach ($problem['run_details']['details']['groups'] as &$group) {
                    foreach ($group['cases'] as &$case) {
                        $case['meta']['memory'] =
                            floatval($case['meta']['memory']) / 1024.0 / 1024.0;
                    }
                }
            }
        }

        return [
            'templateProperties' => [
                'payload' => [
                    'contestReport' => $contestReport,
                    'contestAlias' => $contestAlias,
                ],
                'title' => new \OmegaUp\TranslationString(
                    'omegaupTitleContestReport',
                    [
                        'contestName' => $contest->title,
                    ],
                ),
            ],
            'entrypoint' => 'contest_report',
        ];
    }

    /**
     * @return array{templateProperties: array{payload: ContestVirtualDetailsPayload, title: \OmegaUp\TranslationString}, entrypoint: string}
     *
     * @omegaup-request-param null|string $contest_alias
     */
    public static function getContestVirtualDetailsForTypeScript(\OmegaUp\Request $r) {
        // Authenticate user
        $r->ensureMainUserIdentity();

        $contestAlias = $r->ensureString(
            'contest_alias',
            fn (string $alias) => \OmegaUp\Validators::alias($alias)
        );
        [
            'contest' => $contest,
            'contestWithDirector' => $contestWithDirector,
        ] = self::validateContestWithDirector($contestAlias);
        if (is_null($contest->problemset_id)) {
            throw new \OmegaUp\Exceptions\NotFoundException('contestNotFound');
        }

        return [
            'templateProperties' => [
                'payload' => [
                    'contest' => self::getPublicDetails(
                        $contestWithDirector,
                        $r->identity
                    ),
                ],
                'title' => new \OmegaUp\TranslationString('virtualContest'),
            ],
            'entrypoint' => 'contest_virtual',
        ];
    }

    /**
     * Generates a CSV for contest report
     *
     * @omegaup-request-param null|string $auth_token
     * @omegaup-request-param string $contest_alias
     * @omegaup-request-param null|string $filterBy
     */
    public static function apiCsvReport(\OmegaUp\Request $r): void {
        $r->ensureIdentity();
        $contestAlias = $r->ensureString(
            'contest_alias',
            fn (string $alias) => \OmegaUp\Validators::alias($alias)
        );

        $authToken = $r->ensureOptionalString('auth_token');

        // Check the filter if we have one
        $filterBy = $r->ensureOptionalString('filterBy');

        // Get full Report API of the contest
        $response = self::getContestReportDetails(
            $r->identity,
            $contestAlias,
            $authToken,
            $filterBy
        );
        $contestReport = $response['scoreboard'];
        $contest = $response['contest'];

        // Get problem stats for each contest problem so we can
        // have the full list of cases
        $problemStats = [];
        $problemAliasStats = [];
        $i = 0;
        foreach ($contestReport['problems'] as $entry) {
            $problemAlias = $entry['alias'];
            $problem = \OmegaUp\DAO\Problems::getByAlias($problemAlias);
            if (is_null($problem)) {
                throw new \OmegaUp\Exceptions\NotFoundException(
                    'problemNotFound'
                );
            }

            $problemStats[$i] = \OmegaUp\Controllers\Problem::getStats(
                $problem,
                $r->identity
            );
            $problemAliasStats[$problemAlias] = $problemStats[$i];

            $i++;
        }

        // Build a csv
        $csvData = [];

        // Build titles
        $csvRow = [
            'username',
        ];
        foreach ($contestReport['problems'] as $entry) {
            foreach ($problemAliasStats[$entry['alias']]['cases_stats'] as $caseName => $counts) {
                $csvRow[] = strval($caseName);
            }
            $csvRow[] = "{$entry['alias']} total";
        }
        $csvRow[] = 'total';
        $csvData[] = $csvRow;

        foreach ($contestReport['ranking'] as $userData) {
            $csvRow = [
                $userData['username'],
            ];

            foreach ($userData['problems'] as $key => $problemData) {
                // If the user don't have these details then he didn't submit,
                // we need to fill the report with 0s for completeness
                if (
                    empty($problemData['run_details']['cases'])
                ) {
                    for (
                        $i = 0; $i < count(
                            $problemStats[$key]['cases_stats']
                        ); $i++
                    ) {
                        $csvRow[] = '0';
                    }

                    // And adding the total for this problem
                    $csvRow[] = '0';
                } else {
                    // for each case
                    foreach ($problemData['run_details']['cases'] as $caseData) {
                        // If case is correct
                        if (
                            strcmp($caseData['meta']['verdict'], 'OK') === 0 &&
                            isset($caseData['out_diff']) &&
                            strcmp($caseData['out_diff'], '') === 0
                        ) {
                            $csvRow[] = '1';
                        } else {
                            $csvRow[] = '0';
                        }
                    }

                    $csvRow[] = $problemData['points'];
                }
            }
            $csvRow[] = $userData['total']['points'];
            $csvData[] = $csvRow;
        }

        // Set headers to auto-download file
        header('Pragma: public');
        header('Expires: 0');
        header('Cache-Control: must-revalidate, post-check=0, pre-check=0');
        header('Content-Type: application/force-download');
        header('Content-Type: application/octet-stream');
        header('Content-Type: application/download');
        header(
            "Content-Disposition: attachment;filename={$contest->alias}_report.csv"
        );
        header('Content-Transfer-Encoding: binary');

        // Write contents to a csv raw string
        $out = fopen('php://output', 'w');
        foreach ($csvData as $csvRow) {
            fputcsv($out, \OmegaUp\Controllers\Contest::escapeCsv($csvRow));
        }
        fclose($out);

        // Since all the headers and response have been sent, make the API
        // caller to exit quietly.
        throw new \OmegaUp\Exceptions\ExitException();
    }

    /**
     * @param list<scalar> $csvRow
     *
     * @return list<string>
     */
    private static function escapeCsv($csvRow): array {
        $escapedRow = [];
        foreach ($csvRow as $field) {
            if (is_string($field) && $field[0] == '=') {
                $escapedRow[] = "'" . $field;
            } else {
                $escapedRow[] = strval($field);
            }
        }
        return $escapedRow;
    }

    /**
     * @omegaup-request-param string $contest_alias
     */
    public static function apiDownload(\OmegaUp\Request $r): void {
        $r->ensureIdentity();
        $contestAlias = $r->ensureString(
            'contest_alias',
            fn (string $alias) => \OmegaUp\Validators::alias($alias)
        );

        $contest = self::validateContestAdmin($contestAlias, $r->identity);
        if (is_null($contest->problemset_id)) {
            throw new \OmegaUp\Exceptions\NotFoundException('contestNotFound');
        }
        include_once __DIR__ . '/../../libs/third_party/ZipStream.php';
        $zip = new \ZipStream("{$contestAlias}.zip");
        \OmegaUp\Controllers\Problemset::downloadRuns(
            $contest->problemset_id,
            $zip
        );
        $zip->finish();

        // Since all the headers and response have been sent, make the API
        // caller to exit quietly.
        throw new \OmegaUp\Exceptions\ExitException();
    }

    /**
     * @throws \OmegaUp\Exceptions\UnauthorizedException
     *
     * Given a contest_alias and user_id, returns the role of the user within
     * the context of a contest.
     *
     * @omegaup-request-param string $contest_alias
     * @omegaup-request-param null|string $token
     *
     * @return array{admin: bool}
     */
    public static function apiRole(\OmegaUp\Request $r): array {
        try {
            $r->ensureidentity();
        } catch (\OmegaUp\Exceptions\UnauthorizedException $e) {
            $r->identity = null;
        }
        $contestAlias = $r->ensureString(
            'contest_alias',
            fn (string $alias) => \OmegaUp\Validators::alias($alias)
        );
        $token = $r->ensureOptionalString('token');
        if ($contestAlias === 'all-events') {
            if (is_null($r->identity)) {
                throw new \OmegaUp\Exceptions\UnauthorizedException();
            }
            if (\OmegaUp\Authorization::isSystemAdmin($r->identity)) {
                return [
                    'status' => 'ok',
                    'admin' => true
                ];
            }
        }

        $response = self::validateDetails($contestAlias, $r->identity, $token);

        return [
            'admin' => $response['contest_admin']
        ];
    }

    /**
     * Given a contest_alias, sets the recommended flag on/off.
     * Only omegaUp admins can call this API.
     *
     * @return array{status: string}
     *
     * @omegaup-request-param string $contest_alias
     * @omegaup-request-param bool|null $value
     */
    public static function apiSetRecommended(\OmegaUp\Request $r): array {
        $r->ensureIdentity();

        if (!\OmegaUp\Authorization::isSystemAdmin($r->identity)) {
            throw new \OmegaUp\Exceptions\ForbiddenAccessException(
                'userNotAllowed'
            );
        }

        // Validate & get contest_alias
        $contestAlias = $r->ensureString(
            'contest_alias',
            fn (string $alias) => \OmegaUp\Validators::alias($alias)
        );
        $contest = \OmegaUp\DAO\Contests::getByAlias($contestAlias);
        if (is_null($contest)) {
            throw new \OmegaUp\Exceptions\NotFoundException('contestNotFound');
        }

        $contest->recommended = $r->ensureBool('value');
        \OmegaUp\DAO\Contests::update($contest);

        return ['status' => 'ok'];
    }

    /**
     * Return users who participate in a contest, as long as contest admin
     * has chosen to ask for users information and contestants have
     * previously agreed to share their information.
     *
     * @throws \OmegaUp\Exceptions\ForbiddenAccessException
     *
     * @return array{contestants: list<Contestant>}
     *
     * @omegaup-request-param string $contest_alias
     */
    public static function apiContestants(\OmegaUp\Request $r): array {
        $r->ensureIdentity();

        $contestAlias = $r->ensureString(
            'contest_alias',
            fn (string $alias) => \OmegaUp\Validators::alias($alias)
        );
        $contest = self::validateContestAdmin($contestAlias, $r->identity);

        if (is_null($contest->contest_id)) {
            throw new \OmegaUp\Exceptions\NotFoundException('contestNotFound');
        }
        if (
            !\OmegaUp\DAO\Contests::requestsUserInformation(
                $contest->contest_id
            )
        ) {
            throw new \OmegaUp\Exceptions\ForbiddenAccessException(
                'contestInformationNotRequired'
            );
        }

        // Get contestants info
        /** @var int $contest->contest_id */
        $contestants = \OmegaUp\DAO\Contests::getContestantsInfo(
            $contest->contest_id
        );

        return [
            'status' => 'ok',
            'contestants' => $contestants,
        ];
    }

    /**
     * Archives or Unarchives a contest if user is the creator
     *
     * @throws \OmegaUp\Exceptions\ForbiddenAccessException
     *
     * @return array{status: string}
     *
     * @omegaup-request-param string $contest_alias
     * @omegaup-request-param bool|null $archive
     */
    public static function apiArchive(\OmegaUp\Request $r): array {
        // Authenticate logged user
        $r->ensureIdentity();

        // Check whether contest exists
        $contestAlias = $r->ensureString(
            'contest_alias',
            fn (string $alias) => \OmegaUp\Validators::alias($alias)
        );

        $contest = \OmegaUp\DAO\Contests::getByAlias($contestAlias);
        if (is_null($contest) || is_null($contest->contest_id)) {
            throw new \OmegaUp\Exceptions\NotFoundException('contestNotFound');
        }

        if (!\OmegaUp\Authorization::canEditContest($r->identity, $contest)) {
            throw new \OmegaUp\Exceptions\ForbiddenAccessException();
        }

        $contest->archived = $r->ensureOptionalBool('archive') ?? true;
        \OmegaUp\DAO\Contests::update($contest);

        // Expire contest-list cache
        \OmegaUp\Cache::invalidateAllKeys(\OmegaUp\Cache::CONTESTS_LIST_PUBLIC);
        \OmegaUp\Cache::invalidateAllKeys(
            \OmegaUp\Cache::CONTESTS_LIST_SYSTEM_ADMIN
        );

        return [
            'status' => 'ok',
        ];
    }

    public static function isPublic(string $admissionMode): bool {
        return $admissionMode !== 'private';
    }
}<|MERGE_RESOLUTION|>--- conflicted
+++ resolved
@@ -5149,15 +5149,8 @@
                 );
                 $run['score'] = round(floatval($run['score']), 4);
             } elseif ($scoreMode === 'all_or_nothing') {
-<<<<<<< HEAD
                 $run['contest_score'] = 0.0;
                 $run['score'] = 0.0;
-            } else {
-                // TODO: Calculate max score per sub-tasks
-=======
-                $run['contest_score'] = 0;
-                $run['score'] = 0;
->>>>>>> 29b7d2aa
             }
             $allRuns[] = $run;
         }
