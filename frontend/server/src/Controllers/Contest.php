--- conflicted
+++ resolved
@@ -3298,11 +3298,7 @@
         // Get problem stats for each contest problem so we can
         // have the full list of cases
         $problemStats = [];
-<<<<<<< HEAD
-        $problemStatsAlias = [];
-=======
         $problemAliasStats = [];
->>>>>>> fdc219fa
         $i = 0;
         foreach ($contestReport['problems'] as $entry) {
             $problemAlias = $entry['alias'];
@@ -3314,11 +3310,7 @@
             $problemStats[$i] = \OmegaUp\Controllers\Problem::apiStats(
                 $problemStatsRequest
             );
-<<<<<<< HEAD
-            $problemStatsAlias[$problem_alias] = $problemStats[$i];
-=======
             $problemAliasStats[$problemAlias] = $problemStats[$i];
->>>>>>> fdc219fa
 
             $i++;
         }
@@ -3332,11 +3324,7 @@
             'username',
         ];
         foreach ($contestReport['problems'] as $entry) {
-<<<<<<< HEAD
-            foreach ($problemStatsAlias[$entry['alias']]['cases_stats'] as $caseName => $counts) {
-=======
             foreach ($problemAliasStats[$entry['alias']]['cases_stats'] as $caseName => $counts) {
->>>>>>> fdc219fa
                 $csvRow[] = strval($caseName);
             }
             $csvRow[] = "{$entry['alias']} total";
