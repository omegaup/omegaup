--- conflicted
+++ resolved
@@ -817,13 +817,8 @@
                     'users' => \OmegaUp\DAO\ProblemsetIdentities::getWithExtraInformation(
                         intval($contest->problemset_id)
                     ),
-<<<<<<< HEAD
-                    'allRuns' => $allRuns,
-                    'totalRuns' => 0,
-=======
                     'allRuns' => $runs,
                     'totalRuns' => $totalRuns,
->>>>>>> 2f861c86
                 ];
             }
 
