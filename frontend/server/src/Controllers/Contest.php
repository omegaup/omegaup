<?php

namespace OmegaUp\Controllers;

/**
 * ContestController
 *
 * @psalm-type PageItem=array{class: string, label: string, page: int, url?: string}
 * @psalm-type PrivacyStatement=array{markdown: string, statementType: string, gitObjectId?: string}
 * @psalm-type Contest=array{acl_id?: int, admission_mode: string, alias: string, contest_id: int, description: string, feedback?: string, finish_time: \OmegaUp\Timestamp, languages?: null|string, last_updated: \OmegaUp\Timestamp, original_finish_time?: \OmegaUp\Timestamp, partial_score: bool, penalty?: int, penalty_calc_policy?: string, penalty_type?: string, points_decay_factor?: float, problemset_id: int, recommended: bool, rerun_id: int, scoreboard?: int, scoreboard_url: string, scoreboard_url_admin: string, show_scoreboard_after?: int, start_time: \OmegaUp\Timestamp, submissions_gap?: int, title: string, urgent?: int, window_length: int|null}
 * @psalm-type NavbarProblemsetProblem=array{acceptsSubmissions: bool, alias: string, bestScore: int, hasRuns: bool, maxScore: float|int, text: string}
 * @psalm-type ContestProblem=array{accepted: int, alias: string, commit: string, difficulty: float, languages: string, order: int, points: float, problem_id: int, submissions: int, title: string, version: string, visibility: int, visits: int}
 * @psalm-type ContestUser=array{access_time: \OmegaUp\Timestamp|null, country_id: null|string, end_time: \OmegaUp\Timestamp|null, is_owner: int|null, username: string}
 * @psalm-type ContestGroup=array{alias: string, name: string}
 * @psalm-type ContestRequest=array{accepted: bool|null, admin?: array{username?: null|string}, country: null|string, last_update: \OmegaUp\Timestamp|null, request_time: \OmegaUp\Timestamp, username: string}
 * @psalm-type ContestAdmin=array{role: string, username: string}
 * @psalm-type ContestGroupAdmin=array{alias: string, name: string, role: string}
 * @psalm-type ConsentStatement=array{contest_alias: string, privacy_git_object_id?: string, share_user_information: bool|null, statement_type?: string}
 * @psalm-type Clarification=array{answer: null|string, author: null|string, clarification_id: int, contest_alias: null|string, message: string, problem_alias: string, public: bool, receiver: null|string, time: \OmegaUp\Timestamp}
 * @psalm-type ProblemQualityPayload=array{canNominateProblem: bool, dismissed: bool, dismissedBeforeAc: bool, language?: string, nominated: bool, nominatedBeforeAc: bool, problemAlias: string, solved: bool, tried: bool}
 * @psalm-type ProblemsetProblem=array{accepted: int, accepts_submissions: bool, alias: string, commit: string, difficulty: float, input_limit: int, languages: string, letter: string, order: int, points: float, problem_id?: int, quality_payload?: ProblemQualityPayload, quality_seal: bool, submissions: int, title: string, version: string, visibility: int, visits: int}
 * @psalm-type ContestListMinePayload=array{contests: list<Contest>, privateContestsAlert: bool}
 * @psalm-type ContestDetails=array{admin: bool, admission_mode: string, alias: string, description: string, director: null|string, feedback: string, finish_time: \OmegaUp\Timestamp, languages: list<string>, needs_basic_information: bool, opened: bool, original_contest_alias: null|string, original_problemset_id: int|null, partial_score: bool, penalty: int, penalty_calc_policy: string, penalty_type: string, points_decay_factor: float, problems: list<ProblemsetProblem>, problemset_id: int, requests_user_information: string, rerun_id?: int, scoreboard: int, scoreboard_url?: string, scoreboard_url_admin?: string, show_penalty: bool, show_scoreboard_after: bool, start_time: \OmegaUp\Timestamp, submission_deadline?: \OmegaUp\Timestamp|null, submissions_gap: int, title: string, window_length: int|null}
 * @psalm-type ContestAdminDetails=array{admin: bool, admission_mode: string, alias: string, available_languages: array<string, string>, description: string, director: null|string, feedback: string, finish_time: \OmegaUp\Timestamp, languages: list<string>, needs_basic_information: bool, opened: bool, original_contest_alias: null|string, original_problemset_id: int|null, partial_score: bool, penalty: int, penalty_calc_policy: string, penalty_type: string, points_decay_factor: float, problems: list<ProblemsetProblem>, problemset_id: int, requests_user_information: string, rerun_id?: int, scoreboard: int, scoreboard_url?: string, scoreboard_url_admin?: string, show_penalty: bool, show_scoreboard_after: bool, start_time: \OmegaUp\Timestamp, submission_deadline?: \OmegaUp\Timestamp|null, submissions_gap: int, title: string, window_length: int|null}
 * @psalm-type StatsPayload=array{alias: string, entity_type: string, cases_stats?: array<string, int>, pending_runs: list<string>, total_runs: int, verdict_counts: array<string, int>, max_wait_time?: \OmegaUp\Timestamp|null, max_wait_time_guid?: null|string, distribution?: array<int, int>, size_of_bucket?: float, total_points?: float}
 * @psalm-type ContestPublicDetails=array{admission_mode: string, alias: string, description: string, director: null|string, feedback: string, finish_time: \OmegaUp\Timestamp, languages: null|string, partial_score: bool, penalty: int, penalty_calc_policy: string, penalty_type: string, points_decay_factor: float, problemset_id: int, rerun_id: int, scoreboard: int, show_penalty: bool, show_scoreboard_after: bool, start_time: \OmegaUp\Timestamp, submissions_gap: int, title: string, window_length: int|null, user_registration_requested?: bool, user_registration_answered?: bool, user_registration_accepted?: bool|null}
 * @psalm-type ContestEditPayload=array{details: ContestAdminDetails, problems: list<ContestProblem>, users: list<ContestUser>, groups: list<ContestGroup>, requests: list<ContestRequest>, admins: list<ContestAdmin>, group_admins: list<ContestGroupAdmin>}
 * @psalm-type ContestIntroPayload=array{contest: ContestPublicDetails, needsBasicInformation?: bool, privacyStatement?: PrivacyStatement, problemset?: ContestDetails, requestsUserInformation?: string, shouldShowFirstAssociatedIdentityRunWarning: bool}
 * @psalm-type ContestPracticePayload=array{clarifications: list<Clarification>, contest: ContestPublicDetails, contestAdmin: bool, problems: list<NavbarProblemsetProblem>, shouldShowFirstAssociatedIdentityRunWarning: bool, users: list<ContestUser>}
 * @psalm-type ContestListItem=array{admission_mode: string, alias: string, contest_id: int, description: string, finish_time: \OmegaUp\Timestamp, last_updated: \OmegaUp\Timestamp, original_finish_time: \OmegaUp\Timestamp, problemset_id: int, recommended: bool, rerun_id: int, start_time: \OmegaUp\Timestamp, title: string, window_length: int|null}
 * @psalm-type ContestListPayload=array{contests: array{current: list<ContestListItem>, future: list<ContestListItem>, participating?: list<ContestListItem>, past: list<ContestListItem>, public: list<ContestListItem>, recommended_current: list<ContestListItem>, recommended_past: list<ContestListItem>}, isLogged: bool, query: string}
 * @psalm-type ContestNewPayload=array{languages: array<string, string>}
 * @psalm-type Run=array{guid: string, language: string, status: string, verdict: string, runtime: int, penalty: int, memory: int, score: float, contest_score: float|null, time: \OmegaUp\Timestamp, submit_delay: int, type: null|string, username: string, classname: string, alias: string, country: string, contest_alias: null|string}
 * @psalm-type RunMetadata=array{verdict: string, time: float, sys_time: int, wall_time: float, memory: int}
 * @psalm-type ScoreboardEvent=array{classname: string, country: string, delta: float, is_invited: bool, total: array{points: float, penalty: float}, name: null|string, username: string, problem: array{alias: string, points: float, penalty: float}}
 * @psalm-type CaseResult=array{contest_score: float, max_score: float, meta: RunMetadata, name: string, out_diff?: string, score: float, verdict: string}
 * @psalm-type ScoreboardRankingProblem=array{alias: string, penalty: float, percent: float, pending?: int, place?: int, points: float, run_details?: array{cases?: list<CaseResult>, details: array{groups: list<array{cases: list<array{meta: RunMetadata}>}>}}, runs: int}
 * @psalm-type ScoreboardRankingEntry=array{classname: string, country: string, is_invited: bool, name: null|string, place?: int, problems: list<ScoreboardRankingProblem>, total: array{penalty: float, points: float}, username: string}
 * @psalm-type Scoreboard=array{finish_time: \OmegaUp\Timestamp|null, problems: list<array{alias: string, order: int}>, ranking: list<ScoreboardRankingEntry>, start_time: \OmegaUp\Timestamp, time: \OmegaUp\Timestamp, title: string}
 * @psalm-type Event=array{courseAlias?: string, courseName?: string, name: string, problem?: string}
 * @psalm-type ActivityEvent=array{classname: string, event: Event, ip: int|null, time: \OmegaUp\Timestamp, username: string}
<<<<<<< HEAD
 * @psalm-type ActivityFeedPayload=array{alias: string, events: list<ActivityEvent>, type: string}
 * @psalm-type ContestPublicDetailsWithDirector=array{acl_id: int, admission_mode: string, alias: string, contest_id: int, description: string, director: null|string, feedback: string, finish_time: \OmegaUp\Timestamp, languages: null|string, last_updated: \OmegaUp\Timestamp, partial_score: bool, penalty: int, penalty_calc_policy: string, penalty_type: string, points_decay_factor: float, problemset_id: int, recommended: bool, rerun_id: int, scoreboard: int, show_scoreboard_after: bool, start_time: \OmegaUp\Timestamp, submissions_gap: int, title: string, urgent: bool, window_length: int|null}
=======
 * @psalm-type ActivityFeedPayload=array{alias: string, events: list<ActivityEvent>, type: string, page: int, length: int, pagerItems: list<PageItem>}
>>>>>>> d37be214
 */
class Contest extends \OmegaUp\Controllers\Controller {
    const SHOW_INTRO = true;
    const MAX_CONTEST_LENGTH_SECONDS = 2678400; // 31 days

    /**
     * Returns a list of contests
     *
     * @return array{number_of_results: int, results: list<array{admission_mode: string, alias: string, contest_id: int, description: string, finish_time: \OmegaUp\Timestamp, last_updated: \OmegaUp\Timestamp, original_finish_time: \OmegaUp\Timestamp, problemset_id: int, recommended: bool, rerun_id: int, start_time: \OmegaUp\Timestamp, title: string, window_length: int|null}>}
     *
     * @omegaup-request-param int|null $active
     * @omegaup-request-param mixed $admission_mode
     * @omegaup-request-param int $page
     * @omegaup-request-param int $page_size
     * @omegaup-request-param int|null $participating
     * @omegaup-request-param string $query
     * @omegaup-request-param int|null $recommended
     */
    public static function apiList(\OmegaUp\Request $r): array {
        // Check who is visiting, but a not logged user can still view
        // the list of contests
        try {
            $r->ensureIdentity();
        } catch (\OmegaUp\Exceptions\UnauthorizedException $e) {
            // Do nothing.
            /** @var null $r->identity */
        }

        /** @var list<array{admission_mode: string, alias: string, contest_id: int, description: string, finish_time: \OmegaUp\Timestamp, last_updated: \OmegaUp\Timestamp, original_finish_time: \OmegaUp\Timestamp, problemset_id: int, recommended: bool, rerun_id: int, start_time: \OmegaUp\Timestamp, title: string, window_length: int|null}> */
        $contests = [];
        $r->ensureOptionalInt('page');
        $r->ensureOptionalInt('page_size');
        \OmegaUp\Validators::validateOptionalNumber($r['active'], 'active');
        \OmegaUp\Validators::validateOptionalNumber(
            $r['recommended'],
            'recommended'
        );
        \OmegaUp\Validators::validateOptionalNumber(
            $r['participating'],
            'participating'
        );

        $page = (isset($r['page']) ? intval($r['page']) : 1);
        $pageSize = (isset($r['page_size']) ? intval($r['page_size']) : 20);
        $activeContests = isset($r['active'])
            ? \OmegaUp\DAO\Enum\ActiveStatus::getIntValue(intval($r['active']))
            : \OmegaUp\DAO\Enum\ActiveStatus::ALL;
        // If the parameter was not set, the default should be ALL which is
        // a number and should pass this check.
        \OmegaUp\Validators::validateNumber($activeContests, 'active');
        $recommended = isset($r['recommended'])
            ? \OmegaUp\DAO\Enum\RecommendedStatus::getIntValue(
                intval($r['recommended'])
            )
            : \OmegaUp\DAO\Enum\RecommendedStatus::ALL;
        // Same as above.
        \OmegaUp\Validators::validateNumber($recommended, 'recommended');
        $participating = isset($r['participating'])
            ? \OmegaUp\DAO\Enum\ParticipatingStatus::getIntValue(
                intval($r['participating'])
            )
            : \OmegaUp\DAO\Enum\ParticipatingStatus::NO;
        \OmegaUp\Validators::validateOptionalInEnum(
            $r['admission_mode'],
            'admission_mode',
            [
                'public',
                'private',
                'registration',
            ]
        );

        // admission mode status in contest is public
        $public = (
            isset($r['admission_mode']) &&
            self::isPublic(strval($r['admission_mode']))
        );

        if (is_null($participating)) {
            throw new \OmegaUp\Exceptions\InvalidParameterException(
                'parameterInvalid',
                'participating'
            );
        }
        \OmegaUp\Validators::validateStringOfLengthInRange(
            $r['query'],
            'query',
            null,
            255,
            false /* not required */
        );
        $query = $r['query'];

        $contests = self::getContestList(
            $r->identity,
            $query,
            $page,
            $pageSize,
            $activeContests,
            $recommended,
            $public,
            $participating
        );

        return [
            'number_of_results' => count($contests),
            'results' => $contests,
        ];
    }

    /**
     * @return list<ContestListItem>
     */
    public static function getContestList(
        ?\OmegaUp\DAO\VO\Identities $identity,
        ?string $query,
        int $page,
        int $pageSize,
        int $activeContests,
        int $recommended,
        bool $public = false,
        ?int $participating = null
    ) {
        $cacheKey = "{$activeContests}-{$recommended}-{$page}-{$pageSize}";
        if (is_null($identity) || is_null($identity->identity_id)) {
            // Get all public contests
            $callback = /** @return list<ContestListItem> */ fn () => \OmegaUp\DAO\Contests::getAllPublicContests(
                $page,
                $pageSize,
                $activeContests,
                $recommended,
                $query
            );
            if (empty($query)) {
                $contests = \OmegaUp\Cache::getFromCacheOrSet(
                    \OmegaUp\Cache::CONTESTS_LIST_PUBLIC,
                    $cacheKey,
                    $callback
                );
            } else {
                $contests = $callback();
            }
        } elseif ($participating === \OmegaUp\DAO\Enum\ParticipatingStatus::YES) {
            $contests = \OmegaUp\DAO\Contests::getContestsParticipating(
                $identity->identity_id,
                $page,
                $pageSize,
                $activeContests,
                $query
            );
        } elseif ($public) {
            $contests = \OmegaUp\DAO\Contests::getRecentPublicContests(
                $identity->identity_id,
                $page,
                $pageSize,
                $query
            );
        } elseif (\OmegaUp\Authorization::isSystemAdmin($identity)) {
            // Get all contests
            $callback = /** @return list<ContestListItem> */ fn () => \OmegaUp\DAO\Contests::getAllContests(
                $page,
                $pageSize,
                $activeContests,
                $recommended,
                $query
            );
            if (empty($query)) {
                $contests = \OmegaUp\Cache::getFromCacheOrSet(
                    \OmegaUp\Cache::CONTESTS_LIST_SYSTEM_ADMIN,
                    $cacheKey,
                    $callback
                );
            } else {
                $contests = $callback();
            }
        } else {
            // Get all public+private contests
            $contests = \OmegaUp\DAO\Contests::getAllContestsForIdentity(
                $identity->identity_id,
                $page,
                $pageSize,
                $activeContests,
                $recommended,
                $query
            );
        }
        $addedContests = [];
        foreach ($contests as $contestInfo) {
            $contestInfo['duration'] = (is_null($contestInfo['window_length']) ?
                $contestInfo['finish_time']->time - $contestInfo['start_time']->time :
                ($contestInfo['window_length'] * 60)
            );

            $addedContests[] = $contestInfo;
        }
        return $addedContests;
    }

    /**
     * Returns a list of contests where current user has admin rights (or is
     * the director).
     *
     * @return array{contests: list<Contest>}
     *
     * @omegaup-request-param int $page
     * @omegaup-request-param int $page_size
     */
    public static function apiAdminList(\OmegaUp\Request $r): array {
        $r->ensureIdentity();

        $r->ensureOptionalInt('page');
        $r->ensureOptionalInt('page_size');

        $page = (isset($r['page']) ? intval($r['page']) : 1);
        $pageSize = (isset($r['page_size']) ? intval($r['page_size']) : 1000);

        // Create array of relevant columns
        $contests = null;
        if (\OmegaUp\Authorization::isSystemAdmin($r->identity)) {
            $contests = \OmegaUp\DAO\Contests::getAllContestsWithScoreboard(
                $page,
                $pageSize,
                'contest_id',
                'DESC'
            );
        } else {
            $contests = \OmegaUp\DAO\Contests::getAllContestsAdminedByIdentity(
                $r->identity->identity_id,
                $page,
                $pageSize
            );
        }

        return [
            'contests' => $contests,
        ];
    }

    /**
     * Callback to get contests list, depending on a given method
     *
     * @param \OmegaUp\Request $r
     * @param Closure(int, int, int, null|string):list<Contest> $callbackUserFunction
     *
     * @return array{contests: list<Contest>}
     *
     * @omegaup-request-param int $page
     * @omegaup-request-param int $page_size
     * @omegaup-request-param string $query
     */
    private static function getContestListInternal(
        \OmegaUp\Request $r,
        $callbackUserFunction
    ): array {
        $r->ensureIdentity();

        $page = $r->ensureOptionalInt('page') ?? 1;
        $pageSize = $r->ensureOptionalInt('page_size') ?? 1000;
        $query = $r->ensureOptionalString('query');
        $contests = $callbackUserFunction(
            $r->identity->identity_id,
            $page,
            $pageSize,
            $query
        );

        // Expire contest-list cache
        \OmegaUp\Cache::invalidateAllKeys(\OmegaUp\Cache::CONTESTS_LIST_PUBLIC);
        \OmegaUp\Cache::invalidateAllKeys(
            \OmegaUp\Cache::CONTESTS_LIST_SYSTEM_ADMIN
        );

        return [
            'contests' => $contests,
        ];
    }

    /**
     * Returns a list of contests where current user is the director
     *
     * @return array{contests: list<Contest>}
     *
     * @omegaup-request-param int $page
     * @omegaup-request-param int $page_size
     * @omegaup-request-param string $query
     */
    public static function apiMyList(\OmegaUp\Request $r): array {
        $r->ensureMainUserIdentity();

        return self::getContestListInternal(
            $r,
            fn (
                int $identityId,
                int $page,
                int $pageSize,
                ?string $query
            ) => \OmegaUp\DAO\Contests::getAllContestsOwnedByUser(
                $identityId,
                $page,
                $pageSize
            )
        );
    }

    /**
     * Returns a list of contests where current user is participating in
     *
     * @return array{contests: list<Contest>}
     *
     * @omegaup-request-param int $page
     * @omegaup-request-param int $page_size
     * @omegaup-request-param string $query
     */
    public static function apiListParticipating(\OmegaUp\Request $r): array {
        $r->ensureIdentity();
        return self::getContestListInternal(
            $r,
            fn (
                int $identityId,
                int $page,
                int $pageSize,
                ?string $query
            ) => \OmegaUp\DAO\Contests::getContestsParticipating(
                $identityId,
                $page,
                $pageSize,
                \OmegaUp\DAO\Enum\ActiveStatus::ALL,
                $query
            )
        );
    }

    /**
     * Checks if user can access contests: If the contest is private then the user
     * must be added to the contest (an entry ProblemsetIdentities must exists) OR the user
     * should be a Contest Admin.
     *
     * Expects $contest to contain the contest to check against.
     *
     * In case of access check failed, an exception is thrown.
     *
     * @throws \OmegaUp\Exceptions\ApiException
     * @throws \OmegaUp\Exceptions\ForbiddenAccessException
     */
    private static function canAccessContest(
        \OmegaUp\DAO\VO\Contests $contest,
        \OmegaUp\DAO\VO\Identities $identity
    ): void {
        if (is_null($contest->problemset_id)) {
            throw new \OmegaUp\Exceptions\NotFoundException('contestNotFound');
        }
        if ($contest->admission_mode === 'private') {
            if (
                !is_null(\OmegaUp\DAO\ProblemsetIdentities::getByPK(
                    $identity->identity_id,
                    $contest->problemset_id
                ))
            ) {
                return;
            }
            if (
                \OmegaUp\Authorization::canSubmitToProblemset(
                    $identity,
                    \OmegaUp\DAO\Problemsets::getByPK(
                        $contest->problemset_id
                    )
                )
            ) {
                return;
            }
            throw new \OmegaUp\Exceptions\ForbiddenAccessException(
                'userNotAllowed'
            );
        } elseif (
            $contest->admission_mode === 'registration' &&
            !\OmegaUp\Authorization::isContestAdmin($identity, $contest)
        ) {
            $req = \OmegaUp\DAO\ProblemsetIdentityRequest::getByPK(
                $identity->identity_id,
                $contest->problemset_id
            );
            if (is_null($req) || !$req->accepted) {
                throw new \OmegaUp\Exceptions\ForbiddenAccessException(
                    'contestNotRegistered'
                );
            }
        }
    }

    /**
     * Validate the basics of a contest request.
     *
     * @throws \OmegaUp\Exceptions\NotFoundException
     *
     * @return array{contest: \OmegaUp\DAO\VO\Contests, problemset: \OmegaUp\DAO\VO\Problemsets}
     */
    private static function validateBasicDetails(string $contestAlias): array {
        // If the contest is private, verify that our user is invited
        $contestProblemset = \OmegaUp\DAO\Contests::getByAliasWithExtraInformation(
            $contestAlias
        );
        if (is_null($contestProblemset)) {
            throw new \OmegaUp\Exceptions\NotFoundException('contestNotFound');
        }
        return [
            'contest' => new \OmegaUp\DAO\VO\Contests(
                array_intersect_key(
                    $contestProblemset,
                    \OmegaUp\DAO\VO\Contests::FIELD_NAMES
                )
            ),
            'problemset' => new \OmegaUp\DAO\VO\Problemsets(
                array_intersect_key(
                    $contestProblemset,
                    \OmegaUp\DAO\VO\Problemsets::FIELD_NAMES
                )
            ),
        ];
    }

    /**
     * Validate a contest with contest alias
     *
     * @return \OmegaUp\DAO\VO\Contests $contest
     * @throws \OmegaUp\Exceptions\NotFoundException
     */
    public static function validateContest(
        string $contestAlias
    ): \OmegaUp\DAO\VO\Contests {
        $contest = \OmegaUp\DAO\Contests::getByAlias($contestAlias);
        if (is_null($contest)) {
            throw new \OmegaUp\Exceptions\NotFoundException('contestNotFound');
        }
        return $contest;
    }

    /**
     * Validate a contest with contest alias and add its director
     *
     * @return array{contest: \OmegaUp\DAO\VO\Contests, withDirector: ContestPublicDetailsWithDirector}
     * @throws \OmegaUp\Exceptions\NotFoundException
     */
    public static function validateContestWithDirector(string $contestAlias) {
        $contest = \OmegaUp\DAO\Contests::getByAliasWithDirector($contestAlias);
        if (is_null($contest)) {
            throw new \OmegaUp\Exceptions\NotFoundException('contestNotFound');
        }

        return [
            'contest' => new \OmegaUp\DAO\VO\Contests(
                array_intersect_key(
                    $contest,
                    \OmegaUp\DAO\VO\Contests::FIELD_NAMES
                )
            ),
            'withDirector' => $contest,
        ];
    }

    /**
     * Validate if a contestant has explicit access to a contest.
     */
    private static function isInvitedToContest(
        \OmegaUp\DAO\VO\Contests $contest,
        \OmegaUp\DAO\VO\Identities $identity
    ): bool {
        if (is_null($identity->user_id)) {
            return false;
        }
        return self::isPublic($contest->admission_mode) ||
            !is_null(\OmegaUp\DAO\ProblemsetIdentities::getByPK(
                $identity->identity_id,
                $contest->problemset_id
            ));
    }

    /**
     * Get all the properties for smarty.
     *
     * @return array{inContest: bool, smartyProperties: array{payload: ContestIntroPayload, title: \OmegaUp\TranslationString}, template: string}|array{entrypoint: string, smartyProperties: array{payload: ContestIntroPayload, title: \OmegaUp\TranslationString}}
     *
     * @omegaup-request-param null|string $auth_token
     * @omegaup-request-param string $contest_alias
     */
    public static function getContestDetailsForSmarty(
        \OmegaUp\Request $r
    ): array {
        $contestAlias = $r->ensureString(
            'contest_alias',
            fn (string $alias) => \OmegaUp\Validators::alias($alias)
        );
        [
            'contest' => $contest,
            'withDirector' => $contestWithDirector,
        ] = self::validateContestWithDirector($contestAlias);
        if (is_null($contest->problemset_id)) {
            throw new \OmegaUp\Exceptions\NotFoundException('contestNotFound');
        }

        try {
            $r->ensureIdentity();
        } catch (\OmegaUp\Exceptions\UnauthorizedException $e) {
            if ($contest->admission_mode === 'private') {
                throw $e;
            }
            $r->identity = null;
            // Request can proceed unauthenticated.
        }

        $shouldShowIntro = \OmegaUp\Controllers\Contest::shouldShowIntro(
            $r->identity,
            $contest
        );

        // Half-authenticate, in case there is no session in place.
        $session = \OmegaUp\Controllers\Session::getCurrentSession($r);
        $result = [
            'smartyProperties' => [
                'payload' => [
                    'shouldShowFirstAssociatedIdentityRunWarning' => false,
                    'contest' => self::getPublicDetails(
                        $contestWithDirector,
                        $r->identity
                    ),
                ],
                'title' => new \OmegaUp\TranslationString('enterContest'),
            ],
            'entrypoint' => 'contest_intro',
        ];
        if (!$shouldShowIntro) {
            $result['smartyProperties']['payload']['shouldShowFirstAssociatedIdentityRunWarning'] =
                !is_null($r->identity) &&
                !is_null($r->user) &&
                !\OmegaUp\Controllers\User::isMainIdentity(
                    $r->user,
                    $r->identity
                ) &&
                \OmegaUp\DAO\Problemsets::shouldShowFirstAssociatedIdentityRunWarning(
                    $r->user
                );
            $result['inContest'] = true;
            $result['template'] = 'arena.contest.contestant.tpl';
            unset($result['entrypoint']);
            return $result;
        }
        $result['smartyProperties']['payload']['needsBasicInformation'] = false;
        $result['smartyProperties']['payload']['requestsUserInformation'] = 'no';
        if (is_null($r->identity)) {
            // No session, show the intro if public, so that they can login.
            return $result;
        }

        [
            'needsBasicInformation' => $needsBasicInformation,
            'requestsUserInformation' => $requestsUserInformation,
        ] = \OmegaUp\DAO\Contests::getNeedsInformation($contest->problemset_id);

        $result['smartyProperties']['payload']['requestsUserInformation'] = $requestsUserInformation;
        $result['smartyProperties']['payload']['needsBasicInformation'] =
            $needsBasicInformation &&
            (
                !$r->identity->country_id || !$r->identity->state_id ||
                is_null($r->identity->current_identity_school_id)
        );

        // Privacy Statement Information
        $privacyStatementMarkdown = \OmegaUp\PrivacyStatement::getForProblemset(
            $r->identity->language_id,
            'contest',
            $requestsUserInformation
        );
        if (!is_null($privacyStatementMarkdown)) {
            $statementType = "contest_{$requestsUserInformation}_consent";
            $result['smartyProperties']['payload']['privacyStatement'] = [
                'markdown' => $privacyStatementMarkdown,
                'statementType' => $statementType
            ];
            $statement = \OmegaUp\DAO\PrivacyStatements::getLatestPublishedStatement(
                $statementType
            );
            if (!is_null($statement)) {
                $result['smartyProperties']['payload']['privacyStatement']['gitObjectId'] = $statement['git_object_id'];
            }
        }

        return $result;
    }

    /**
     * Get all the properties for smarty when user access to a contest in
     * practice mode.
     *
     * @return array{entrypoint: string, smartyProperties: array{fullWidth: bool, payload: ContestPracticePayload, title: \OmegaUp\TranslationString}}
     *
     * @omegaup-request-param string $contest_alias
     */
    public static function getContestPracticeDetailsForSmarty(
        \OmegaUp\Request $r
    ): array {
        $contestAlias = $r->ensureString(
            'contest_alias',
            fn (string $alias) => \OmegaUp\Validators::alias($alias)
        );
        $contest = \OmegaUp\Controllers\Contest::validateContest($contestAlias);

        try {
            $r->ensureIdentity();
        } catch (\OmegaUp\Exceptions\UnauthorizedException $e) {
            if ($contest->admission_mode === 'private') {
                throw $e;
            }
            $r->identity = null;
            // Request can proceed unauthenticated.
        }
        [
            'contest' => $contest,
            'contest_admin' => $contestAdmin,
        ] = self::validateDetails($contestAlias, $r->identity);
        [
            'withDirector' => $contestWithDirector,
        ] = self::validateContestWithDirector($contestAlias);
        if (is_null($contest->problemset_id)) {
            throw new \OmegaUp\Exceptions\NotFoundException('contestNotFound');
        }

        $problemset = self::getContestDetails(
            $contestAlias,
            $contest,
            $contestAdmin,
            $r->identity
        );
        /** @var list<NavbarProblemsetProblem> */
        $problems = [];
        foreach ($problemset['problems'] as $problem) {
            array_push($problems, [
                    'alias' => $problem['alias'],
                    'text' => "{$problem['letter']}. {$problem['title']}",
                    'acceptsSubmissions' => $problem['languages'] !== '',
                    'bestScore' => 0,
                    'maxScore' => $problem['points'],
                    'hasRuns' => false,
                ]);
        }

        return [
            'smartyProperties' => [
                'payload' => [
                    'shouldShowFirstAssociatedIdentityRunWarning' =>
                        !is_null($r->identity) &&
                        !is_null($r->user) &&
                        !\OmegaUp\Controllers\User::isMainIdentity(
                            $r->user,
                            $r->identity
                        ) &&
                        \OmegaUp\DAO\Problemsets::shouldShowFirstAssociatedIdentityRunWarning(
                            $r->user
                        ),
                    'contest' => self::getPublicDetails(
                        $contestWithDirector,
                        $r->identity
                    ),
                    'problems' => $problems,
                    'users' => $contestAdmin ? \OmegaUp\DAO\ProblemsetIdentities::getWithExtraInformation(
                        intval($contest->problemset_id)
                    ) : [],
                    'contestAdmin' => $contestAdmin,
                    'clarifications' => \OmegaUp\DAO\Clarifications::getProblemsetClarifications(
                        intval($contest->problemset_id),
                        $contestAdmin,
                        $r->identity->identity_id,
                        /*$offset=*/ null,
                        /*$rowcount=*/ 100
                    ),
                ],
                'fullWidth' => true,
                'title' => new \OmegaUp\TranslationString('enterContest'),
            ],
            'entrypoint' => 'arena_contest_practice',
        ];
    }

    /**
     * @return array{smartyProperties: array{payload: ContestListPayload, title: \OmegaUp\TranslationString}, entrypoint: string}
     *
     * @omegaup-request-param int $page
     * @omegaup-request-param int $page_size
     * @omegaup-request-param string $query
     */
    public static function getContestListDetailsForSmarty(
        \OmegaUp\Request $r
    ) {
        try {
            $r->ensureIdentity();
        } catch (\OmegaUp\Exceptions\UnauthorizedException $e) {
            // Do nothing.
            $r->identity = null;
        }
        $r->ensureOptionalInt('page');
        $r->ensureOptionalInt('page_size');

        $page = (isset($r['page']) ? intval($r['page']) : 1);
        $pageSize = (isset($r['page_size']) ? intval($r['page_size']) : 1000);
        \OmegaUp\Validators::validateStringOfLengthInRange(
            $r['query'],
            'query',
            /*$minLength=*/ 0,
            /*$maxLength=*/ 256,
            /*$required=*/ false
        );
        $contests = [];
        if (!is_null($r->identity)) {
            $contests['participating'] = self::getContestList(
                $r->identity,
                $r['query'],
                $page,
                $pageSize,
                \OmegaUp\DAO\Enum\ActiveStatus::ALL,
                \OmegaUp\DAO\Enum\RecommendedStatus::ALL,
                /*$public=*/ false,
                \OmegaUp\DAO\Enum\ParticipatingStatus::YES
            );
        }
        $contests['recommended_current'] = self::getContestList(
            $r->identity,
            $r['query'],
            $page,
            $pageSize,
            \OmegaUp\DAO\Enum\ActiveStatus::ACTIVE,
            \OmegaUp\DAO\Enum\RecommendedStatus::RECOMMENDED
        );
        $contests['current'] = self::getContestList(
            $r->identity,
            $r['query'],
            $page,
            $pageSize,
            \OmegaUp\DAO\Enum\ActiveStatus::ACTIVE,
            \OmegaUp\DAO\Enum\RecommendedStatus::NOT_RECOMMENDED
        );
        $contests['public'] = self::getContestList(
            $r->identity,
            $r['query'],
            $page,
            $pageSize,
            \OmegaUp\DAO\Enum\ActiveStatus::ACTIVE,
            \OmegaUp\DAO\Enum\RecommendedStatus::NOT_RECOMMENDED
        );
        $contests['future'] = self::getContestList(
            $r->identity,
            $r['query'],
            $page,
            $pageSize,
            \OmegaUp\DAO\Enum\ActiveStatus::FUTURE,
            \OmegaUp\DAO\Enum\RecommendedStatus::NOT_RECOMMENDED
        );
        $contests['recommended_past'] = self::getContestList(
            $r->identity,
            $r['query'],
            $page,
            $pageSize,
            \OmegaUp\DAO\Enum\ActiveStatus::PAST,
            \OmegaUp\DAO\Enum\RecommendedStatus::RECOMMENDED
        );
        $contests['past'] = self::getContestList(
            $r->identity,
            $r['query'],
            $page,
            $pageSize,
            \OmegaUp\DAO\Enum\ActiveStatus::PAST,
            \OmegaUp\DAO\Enum\RecommendedStatus::NOT_RECOMMENDED
        );

        return [
            'smartyProperties' => [
                'payload' => [
                    'query' => $r['query'],
                    'isLogged' => !is_null($r->identity),
                    'contests' => $contests,
                ],
                'title' => new \OmegaUp\TranslationString(
                    'omegaupTitleContest'
                ),
            ],
            'entrypoint' => 'arena_contest_list',
        ];
    }

    /**
     * @return array{smartyProperties: array{payload: ContestListMinePayload, title: \OmegaUp\TranslationString}, entrypoint: string}
     *
     * @omegaup-request-param int $page
     * @omegaup-request-param int $page_size
     * @omegaup-request-param string $query
     */
    public static function getContestListMineForSmarty(
        \OmegaUp\Request $r
    ): array {
        // Authenticate user
        $r->ensureMainUserIdentity();

        // If the user have private material (contests/problems), an alert is issued
        // suggesting to contribute to the community by releasing the material to
        // the public. This flag ensures that this alert is shown only once per
        // session, the first time the user visits the "My contests" page.
        $scopedSession = \OmegaUp\Controllers\Session::getSessionManagerInstance()->sessionStart();
        $privateContestsAlert = (
            !isset($_SESSION['private_contests_alert']) &&
            \OmegaUp\DAO\Contests::getPrivateContestsCount($r->user) > 0
        );
        if ($privateContestsAlert) {
            $_SESSION['private_contests_alert'] = true;
        }
        unset($scopedSession);

        $contestsList = self::getContestListInternal(
            $r,
            fn (
                int $identityId,
                int $page,
                int $pageSize,
                ?string $query
            ) => \OmegaUp\DAO\Contests::getAllContestsOwnedByUser(
                $identityId,
                $page,
                $pageSize
            )
        );

        return [
            'smartyProperties' => [
                'payload' => [
                    'contests' => $contestsList['contests'],
                    'privateContestsAlert' => $privateContestsAlert,
                ],
                'title' => new \OmegaUp\TranslationString(
                    'omegaupTitleMyContests'
                ),
            ],
            'entrypoint' => 'contest_mine',
        ];
    }

    /**
     * @return array{smartyProperties: array{payload: ContestNewPayload, title: \OmegaUp\TranslationString}, entrypoint: string}
     */
    public static function getContestNewForSmarty(
        \OmegaUp\Request $r
    ): array {
        $r->ensureMainUserIdentity();
        return [
            'smartyProperties' => [
                'payload' => [
                    'languages' => \OmegaUp\Controllers\Run::SUPPORTED_LANGUAGES,
                ],
                'title' => new \OmegaUp\TranslationString(
                    'omegaupTitleContestNew'
                )
            ],
            'entrypoint' => 'contest_new',
        ];
    }

    /**
     * Returns the details for the edition of a contest
     *
     * @return array{smartyProperties: array{payload: ContestEditPayload, title: string}, entrypoint: string}
     *
     * @omegaup-request-param string $contest_alias
     */
    public static function getContestEditForSmarty(
        \OmegaUp\Request $r
    ): array {
        $r->ensureMainUserIdentity();

        $contestAlias = $r->ensureString(
            'contest_alias',
            fn (string $alias) => \OmegaUp\Validators::alias($alias)
        );
        [
            'contest' => $contest,
            'contest_admin' => $contestAdmin,
        ] = self::validateDetails($contestAlias, $r->identity);
        if (is_null($contest->problemset_id)) {
            throw new \OmegaUp\Exceptions\NotFoundException(
                'contestNotFound'
            );
        }
        if (!$contestAdmin) {
            throw new \OmegaUp\Exceptions\ForbiddenAccessException(
                'userNotAllowed'
            );
        }

        $problemset = \OmegaUp\DAO\Problemsets::getByPK(
            $contest->problemset_id
        );
        if (is_null($problemset) || is_null($problemset->problemset_id)) {
            throw new \OmegaUp\Exceptions\NotFoundException(
                'problemsetNotFound'
            );
        }
        $problems = \OmegaUp\DAO\ProblemsetProblems::getProblemsByProblemset(
            $problemset->problemset_id
        );

        // Requests
        $resultAdmins = \OmegaUp\DAO\ProblemsetIdentityRequest::getFirstAdminForProblemsetRequest(
            $contest->problemset_id
        );
        $resultRequests = \OmegaUp\DAO\ProblemsetIdentityRequest::getRequestsForProblemset(
            $contest->problemset_id
        );

        $requestsAdmins = [];
        foreach ($resultAdmins as $result) {
            $requestsAdmins[$result['identity_id']] = [
                'username' => $result['username']
            ];
        }

        $usersRequests = array_map(function ($request) use ($requestsAdmins) {
            if (isset($requestsAdmins[$request['identity_id']])) {
                $request['admin'] = $requestsAdmins[$request['identity_id']];
            }
            unset($request['identity_id']);
            return $request;
        }, $resultRequests);

        return [
            'smartyProperties' => [
                'payload' => [
                    'details' => self::getContestDetailsForAdmin(
                        $contest,
                        $r->identity
                    ),
                    'problems' => $problems,
                    'users' => \OmegaUp\DAO\ProblemsetIdentities::getWithExtraInformation(
                        intval($contest->problemset_id)
                    ),
                    'groups' => \OmegaUp\DAO\GroupRoles::getContestantGroups(
                        intval($contest->problemset_id)
                    ),
                    'requests' => $usersRequests,
                    'admins' => \OmegaUp\DAO\UserRoles::getContestAdmins(
                        $contest
                    ),
                    'group_admins' => \OmegaUp\DAO\GroupRoles::getContestAdmins(
                        $contest
                    )
                ],
                'title' => new \OmegaUp\TranslationString(
                    'omegaupTitleContestEdit'
                )
            ],
            'entrypoint' => 'contest_edit',
        ];
    }

    /**
     * Show the contest intro unless you are admin, or you already started this
     * contest.
     */
    public static function shouldShowIntro(
        ?\OmegaUp\DAO\VO\Identities $identity,
        \OmegaUp\DAO\VO\Contests $contest
    ): bool {
        try {
            if (is_null($identity)) {
                // No session, show the intro (if public), so that they can login.
                return self::isPublic($contest->admission_mode);
            }
            self::canAccessContest($contest, $identity);
        } catch (\Exception $e) {
            // Could not access contest. Private contests must not be leaked, so
            // unless they were manually added beforehand, show them a 404 error.
            if (
                is_null($identity) ||
                !self::isInvitedToContest($contest, $identity)
            ) {
                throw $e;
            }
            self::$log->error('Exception while trying to verify access: ' . $e);
            return \OmegaUp\Controllers\Contest::SHOW_INTRO;
        }

        // You already started the contest.
        $contestOpened = \OmegaUp\DAO\ProblemsetIdentities::getByPK(
            $identity->identity_id,
            $contest->problemset_id
        );
        if (!is_null($contestOpened) && !is_null($contestOpened->access_time)) {
            self::$log->debug(
                'No intro because you already started the contest'
            );
            return !\OmegaUp\Controllers\Contest::SHOW_INTRO;
        }
        return \OmegaUp\Controllers\Contest::SHOW_INTRO;
    }

    /**
     * Validate request of a details contest
     *
     * @throws \OmegaUp\Exceptions\ForbiddenAccessException
     * @throws \OmegaUp\Exceptions\PreconditionFailedException
     * @throws \OmegaUp\Exceptions\UnauthorizedException
     *
     * @return array{contest: \OmegaUp\DAO\VO\Contests, contest_admin: bool, contest_alias: string}
     */
    public static function validateDetails(
        string $contestAlias,
        ?\OmegaUp\DAO\VO\Identities $identity,
        ?string $token = null
    ): array {
        [
            'contest' => $contest,
            'problemset' => $problemset
        ] = self::validateBasicDetails($contestAlias);

        $contestAdmin = false;

        // If the contest has not started, user should not see it, unless it is
        // admin or has a token.
        if (is_null($token)) {
            // Crack the request to get the current user
            if (is_null($identity)) {
                throw new \OmegaUp\Exceptions\UnauthorizedException();
            }
            self::canAccessContest($contest, $identity);

            $contestAdmin = \OmegaUp\Authorization::isContestAdmin(
                $identity,
                $contest
            );
            if (
                !\OmegaUp\DAO\Contests::hasStarted($contest) &&
                !$contestAdmin
            ) {
                $exception = new \OmegaUp\Exceptions\PreconditionFailedException(
                    'contestNotStarted'
                );
                $exception->addCustomMessageToArray(
                    'start_time',
                    date('c', $contest->start_time->time)
                );

                throw $exception;
            }
        } else {
            if ($token === $problemset->scoreboard_url_admin) {
                $contestAdmin = true;
                /** @var string */
                $contestAlias = $contest->alias;
            } elseif ($token !== $problemset->scoreboard_url) {
                throw new \OmegaUp\Exceptions\ForbiddenAccessException(
                    'invalidScoreboardUrl'
                );
            }
        }
        return [
            'contest' => $contest,
            'contest_admin' => $contestAdmin,
            'contest_alias' => $contestAlias,
        ];
    }

    /**
     * @return ContestPublicDetails
     *
     * @omegaup-request-param string $contest_alias
     */
    public static function apiPublicDetails(\OmegaUp\Request $r): array {
        try {
            $r->ensureIdentity();
        } catch (\OmegaUp\Exceptions\UnauthorizedException $e) {
            // Do nothing.
            $r->identity = null;
        }
        $contestAlias = $r->ensureString(
            'contest_alias',
            fn (string $alias) => \OmegaUp\Validators::alias($alias)
        );

        [
            'withDirector' => $contestWithDirector,
        ] = self::validateContestWithDirector($contestAlias);
        $contest = \OmegaUp\Controllers\Contest::validateContest($contestAlias);

        return self::getPublicDetails($contestWithDirector, $r->identity);
    }

    /**
     * @param ContestPublicDetailsWithDirector $contest
     * @return ContestPublicDetails
     */
    private static function getPublicDetails(
        $contest,
        ?\OmegaUp\DAO\VO\Identities $identity
    ): array {
        // Whether the contest is private, verify that our user is invited
        if (
            !is_null($identity) &&
            $contest['admission_mode'] === 'registration'
        ) {
            $registration = \OmegaUp\DAO\ProblemsetIdentityRequest::getByPK(
                $identity->identity_id,
                $contest['problemset_id']
            );

            $contest['user_registration_requested'] = !is_null($registration);

            if (is_null($registration)) {
                $contest['user_registration_answered'] = false;
            } else {
                $contest['user_registration_answered'] = !is_null(
                    $registration->accepted
                );
                $contest['user_registration_accepted'] = $registration->accepted;
            }
        }
        $contest['show_penalty'] = (
            $contest['penalty'] !== 0 ||
            $contest['penalty_type'] !== 'none'
        );

        // We do not want to divulge the following information
        unset($contest['contest_id']);
        unset($contest['acl_id']);
        unset($contest['last_updated']);
        unset($contest['urgent']);
        unset($contest['recommended']);

        return $contest;
    }

    /**
     * @return array{status: string}
     *
     * @omegaup-request-param string $contest_alias
     */
    public static function apiRegisterForContest(\OmegaUp\Request $r): array {
        // Authenticate request
        $r->ensureIdentity();

        $contestAlias = $r->ensureString(
            'contest_alias',
            fn (string $alias) => \OmegaUp\Validators::alias($alias)
        );
        $contest = self::validateContest($contestAlias);

        \OmegaUp\DAO\ProblemsetIdentityRequest::create(new \OmegaUp\DAO\VO\ProblemsetIdentityRequest([
            'identity_id' => $r->identity->identity_id,
            'problemset_id' => $contest->problemset_id,
            'request_time' => \OmegaUp\Time::get(),
        ]));

        return ['status' => 'ok'];
    }

    /**
     * Joins a contest - explicitly adds a identity to a contest.
     *
     * @throws \OmegaUp\Exceptions\ForbiddenAccessException
     *
     * @return array{status: string}
     *
     * @omegaup-request-param string $contest_alias
     * @omegaup-request-param string $privacy_git_object_id
     * @omegaup-request-param bool|null $share_user_information
     * @omegaup-request-param string $statement_type
     * @omegaup-request-param null|string $token
     */
    public static function apiOpen(\OmegaUp\Request $r): array {
        // Authenticate request
        $r->ensureIdentity();
        $contestAlias = $r->ensureString(
            'contest_alias',
            fn (string $alias) => \OmegaUp\Validators::alias($alias)
        );
        $token = $r->ensureOptionalString('token');

        $response = self::validateDetails($contestAlias, $r->identity, $token);
        if (is_null($response['contest']->problemset_id)) {
            throw new \OmegaUp\Exceptions\NotFoundException('contestNotFound');
        }
        [
            'needsBasicInformation' => $needsInformation,
            'requestsUserInformation' => $requestsUserInformation
        ] = \OmegaUp\DAO\Contests::getNeedsInformation(
            $response['contest']->problemset_id
        );

        if (
            $needsInformation
              && (is_null($r->identity->country_id)
                  || is_null($r->identity->state_id)
                  || is_null($r->identity->current_identity_school_id))
        ) {
            throw new \OmegaUp\Exceptions\ForbiddenAccessException(
                'contestBasicInformationNeeded'
            );
        }

        \OmegaUp\DAO\DAO::transBegin();
        try {
            \OmegaUp\DAO\ProblemsetIdentities::checkAndSaveFirstTimeAccess(
                $r->identity,
                $response['contest'],
                /*$grantAccess=*/true,
                $r->ensureOptionalBool('share_user_information') ?? false
            );

            // Insert into PrivacyStatement_Consent_Log whether request
            // user info is optional or required
            if ($requestsUserInformation !== 'no') {
                \OmegaUp\Validators::validateStringNonEmpty(
                    $r['privacy_git_object_id'],
                    'privacy_git_object_id'
                );
                \OmegaUp\Validators::validateStringNonEmpty(
                    $r['statement_type'],
                    'statement_type'
                );
                $privacyStatementId = \OmegaUp\DAO\PrivacyStatements::getId(
                    $r['privacy_git_object_id'],
                    $r['statement_type']
                );

                if (is_null($privacyStatementId)) {
                    throw new \OmegaUp\Exceptions\NotFoundException(
                        'privacyStatementNotFound'
                    );
                }
                $privacyStatementConsentId = \OmegaUp\DAO\PrivacyStatementConsentLog::getId(
                    $r->identity->identity_id,
                    $privacyStatementId
                );
                if (is_null($privacyStatementConsentId)) {
                    $privacyStatementConsentId = \OmegaUp\DAO\PrivacyStatementConsentLog::saveLog(
                        $r->identity->identity_id,
                        $privacyStatementId
                    );
                }

                \OmegaUp\DAO\ProblemsetIdentities::updatePrivacyStatementConsent(new \OmegaUp\DAO\VO\ProblemsetIdentities([
                    'identity_id' => $r->identity->identity_id,
                    'problemset_id' => $response['contest']->problemset_id,
                    'privacystatement_consent_id' => $privacyStatementConsentId,
                ]));
            }

            \OmegaUp\DAO\DAO::transEnd();
        } catch (\Exception $e) {
            \OmegaUp\DAO\DAO::transRollback();
            throw $e;
        }

        self::$log->info(
            "User '{$r->identity->username}' joined contest '{$response['contest']->alias}'"
        );
        return ['status' => 'ok'];
    }

    /**
     * Returns details of a Contest. This is shared between apiDetails and
     * apiAdminDetails.
     *
     * @return ContestDetails
     */
    private static function getCachedDetails(
        string $contestAlias,
        \OmegaUp\DAO\VO\Contests $contest
    ) {
        return \OmegaUp\Cache::getFromCacheOrSet(
            \OmegaUp\Cache::CONTEST_INFO,
            $contestAlias,
            /** @return ContestDetails */
            function () use ($contest, &$result) {
                // Initialize response to be the contest information
                /** @var array{admission_mode: string, alias: string, description: string, feedback: string, finish_time: \OmegaUp\Timestamp, languages: string, partial_score: bool, penalty: int, penalty_calc_policy: string, penalty_type: string, points_decay_factor: float, problemset_id: int, rerun_id: int, scoreboard: int, scoreboard_url: string, scoreboard_url_admin: string, show_scoreboard_after: bool, start_time: \OmegaUp\Timestamp, submissions_gap: int, title: string, window_length: int|null} */
                $result = $contest->asFilteredArray([
                    'admission_mode',
                    'alias',
                    'description',
                    'feedback',
                    'finish_time',
                    'languages',
                    'partial_score',
                    'penalty',
                    'penalty_calc_policy',
                    'penalty_type',
                    'points_decay_factor',
                    'problemset_id',
                    'rerun_id',
                    'scoreboard',
                    'scoreboard_url',
                    'scoreboard_url_admin',
                    'show_scoreboard_after',
                    'start_time',
                    'submissions_gap',
                    'title',
                    'window_length',
                ]);

                $result['original_contest_alias'] = null;
                $result['original_problemset_id'] = null;
                if ($result['rerun_id'] != 0) {
                    $originalContest = \OmegaUp\DAO\Contests::getByPK(
                        $result['rerun_id']
                    );
                    if (!is_null($originalContest)) {
                        $result['original_contest_alias'] = $originalContest->alias;
                        $result['original_problemset_id'] = $originalContest->problemset_id;
                    }
                }

                if (
                    is_null($contest->acl_id) ||
                    is_null($contest->problemset_id)
                ) {
                    throw new \OmegaUp\Exceptions\NotFoundException(
                        'contestNotFound'
                    );
                }
                $acl = \OmegaUp\DAO\ACLs::getByPK($contest->acl_id);
                if (is_null($acl) || is_null($acl->owner_id)) {
                    throw new \OmegaUp\Exceptions\NotFoundException();
                }
                $director = \OmegaUp\DAO\Identities::findByUserId(
                    $acl->owner_id
                );
                if (is_null($director)) {
                    throw new \OmegaUp\Exceptions\NotFoundException(
                        'userNotExist'
                    );
                }
                $result['director'] = $director->username;

                $problemsInContest = \OmegaUp\DAO\ProblemsetProblems::getProblemsByProblemset(
                    $contest->problemset_id
                );

                // Add info of each problem to the contest
                $problemsResponseArray = [];

                $letter = 0;

                foreach ($problemsInContest as $problem) {
                    // Add the 'points' value that is stored in the ContestProblem relationship
                    $problem['letter'] = \OmegaUp\Controllers\Contest::columnName(
                        $letter++
                    );
                    $problem['accepts_submissions'] = !empty(
                        $problem['languages']
                    );
                    if (!empty($result['languages'])) {
                        $problem['languages'] = join(',', array_intersect(
                            explode(',', $result['languages']),
                            explode(',', $problem['languages'])
                        ));
                    }

                    // Save our array into the response
                    $problemsResponseArray[] = $problem;
                }

                // Add problems to response
                $result['problems'] = $problemsResponseArray;
                $result['languages'] = explode(',', $result['languages']);
                [
                    'needsBasicInformation' => $needsBasicInformation,
                    'requestsUserInformation' => $requestsUserInformation,
                ] = \OmegaUp\DAO\Contests::getNeedsInformation(
                    $contest->problemset_id
                );
                $result['needs_basic_information'] = $needsBasicInformation;
                $result['requests_user_information'] = $requestsUserInformation;
                $result['show_penalty'] = (
                    $result['penalty'] !== 0 ||
                    $result['penalty_type'] !== 'none'
                );
                $result['admin'] = false;
                $result['opened'] = false;
                return $result;
            },
            APC_USER_CACHE_CONTEST_INFO_TIMEOUT
        );
    }

    /**
     * Returns details of a Contest. Requesting the details of a contest will
     * not start the current user into that contest. In order to participate
     * in the contest, \OmegaUp\Controllers\Contest::apiOpen() must be used.
     *
     * @return ContestDetails
     *
     * @omegaup-request-param string $contest_alias
     * @omegaup-request-param null|string $token
     */
    public static function apiDetails(\OmegaUp\Request $r): array {
        try {
            $r->ensureIdentity();
        } catch (\OmegaUp\Exceptions\UnauthorizedException $e) {
            $r->identity = null;
        }
        $contestAlias = $r->ensureString(
            'contest_alias',
            fn (string $alias) => \OmegaUp\Validators::alias($alias)
        );
        $token = $r->ensureOptionalString('token');
        [
            'contest' => $contest,
            'contest_admin' => $contestAdmin,
        ] = self::validateDetails($contestAlias, $r->identity, $token);

        return self::getContestDetails(
            $contestAlias,
            $contest,
            $contestAdmin,
            $r->identity,
            $token
        );
    }

    /**
     * @return ContestDetails
     */
    private static function getContestDetails(
        string $contestAlias,
        \OmegaUp\DAO\VO\Contests $contest,
        bool $contestAdmin,
        ?\OmegaUp\DAO\VO\Identities $identity,
        ?string $token = null
    ) {
        $result = self::getCachedDetails($contestAlias, $contest);
        $result['opened'] = true;
        unset($result['scoreboard_url']);
        unset($result['scoreboard_url_admin']);
        unset($result['rerun_id']);
        if (!is_null($token)) {
            $result['admin'] = $contestAdmin;
            return $result;
        }
        if (is_null($identity)) {
            throw new \OmegaUp\Exceptions\UnauthorizedException();
        }

        // Adding timer info separately as it depends on the current user and we
        // don't want this to get generally cached for everybody
        // Save the time of the first access
        $problemsetIdentity = \OmegaUp\DAO\ProblemsetIdentities::checkAndSaveFirstTimeAccess(
            $identity,
            $contest
        );
        $problemsetIdentity->access_time = $problemsetIdentity->access_time;

        // Add time left to response
        if (is_null($contest->window_length)) {
            $result['submission_deadline'] = $contest->finish_time;
        } elseif (!is_null($problemsetIdentity->access_time)) {
            $result['submission_deadline'] = new \OmegaUp\Timestamp(
                min(
                    $contest->finish_time->time,
                    $problemsetIdentity->access_time->time + $contest->window_length * 60
                )
            );
        } else {
            $result['submission_deadline'] = $contest->finish_time;
        }
        $result['admin'] = \OmegaUp\Authorization::isContestAdmin(
            $identity,
            $contest
        );

        // Log the operation.
        \OmegaUp\DAO\ProblemsetAccessLog::create(new \OmegaUp\DAO\VO\ProblemsetAccessLog([
            'identity_id' => $identity->identity_id,
            'problemset_id' => $contest->problemset_id,
            'ip' => ip2long(
                \OmegaUp\Request::getServerVar('REMOTE_ADDR') ?? ''
            ),
        ]));

        return $result;
    }

    /**
     * Returns details of a Contest, for administrators. This differs from
     * common details in the sense that it does not attempt to calculate the
     * remaining time from the contest, or register the opened time.
     *
     * @return ContestAdminDetails
     */
    public static function getContestDetailsForAdmin(
        \OmegaUp\DAO\VO\Contests $contest,
        \OmegaUp\DAO\VO\Identities $adminIdentity
    ): array {
        if (is_null($contest->alias) || is_null($contest->problemset_id)) {
            throw new \OmegaUp\Exceptions\NotFoundException('contestNotFound');
        }

        if (
            !\OmegaUp\Authorization::isContestAdmin(
                $adminIdentity,
                $contest
            )
        ) {
            throw new \OmegaUp\Exceptions\ForbiddenAccessException();
        }

        $result = self::getCachedDetails(
            $contest->alias,
            $contest
        );
        $result['opened'] = \OmegaUp\DAO\ProblemsetIdentities::checkProblemsetOpened(
            intval($adminIdentity->identity_id),
            $contest->problemset_id
        );
        $result['available_languages'] = \OmegaUp\Controllers\Run::SUPPORTED_LANGUAGES;
        $result['admin'] = true;
        return $result;
    }

    /**
     * Returns details of a Contest, for administrators. This differs from
     * apiDetails in the sense that it does not attempt to calculate the
     * remaining time from the contest, or register the opened time.
     *
     * @return ContestAdminDetails
     *
     * @omegaup-request-param string $contest_alias
     * @omegaup-request-param null|string $token
     */
    public static function apiAdminDetails(\OmegaUp\Request $r): array {
        $r->ensureMainUserIdentity();
        $contestAlias = $r->ensureString(
            'contest_alias',
            fn (string $alias) => \OmegaUp\Validators::alias($alias)
        );
        $token = $r->ensureOptionalString('token');
        [
            'contest' => $contest,
        ] = self::validateDetails($contestAlias, $r->identity, $token);

        return self::getContestDetailsForAdmin(
            $contest,
            $r->identity
        );
    }

    /**
     * Returns a report with all user activity for a contest.
     *
     * @return array{events: list<ActivityEvent>, pagerItems: list<PageItem>}
     *
     * @omegaup-request-param string $contest_alias
     * @omegaup-request-param int|null $length
     * @omegaup-request-param int|null $page
     * @omegaup-request-param null|string $token
     */
    public static function apiActivityReport(\OmegaUp\Request $r): array {
        try {
            $r->ensureidentity();
        } catch (\OmegaUp\Exceptions\UnauthorizedException $e) {
            $r->identity = null;
        }

        $page = $r->ensureOptionalInt('page') ?? 1;
        $length = $r->ensureOptionalInt('length') ?? 100;
        $contestAlias = $r->ensureString(
            'contest_alias',
            fn (string $alias) => \OmegaUp\Validators::alias($alias)
        );
        $token = $r->ensureOptionalString('token');
        $response = self::validateDetails($contestAlias, $r->identity, $token);

        if (!$response['contest_admin']) {
            throw new \OmegaUp\Exceptions\ForbiddenAccessException();
        }
        if (is_null($response['contest']->problemset_id)) {
            throw new \OmegaUp\Exceptions\NotFoundException('contestNotFound');
        }

        $report = \OmegaUp\DAO\Contests::getActivityReport(
            $response['contest'],
            $page,
            $length
        );

        return [
            'events' => \OmegaUp\ActivityReport::getActivityReport(
                $report['activity']
            ),
            'pagerItems' => \OmegaUp\Pager::paginateWithUrl(
                $report['totalRows'],
                $length,
                $page,
                "/contest/{$contestAlias}/activity/",
                /*$adjacent=*/ 5,
                []
            ),
        ];
    }

    /**
     * @return array{smartyProperties: array{payload: ActivityFeedPayload, title: string}, entrypoint: string}
     *
     * @omegaup-request-param string $contest
     * @omegaup-request-param int|null $length
     * @omegaup-request-param int|null $page
     */
    public static function getActivityFeedDetailsForSmarty(
        \OmegaUp\Request $r
    ): array {
        $r->ensureMainUserIdentity();
        $page = $r->ensureOptionalInt('page') ?? 1;
        $length = $r->ensureOptionalInt('length') ?? 100;

        $alias = $r->ensureString(
            'contest',
            fn (string $alias) => \OmegaUp\Validators::alias($alias)
        );
        ['contest' => $contest] = self::validateBasicDetails($alias);

        if (is_null($contest->contest_id) || is_null($contest->problemset_id)) {
            throw new \OmegaUp\Exceptions\NotFoundException('contestNotFound');
        }

        if (!\OmegaUp\Authorization::isContestAdmin($r->identity, $contest)) {
            throw new \OmegaUp\Exceptions\ForbiddenAccessException(
                'userNotAllowed'
            );
        }

        $report = \OmegaUp\DAO\Contests::getActivityReport(
            $contest,
            $page,
            $length
        );

        return [
            'smartyProperties' => [
                'payload' => [
                    'page' => $page,
                    'length' => $length,
                    'alias' => $alias,
                    'events' => \OmegaUp\ActivityReport::getActivityReport(
                        $report['activity']
                    ),
                    'type' => 'contest',
                    'pagerItems' => \OmegaUp\Pager::paginateWithUrl(
                        $report['totalRows'],
                        $length,
                        $page,
                        "/contest/{$alias}/activity/",
                        /*$adjacent=*/ 5,
                        []
                    ),
                ],
                'title' => new \OmegaUp\TranslationString(
                    'activityReport'
                ),
            ],
            'entrypoint' => 'activity_feed',
        ];
    }

    /**
     * Returns a "column name" for the $idx (think Excel column names).
     */
    public static function columnName(int $idx): string {
        $name = chr(ord('A') + $idx % 26);
        while ($idx >= 26) {
            $idx /= 26;
            $idx--;
            $name = chr(ord('A') + $idx % 26) . $name;
        }
        return $name;
    }

    /**
     * Clone a contest
     *
     * @throws \OmegaUp\Exceptions\InvalidParameterException
     * @throws \OmegaUp\Exceptions\DuplicatedEntryInDatabaseException
     *
     * @return array{alias: string}
     *
     * @omegaup-request-param null|string $alias
     * @omegaup-request-param null|string $auth_token
     * @omegaup-request-param string $contest_alias
     * @omegaup-request-param string $description
     * @omegaup-request-param int $start_time
     * @omegaup-request-param string $title
     */
    public static function apiClone(\OmegaUp\Request $r): array {
        \OmegaUp\Controllers\Controller::ensureNotInLockdown();
        // Authenticate user
        $r->ensureMainUserIdentity();

        $contestAlias = $r->ensureString(
            'contest_alias',
            fn (string $alias) => \OmegaUp\Validators::alias($alias)
        );
        \OmegaUp\Validators::validateOptionalStringNonEmpty(
            $r['auth_token'],
            'auth_token'
        );
        $originalContest = self::validateContestAdmin(
            $contestAlias,
            $r->identity
        );
        if (is_null($originalContest->problemset_id)) {
            throw new \OmegaUp\Exceptions\NotFoundException('contestNotFound');
        }

        // Validates form
        $alias = $r->ensureString(
            'alias',
            fn (string $alias) => \OmegaUp\Validators::alias($alias)
        );
        \OmegaUp\Validators::validateStringNonEmpty($r['title'], 'title');
        \OmegaUp\Validators::validateStringNonEmpty(
            $r['description'],
            'description'
        );
        $startTime = $r->ensureTimestamp('start_time');

        $length = (
            $originalContest->finish_time->time -
            $originalContest->start_time->time
        );

        $auth_token = isset($r['auth_token']) ? $r['auth_token'] : null;

        $problemset = new \OmegaUp\DAO\VO\Problemsets([
            'needs_basic_information' => false,
            'requests_user_information' => 'no',
        ]);

        $contest = new \OmegaUp\DAO\VO\Contests([
            'title' => $r['title'],
            'description' => $r['description'],
            'alias' => $alias,
            'start_time' => $startTime->time,
            'finish_time' => $startTime->time + $length,
            'scoreboard' => $originalContest->scoreboard,
            'points_decay_factor' => $originalContest->points_decay_factor,
            'submissions_gap' => $originalContest->submissions_gap,
            'penalty_calc_policy' => $originalContest->penalty_calc_policy,
            'rerun_id' => $originalContest->rerun_id,
            'feedback' => $originalContest->feedback,
            'penalty_type' => $originalContest->penalty_type,
            'admission_mode' => 'private', // Cloned contests start in private
                                           // admission_mode
        ]);

        \OmegaUp\DAO\DAO::transBegin();
        try {
            // Create the contest
            self::createContest($problemset, $contest, $r->user->user_id);
            if (is_null($contest->problemset_id)) {
                throw new \OmegaUp\Exceptions\NotFoundException(
                    'contestNotFound'
                );
            }

            $problemsetProblems = \OmegaUp\DAO\ProblemsetProblems::getProblemsByProblemset(
                $originalContest->problemset_id
            );
            foreach ($problemsetProblems as $problemsetProblem) {
                $problem = new \OmegaUp\DAO\VO\Problems([
                    'problem_id' => $problemsetProblem['problem_id'],
                    'alias' => $problemsetProblem['alias'],
                    'visibility' => $problemsetProblem['visibility'],
                ]);
                \OmegaUp\Controllers\Problemset::addProblem(
                    $contest->problemset_id,
                    $problem,
                    $problemsetProblem['commit'],
                    $problemsetProblem['version'],
                    $r->identity,
                    $problemsetProblem['points'],
                    $problemsetProblem['order'] ?: 1
                );
            }
            \OmegaUp\DAO\DAO::transEnd();
        } catch (\Exception $e) {
            \OmegaUp\DAO\DAO::transRollback();
            throw $e;
        }

        return [
            'alias' => $alias,
        ];
    }

    /**
     * @return array{alias: string}
     *
     * @omegaup-request-param string $alias
     * @omegaup-request-param int $start_time
     */
    public static function apiCreateVirtual(\OmegaUp\Request $r): array {
        \OmegaUp\Controllers\Controller::ensureNotInLockdown();
        // Authenticate user
        $r->ensureMainUserIdentity();

        $contestAlias = $r->ensureString(
            'alias',
            fn (string $alias) => \OmegaUp\Validators::alias($alias)
        );
        $originalContest = \OmegaUp\DAO\Contests::getByAlias($contestAlias);
        if (is_null($originalContest)) {
            throw new \OmegaUp\Exceptions\NotFoundException('contestNotFound');
        }

        if ($originalContest->finish_time->time > \OmegaUp\Time::get()) {
            throw new \OmegaUp\Exceptions\ForbiddenAccessException(
                'originalContestHasNotEnded'
            );
        }

        $virtualContestAlias = \OmegaUp\DAO\Contests::generateAlias(
            $originalContest
        );

        $contestLength = (
            $originalContest->finish_time->time -
            $originalContest->start_time->time
        );

        $r->ensureOptionalInt('start_time');
        $startTime = (
            !is_null($r['start_time']) ?
            intval($r['start_time']) :
            \OmegaUp\Time::get()
        );

        // Initialize contest
        $contest = new \OmegaUp\DAO\VO\Contests([
            'title' => $originalContest->title,
            'description' => $originalContest->description,
            'window_length' => $originalContest->window_length,
            'start_time' => $startTime,
            'finish_time' => $startTime + $contestLength,
            'scoreboard' => 100, // Always show scoreboard in virtual contest
            'alias' => $virtualContestAlias,
            'points_decay_factor' => $originalContest->points_decay_factor,
            'submissions_gap' => $originalContest->submissions_gap,
            'partial_score' => $originalContest->partial_score,
            'feedback' => $originalContest->feedback,
            'penalty' => $originalContest->penalty,
            'penalty_type' => $originalContest->penalty_type,
            'penalty_calc_policy' => $originalContest->penalty_calc_policy,
            'show_scoreboard_after' => true,
            'languages' => $originalContest->languages,
            'rerun_id' => $originalContest->contest_id,
        ]);

        $problemset = new \OmegaUp\DAO\VO\Problemsets([
            'needs_basic_information' => false,
            'requests_user_information' => 'no',
            'access_mode' => 'private', // Virtual contest must be private
        ]);

        self::createContest(
            $problemset,
            $contest,
            $r->user->user_id,
            $originalContest->problemset_id
        );

        return [
            'alias' => strval($contest->alias),
        ];
    }

    /**
     * It retrieves a Problemset and a Contest objects to store them in the
     * database
     */
    private static function createContest(
        \OmegaUp\DAO\VO\Problemsets $problemset,
        \OmegaUp\DAO\VO\Contests $contest,
        int $currentUserId,
        ?int $originalProblemsetId = null
    ): void {
        $acl = new \OmegaUp\DAO\VO\ACLs();
        $acl->owner_id = $currentUserId;

        // Push changes
        try {
            // Begin a new transaction
            \OmegaUp\DAO\DAO::transBegin();

            \OmegaUp\DAO\ACLs::create($acl);
            $problemset->acl_id = $acl->acl_id;
            $problemset->type = 'Contest';
            $problemset->scoreboard_url = \OmegaUp\SecurityTools::randomString(
                30
            );
            $problemset->scoreboard_url_admin = \OmegaUp\SecurityTools::randomString(
                30
            );
            $contest->acl_id = $acl->acl_id;

            // Save the problemset object with data sent by user to the database
            \OmegaUp\DAO\Problemsets::create($problemset);

            $contest->problemset_id = $problemset->problemset_id;
            $contest->penalty_calc_policy = $contest->penalty_calc_policy ?: 'sum';
            $contest->rerun_id = $contest->rerun_id ?: 0;
            if (!is_null($originalProblemsetId)) {
                if (is_null($contest->problemset_id)) {
                    throw new \OmegaUp\Exceptions\NotFoundException(
                        'contestNotFound'
                    );
                }
                \OmegaUp\DAO\ProblemsetProblems::copyProblemset(
                    $contest->problemset_id,
                    $originalProblemsetId
                );
            }

            // Save the contest object with data sent by user to the database
            \OmegaUp\DAO\Contests::create($contest);

            // Update contest_id in problemset object
            $problemset->contest_id = $contest->contest_id;
            \OmegaUp\DAO\Problemsets::update($problemset);

            // End transaction transaction
            \OmegaUp\DAO\DAO::transEnd();
        } catch (\Exception $e) {
            // Operation failed in the data layer, rollback transaction
            \OmegaUp\DAO\DAO::transRollback();
            if (\OmegaUp\DAO\DAO::isDuplicateEntryException($e)) {
                throw new \OmegaUp\Exceptions\DuplicatedEntryInDatabaseException(
                    'aliasInUse',
                    $e
                );
            }
            throw $e;
        }

        // Expire contest-list cache
        \OmegaUp\Cache::invalidateAllKeys(\OmegaUp\Cache::CONTESTS_LIST_PUBLIC);
        \OmegaUp\Cache::invalidateAllKeys(
            \OmegaUp\Cache::CONTESTS_LIST_SYSTEM_ADMIN
        );

        self::$log->info("New Contest Created: {$contest->alias}");
    }

    /**
     * Creates a new contest
     *
     * @throws \OmegaUp\Exceptions\DuplicatedEntryInDatabaseException
     *
     * @return array{status: string}
     *
     * @omegaup-request-param mixed $admission_mode
     * @omegaup-request-param mixed $alias
     * @omegaup-request-param mixed $description
     * @omegaup-request-param mixed $feedback
     * @omegaup-request-param mixed $finish_time
     * @omegaup-request-param mixed $languages
     * @omegaup-request-param bool|null $needs_basic_information
     * @omegaup-request-param bool|null $partial_score
     * @omegaup-request-param mixed $penalty
     * @omegaup-request-param mixed $penalty_calc_policy
     * @omegaup-request-param mixed $penalty_type
     * @omegaup-request-param mixed $points_decay_factor
     * @omegaup-request-param null|string $problems
     * @omegaup-request-param mixed $requests_user_information
     * @omegaup-request-param mixed $scoreboard
     * @omegaup-request-param mixed $show_scoreboard_after
     * @omegaup-request-param mixed $start_time
     * @omegaup-request-param mixed $submissions_gap
     * @omegaup-request-param mixed $title
     * @omegaup-request-param int|null $window_length
     */
    public static function apiCreate(\OmegaUp\Request $r) {
        \OmegaUp\Controllers\Controller::ensureNotInLockdown();
        // Authenticate user
        $r->ensureMainUserIdentity();

        // Validate request
        self::validateCreate($r, $r->identity);

        // Set private contest by default if is not sent in request
        if (
            !is_null($r['admission_mode']) &&
            $r['admission_mode'] !== 'private'
        ) {
            throw new \OmegaUp\Exceptions\InvalidParameterException(
                'contestMustBeCreatedInPrivateMode'
            );
        }

        $problemset = new \OmegaUp\DAO\VO\Problemsets([
            'needs_basic_information' => $r->ensureOptionalBool(
                'needs_basic_information'
            ) ?? false,
            'requests_user_information' => $r['requests_user_information'],
        ]);

        $languages = (
            empty($r['languages']) || !is_array($r['languages']) ?
            null :
            join(',', $r['languages'])
        );
        $contest = new \OmegaUp\DAO\VO\Contests([
            'admission_mode' => 'private',
            'title' => $r['title'],
            'description' => $r['description'],
            'start_time' => $r['start_time'],
            'finish_time' => $r['finish_time'],
            'window_length' => $r['window_length'] ?: null,
            'alias' => $r['alias'],
            'scoreboard' => $r['scoreboard'],
            'points_decay_factor' => $r['points_decay_factor'],
            'partial_score' => $r->ensureOptionalBool('partial_score') ?? true,
            'submissions_gap' => $r['submissions_gap'],
            'feedback' => $r['feedback'],
            'penalty_calc_policy' => $r['penalty_calc_policy'],
            'penalty' => max(0, intval($r['penalty'])),
            'penalty_type' => $r['penalty_type'],
            'languages' => $languages,
            'show_scoreboard_after' => $r['show_scoreboard_after'] ?? true,
        ]);

        self::createContest($problemset, $contest, $r->user->user_id);

        return ['status' => 'ok'];
    }

    /**
     * Validates that Request contains expected data to create or update a contest
     * In case of update, everything is optional except the contest_alias
     * In case of error, this function throws.
     *
     * @throws \OmegaUp\Exceptions\InvalidParameterException
     *
     * @omegaup-request-param mixed $admission_mode
     * @omegaup-request-param null|string $alias
     * @omegaup-request-param null|string $description
     * @omegaup-request-param mixed $feedback
     * @omegaup-request-param int $finish_time
     * @omegaup-request-param mixed $languages
     * @omegaup-request-param bool|null $partial_score
     * @omegaup-request-param int|null $penalty
     * @omegaup-request-param mixed $penalty_calc_policy
     * @omegaup-request-param mixed $penalty_type
     * @omegaup-request-param float|null $points_decay_factor
     * @omegaup-request-param null|string $problems
     * @omegaup-request-param float|null $scoreboard
     * @omegaup-request-param bool|null $show_scoreboard_after
     * @omegaup-request-param int $start_time
     * @omegaup-request-param int $submissions_gap
     * @omegaup-request-param null|string $title
     * @omegaup-request-param int $window_length
     */
    private static function validateCommonCreateOrUpdate(
        \OmegaUp\Request $r,
        \OmegaUp\DAO\VO\Identities $identity,
        ?\OmegaUp\DAO\VO\Contests $contest = null,
        bool $isRequired = true
    ): void {
        \OmegaUp\Validators::validateOptionalStringNonEmpty(
            $r['title'],
            'title',
            $isRequired
        );
        \OmegaUp\Validators::validateOptionalStringNonEmpty(
            $r['description'],
            'description',
            $isRequired
        );

        // Get the actual start and finish time of the contest, considering that
        // in case of update, parameters can be optional
        $startTime = $r->ensureOptionalTimestamp(
            'start_time',
            null,
            null,
            $isRequired
        ) ?? (
            is_null($contest)
                ? null
                : \OmegaUp\DAO\DAO::fromMySQLTimestamp(
                    $contest->start_time
                )
        );
        $finishTime = $r->ensureOptionalTimestamp(
            'finish_time',
            null,
            null,
            $isRequired
        ) ?? (
            is_null($contest)
                ? null
                : \OmegaUp\DAO\DAO::fromMySQLTimestamp(
                    $contest->finish_time
                )
        );

        // Calculate the actual contest length
        $contestLength = null;
        if (!is_null($finishTime) && !is_null($startTime)) {
            // Validate start & finish time
            if ($startTime->time > $finishTime->time) {
                throw new \OmegaUp\Exceptions\InvalidParameterException(
                    'contestNewInvalidStartTime',
                    'finish_time'
                );
            }
            $contestLength = $finishTime->time - $startTime->time;
        }

        // Validate max contest length
        if ($contestLength > \OmegaUp\Controllers\Contest::MAX_CONTEST_LENGTH_SECONDS) {
            throw new \OmegaUp\Exceptions\InvalidParameterException(
                'contestLengthTooLong',
                'finish_time'
            );
        }

        // Window_length is optional
        if (!empty($r['window_length'])) {
            $r->ensureOptionalInt(
                'window_length',
                0,
                is_null($contestLength) ? null : intval($contestLength / 60)
            );
        }

        \OmegaUp\Validators::validateOptionalInEnum(
            $r['admission_mode'],
            'admission_mode',
            [
                'public',
                'private',
                'registration',
            ]
        );
        $contestAlias = $r->ensureOptionalString(
            'alias',
            $isRequired,
            fn (string $alias) => \OmegaUp\Validators::alias($alias)
        );
        if (
            !is_null($contestAlias) &&
            !is_null(\OmegaUp\DAO\Contests::getByAlias($contestAlias))
        ) {
            $exception = new \OmegaUp\Exceptions\DuplicatedEntryInDatabaseException(
                'aliasInUse'
            );
            $exception->addCustomMessageToArray('parameter', 'alias');
            throw $exception;
        }
        $r->ensureOptionalFloat('scoreboard', 0, 100, $isRequired);
        $r->ensureOptionalFloat('points_decay_factor', 0, 1, $isRequired);
        $r->ensureOptionalBool('partial_score');
        $r->ensureOptionalInt('submissions_gap', 0, null, $isRequired);
        $r->ensureOptionalInt('penalty', 0, 10000, $isRequired);
        // Validate the submission_gap in minutes so that the error message
        // matches what is displayed in the UI.
        \OmegaUp\Validators::validateNumberInRange(
            (
                is_null($r['submissions_gap']) ?
                null :
                floor(intval($r['submissions_gap']) / 60)
            ),
            'submissions_gap',
            1,
            is_null($contestLength) ? null : floor($contestLength / 60),
            $isRequired
        );

        \OmegaUp\Validators::validateOptionalInEnum(
            $r['feedback'],
            'feedback',
            ['none', 'summary', 'detailed'],
            $isRequired
        );
        \OmegaUp\Validators::validateOptionalInEnum(
            $r['penalty_type'],
            'penalty_type',
            ['contest_start', 'problem_open', 'runtime', 'none'],
            $isRequired
        );
        \OmegaUp\Validators::validateOptionalInEnum(
            $r['penalty_calc_policy'],
            'penalty_calc_policy',
            ['sum', 'max']
        );
        \OmegaUp\Validators::validateOptionalStringNonEmpty(
            $r['problems'],
            'problems'
        );

        // Problems is optional
        if (!is_null($r['problems'])) {
            /** @var list<array{problem: string, points: int}>|null */
            $requestProblems = json_decode($r['problems'], /*$assoc=*/true);
            if (!is_array($requestProblems)) {
                throw new \OmegaUp\Exceptions\InvalidParameterException(
                    'invalidParameters',
                    'problems'
                );
            }

            $problems = [];

            foreach ($requestProblems as $requestProblem) {
                $problem = \OmegaUp\DAO\Problems::getByAlias(
                    $requestProblem['problem']
                );
                if (is_null($problem)) {
                    throw new \OmegaUp\Exceptions\InvalidParameterException(
                        'parameterNotFound',
                        'problems'
                    );
                }
                \OmegaUp\Controllers\Problemset::validateAddProblemToProblemset(
                    $problem,
                    $identity
                );
                array_push($problems, [
                    'id' => $problem->problem_id,
                    'alias' => $requestProblem['problem'],
                    'points' => $requestProblem['points']
                ]);
            }

            $r['problems'] = $problems;
        }

        // Show scoreboard is always optional
        $r->ensureOptionalBool('show_scoreboard_after');

        // languages is required only when a contest is created
        if ($isRequired && empty($r['languages'])) {
            throw new \OmegaUp\Exceptions\InvalidParameterException(
                'parameterEmpty',
                'languages'
            );
        }

        if (is_string($r['languages'])) {
            $r['languages'] = explode(',', $r['languages']);
        }
        if (is_array($r['languages'])) {
            foreach ($r['languages'] as $language) {
                \OmegaUp\Validators::validateOptionalInEnum(
                    $language,
                    'languages',
                    array_keys(
                        \OmegaUp\Controllers\Run::SUPPORTED_LANGUAGES
                    )
                );
            }
        }
    }

    /**
     * Validates that Request contains expected data to create a contest
     * In case of error, this function throws.
     *
     * @throws \OmegaUp\Exceptions\InvalidParameterException
     *
     * @omegaup-request-param mixed $admission_mode
     * @omegaup-request-param null|string $alias
     * @omegaup-request-param null|string $description
     * @omegaup-request-param mixed $feedback
     * @omegaup-request-param int $finish_time
     * @omegaup-request-param mixed $languages
     * @omegaup-request-param bool|null $partial_score
     * @omegaup-request-param int|null $penalty
     * @omegaup-request-param mixed $penalty_calc_policy
     * @omegaup-request-param mixed $penalty_type
     * @omegaup-request-param float|null $points_decay_factor
     * @omegaup-request-param null|string $problems
     * @omegaup-request-param float|null $scoreboard
     * @omegaup-request-param bool|null $show_scoreboard_after
     * @omegaup-request-param int $start_time
     * @omegaup-request-param int $submissions_gap
     * @omegaup-request-param null|string $title
     * @omegaup-request-param int $window_length
     */
    private static function validateCreate(
        \OmegaUp\Request $r,
        \OmegaUp\DAO\VO\Identities $identity
    ): void {
        self::validateCommonCreateOrUpdate($r, $identity);
    }

    /**
     * Validates that Request contains expected data to update a contest
     * everything is optional except the contest_alias
     * In case of error, this function throws.
     *
     * @throws \OmegaUp\Exceptions\InvalidParameterException
     *
     * @return \OmegaUp\DAO\VO\Contests
     *
     * @omegaup-request-param mixed $admission_mode
     * @omegaup-request-param null|string $alias
     * @omegaup-request-param null|string $description
     * @omegaup-request-param mixed $feedback
     * @omegaup-request-param int $finish_time
     * @omegaup-request-param mixed $languages
     * @omegaup-request-param bool|null $partial_score
     * @omegaup-request-param int|null $penalty
     * @omegaup-request-param mixed $penalty_calc_policy
     * @omegaup-request-param mixed $penalty_type
     * @omegaup-request-param float|null $points_decay_factor
     * @omegaup-request-param null|string $problems
     * @omegaup-request-param float|null $scoreboard
     * @omegaup-request-param bool|null $show_scoreboard_after
     * @omegaup-request-param OmegaUp\Timestamp|null $start_time
     * @omegaup-request-param int $submissions_gap
     * @omegaup-request-param null|string $title
     * @omegaup-request-param int $window_length
     */
    private static function validateUpdate(
        \OmegaUp\Request $r,
        \OmegaUp\DAO\VO\Identities $identity,
        string $contestAlias
    ): \OmegaUp\DAO\VO\Contests {
        $contest = self::validateContestAdmin(
            $contestAlias,
            $identity
        );

        self::validateCommonCreateOrUpdate(
            $r,
            $identity,
            $contest,
            false /* is required*/
        );

        // Prevent date changes if a contest already has runs
        $startTime = $r->ensureOptionalTimestamp('start_time');
        if (
            !is_null($startTime) &&
            $startTime->time != $contest->start_time->time
        ) {
            $runCount = 0;

            $runCount = \OmegaUp\DAO\Submissions::countTotalSubmissionsOfProblemset(
                intval($contest->problemset_id)
            );

            if ($runCount > 0) {
                throw new \OmegaUp\Exceptions\InvalidParameterException(
                    'contestUpdateAlreadyHasRuns'
                );
            }
        }
        return $contest;
    }

    /**
     * Function created to be called for all the API's that only can access
     * admins or contest organizers.
     *
     * @throws \OmegaUp\Exceptions\NotFoundException
     * @throws \OmegaUp\Exceptions\ForbiddenAccessException
     *
     * @return \OmegaUp\DAO\VO\Contests
     */
    private static function validateContestAdmin(
        string $contestAlias,
        \OmegaUp\DAO\VO\Identities $identity
    ): \OmegaUp\DAO\VO\Contests {
        $contest = \OmegaUp\DAO\Contests::getByAlias($contestAlias);
        if (is_null($contest)) {
            throw new \OmegaUp\Exceptions\NotFoundException('contestNotFound');
        }

        if (!\OmegaUp\Authorization::isContestAdmin($identity, $contest)) {
            throw new \OmegaUp\Exceptions\ForbiddenAccessException(
                'userNotAllowed'
            );
        }
        return $contest;
    }

    /**
     * This function is used to restrict API in virtual contest
     *
     * @throws \OmegaUp\Exceptions\ForbiddenAccessException
     *
     * @return void
     */
    private static function forbiddenInVirtual(\OmegaUp\DAO\VO\Contests $contest): void {
        if (\OmegaUp\DAO\Contests::isVirtual($contest)) {
            throw new \OmegaUp\Exceptions\ForbiddenAccessException(
                'forbiddenInVirtualContest'
            );
        }
    }

    /**
     * Gets the problems from a contest
     *
     * @return array{problems: list<ContestProblem>}
     *
     * @omegaup-request-param string $contest_alias
     */
    public static function apiProblems(\OmegaUp\Request $r): array {
        // Authenticate user
        $r->ensureIdentity();

        $contestAlias = $r->ensureString(
            'contest_alias',
            fn (string $alias) => \OmegaUp\Validators::alias($alias)
        );

        // Only director is allowed to create problems in contest
        $contest = self::validateContestAdmin($contestAlias, $r->identity);
        if (is_null($contest->problemset_id)) {
            throw new \OmegaUp\Exceptions\NotFoundException(
                'contestNotFound'
            );
        }

        $problemset = \OmegaUp\DAO\Problemsets::getByPK(
            $contest->problemset_id
        );
        if (is_null($problemset) || is_null($problemset->problemset_id)) {
            throw new \OmegaUp\Exceptions\NotFoundException(
                'problemsetNotFound'
            );
        }
        $problems = \OmegaUp\DAO\ProblemsetProblems::getProblemsByProblemset(
            $problemset->problemset_id
        );
        foreach ($problems as &$problem) {
            unset($problem['problem_id']);
        }

        return [
            'problems' => $problems,
        ];
    }

    /**
     * Adds a problem to a contest
     *
     * @return array{status: string}
     *
     * @omegaup-request-param null|string $commit
     * @omegaup-request-param string $contest_alias
     * @omegaup-request-param int $order_in_contest
     * @omegaup-request-param float $points
     * @omegaup-request-param string $problem_alias
     */
    public static function apiAddProblem(\OmegaUp\Request $r): array {
        \OmegaUp\Controllers\Controller::ensureNotInLockdown();
        // Authenticate user
        $r->ensureMainUserIdentity();
        $contestAlias = $r->ensureString(
            'contest_alias',
            fn (string $alias) => \OmegaUp\Validators::alias($alias)
        );
        $problemAlias = $r->ensureString(
            'problem_alias',
            fn (string $alias) => \OmegaUp\Validators::alias($alias)
        );
        $points = $r->ensureFloat('points', 0, INF);
        $orderInContest = $r->ensureOptionalInt(
            'order_in_contest',
            0,
            null
        ) ?? 1;

        // Validate the request and get the problem and the contest in an array
        $params = self::validateAddToContestRequest(
            $r->identity,
            $contestAlias,
            $problemAlias
        );

        self::forbiddenInVirtual($params['contest']);

        /** @var int $params['contest']->problemset_id */
        $problemset = \OmegaUp\DAO\Problemsets::getByPK(
            $params['contest']->problemset_id
        );
        if (is_null($problemset)) {
            throw new \OmegaUp\Exceptions\NotFoundException(
                'problemsetNotFound'
            );
        }

        if (
            \OmegaUp\DAO\ProblemsetProblems::countProblemsetProblems(
                $problemset
            )
                >= MAX_PROBLEMS_IN_CONTEST
        ) {
            throw new \OmegaUp\Exceptions\PreconditionFailedException(
                'contestAddproblemTooManyProblems'
            );
        }

        \OmegaUp\Validators::validateStringOfLengthInRange(
            $r['commit'],
            'commit',
            1,
            40,
            false
        );
        [$masterCommit, $currentVersion] = \OmegaUp\Controllers\Problem::resolveCommit(
            $params['problem'],
            $r['commit']
        );

        \OmegaUp\Controllers\Problemset::addProblem(
            $params['contest']->problemset_id,
            $params['problem'],
            $masterCommit,
            $currentVersion,
            $r->identity,
            $points,
            $orderInContest
        );

        // Invalidar cache
        \OmegaUp\Cache::deleteFromCache(
            \OmegaUp\Cache::CONTEST_INFO,
            $contestAlias
        );
        \OmegaUp\Scoreboard::invalidateScoreboardCache(
            \OmegaUp\ScoreboardParams::fromContest(
                $params['contest']
            )
        );

        return ['status' => 'ok'];
    }

    /**
     * Validates the request for AddToContest and returns an array with
     * the problem and contest DAOs
     *
     * @throws \OmegaUp\Exceptions\InvalidParameterException
     * @throws \OmegaUp\Exceptions\ForbiddenAccessException
     *
     * @return array{contest: \OmegaUp\DAO\VO\Contests, problem: \OmegaUp\DAO\VO\Problems}
     */
    private static function validateAddToContestRequest(
        \OmegaUp\DAO\VO\Identities $identity,
        string $contestAlias,
        string $problemAlias
    ): array {
        // Only director is allowed to create problems in contest
        $contest = \OmegaUp\DAO\Contests::getByAlias($contestAlias);
        if (is_null($contest)) {
            throw new \OmegaUp\Exceptions\InvalidParameterException(
                'parameterNotFound',
                'contest_alias'
            );
        }
        // Only contest admin is allowed to create problems in contest
        if (!\OmegaUp\Authorization::isContestAdmin($identity, $contest)) {
            throw new \OmegaUp\Exceptions\ForbiddenAccessException(
                'cannotAddProb'
            );
        }

        $problem = \OmegaUp\DAO\Problems::getByAlias($problemAlias);
        if (is_null($problem)) {
            throw new \OmegaUp\Exceptions\InvalidParameterException(
                'parameterNotFound',
                'problem_alias'
            );
        }

        if (
            $problem->visibility == \OmegaUp\ProblemParams::VISIBILITY_PRIVATE_BANNED
            || $problem->visibility == \OmegaUp\ProblemParams::VISIBILITY_PUBLIC_BANNED
        ) {
            throw new \OmegaUp\Exceptions\ForbiddenAccessException(
                'problemIsBanned'
            );
        }
        if (
            !\OmegaUp\DAO\Problems::isVisible($problem) &&
            !\OmegaUp\Authorization::isProblemAdmin(
                $identity,
                $problem
            )
        ) {
            throw new \OmegaUp\Exceptions\ForbiddenAccessException(
                'problemIsPrivate'
            );
        }

        return [
            'contest' => $contest,
            'problem' => $problem,
        ];
    }

    /**
     * Removes a problem from a contest
     *
     * @return array{status: string}
     *
     * @omegaup-request-param string $contest_alias
     * @omegaup-request-param string $problem_alias
     */
    public static function apiRemoveProblem(\OmegaUp\Request $r) {
        // Authenticate user
        $r->ensureMainUserIdentity();

        $contestAlias = $r->ensureString(
            'contest_alias',
            fn (string $alias) => \OmegaUp\Validators::alias($alias)
        );
        $problemAlias = $r->ensureString(
            'problem_alias',
            fn (string $alias) => \OmegaUp\Validators::alias($alias)
        );

        // Validate the request and get the problem and the contest in an array
        $params = self::validateRemoveFromContestRequest(
            $contestAlias,
            $problemAlias,
            $r->identity
        );

        self::forbiddenInVirtual($params['contest']);

        \OmegaUp\DAO\ProblemsetProblems::delete(new \OmegaUp\DAO\VO\ProblemsetProblems([
            'problemset_id' => $params['contest']->problemset_id,
            'problem_id' => $params['problem']->problem_id
        ]));

        // Invalidar cache
        \OmegaUp\Cache::deleteFromCache(
            \OmegaUp\Cache::CONTEST_INFO,
            $contestAlias
        );
        \OmegaUp\Scoreboard::invalidateScoreboardCache(
            \OmegaUp\ScoreboardParams::fromContest(
                $params['contest']
            )
        );

        return ['status' => 'ok'];
    }

    /**
     * Validates the request for RemoveFromContest and returns an array with
     * the problem and contest DAOs
     *
     * @throws \OmegaUp\Exceptions\InvalidParameterException
     * @throws \OmegaUp\Exceptions\ForbiddenAccessException
     *
     * @return array{contest: \OmegaUp\DAO\VO\Contests, problem: \OmegaUp\DAO\VO\Problems}
     */
    private static function validateRemoveFromContestRequest(
        string $contestAlias,
        string $problemAlias,
        \OmegaUp\DAO\VO\Identities $identity
    ): array {
        $contest = \OmegaUp\DAO\Contests::getByAlias($contestAlias);
        if (is_null($contest) || is_null($contest->problemset_id)) {
            throw new \OmegaUp\Exceptions\InvalidParameterException(
                'parameterNotFound',
                'contest_alias'
            );
        }
        // Only contest admin is allowed to remove problems in contest
        if (!\OmegaUp\Authorization::isContestAdmin($identity, $contest)) {
            throw new \OmegaUp\Exceptions\ForbiddenAccessException(
                'cannotRemoveProblem'
            );
        }

        $problem = \OmegaUp\DAO\Problems::getByAlias($problemAlias);
        if (is_null($problem)) {
            throw new \OmegaUp\Exceptions\InvalidParameterException(
                'parameterNotFound',
                'problem_alias'
            );
        }

        // Disallow removing problem from contest if it already has runs within the contest
        if (
            \OmegaUp\DAO\Submissions::countTotalRunsOfProblemInProblemset(
                intval($problem->problem_id),
                intval($contest->problemset_id)
            ) > 0
            && !\OmegaUp\Authorization::isSystemAdmin($identity)
        ) {
            throw new \OmegaUp\Exceptions\ForbiddenAccessException(
                'cannotRemoveProblemWithSubmissions'
            );
        }

        if (self::isPublic($contest->admission_mode)) {
            // Check that contest has at least 2 problems
            $problemset = \OmegaUp\DAO\Problemsets::getByPK(
                $contest->problemset_id
            );
            if (is_null($problemset)) {
                throw new \OmegaUp\Exceptions\NotFoundException(
                    'problemsetNotFound'
                );
            }
            $problemsInContest = \OmegaUp\DAO\ProblemsetProblems::GetRelevantProblems(
                $problemset
            );
            if (count($problemsInContest) < 2) {
                throw new \OmegaUp\Exceptions\InvalidParameterException(
                    'contestPublicRequiresProblem'
                );
            }
        }

        return [
            'contest' => $contest,
            'problem' => $problem,
        ];
    }

    /**
     * Return a report of which runs would change due to a version change.
     *
     * @return array{diff: list<array{guid: string, new_score: float|null, new_status: null|string, new_verdict: null|string, old_score: float|null, old_status: null|string, old_verdict: null|string, problemset_id: int|null, username: string}>}
     *
     * @omegaup-request-param string $contest_alias
     * @omegaup-request-param null|string $problem_alias
     * @omegaup-request-param string $version
     */
    public static function apiRunsDiff(\OmegaUp\Request $r): array {
        $r->ensureIdentity();

        $problemAlias = $r->ensureString(
            'problem_alias',
            fn (string $alias) => \OmegaUp\Validators::alias($alias)
        );
        $contestAlias = $r->ensureString(
            'contest_alias',
            fn (string $alias) => \OmegaUp\Validators::alias($alias)
        );
        \OmegaUp\Validators::validateStringNonEmpty($r['version'], 'version');

        $contest = self::validateContestAdmin($contestAlias, $r->identity);

        $problem = \OmegaUp\DAO\Problems::getByAlias($problemAlias);
        if (is_null($problem)) {
            throw new \OmegaUp\Exceptions\NotFoundException('problemNotFound');
        }

        $problemsetProblem = \OmegaUp\DAO\ProblemsetProblems::getByPK(
            intval($contest->problemset_id),
            intval($problem->problem_id)
        );
        if (
            is_null($problemsetProblem)
            || is_null($problemsetProblem->version)
        ) {
            throw new \OmegaUp\Exceptions\NotFoundException('recordNotFound');
        }

        return [
            'diff' => \OmegaUp\DAO\Runs::getRunsDiffsForVersion(
                $problem,
                intval($contest->problemset_id),
                $problemsetProblem->version,
                $r['version']
            ),
        ];
    }

    /**
     * Validates add/remove user request
     *
     * @throws \OmegaUp\Exceptions\InvalidParameterException
     * @throws \OmegaUp\Exceptions\ForbiddenAccessException
     *
     * @return array{0: \OmegaUp\DAO\VO\Identities, 1: \OmegaUp\DAO\VO\Contests}
     */
    private static function validateAddRemoveUser(
        string $contestAlias,
        string $usernameOrEmail,
        \OmegaUp\DAO\VO\Identities $identity
    ): array {
        $identityToRemove = \OmegaUp\Controllers\Identity::resolveIdentity(
            $usernameOrEmail
        );
        $contest = self::validateContestAdmin($contestAlias, $identity);
        return [$identityToRemove, $contest];
    }

    /**
     * Adds a user to a contest.
     * By default, any user can view details of public contests.
     * Only users added through this API can view private contests
     *
     * @throws \OmegaUp\Exceptions\ForbiddenAccessException
     *
     * @return array{status: string}
     *
     * @omegaup-request-param string $contest_alias
     * @omegaup-request-param string $usernameOrEmail
     */
    public static function apiAddUser(\OmegaUp\Request $r): array {
        \OmegaUp\Controllers\Controller::ensureNotInLockdown();
        // Authenticate logged user
        $r->ensureMainUserIdentity();
        $contestAlias = $r->ensureString(
            'contest_alias',
            fn (string $alias) => \OmegaUp\Validators::alias($alias)
        );
        \OmegaUp\Validators::validateStringNonEmpty(
            $r['usernameOrEmail'],
            'usernameOrEmail'
        );
        [$identity, $contest] = self::validateAddRemoveUser(
            $contestAlias,
            $r['usernameOrEmail'],
            $r->identity
        );
        if (is_null($identity->identity_id)) {
            throw new \OmegaUp\Exceptions\NotFoundException(
                'userNotExist'
            );
        }

        try {
            // Begin a new transaction
            \OmegaUp\DAO\DAO::transBegin();

            // Save the contest to the DB
            \OmegaUp\DAO\ProblemsetIdentities::replace(
                new \OmegaUp\DAO\VO\ProblemsetIdentities([
                    'problemset_id' => $contest->problemset_id,
                    'identity_id' => $identity->identity_id,
                    'access_time' => null,
                    'end_time' => null,
                    'score' => 0,
                    'time' => 0,
                    'is_invited' => true,
                ])
            );

            if ($contest->admission_mode === 'registration') {
                // Pre-accept user
                self::preAcceptAccessRequest(
                    $contest,
                    [$identity->identity_id],
                    $r->user
                );
            }
            // End transaction
            \OmegaUp\DAO\DAO::transEnd();
        } catch (\Exception $e) {
            // Operation failed in the data layer, rollback transaction
            \OmegaUp\DAO\DAO::transRollback();

            throw $e;
        }

        return ['status' => 'ok'];
    }

    /**
     * @param list<int> $identitiesIDs
     */
    private static function preAcceptAccessRequest(
        \OmegaUp\DAO\VO\Contests $contest,
        array $identitiesIDs,
        \OmegaUp\DAO\VO\Users $admin
    ): void {
        $time = \OmegaUp\Time::get();
        $note = \OmegaUp\Translations::getInstance()->get(
            'contestRegistrationPreAcceptedDescription'
        );
        foreach ($identitiesIDs as $identityID) {
            if (
                \OmegaUp\DAO\ProblemsetIdentityRequest::replace(
                    new \OmegaUp\DAO\VO\ProblemsetIdentityRequest([
                        'identity_id' => $identityID,
                        'problemset_id' => $contest->problemset_id,
                        'request_time' => $time,
                        'last_update' => $time,
                        'accepted' => true,
                        'extra_note' => $note,
                    ])
                ) > 0
            ) {
                // Save this action in the history
                \OmegaUp\DAO\ProblemsetIdentityRequestHistory::create(
                    new \OmegaUp\DAO\VO\ProblemsetIdentityRequestHistory([
                        'identity_id' => $identityID,
                        'problemset_id' => $contest->problemset_id,
                        'time' => $time,
                        'admin_id' => $admin->user_id,
                        'accepted' => true,
                    ])
                );
            }
        }
    }

    /**
     * Remove a user from a private contest
     *
     * @return array{status: string}
     *
     * @omegaup-request-param string $contest_alias
     * @omegaup-request-param string $usernameOrEmail
     */
    public static function apiRemoveUser(\OmegaUp\Request $r): array {
        // Authenticate logged user
        $r->ensureMainUserIdentity();
        $contestAlias = $r->ensureString(
            'contest_alias',
            fn (string $alias) => \OmegaUp\Validators::alias($alias)
        );
        \OmegaUp\Validators::validateStringNonEmpty(
            $r['usernameOrEmail'],
            'usernameOrEmail'
        );
        [$identity, $contest] = self::validateAddRemoveUser(
            $contestAlias,
            $r['usernameOrEmail'],
            $r->identity
        );

        \OmegaUp\DAO\ProblemsetIdentities::delete(new \OmegaUp\DAO\VO\ProblemsetIdentities([
            'problemset_id' => $contest->problemset_id,
            'identity_id' => $identity->identity_id,
        ]));

        return ['status' => 'ok'];
    }

    /**
     * Adds an group to a contest
     *
     * @throws \OmegaUp\Exceptions\ForbiddenAccessException
     *
     * @return array{status: string}
     *
     * @omegaup-request-param string $contest_alias
     * @omegaup-request-param string $group
     */
    public static function apiAddGroup(\OmegaUp\Request $r): array {
        \OmegaUp\Controllers\Controller::ensureNotInLockdown();
        // Authenticate logged user
        $r->ensureIdentity();

        // Check contest_alias
        $contestAlias = $r->ensureString(
            'contest_alias',
            fn (string $alias) => \OmegaUp\Validators::alias($alias)
        );
        $groupAlias = $r->ensureString(
            'group',
            fn (string $alias) => \OmegaUp\Validators::alias($alias)
        );

        $group = \OmegaUp\DAO\Groups::findByAlias($groupAlias);
        if (is_null($group)) {
            throw new \OmegaUp\Exceptions\InvalidParameterException(
                'invalidParameters'
            );
        }

        $contest = self::validateContestAdmin(
            $contestAlias,
            $r->identity
        );
        $problemset = \OmegaUp\DAO\Problemsets::getByPK(
            intval($contest->problemset_id)
        );
        if (is_null($problemset)) {
            throw new \OmegaUp\Exceptions\NotFoundException('contestNotFound');
        }
        \OmegaUp\DAO\GroupRoles::create(
            new \OmegaUp\DAO\VO\GroupRoles([
                'acl_id' => $problemset->acl_id,
                'group_id' => $group->group_id,
                'role_id' => \OmegaUp\Authorization::CONTESTANT_ROLE,
            ])
        );

        return ['status' => 'ok'];
    }

    /**
     * Removes a group from a contest
     *
     * @throws \OmegaUp\Exceptions\ForbiddenAccessException
     *
     * @return array{status: string}
     *
     * @omegaup-request-param string $contest_alias
     * @omegaup-request-param string $group
     */
    public static function apiRemoveGroup(\OmegaUp\Request $r): array {
        // Authenticate logged user
        $r->ensureIdentity();

        // Check contest_alias
        $contestAlias = $r->ensureString(
            'contest_alias',
            fn (string $alias) => \OmegaUp\Validators::alias($alias)
        );
        $groupAlias = $r->ensureString(
            'group',
            fn (string $alias) => \OmegaUp\Validators::alias($alias)
        );

        $group = \OmegaUp\DAO\Groups::findByAlias($groupAlias);
        if (is_null($group)) {
            throw new \OmegaUp\Exceptions\InvalidParameterException(
                'invalidParameters'
            );
        }

        $contest = self::validateContestAdmin($contestAlias, $r->identity);
        $problemset = \OmegaUp\DAO\Problemsets::getByPK(
            intval($contest->problemset_id)
        );
        if (is_null($problemset)) {
            throw new \OmegaUp\Exceptions\NotFoundException(
                'problemsetNotFound'
            );
        }
        \OmegaUp\DAO\GroupRoles::delete(
            new \OmegaUp\DAO\VO\GroupRoles([
                'acl_id' => $problemset->acl_id,
                'group_id' => $group->group_id,
                'role_id' => \OmegaUp\Authorization::CONTESTANT_ROLE,
            ])
        );

        return ['status' => 'ok'];
    }

    /**
     * Adds an admin to a contest
     *
     * @throws \OmegaUp\Exceptions\ForbiddenAccessException
     *
     * @return array{status: string}
     *
     * @omegaup-request-param string $contest_alias
     * @omegaup-request-param string $usernameOrEmail
     */
    public static function apiAddAdmin(\OmegaUp\Request $r): array {
        \OmegaUp\Controllers\Controller::ensureNotInLockdown();
        // Authenticate logged user
        $r->ensureMainUserIdentity();

        // Check contest_alias
        $contestAlias = $r->ensureString(
            'contest_alias',
            fn (string $alias) => \OmegaUp\Validators::alias($alias)
        );
        \OmegaUp\Validators::validateStringNonEmpty(
            $r['usernameOrEmail'],
            'usernameOrEmail'
        );

        $user = \OmegaUp\Controllers\User::resolveUser($r['usernameOrEmail']);

        $contest = self::validateContestAdmin($contestAlias, $r->identity);
        if (is_null($contest->acl_id)) {
            throw new \OmegaUp\Exceptions\NotFoundException('contestNotFound');
        }

        \OmegaUp\Controllers\ACL::addUser(
            $contest->acl_id,
            intval($user->user_id)
        );

        return ['status' => 'ok'];
    }

    /**
     * Removes an admin from a contest
     *
     * @throws \OmegaUp\Exceptions\ForbiddenAccessException
     *
     * @return array{status: string}
     *
     * @omegaup-request-param string $contest_alias
     * @omegaup-request-param string $usernameOrEmail
     */
    public static function apiRemoveAdmin(\OmegaUp\Request $r): array {
        // Authenticate logged user
        $r->ensureMainUserIdentity();

        // Check contest_alias
        $contestAlias = $r->ensureString(
            'contest_alias',
            fn (string $alias) => \OmegaUp\Validators::alias($alias)
        );
        \OmegaUp\Validators::validateStringNonEmpty(
            $r['usernameOrEmail'],
            'usernameOrEmail'
        );

        $identity = \OmegaUp\Controllers\Identity::resolveIdentity(
            $r['usernameOrEmail']
        );
        if (is_null($identity->user_id)) {
            throw new \OmegaUp\Exceptions\InvalidParameterException(
                'invalidUser'
            );
        }

        $contest = self::validateContestAdmin($contestAlias, $r->identity);

        // Check if admin to delete is actually an admin
        if (!\OmegaUp\Authorization::isContestAdmin($identity, $contest)) {
            throw new \OmegaUp\Exceptions\NotFoundException();
        }

        \OmegaUp\Controllers\ACL::removeUser(
            intval($contest->acl_id),
            $identity->user_id
        );

        return ['status' => 'ok'];
    }

    /**
     * Adds an group admin to a contest
     *
     * @throws \OmegaUp\Exceptions\ForbiddenAccessException
     *
     * @return array{status: string}
     *
     * @omegaup-request-param string $contest_alias
     * @omegaup-request-param string $group
     */
    public static function apiAddGroupAdmin(\OmegaUp\Request $r): array {
        \OmegaUp\Controllers\Controller::ensureNotInLockdown();
        // Authenticate logged user
        $r->ensureMainUserIdentity();

        // Check contest_alias
        $contestAlias = $r->ensureString(
            'contest_alias',
            fn (string $alias) => \OmegaUp\Validators::alias($alias)
        );
        $groupAlias = $r->ensureString(
            'group',
            fn (string $alias) => \OmegaUp\Validators::alias($alias)
        );

        $group = \OmegaUp\DAO\Groups::findByAlias($groupAlias);
        if (is_null($group)) {
            throw new \OmegaUp\Exceptions\InvalidParameterException(
                'invalidParameters'
            );
        }

        $contest = self::validateContestAdmin($contestAlias, $r->identity);

        \OmegaUp\Controllers\ACL::addGroup(
            intval($contest->acl_id),
            intval($group->group_id)
        );

        return ['status' => 'ok'];
    }

    /**
     * Removes a group admin from a contest
     *
     * @throws \OmegaUp\Exceptions\ForbiddenAccessException
     *
     * @return array{status: string}
     *
     * @omegaup-request-param string $contest_alias
     * @omegaup-request-param string $group
     */
    public static function apiRemoveGroupAdmin(\OmegaUp\Request $r): array {
        // Authenticate logged user
        $r->ensureMainUserIdentity();

        // Check contest_alias
        $contestAlias = $r->ensureString(
            'contest_alias',
            fn (string $alias) => \OmegaUp\Validators::alias($alias)
        );
        $groupAlias = $r->ensureString(
            'group',
            fn (string $alias) => \OmegaUp\Validators::alias($alias)
        );

        $group = \OmegaUp\DAO\Groups::findByAlias($groupAlias);
        if (is_null($group)) {
            throw new \OmegaUp\Exceptions\InvalidParameterException(
                'invalidParameters'
            );
        }

        $contest = self::validateContestAdmin($contestAlias, $r->identity);

        \OmegaUp\Controllers\ACL::removeGroup(
            intval($contest->acl_id),
            intval($group->group_id)
        );

        return ['status' => 'ok'];
    }

    /**
     * Get clarifications of a contest
     *
     * @return array{clarifications: list<Clarification>}
     *
     * @omegaup-request-param string $contest_alias
     * @omegaup-request-param int $offset
     * @omegaup-request-param int $rowcount
     */
    public static function apiClarifications(\OmegaUp\Request $r): array {
        $r->ensureIdentity();
        $offset = $r->ensureOptionalInt('offset');
        $rowcount = $r->ensureOptionalInt('rowcount') ?? 1000;

        $contestAlias = $r->ensureString(
            'contest_alias',
            fn (string $alias) => \OmegaUp\Validators::alias($alias)
        );
        $contest = self::validateContest($contestAlias);

        $isContestDirector = \OmegaUp\Authorization::isContestAdmin(
            $r->identity,
            $contest
        );

        return [
            'clarifications' => \OmegaUp\DAO\Clarifications::getProblemsetClarifications(
                intval($contest->problemset_id),
                $isContestDirector,
                $r->identity->identity_id,
                $offset,
                $rowcount
            ),
        ];
    }

    /**
     * Returns the Scoreboard events
     *
     * @throws \OmegaUp\Exceptions\NotFoundException
     *
     * @return array{events: list<ScoreboardEvent>}
     *
     * @omegaup-request-param string $contest_alias
     * @omegaup-request-param null|string $token
     */
    public static function apiScoreboardEvents(\OmegaUp\Request $r): array {
        // Get the current user
        try {
            $r->ensureidentity();
        } catch (\OmegaUp\Exceptions\UnauthorizedException $e) {
            // Do nothing.
            $r->identity = null;
        }
        $contestAlias = $r->ensureString(
            'contest_alias',
            fn (string $alias) => \OmegaUp\Validators::alias($alias)
        );
        $token = $r->ensureOptionalString('token');
        $response = self::validateDetails($contestAlias, $r->identity, $token);

        $params = \OmegaUp\ScoreboardParams::fromContest($response['contest']);
        $params->admin = (
            !is_null($r->identity) &&
            \OmegaUp\Authorization::isContestAdmin(
                $r->identity,
                $response['contest']
            ) &&
            !\OmegaUp\DAO\Contests::isVirtual($response['contest'])
        );
        $params->show_all_runs = !\OmegaUp\DAO\Contests::isVirtual(
            $response['contest']
        );
        $scoreboard = new \OmegaUp\Scoreboard($params);

        // Push scoreboard data in response
        return [
            'events' => $scoreboard->events(),
        ];
    }

    /**
     * Returns the Scoreboard
     *
     * @throws \OmegaUp\Exceptions\NotFoundException
     *
     * @return Scoreboard
     *
     * @omegaup-request-param string $contest_alias
     * @omegaup-request-param null|string $token
     */
    public static function apiScoreboard(\OmegaUp\Request $r): array {
        $contestAlias = $r->ensureString(
            'contest_alias',
            fn (string $alias) => \OmegaUp\Validators::alias($alias)
        );
        [
            'contest' => $contest,
            'problemset' => $problemset
        ] = self::validateBasicDetails($contestAlias);
        \OmegaUp\Validators::validateOptionalStringNonEmpty(
            $r['token'],
            'token'
        );
        try {
            $r->ensureIdentity();
        } catch (\OmegaUp\Exceptions\UnauthorizedException $e) {
            // Do nothing.
            $r->identity = null;
        }
        return self::getScoreboard(
            $contest,
            $problemset,
            $r->identity,
            $r['token']
        );
    }

    /**
     * @return Scoreboard
     */
    private static function getScoreboard(
        \OmegaUp\DAO\VO\Contests $contest,
        \OmegaUp\DAO\VO\Problemsets $problemset,
        ?\OmegaUp\DAO\VO\Identities $identity,
        ?string $token = null
    ) {
        // If true, will override Scoreboard Pertentage to 100%
        $showAllRuns = false;

        if (is_null($token)) {
            // User should be logged
            if (is_null($identity)) {
                throw new \OmegaUp\Exceptions\UnauthorizedException();
            }

            self::canAccessContest($contest, $identity);

            if (
                \OmegaUp\Authorization::isContestAdmin(
                    $identity,
                    $contest
                )
            ) {
                $showAllRuns = true;
            }
        } else {
            if ($token === $problemset->scoreboard_url) {
                $showAllRuns = false;
            } elseif ($token === $problemset->scoreboard_url_admin) {
                $showAllRuns = true;
            } else {
                throw new \OmegaUp\Exceptions\ForbiddenAccessException(
                    'invalidScoreboardUrl'
                );
            }
        }

        // Create scoreboard
        $params = \OmegaUp\ScoreboardParams::fromContest($contest);
        $params->admin = $showAllRuns;
        $scoreboard = new \OmegaUp\Scoreboard($params);

        return $scoreboard->generate();
    }

    /**
     * Gets the accomulative scoreboard for an array of contests
     *
     * @return array{ranking: list<array{name: null|string, username: string, contests: array<string, array{points: float, penalty: float}>, total: array{points: float, penalty: float}}>}
     *
     * @omegaup-request-param string $contest_aliases
     * @omegaup-request-param mixed $contest_params
     * @omegaup-request-param null|string $usernames_filter
     */
    public static function apiScoreboardMerge(\OmegaUp\Request $r): array {
        // Get the current user
        $r->ensureIdentity();

        \OmegaUp\Validators::validateStringNonEmpty(
            $r['contest_aliases'],
            'contest_aliases'
        );
        $contestAliases = explode(',', $r['contest_aliases']);

        \OmegaUp\Validators::validateOptionalStringNonEmpty(
            $r['usernames_filter'],
            'usernames_filter'
        );
        /** @var list<string> */
        $usernamesFilter = [];
        if (isset($r['usernames_filter'])) {
            $usernamesFilter = explode(',', $r['usernames_filter']);
        }

        if (isset($r['contest_params']) && is_array($r['contest_params'])) {
            /** @var array<string, array{only_ac: bool, weight: float}> */
            $contestParams = $r['contest_params'];
        } else {
            /** @var array<string, array{only_ac: bool, weight: float}> */
            $contestParams = [];
        }

        return [
            'ranking' => self::getMergedScoreboard(
                $contestAliases,
                $usernamesFilter,
                $contestParams
            ),
        ];
    }

    /**
     * @param list<string> $contestAliases
     * @param list<string> $usernamesFilter
     * @param array<string, array{only_ac: bool, weight: float}> $contestParams
     *
     * @return list<array{name: null|string, username: string, contests: array<string, array{points: float, penalty: float}>, total: array{points: float, penalty: float}}>
     */
    public static function getMergedScoreboard(
        array $contestAliases,
        array $usernamesFilter,
        array $contestParams
    ): array {
        // Validate all contest alias
        $contests = [];
        foreach ($contestAliases as $contestAlias) {
            $contest = \OmegaUp\DAO\Contests::getByAlias($contestAlias);
            if (is_null($contest)) {
                throw new \OmegaUp\Exceptions\NotFoundException(
                    'contestNotFound'
                );
            }

            $contests[] = $contest;
        }

        // Get all scoreboards
        $scoreboards = [];
        foreach ($contests as $contest) {
            if (is_null($contest->alias)) {
                throw new \OmegaUp\Exceptions\NotFoundException(
                    'contestNotFound'
                );
            }
            // Set defaults for contests params
            if (!isset($contestParams[$contest->alias])) {
                $contestParams[$contest->alias] = [
                    'only_ac' => false,
                    'weight' => 1.0,
                ];
            }
            $params = \OmegaUp\ScoreboardParams::fromContest($contest);
            $params->only_ac = $contestParams[strval(
                $contest->alias
            )]['only_ac'];
            $s = new \OmegaUp\Scoreboard($params);

            $scoreboards[strval($contest->alias)] = $s->generate();
        }

        /** @var array<string, array{name: null|string, username: string, contests: array<string, array{points: float, penalty: float}>, total: array{points: float, penalty: float}}> */
        $mergedScoreboard = [];

        // Merge
        /** @var string $contestAlias */
        foreach ($scoreboards as $contestAlias => $scoreboard) {
            foreach ($scoreboard['ranking'] as $userResults) {
                $username = $userResults['username'];
                // If user haven't been added to the merged scoredboard, add them.
                if (!isset($mergedScoreboard[$username])) {
                    $mergedScoreboard[$username] = [
                        'name' => $userResults['name'],
                        'username' => $username,
                        'contests' => [],
                        'total' => [
                            'points' => 0.0,
                            'penalty' => 0.0,
                        ],
                    ];
                }

                $mergedScoreboard[$username]['contests'][$contestAlias] = [
                    'points' => ($userResults['total']['points'] * $contestParams[$contestAlias]['weight']),
                    'penalty' => $userResults['total']['penalty'],
                ];

                $mergedScoreboard[$username]['total']['points'] += (
                    $userResults['total']['points'] * $contestParams[$contestAlias]['weight']
                );
                $mergedScoreboard[$username]['total']['penalty'] += (
                    $userResults['total']['penalty']
                );
            }
        }

        // Remove users not in filter
        if (!empty($usernamesFilter)) {
            foreach ($mergedScoreboard as $username => $entry) {
                if (array_search($username, $usernamesFilter) === false) {
                    unset($mergedScoreboard[$username]);
                }
            }
        }

        // Normalize user["contests"] entries so all contain the same contests
        foreach ($mergedScoreboard as $username => $entry) {
            foreach ($contests as $contest) {
                if (isset($entry['contests'][$contest->alias]['points'])) {
                    continue;
                }
                /** @var string $contest->alias */
                $mergedScoreboard[$username]['contests'][$contest->alias] = [
                    'points' => 0.0,
                    'penalty' => 0.0,
                ];
            }
        }

        // Sort mergedScoreboard
        usort(
            $mergedScoreboard,
            /**
             * @param array{name: null|string, username: string, contests: array<string, array{points: float, penalty: float}>, total: array{points: float, penalty: float}} $a
             * @param array{name: null|string, username: string, contests: array<string, array{points: float, penalty: float}>, total: array{points: float, penalty: float}} $b
             */
            function ($a, $b): int {
                if ($a['total']['points'] == $b['total']['points']) {
                    if ($a['total']['penalty'] == $b['total']['penalty']) {
                        return 0;
                    }

                    return ($a['total']['penalty'] > $b['total']['penalty']) ? 1 : -1;
                }

                return ($a['total']['points'] < $b['total']['points']) ? 1 : -1;
            }
        );

        /** @var list<array{name: null|string, username: string, contests: array<string, array{points: float, penalty: float}>, total: array{points: float, penalty: float}}> */
        return $mergedScoreboard;
    }

    /**
     * @return array{users: list<array{accepted: bool|null, admin?: array{username?: null|string}, country: null|string, last_update: \OmegaUp\Timestamp|null, request_time: \OmegaUp\Timestamp, username: string}>, contest_alias: string}
     *
     * @omegaup-request-param string $contest_alias
     */
    public static function apiRequests(\OmegaUp\Request $r): array {
        // Authenticate request
        $r->ensureIdentity();

        $contestAlias = $r->ensureString(
            'contest_alias',
            fn (string $alias) => \OmegaUp\Validators::alias($alias)
        );

        $contest = self::validateContestAdmin($contestAlias, $r->identity);

        if (is_null($contest->problemset_id)) {
            throw new \OmegaUp\Exceptions\NotFoundException('contestNotFound');
        }

        $resultAdmins =
            \OmegaUp\DAO\ProblemsetIdentityRequest::getFirstAdminForProblemsetRequest(
                $contest->problemset_id
            );
        $resultRequests =
            \OmegaUp\DAO\ProblemsetIdentityRequest::getRequestsForProblemset(
                $contest->problemset_id
            );

        $admins = [];
        $requestsAdmins = [];
        $result = [
            'contest_alias' => $contestAlias,
            'users' => [],
        ];
        foreach ($resultAdmins as $result) {
            $adminId = $result['admin_id'];
            if (!empty($adminId) && !array_key_exists($adminId, $admins)) {
                $admin = [];
                $data = \OmegaUp\DAO\Identities::findByUserId($adminId);
                if (!is_null($data)) {
                    $admin = [
                        'username' => $data->username,
                    ];
                }
                $requestsAdmins[$result['identity_id']] = $admin;
            }
        }

        $usersRequests = array_map(function ($request) use ($requestsAdmins) {
            if (isset($requestsAdmins[$request['identity_id']])) {
                $request['admin'] = $requestsAdmins[$request['identity_id']];
            }
            unset($request['identity_id']);
            return $request;
        }, $resultRequests);

        return [
            'users' => $usersRequests,
            'contest_alias' => $contestAlias,
        ];
    }

    /**
     * @return array{status: string}
     *
     * @omegaup-request-param string $contest_alias
     * @omegaup-request-param null|string $note
     * @omegaup-request-param mixed $resolution
     * @omegaup-request-param string $username
     */
    public static function apiArbitrateRequest(\OmegaUp\Request $r): array {
        $r->ensureMainUserIdentity();

        $contestAlias = $r->ensureString(
            'contest_alias',
            fn (string $alias) => \OmegaUp\Validators::alias($alias)
        );
        \OmegaUp\Validators::validateStringNonEmpty(
            $r['username'],
            'username'
        );
        \OmegaUp\Validators::validateOptionalStringNonEmpty(
            $r['note'],
            'note'
        );

        if (is_null($r['resolution'])) {
            throw new \OmegaUp\Exceptions\InvalidParameterException(
                'invalidParameters'
            );
        }

        $contest = self::validateContestAdmin($contestAlias, $r->identity);

        $targetIdentity = \OmegaUp\DAO\Identities::findByUsername(
            $r['username']
        );
        if (is_null($targetIdentity) || is_null($targetIdentity->username)) {
            throw new \OmegaUp\Exceptions\NotFoundException(
                'userNotExist'
            );
        }

        $request = \OmegaUp\DAO\ProblemsetIdentityRequest::getByPK(
            $targetIdentity->identity_id,
            $contest->problemset_id
        );

        if (is_null($request)) {
            throw new \OmegaUp\Exceptions\InvalidParameterException(
                'userNotInListOfRequests'
            );
        }

        if (is_bool($r['resolution'])) {
            $resolution = $r['resolution'];
        } else {
            $resolution = $r['resolution'] === 'true';
        }

        $request->accepted = $resolution;
        $request->extra_note = $r['note'];
        $request->last_update = new \OmegaUp\Timestamp(\OmegaUp\Time::get());

        \OmegaUp\DAO\ProblemsetIdentityRequest::update($request);

        // Save this action in the history
        \OmegaUp\DAO\ProblemsetIdentityRequestHistory::create(new \OmegaUp\DAO\VO\ProblemsetIdentityRequestHistory([
            'identity_id' => $request->identity_id,
            'problemset_id' => $contest->problemset_id,
            'time' => $request->last_update,
            'admin_id' => intval($r->user->user_id),
            'accepted' => $request->accepted,
        ]));

        self::$log->info(
            'Arbitrated contest for user, new accepted username='
            . $targetIdentity->username . ', state=' . $resolution
        );

        return ['status' => 'ok'];
    }

    /**
     * Returns ALL identities participating in a contest
     *
     * @return array{users: list<ContestUser>, groups: list<array{alias: string, name: string}>}
     *
     * @omegaup-request-param string $contest_alias
     */
    public static function apiUsers(\OmegaUp\Request $r): array {
        // Authenticate request
        $r->ensureIdentity();

        $contestAlias = $r->ensureString(
            'contest_alias',
            fn (string $alias) => \OmegaUp\Validators::alias($alias)
        );
        $contest = self::validateContestAdmin($contestAlias, $r->identity);

        return [
            'users' => \OmegaUp\DAO\ProblemsetIdentities::getWithExtraInformation(
                intval($contest->problemset_id)
            ),
            'groups' => \OmegaUp\DAO\GroupRoles::getContestantGroups(
                intval($contest->problemset_id)
            ),
        ];
    }

    /**
     * Search users in contest
     *
     * @return list<array{label: string, value: string}>
     *
     * @omegaup-request-param string $contest_alias
     * @omegaup-request-param mixed $query
     */
    public static function apiSearchUsers(\OmegaUp\Request $r): array {
        $r->ensureIdentity();

        $contestAlias = $r->ensureString(
            'contest_alias',
            fn (string $alias) => \OmegaUp\Validators::alias($alias)
        );

        $contest = self::validateContestAdmin($contestAlias, $r->identity);

        if (!is_string($r['query'])) {
            throw new \OmegaUp\Exceptions\InvalidParameterException(
                'parameterEmpty',
                'query'
            );
        }
        $param = $r['query'];

        $users = \OmegaUp\DAO\ProblemsetIdentities::searchUsers(
            $param,
            intval($contest->problemset_id)
        );
        $response = [];
        foreach ($users as $user) {
            $response[] = [
                'label' => $user['name'] ?? $user['username'],
                'value' => $user['username'],
            ];
        }
        return $response;
    }

    /**
     * Returns all contest administrators
     *
     * @return array{admins: list<array{role: string, username: string}>, group_admins: list<array{alias: string, name: string, role: string}>}
     *
     * @omegaup-request-param string $contest_alias
     */
    public static function apiAdmins(\OmegaUp\Request $r): array {
        // Authenticate request
        $r->ensureIdentity();

        $contestAlias = $r->ensureString(
            'contest_alias',
            fn (string $alias) => \OmegaUp\Validators::alias($alias)
        );

        $contest = self::validateContestAdmin($contestAlias, $r->identity);

        return [
            'admins' => \OmegaUp\DAO\UserRoles::getContestAdmins($contest),
            'group_admins' => \OmegaUp\DAO\GroupRoles::getContestAdmins(
                $contest
            )
        ];
    }

    /**
     * Enforces rules to avoid having invalid/unactionable public contests
     */
    private static function validateContestCanBePublic(\OmegaUp\DAO\VO\Contests $contest): void {
        $problemset = \OmegaUp\DAO\Problemsets::getByPK(
            intval($contest->problemset_id)
        );
        if (is_null($problemset)) {
            throw new \OmegaUp\Exceptions\NotFoundException(
                'problemsetNotFound'
            );
        }
        // Check that contest has some problems at least 1 problem
        $problemsInProblemset = \OmegaUp\DAO\ProblemsetProblems::getRelevantProblems(
            $problemset
        );
        if (count($problemsInProblemset) < 1) {
            throw new \OmegaUp\Exceptions\InvalidParameterException(
                'contestPublicRequiresProblem'
            );
        }
    }

    /**
     * Update a Contest
     *
     * @return array{status: string}
     *
     * @omegaup-request-param mixed $admission_mode
     * @omegaup-request-param null|string $alias
     * @omegaup-request-param string $contest_alias
     * @omegaup-request-param null|string $description
     * @omegaup-request-param mixed $feedback
     * @omegaup-request-param int $finish_time
     * @omegaup-request-param mixed $languages
     * @omegaup-request-param bool|null $needs_basic_information
     * @omegaup-request-param bool|null $partial_score
     * @omegaup-request-param int|null $penalty
     * @omegaup-request-param mixed $penalty_calc_policy
     * @omegaup-request-param mixed $penalty_type
     * @omegaup-request-param float|null $points_decay_factor
     * @omegaup-request-param null|string $problems
     * @omegaup-request-param mixed $requests_user_information
     * @omegaup-request-param float|null $scoreboard
     * @omegaup-request-param bool|null $show_scoreboard_after
     * @omegaup-request-param OmegaUp\Timestamp|null $start_time
     * @omegaup-request-param int $submissions_gap
     * @omegaup-request-param null|string $title
     * @omegaup-request-param int $window_length
     */
    public static function apiUpdate(\OmegaUp\Request $r): array {
        \OmegaUp\Controllers\Controller::ensureNotInLockdown();
        // Authenticate request
        $r->ensureMainUserIdentity();

        // Validate request
        $contestAlias = $r->ensureString(
            'contest_alias',
            fn (string $alias) => \OmegaUp\Validators::alias($alias)
        );
        $contest = self::validateUpdate($r, $r->identity, $contestAlias);
        \OmegaUp\Validators::validateOptionalInEnum(
            $r['requests_user_information'],
            'requests_user_information',
            [
                'no',
                'optional',
                'required',
            ]
        );

        self::forbiddenInVirtual($contest);

        $updateProblemset = true;
        $updateRequests = false;
        // Update contest DAO
        if (!is_null($r['admission_mode'])) {
            \OmegaUp\Validators::validateOptionalInEnum(
                $r['admission_mode'],
                'admission_mode',
                [
                    'public',
                    'private',
                    'registration',
                ]
            );
            // If going public
            if (self::isPublic(strval($r['admission_mode']))) {
                self::validateContestCanBePublic($contest);
            }

            $contest->admission_mode = $r['admission_mode'];
            $updateRequests = $r['admission_mode'] === 'registration';
            // Problemset does not update when admission mode change
            $updateProblemset = false;
        }

        $valueProperties = [
            'title',
            'description',
            'start_time',
            'finish_time',
            'window_length' => [
                'transform' => fn (?int $value): ?int => empty(
                    $value
                ) ? null : $value,
            ],
            'scoreboard',
            'points_decay_factor',
            'partial_score',
            'submissions_gap',
            'feedback',
            'penalty' => ['transform' => fn (string $value): int => max(
                0,
                intval($value)
            )],
            'penalty_type',
            'penalty_calc_policy',
            'show_scoreboard_after' => [
                'transform' => fn (string $value): bool => boolval(
                    filter_var($value, FILTER_VALIDATE_BOOLEAN)
                ),
            ],
            'languages' => [
                'transform' =>
                    /** @param list<string>|string $value */
                    function ($value): ?string {
                        if (!is_array($value)) {
                            return $value ?: null;
                        }
                        return join(',', $value);
                    }
            ],
            'admission_mode',
        ];
        self::updateValueProperties($r, $contest, $valueProperties);

        $originalContest = \OmegaUp\DAO\Contests::getByPK(
            intval($contest->contest_id)
        );
        if (is_null($originalContest)) {
            throw new \OmegaUp\Exceptions\NotFoundException(
                'contestNotFound'
            );
        }

        // Push changes
        try {
            // Begin a new transaction
            \OmegaUp\DAO\DAO::transBegin();

            // Save the contest object with data sent by user to the database
            self::updateContest($contest, $originalContest, $r->identity);

            if ($updateProblemset) {
                // Save the problemset object with data sent by user to the database
                $problemset = \OmegaUp\DAO\Problemsets::getByPK(
                    intval($contest->problemset_id)
                );
                if (is_null($problemset)) {
                    throw new \OmegaUp\Exceptions\NotFoundException(
                        'problemsetNotFound'
                    );
                }
                $problemset->needs_basic_information = $r->ensureOptionalBool(
                    'needs_basic_information'
                ) ?? false;
                $problemset->requests_user_information = $r['requests_user_information'] ?? 'no';
                \OmegaUp\DAO\Problemsets::update($problemset);
            }

            if ($updateRequests) {
                // Save the problemset object with data sent by user to the database
                $problemset = \OmegaUp\DAO\Problemsets::getByPK(
                    intval($contest->problemset_id)
                );
                if (
                    is_null($problemset)
                    || is_null($problemset->problemset_id)
                ) {
                    throw new \OmegaUp\Exceptions\NotFoundException(
                        'problemsetNotFound'
                    );
                }
                // Get the list of contestants
                $identities = \OmegaUp\DAO\ProblemsetIdentities::getIdentitiesByProblemset(
                    $problemset->problemset_id
                );
                // Extract IDs
                $identitiesIDs = array_map(
                    /**
                     * @param array{access_time: \OmegaUp\Timestamp|null, country_id: null|string, email: null|string, end_time: \OmegaUp\Timestamp|null, identity_id: int, is_invited: bool, user_id: int|null, username: string} $identity
                     */
                    fn ($identity) => $identity['identity_id'],
                    $identities
                );
                self::preAcceptAccessRequest(
                    $contest,
                    $identitiesIDs,
                    $r->user
                );
            }

            // End transaction
            \OmegaUp\DAO\DAO::transEnd();
        } catch (\Exception $e) {
            // Operation failed in the data layer, rollback transaction
            \OmegaUp\DAO\DAO::transRollback();

            throw $e;
        }

        // Expire contest-info cache
        \OmegaUp\Cache::deleteFromCache(
            \OmegaUp\Cache::CONTEST_INFO,
            $contestAlias
        );

        // Expire contest scoreboard cache
        \OmegaUp\Scoreboard::invalidateScoreboardCache(
            \OmegaUp\ScoreboardParams::fromContest(
                $contest
            )
        );

        // Expire contest-list cache
        \OmegaUp\Cache::invalidateAllKeys(\OmegaUp\Cache::CONTESTS_LIST_PUBLIC);
        \OmegaUp\Cache::invalidateAllKeys(
            \OmegaUp\Cache::CONTESTS_LIST_SYSTEM_ADMIN
        );

        self::$log->info("Contest updated (alias): {$contestAlias}");

        return [
            'status' => 'ok',
        ];
    }

    /**
     * Update Contest end time for an identity when window_length
     * option is turned on
     *
     * @throws \OmegaUp\Exceptions\NotFoundException
     *
     * @return array{status: string}
     *
     * @omegaup-request-param string $contest_alias
     * @omegaup-request-param OmegaUp\Timestamp $end_time
     * @omegaup-request-param string $username
     */
    public static function apiUpdateEndTimeForIdentity(\OmegaUp\Request $r): array {
        \OmegaUp\Controllers\Controller::ensureNotInLockdown();
        $r->ensureMainUserIdentity();
        $contestAlias = $r->ensureString(
            'contest_alias',
            fn (string $alias) => \OmegaUp\Validators::alias($alias)
        );
        $contest = self::validateContestAdmin($contestAlias, $r->identity);

        \OmegaUp\Validators::validateStringNonEmpty($r['username'], 'username');

        $identity = \OmegaUp\Controllers\Identity::resolveIdentity(
            $r['username']
        );

        $problemsetIdentity = \OmegaUp\DAO\ProblemsetIdentities::getByPK(
            $identity->identity_id,
            $contest->problemset_id
        );
        if (is_null($problemsetIdentity)) {
            throw new \OmegaUp\Exceptions\NotFoundException(
                'problemsetIdentityNotFound'
            );
        }
        $problemsetIdentity->end_time = $r->ensureTimestamp('end_time');
        \OmegaUp\DAO\ProblemsetIdentities::update($problemsetIdentity);

        return [
            'status' => 'ok',
        ];
    }

    /**
     * This function reviews changes in penalty type, admission mode, finish
     * time and window length to recalcualte information previously stored
     */
    private static function updateContest(
        \OmegaUp\DAO\VO\Contests $contest,
        \OmegaUp\DAO\VO\Contests $originalContest,
        \OmegaUp\DAO\VO\Identities $identity
    ): void {
        if ($originalContest->admission_mode !== $contest->admission_mode) {
            $timestamp = new \OmegaUp\Timestamp(\OmegaUp\Time::get());
            \OmegaUp\DAO\ContestLog::create(new \OmegaUp\DAO\VO\ContestLog([
                'contest_id' => $contest->contest_id,
                'user_id' => $identity->user_id,
                'from_admission_mode' => $originalContest->admission_mode,
                'to_admission_mode' => $contest->admission_mode,
                'time' => $timestamp,
            ]));
            $contest->last_updated = $timestamp;
        }
        if (
            ($originalContest->finish_time != $contest->finish_time) ||
            ($originalContest->window_length !== $contest->window_length)
        ) {
            if (!is_null($contest->window_length)) {
                // When window length is enabled, end time value is access time + window length
                \OmegaUp\DAO\ProblemsetIdentities::recalculateEndTimeForProblemsetIdentities(
                    $contest
                );
            } else {
                \OmegaUp\DAO\ProblemsetIdentities::recalculateEndTimeAsFinishTime(
                    $contest
                );
            }
        }

        \OmegaUp\DAO\Contests::update($contest);
        if ($originalContest->penalty_type == $contest->penalty_type) {
            return;
        }
        \OmegaUp\DAO\Runs::recalculatePenaltyForContest($contest);
    }

    /**
     * Validates runs API
     *
     * @throws \OmegaUp\Exceptions\NotFoundException
     * @throws \OmegaUp\Exceptions\ForbiddenAccessException
     *
     * @return array{0: \OmegaUp\DAO\VO\Contests, 1: \OmegaUp\DAO\VO\Problems|null, 2: \OmegaUp\DAO\VO\Identities|null}
     *
     * @omegaup-request-param string $contest_alias
     * @omegaup-request-param mixed $language
     * @omegaup-request-param int $offset
     * @omegaup-request-param string $problem_alias
     * @omegaup-request-param int $rowcount
     * @omegaup-request-param mixed $status
     * @omegaup-request-param null|string $username
     * @omegaup-request-param mixed $verdict
     */
    private static function validateRuns(\OmegaUp\Request $r): array {
        $r->ensureIdentity();
        // Defaults for offset and rowcount
        if (!isset($r['offset'])) {
            $r['offset'] = 0;
        }
        if (!isset($r['rowcount'])) {
            $r['rowcount'] = 100;
        }

        $contestAlias = $r->ensureString(
            'contest_alias',
            fn (string $alias) => \OmegaUp\Validators::alias($alias)
        );
        \OmegaUp\Validators::validateOptionalStringNonEmpty(
            $r['username'],
            'username'
        );

        $contest = self::validateContestAdmin($contestAlias, $r->identity);

        $r->ensureOptionalInt('offset');
        $r->ensureOptionalInt('rowcount');
        \OmegaUp\Validators::validateOptionalInEnum(
            $r['status'],
            'status',
            ['new', 'waiting', 'compiling', 'running', 'ready']
        );
        \OmegaUp\Validators::validateOptionalInEnum(
            $r['verdict'],
            'verdict',
            \OmegaUp\Controllers\Run::VERDICTS
        );

        $problem = null;
        // Check filter by problem, is optional
        $problemAlias = $r->ensureOptionalString(
            'problem_alias',
            /*$required=*/ false,
            fn (string $alias) => \OmegaUp\Validators::alias($alias)
        );
        if (!is_null($problemAlias)) {
            $problem = \OmegaUp\DAO\Problems::getByAlias($problemAlias);
            if (is_null($problem)) {
                throw new \OmegaUp\Exceptions\NotFoundException(
                    'problemNotFound'
                );
            }
        }

        \OmegaUp\Validators::validateOptionalInEnum(
            $r['language'],
            'language',
            array_keys(\OmegaUp\Controllers\Run::SUPPORTED_LANGUAGES)
        );

        // Get user if we have something in username
        $identity = null;
        if (!is_null($r['username'])) {
            $identity = \OmegaUp\Controllers\Identity::resolveIdentity(
                $r['username']
            );
        }
        return [$contest, $problem, $identity];
    }

    /**
     * Returns all runs for a contest
     *
     * @return array{runs: list<Run>}
     *
     * @omegaup-request-param string $contest_alias
     * @omegaup-request-param mixed $language
     * @omegaup-request-param int|null $offset
     * @omegaup-request-param string $problem_alias
     * @omegaup-request-param int|null $rowcount
     * @omegaup-request-param mixed $status
     * @omegaup-request-param null|string $username
     * @omegaup-request-param mixed $verdict
     */
    public static function apiRuns(\OmegaUp\Request $r): array {
        // Authenticate request
        $r->ensureIdentity();
        \OmegaUp\Validators::validateOptionalInEnum(
            $r['status'],
            'status',
            \OmegaUp\Controllers\Run::STATUS
        );
        \OmegaUp\Validators::validateOptionalInEnum(
            $r['verdict'],
            'verdict',
            \OmegaUp\Controllers\Run::VERDICTS
        );
        \OmegaUp\Validators::validateOptionalInEnum(
            $r['language'],
            'language',
            array_keys(\OmegaUp\Controllers\Run::SUPPORTED_LANGUAGES)
        );
        \OmegaUp\Validators::validateOptionalNumber($r['offset'], 'offset');
        \OmegaUp\Validators::validateOptionalNumber($r['rowcount'], 'rowcount');

        // Validate request
        [$contest, $problem, $identity] = self::validateRuns($r);

        // Get our runs
        $runs = \OmegaUp\DAO\Runs::getAllRuns(
            $contest->problemset_id,
            $r['status'],
            $r['verdict'],
            !is_null($problem) ? $problem->problem_id : null,
            $r['language'],
            !is_null($identity) ? $identity->identity_id : null,
            intval($r['offset']),
            intval($r['rowcount'])
        );

        $result = [];

        foreach ($runs as $run) {
            unset($run['run_id']);
            if ($contest->partial_score || $run['score'] == 1) {
                $run['contest_score'] = round(
                    floatval(
                        $run['contest_score']
                    ),
                    2
                );
                $run['score'] = round(floatval($run['score']), 4);
            } else {
                $run['contest_score'] = 0;
                $run['score'] = 0;
            }
            $result[] = $run;
        }

        return [
            'runs' => $result,
        ];
    }

    /**
     * Stats of a contest
     *
     * @throws \OmegaUp\Exceptions\ForbiddenAccessException
     *
     * @return array{total_runs: int, pending_runs: list<string>, max_wait_time: \OmegaUp\Timestamp|null, max_wait_time_guid: null|string, verdict_counts: array<string, int>, distribution: array<int, int>, size_of_bucket: float, total_points: float}
     *
     * @omegaup-request-param null|string $contest_alias
     */
    public static function apiStats(\OmegaUp\Request $r): array {
        // Get user
        $r->ensureIdentity();
        $contestAlias = $r->ensureString(
            'contest_alias',
            fn (string $alias) => \OmegaUp\Validators::alias($alias)
        );
        $contest = self::validateContestAdmin($contestAlias, $r->identity);
        return self::getStats($contest, $r->identity);
    }

    /**
     * @return array{smartyProperties: array{payload: StatsPayload, title: \OmegaUp\TranslationString}, entrypoint: string}
     *
     * @omegaup-request-param null|string $contest_alias
     */
    public static function getStatsDataForSmarty(\OmegaUp\Request $r) {
        // Get user
        $r->ensureIdentity();
        $contestAlias = $r->ensureString(
            'contest_alias',
            fn (string $alias) => \OmegaUp\Validators::alias($alias)
        );
        $contest = self::validateContestAdmin($contestAlias, $r->identity);
        return [
            'smartyProperties' => [
                'payload' => array_merge(
                    [
                        'alias' => $contestAlias,
                        'entity_type' => 'contest',
                    ],
                    self::getStats($contest, $r->identity)
                ),
                'title' => new \OmegaUp\TranslationString(
                    'omegaupTitleContestStats'
                ),
            ],
            'entrypoint' => 'common_stats',
        ];
    }

    /**
     * @return array{total_runs: int, pending_runs: list<string>, max_wait_time: \OmegaUp\Timestamp|null, max_wait_time_guid: null|string, verdict_counts: array<string, int>, distribution: array<int, int>, size_of_bucket: float, total_points: float}
     */
    private static function getStats(
        \OmegaUp\DAO\VO\Contests $contest,
        \OmegaUp\DAO\VO\Identities $identity
    ) {
        $pendingRunGuids = \OmegaUp\DAO\Runs::getPendingRunGuidsOfProblemset(
            intval(
                $contest->problemset_id
            )
        );

        // Count of pending runs (int)
        $totalRunsCount = \OmegaUp\DAO\Submissions::countTotalSubmissionsOfProblemset(
            intval($contest->problemset_id)
        );

        // Wait time
        $waitTimeArray = \OmegaUp\DAO\Runs::getLargestWaitTimeOfProblemset(
            intval(
                $contest->problemset_id
            )
        );

        // List of verdicts
        $verdictCounts = [];

        foreach (\OmegaUp\Controllers\Run::VERDICTS as $verdict) {
            $verdictCounts[$verdict] = \OmegaUp\DAO\Runs::countTotalRunsOfProblemsetByVerdict(
                intval($contest->problemset_id),
                $verdict
            );
        }

        // Get max points posible for contest
        $totalPoints = \OmegaUp\DAO\ProblemsetProblems::getMaxPointsByProblemset(
            intval($contest->problemset_id)
        );

        // Get scoreboard to calculate distribution
        $distribution = [];
        for ($i = 0; $i < 101; $i++) {
            $distribution[$i] = 0;
        }

        $sizeOfBucket = $totalPoints / 100;
        if ($sizeOfBucket > 0) {
            $problemset = \OmegaUp\DAO\Problemsets::getByPK(
                intval($contest->problemset_id)
            );
            if (is_null($problemset)) {
                throw new \OmegaUp\Exceptions\NotFoundException(
                    'problemsetNotFound'
                );
            }
            $scoreboardResponse = self::getScoreboard(
                $contest,
                $problemset,
                $identity
            );
            foreach ($scoreboardResponse['ranking'] as $results) {
                $distribution[intval(
                    $results['total']['points'] / $sizeOfBucket
                )]++;
            }
        }

        return [
            'total_runs' => $totalRunsCount,
            'pending_runs' => $pendingRunGuids,
            'max_wait_time' => empty(
                $waitTimeArray
            ) ? null : $waitTimeArray['time'],
            'max_wait_time_guid' => empty(
                $waitTimeArray
            ) ? null : $waitTimeArray['guid'],
            'verdict_counts' => $verdictCounts,
            'distribution' => $distribution,
            'size_of_bucket' => $sizeOfBucket,
            'total_points' => $totalPoints,
        ];
    }

    /**
     * Returns a detailed report of the contest
     *
     * @return array{finish_time: \OmegaUp\Timestamp|null, problems: list<array{alias: string, order: int}>, ranking: list<array{country: null|string, is_invited: bool, name: null|string, place?: int, problems: list<array{alias: string, penalty: float, percent: float, place?: int, points: float, run_details?: array{cases?: list<CaseResult>, details: array{groups: list<array{cases: list<array{meta: RunMetadata}>}>}}, runs: int}>, total: array{penalty: float, points: float}, username: string}>, start_time: \OmegaUp\Timestamp, time: \OmegaUp\Timestamp, title: string}
     *
     * @omegaup-request-param null|string $auth_token
     * @omegaup-request-param string $contest_alias
     * @omegaup-request-param null|string $filterBy
     */
    public static function apiReport(\OmegaUp\Request $r): array {
        return self::getContestReportDetails($r);
    }

    /**
     * Returns a detailed report of the contest. Only Admins can get the report
     *
     * @return array{finish_time: \OmegaUp\Timestamp|null, problems: list<array{alias: string, order: int}>, ranking: list<array{country: null|string, is_invited: bool, name: string|null, place?: int, problems: list<array{alias: string, penalty: float, percent: float, place?: int, points: float, run_details?: array{cases?: list<CaseResult>, details: array{groups: list<array{cases: list<array{meta: RunMetadata}>}>}}, runs: int}>, total: array{penalty: float, points: float}, username: string}>, start_time: \OmegaUp\Timestamp, time: \OmegaUp\Timestamp, title: string}
     *
     * @omegaup-request-param null|string $auth_token
     * @omegaup-request-param string $contest_alias
     * @omegaup-request-param null|string $filterBy
     */
    private static function getContestReportDetails(\OmegaUp\Request $r): array {
        $r->ensureIdentity();
        $contestAlias = $r->ensureString(
            'contest_alias',
            fn (string $alias) => \OmegaUp\Validators::alias($alias)
        );
        \OmegaUp\Validators::validateOptionalStringNonEmpty(
            $r['auth_token'],
            'auth_token'
        );

        $contest = self::validateContestAdmin($contestAlias, $r->identity);

        $params = \OmegaUp\ScoreboardParams::fromContest($contest);
        $params->admin = true;
        $params->auth_token = $r['auth_token'];
        $scoreboard = new \OmegaUp\Scoreboard($params);

        // Check the filter if we have one
        \OmegaUp\Validators::validateOptionalStringNonEmpty(
            $r['filterBy'],
            'filterBy'
        );

        return $scoreboard->generate(
            true, // with run details for reporting
            true, // sort contestants by name,
            $r['filterBy']
        );
    }

    /**
     * Gets all details to show the report
     *
     * @return array{contestReport: list<array{country: null|string, is_invited: bool, name: null|string, place?: int, problems: list<array{alias: string, penalty: float, percent: float, place?: int, points: float, run_details?: array{cases?: list<CaseResult>, details: array{groups: list<array{cases: list<array{meta: RunMetadata}>}>}}, runs: int}>, total: array{penalty: float, points: float}, username: string}>}
     *
     * @omegaup-request-param null|string $auth_token
     * @omegaup-request-param string $contest_alias
     * @omegaup-request-param null|string $filterBy
     */
    public static function getContestReportDetailsForSmarty(\OmegaUp\Request $r) {
        $contestReport = self::getContestReportDetails($r)['ranking'];
        foreach ($contestReport as &$user) {
            if (!isset($user['problems'])) {
                continue;
            }
            foreach ($user['problems'] as &$problem) {
                if (
                    !isset($problem['run_details']) ||
                    !isset($problem['run_details']['details']) ||
                    !isset($problem['run_details']['details']['groups'])
                ) {
                    continue;
                }
                foreach ($problem['run_details']['details']['groups'] as &$group) {
                    foreach ($group['cases'] as &$case) {
                        $case['meta']['memory'] =
                            floatval($case['meta']['memory']) / 1024.0 / 1024.0;
                    }
                }
            }
        }

        return [
            'contestReport' => $contestReport,
        ];
    }

    /**
     * Generates a CSV for contest report
     *
     * @omegaup-request-param mixed $auth_token
     * @omegaup-request-param string $contest_alias
     * @omegaup-request-param null|string $filterBy
     */
    public static function apiCsvReport(\OmegaUp\Request $r): void {
        $r->ensureIdentity();

        $contestAlias = $r->ensureString(
            'contest_alias',
            fn (string $alias) => \OmegaUp\Validators::alias($alias)
        );
        $contest = self::validateContestAdmin($contestAlias, $r->identity);

        // Get full Report API of the contest
        $contestReport = self::getContestReportDetails(new \OmegaUp\Request([
            'contest_alias' => $contestAlias,
            'auth_token' => $r['auth_token'],
        ]));

        // Get problem stats for each contest problem so we can
        // have the full list of cases
        $problemStats = [];
        $problemAliasStats = [];
        $i = 0;
        foreach ($contestReport['problems'] as $entry) {
            $problemAlias = $entry['alias'];
            $problem = \OmegaUp\DAO\Problems::getByAlias($problemAlias);
            if (is_null($problem)) {
                throw new \OmegaUp\Exceptions\NotFoundException(
                    'problemNotFound'
                );
            }

            $problemStats[$i] = \OmegaUp\Controllers\Problem::getStats(
                $problem,
                $r->identity
            );
            $problemAliasStats[$problemAlias] = $problemStats[$i];

            $i++;
        }

        // Build a csv
        $csvData = [];

        // Build titles
        $csvRow = [
            'username',
        ];
        foreach ($contestReport['problems'] as $entry) {
            foreach ($problemAliasStats[$entry['alias']]['cases_stats'] as $caseName => $counts) {
                $csvRow[] = strval($caseName);
            }
            $csvRow[] = "{$entry['alias']} total";
        }
        $csvRow[] = 'total';
        $csvData[] = $csvRow;

        foreach ($contestReport['ranking'] as $userData) {
            $csvRow = [
                $userData['username'],
            ];

            foreach ($userData['problems'] as $key => $problemData) {
                // If the user don't have these details then he didn't submit,
                // we need to fill the report with 0s for completeness
                if (
                    empty($problemData['run_details']['cases'])
                ) {
                    for (
                        $i = 0; $i < count(
                            $problemStats[$key]['cases_stats']
                        ); $i++
                    ) {
                        $csvRow[] = '0';
                    }

                    // And adding the total for this problem
                    $csvRow[] = '0';
                } else {
                    // for each case
                    foreach ($problemData['run_details']['cases'] as $caseData) {
                        // If case is correct
                        if (
                            strcmp($caseData['meta']['verdict'], 'OK') === 0 &&
                            isset($caseData['out_diff']) &&
                            strcmp($caseData['out_diff'], '') === 0
                        ) {
                            $csvRow[] = '1';
                        } else {
                            $csvRow[] = '0';
                        }
                    }

                    $csvRow[] = $problemData['points'];
                }
            }
            $csvRow[] = $userData['total']['points'];
            $csvData[] = $csvRow;
        }

        // Set headers to auto-download file
        header('Pragma: public');
        header('Expires: 0');
        header('Cache-Control: must-revalidate, post-check=0, pre-check=0');
        header('Content-Type: application/force-download');
        header('Content-Type: application/octet-stream');
        header('Content-Type: application/download');
        header(
            "Content-Disposition: attachment;filename={$contest->alias}_report.csv"
        );
        header('Content-Transfer-Encoding: binary');

        // Write contents to a csv raw string
        $out = fopen('php://output', 'w');
        foreach ($csvData as $csvRow) {
            fputcsv($out, \OmegaUp\Controllers\Contest::escapeCsv($csvRow));
        }
        fclose($out);

        // Since all the headers and response have been sent, make the API
        // caller to exit quietly.
        throw new \OmegaUp\Exceptions\ExitException();
    }

    /**
     * @param list<scalar> $csvRow
     *
     * @return list<string>
     */
    private static function escapeCsv($csvRow): array {
        $escapedRow = [];
        foreach ($csvRow as $field) {
            if (is_string($field) && $field[0] == '=') {
                $escapedRow[] = "'" . $field;
            } else {
                $escapedRow[] = strval($field);
            }
        }
        return $escapedRow;
    }

    /**
     * @omegaup-request-param string $contest_alias
     */
    public static function apiDownload(\OmegaUp\Request $r): void {
        $r->ensureIdentity();
        $contestAlias = $r->ensureString(
            'contest_alias',
            fn (string $alias) => \OmegaUp\Validators::alias($alias)
        );

        $contest = self::validateContestAdmin($contestAlias, $r->identity);
        if (is_null($contest->problemset_id)) {
            throw new \OmegaUp\Exceptions\NotFoundException('contestNotFound');
        }
        include_once 'libs/third_party/ZipStream.php';
        $zip = new \ZipStream("{$contestAlias}.zip");
        \OmegaUp\Controllers\Problemset::downloadRuns(
            $contest->problemset_id,
            $zip
        );
        $zip->finish();

        // Since all the headers and response have been sent, make the API
        // caller to exit quietly.
        throw new \OmegaUp\Exceptions\ExitException();
    }

    /**
     * @throws \OmegaUp\Exceptions\UnauthorizedException
     *
     * Given a contest_alias and user_id, returns the role of the user within
     * the context of a contest.
     *
     * @omegaup-request-param string $contest_alias
     * @omegaup-request-param null|string $token
     *
     * @return array{admin: bool}
     */
    public static function apiRole(\OmegaUp\Request $r): array {
        try {
            $r->ensureidentity();
        } catch (\OmegaUp\Exceptions\UnauthorizedException $e) {
            $r->identity = null;
        }
        $contestAlias = $r->ensureString(
            'contest_alias',
            fn (string $alias) => \OmegaUp\Validators::alias($alias)
        );
        $token = $r->ensureOptionalString('token');
        if ($contestAlias === 'all-events') {
            if (is_null($r->identity)) {
                throw new \OmegaUp\Exceptions\UnauthorizedException();
            }
            if (\OmegaUp\Authorization::isSystemAdmin($r->identity)) {
                return [
                    'status' => 'ok',
                    'admin' => true
                ];
            }
        }

        $response = self::validateDetails($contestAlias, $r->identity, $token);

        return [
            'admin' => $response['contest_admin']
        ];
    }

    /**
     * Given a contest_alias, sets the recommended flag on/off.
     * Only omegaUp admins can call this API.
     *
     * @return array{status: string}
     *
     * @omegaup-request-param string $contest_alias
     * @omegaup-request-param bool|null $value
     */
    public static function apiSetRecommended(\OmegaUp\Request $r): array {
        $r->ensureIdentity();

        if (!\OmegaUp\Authorization::isSystemAdmin($r->identity)) {
            throw new \OmegaUp\Exceptions\ForbiddenAccessException(
                'userNotAllowed'
            );
        }

        // Validate & get contest_alias
        $contestAlias = $r->ensureString(
            'contest_alias',
            fn (string $alias) => \OmegaUp\Validators::alias($alias)
        );
        $contest = \OmegaUp\DAO\Contests::getByAlias($contestAlias);
        if (is_null($contest)) {
            throw new \OmegaUp\Exceptions\NotFoundException('contestNotFound');
        }

        $contest->recommended = $r->ensureBool('value');
        \OmegaUp\DAO\Contests::update($contest);

        return ['status' => 'ok'];
    }

    /**
     * Return users who participate in a contest, as long as contest admin
     * has chosen to ask for users information and contestants have
     * previously agreed to share their information.
     *
     * @throws \OmegaUp\Exceptions\ForbiddenAccessException
     *
     * @return array{contestants: list<array{name: null|string, username: string, email: null|string, state: null|string, country: null|string, school: null|string}>}
     *
     * @omegaup-request-param string $contest_alias
     */
    public static function apiContestants(\OmegaUp\Request $r): array {
        $r->ensureIdentity();

        $contestAlias = $r->ensureString(
            'contest_alias',
            fn (string $alias) => \OmegaUp\Validators::alias($alias)
        );
        $contest = self::validateContestAdmin($contestAlias, $r->identity);

        if (is_null($contest->contest_id)) {
            throw new \OmegaUp\Exceptions\NotFoundException('contestNotFound');
        }
        if (
            !\OmegaUp\DAO\Contests::requestsUserInformation(
                $contest->contest_id
            )
        ) {
            throw new \OmegaUp\Exceptions\ForbiddenAccessException(
                'contestInformationNotRequired'
            );
        }

        // Get contestants info
        /** @var int $contest->contest_id */
        $contestants = \OmegaUp\DAO\Contests::getContestantsInfo(
            $contest->contest_id
        );

        return [
            'status' => 'ok',
            'contestants' => $contestants,
        ];
    }

    public static function isPublic(string $admissionMode): bool {
        return $admissionMode !== 'private';
    }
}<|MERGE_RESOLUTION|>--- conflicted
+++ resolved
@@ -20,10 +20,10 @@
  * @psalm-type ProblemQualityPayload=array{canNominateProblem: bool, dismissed: bool, dismissedBeforeAc: bool, language?: string, nominated: bool, nominatedBeforeAc: bool, problemAlias: string, solved: bool, tried: bool}
  * @psalm-type ProblemsetProblem=array{accepted: int, accepts_submissions: bool, alias: string, commit: string, difficulty: float, input_limit: int, languages: string, letter: string, order: int, points: float, problem_id?: int, quality_payload?: ProblemQualityPayload, quality_seal: bool, submissions: int, title: string, version: string, visibility: int, visits: int}
  * @psalm-type ContestListMinePayload=array{contests: list<Contest>, privateContestsAlert: bool}
- * @psalm-type ContestDetails=array{admin: bool, admission_mode: string, alias: string, description: string, director: null|string, feedback: string, finish_time: \OmegaUp\Timestamp, languages: list<string>, needs_basic_information: bool, opened: bool, original_contest_alias: null|string, original_problemset_id: int|null, partial_score: bool, penalty: int, penalty_calc_policy: string, penalty_type: string, points_decay_factor: float, problems: list<ProblemsetProblem>, problemset_id: int, requests_user_information: string, rerun_id?: int, scoreboard: int, scoreboard_url?: string, scoreboard_url_admin?: string, show_penalty: bool, show_scoreboard_after: bool, start_time: \OmegaUp\Timestamp, submission_deadline?: \OmegaUp\Timestamp|null, submissions_gap: int, title: string, window_length: int|null}
- * @psalm-type ContestAdminDetails=array{admin: bool, admission_mode: string, alias: string, available_languages: array<string, string>, description: string, director: null|string, feedback: string, finish_time: \OmegaUp\Timestamp, languages: list<string>, needs_basic_information: bool, opened: bool, original_contest_alias: null|string, original_problemset_id: int|null, partial_score: bool, penalty: int, penalty_calc_policy: string, penalty_type: string, points_decay_factor: float, problems: list<ProblemsetProblem>, problemset_id: int, requests_user_information: string, rerun_id?: int, scoreboard: int, scoreboard_url?: string, scoreboard_url_admin?: string, show_penalty: bool, show_scoreboard_after: bool, start_time: \OmegaUp\Timestamp, submission_deadline?: \OmegaUp\Timestamp|null, submissions_gap: int, title: string, window_length: int|null}
+ * @psalm-type ContestDetails=array{admin: bool, admission_mode: string, alias: string, description: string, director: string, feedback: string, finish_time: \OmegaUp\Timestamp, languages: list<string>, needs_basic_information: bool, opened: bool, original_contest_alias: null|string, original_problemset_id: int|null, partial_score: bool, penalty: int, penalty_calc_policy: string, penalty_type: string, points_decay_factor: float, problems: list<ProblemsetProblem>, problemset_id: int, requests_user_information: string, rerun_id?: int, scoreboard: int, scoreboard_url?: string, scoreboard_url_admin?: string, show_penalty: bool, show_scoreboard_after: bool, start_time: \OmegaUp\Timestamp, submission_deadline?: \OmegaUp\Timestamp|null, submissions_gap: int, title: string, window_length: int|null}
+ * @psalm-type ContestAdminDetails=array{admin: bool, admission_mode: string, alias: string, available_languages: array<string, string>, description: string, director: string, feedback: string, finish_time: \OmegaUp\Timestamp, languages: list<string>, needs_basic_information: bool, opened: bool, original_contest_alias: null|string, original_problemset_id: int|null, partial_score: bool, penalty: int, penalty_calc_policy: string, penalty_type: string, points_decay_factor: float, problems: list<ProblemsetProblem>, problemset_id: int, requests_user_information: string, rerun_id?: int, scoreboard: int, scoreboard_url?: string, scoreboard_url_admin?: string, show_penalty: bool, show_scoreboard_after: bool, start_time: \OmegaUp\Timestamp, submission_deadline?: \OmegaUp\Timestamp|null, submissions_gap: int, title: string, window_length: int|null}
  * @psalm-type StatsPayload=array{alias: string, entity_type: string, cases_stats?: array<string, int>, pending_runs: list<string>, total_runs: int, verdict_counts: array<string, int>, max_wait_time?: \OmegaUp\Timestamp|null, max_wait_time_guid?: null|string, distribution?: array<int, int>, size_of_bucket?: float, total_points?: float}
- * @psalm-type ContestPublicDetails=array{admission_mode: string, alias: string, description: string, director: null|string, feedback: string, finish_time: \OmegaUp\Timestamp, languages: null|string, partial_score: bool, penalty: int, penalty_calc_policy: string, penalty_type: string, points_decay_factor: float, problemset_id: int, rerun_id: int, scoreboard: int, show_penalty: bool, show_scoreboard_after: bool, start_time: \OmegaUp\Timestamp, submissions_gap: int, title: string, window_length: int|null, user_registration_requested?: bool, user_registration_answered?: bool, user_registration_accepted?: bool|null}
+ * @psalm-type ContestPublicDetails=array{acl_id?: int, admission_mode: string, alias: string, contest_id?: int, description: string, director: string, feedback: string, finish_time: \OmegaUp\Timestamp, languages: null|string, last_updated?: \OmegaUp\Timestamp, partial_score: bool, penalty: int, penalty_calc_policy: string, penalty_type: string, points_decay_factor: float, problemset_id: int, recommended?: bool, rerun_id: int, scoreboard: int, show_penalty?: bool, show_scoreboard_after: bool, start_time: \OmegaUp\Timestamp, submissions_gap: int, title: string, urgent?: bool, user_registration_requested?: bool, user_registration_answered?: bool, user_registration_accepted?: bool|null, window_length: int|null}
  * @psalm-type ContestEditPayload=array{details: ContestAdminDetails, problems: list<ContestProblem>, users: list<ContestUser>, groups: list<ContestGroup>, requests: list<ContestRequest>, admins: list<ContestAdmin>, group_admins: list<ContestGroupAdmin>}
  * @psalm-type ContestIntroPayload=array{contest: ContestPublicDetails, needsBasicInformation?: bool, privacyStatement?: PrivacyStatement, problemset?: ContestDetails, requestsUserInformation?: string, shouldShowFirstAssociatedIdentityRunWarning: bool}
  * @psalm-type ContestPracticePayload=array{clarifications: list<Clarification>, contest: ContestPublicDetails, contestAdmin: bool, problems: list<NavbarProblemsetProblem>, shouldShowFirstAssociatedIdentityRunWarning: bool, users: list<ContestUser>}
@@ -39,12 +39,7 @@
  * @psalm-type Scoreboard=array{finish_time: \OmegaUp\Timestamp|null, problems: list<array{alias: string, order: int}>, ranking: list<ScoreboardRankingEntry>, start_time: \OmegaUp\Timestamp, time: \OmegaUp\Timestamp, title: string}
  * @psalm-type Event=array{courseAlias?: string, courseName?: string, name: string, problem?: string}
  * @psalm-type ActivityEvent=array{classname: string, event: Event, ip: int|null, time: \OmegaUp\Timestamp, username: string}
-<<<<<<< HEAD
- * @psalm-type ActivityFeedPayload=array{alias: string, events: list<ActivityEvent>, type: string}
- * @psalm-type ContestPublicDetailsWithDirector=array{acl_id: int, admission_mode: string, alias: string, contest_id: int, description: string, director: null|string, feedback: string, finish_time: \OmegaUp\Timestamp, languages: null|string, last_updated: \OmegaUp\Timestamp, partial_score: bool, penalty: int, penalty_calc_policy: string, penalty_type: string, points_decay_factor: float, problemset_id: int, recommended: bool, rerun_id: int, scoreboard: int, show_scoreboard_after: bool, start_time: \OmegaUp\Timestamp, submissions_gap: int, title: string, urgent: bool, window_length: int|null}
-=======
  * @psalm-type ActivityFeedPayload=array{alias: string, events: list<ActivityEvent>, type: string, page: int, length: int, pagerItems: list<PageItem>}
->>>>>>> d37be214
  */
 class Contest extends \OmegaUp\Controllers\Controller {
     const SHOW_INTRO = true;
@@ -484,7 +479,7 @@
     /**
      * Validate a contest with contest alias and add its director
      *
-     * @return array{contest: \OmegaUp\DAO\VO\Contests, withDirector: ContestPublicDetailsWithDirector}
+     * @return array{contest: \OmegaUp\DAO\VO\Contests, withDirector: ContestPublicDetails}
      * @throws \OmegaUp\Exceptions\NotFoundException
      */
     public static function validateContestWithDirector(string $contestAlias) {
@@ -1135,7 +1130,7 @@
     }
 
     /**
-     * @param ContestPublicDetailsWithDirector $contest
+     * @param ContestPublicDetails $contest
      * @return ContestPublicDetails
      */
     private static function getPublicDetails(
@@ -1374,7 +1369,7 @@
                 $director = \OmegaUp\DAO\Identities::findByUserId(
                     $acl->owner_id
                 );
-                if (is_null($director)) {
+                if (is_null($director) || is_null($director->username)) {
                     throw new \OmegaUp\Exceptions\NotFoundException(
                         'userNotExist'
                     );
