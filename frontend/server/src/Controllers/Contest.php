<?php

namespace OmegaUp\Controllers;

/**
 * ContestController
 *
 * @psalm-type PageItem=array{class: string, label: string, page: int, url?: string}
 * @psalm-type PrivacyStatement=array{markdown: string, statementType: string, gitObjectId?: string}
 * @psalm-type Contest=array{acl_id?: int, admission_mode: string, alias: string, contest_id: int, description: string, feedback?: string, finish_time: \OmegaUp\Timestamp, languages?: null|string, last_updated: \OmegaUp\Timestamp, original_finish_time?: \OmegaUp\Timestamp, partial_score: bool, penalty?: int, penalty_calc_policy?: string, penalty_type?: string, points_decay_factor?: float, problemset_id: int, recommended: bool, rerun_id: int, scoreboard?: int, scoreboard_url: string, scoreboard_url_admin: string, show_scoreboard_after?: int, start_time: \OmegaUp\Timestamp, submissions_gap?: int, title: string, urgent?: int, window_length: int|null}
 * @psalm-type NavbarProblemsetProblem=array{acceptsSubmissions: bool, alias: string, bestScore: int, hasRuns: bool, maxScore: float|int, text: string}
 * @psalm-type ContestUser=array{access_time: \OmegaUp\Timestamp|null, country_id: null|string, end_time: \OmegaUp\Timestamp|null, is_owner: int|null, username: string}
 * @psalm-type ContestGroup=array{alias: string, name: string}
 * @psalm-type ContestRequest=array{accepted: bool|null, admin?: array{username?: null|string}, country: null|string, last_update: \OmegaUp\Timestamp|null, request_time: \OmegaUp\Timestamp, username: string}
 * @psalm-type ContestAdmin=array{role: string, username: string}
 * @psalm-type ContestGroupAdmin=array{alias: string, name: string, role: string}
 * @psalm-type ConsentStatement=array{contest_alias: string, privacy_git_object_id?: string, share_user_information: bool|null, statement_type?: string}
 * @psalm-type Clarification=array{answer: null|string, author: null|string, clarification_id: int, contest_alias: null|string, message: string, problem_alias: string, public: bool, receiver: null|string, time: \OmegaUp\Timestamp}
<<<<<<< HEAD
 * @psalm-type ContestClarification=array{answer: null|string, author: string, clarification_id: int, message: string, problem_alias: string, public: bool, receiver: null|string, time: \OmegaUp\Timestamp}
=======
 * @psalm-type ProblemClarification=array{answer: null|string, author: string, clarification_id: int, message: string, public: bool, receiver: null|string, time: \OmegaUp\Timestamp}
>>>>>>> 13963b9b
 * @psalm-type ProblemQualityPayload=array{canNominateProblem: bool, dismissed: bool, dismissedBeforeAc: bool, language?: string, nominated: bool, nominatedBeforeAc: bool, problemAlias: string, solved: bool, tried: bool}
 * @psalm-type ProblemsetProblem=array{accepted: int, accepts_submissions: bool, alias: string, commit: string, difficulty: float, input_limit: int, languages: string, letter?: string, order: int, points: float, problem_id?: int, quality_payload?: ProblemQualityPayload, quality_seal: bool, submissions: int, title: string, version: string, visibility: int, visits: int}
 * @psalm-type ContestListMinePayload=array{contests: list<Contest>, privateContestsAlert: bool}
 * @psalm-type ContestDetails=array{admin: bool, admission_mode: string, alias: string, archived: bool, description: string, director: string, feedback: string, finish_time: \OmegaUp\Timestamp, languages: list<string>, needs_basic_information: bool, opened: bool, original_contest_alias: null|string, original_problemset_id: int|null, partial_score: bool, penalty: int, penalty_calc_policy: string, penalty_type: string, points_decay_factor: float, problems: list<ProblemsetProblem>, problemset_id: int, requests_user_information: string, rerun_id?: int, scoreboard: int, scoreboard_url?: string, scoreboard_url_admin?: string, show_penalty: bool, show_scoreboard_after: bool, start_time: \OmegaUp\Timestamp, submission_deadline?: \OmegaUp\Timestamp|null, submissions_gap: int, title: string, window_length: int|null}
 * @psalm-type ContestAdminDetails=array{admin: bool, admission_mode: string, alias: string, archived: bool, available_languages: array<string, string>, description: string, director: string, feedback: string, finish_time: \OmegaUp\Timestamp, languages: list<string>, needs_basic_information: bool, opened: bool, original_contest_alias: null|string, original_problemset_id: int|null, partial_score: bool, penalty: int, penalty_calc_policy: string, penalty_type: string, points_decay_factor: float, problems: list<ProblemsetProblem>, problemset_id: int, requests_user_information: string, rerun_id?: int, scoreboard: int, scoreboard_url?: string, scoreboard_url_admin?: string, show_penalty: bool, show_scoreboard_after: bool, start_time: \OmegaUp\Timestamp, submission_deadline?: \OmegaUp\Timestamp|null, submissions_gap: int, title: string, window_length: int|null}
 * @psalm-type StatsPayload=array{alias: string, entity_type: string, cases_stats?: array<string, int>, pending_runs: list<string>, total_runs: int, verdict_counts: array<string, int>, max_wait_time?: \OmegaUp\Timestamp|null, max_wait_time_guid?: null|string, distribution?: array<int, int>, size_of_bucket?: float, total_points?: float}
 * @psalm-type ContestPublicDetails=array{admission_mode: string, alias: string, description: string, director: string, feedback: string, finish_time: \OmegaUp\Timestamp, languages: string, partial_score: bool, penalty: int, penalty_calc_policy: string, penalty_type: string, points_decay_factor: float, problemset_id: int, rerun_id: int, scoreboard: int, show_penalty: bool, show_scoreboard_after: bool, start_time: \OmegaUp\Timestamp, submissions_gap: int, title: string, user_registration_requested?: bool, user_registration_answered?: bool, user_registration_accepted?: bool|null, window_length: int|null}
 * @psalm-type ContestEditPayload=array{details: ContestAdminDetails, problems: list<ProblemsetProblem>, users: list<ContestUser>, groups: list<ContestGroup>, requests: list<ContestRequest>, admins: list<ContestAdmin>, group_admins: list<ContestGroupAdmin>}
 * @psalm-type ContestIntroPayload=array{contest: ContestPublicDetails, needsBasicInformation: bool, privacyStatement: PrivacyStatement, requestsUserInformation: string, shouldShowFirstAssociatedIdentityRunWarning: bool}
 * @psalm-type ContestListItem=array{admission_mode: string, alias: string, contest_id: int, description: string, finish_time: \OmegaUp\Timestamp, last_updated: \OmegaUp\Timestamp, original_finish_time: \OmegaUp\Timestamp, problemset_id: int, recommended: bool, rerun_id: int, start_time: \OmegaUp\Timestamp, title: string, window_length: int|null}
 * @psalm-type ContestListPayload=array{contests: array{current: list<ContestListItem>, future: list<ContestListItem>, participating?: list<ContestListItem>, past: list<ContestListItem>, public: list<ContestListItem>, recommended_current: list<ContestListItem>, recommended_past: list<ContestListItem>}, isLogged: bool, query: string}
 * @psalm-type ContestNewPayload=array{languages: array<string, string>}
 * @psalm-type Run=array{guid: string, language: string, status: string, verdict: string, runtime: int, penalty: int, memory: int, score: float, contest_score: float|null, time: \OmegaUp\Timestamp, submit_delay: int, type: null|string, username: string, classname: string, alias: string, country: string, contest_alias: null|string}
 * @psalm-type RunMetadata=array{verdict: string, time: float, sys_time: int, wall_time: float, memory: int}
 * @psalm-type ScoreboardEvent=array{classname: string, country: string, delta: float, is_invited: bool, total: array{points: float, penalty: float}, name: null|string, username: string, problem: array{alias: string, points: float, penalty: float}}
 * @psalm-type CaseResult=array{contest_score: float, max_score: float, meta: RunMetadata, name: string, out_diff?: string, score: float, verdict: string}
 * @psalm-type ScoreboardRankingProblem=array{alias: string, penalty: float, percent: float, pending?: int, place?: int, points: float, run_details?: array{cases?: list<CaseResult>, details: array{groups: list<array{cases: list<array{meta: RunMetadata}>}>}}, runs: int}
 * @psalm-type ScoreboardRankingEntry=array{classname: string, country: string, is_invited: bool, name: null|string, place?: int, problems: list<ScoreboardRankingProblem>, total: array{penalty: float, points: float}, username: string}
 * @psalm-type Scoreboard=array{finish_time: \OmegaUp\Timestamp|null, problems: list<array{alias: string, order: int}>, ranking: list<ScoreboardRankingEntry>, start_time: \OmegaUp\Timestamp, time: \OmegaUp\Timestamp, title: string}
 * @psalm-type ContestDetailsPayload=array{clarifications: list<Clarification>, contest: ContestPublicDetails, contestAdmin: bool, problems: list<NavbarProblemsetProblem>, scoreboard?: Scoreboard, shouldShowFirstAssociatedIdentityRunWarning: bool, users: list<ContestUser>}
 * @psalm-type Event=array{courseAlias?: string, courseName?: string, name: string, problem?: string}
 * @psalm-type ActivityEvent=array{classname: string, event: Event, ip: int|null, time: \OmegaUp\Timestamp, username: string}
 * @psalm-type ActivityFeedPayload=array{alias: string, events: list<ActivityEvent>, type: string, page: int, length: int, pagerItems: list<PageItem>}
 */
class Contest extends \OmegaUp\Controllers\Controller {
    const SHOW_INTRO = true;
    const MAX_CONTEST_LENGTH_SECONDS = 2678400; // 31 days

    /**
     * Returns a list of contests
     *
     * @return array{number_of_results: int, results: list<array{admission_mode: string, alias: string, contest_id: int, description: string, finish_time: \OmegaUp\Timestamp, last_updated: \OmegaUp\Timestamp, original_finish_time: \OmegaUp\Timestamp, problemset_id: int, recommended: bool, rerun_id: int, start_time: \OmegaUp\Timestamp, title: string, window_length: int|null}>}
     *
     * @omegaup-request-param int|null $active
     * @omegaup-request-param mixed $admission_mode
     * @omegaup-request-param int $page
     * @omegaup-request-param int $page_size
     * @omegaup-request-param int|null $participating
     * @omegaup-request-param string $query
     * @omegaup-request-param int|null $recommended
     */
    public static function apiList(\OmegaUp\Request $r): array {
        // Check who is visiting, but a not logged user can still view
        // the list of contests
        try {
            $r->ensureIdentity();
        } catch (\OmegaUp\Exceptions\UnauthorizedException $e) {
            // Do nothing.
            /** @var null $r->identity */
        }

        /** @var list<array{admission_mode: string, alias: string, contest_id: int, description: string, finish_time: \OmegaUp\Timestamp, last_updated: \OmegaUp\Timestamp, original_finish_time: \OmegaUp\Timestamp, problemset_id: int, recommended: bool, rerun_id: int, start_time: \OmegaUp\Timestamp, title: string, window_length: int|null}> */
        $contests = [];
        $r->ensureOptionalInt('page');
        $r->ensureOptionalInt('page_size');
        \OmegaUp\Validators::validateOptionalNumber($r['active'], 'active');
        \OmegaUp\Validators::validateOptionalNumber(
            $r['recommended'],
            'recommended'
        );
        \OmegaUp\Validators::validateOptionalNumber(
            $r['participating'],
            'participating'
        );

        $page = (isset($r['page']) ? intval($r['page']) : 1);
        $pageSize = (isset($r['page_size']) ? intval($r['page_size']) : 20);
        $activeContests = isset($r['active'])
            ? \OmegaUp\DAO\Enum\ActiveStatus::getIntValue(intval($r['active']))
            : \OmegaUp\DAO\Enum\ActiveStatus::ALL;
        // If the parameter was not set, the default should be ALL which is
        // a number and should pass this check.
        \OmegaUp\Validators::validateNumber($activeContests, 'active');
        $recommended = isset($r['recommended'])
            ? \OmegaUp\DAO\Enum\RecommendedStatus::getIntValue(
                intval($r['recommended'])
            )
            : \OmegaUp\DAO\Enum\RecommendedStatus::ALL;
        // Same as above.
        \OmegaUp\Validators::validateNumber($recommended, 'recommended');
        $participating = isset($r['participating'])
            ? \OmegaUp\DAO\Enum\ParticipatingStatus::getIntValue(
                intval($r['participating'])
            )
            : \OmegaUp\DAO\Enum\ParticipatingStatus::NO;
        \OmegaUp\Validators::validateOptionalInEnum(
            $r['admission_mode'],
            'admission_mode',
            [
                'public',
                'private',
                'registration',
            ]
        );

        // admission mode status in contest is public
        $public = (
            isset($r['admission_mode']) &&
            self::isPublic(strval($r['admission_mode']))
        );

        if (is_null($participating)) {
            throw new \OmegaUp\Exceptions\InvalidParameterException(
                'parameterInvalid',
                'participating'
            );
        }
        \OmegaUp\Validators::validateStringOfLengthInRange(
            $r['query'],
            'query',
            null,
            255,
            false /* not required */
        );
        $query = $r['query'];

        $contests = self::getContestList(
            $r->identity,
            $query,
            $page,
            $pageSize,
            $activeContests,
            $recommended,
            $public,
            $participating
        );

        return [
            'number_of_results' => count($contests),
            'results' => $contests,
        ];
    }

    /**
     * @return list<ContestListItem>
     */
    public static function getContestList(
        ?\OmegaUp\DAO\VO\Identities $identity,
        ?string $query,
        int $page,
        int $pageSize,
        int $activeContests,
        int $recommended,
        bool $public = false,
        ?int $participating = null
    ) {
        $cacheKey = "{$activeContests}-{$recommended}-{$page}-{$pageSize}";
        if (is_null($identity) || is_null($identity->identity_id)) {
            // Get all public contests
            $callback = /** @return list<ContestListItem> */ fn () => \OmegaUp\DAO\Contests::getAllPublicContests(
                $page,
                $pageSize,
                $activeContests,
                $recommended,
                $query
            );
            if (empty($query)) {
                $contests = \OmegaUp\Cache::getFromCacheOrSet(
                    \OmegaUp\Cache::CONTESTS_LIST_PUBLIC,
                    $cacheKey,
                    $callback
                );
            } else {
                $contests = $callback();
            }
        } elseif ($participating === \OmegaUp\DAO\Enum\ParticipatingStatus::YES) {
            $contests = \OmegaUp\DAO\Contests::getContestsParticipating(
                $identity->identity_id,
                $page,
                $pageSize,
                $activeContests,
                $query
            );
        } elseif ($public) {
            $contests = \OmegaUp\DAO\Contests::getRecentPublicContests(
                $identity->identity_id,
                $page,
                $pageSize,
                $query
            );
        } elseif (\OmegaUp\Authorization::isSystemAdmin($identity)) {
            // Get all contests
            $callback = /** @return list<ContestListItem> */ fn () => \OmegaUp\DAO\Contests::getAllContests(
                $page,
                $pageSize,
                $activeContests,
                $recommended,
                $query
            );
            if (empty($query)) {
                $contests = \OmegaUp\Cache::getFromCacheOrSet(
                    \OmegaUp\Cache::CONTESTS_LIST_SYSTEM_ADMIN,
                    $cacheKey,
                    $callback
                );
            } else {
                $contests = $callback();
            }
        } else {
            // Get all public+private contests
            $contests = \OmegaUp\DAO\Contests::getAllContestsForIdentity(
                $identity->identity_id,
                $page,
                $pageSize,
                $activeContests,
                $recommended,
                $query
            );
        }
        $addedContests = [];
        foreach ($contests as $contestInfo) {
            $contestInfo['duration'] = (is_null($contestInfo['window_length']) ?
                $contestInfo['finish_time']->time - $contestInfo['start_time']->time :
                ($contestInfo['window_length'] * 60)
            );

            $addedContests[] = $contestInfo;
        }
        return $addedContests;
    }

    /**
     * Returns a list of contests where current user has admin rights (or is
     * the director).
     *
     * @return array{contests: list<Contest>}
     *
     * @omegaup-request-param int|null $page
     * @omegaup-request-param int|null $page_size
     * @omegaup-request-param bool|null $show_archived
     */
    public static function apiAdminList(\OmegaUp\Request $r): array {
        $r->ensureIdentity();

        $page = $r->ensureOptionalInt('page') ?? 1;
        $pageSize = $r->ensureOptionalInt('page_size') ?? 1000;
        $showArchived = $r->ensureOptionalBool('show_archived') ?? false;

        // Create array of relevant columns
        $contests = null;
        if (\OmegaUp\Authorization::isSystemAdmin($r->identity)) {
            $contests = \OmegaUp\DAO\Contests::getAllContestsWithScoreboard(
                $page,
                $pageSize,
                'contest_id',
                'DESC',
                $showArchived
            );
        } else {
            $contests = \OmegaUp\DAO\Contests::getAllContestsAdminedByIdentity(
                $r->identity->identity_id,
                $page,
                $pageSize
            );
        }

        return [
            'contests' => $contests,
        ];
    }

    /**
     * Callback to get contests list, depending on a given method
     *
     * @param \OmegaUp\Request $r
     * @param Closure(int, int, int, bool, null|string):list<Contest> $callbackUserFunction
     *
     * @return array{contests: list<Contest>}
     *
     * @omegaup-request-param int|null $page
     * @omegaup-request-param int|null $page_size
     * @omegaup-request-param null|string $query
     * @omegaup-request-param bool|null $show_archived
     */
    private static function getContestListInternal(
        \OmegaUp\Request $r,
        $callbackUserFunction
    ): array {
        $r->ensureIdentity();

        $page = $r->ensureOptionalInt('page') ?? 1;
        $pageSize = $r->ensureOptionalInt('page_size') ?? 1000;
        $query = $r->ensureOptionalString('query');
        $showArchived = $r->ensureOptionalBool('show_archived') ?? false;
        $contests = $callbackUserFunction(
            $r->identity->identity_id,
            $page,
            $pageSize,
            $showArchived,
            $query
        );

        // Expire contest-list cache
        \OmegaUp\Cache::invalidateAllKeys(\OmegaUp\Cache::CONTESTS_LIST_PUBLIC);
        \OmegaUp\Cache::invalidateAllKeys(
            \OmegaUp\Cache::CONTESTS_LIST_SYSTEM_ADMIN
        );

        return [
            'contests' => $contests,
        ];
    }

    /**
     * Returns a list of contests where current user is the director
     *
     * @return array{contests: list<Contest>}
     *
     * @omegaup-request-param int|null $page
     * @omegaup-request-param int|null $page_size
     * @omegaup-request-param null|string $query
     * @omegaup-request-param bool|null $show_archived
     */
    public static function apiMyList(\OmegaUp\Request $r): array {
        $r->ensureMainUserIdentity();

        return self::getContestListInternal(
            $r,
            fn (
                int $identityId,
                int $page,
                int $pageSize,
                bool $showArchived,
                ?string $query
            ) => \OmegaUp\DAO\Contests::getAllContestsOwnedByUser(
                $identityId,
                $page,
                $pageSize,
                $showArchived
            )
        );
    }

    /**
     * Returns a list of contests where current user is participating in
     *
     * @return array{contests: list<Contest>}
     *
     * @omegaup-request-param int|null $page
     * @omegaup-request-param int|null $page_size
     * @omegaup-request-param null|string $query
     * @omegaup-request-param bool|null $show_archived
     */
    public static function apiListParticipating(\OmegaUp\Request $r): array {
        $r->ensureIdentity();
        return self::getContestListInternal(
            $r,
            fn (
                int $identityId,
                int $page,
                int $pageSize,
                bool $showArchived,
                ?string $query
            ) => \OmegaUp\DAO\Contests::getContestsParticipating(
                $identityId,
                $page,
                $pageSize,
                \OmegaUp\DAO\Enum\ActiveStatus::ALL,
                $query
            )
        );
    }

    /**
     * Checks if user can access contests: If the contest is private then the user
     * must be added to the contest (an entry ProblemsetIdentities must exists) OR the user
     * should be a Contest Admin.
     *
     * Expects $contest to contain the contest to check against.
     *
     * In case of access check failed, an exception is thrown.
     *
     * @throws \OmegaUp\Exceptions\ApiException
     * @throws \OmegaUp\Exceptions\ForbiddenAccessException
     */
    private static function validateAccessContest(
        \OmegaUp\DAO\VO\Contests $contest,
        \OmegaUp\DAO\VO\Identities $identity
    ): void {
        if (self::canAccessContest($contest, $identity)) {
            return;
        }
        if ($contest->admission_mode === 'private') {
            throw new \OmegaUp\Exceptions\ForbiddenAccessException(
                'userNotAllowed'
            );
        }
        throw new \OmegaUp\Exceptions\ForbiddenAccessException(
            'contestNotRegistered'
        );
    }

    /**
     * Checks if user can access contests: If the contest is private then the
     * user must be added to the contest (an entry ProblemsetIdentities must
     * exists) OR the user should be a Contest Admin.
     *
     * @throws \OmegaUp\Exceptions\NotFoundException
     */
    private static function canAccessContest(
        \OmegaUp\DAO\VO\Contests $contest,
        \OmegaUp\DAO\VO\Identities $identity
    ): bool {
        if (is_null($contest->problemset_id)) {
            throw new \OmegaUp\Exceptions\NotFoundException('contestNotFound');
        }
        if ($contest->admission_mode === 'private') {
            if (
                !is_null(\OmegaUp\DAO\ProblemsetIdentities::getByPK(
                    $identity->identity_id,
                    $contest->problemset_id
                ))
            ) {
                return true;
            }
            if (
                \OmegaUp\Authorization::canSubmitToProblemset(
                    $identity,
                    \OmegaUp\DAO\Problemsets::getByPK(
                        $contest->problemset_id
                    )
                )
            ) {
                return true;
            }
            return false;
        } elseif (
            $contest->admission_mode === 'registration' &&
            !\OmegaUp\Authorization::isContestAdmin($identity, $contest)
        ) {
            $req = \OmegaUp\DAO\ProblemsetIdentityRequest::getByPK(
                $identity->identity_id,
                $contest->problemset_id
            );
            if (is_null($req) || !$req->accepted) {
                return false;
            }
        }
        return true;
    }

    /**
     * Validate the basics of a contest request.
     *
     * @throws \OmegaUp\Exceptions\NotFoundException
     *
     * @return array{contest: \OmegaUp\DAO\VO\Contests, problemset: \OmegaUp\DAO\VO\Problemsets}
     */
    private static function validateBasicDetails(string $contestAlias): array {
        // If the contest is private, verify that our user is invited
        $contestProblemset = \OmegaUp\DAO\Contests::getByAliasWithExtraInformation(
            $contestAlias
        );
        if (is_null($contestProblemset)) {
            throw new \OmegaUp\Exceptions\NotFoundException('contestNotFound');
        }
        return [
            'contest' => new \OmegaUp\DAO\VO\Contests(
                array_intersect_key(
                    $contestProblemset,
                    \OmegaUp\DAO\VO\Contests::FIELD_NAMES
                )
            ),
            'problemset' => new \OmegaUp\DAO\VO\Problemsets(
                array_intersect_key(
                    $contestProblemset,
                    \OmegaUp\DAO\VO\Problemsets::FIELD_NAMES
                )
            ),
        ];
    }

    /**
     * Validate a contest with contest alias
     *
     * @return \OmegaUp\DAO\VO\Contests $contest
     * @throws \OmegaUp\Exceptions\NotFoundException
     */
    public static function validateContest(
        string $contestAlias
    ): \OmegaUp\DAO\VO\Contests {
        $contest = \OmegaUp\DAO\Contests::getByAlias($contestAlias);
        if (is_null($contest)) {
            throw new \OmegaUp\Exceptions\NotFoundException('contestNotFound');
        }
        return $contest;
    }

    /**
     * Validate a contest with contest alias and add its director
     *
     * @return array{contest: \OmegaUp\DAO\VO\Contests, contestWithDirector: ContestPublicDetails}
     * @throws \OmegaUp\Exceptions\NotFoundException
     */
    public static function validateContestWithDirector(string $contestAlias) {
        $contest = \OmegaUp\DAO\Contests::getByAliasWithDirector($contestAlias);
        if (is_null($contest)) {
            throw new \OmegaUp\Exceptions\NotFoundException('contestNotFound');
        }

        return [
            'contest' => new \OmegaUp\DAO\VO\Contests(
                array_intersect_key(
                    $contest,
                    \OmegaUp\DAO\VO\Contests::FIELD_NAMES
                )
            ),
            'contestWithDirector' => $contest,
        ];
    }

    /**
     * Validate if a contestant has explicit access to a contest.
     */
    private static function isInvitedToContest(
        \OmegaUp\DAO\VO\Contests $contest,
        \OmegaUp\DAO\VO\Identities $identity
    ): bool {
        if (is_null($identity->user_id)) {
            return false;
        }
        return self::isPublic($contest->admission_mode) ||
            !is_null(\OmegaUp\DAO\ProblemsetIdentities::getByPK(
                $identity->identity_id,
                $contest->problemset_id
            ));
    }

    /**
     * @return array{clarifications: list<Clarification>, problems: list<NavbarProblemsetProblem>, users: list<ContestUser>}
     */
    private static function getCommonDetails(
        \OmegaUp\DAO\VO\Contests $contest,
        \OmegaUp\DAO\VO\Problemsets $problemset,
        bool $contestAdmin,
        \OmegaUp\DAO\VO\Identities $identity,
        bool $isPracticeMode = false
    ): array {
        if (is_null($identity->identity_id)) {
            throw new \OmegaUp\Exceptions\NotFoundException(
                'userNotExist'
            );
        }
        $contestDetails = self::getContestDetails(
            $contest,
            $contestAdmin,
            $identity,
            /*$token=*/ null,
            $isPracticeMode
        );
        /** @var list<NavbarProblemsetProblem> */
        $problems = [];
        foreach ($contestDetails['problems'] as $problem) {
            $problemText = isset(
                $problem['letter']
            ) ? "{$problem['letter']}. {$problem['title']}" : $problem['title'];
            array_push(
                $problems,
                [
                    'alias' => strval($problem['alias']),
                    'text' => $problemText,
                    'acceptsSubmissions' => $problem['languages'] !== '',
                    'bestScore' => 0,
                    'maxScore' => floatval($problem['points']),
                    'hasRuns' => false,
                ]
            );
        }

        return [
            'users' => \OmegaUp\DAO\ProblemsetIdentities::getWithExtraInformation(
                intval($contest->problemset_id)
            ),
            'clarifications' => \OmegaUp\DAO\Clarifications::getProblemsetClarifications(
                intval($contest->problemset_id),
                $contestAdmin,
                $identity->identity_id,
                /*$offset=*/ null,
                /*$rowcount=*/ 100
            ),
            'problems' => $problems,
        ];
    }

    /**
     * Get all the properties for smarty.
     *
     * @return array{inContest: bool, smartyProperties: array{fullWidth: bool, payload: ContestDetailsPayload, title: \OmegaUp\TranslationString}, template: string}|array{entrypoint: string, smartyProperties: array{payload: ContestIntroPayload, title: \OmegaUp\TranslationString}}
     *
     * @omegaup-request-param null|string $auth_token
     * @omegaup-request-param string $contest_alias
     */
    public static function getContestDetailsForTypeScript(
        \OmegaUp\Request $r
    ): array {
        $contestAlias = $r->ensureString(
            'contest_alias',
            fn (string $alias) => \OmegaUp\Validators::alias($alias)
        );
        [
            'contest' => $contest,
            'contestWithDirector' => $contestWithDirector,
        ] = self::validateContestWithDirector($contestAlias);
        if (is_null($contest->problemset_id)) {
            throw new \OmegaUp\Exceptions\NotFoundException('contestNotFound');
        }

        try {
            $r->ensureIdentity();
        } catch (\OmegaUp\Exceptions\UnauthorizedException $e) {
            if ($contest->admission_mode === 'private') {
                throw $e;
            }
            $r->identity = null;
            // Request can proceed unauthenticated.
        }

        $shouldShowIntro = \OmegaUp\Controllers\Contest::shouldShowIntro(
            $r->identity,
            $contest
        );

        // Half-authenticate, in case there is no session in place.
        $session = \OmegaUp\Controllers\Session::getCurrentSession($r);
        $result = [
            'smartyProperties' => [
                'payload' => [
                    'shouldShowFirstAssociatedIdentityRunWarning' => false,
                    'contest' => self::getPublicDetails(
                        $contestWithDirector,
                        $r->identity
                    ),
                ],
                'title' => new \OmegaUp\TranslationString('enterContest'),
            ],
            'entrypoint' => 'contest_intro',
        ];
        if (!$shouldShowIntro) {
            [
                'contest' => $contest,
                'contest_admin' => $contestAdmin,
                'problemset' => $problemset,
            ] = self::validateDetails($contestAlias, $r->identity);
            if (is_null($contest->problemset_id)) {
                throw new \OmegaUp\Exceptions\NotFoundException(
                    'contestNotFound'
                );
            }
            $shouldShowFirstAssociatedIdentityRunWarning = (
                !is_null($r->identity) &&
                !is_null($r->user) &&
                !\OmegaUp\Controllers\User::isMainIdentity(
                    $r->user,
                    $r->identity
                ) &&
                \OmegaUp\DAO\Problemsets::shouldShowFirstAssociatedIdentityRunWarning(
                    $r->user
                )
                );
            if (is_null($r->identity)) {
                throw new \OmegaUp\Exceptions\NotFoundException(
                    'userNotExist'
                );
            }

            $result['smartyProperties']['payload'] = array_merge(
                $result['smartyProperties']['payload'],
                [
                    'shouldShowFirstAssociatedIdentityRunWarning' => $shouldShowFirstAssociatedIdentityRunWarning,
                    'contestAdmin' => $contestAdmin,
                    'scoreboard' => self::getScoreboard(
                        $contest,
                        $problemset,
                        $r->identity
                    ),
                ],
                self::getCommonDetails(
                    $contest,
                    $problemset,
                    $contestAdmin,
                    $r->identity
                ),
            );

            $result['smartyProperties']['fullWidth'] = true;
            $result['inContest'] = true;
            $result['smartyProperties']['title'] = new \OmegaUp\TranslationString(
                'omegaupTitleContest'
            );
            // TODO: Replace next lines with: $result['entrypoint'] = 'arena_contest_contestant';
            // when arena contest migration is over
            $result['template'] = 'arena.contest.contestant.tpl';
            unset($result['entrypoint']);
            return $result;
        }
        $result['smartyProperties']['payload']['needsBasicInformation'] = false;
        $result['smartyProperties']['payload']['requestsUserInformation'] = 'no';
        if (is_null($r->identity)) {
            // No session, show the intro if public, so that they can login.
            return $result;
        }

        [
            'needsBasicInformation' => $needsBasicInformation,
            'requestsUserInformation' => $requestsUserInformation,
        ] = \OmegaUp\DAO\Contests::getNeedsInformation($contest->problemset_id);

        $result['smartyProperties']['payload']['requestsUserInformation'] = $requestsUserInformation;
        $result['smartyProperties']['payload']['needsBasicInformation'] =
            $needsBasicInformation &&
            (
                !$r->identity->country_id || !$r->identity->state_id ||
                is_null($r->identity->current_identity_school_id)
        );

        // Privacy Statement Information
        $privacyStatementMarkdown = \OmegaUp\PrivacyStatement::getForProblemset(
            $r->identity->language_id,
            'contest',
            $requestsUserInformation
        );
        if (!is_null($privacyStatementMarkdown)) {
            $statementType = "contest_{$requestsUserInformation}_consent";
            $result['smartyProperties']['payload']['privacyStatement'] = [
                'markdown' => $privacyStatementMarkdown,
                'statementType' => $statementType
            ];
            $statement = \OmegaUp\DAO\PrivacyStatements::getLatestPublishedStatement(
                $statementType
            );
            if (!is_null($statement)) {
                $result['smartyProperties']['payload']['privacyStatement']['gitObjectId'] = $statement['git_object_id'];
            }
        }

        return $result;
    }

    /**
     * Get all the properties for smarty when user access to a contest in
     * practice mode.
     *
     * @return array{entrypoint: string, smartyProperties: array{fullWidth: bool, payload: ContestDetailsPayload, title: \OmegaUp\TranslationString}}
     *
     * @omegaup-request-param string $contest_alias
     */
    public static function getContestPracticeDetailsForTypeScript(
        \OmegaUp\Request $r
    ): array {
        // Only logged users can access practice mode
        $r->ensureIdentity();

        $contestAlias = $r->ensureString(
            'contest_alias',
            fn (string $alias) => \OmegaUp\Validators::alias($alias)
        );
        [
            'contestWithDirector' => $contestWithDirector,
        ] = self::validateContestWithDirector($contestAlias);

        if ($contestWithDirector['finish_time']->time > \OmegaUp\Time::get()) {
            throw new \OmegaUp\Exceptions\ForbiddenAccessException(
                'originalContestHasNotEnded'
            );
        }

        [
            'contest' => $contest,
            'contest_admin' => $contestAdmin,
            'problemset' => $problemset,
        ] = self::validateDetails($contestAlias, $r->identity);
        if (is_null($contest->problemset_id)) {
            throw new \OmegaUp\Exceptions\NotFoundException('contestNotFound');
        }
        $commonDetails = self::getCommonDetails(
            $contest,
            $problemset,
            $contestAdmin,
            $r->identity,
            /*$isPracticeMode=*/ true
        );
        if (!$contestAdmin) {
            $commonDetails['users'] = [];
        }

        return [
            'smartyProperties' => [
                'payload' => array_merge(
                    [
                        'shouldShowFirstAssociatedIdentityRunWarning' => (
                            !is_null($r->user) &&
                            !\OmegaUp\Controllers\User::isMainIdentity(
                                $r->user,
                                $r->identity
                            ) &&
                            \OmegaUp\DAO\Problemsets::shouldShowFirstAssociatedIdentityRunWarning(
                                $r->user
                            )
                        ),
                        'contest' => self::getPublicDetails(
                            $contestWithDirector,
                            $r->identity
                        ),
                        'contestAdmin' => $contestAdmin,
                    ],
                    $commonDetails,
                ),
                'fullWidth' => true,
                'title' => new \OmegaUp\TranslationString(
                    'omegaupTitleContestPractice'
                ),
            ],
            'entrypoint' => 'arena_contest_practice',
        ];
    }

    /**
     * @return array{smartyProperties: array{payload: ContestListPayload, title: \OmegaUp\TranslationString}, entrypoint: string}
     *
     * @omegaup-request-param int $page
     * @omegaup-request-param int $page_size
     * @omegaup-request-param string $query
     */
    public static function getContestListDetailsForTypeScript(
        \OmegaUp\Request $r
    ) {
        try {
            $r->ensureIdentity();
        } catch (\OmegaUp\Exceptions\UnauthorizedException $e) {
            // Do nothing.
            $r->identity = null;
        }
        $r->ensureOptionalInt('page');
        $r->ensureOptionalInt('page_size');

        $page = (isset($r['page']) ? intval($r['page']) : 1);
        $pageSize = (isset($r['page_size']) ? intval($r['page_size']) : 1000);
        \OmegaUp\Validators::validateStringOfLengthInRange(
            $r['query'],
            'query',
            /*$minLength=*/ 0,
            /*$maxLength=*/ 256,
            /*$required=*/ false
        );
        $contests = [];
        if (!is_null($r->identity)) {
            $contests['participating'] = self::getContestList(
                $r->identity,
                $r['query'],
                $page,
                $pageSize,
                \OmegaUp\DAO\Enum\ActiveStatus::ALL,
                \OmegaUp\DAO\Enum\RecommendedStatus::ALL,
                /*$public=*/ false,
                \OmegaUp\DAO\Enum\ParticipatingStatus::YES
            );
        }
        $contests['recommended_current'] = self::getContestList(
            $r->identity,
            $r['query'],
            $page,
            $pageSize,
            \OmegaUp\DAO\Enum\ActiveStatus::ACTIVE,
            \OmegaUp\DAO\Enum\RecommendedStatus::RECOMMENDED
        );
        $contests['current'] = self::getContestList(
            $r->identity,
            $r['query'],
            $page,
            $pageSize,
            \OmegaUp\DAO\Enum\ActiveStatus::ACTIVE,
            \OmegaUp\DAO\Enum\RecommendedStatus::NOT_RECOMMENDED
        );
        $contests['public'] = self::getContestList(
            $r->identity,
            $r['query'],
            $page,
            $pageSize,
            \OmegaUp\DAO\Enum\ActiveStatus::ACTIVE,
            \OmegaUp\DAO\Enum\RecommendedStatus::NOT_RECOMMENDED
        );
        $contests['future'] = self::getContestList(
            $r->identity,
            $r['query'],
            $page,
            $pageSize,
            \OmegaUp\DAO\Enum\ActiveStatus::FUTURE,
            \OmegaUp\DAO\Enum\RecommendedStatus::NOT_RECOMMENDED
        );
        $contests['recommended_past'] = self::getContestList(
            $r->identity,
            $r['query'],
            $page,
            $pageSize,
            \OmegaUp\DAO\Enum\ActiveStatus::PAST,
            \OmegaUp\DAO\Enum\RecommendedStatus::RECOMMENDED
        );
        $contests['past'] = self::getContestList(
            $r->identity,
            $r['query'],
            $page,
            $pageSize,
            \OmegaUp\DAO\Enum\ActiveStatus::PAST,
            \OmegaUp\DAO\Enum\RecommendedStatus::NOT_RECOMMENDED
        );

        return [
            'smartyProperties' => [
                'payload' => [
                    'query' => $r['query'],
                    'isLogged' => !is_null($r->identity),
                    'contests' => $contests,
                ],
                'title' => new \OmegaUp\TranslationString(
                    'omegaupTitleContestList'
                ),
            ],
            'entrypoint' => 'arena_contest_list',
        ];
    }

    /**
     * @return array{smartyProperties: array{payload: ContestListMinePayload, title: \OmegaUp\TranslationString}, entrypoint: string}
     *
     * @omegaup-request-param int|null $page
     * @omegaup-request-param int|null $page_size
     * @omegaup-request-param null|string $query
     * @omegaup-request-param bool|null $show_archived
     */
    public static function getContestListMineForTypeScript(
        \OmegaUp\Request $r
    ): array {
        // Authenticate user
        $r->ensureMainUserIdentity();

        // If the user have private material (contests/problems), an alert is issued
        // suggesting to contribute to the community by releasing the material to
        // the public. This flag ensures that this alert is shown only once per
        // session, the first time the user visits the "My contests" page.
        $scopedSession = \OmegaUp\Controllers\Session::getSessionManagerInstance()->sessionStart();
        $privateContestsAlert = (
            !isset($_SESSION['private_contests_alert']) &&
            \OmegaUp\DAO\Contests::getPrivateContestsCount($r->user) > 0
        );
        if ($privateContestsAlert) {
            $_SESSION['private_contests_alert'] = true;
        }
        unset($scopedSession);

        $contestsList = self::getContestListInternal(
            $r,
            fn (
                int $identityId,
                int $page,
                int $pageSize,
                bool $showArchived,
                ?string $query
            ) => \OmegaUp\DAO\Contests::getAllContestsOwnedByUser(
                $identityId,
                $page,
                $pageSize,
                $showArchived
            )
        );

        return [
            'smartyProperties' => [
                'payload' => [
                    'contests' => $contestsList['contests'],
                    'privateContestsAlert' => $privateContestsAlert,
                ],
                'title' => new \OmegaUp\TranslationString(
                    'omegaupTitleMyContests'
                ),
            ],
            'entrypoint' => 'contest_mine',
        ];
    }

    /**
     * @return array{smartyProperties: array{payload: ContestNewPayload, title: \OmegaUp\TranslationString}, entrypoint: string}
     */
    public static function getContestNewForTypeScript(
        \OmegaUp\Request $r
    ): array {
        $r->ensureMainUserIdentity();
        return [
            'smartyProperties' => [
                'payload' => [
                    'languages' => \OmegaUp\Controllers\Run::SUPPORTED_LANGUAGES,
                ],
                'title' => new \OmegaUp\TranslationString(
                    'omegaupTitleContestNew'
                )
            ],
            'entrypoint' => 'contest_new',
        ];
    }

    /**
     * Returns the details for the edition of a contest
     *
     * @return array{smartyProperties: array{payload: ContestEditPayload, title: \OmegaUp\TranslationString}, entrypoint: string}
     *
     * @omegaup-request-param string $contest_alias
     */
    public static function getContestEditForTypeScript(
        \OmegaUp\Request $r
    ): array {
        $r->ensureMainUserIdentity();

        $contestAlias = $r->ensureString(
            'contest_alias',
            fn (string $alias) => \OmegaUp\Validators::alias($alias)
        );
        [
            'contest' => $contest,
            'contest_admin' => $contestAdmin,
        ] = self::validateDetails($contestAlias, $r->identity);
        if (is_null($contest->problemset_id)) {
            throw new \OmegaUp\Exceptions\NotFoundException(
                'contestNotFound'
            );
        }
        if (!$contestAdmin) {
            throw new \OmegaUp\Exceptions\ForbiddenAccessException(
                'userNotAllowed'
            );
        }

        $problemset = \OmegaUp\DAO\Problemsets::getByPK(
            $contest->problemset_id
        );
        if (is_null($problemset) || is_null($problemset->problemset_id)) {
            throw new \OmegaUp\Exceptions\NotFoundException(
                'problemsetNotFound'
            );
        }
        $problems = \OmegaUp\DAO\ProblemsetProblems::getProblemsByProblemset(
            $problemset->problemset_id
        );

        // Requests
        $resultAdmins = \OmegaUp\DAO\ProblemsetIdentityRequest::getFirstAdminForProblemsetRequest(
            $contest->problemset_id
        );
        $resultRequests = \OmegaUp\DAO\ProblemsetIdentityRequest::getRequestsForProblemset(
            $contest->problemset_id
        );

        $requestsAdmins = [];
        foreach ($resultAdmins as $result) {
            $requestsAdmins[$result['identity_id']] = [
                'username' => $result['username']
            ];
        }

        $usersRequests = array_map(function ($request) use ($requestsAdmins) {
            if (isset($requestsAdmins[$request['identity_id']])) {
                $request['admin'] = $requestsAdmins[$request['identity_id']];
            }
            unset($request['identity_id']);
            return $request;
        }, $resultRequests);

        return [
            'smartyProperties' => [
                'payload' => [
                    'details' => self::getContestDetailsForAdmin(
                        $contest,
                        $r->identity
                    ),
                    'problems' => $problems,
                    'users' => \OmegaUp\DAO\ProblemsetIdentities::getWithExtraInformation(
                        intval($contest->problemset_id)
                    ),
                    'groups' => \OmegaUp\DAO\GroupRoles::getContestantGroups(
                        intval($contest->problemset_id)
                    ),
                    'requests' => $usersRequests,
                    'admins' => \OmegaUp\DAO\UserRoles::getContestAdmins(
                        $contest
                    ),
                    'group_admins' => \OmegaUp\DAO\GroupRoles::getContestAdmins(
                        $contest
                    )
                ],
                'title' => new \OmegaUp\TranslationString(
                    'omegaupTitleContestEdit'
                )
            ],
            'entrypoint' => 'contest_edit',
        ];
    }

    /**
     * Show the contest intro unless you are admin, or you already started this
     * contest.
     */
    public static function shouldShowIntro(
        ?\OmegaUp\DAO\VO\Identities $identity,
        \OmegaUp\DAO\VO\Contests $contest
    ): bool {
        try {
            if (is_null($identity)) {
                // No session, show the intro (if public), so that they can login.
                return self::isPublic($contest->admission_mode);
            }
            self::validateAccessContest($contest, $identity);
        } catch (\Exception $e) {
            // Could not access contest. Private contests must not be leaked, so
            // unless they were manually added beforehand, show them a 404 error.
            if (
                is_null($identity) ||
                !self::isInvitedToContest($contest, $identity)
            ) {
                throw $e;
            }
            self::$log->error('Exception while trying to verify access: ' . $e);
            return \OmegaUp\Controllers\Contest::SHOW_INTRO;
        }

        // You already started the contest.
        $contestOpened = \OmegaUp\DAO\ProblemsetIdentities::getByPK(
            $identity->identity_id,
            $contest->problemset_id
        );
        if (!is_null($contestOpened) && !is_null($contestOpened->access_time)) {
            self::$log->debug(
                'No intro because you already started the contest'
            );
            return !\OmegaUp\Controllers\Contest::SHOW_INTRO;
        }
        return \OmegaUp\Controllers\Contest::SHOW_INTRO;
    }

    /**
     * Validate request of a details contest
     *
     * @throws \OmegaUp\Exceptions\ForbiddenAccessException
     * @throws \OmegaUp\Exceptions\PreconditionFailedException
     * @throws \OmegaUp\Exceptions\UnauthorizedException
     *
     * @return array{contest: \OmegaUp\DAO\VO\Contests, contest_admin: bool, contest_alias: string, problemset: \OmegaUp\DAO\VO\Problemsets}
     */
    public static function validateDetails(
        string $contestAlias,
        ?\OmegaUp\DAO\VO\Identities $identity,
        ?string $token = null
    ): array {
        [
            'contest' => $contest,
            'problemset' => $problemset
        ] = self::validateBasicDetails($contestAlias);

        $contestAdmin = false;

        // If the contest has not started, user should not see it, unless it is
        // admin or has a token.
        if (is_null($token)) {
            // Crack the request to get the current user
            if (is_null($identity)) {
                throw new \OmegaUp\Exceptions\UnauthorizedException();
            }
            self::validateAccessContest($contest, $identity);

            $contestAdmin = \OmegaUp\Authorization::isContestAdmin(
                $identity,
                $contest
            );
            if (
                !\OmegaUp\DAO\Contests::hasStarted($contest) &&
                !$contestAdmin
            ) {
                $exception = new \OmegaUp\Exceptions\PreconditionFailedException(
                    'contestNotStarted'
                );
                $exception->addCustomMessageToArray(
                    'start_time',
                    date('c', $contest->start_time->time)
                );

                throw $exception;
            }
        } else {
            if ($token === $problemset->scoreboard_url_admin) {
                $contestAdmin = true;
                /** @var string */
                $contestAlias = $contest->alias;
            } elseif ($token !== $problemset->scoreboard_url) {
                throw new \OmegaUp\Exceptions\ForbiddenAccessException(
                    'invalidScoreboardUrl'
                );
            }
        }
        return [
            'contest' => $contest,
            'contest_admin' => $contestAdmin,
            'contest_alias' => $contestAlias,
            'problemset' => $problemset,
        ];
    }

    /**
     * @return ContestPublicDetails
     *
     * @omegaup-request-param string $contest_alias
     */
    public static function apiPublicDetails(\OmegaUp\Request $r): array {
        try {
            $r->ensureIdentity();
        } catch (\OmegaUp\Exceptions\UnauthorizedException $e) {
            // Do nothing.
            $r->identity = null;
        }
        $contestAlias = $r->ensureString(
            'contest_alias',
            fn (string $alias) => \OmegaUp\Validators::alias($alias)
        );

        [
            'contestWithDirector' => $contestWithDirector,
        ] = self::validateContestWithDirector($contestAlias);
        $contest = \OmegaUp\Controllers\Contest::validateContest($contestAlias);

        return self::getPublicDetails($contestWithDirector, $r->identity);
    }

    /**
     * @param ContestPublicDetails $contest
     * @return ContestPublicDetails
     */
    private static function getPublicDetails(
        $contest,
        ?\OmegaUp\DAO\VO\Identities $identity
    ): array {
        // Whether the contest is private, verify that our user is invited
        if (
            !is_null($identity) &&
            $contest['admission_mode'] === 'registration'
        ) {
            $registration = \OmegaUp\DAO\ProblemsetIdentityRequest::getByPK(
                $identity->identity_id,
                $contest['problemset_id']
            );

            $contest['user_registration_requested'] = !is_null($registration);

            if (is_null($registration)) {
                $contest['user_registration_answered'] = false;
            } else {
                $contest['user_registration_answered'] = !is_null(
                    $registration->accepted
                );
                $contest['user_registration_accepted'] = $registration->accepted;
            }
        }

        return $contest;
    }

    /**
     * @return array{status: string}
     *
     * @omegaup-request-param string $contest_alias
     */
    public static function apiRegisterForContest(\OmegaUp\Request $r): array {
        // Authenticate request
        $r->ensureIdentity();

        $contestAlias = $r->ensureString(
            'contest_alias',
            fn (string $alias) => \OmegaUp\Validators::alias($alias)
        );
        $contest = self::validateContest($contestAlias);

        \OmegaUp\DAO\ProblemsetIdentityRequest::create(new \OmegaUp\DAO\VO\ProblemsetIdentityRequest([
            'identity_id' => $r->identity->identity_id,
            'problemset_id' => $contest->problemset_id,
            'request_time' => \OmegaUp\Time::get(),
        ]));

        return ['status' => 'ok'];
    }

    /**
     * Joins a contest - explicitly adds a identity to a contest.
     *
     * @throws \OmegaUp\Exceptions\ForbiddenAccessException
     *
     * @return array{status: string}
     *
     * @omegaup-request-param string $contest_alias
     * @omegaup-request-param string $privacy_git_object_id
     * @omegaup-request-param bool|null $share_user_information
     * @omegaup-request-param string $statement_type
     * @omegaup-request-param null|string $token
     */
    public static function apiOpen(\OmegaUp\Request $r): array {
        // Authenticate request
        $r->ensureIdentity();
        $contestAlias = $r->ensureString(
            'contest_alias',
            fn (string $alias) => \OmegaUp\Validators::alias($alias)
        );
        $token = $r->ensureOptionalString('token');

        $response = self::validateDetails($contestAlias, $r->identity, $token);
        if (is_null($response['contest']->problemset_id)) {
            throw new \OmegaUp\Exceptions\NotFoundException('contestNotFound');
        }
        [
            'needsBasicInformation' => $needsInformation,
            'requestsUserInformation' => $requestsUserInformation
        ] = \OmegaUp\DAO\Contests::getNeedsInformation(
            $response['contest']->problemset_id
        );

        if (
            $needsInformation
              && (is_null($r->identity->country_id)
                  || is_null($r->identity->state_id)
                  || is_null($r->identity->current_identity_school_id))
        ) {
            throw new \OmegaUp\Exceptions\ForbiddenAccessException(
                'contestBasicInformationNeeded'
            );
        }

        \OmegaUp\DAO\DAO::transBegin();
        try {
            \OmegaUp\DAO\ProblemsetIdentities::checkAndSaveFirstTimeAccess(
                $r->identity,
                $response['contest'],
                /*$grantAccess=*/true,
                $r->ensureOptionalBool('share_user_information') ?? false
            );

            // Insert into PrivacyStatement_Consent_Log whether request
            // user info is optional or required
            if ($requestsUserInformation !== 'no') {
                \OmegaUp\Validators::validateStringNonEmpty(
                    $r['privacy_git_object_id'],
                    'privacy_git_object_id'
                );
                \OmegaUp\Validators::validateStringNonEmpty(
                    $r['statement_type'],
                    'statement_type'
                );
                $privacyStatementId = \OmegaUp\DAO\PrivacyStatements::getId(
                    $r['privacy_git_object_id'],
                    $r['statement_type']
                );

                if (is_null($privacyStatementId)) {
                    throw new \OmegaUp\Exceptions\NotFoundException(
                        'privacyStatementNotFound'
                    );
                }
                $privacyStatementConsentId = \OmegaUp\DAO\PrivacyStatementConsentLog::getId(
                    $r->identity->identity_id,
                    $privacyStatementId
                );
                if (is_null($privacyStatementConsentId)) {
                    $privacyStatementConsentId = \OmegaUp\DAO\PrivacyStatementConsentLog::saveLog(
                        $r->identity->identity_id,
                        $privacyStatementId
                    );
                }

                \OmegaUp\DAO\ProblemsetIdentities::updatePrivacyStatementConsent(new \OmegaUp\DAO\VO\ProblemsetIdentities([
                    'identity_id' => $r->identity->identity_id,
                    'problemset_id' => $response['contest']->problemset_id,
                    'privacystatement_consent_id' => $privacyStatementConsentId,
                ]));
            }

            \OmegaUp\DAO\DAO::transEnd();
        } catch (\Exception $e) {
            \OmegaUp\DAO\DAO::transRollback();
            throw $e;
        }

        self::$log->info(
            "User '{$r->identity->username}' joined contest '{$response['contest']->alias}'"
        );
        return ['status' => 'ok'];
    }

    /**
     * Returns details of a Contest. This is shared between apiDetails and
     * apiAdminDetails.
     *
     * @return ContestDetails
     */
    private static function getCachedDetails(
        \OmegaUp\DAO\VO\Contests $contest
    ) {
        return \OmegaUp\Cache::getFromCacheOrSet(
            \OmegaUp\Cache::CONTEST_INFO,
            strval($contest->alias),
            /** @return ContestDetails */
            function () use ($contest, &$result) {
                // Initialize response to be the contest information
                /** @var array{admission_mode: string, alias: string, archived: bool, description: string, feedback: string, finish_time: \OmegaUp\Timestamp, languages: string, partial_score: bool, penalty: int, penalty_calc_policy: string, penalty_type: string, points_decay_factor: float, problemset_id: int, rerun_id: int, scoreboard: int, scoreboard_url: string, scoreboard_url_admin: string, show_scoreboard_after: bool, start_time: \OmegaUp\Timestamp, submissions_gap: int, title: string, window_length: int|null} */
                $result = $contest->asFilteredArray([
                    'admission_mode',
                    'alias',
                    'archived',
                    'description',
                    'feedback',
                    'finish_time',
                    'languages',
                    'partial_score',
                    'penalty',
                    'penalty_calc_policy',
                    'penalty_type',
                    'points_decay_factor',
                    'problemset_id',
                    'rerun_id',
                    'scoreboard',
                    'scoreboard_url',
                    'scoreboard_url_admin',
                    'show_scoreboard_after',
                    'start_time',
                    'submissions_gap',
                    'title',
                    'window_length',
                ]);

                $result['original_contest_alias'] = null;
                $result['original_problemset_id'] = null;
                if ($result['rerun_id'] != 0) {
                    $originalContest = \OmegaUp\DAO\Contests::getByPK(
                        $result['rerun_id']
                    );
                    if (!is_null($originalContest)) {
                        $result['original_contest_alias'] = $originalContest->alias;
                        $result['original_problemset_id'] = $originalContest->problemset_id;
                    }
                }

                if (
                    is_null($contest->acl_id) ||
                    is_null($contest->problemset_id)
                ) {
                    throw new \OmegaUp\Exceptions\NotFoundException(
                        'contestNotFound'
                    );
                }
                $acl = \OmegaUp\DAO\ACLs::getByPK($contest->acl_id);
                if (is_null($acl) || is_null($acl->owner_id)) {
                    throw new \OmegaUp\Exceptions\NotFoundException();
                }
                $director = \OmegaUp\DAO\Identities::findByUserId(
                    $acl->owner_id
                );
                if (is_null($director) || is_null($director->username)) {
                    throw new \OmegaUp\Exceptions\NotFoundException(
                        'userNotExist'
                    );
                }
                $result['director'] = $director->username;

                $problemsInContest = \OmegaUp\DAO\ProblemsetProblems::getProblemsByProblemset(
                    $contest->problemset_id
                );

                // Add info of each problem to the contest
                $problemsResponseArray = [];

                $letter = 0;

                foreach ($problemsInContest as $problem) {
                    // Add the 'points' value that is stored in the ContestProblem relationship
                    $problem['letter'] = \OmegaUp\Controllers\Contest::columnName(
                        $letter++
                    );
                    if (!empty($result['languages'])) {
                        $problem['languages'] = join(',', array_intersect(
                            explode(',', $result['languages']),
                            explode(',', $problem['languages'])
                        ));
                    }

                    // Save our array into the response
                    $problemsResponseArray[] = $problem;
                }

                // Add problems to response
                $result['problems'] = $problemsResponseArray;
                $result['languages'] = explode(',', $result['languages']);
                [
                    'needsBasicInformation' => $needsBasicInformation,
                    'requestsUserInformation' => $requestsUserInformation,
                ] = \OmegaUp\DAO\Contests::getNeedsInformation(
                    $contest->problemset_id
                );
                $result['needs_basic_information'] = $needsBasicInformation;
                $result['requests_user_information'] = $requestsUserInformation;
                $result['show_penalty'] = (
                    $result['penalty'] !== 0 ||
                    $result['penalty_type'] !== 'none'
                );
                $result['admin'] = false;
                $result['opened'] = false;
                return $result;
            },
            APC_USER_CACHE_CONTEST_INFO_TIMEOUT
        );
    }

    /**
     * Returns details of a Contest. Requesting the details of a contest will
     * not start the current user into that contest. In order to participate
     * in the contest, \OmegaUp\Controllers\Contest::apiOpen() must be used.
     *
     * @return ContestDetails
     *
     * @omegaup-request-param string $contest_alias
     * @omegaup-request-param null|string $token
     */
    public static function apiDetails(\OmegaUp\Request $r): array {
        try {
            $r->ensureIdentity();
        } catch (\OmegaUp\Exceptions\UnauthorizedException $e) {
            $r->identity = null;
        }
        $contestAlias = $r->ensureString(
            'contest_alias',
            fn (string $alias) => \OmegaUp\Validators::alias($alias)
        );
        $token = $r->ensureOptionalString('token');
        [
            'contest' => $contest,
            'contest_admin' => $contestAdmin,
        ] = self::validateDetails($contestAlias, $r->identity, $token);

        return self::getContestDetails(
            $contest,
            $contestAdmin,
            $r->identity,
            $token
        );
    }

    /**
     * @return ContestDetails
     */
    private static function getContestDetails(
        \OmegaUp\DAO\VO\Contests $contest,
        bool $contestAdmin,
        ?\OmegaUp\DAO\VO\Identities $identity,
        ?string $token = null,
        bool $isPracticeMode = false
    ) {
        $result = self::getCachedDetails($contest);
        $result['opened'] = true;
        unset($result['scoreboard_url']);
        unset($result['scoreboard_url_admin']);
        unset($result['rerun_id']);
        if (!is_null($token)) {
            $result['admin'] = $contestAdmin;
            return $result;
        }
        if (is_null($identity)) {
            throw new \OmegaUp\Exceptions\UnauthorizedException();
        }

        $result['admin'] = \OmegaUp\Authorization::isContestAdmin(
            $identity,
            $contest
        );

        // Log the operation.
        \OmegaUp\DAO\ProblemsetAccessLog::create(new \OmegaUp\DAO\VO\ProblemsetAccessLog([
            'identity_id' => $identity->identity_id,
            'problemset_id' => $contest->problemset_id,
            'ip' => ip2long(
                \OmegaUp\Request::getServerVar('REMOTE_ADDR') ?? ''
            ),
        ]));

        // When the user joins a contest in practice mode, saving first access
        // time is not necessary
        if ($isPracticeMode) {
            return $result;
        }

        // Adding timer info separately as it depends on the current user and we
        // don't want this to get generally cached for everybody
        // Save the time of the first access
        $problemsetIdentity = \OmegaUp\DAO\ProblemsetIdentities::checkAndSaveFirstTimeAccess(
            $identity,
            $contest
        );
        $problemsetIdentity->access_time = $problemsetIdentity->access_time;

        // Add time left to response
        if (is_null($contest->window_length)) {
            $result['submission_deadline'] = $contest->finish_time;
        } elseif (!is_null($problemsetIdentity->access_time)) {
            $result['submission_deadline'] = new \OmegaUp\Timestamp(
                min(
                    $contest->finish_time->time,
                    $problemsetIdentity->access_time->time + $contest->window_length * 60
                )
            );
        } else {
            $result['submission_deadline'] = $contest->finish_time;
        }

        return $result;
    }

    /**
     * Returns details of a Contest, for administrators. This differs from
     * common details in the sense that it does not attempt to calculate the
     * remaining time from the contest, or register the opened time.
     *
     * @return ContestAdminDetails
     */
    public static function getContestDetailsForAdmin(
        \OmegaUp\DAO\VO\Contests $contest,
        \OmegaUp\DAO\VO\Identities $adminIdentity
    ): array {
        if (is_null($contest->alias) || is_null($contest->problemset_id)) {
            throw new \OmegaUp\Exceptions\NotFoundException('contestNotFound');
        }

        if (
            !\OmegaUp\Authorization::isContestAdmin(
                $adminIdentity,
                $contest
            )
        ) {
            throw new \OmegaUp\Exceptions\ForbiddenAccessException();
        }

        $result = self::getCachedDetails($contest);
        $result['opened'] = \OmegaUp\DAO\ProblemsetIdentities::checkProblemsetOpened(
            intval($adminIdentity->identity_id),
            $contest->problemset_id
        );
        $result['available_languages'] = \OmegaUp\Controllers\Run::SUPPORTED_LANGUAGES;
        $result['admin'] = true;
        return $result;
    }

    /**
     * Returns details of a Contest, for administrators. This differs from
     * apiDetails in the sense that it does not attempt to calculate the
     * remaining time from the contest, or register the opened time.
     *
     * @return ContestAdminDetails
     *
     * @omegaup-request-param string $contest_alias
     * @omegaup-request-param null|string $token
     */
    public static function apiAdminDetails(\OmegaUp\Request $r): array {
        $r->ensureMainUserIdentity();
        $contestAlias = $r->ensureString(
            'contest_alias',
            fn (string $alias) => \OmegaUp\Validators::alias($alias)
        );
        $token = $r->ensureOptionalString('token');
        [
            'contest' => $contest,
        ] = self::validateDetails($contestAlias, $r->identity, $token);

        return self::getContestDetailsForAdmin(
            $contest,
            $r->identity
        );
    }

    /**
     * Returns a report with all user activity for a contest.
     *
     * @return array{events: list<ActivityEvent>, pagerItems: list<PageItem>}
     *
     * @omegaup-request-param string $contest_alias
     * @omegaup-request-param int|null $length
     * @omegaup-request-param int|null $page
     * @omegaup-request-param null|string $token
     */
    public static function apiActivityReport(\OmegaUp\Request $r): array {
        try {
            $r->ensureidentity();
        } catch (\OmegaUp\Exceptions\UnauthorizedException $e) {
            $r->identity = null;
        }

        $page = $r->ensureOptionalInt('page') ?? 1;
        $length = $r->ensureOptionalInt('length') ?? 100;
        $contestAlias = $r->ensureString(
            'contest_alias',
            fn (string $alias) => \OmegaUp\Validators::alias($alias)
        );
        $token = $r->ensureOptionalString('token');
        $response = self::validateDetails($contestAlias, $r->identity, $token);

        if (!$response['contest_admin']) {
            throw new \OmegaUp\Exceptions\ForbiddenAccessException();
        }
        if (is_null($response['contest']->problemset_id)) {
            throw new \OmegaUp\Exceptions\NotFoundException('contestNotFound');
        }

        $report = \OmegaUp\DAO\Contests::getActivityReport(
            $response['contest'],
            $page,
            $length
        );

        return [
            'events' => \OmegaUp\ActivityReport::getActivityReport(
                $report['activity']
            ),
            'pagerItems' => \OmegaUp\Pager::paginateWithUrl(
                $report['totalRows'],
                $length,
                $page,
                "/contest/{$contestAlias}/activity/",
                /*$adjacent=*/ 5,
                []
            ),
        ];
    }

    /**
     * @return array{smartyProperties: array{payload: ActivityFeedPayload, title: string}, entrypoint: string}
     *
     * @omegaup-request-param string $contest
     * @omegaup-request-param int|null $length
     * @omegaup-request-param int|null $page
     */
    public static function getActivityFeedDetailsForTypeScript(
        \OmegaUp\Request $r
    ): array {
        $r->ensureMainUserIdentity();
        $page = $r->ensureOptionalInt('page') ?? 1;
        $length = $r->ensureOptionalInt('length') ?? 100;

        $alias = $r->ensureString(
            'contest',
            fn (string $alias) => \OmegaUp\Validators::alias($alias)
        );
        ['contest' => $contest] = self::validateBasicDetails($alias);

        if (is_null($contest->contest_id) || is_null($contest->problemset_id)) {
            throw new \OmegaUp\Exceptions\NotFoundException('contestNotFound');
        }

        if (!\OmegaUp\Authorization::isContestAdmin($r->identity, $contest)) {
            throw new \OmegaUp\Exceptions\ForbiddenAccessException(
                'userNotAllowed'
            );
        }

        $report = \OmegaUp\DAO\Contests::getActivityReport(
            $contest,
            $page,
            $length
        );

        return [
            'smartyProperties' => [
                'payload' => [
                    'page' => $page,
                    'length' => $length,
                    'alias' => $alias,
                    'events' => \OmegaUp\ActivityReport::getActivityReport(
                        $report['activity']
                    ),
                    'type' => 'contest',
                    'pagerItems' => \OmegaUp\Pager::paginateWithUrl(
                        $report['totalRows'],
                        $length,
                        $page,
                        "/contest/{$alias}/activity/",
                        /*$adjacent=*/ 5,
                        []
                    ),
                ],
                'title' => new \OmegaUp\TranslationString(
                    'activityReport'
                ),
            ],
            'entrypoint' => 'activity_feed',
        ];
    }

    /**
     * Returns a "column name" for the $idx (think Excel column names).
     */
    public static function columnName(int $idx): string {
        $name = chr(ord('A') + $idx % 26);
        while ($idx >= 26) {
            $idx /= 26;
            $idx--;
            $name = chr(ord('A') + $idx % 26) . $name;
        }
        return $name;
    }

    /**
     * Clone a contest
     *
     * @throws \OmegaUp\Exceptions\InvalidParameterException
     * @throws \OmegaUp\Exceptions\DuplicatedEntryInDatabaseException
     *
     * @return array{alias: string}
     *
     * @omegaup-request-param null|string $alias
     * @omegaup-request-param null|string $auth_token
     * @omegaup-request-param string $contest_alias
     * @omegaup-request-param string $description
     * @omegaup-request-param int $start_time
     * @omegaup-request-param string $title
     */
    public static function apiClone(\OmegaUp\Request $r): array {
        \OmegaUp\Controllers\Controller::ensureNotInLockdown();
        // Authenticate user
        $r->ensureMainUserIdentity();

        $contestAlias = $r->ensureString(
            'contest_alias',
            fn (string $alias) => \OmegaUp\Validators::alias($alias)
        );
        \OmegaUp\Validators::validateOptionalStringNonEmpty(
            $r['auth_token'],
            'auth_token'
        );
        $originalContest = self::validateContestAdmin(
            $contestAlias,
            $r->identity
        );
        if (is_null($originalContest->problemset_id)) {
            throw new \OmegaUp\Exceptions\NotFoundException('contestNotFound');
        }

        // Validates form
        $alias = $r->ensureString(
            'alias',
            fn (string $alias) => \OmegaUp\Validators::alias($alias)
        );
        \OmegaUp\Validators::validateStringNonEmpty($r['title'], 'title');
        \OmegaUp\Validators::validateStringNonEmpty(
            $r['description'],
            'description'
        );
        $startTime = $r->ensureTimestamp('start_time');

        $length = (
            $originalContest->finish_time->time -
            $originalContest->start_time->time
        );

        $auth_token = isset($r['auth_token']) ? $r['auth_token'] : null;

        $problemset = new \OmegaUp\DAO\VO\Problemsets([
            'needs_basic_information' => false,
            'requests_user_information' => 'no',
        ]);

        $contest = new \OmegaUp\DAO\VO\Contests([
            'title' => $r['title'],
            'description' => $r['description'],
            'alias' => $alias,
            'start_time' => $startTime->time,
            'finish_time' => $startTime->time + $length,
            'scoreboard' => $originalContest->scoreboard,
            'points_decay_factor' => $originalContest->points_decay_factor,
            'submissions_gap' => $originalContest->submissions_gap,
            'penalty_calc_policy' => $originalContest->penalty_calc_policy,
            'rerun_id' => $originalContest->rerun_id,
            'feedback' => $originalContest->feedback,
            'penalty_type' => $originalContest->penalty_type,
            'admission_mode' => 'private', // Cloned contests start in private
                                           // admission_mode
        ]);

        \OmegaUp\DAO\DAO::transBegin();
        try {
            // Create the contest
            self::createContest($problemset, $contest, $r->user->user_id);
            if (is_null($contest->problemset_id)) {
                throw new \OmegaUp\Exceptions\NotFoundException(
                    'contestNotFound'
                );
            }

            $problemsetProblems = \OmegaUp\DAO\ProblemsetProblems::getProblemsByProblemset(
                $originalContest->problemset_id
            );
            foreach ($problemsetProblems as $problemsetProblem) {
                $problem = new \OmegaUp\DAO\VO\Problems([
                    'problem_id' => $problemsetProblem['problem_id'],
                    'alias' => $problemsetProblem['alias'],
                    'visibility' => $problemsetProblem['visibility'],
                ]);
                \OmegaUp\Controllers\Problemset::addProblem(
                    $contest->problemset_id,
                    $problem,
                    $problemsetProblem['commit'],
                    $problemsetProblem['version'],
                    $r->identity,
                    $problemsetProblem['points'],
                    $problemsetProblem['order'] ?: 1
                );
            }
            \OmegaUp\DAO\DAO::transEnd();
        } catch (\Exception $e) {
            \OmegaUp\DAO\DAO::transRollback();
            throw $e;
        }

        return [
            'alias' => $alias,
        ];
    }

    /**
     * @return array{alias: string}
     *
     * @omegaup-request-param string $alias
     * @omegaup-request-param int $start_time
     */
    public static function apiCreateVirtual(\OmegaUp\Request $r): array {
        \OmegaUp\Controllers\Controller::ensureNotInLockdown();
        // Authenticate user
        $r->ensureMainUserIdentity();

        $contestAlias = $r->ensureString(
            'alias',
            fn (string $alias) => \OmegaUp\Validators::alias($alias)
        );
        $originalContest = \OmegaUp\DAO\Contests::getByAlias($contestAlias);
        if (is_null($originalContest)) {
            throw new \OmegaUp\Exceptions\NotFoundException('contestNotFound');
        }

        if ($originalContest->finish_time->time > \OmegaUp\Time::get()) {
            throw new \OmegaUp\Exceptions\ForbiddenAccessException(
                'originalContestHasNotEnded'
            );
        }

        $virtualContestAlias = \OmegaUp\DAO\Contests::generateAlias(
            $originalContest
        );

        $contestLength = (
            $originalContest->finish_time->time -
            $originalContest->start_time->time
        );

        $r->ensureOptionalInt('start_time');
        $startTime = (
            !is_null($r['start_time']) ?
            intval($r['start_time']) :
            \OmegaUp\Time::get()
        );

        // Initialize contest
        $contest = new \OmegaUp\DAO\VO\Contests([
            'title' => $originalContest->title,
            'description' => $originalContest->description,
            'window_length' => $originalContest->window_length,
            'start_time' => $startTime,
            'finish_time' => $startTime + $contestLength,
            'scoreboard' => 100, // Always show scoreboard in virtual contest
            'alias' => $virtualContestAlias,
            'points_decay_factor' => $originalContest->points_decay_factor,
            'submissions_gap' => $originalContest->submissions_gap,
            'partial_score' => $originalContest->partial_score,
            'feedback' => $originalContest->feedback,
            'penalty' => $originalContest->penalty,
            'penalty_type' => $originalContest->penalty_type,
            'penalty_calc_policy' => $originalContest->penalty_calc_policy,
            'show_scoreboard_after' => true,
            'languages' => $originalContest->languages,
            'rerun_id' => $originalContest->contest_id,
        ]);

        $problemset = new \OmegaUp\DAO\VO\Problemsets([
            'needs_basic_information' => false,
            'requests_user_information' => 'no',
            'access_mode' => 'private', // Virtual contest must be private
        ]);

        self::createContest(
            $problemset,
            $contest,
            $r->user->user_id,
            $originalContest->problemset_id
        );

        return [
            'alias' => strval($contest->alias),
        ];
    }

    /**
     * It retrieves a Problemset and a Contest objects to store them in the
     * database
     */
    private static function createContest(
        \OmegaUp\DAO\VO\Problemsets $problemset,
        \OmegaUp\DAO\VO\Contests $contest,
        int $currentUserId,
        ?int $originalProblemsetId = null
    ): void {
        $acl = new \OmegaUp\DAO\VO\ACLs();
        $acl->owner_id = $currentUserId;

        // Push changes
        try {
            // Begin a new transaction
            \OmegaUp\DAO\DAO::transBegin();

            \OmegaUp\DAO\ACLs::create($acl);
            $problemset->acl_id = $acl->acl_id;
            $problemset->type = 'Contest';
            $problemset->scoreboard_url = \OmegaUp\SecurityTools::randomString(
                30
            );
            $problemset->scoreboard_url_admin = \OmegaUp\SecurityTools::randomString(
                30
            );
            $contest->acl_id = $acl->acl_id;

            // Save the problemset object with data sent by user to the database
            \OmegaUp\DAO\Problemsets::create($problemset);

            $contest->problemset_id = $problemset->problemset_id;
            $contest->penalty_calc_policy = $contest->penalty_calc_policy ?: 'sum';
            $contest->rerun_id = $contest->rerun_id ?: 0;
            if (!is_null($originalProblemsetId)) {
                if (is_null($contest->problemset_id)) {
                    throw new \OmegaUp\Exceptions\NotFoundException(
                        'contestNotFound'
                    );
                }
                \OmegaUp\DAO\ProblemsetProblems::copyProblemset(
                    $contest->problemset_id,
                    $originalProblemsetId
                );
            }

            // Save the contest object with data sent by user to the database
            \OmegaUp\DAO\Contests::create($contest);

            // Update contest_id in problemset object
            $problemset->contest_id = $contest->contest_id;
            \OmegaUp\DAO\Problemsets::update($problemset);

            // End transaction transaction
            \OmegaUp\DAO\DAO::transEnd();
        } catch (\Exception $e) {
            // Operation failed in the data layer, rollback transaction
            \OmegaUp\DAO\DAO::transRollback();
            if (\OmegaUp\DAO\DAO::isDuplicateEntryException($e)) {
                throw new \OmegaUp\Exceptions\DuplicatedEntryInDatabaseException(
                    'aliasInUse',
                    $e
                );
            }
            throw $e;
        }

        // Expire contest-list cache
        \OmegaUp\Cache::invalidateAllKeys(\OmegaUp\Cache::CONTESTS_LIST_PUBLIC);
        \OmegaUp\Cache::invalidateAllKeys(
            \OmegaUp\Cache::CONTESTS_LIST_SYSTEM_ADMIN
        );

        self::$log->info("New Contest Created: {$contest->alias}");
    }

    /**
     * Creates a new contest
     *
     * @throws \OmegaUp\Exceptions\DuplicatedEntryInDatabaseException
     *
     * @return array{status: string}
     *
     * @omegaup-request-param mixed $admission_mode
     * @omegaup-request-param mixed $alias
     * @omegaup-request-param mixed $description
     * @omegaup-request-param mixed $feedback
     * @omegaup-request-param mixed $finish_time
     * @omegaup-request-param mixed $languages
     * @omegaup-request-param bool|null $needs_basic_information
     * @omegaup-request-param bool|null $partial_score
     * @omegaup-request-param mixed $penalty
     * @omegaup-request-param mixed $penalty_calc_policy
     * @omegaup-request-param mixed $penalty_type
     * @omegaup-request-param mixed $points_decay_factor
     * @omegaup-request-param null|string $problems
     * @omegaup-request-param mixed $requests_user_information
     * @omegaup-request-param mixed $scoreboard
     * @omegaup-request-param mixed $show_scoreboard_after
     * @omegaup-request-param mixed $start_time
     * @omegaup-request-param mixed $submissions_gap
     * @omegaup-request-param mixed $title
     * @omegaup-request-param int|null $window_length
     */
    public static function apiCreate(\OmegaUp\Request $r) {
        \OmegaUp\Controllers\Controller::ensureNotInLockdown();
        // Authenticate user
        $r->ensureMainUserIdentity();

        // Validate request
        self::validateCreate($r, $r->identity);

        // Set private contest by default if is not sent in request
        if (
            !is_null($r['admission_mode']) &&
            $r['admission_mode'] !== 'private'
        ) {
            throw new \OmegaUp\Exceptions\InvalidParameterException(
                'contestMustBeCreatedInPrivateMode'
            );
        }

        $problemset = new \OmegaUp\DAO\VO\Problemsets([
            'needs_basic_information' => $r->ensureOptionalBool(
                'needs_basic_information'
            ) ?? false,
            'requests_user_information' => $r['requests_user_information'],
        ]);

        $languages = (
            empty($r['languages']) || !is_array($r['languages']) ?
            null :
            join(',', $r['languages'])
        );
        $contest = new \OmegaUp\DAO\VO\Contests([
            'admission_mode' => 'private',
            'title' => $r['title'],
            'description' => $r['description'],
            'start_time' => $r['start_time'],
            'finish_time' => $r['finish_time'],
            'window_length' => $r['window_length'] ?: null,
            'alias' => $r['alias'],
            'scoreboard' => $r['scoreboard'],
            'points_decay_factor' => $r['points_decay_factor'],
            'partial_score' => $r->ensureOptionalBool('partial_score') ?? true,
            'submissions_gap' => $r['submissions_gap'],
            'feedback' => $r['feedback'],
            'penalty_calc_policy' => $r['penalty_calc_policy'],
            'penalty' => max(0, intval($r['penalty'])),
            'penalty_type' => $r['penalty_type'],
            'languages' => $languages,
            'show_scoreboard_after' => $r['show_scoreboard_after'] ?? true,
        ]);

        self::createContest($problemset, $contest, $r->user->user_id);

        return ['status' => 'ok'];
    }

    /**
     * Validates that Request contains expected data to create or update a contest
     * In case of update, everything is optional except the contest_alias
     * In case of error, this function throws.
     *
     * @throws \OmegaUp\Exceptions\InvalidParameterException
     *
     * @omegaup-request-param mixed $admission_mode
     * @omegaup-request-param null|string $alias
     * @omegaup-request-param null|string $description
     * @omegaup-request-param mixed $feedback
     * @omegaup-request-param int $finish_time
     * @omegaup-request-param mixed $languages
     * @omegaup-request-param bool|null $partial_score
     * @omegaup-request-param int|null $penalty
     * @omegaup-request-param mixed $penalty_calc_policy
     * @omegaup-request-param mixed $penalty_type
     * @omegaup-request-param float|null $points_decay_factor
     * @omegaup-request-param null|string $problems
     * @omegaup-request-param float|null $scoreboard
     * @omegaup-request-param bool|null $show_scoreboard_after
     * @omegaup-request-param int $start_time
     * @omegaup-request-param int $submissions_gap
     * @omegaup-request-param null|string $title
     * @omegaup-request-param int $window_length
     */
    private static function validateCommonCreateOrUpdate(
        \OmegaUp\Request $r,
        \OmegaUp\DAO\VO\Identities $identity,
        ?\OmegaUp\DAO\VO\Contests $contest = null,
        bool $isRequired = true
    ): void {
        \OmegaUp\Validators::validateOptionalStringNonEmpty(
            $r['title'],
            'title',
            $isRequired
        );
        \OmegaUp\Validators::validateOptionalStringNonEmpty(
            $r['description'],
            'description',
            $isRequired
        );

        // Get the actual start and finish time of the contest, considering that
        // in case of update, parameters can be optional
        $startTime = $r->ensureOptionalTimestamp(
            'start_time',
            null,
            null,
            $isRequired
        ) ?? (
            is_null($contest)
                ? null
                : \OmegaUp\DAO\DAO::fromMySQLTimestamp(
                    $contest->start_time
                )
        );
        $finishTime = $r->ensureOptionalTimestamp(
            'finish_time',
            null,
            null,
            $isRequired
        ) ?? (
            is_null($contest)
                ? null
                : \OmegaUp\DAO\DAO::fromMySQLTimestamp(
                    $contest->finish_time
                )
        );

        // Calculate the actual contest length
        $contestLength = null;
        if (!is_null($finishTime) && !is_null($startTime)) {
            // Validate start & finish time
            if ($startTime->time > $finishTime->time) {
                throw new \OmegaUp\Exceptions\InvalidParameterException(
                    'contestNewInvalidStartTime',
                    'finish_time'
                );
            }
            $contestLength = $finishTime->time - $startTime->time;
        }

        // Validate max contest length
        if ($contestLength > \OmegaUp\Controllers\Contest::MAX_CONTEST_LENGTH_SECONDS) {
            throw new \OmegaUp\Exceptions\InvalidParameterException(
                'contestLengthTooLong',
                'finish_time'
            );
        }

        // Window_length is optional
        if (!empty($r['window_length'])) {
            $r->ensureOptionalInt(
                'window_length',
                0,
                is_null($contestLength) ? null : intval($contestLength / 60)
            );
        }

        \OmegaUp\Validators::validateOptionalInEnum(
            $r['admission_mode'],
            'admission_mode',
            [
                'public',
                'private',
                'registration',
            ]
        );
        $contestAlias = $r->ensureOptionalString(
            'alias',
            $isRequired,
            fn (string $alias) => \OmegaUp\Validators::alias($alias)
        );
        if (
            !is_null($contestAlias) &&
            !is_null(\OmegaUp\DAO\Contests::getByAlias($contestAlias))
        ) {
            $exception = new \OmegaUp\Exceptions\DuplicatedEntryInDatabaseException(
                'aliasInUse'
            );
            $exception->addCustomMessageToArray('parameter', 'alias');
            throw $exception;
        }
        $r->ensureOptionalFloat('scoreboard', 0, 100, $isRequired);
        $r->ensureOptionalFloat('points_decay_factor', 0, 1, $isRequired);
        $r->ensureOptionalBool('partial_score');
        $r->ensureOptionalInt('submissions_gap', 0, null, $isRequired);
        $r->ensureOptionalInt('penalty', 0, 10000, $isRequired);
        // Validate the submission_gap in minutes so that the error message
        // matches what is displayed in the UI.
        \OmegaUp\Validators::validateNumberInRange(
            (
                is_null($r['submissions_gap']) ?
                null :
                floor(intval($r['submissions_gap']) / 60)
            ),
            'submissions_gap',
            1,
            is_null($contestLength) ? null : floor($contestLength / 60),
            $isRequired
        );

        \OmegaUp\Validators::validateOptionalInEnum(
            $r['feedback'],
            'feedback',
            ['none', 'summary', 'detailed'],
            $isRequired
        );
        \OmegaUp\Validators::validateOptionalInEnum(
            $r['penalty_type'],
            'penalty_type',
            ['contest_start', 'problem_open', 'runtime', 'none'],
            $isRequired
        );
        \OmegaUp\Validators::validateOptionalInEnum(
            $r['penalty_calc_policy'],
            'penalty_calc_policy',
            ['sum', 'max']
        );
        \OmegaUp\Validators::validateOptionalStringNonEmpty(
            $r['problems'],
            'problems'
        );

        // Problems is optional
        if (!is_null($r['problems'])) {
            /** @var list<array{problem: string, points: int}>|null */
            $requestProblems = json_decode($r['problems'], /*$assoc=*/true);
            if (!is_array($requestProblems)) {
                throw new \OmegaUp\Exceptions\InvalidParameterException(
                    'invalidParameters',
                    'problems'
                );
            }

            $problems = [];

            foreach ($requestProblems as $requestProblem) {
                $problem = \OmegaUp\DAO\Problems::getByAlias(
                    $requestProblem['problem']
                );
                if (is_null($problem)) {
                    throw new \OmegaUp\Exceptions\InvalidParameterException(
                        'parameterNotFound',
                        'problems'
                    );
                }
                \OmegaUp\Controllers\Problemset::validateAddProblemToProblemset(
                    $problem,
                    $identity
                );
                array_push($problems, [
                    'id' => $problem->problem_id,
                    'alias' => $requestProblem['problem'],
                    'points' => $requestProblem['points']
                ]);
            }

            $r['problems'] = $problems;
        }

        // Show scoreboard is always optional
        $r->ensureOptionalBool('show_scoreboard_after');

        // languages is required only when a contest is created
        if ($isRequired && empty($r['languages'])) {
            throw new \OmegaUp\Exceptions\InvalidParameterException(
                'parameterEmpty',
                'languages'
            );
        }

        if (is_string($r['languages'])) {
            $r['languages'] = explode(',', $r['languages']);
        }
        if (is_array($r['languages'])) {
            foreach ($r['languages'] as $language) {
                \OmegaUp\Validators::validateOptionalInEnum(
                    $language,
                    'languages',
                    array_keys(
                        \OmegaUp\Controllers\Run::SUPPORTED_LANGUAGES
                    )
                );
            }
        }
    }

    /**
     * Validates that Request contains expected data to create a contest
     * In case of error, this function throws.
     *
     * @throws \OmegaUp\Exceptions\InvalidParameterException
     *
     * @omegaup-request-param mixed $admission_mode
     * @omegaup-request-param null|string $alias
     * @omegaup-request-param null|string $description
     * @omegaup-request-param mixed $feedback
     * @omegaup-request-param int $finish_time
     * @omegaup-request-param mixed $languages
     * @omegaup-request-param bool|null $partial_score
     * @omegaup-request-param int|null $penalty
     * @omegaup-request-param mixed $penalty_calc_policy
     * @omegaup-request-param mixed $penalty_type
     * @omegaup-request-param float|null $points_decay_factor
     * @omegaup-request-param null|string $problems
     * @omegaup-request-param float|null $scoreboard
     * @omegaup-request-param bool|null $show_scoreboard_after
     * @omegaup-request-param int $start_time
     * @omegaup-request-param int $submissions_gap
     * @omegaup-request-param null|string $title
     * @omegaup-request-param int $window_length
     */
    private static function validateCreate(
        \OmegaUp\Request $r,
        \OmegaUp\DAO\VO\Identities $identity
    ): void {
        self::validateCommonCreateOrUpdate($r, $identity);
    }

    /**
     * Validates that Request contains expected data to update a contest
     * everything is optional except the contest_alias
     * In case of error, this function throws.
     *
     * @throws \OmegaUp\Exceptions\InvalidParameterException
     *
     * @return \OmegaUp\DAO\VO\Contests
     *
     * @omegaup-request-param mixed $admission_mode
     * @omegaup-request-param null|string $alias
     * @omegaup-request-param null|string $description
     * @omegaup-request-param mixed $feedback
     * @omegaup-request-param int $finish_time
     * @omegaup-request-param mixed $languages
     * @omegaup-request-param bool|null $partial_score
     * @omegaup-request-param int|null $penalty
     * @omegaup-request-param mixed $penalty_calc_policy
     * @omegaup-request-param mixed $penalty_type
     * @omegaup-request-param float|null $points_decay_factor
     * @omegaup-request-param null|string $problems
     * @omegaup-request-param float|null $scoreboard
     * @omegaup-request-param bool|null $show_scoreboard_after
     * @omegaup-request-param OmegaUp\Timestamp|null $start_time
     * @omegaup-request-param int $submissions_gap
     * @omegaup-request-param null|string $title
     * @omegaup-request-param int $window_length
     */
    private static function validateUpdate(
        \OmegaUp\Request $r,
        \OmegaUp\DAO\VO\Identities $identity,
        string $contestAlias
    ): \OmegaUp\DAO\VO\Contests {
        $contest = self::validateContestAdmin(
            $contestAlias,
            $identity
        );

        self::validateCommonCreateOrUpdate(
            $r,
            $identity,
            $contest,
            false /* is required*/
        );

        // Prevent date changes if a contest already has runs
        $startTime = $r->ensureOptionalTimestamp('start_time');
        if (
            !is_null($startTime) &&
            $startTime->time != $contest->start_time->time
        ) {
            $runCount = 0;

            $runCount = \OmegaUp\DAO\Submissions::countTotalSubmissionsOfProblemset(
                intval($contest->problemset_id)
            );

            if ($runCount > 0) {
                throw new \OmegaUp\Exceptions\InvalidParameterException(
                    'contestUpdateAlreadyHasRuns'
                );
            }
        }
        return $contest;
    }

    /**
     * Function created to be called for all the API's that only can access
     * admins or contest organizers.
     *
     * @throws \OmegaUp\Exceptions\NotFoundException
     * @throws \OmegaUp\Exceptions\ForbiddenAccessException
     *
     * @return \OmegaUp\DAO\VO\Contests
     */
    private static function validateContestAdmin(
        string $contestAlias,
        \OmegaUp\DAO\VO\Identities $identity
    ): \OmegaUp\DAO\VO\Contests {
        $contest = \OmegaUp\DAO\Contests::getByAlias($contestAlias);
        if (is_null($contest)) {
            throw new \OmegaUp\Exceptions\NotFoundException('contestNotFound');
        }

        if (!\OmegaUp\Authorization::isContestAdmin($identity, $contest)) {
            throw new \OmegaUp\Exceptions\ForbiddenAccessException(
                'userNotAllowed'
            );
        }
        return $contest;
    }

    /**
     * This function is used to restrict API in virtual contest
     *
     * @throws \OmegaUp\Exceptions\ForbiddenAccessException
     *
     * @return void
     */
    private static function forbiddenInVirtual(\OmegaUp\DAO\VO\Contests $contest): void {
        if (\OmegaUp\DAO\Contests::isVirtual($contest)) {
            throw new \OmegaUp\Exceptions\ForbiddenAccessException(
                'forbiddenInVirtualContest'
            );
        }
    }

    /**
     * Gets the problems from a contest
     *
     * @return array{problems: list<ProblemsetProblem>}
     *
     * @omegaup-request-param string $contest_alias
     */
    public static function apiProblems(\OmegaUp\Request $r): array {
        // Authenticate user
        $r->ensureIdentity();

        $contestAlias = $r->ensureString(
            'contest_alias',
            fn (string $alias) => \OmegaUp\Validators::alias($alias)
        );

        // Only director is allowed to create problems in contest
        $contest = self::validateContestAdmin($contestAlias, $r->identity);
        if (is_null($contest->problemset_id)) {
            throw new \OmegaUp\Exceptions\NotFoundException(
                'contestNotFound'
            );
        }

        $problemset = \OmegaUp\DAO\Problemsets::getByPK(
            $contest->problemset_id
        );
        if (is_null($problemset) || is_null($problemset->problemset_id)) {
            throw new \OmegaUp\Exceptions\NotFoundException(
                'problemsetNotFound'
            );
        }
        $problems = \OmegaUp\DAO\ProblemsetProblems::getProblemsByProblemset(
            $problemset->problemset_id
        );
        foreach ($problems as &$problem) {
            unset($problem['problem_id']);
        }

        return [
            'problems' => $problems,
        ];
    }

    /**
     * Adds a problem to a contest
     *
     * @return array{status: string}
     *
     * @omegaup-request-param null|string $commit
     * @omegaup-request-param string $contest_alias
     * @omegaup-request-param int $order_in_contest
     * @omegaup-request-param float $points
     * @omegaup-request-param string $problem_alias
     */
    public static function apiAddProblem(\OmegaUp\Request $r): array {
        \OmegaUp\Controllers\Controller::ensureNotInLockdown();
        // Authenticate user
        $r->ensureMainUserIdentity();
        $contestAlias = $r->ensureString(
            'contest_alias',
            fn (string $alias) => \OmegaUp\Validators::alias($alias)
        );
        $problemAlias = $r->ensureString(
            'problem_alias',
            fn (string $alias) => \OmegaUp\Validators::alias($alias)
        );
        $points = $r->ensureFloat('points', 0, INF);
        $orderInContest = $r->ensureOptionalInt(
            'order_in_contest',
            0,
            null
        ) ?? 1;

        // Validate the request and get the problem and the contest in an array
        $params = self::validateAddToContestRequest(
            $r->identity,
            $contestAlias,
            $problemAlias
        );

        self::forbiddenInVirtual($params['contest']);

        /** @var int $params['contest']->problemset_id */
        $problemset = \OmegaUp\DAO\Problemsets::getByPK(
            $params['contest']->problemset_id
        );
        if (is_null($problemset)) {
            throw new \OmegaUp\Exceptions\NotFoundException(
                'problemsetNotFound'
            );
        }

        if (
            \OmegaUp\DAO\ProblemsetProblems::countProblemsetProblems(
                $problemset
            )
                >= MAX_PROBLEMS_IN_CONTEST
        ) {
            throw new \OmegaUp\Exceptions\PreconditionFailedException(
                'contestAddproblemTooManyProblems'
            );
        }

        \OmegaUp\Validators::validateStringOfLengthInRange(
            $r['commit'],
            'commit',
            1,
            40,
            false
        );
        [$masterCommit, $currentVersion] = \OmegaUp\Controllers\Problem::resolveCommit(
            $params['problem'],
            $r['commit']
        );

        \OmegaUp\Controllers\Problemset::addProblem(
            $params['contest']->problemset_id,
            $params['problem'],
            $masterCommit,
            $currentVersion,
            $r->identity,
            $points,
            $orderInContest
        );

        // Invalidar cache
        \OmegaUp\Cache::deleteFromCache(
            \OmegaUp\Cache::CONTEST_INFO,
            $contestAlias
        );
        \OmegaUp\Scoreboard::invalidateScoreboardCache(
            \OmegaUp\ScoreboardParams::fromContest(
                $params['contest']
            )
        );

        return ['status' => 'ok'];
    }

    /**
     * Validates the request for AddToContest and returns an array with
     * the problem and contest DAOs
     *
     * @throws \OmegaUp\Exceptions\InvalidParameterException
     * @throws \OmegaUp\Exceptions\ForbiddenAccessException
     *
     * @return array{contest: \OmegaUp\DAO\VO\Contests, problem: \OmegaUp\DAO\VO\Problems}
     */
    private static function validateAddToContestRequest(
        \OmegaUp\DAO\VO\Identities $identity,
        string $contestAlias,
        string $problemAlias
    ): array {
        // Only director is allowed to create problems in contest
        $contest = \OmegaUp\DAO\Contests::getByAlias($contestAlias);
        if (is_null($contest)) {
            throw new \OmegaUp\Exceptions\InvalidParameterException(
                'parameterNotFound',
                'contest_alias'
            );
        }
        // Only contest admin is allowed to create problems in contest
        if (!\OmegaUp\Authorization::isContestAdmin($identity, $contest)) {
            throw new \OmegaUp\Exceptions\ForbiddenAccessException(
                'cannotAddProb'
            );
        }

        $problem = \OmegaUp\DAO\Problems::getByAlias($problemAlias);
        if (is_null($problem)) {
            throw new \OmegaUp\Exceptions\InvalidParameterException(
                'parameterNotFound',
                'problem_alias'
            );
        }

        if (
            $problem->visibility == \OmegaUp\ProblemParams::VISIBILITY_PRIVATE_BANNED
            || $problem->visibility == \OmegaUp\ProblemParams::VISIBILITY_PUBLIC_BANNED
        ) {
            throw new \OmegaUp\Exceptions\ForbiddenAccessException(
                'problemIsBanned'
            );
        }
        if (
            !\OmegaUp\DAO\Problems::isVisible($problem) &&
            !\OmegaUp\Authorization::isProblemAdmin(
                $identity,
                $problem
            )
        ) {
            throw new \OmegaUp\Exceptions\ForbiddenAccessException(
                'problemIsPrivate'
            );
        }

        return [
            'contest' => $contest,
            'problem' => $problem,
        ];
    }

    /**
     * Removes a problem from a contest
     *
     * @return array{status: string}
     *
     * @omegaup-request-param string $contest_alias
     * @omegaup-request-param string $problem_alias
     */
    public static function apiRemoveProblem(\OmegaUp\Request $r) {
        // Authenticate user
        $r->ensureMainUserIdentity();

        $contestAlias = $r->ensureString(
            'contest_alias',
            fn (string $alias) => \OmegaUp\Validators::alias($alias)
        );
        $problemAlias = $r->ensureString(
            'problem_alias',
            fn (string $alias) => \OmegaUp\Validators::alias($alias)
        );

        // Validate the request and get the problem and the contest in an array
        $params = self::validateRemoveFromContestRequest(
            $contestAlias,
            $problemAlias,
            $r->identity
        );

        self::forbiddenInVirtual($params['contest']);

        \OmegaUp\DAO\ProblemsetProblems::delete(new \OmegaUp\DAO\VO\ProblemsetProblems([
            'problemset_id' => $params['contest']->problemset_id,
            'problem_id' => $params['problem']->problem_id
        ]));

        // Invalidar cache
        \OmegaUp\Cache::deleteFromCache(
            \OmegaUp\Cache::CONTEST_INFO,
            $contestAlias
        );
        \OmegaUp\Scoreboard::invalidateScoreboardCache(
            \OmegaUp\ScoreboardParams::fromContest(
                $params['contest']
            )
        );

        return ['status' => 'ok'];
    }

    /**
     * Validates the request for RemoveFromContest and returns an array with
     * the problem and contest DAOs
     *
     * @throws \OmegaUp\Exceptions\InvalidParameterException
     * @throws \OmegaUp\Exceptions\ForbiddenAccessException
     *
     * @return array{contest: \OmegaUp\DAO\VO\Contests, problem: \OmegaUp\DAO\VO\Problems}
     */
    private static function validateRemoveFromContestRequest(
        string $contestAlias,
        string $problemAlias,
        \OmegaUp\DAO\VO\Identities $identity
    ): array {
        $contest = \OmegaUp\DAO\Contests::getByAlias($contestAlias);
        if (is_null($contest) || is_null($contest->problemset_id)) {
            throw new \OmegaUp\Exceptions\InvalidParameterException(
                'parameterNotFound',
                'contest_alias'
            );
        }
        // Only contest admin is allowed to remove problems in contest
        if (!\OmegaUp\Authorization::isContestAdmin($identity, $contest)) {
            throw new \OmegaUp\Exceptions\ForbiddenAccessException(
                'cannotRemoveProblem'
            );
        }

        $problem = \OmegaUp\DAO\Problems::getByAlias($problemAlias);
        if (is_null($problem)) {
            throw new \OmegaUp\Exceptions\InvalidParameterException(
                'parameterNotFound',
                'problem_alias'
            );
        }

        // Disallow removing problem from contest if it already has runs within the contest
        if (
            \OmegaUp\DAO\Submissions::countTotalRunsOfProblemInProblemset(
                intval($problem->problem_id),
                intval($contest->problemset_id)
            ) > 0
            && !\OmegaUp\Authorization::isSystemAdmin($identity)
        ) {
            throw new \OmegaUp\Exceptions\ForbiddenAccessException(
                'cannotRemoveProblemWithSubmissions'
            );
        }

        if (self::isPublic($contest->admission_mode)) {
            // Check that contest has at least 2 problems
            $problemset = \OmegaUp\DAO\Problemsets::getByPK(
                $contest->problemset_id
            );
            if (is_null($problemset)) {
                throw new \OmegaUp\Exceptions\NotFoundException(
                    'problemsetNotFound'
                );
            }
            $problemsInContest = \OmegaUp\DAO\ProblemsetProblems::GetRelevantProblems(
                $problemset
            );
            if (count($problemsInContest) < 2) {
                throw new \OmegaUp\Exceptions\InvalidParameterException(
                    'contestPublicRequiresProblem'
                );
            }
        }

        return [
            'contest' => $contest,
            'problem' => $problem,
        ];
    }

    /**
     * Return a report of which runs would change due to a version change.
     *
     * @return array{diff: list<array{guid: string, new_score: float|null, new_status: null|string, new_verdict: null|string, old_score: float|null, old_status: null|string, old_verdict: null|string, problemset_id: int|null, username: string}>}
     *
     * @omegaup-request-param string $contest_alias
     * @omegaup-request-param null|string $problem_alias
     * @omegaup-request-param string $version
     */
    public static function apiRunsDiff(\OmegaUp\Request $r): array {
        $r->ensureIdentity();

        $problemAlias = $r->ensureString(
            'problem_alias',
            fn (string $alias) => \OmegaUp\Validators::alias($alias)
        );
        $contestAlias = $r->ensureString(
            'contest_alias',
            fn (string $alias) => \OmegaUp\Validators::alias($alias)
        );
        \OmegaUp\Validators::validateStringNonEmpty($r['version'], 'version');

        $contest = self::validateContestAdmin($contestAlias, $r->identity);

        $problem = \OmegaUp\DAO\Problems::getByAlias($problemAlias);
        if (is_null($problem)) {
            throw new \OmegaUp\Exceptions\NotFoundException('problemNotFound');
        }

        $problemsetProblem = \OmegaUp\DAO\ProblemsetProblems::getByPK(
            intval($contest->problemset_id),
            intval($problem->problem_id)
        );
        if (
            is_null($problemsetProblem)
            || is_null($problemsetProblem->version)
        ) {
            throw new \OmegaUp\Exceptions\NotFoundException('recordNotFound');
        }

        return [
            'diff' => \OmegaUp\DAO\Runs::getRunsDiffsForVersion(
                $problem,
                intval($contest->problemset_id),
                $problemsetProblem->version,
                $r['version']
            ),
        ];
    }

    /**
     * Validates add/remove user request
     *
     * @throws \OmegaUp\Exceptions\InvalidParameterException
     * @throws \OmegaUp\Exceptions\ForbiddenAccessException
     *
     * @return array{0: \OmegaUp\DAO\VO\Identities, 1: \OmegaUp\DAO\VO\Contests}
     */
    private static function validateAddRemoveUser(
        string $contestAlias,
        string $usernameOrEmail,
        \OmegaUp\DAO\VO\Identities $identity
    ): array {
        $identityToRemove = \OmegaUp\Controllers\Identity::resolveIdentity(
            $usernameOrEmail
        );
        $contest = self::validateContestAdmin($contestAlias, $identity);
        return [$identityToRemove, $contest];
    }

    /**
     * Adds a user to a contest.
     * By default, any user can view details of public contests.
     * Only users added through this API can view private contests
     *
     * @throws \OmegaUp\Exceptions\ForbiddenAccessException
     *
     * @return array{status: string}
     *
     * @omegaup-request-param string $contest_alias
     * @omegaup-request-param string $usernameOrEmail
     */
    public static function apiAddUser(\OmegaUp\Request $r): array {
        \OmegaUp\Controllers\Controller::ensureNotInLockdown();
        // Authenticate logged user
        $r->ensureMainUserIdentity();
        $contestAlias = $r->ensureString(
            'contest_alias',
            fn (string $alias) => \OmegaUp\Validators::alias($alias)
        );
        \OmegaUp\Validators::validateStringNonEmpty(
            $r['usernameOrEmail'],
            'usernameOrEmail'
        );
        [$identity, $contest] = self::validateAddRemoveUser(
            $contestAlias,
            $r['usernameOrEmail'],
            $r->identity
        );
        if (is_null($identity->identity_id)) {
            throw new \OmegaUp\Exceptions\NotFoundException(
                'userNotExist'
            );
        }

        try {
            // Begin a new transaction
            \OmegaUp\DAO\DAO::transBegin();

            // Save the contest to the DB
            \OmegaUp\DAO\ProblemsetIdentities::replace(
                new \OmegaUp\DAO\VO\ProblemsetIdentities([
                    'problemset_id' => $contest->problemset_id,
                    'identity_id' => $identity->identity_id,
                    'access_time' => null,
                    'end_time' => null,
                    'score' => 0,
                    'time' => 0,
                    'is_invited' => true,
                ])
            );

            if ($contest->admission_mode === 'registration') {
                // Pre-accept user
                self::preAcceptAccessRequest(
                    $contest,
                    [$identity->identity_id],
                    $r->user
                );
            }
            // End transaction
            \OmegaUp\DAO\DAO::transEnd();
        } catch (\Exception $e) {
            // Operation failed in the data layer, rollback transaction
            \OmegaUp\DAO\DAO::transRollback();

            throw $e;
        }

        return ['status' => 'ok'];
    }

    /**
     * @param list<int> $identitiesIDs
     */
    private static function preAcceptAccessRequest(
        \OmegaUp\DAO\VO\Contests $contest,
        array $identitiesIDs,
        \OmegaUp\DAO\VO\Users $admin
    ): void {
        $time = \OmegaUp\Time::get();
        $note = \OmegaUp\Translations::getInstance()->get(
            'contestRegistrationPreAcceptedDescription'
        );
        foreach ($identitiesIDs as $identityID) {
            if (
                \OmegaUp\DAO\ProblemsetIdentityRequest::replace(
                    new \OmegaUp\DAO\VO\ProblemsetIdentityRequest([
                        'identity_id' => $identityID,
                        'problemset_id' => $contest->problemset_id,
                        'request_time' => $time,
                        'last_update' => $time,
                        'accepted' => true,
                        'extra_note' => $note,
                    ])
                ) > 0
            ) {
                // Save this action in the history
                \OmegaUp\DAO\ProblemsetIdentityRequestHistory::create(
                    new \OmegaUp\DAO\VO\ProblemsetIdentityRequestHistory([
                        'identity_id' => $identityID,
                        'problemset_id' => $contest->problemset_id,
                        'time' => $time,
                        'admin_id' => $admin->user_id,
                        'accepted' => true,
                    ])
                );
            }
        }
    }

    /**
     * Remove a user from a private contest
     *
     * @return array{status: string}
     *
     * @omegaup-request-param string $contest_alias
     * @omegaup-request-param string $usernameOrEmail
     */
    public static function apiRemoveUser(\OmegaUp\Request $r): array {
        // Authenticate logged user
        $r->ensureMainUserIdentity();
        $contestAlias = $r->ensureString(
            'contest_alias',
            fn (string $alias) => \OmegaUp\Validators::alias($alias)
        );
        \OmegaUp\Validators::validateStringNonEmpty(
            $r['usernameOrEmail'],
            'usernameOrEmail'
        );
        [$identity, $contest] = self::validateAddRemoveUser(
            $contestAlias,
            $r['usernameOrEmail'],
            $r->identity
        );

        \OmegaUp\DAO\ProblemsetIdentities::delete(new \OmegaUp\DAO\VO\ProblemsetIdentities([
            'problemset_id' => $contest->problemset_id,
            'identity_id' => $identity->identity_id,
        ]));

        return ['status' => 'ok'];
    }

    /**
     * Adds an group to a contest
     *
     * @throws \OmegaUp\Exceptions\ForbiddenAccessException
     *
     * @return array{status: string}
     *
     * @omegaup-request-param string $contest_alias
     * @omegaup-request-param string $group
     */
    public static function apiAddGroup(\OmegaUp\Request $r): array {
        \OmegaUp\Controllers\Controller::ensureNotInLockdown();
        // Authenticate logged user
        $r->ensureIdentity();

        // Check contest_alias
        $contestAlias = $r->ensureString(
            'contest_alias',
            fn (string $alias) => \OmegaUp\Validators::alias($alias)
        );
        $groupAlias = $r->ensureString(
            'group',
            fn (string $alias) => \OmegaUp\Validators::alias($alias)
        );

        $group = \OmegaUp\DAO\Groups::findByAlias($groupAlias);
        if (is_null($group)) {
            throw new \OmegaUp\Exceptions\InvalidParameterException(
                'invalidParameters'
            );
        }

        $contest = self::validateContestAdmin(
            $contestAlias,
            $r->identity
        );
        $problemset = \OmegaUp\DAO\Problemsets::getByPK(
            intval($contest->problemset_id)
        );
        if (is_null($problemset)) {
            throw new \OmegaUp\Exceptions\NotFoundException('contestNotFound');
        }
        \OmegaUp\DAO\GroupRoles::create(
            new \OmegaUp\DAO\VO\GroupRoles([
                'acl_id' => $problemset->acl_id,
                'group_id' => $group->group_id,
                'role_id' => \OmegaUp\Authorization::CONTESTANT_ROLE,
            ])
        );

        return ['status' => 'ok'];
    }

    /**
     * Removes a group from a contest
     *
     * @throws \OmegaUp\Exceptions\ForbiddenAccessException
     *
     * @return array{status: string}
     *
     * @omegaup-request-param string $contest_alias
     * @omegaup-request-param string $group
     */
    public static function apiRemoveGroup(\OmegaUp\Request $r): array {
        // Authenticate logged user
        $r->ensureIdentity();

        // Check contest_alias
        $contestAlias = $r->ensureString(
            'contest_alias',
            fn (string $alias) => \OmegaUp\Validators::alias($alias)
        );
        $groupAlias = $r->ensureString(
            'group',
            fn (string $alias) => \OmegaUp\Validators::alias($alias)
        );

        $group = \OmegaUp\DAO\Groups::findByAlias($groupAlias);
        if (is_null($group)) {
            throw new \OmegaUp\Exceptions\InvalidParameterException(
                'invalidParameters'
            );
        }

        $contest = self::validateContestAdmin($contestAlias, $r->identity);
        $problemset = \OmegaUp\DAO\Problemsets::getByPK(
            intval($contest->problemset_id)
        );
        if (is_null($problemset)) {
            throw new \OmegaUp\Exceptions\NotFoundException(
                'problemsetNotFound'
            );
        }
        \OmegaUp\DAO\GroupRoles::delete(
            new \OmegaUp\DAO\VO\GroupRoles([
                'acl_id' => $problemset->acl_id,
                'group_id' => $group->group_id,
                'role_id' => \OmegaUp\Authorization::CONTESTANT_ROLE,
            ])
        );

        return ['status' => 'ok'];
    }

    /**
     * Adds an admin to a contest
     *
     * @throws \OmegaUp\Exceptions\ForbiddenAccessException
     *
     * @return array{status: string}
     *
     * @omegaup-request-param string $contest_alias
     * @omegaup-request-param string $usernameOrEmail
     */
    public static function apiAddAdmin(\OmegaUp\Request $r): array {
        \OmegaUp\Controllers\Controller::ensureNotInLockdown();
        // Authenticate logged user
        $r->ensureMainUserIdentity();

        // Check contest_alias
        $contestAlias = $r->ensureString(
            'contest_alias',
            fn (string $alias) => \OmegaUp\Validators::alias($alias)
        );
        \OmegaUp\Validators::validateStringNonEmpty(
            $r['usernameOrEmail'],
            'usernameOrEmail'
        );

        $user = \OmegaUp\Controllers\User::resolveUser($r['usernameOrEmail']);

        $contest = self::validateContestAdmin($contestAlias, $r->identity);
        if (is_null($contest->acl_id)) {
            throw new \OmegaUp\Exceptions\NotFoundException('contestNotFound');
        }

        \OmegaUp\Controllers\ACL::addUser(
            $contest->acl_id,
            intval($user->user_id)
        );

        return ['status' => 'ok'];
    }

    /**
     * Removes an admin from a contest
     *
     * @throws \OmegaUp\Exceptions\ForbiddenAccessException
     *
     * @return array{status: string}
     *
     * @omegaup-request-param string $contest_alias
     * @omegaup-request-param string $usernameOrEmail
     */
    public static function apiRemoveAdmin(\OmegaUp\Request $r): array {
        // Authenticate logged user
        $r->ensureMainUserIdentity();

        // Check contest_alias
        $contestAlias = $r->ensureString(
            'contest_alias',
            fn (string $alias) => \OmegaUp\Validators::alias($alias)
        );
        \OmegaUp\Validators::validateStringNonEmpty(
            $r['usernameOrEmail'],
            'usernameOrEmail'
        );

        $identity = \OmegaUp\Controllers\Identity::resolveIdentity(
            $r['usernameOrEmail']
        );
        if (is_null($identity->user_id)) {
            throw new \OmegaUp\Exceptions\InvalidParameterException(
                'invalidUser'
            );
        }

        $contest = self::validateContestAdmin($contestAlias, $r->identity);

        // Check if admin to delete is actually an admin
        if (!\OmegaUp\Authorization::isContestAdmin($identity, $contest)) {
            throw new \OmegaUp\Exceptions\NotFoundException();
        }

        \OmegaUp\Controllers\ACL::removeUser(
            intval($contest->acl_id),
            $identity->user_id
        );

        return ['status' => 'ok'];
    }

    /**
     * Adds an group admin to a contest
     *
     * @throws \OmegaUp\Exceptions\ForbiddenAccessException
     *
     * @return array{status: string}
     *
     * @omegaup-request-param string $contest_alias
     * @omegaup-request-param string $group
     */
    public static function apiAddGroupAdmin(\OmegaUp\Request $r): array {
        \OmegaUp\Controllers\Controller::ensureNotInLockdown();
        // Authenticate logged user
        $r->ensureMainUserIdentity();

        // Check contest_alias
        $contestAlias = $r->ensureString(
            'contest_alias',
            fn (string $alias) => \OmegaUp\Validators::alias($alias)
        );
        $groupAlias = $r->ensureString(
            'group',
            fn (string $alias) => \OmegaUp\Validators::alias($alias)
        );

        $group = \OmegaUp\DAO\Groups::findByAlias($groupAlias);
        if (is_null($group)) {
            throw new \OmegaUp\Exceptions\InvalidParameterException(
                'invalidParameters'
            );
        }

        $contest = self::validateContestAdmin($contestAlias, $r->identity);

        \OmegaUp\Controllers\ACL::addGroup(
            intval($contest->acl_id),
            intval($group->group_id)
        );

        return ['status' => 'ok'];
    }

    /**
     * Removes a group admin from a contest
     *
     * @throws \OmegaUp\Exceptions\ForbiddenAccessException
     *
     * @return array{status: string}
     *
     * @omegaup-request-param string $contest_alias
     * @omegaup-request-param string $group
     */
    public static function apiRemoveGroupAdmin(\OmegaUp\Request $r): array {
        // Authenticate logged user
        $r->ensureMainUserIdentity();

        // Check contest_alias
        $contestAlias = $r->ensureString(
            'contest_alias',
            fn (string $alias) => \OmegaUp\Validators::alias($alias)
        );
        $groupAlias = $r->ensureString(
            'group',
            fn (string $alias) => \OmegaUp\Validators::alias($alias)
        );

        $group = \OmegaUp\DAO\Groups::findByAlias($groupAlias);
        if (is_null($group)) {
            throw new \OmegaUp\Exceptions\InvalidParameterException(
                'invalidParameters'
            );
        }

        $contest = self::validateContestAdmin($contestAlias, $r->identity);

        \OmegaUp\Controllers\ACL::removeGroup(
            intval($contest->acl_id),
            intval($group->group_id)
        );

        return ['status' => 'ok'];
    }

    /**
     * Get clarifications of a contest
     *
     * @return array{clarifications: list<Clarification>}
     *
     * @omegaup-request-param string $contest_alias
     * @omegaup-request-param int $offset
     * @omegaup-request-param int $rowcount
     */
    public static function apiClarifications(\OmegaUp\Request $r): array {
        $r->ensureIdentity();
        $offset = $r->ensureOptionalInt('offset');
        $rowcount = $r->ensureOptionalInt('rowcount') ?? 1000;

        $contestAlias = $r->ensureString(
            'contest_alias',
            fn (string $alias) => \OmegaUp\Validators::alias($alias)
        );
        $contest = self::validateContest($contestAlias);

        $isContestDirector = \OmegaUp\Authorization::isContestAdmin(
            $r->identity,
            $contest
        );

        return [
            'clarifications' => \OmegaUp\DAO\Clarifications::getProblemsetClarifications(
                intval($contest->problemset_id),
                $isContestDirector,
                $r->identity->identity_id,
                $offset,
                $rowcount
            ),
        ];
    }

    /**
<<<<<<< HEAD
     * Get clarifications of a contest
     *
     * @return array{clarifications: list<ContestClarification>}
     *
     * @omegaup-request-param string $contest_alias
     * @omegaup-request-param int $offset
     * @omegaup-request-param int $rowcount
     */
    public static function apiClarificationsv2(\OmegaUp\Request $r): array {
=======
     * Get clarifications of problem in a contest
     *
     * @return array{clarifications: list<ProblemClarification>}
     *
     * @omegaup-request-param string $contest_alias
     * @omegaup-request-param string $problem_alias
     * @omegaup-request-param int $offset
     * @omegaup-request-param int $rowcount
     */
    public static function apiProblemClarifications(\OmegaUp\Request $r): array {
>>>>>>> 13963b9b
        $r->ensureIdentity();

        $offset = $r->ensureOptionalInt('offset');
        $rowcount = $r->ensureOptionalInt('rowcount') ?? 1000;

        $contest = self::validateContest(
            $r->ensureString(
                'contest_alias',
                fn (string $alias) => \OmegaUp\Validators::alias($alias)
            )
        );

<<<<<<< HEAD
        return [
            'clarifications' => \OmegaUp\DAO\Clarifications::getContestClarifications(
                $contest,
=======
        $problem = \OmegaUp\DAO\Problems::getByAliasAndProblemset(
            $r->ensureString(
                'problem_alias',
                fn (string $alias) => \OmegaUp\Validators::alias($alias)
            ),
            intval($contest->problemset_id)
        );
        if (is_null($problem)) {
            throw new \OmegaUp\Exceptions\NotFoundException(
                'problemNotFound'
            );
        }

        return [
            'clarifications' => \OmegaUp\DAO\Clarifications::getProblemInProblemsetClarifications(
                $problem,
                intval($contest->problemset_id),
>>>>>>> 13963b9b
                \OmegaUp\Authorization::isContestAdmin(
                    $r->identity,
                    $contest
                ),
<<<<<<< HEAD
                $r->identity,
=======
                /* currentIdentity */ $r->identity,
>>>>>>> 13963b9b
                $offset,
                $rowcount
            ),
        ];
    }

    /**
     * Returns the Scoreboard events
     *
     * @throws \OmegaUp\Exceptions\NotFoundException
     *
     * @return array{events: list<ScoreboardEvent>}
     *
     * @omegaup-request-param string $contest_alias
     * @omegaup-request-param null|string $token
     */
    public static function apiScoreboardEvents(\OmegaUp\Request $r): array {
        // Get the current user
        try {
            $r->ensureidentity();
        } catch (\OmegaUp\Exceptions\UnauthorizedException $e) {
            // Do nothing.
            $r->identity = null;
        }
        $contestAlias = $r->ensureString(
            'contest_alias',
            fn (string $alias) => \OmegaUp\Validators::alias($alias)
        );
        $token = $r->ensureOptionalString('token');
        $response = self::validateDetails($contestAlias, $r->identity, $token);

        $params = \OmegaUp\ScoreboardParams::fromContest($response['contest']);
        $params->admin = (
            !is_null($r->identity) &&
            \OmegaUp\Authorization::isContestAdmin(
                $r->identity,
                $response['contest']
            ) &&
            !\OmegaUp\DAO\Contests::isVirtual($response['contest'])
        );
        $params->show_all_runs = !\OmegaUp\DAO\Contests::isVirtual(
            $response['contest']
        );
        $scoreboard = new \OmegaUp\Scoreboard($params);

        // Push scoreboard data in response
        return [
            'events' => $scoreboard->events(),
        ];
    }

    /**
     * Returns the Scoreboard
     *
     * @throws \OmegaUp\Exceptions\NotFoundException
     *
     * @return Scoreboard
     *
     * @omegaup-request-param string $contest_alias
     * @omegaup-request-param null|string $token
     */
    public static function apiScoreboard(\OmegaUp\Request $r): array {
        $contestAlias = $r->ensureString(
            'contest_alias',
            fn (string $alias) => \OmegaUp\Validators::alias($alias)
        );
        [
            'contest' => $contest,
            'problemset' => $problemset
        ] = self::validateBasicDetails($contestAlias);

        $token = $r->ensureOptionalString(
            'token',
            /*$required=*/ false,
        );
        $identity = null;
        try {
            $r->ensureIdentity();
            $identity = $r->identity;
        } catch (\OmegaUp\Exceptions\UnauthorizedException $e) {
            // Do nothing.
        }
        return self::getScoreboard($contest, $problemset, $identity, $token);
    }

    /**
     * @return null|Scoreboard
     */
    public static function getScoreboardForUserProfile(
        \OmegaUp\DAO\VO\Contests $contest,
        \OmegaUp\DAO\VO\Problemsets $problemset,
        \OmegaUp\DAO\VO\Identities $identity
    ) {
        // If true, will override Scoreboard Percentage to 100%
        $showAllRuns = \OmegaUp\Authorization::isContestAdmin(
            $identity,
            $contest
        );

        if (!self::canAccessContest($contest, $identity)) {
            return null;
        }

        // Create scoreboard
        $params = \OmegaUp\ScoreboardParams::fromContest($contest);
        $params->admin = $showAllRuns;
        $scoreboard = new \OmegaUp\Scoreboard($params);

        return $scoreboard->generate();
    }

    /**
     * @return Scoreboard
     */
    public static function getScoreboard(
        \OmegaUp\DAO\VO\Contests $contest,
        \OmegaUp\DAO\VO\Problemsets $problemset,
        ?\OmegaUp\DAO\VO\Identities $identity,
        ?string $token = null
    ) {
        // If true, will override Scoreboard Percentage to 100%
        $showAllRuns = false;

        if (empty($token)) {
            // User should be logged
            if (is_null($identity)) {
                throw new \OmegaUp\Exceptions\UnauthorizedException();
            }

            self::validateAccessContest($contest, $identity);

            if (
                \OmegaUp\Authorization::isContestAdmin(
                    $identity,
                    $contest
                )
            ) {
                $showAllRuns = true;
            }
        } else {
            if ($token === $problemset->scoreboard_url) {
                $showAllRuns = false;
            } elseif ($token === $problemset->scoreboard_url_admin) {
                $showAllRuns = true;
            } else {
                throw new \OmegaUp\Exceptions\ForbiddenAccessException(
                    'invalidScoreboardUrl'
                );
            }
        }

        // Create scoreboard
        $params = \OmegaUp\ScoreboardParams::fromContest($contest);
        $params->admin = $showAllRuns;
        $scoreboard = new \OmegaUp\Scoreboard($params);

        return $scoreboard->generate();
    }

    /**
     * Gets the accomulative scoreboard for an array of contests
     *
     * @return array{ranking: list<array{name: null|string, username: string, contests: array<string, array{points: float, penalty: float}>, total: array{points: float, penalty: float}}>}
     *
     * @omegaup-request-param string $contest_aliases
     * @omegaup-request-param mixed $contest_params
     * @omegaup-request-param null|string $usernames_filter
     */
    public static function apiScoreboardMerge(\OmegaUp\Request $r): array {
        // Get the current user
        $r->ensureIdentity();

        \OmegaUp\Validators::validateStringNonEmpty(
            $r['contest_aliases'],
            'contest_aliases'
        );
        $contestAliases = explode(',', $r['contest_aliases']);

        \OmegaUp\Validators::validateOptionalStringNonEmpty(
            $r['usernames_filter'],
            'usernames_filter'
        );
        /** @var list<string> */
        $usernamesFilter = [];
        if (isset($r['usernames_filter'])) {
            $usernamesFilter = explode(',', $r['usernames_filter']);
        }

        if (isset($r['contest_params']) && is_array($r['contest_params'])) {
            /** @var array<string, array{only_ac: bool, weight: float}> */
            $contestParams = $r['contest_params'];
        } else {
            /** @var array<string, array{only_ac: bool, weight: float}> */
            $contestParams = [];
        }

        return [
            'ranking' => self::getMergedScoreboard(
                $contestAliases,
                $usernamesFilter,
                $contestParams
            ),
        ];
    }

    /**
     * @param list<string> $contestAliases
     * @param list<string> $usernamesFilter
     * @param array<string, array{only_ac: bool, weight: float}> $contestParams
     *
     * @return list<array{name: null|string, username: string, contests: array<string, array{points: float, penalty: float}>, total: array{points: float, penalty: float}}>
     */
    public static function getMergedScoreboard(
        array $contestAliases,
        array $usernamesFilter,
        array $contestParams
    ): array {
        // Validate all contest alias
        $contests = [];
        foreach ($contestAliases as $contestAlias) {
            $contest = \OmegaUp\DAO\Contests::getByAlias($contestAlias);
            if (is_null($contest)) {
                throw new \OmegaUp\Exceptions\NotFoundException(
                    'contestNotFound'
                );
            }

            $contests[] = $contest;
        }

        // Get all scoreboards
        $scoreboards = [];
        foreach ($contests as $contest) {
            if (is_null($contest->alias)) {
                throw new \OmegaUp\Exceptions\NotFoundException(
                    'contestNotFound'
                );
            }
            // Set defaults for contests params
            if (!isset($contestParams[$contest->alias])) {
                $contestParams[$contest->alias] = [
                    'only_ac' => false,
                    'weight' => 1.0,
                ];
            }
            $params = \OmegaUp\ScoreboardParams::fromContest($contest);
            $params->only_ac = $contestParams[strval(
                $contest->alias
            )]['only_ac'];
            $s = new \OmegaUp\Scoreboard($params);

            $scoreboards[strval($contest->alias)] = $s->generate();
        }

        /** @var array<string, array{name: null|string, username: string, contests: array<string, array{points: float, penalty: float}>, total: array{points: float, penalty: float}}> */
        $mergedScoreboard = [];

        // Merge
        /** @var string $contestAlias */
        foreach ($scoreboards as $contestAlias => $scoreboard) {
            foreach ($scoreboard['ranking'] as $userResults) {
                $username = $userResults['username'];
                // If user haven't been added to the merged scoredboard, add them.
                if (!isset($mergedScoreboard[$username])) {
                    $mergedScoreboard[$username] = [
                        'name' => $userResults['name'],
                        'username' => $username,
                        'contests' => [],
                        'total' => [
                            'points' => 0.0,
                            'penalty' => 0.0,
                        ],
                    ];
                }

                $mergedScoreboard[$username]['contests'][$contestAlias] = [
                    'points' => ($userResults['total']['points'] * $contestParams[$contestAlias]['weight']),
                    'penalty' => $userResults['total']['penalty'],
                ];

                $mergedScoreboard[$username]['total']['points'] += (
                    $userResults['total']['points'] * $contestParams[$contestAlias]['weight']
                );
                $mergedScoreboard[$username]['total']['penalty'] += (
                    $userResults['total']['penalty']
                );
            }
        }

        // Remove users not in filter
        if (!empty($usernamesFilter)) {
            foreach ($mergedScoreboard as $username => $entry) {
                if (array_search($username, $usernamesFilter) === false) {
                    unset($mergedScoreboard[$username]);
                }
            }
        }

        // Normalize user["contests"] entries so all contain the same contests
        foreach ($mergedScoreboard as $username => $entry) {
            foreach ($contests as $contest) {
                if (isset($entry['contests'][$contest->alias]['points'])) {
                    continue;
                }
                /** @var string $contest->alias */
                $mergedScoreboard[$username]['contests'][$contest->alias] = [
                    'points' => 0.0,
                    'penalty' => 0.0,
                ];
            }
        }

        // Sort mergedScoreboard
        usort(
            $mergedScoreboard,
            /**
             * @param array{name: null|string, username: string, contests: array<string, array{points: float, penalty: float}>, total: array{points: float, penalty: float}} $a
             * @param array{name: null|string, username: string, contests: array<string, array{points: float, penalty: float}>, total: array{points: float, penalty: float}} $b
             */
            function ($a, $b): int {
                if ($a['total']['points'] == $b['total']['points']) {
                    if ($a['total']['penalty'] == $b['total']['penalty']) {
                        return 0;
                    }

                    return ($a['total']['penalty'] > $b['total']['penalty']) ? 1 : -1;
                }

                return ($a['total']['points'] < $b['total']['points']) ? 1 : -1;
            }
        );

        /** @var list<array{name: null|string, username: string, contests: array<string, array{points: float, penalty: float}>, total: array{points: float, penalty: float}}> */
        return $mergedScoreboard;
    }

    /**
     * @return array{users: list<array{accepted: bool|null, admin?: array{username?: null|string}, country: null|string, last_update: \OmegaUp\Timestamp|null, request_time: \OmegaUp\Timestamp, username: string}>, contest_alias: string}
     *
     * @omegaup-request-param string $contest_alias
     */
    public static function apiRequests(\OmegaUp\Request $r): array {
        // Authenticate request
        $r->ensureIdentity();

        $contestAlias = $r->ensureString(
            'contest_alias',
            fn (string $alias) => \OmegaUp\Validators::alias($alias)
        );

        $contest = self::validateContestAdmin($contestAlias, $r->identity);

        if (is_null($contest->problemset_id)) {
            throw new \OmegaUp\Exceptions\NotFoundException('contestNotFound');
        }

        $resultAdmins =
            \OmegaUp\DAO\ProblemsetIdentityRequest::getFirstAdminForProblemsetRequest(
                $contest->problemset_id
            );
        $resultRequests =
            \OmegaUp\DAO\ProblemsetIdentityRequest::getRequestsForProblemset(
                $contest->problemset_id
            );

        $admins = [];
        $requestsAdmins = [];
        $result = [
            'contest_alias' => $contestAlias,
            'users' => [],
        ];
        foreach ($resultAdmins as $result) {
            $adminId = $result['admin_id'];
            if (!empty($adminId) && !array_key_exists($adminId, $admins)) {
                $admin = [];
                $data = \OmegaUp\DAO\Identities::findByUserId($adminId);
                if (!is_null($data)) {
                    $admin = [
                        'username' => $data->username,
                    ];
                }
                $requestsAdmins[$result['identity_id']] = $admin;
            }
        }

        $usersRequests = array_map(function ($request) use ($requestsAdmins) {
            if (isset($requestsAdmins[$request['identity_id']])) {
                $request['admin'] = $requestsAdmins[$request['identity_id']];
            }
            unset($request['identity_id']);
            return $request;
        }, $resultRequests);

        return [
            'users' => $usersRequests,
            'contest_alias' => $contestAlias,
        ];
    }

    /**
     * @return array{status: string}
     *
     * @omegaup-request-param string $contest_alias
     * @omegaup-request-param null|string $note
     * @omegaup-request-param mixed $resolution
     * @omegaup-request-param string $username
     */
    public static function apiArbitrateRequest(\OmegaUp\Request $r): array {
        $r->ensureMainUserIdentity();

        $contestAlias = $r->ensureString(
            'contest_alias',
            fn (string $alias) => \OmegaUp\Validators::alias($alias)
        );
        \OmegaUp\Validators::validateStringNonEmpty(
            $r['username'],
            'username'
        );
        \OmegaUp\Validators::validateOptionalStringNonEmpty(
            $r['note'],
            'note'
        );

        if (is_null($r['resolution'])) {
            throw new \OmegaUp\Exceptions\InvalidParameterException(
                'invalidParameters'
            );
        }

        $contest = self::validateContestAdmin($contestAlias, $r->identity);

        $targetIdentity = \OmegaUp\DAO\Identities::findByUsername(
            $r['username']
        );
        if (is_null($targetIdentity) || is_null($targetIdentity->username)) {
            throw new \OmegaUp\Exceptions\NotFoundException(
                'userNotExist'
            );
        }

        $request = \OmegaUp\DAO\ProblemsetIdentityRequest::getByPK(
            $targetIdentity->identity_id,
            $contest->problemset_id
        );

        if (is_null($request)) {
            throw new \OmegaUp\Exceptions\InvalidParameterException(
                'userNotInListOfRequests'
            );
        }

        if (is_bool($r['resolution'])) {
            $resolution = $r['resolution'];
        } else {
            $resolution = $r['resolution'] === 'true';
        }

        $request->accepted = $resolution;
        $request->extra_note = $r['note'];
        $request->last_update = new \OmegaUp\Timestamp(\OmegaUp\Time::get());

        \OmegaUp\DAO\ProblemsetIdentityRequest::update($request);

        // Save this action in the history
        \OmegaUp\DAO\ProblemsetIdentityRequestHistory::create(new \OmegaUp\DAO\VO\ProblemsetIdentityRequestHistory([
            'identity_id' => $request->identity_id,
            'problemset_id' => $contest->problemset_id,
            'time' => $request->last_update,
            'admin_id' => intval($r->user->user_id),
            'accepted' => $request->accepted,
        ]));

        self::$log->info(
            'Arbitrated contest for user, new accepted username='
            . $targetIdentity->username . ', state=' . $resolution
        );

        return ['status' => 'ok'];
    }

    /**
     * Returns ALL identities participating in a contest
     *
     * @return array{users: list<ContestUser>, groups: list<array{alias: string, name: string}>}
     *
     * @omegaup-request-param string $contest_alias
     */
    public static function apiUsers(\OmegaUp\Request $r): array {
        // Authenticate request
        $r->ensureIdentity();

        $contestAlias = $r->ensureString(
            'contest_alias',
            fn (string $alias) => \OmegaUp\Validators::alias($alias)
        );
        $contest = self::validateContestAdmin($contestAlias, $r->identity);

        return [
            'users' => \OmegaUp\DAO\ProblemsetIdentities::getWithExtraInformation(
                intval($contest->problemset_id)
            ),
            'groups' => \OmegaUp\DAO\GroupRoles::getContestantGroups(
                intval($contest->problemset_id)
            ),
        ];
    }

    /**
     * Search users in contest
     *
     * @return list<array{label: string, value: string}>
     *
     * @omegaup-request-param string $contest_alias
     * @omegaup-request-param mixed $query
     */
    public static function apiSearchUsers(\OmegaUp\Request $r): array {
        $r->ensureIdentity();

        $contestAlias = $r->ensureString(
            'contest_alias',
            fn (string $alias) => \OmegaUp\Validators::alias($alias)
        );

        $contest = self::validateContestAdmin($contestAlias, $r->identity);

        if (!is_string($r['query'])) {
            throw new \OmegaUp\Exceptions\InvalidParameterException(
                'parameterEmpty',
                'query'
            );
        }
        $param = $r['query'];

        $users = \OmegaUp\DAO\ProblemsetIdentities::searchUsers(
            $param,
            intval($contest->problemset_id)
        );
        $response = [];
        foreach ($users as $user) {
            $response[] = [
                'label' => $user['name'] ?? $user['username'],
                'value' => $user['username'],
            ];
        }
        return $response;
    }

    /**
     * Returns all contest administrators
     *
     * @return array{admins: list<array{role: string, username: string}>, group_admins: list<array{alias: string, name: string, role: string}>}
     *
     * @omegaup-request-param string $contest_alias
     */
    public static function apiAdmins(\OmegaUp\Request $r): array {
        // Authenticate request
        $r->ensureIdentity();

        $contestAlias = $r->ensureString(
            'contest_alias',
            fn (string $alias) => \OmegaUp\Validators::alias($alias)
        );

        $contest = self::validateContestAdmin($contestAlias, $r->identity);

        return [
            'admins' => \OmegaUp\DAO\UserRoles::getContestAdmins($contest),
            'group_admins' => \OmegaUp\DAO\GroupRoles::getContestAdmins(
                $contest
            )
        ];
    }

    /**
     * Enforces rules to avoid having invalid/unactionable public contests
     */
    private static function validateContestCanBePublic(\OmegaUp\DAO\VO\Contests $contest): void {
        $problemset = \OmegaUp\DAO\Problemsets::getByPK(
            intval($contest->problemset_id)
        );
        if (is_null($problemset)) {
            throw new \OmegaUp\Exceptions\NotFoundException(
                'problemsetNotFound'
            );
        }
        // Check that contest has some problems at least 1 problem
        $problemsInProblemset = \OmegaUp\DAO\ProblemsetProblems::getRelevantProblems(
            $problemset
        );
        if (count($problemsInProblemset) < 1) {
            throw new \OmegaUp\Exceptions\InvalidParameterException(
                'contestPublicRequiresProblem'
            );
        }
    }

    /**
     * Update a Contest
     *
     * @return array{status: string}
     *
     * @omegaup-request-param mixed $admission_mode
     * @omegaup-request-param null|string $alias
     * @omegaup-request-param string $contest_alias
     * @omegaup-request-param null|string $description
     * @omegaup-request-param mixed $feedback
     * @omegaup-request-param int $finish_time
     * @omegaup-request-param mixed $languages
     * @omegaup-request-param bool|null $needs_basic_information
     * @omegaup-request-param bool|null $partial_score
     * @omegaup-request-param int|null $penalty
     * @omegaup-request-param mixed $penalty_calc_policy
     * @omegaup-request-param mixed $penalty_type
     * @omegaup-request-param float|null $points_decay_factor
     * @omegaup-request-param null|string $problems
     * @omegaup-request-param mixed $requests_user_information
     * @omegaup-request-param float|null $scoreboard
     * @omegaup-request-param bool|null $show_scoreboard_after
     * @omegaup-request-param OmegaUp\Timestamp|null $start_time
     * @omegaup-request-param int $submissions_gap
     * @omegaup-request-param null|string $title
     * @omegaup-request-param int $window_length
     */
    public static function apiUpdate(\OmegaUp\Request $r): array {
        \OmegaUp\Controllers\Controller::ensureNotInLockdown();
        // Authenticate request
        $r->ensureMainUserIdentity();

        // Validate request
        $contestAlias = $r->ensureString(
            'contest_alias',
            fn (string $alias) => \OmegaUp\Validators::alias($alias)
        );
        $contest = self::validateUpdate($r, $r->identity, $contestAlias);
        \OmegaUp\Validators::validateOptionalInEnum(
            $r['requests_user_information'],
            'requests_user_information',
            [
                'no',
                'optional',
                'required',
            ]
        );

        self::forbiddenInVirtual($contest);

        $updateProblemset = true;
        $updateRequests = false;
        // Update contest DAO
        if (!is_null($r['admission_mode'])) {
            \OmegaUp\Validators::validateOptionalInEnum(
                $r['admission_mode'],
                'admission_mode',
                [
                    'public',
                    'private',
                    'registration',
                ]
            );
            // If going public
            if (self::isPublic(strval($r['admission_mode']))) {
                self::validateContestCanBePublic($contest);
            }

            $contest->admission_mode = $r['admission_mode'];
            $updateRequests = $r['admission_mode'] === 'registration';
            // Problemset does not update when admission mode change
            $updateProblemset = false;
        }

        $valueProperties = [
            'title',
            'description',
            'start_time',
            'finish_time',
            'window_length' => [
                'transform' => fn (?int $value): ?int => empty(
                    $value
                ) ? null : $value,
            ],
            'scoreboard',
            'points_decay_factor',
            'partial_score',
            'submissions_gap',
            'feedback',
            'penalty' => ['transform' => fn (string $value): int => max(
                0,
                intval($value)
            )],
            'penalty_type',
            'penalty_calc_policy',
            'show_scoreboard_after' => [
                'transform' => fn (string $value): bool => boolval(
                    filter_var($value, FILTER_VALIDATE_BOOLEAN)
                ),
            ],
            'languages' => [
                'transform' =>
                    /** @param list<string>|string $value */
                    function ($value): ?string {
                        if (!is_array($value)) {
                            return $value ?: null;
                        }
                        return join(',', $value);
                    }
            ],
            'admission_mode',
        ];
        self::updateValueProperties($r, $contest, $valueProperties);

        $originalContest = \OmegaUp\DAO\Contests::getByPK(
            intval($contest->contest_id)
        );
        if (is_null($originalContest)) {
            throw new \OmegaUp\Exceptions\NotFoundException(
                'contestNotFound'
            );
        }

        // Push changes
        try {
            // Begin a new transaction
            \OmegaUp\DAO\DAO::transBegin();

            // Save the contest object with data sent by user to the database
            self::updateContest($contest, $originalContest, $r->identity);

            if ($updateProblemset) {
                // Save the problemset object with data sent by user to the database
                $problemset = \OmegaUp\DAO\Problemsets::getByPK(
                    intval($contest->problemset_id)
                );
                if (is_null($problemset)) {
                    throw new \OmegaUp\Exceptions\NotFoundException(
                        'problemsetNotFound'
                    );
                }
                $problemset->needs_basic_information = $r->ensureOptionalBool(
                    'needs_basic_information'
                ) ?? false;
                $problemset->requests_user_information = $r['requests_user_information'] ?? 'no';
                \OmegaUp\DAO\Problemsets::update($problemset);
            }

            if ($updateRequests) {
                // Save the problemset object with data sent by user to the database
                $problemset = \OmegaUp\DAO\Problemsets::getByPK(
                    intval($contest->problemset_id)
                );
                if (
                    is_null($problemset)
                    || is_null($problemset->problemset_id)
                ) {
                    throw new \OmegaUp\Exceptions\NotFoundException(
                        'problemsetNotFound'
                    );
                }
                // Get the list of contestants
                $identities = \OmegaUp\DAO\ProblemsetIdentities::getIdentitiesByProblemset(
                    $problemset->problemset_id
                );
                // Extract IDs
                $identitiesIDs = array_map(
                    /**
                     * @param array{access_time: \OmegaUp\Timestamp|null, country_id: null|string, email: null|string, end_time: \OmegaUp\Timestamp|null, identity_id: int, is_invited: bool, user_id: int|null, username: string} $identity
                     */
                    fn ($identity) => $identity['identity_id'],
                    $identities
                );
                self::preAcceptAccessRequest(
                    $contest,
                    $identitiesIDs,
                    $r->user
                );
            }

            // End transaction
            \OmegaUp\DAO\DAO::transEnd();
        } catch (\Exception $e) {
            // Operation failed in the data layer, rollback transaction
            \OmegaUp\DAO\DAO::transRollback();

            throw $e;
        }

        // Expire contest-info cache
        \OmegaUp\Cache::deleteFromCache(
            \OmegaUp\Cache::CONTEST_INFO,
            $contestAlias
        );

        // Expire contest scoreboard cache
        \OmegaUp\Scoreboard::invalidateScoreboardCache(
            \OmegaUp\ScoreboardParams::fromContest(
                $contest
            )
        );

        // Expire contest-list cache
        \OmegaUp\Cache::invalidateAllKeys(\OmegaUp\Cache::CONTESTS_LIST_PUBLIC);
        \OmegaUp\Cache::invalidateAllKeys(
            \OmegaUp\Cache::CONTESTS_LIST_SYSTEM_ADMIN
        );

        self::$log->info("Contest updated (alias): {$contestAlias}");

        return [
            'status' => 'ok',
        ];
    }

    /**
     * Update Contest end time for an identity when window_length
     * option is turned on
     *
     * @throws \OmegaUp\Exceptions\NotFoundException
     *
     * @return array{status: string}
     *
     * @omegaup-request-param string $contest_alias
     * @omegaup-request-param OmegaUp\Timestamp $end_time
     * @omegaup-request-param string $username
     */
    public static function apiUpdateEndTimeForIdentity(\OmegaUp\Request $r): array {
        \OmegaUp\Controllers\Controller::ensureNotInLockdown();
        $r->ensureMainUserIdentity();
        $contestAlias = $r->ensureString(
            'contest_alias',
            fn (string $alias) => \OmegaUp\Validators::alias($alias)
        );
        $contest = self::validateContestAdmin($contestAlias, $r->identity);

        \OmegaUp\Validators::validateStringNonEmpty($r['username'], 'username');

        $identity = \OmegaUp\Controllers\Identity::resolveIdentity(
            $r['username']
        );

        $problemsetIdentity = \OmegaUp\DAO\ProblemsetIdentities::getByPK(
            $identity->identity_id,
            $contest->problemset_id
        );
        if (is_null($problemsetIdentity)) {
            throw new \OmegaUp\Exceptions\NotFoundException(
                'problemsetIdentityNotFound'
            );
        }
        $problemsetIdentity->end_time = $r->ensureTimestamp('end_time');
        \OmegaUp\DAO\ProblemsetIdentities::update($problemsetIdentity);

        return [
            'status' => 'ok',
        ];
    }

    /**
     * This function reviews changes in penalty type, admission mode, finish
     * time and window length to recalcualte information previously stored
     */
    private static function updateContest(
        \OmegaUp\DAO\VO\Contests $contest,
        \OmegaUp\DAO\VO\Contests $originalContest,
        \OmegaUp\DAO\VO\Identities $identity
    ): void {
        if ($originalContest->admission_mode !== $contest->admission_mode) {
            $timestamp = new \OmegaUp\Timestamp(\OmegaUp\Time::get());
            \OmegaUp\DAO\ContestLog::create(new \OmegaUp\DAO\VO\ContestLog([
                'contest_id' => $contest->contest_id,
                'user_id' => $identity->user_id,
                'from_admission_mode' => $originalContest->admission_mode,
                'to_admission_mode' => $contest->admission_mode,
                'time' => $timestamp,
            ]));
            $contest->last_updated = $timestamp;
        }
        if (
            ($originalContest->finish_time != $contest->finish_time) ||
            ($originalContest->window_length !== $contest->window_length)
        ) {
            if (!is_null($contest->window_length)) {
                // When window length is enabled, end time value is access time + window length
                \OmegaUp\DAO\ProblemsetIdentities::recalculateEndTimeForProblemsetIdentities(
                    $contest
                );
            } else {
                \OmegaUp\DAO\ProblemsetIdentities::recalculateEndTimeAsFinishTime(
                    $contest
                );
            }
        }

        \OmegaUp\DAO\Contests::update($contest);
        if ($originalContest->penalty_type == $contest->penalty_type) {
            return;
        }
        \OmegaUp\DAO\Runs::recalculatePenaltyForContest($contest);
    }

    /**
     * Validates runs API
     *
     * @throws \OmegaUp\Exceptions\NotFoundException
     * @throws \OmegaUp\Exceptions\ForbiddenAccessException
     *
     * @return array{0: \OmegaUp\DAO\VO\Contests, 1: \OmegaUp\DAO\VO\Problems|null, 2: \OmegaUp\DAO\VO\Identities|null}
     *
     * @omegaup-request-param string $contest_alias
     * @omegaup-request-param mixed $language
     * @omegaup-request-param int $offset
     * @omegaup-request-param string $problem_alias
     * @omegaup-request-param int $rowcount
     * @omegaup-request-param mixed $status
     * @omegaup-request-param null|string $username
     * @omegaup-request-param mixed $verdict
     */
    private static function validateRuns(\OmegaUp\Request $r): array {
        $r->ensureIdentity();
        // Defaults for offset and rowcount
        if (!isset($r['offset'])) {
            $r['offset'] = 0;
        }
        if (!isset($r['rowcount'])) {
            $r['rowcount'] = 100;
        }

        $contestAlias = $r->ensureString(
            'contest_alias',
            fn (string $alias) => \OmegaUp\Validators::alias($alias)
        );
        \OmegaUp\Validators::validateOptionalStringNonEmpty(
            $r['username'],
            'username'
        );

        $contest = self::validateContestAdmin($contestAlias, $r->identity);

        $r->ensureOptionalInt('offset');
        $r->ensureOptionalInt('rowcount');
        \OmegaUp\Validators::validateOptionalInEnum(
            $r['status'],
            'status',
            ['new', 'waiting', 'compiling', 'running', 'ready']
        );
        \OmegaUp\Validators::validateOptionalInEnum(
            $r['verdict'],
            'verdict',
            \OmegaUp\Controllers\Run::VERDICTS
        );

        $problem = null;
        // Check filter by problem, is optional
        $problemAlias = $r->ensureOptionalString(
            'problem_alias',
            /*$required=*/ false,
            fn (string $alias) => \OmegaUp\Validators::alias($alias)
        );
        if (!is_null($problemAlias)) {
            $problem = \OmegaUp\DAO\Problems::getByAlias($problemAlias);
            if (is_null($problem)) {
                throw new \OmegaUp\Exceptions\NotFoundException(
                    'problemNotFound'
                );
            }
        }

        \OmegaUp\Validators::validateOptionalInEnum(
            $r['language'],
            'language',
            array_keys(\OmegaUp\Controllers\Run::SUPPORTED_LANGUAGES)
        );

        // Get user if we have something in username
        $identity = null;
        if (!is_null($r['username'])) {
            $identity = \OmegaUp\Controllers\Identity::resolveIdentity(
                $r['username']
            );
        }
        return [$contest, $problem, $identity];
    }

    /**
     * Returns all runs for a contest
     *
     * @return array{runs: list<Run>}
     *
     * @omegaup-request-param string $contest_alias
     * @omegaup-request-param mixed $language
     * @omegaup-request-param int|null $offset
     * @omegaup-request-param string $problem_alias
     * @omegaup-request-param int|null $rowcount
     * @omegaup-request-param mixed $status
     * @omegaup-request-param null|string $username
     * @omegaup-request-param mixed $verdict
     */
    public static function apiRuns(\OmegaUp\Request $r): array {
        // Authenticate request
        $r->ensureIdentity();
        \OmegaUp\Validators::validateOptionalInEnum(
            $r['status'],
            'status',
            \OmegaUp\Controllers\Run::STATUS
        );
        \OmegaUp\Validators::validateOptionalInEnum(
            $r['verdict'],
            'verdict',
            \OmegaUp\Controllers\Run::VERDICTS
        );
        \OmegaUp\Validators::validateOptionalInEnum(
            $r['language'],
            'language',
            array_keys(\OmegaUp\Controllers\Run::SUPPORTED_LANGUAGES)
        );
        \OmegaUp\Validators::validateOptionalNumber($r['offset'], 'offset');
        \OmegaUp\Validators::validateOptionalNumber($r['rowcount'], 'rowcount');

        // Validate request
        [$contest, $problem, $identity] = self::validateRuns($r);

        // Get our runs
        $runs = \OmegaUp\DAO\Runs::getAllRuns(
            $contest->problemset_id,
            $r['status'],
            $r['verdict'],
            !is_null($problem) ? $problem->problem_id : null,
            $r['language'],
            !is_null($identity) ? $identity->identity_id : null,
            intval($r['offset']),
            intval($r['rowcount'])
        );

        $result = [];

        foreach ($runs as $run) {
            unset($run['run_id']);
            if ($contest->partial_score || $run['score'] == 1) {
                $run['contest_score'] = round(
                    floatval(
                        $run['contest_score']
                    ),
                    2
                );
                $run['score'] = round(floatval($run['score']), 4);
            } else {
                $run['contest_score'] = 0;
                $run['score'] = 0;
            }
            $result[] = $run;
        }

        return [
            'runs' => $result,
        ];
    }

    /**
     * Stats of a contest
     *
     * @throws \OmegaUp\Exceptions\ForbiddenAccessException
     *
     * @return array{total_runs: int, pending_runs: list<string>, max_wait_time: \OmegaUp\Timestamp|null, max_wait_time_guid: null|string, verdict_counts: array<string, int>, distribution: array<int, int>, size_of_bucket: float, total_points: float}
     *
     * @omegaup-request-param null|string $contest_alias
     */
    public static function apiStats(\OmegaUp\Request $r): array {
        // Get user
        $r->ensureIdentity();
        $contestAlias = $r->ensureString(
            'contest_alias',
            fn (string $alias) => \OmegaUp\Validators::alias($alias)
        );
        $contest = self::validateContestAdmin($contestAlias, $r->identity);
        return self::getStats($contest, $r->identity);
    }

    /**
     * @return array{smartyProperties: array{payload: StatsPayload, title: \OmegaUp\TranslationString}, entrypoint: string}
     *
     * @omegaup-request-param null|string $contest_alias
     */
    public static function getStatsDataForTypeScript(\OmegaUp\Request $r) {
        // Get user
        $r->ensureIdentity();
        $contestAlias = $r->ensureString(
            'contest_alias',
            fn (string $alias) => \OmegaUp\Validators::alias($alias)
        );
        $contest = self::validateContestAdmin($contestAlias, $r->identity);
        return [
            'smartyProperties' => [
                'payload' => array_merge(
                    [
                        'alias' => $contestAlias,
                        'entity_type' => 'contest',
                    ],
                    self::getStats($contest, $r->identity)
                ),
                'title' => new \OmegaUp\TranslationString(
                    'omegaupTitleContestStats'
                ),
            ],
            'entrypoint' => 'common_stats',
        ];
    }

    /**
     * @return array{total_runs: int, pending_runs: list<string>, max_wait_time: \OmegaUp\Timestamp|null, max_wait_time_guid: null|string, verdict_counts: array<string, int>, distribution: array<int, int>, size_of_bucket: float, total_points: float}
     */
    private static function getStats(
        \OmegaUp\DAO\VO\Contests $contest,
        \OmegaUp\DAO\VO\Identities $identity
    ) {
        $pendingRunGuids = \OmegaUp\DAO\Runs::getPendingRunGuidsOfProblemset(
            intval(
                $contest->problemset_id
            )
        );

        // Count of pending runs (int)
        $totalRunsCount = \OmegaUp\DAO\Submissions::countTotalSubmissionsOfProblemset(
            intval($contest->problemset_id)
        );

        // Wait time
        $waitTimeArray = \OmegaUp\DAO\Runs::getLargestWaitTimeOfProblemset(
            intval(
                $contest->problemset_id
            )
        );

        // List of verdicts
        $verdictCounts = [];

        foreach (\OmegaUp\Controllers\Run::VERDICTS as $verdict) {
            $verdictCounts[$verdict] = \OmegaUp\DAO\Runs::countTotalRunsOfProblemsetByVerdict(
                intval($contest->problemset_id),
                $verdict
            );
        }

        // Get max points posible for contest
        $totalPoints = \OmegaUp\DAO\ProblemsetProblems::getMaxPointsByProblemset(
            intval($contest->problemset_id)
        );

        // Get scoreboard to calculate distribution
        $distribution = [];
        for ($i = 0; $i < 101; $i++) {
            $distribution[$i] = 0;
        }

        $sizeOfBucket = $totalPoints / 100;
        if ($sizeOfBucket > 0) {
            $problemset = \OmegaUp\DAO\Problemsets::getByPK(
                intval($contest->problemset_id)
            );
            if (is_null($problemset)) {
                throw new \OmegaUp\Exceptions\NotFoundException(
                    'problemsetNotFound'
                );
            }
            $scoreboardResponse = self::getScoreboard(
                $contest,
                $problemset,
                $identity
            );
            foreach ($scoreboardResponse['ranking'] as $results) {
                $distribution[intval(
                    $results['total']['points'] / $sizeOfBucket
                )]++;
            }
        }

        return [
            'total_runs' => $totalRunsCount,
            'pending_runs' => $pendingRunGuids,
            'max_wait_time' => empty(
                $waitTimeArray
            ) ? null : $waitTimeArray['time'],
            'max_wait_time_guid' => empty(
                $waitTimeArray
            ) ? null : $waitTimeArray['guid'],
            'verdict_counts' => $verdictCounts,
            'distribution' => $distribution,
            'size_of_bucket' => $sizeOfBucket,
            'total_points' => $totalPoints,
        ];
    }

    /**
     * Returns a detailed report of the contest
     *
     * @return array{finish_time: \OmegaUp\Timestamp|null, problems: list<array{alias: string, order: int}>, ranking: list<array{country: null|string, is_invited: bool, name: null|string, place?: int, problems: list<array{alias: string, penalty: float, percent: float, place?: int, points: float, run_details?: array{cases?: list<CaseResult>, details: array{groups: list<array{cases: list<array{meta: RunMetadata}>}>}}, runs: int}>, total: array{penalty: float, points: float}, username: string}>, start_time: \OmegaUp\Timestamp, time: \OmegaUp\Timestamp, title: string}
     *
     * @omegaup-request-param null|string $auth_token
     * @omegaup-request-param string $contest_alias
     * @omegaup-request-param null|string $filterBy
     */
    public static function apiReport(\OmegaUp\Request $r): array {
        return self::getContestReportDetails($r);
    }

    /**
     * Returns a detailed report of the contest. Only Admins can get the report
     *
     * @return array{finish_time: \OmegaUp\Timestamp|null, problems: list<array{alias: string, order: int}>, ranking: list<array{country: null|string, is_invited: bool, name: string|null, place?: int, problems: list<array{alias: string, penalty: float, percent: float, place?: int, points: float, run_details?: array{cases?: list<CaseResult>, details: array{groups: list<array{cases: list<array{meta: RunMetadata}>}>}}, runs: int}>, total: array{penalty: float, points: float}, username: string}>, start_time: \OmegaUp\Timestamp, time: \OmegaUp\Timestamp, title: string}
     *
     * @omegaup-request-param null|string $auth_token
     * @omegaup-request-param string $contest_alias
     * @omegaup-request-param null|string $filterBy
     */
    private static function getContestReportDetails(\OmegaUp\Request $r): array {
        $r->ensureIdentity();
        $contestAlias = $r->ensureString(
            'contest_alias',
            fn (string $alias) => \OmegaUp\Validators::alias($alias)
        );
        \OmegaUp\Validators::validateOptionalStringNonEmpty(
            $r['auth_token'],
            'auth_token'
        );

        $contest = self::validateContestAdmin($contestAlias, $r->identity);

        $params = \OmegaUp\ScoreboardParams::fromContest($contest);
        $params->admin = true;
        $params->auth_token = $r['auth_token'];
        $scoreboard = new \OmegaUp\Scoreboard($params);

        // Check the filter if we have one
        \OmegaUp\Validators::validateOptionalStringNonEmpty(
            $r['filterBy'],
            'filterBy'
        );

        return $scoreboard->generate(
            true, // with run details for reporting
            true, // sort contestants by name,
            $r['filterBy']
        );
    }

    /**
     * Gets all details to show the report
     *
     * @return array{contestReport: list<array{country: null|string, is_invited: bool, name: null|string, place?: int, problems: list<array{alias: string, penalty: float, percent: float, place?: int, points: float, run_details?: array{cases?: list<CaseResult>, details: array{groups: list<array{cases: list<array{meta: RunMetadata}>}>}}, runs: int}>, total: array{penalty: float, points: float}, username: string}>}
     *
     * @omegaup-request-param null|string $auth_token
     * @omegaup-request-param string $contest_alias
     * @omegaup-request-param null|string $filterBy
     */
    public static function getContestReportDetailsForTypeScript(\OmegaUp\Request $r) {
        $contestReport = self::getContestReportDetails($r)['ranking'];
        foreach ($contestReport as &$user) {
            if (!isset($user['problems'])) {
                continue;
            }
            foreach ($user['problems'] as &$problem) {
                if (
                    !isset($problem['run_details']) ||
                    !isset($problem['run_details']['details']) ||
                    !isset($problem['run_details']['details']['groups'])
                ) {
                    continue;
                }
                foreach ($problem['run_details']['details']['groups'] as &$group) {
                    foreach ($group['cases'] as &$case) {
                        $case['meta']['memory'] =
                            floatval($case['meta']['memory']) / 1024.0 / 1024.0;
                    }
                }
            }
        }

        return [
            'contestReport' => $contestReport,
        ];
    }

    /**
     * Generates a CSV for contest report
     *
     * @omegaup-request-param mixed $auth_token
     * @omegaup-request-param string $contest_alias
     * @omegaup-request-param null|string $filterBy
     */
    public static function apiCsvReport(\OmegaUp\Request $r): void {
        $r->ensureIdentity();

        $contestAlias = $r->ensureString(
            'contest_alias',
            fn (string $alias) => \OmegaUp\Validators::alias($alias)
        );
        $contest = self::validateContestAdmin($contestAlias, $r->identity);

        // Get full Report API of the contest
        $contestReport = self::getContestReportDetails(new \OmegaUp\Request([
            'contest_alias' => $contestAlias,
            'auth_token' => $r['auth_token'],
        ]));

        // Get problem stats for each contest problem so we can
        // have the full list of cases
        $problemStats = [];
        $problemAliasStats = [];
        $i = 0;
        foreach ($contestReport['problems'] as $entry) {
            $problemAlias = $entry['alias'];
            $problem = \OmegaUp\DAO\Problems::getByAlias($problemAlias);
            if (is_null($problem)) {
                throw new \OmegaUp\Exceptions\NotFoundException(
                    'problemNotFound'
                );
            }

            $problemStats[$i] = \OmegaUp\Controllers\Problem::getStats(
                $problem,
                $r->identity
            );
            $problemAliasStats[$problemAlias] = $problemStats[$i];

            $i++;
        }

        // Build a csv
        $csvData = [];

        // Build titles
        $csvRow = [
            'username',
        ];
        foreach ($contestReport['problems'] as $entry) {
            foreach ($problemAliasStats[$entry['alias']]['cases_stats'] as $caseName => $counts) {
                $csvRow[] = strval($caseName);
            }
            $csvRow[] = "{$entry['alias']} total";
        }
        $csvRow[] = 'total';
        $csvData[] = $csvRow;

        foreach ($contestReport['ranking'] as $userData) {
            $csvRow = [
                $userData['username'],
            ];

            foreach ($userData['problems'] as $key => $problemData) {
                // If the user don't have these details then he didn't submit,
                // we need to fill the report with 0s for completeness
                if (
                    empty($problemData['run_details']['cases'])
                ) {
                    for (
                        $i = 0; $i < count(
                            $problemStats[$key]['cases_stats']
                        ); $i++
                    ) {
                        $csvRow[] = '0';
                    }

                    // And adding the total for this problem
                    $csvRow[] = '0';
                } else {
                    // for each case
                    foreach ($problemData['run_details']['cases'] as $caseData) {
                        // If case is correct
                        if (
                            strcmp($caseData['meta']['verdict'], 'OK') === 0 &&
                            isset($caseData['out_diff']) &&
                            strcmp($caseData['out_diff'], '') === 0
                        ) {
                            $csvRow[] = '1';
                        } else {
                            $csvRow[] = '0';
                        }
                    }

                    $csvRow[] = $problemData['points'];
                }
            }
            $csvRow[] = $userData['total']['points'];
            $csvData[] = $csvRow;
        }

        // Set headers to auto-download file
        header('Pragma: public');
        header('Expires: 0');
        header('Cache-Control: must-revalidate, post-check=0, pre-check=0');
        header('Content-Type: application/force-download');
        header('Content-Type: application/octet-stream');
        header('Content-Type: application/download');
        header(
            "Content-Disposition: attachment;filename={$contest->alias}_report.csv"
        );
        header('Content-Transfer-Encoding: binary');

        // Write contents to a csv raw string
        $out = fopen('php://output', 'w');
        foreach ($csvData as $csvRow) {
            fputcsv($out, \OmegaUp\Controllers\Contest::escapeCsv($csvRow));
        }
        fclose($out);

        // Since all the headers and response have been sent, make the API
        // caller to exit quietly.
        throw new \OmegaUp\Exceptions\ExitException();
    }

    /**
     * @param list<scalar> $csvRow
     *
     * @return list<string>
     */
    private static function escapeCsv($csvRow): array {
        $escapedRow = [];
        foreach ($csvRow as $field) {
            if (is_string($field) && $field[0] == '=') {
                $escapedRow[] = "'" . $field;
            } else {
                $escapedRow[] = strval($field);
            }
        }
        return $escapedRow;
    }

    /**
     * @omegaup-request-param string $contest_alias
     */
    public static function apiDownload(\OmegaUp\Request $r): void {
        $r->ensureIdentity();
        $contestAlias = $r->ensureString(
            'contest_alias',
            fn (string $alias) => \OmegaUp\Validators::alias($alias)
        );

        $contest = self::validateContestAdmin($contestAlias, $r->identity);
        if (is_null($contest->problemset_id)) {
            throw new \OmegaUp\Exceptions\NotFoundException('contestNotFound');
        }
        include_once 'libs/third_party/ZipStream.php';
        $zip = new \ZipStream("{$contestAlias}.zip");
        \OmegaUp\Controllers\Problemset::downloadRuns(
            $contest->problemset_id,
            $zip
        );
        $zip->finish();

        // Since all the headers and response have been sent, make the API
        // caller to exit quietly.
        throw new \OmegaUp\Exceptions\ExitException();
    }

    /**
     * @throws \OmegaUp\Exceptions\UnauthorizedException
     *
     * Given a contest_alias and user_id, returns the role of the user within
     * the context of a contest.
     *
     * @omegaup-request-param string $contest_alias
     * @omegaup-request-param null|string $token
     *
     * @return array{admin: bool}
     */
    public static function apiRole(\OmegaUp\Request $r): array {
        try {
            $r->ensureidentity();
        } catch (\OmegaUp\Exceptions\UnauthorizedException $e) {
            $r->identity = null;
        }
        $contestAlias = $r->ensureString(
            'contest_alias',
            fn (string $alias) => \OmegaUp\Validators::alias($alias)
        );
        $token = $r->ensureOptionalString('token');
        if ($contestAlias === 'all-events') {
            if (is_null($r->identity)) {
                throw new \OmegaUp\Exceptions\UnauthorizedException();
            }
            if (\OmegaUp\Authorization::isSystemAdmin($r->identity)) {
                return [
                    'status' => 'ok',
                    'admin' => true
                ];
            }
        }

        $response = self::validateDetails($contestAlias, $r->identity, $token);

        return [
            'admin' => $response['contest_admin']
        ];
    }

    /**
     * Given a contest_alias, sets the recommended flag on/off.
     * Only omegaUp admins can call this API.
     *
     * @return array{status: string}
     *
     * @omegaup-request-param string $contest_alias
     * @omegaup-request-param bool|null $value
     */
    public static function apiSetRecommended(\OmegaUp\Request $r): array {
        $r->ensureIdentity();

        if (!\OmegaUp\Authorization::isSystemAdmin($r->identity)) {
            throw new \OmegaUp\Exceptions\ForbiddenAccessException(
                'userNotAllowed'
            );
        }

        // Validate & get contest_alias
        $contestAlias = $r->ensureString(
            'contest_alias',
            fn (string $alias) => \OmegaUp\Validators::alias($alias)
        );
        $contest = \OmegaUp\DAO\Contests::getByAlias($contestAlias);
        if (is_null($contest)) {
            throw new \OmegaUp\Exceptions\NotFoundException('contestNotFound');
        }

        $contest->recommended = $r->ensureBool('value');
        \OmegaUp\DAO\Contests::update($contest);

        return ['status' => 'ok'];
    }

    /**
     * Return users who participate in a contest, as long as contest admin
     * has chosen to ask for users information and contestants have
     * previously agreed to share their information.
     *
     * @throws \OmegaUp\Exceptions\ForbiddenAccessException
     *
     * @return array{contestants: list<array{name: null|string, username: string, email: null|string, state: null|string, country: null|string, school: null|string}>}
     *
     * @omegaup-request-param string $contest_alias
     */
    public static function apiContestants(\OmegaUp\Request $r): array {
        $r->ensureIdentity();

        $contestAlias = $r->ensureString(
            'contest_alias',
            fn (string $alias) => \OmegaUp\Validators::alias($alias)
        );
        $contest = self::validateContestAdmin($contestAlias, $r->identity);

        if (is_null($contest->contest_id)) {
            throw new \OmegaUp\Exceptions\NotFoundException('contestNotFound');
        }
        if (
            !\OmegaUp\DAO\Contests::requestsUserInformation(
                $contest->contest_id
            )
        ) {
            throw new \OmegaUp\Exceptions\ForbiddenAccessException(
                'contestInformationNotRequired'
            );
        }

        // Get contestants info
        /** @var int $contest->contest_id */
        $contestants = \OmegaUp\DAO\Contests::getContestantsInfo(
            $contest->contest_id
        );

        return [
            'status' => 'ok',
            'contestants' => $contestants,
        ];
    }

    /**
     * Archives or Unarchives a contest if user is the creator
     *
     * @throws \OmegaUp\Exceptions\ForbiddenAccessException
     *
     * @return array{status: string}
     *
     * @omegaup-request-param string $contest_alias
     * @omegaup-request-param bool|null $archive
     */
    public static function apiArchive(\OmegaUp\Request $r): array {
        // Authenticate logged user
        $r->ensureIdentity();

        // Check whether contest exists
        $contestAlias = $r->ensureString(
            'contest_alias',
            fn (string $alias) => \OmegaUp\Validators::alias($alias)
        );

        $contest = \OmegaUp\DAO\Contests::getByAlias($contestAlias);
        if (is_null($contest) || is_null($contest->contest_id)) {
            throw new \OmegaUp\Exceptions\NotFoundException('contestNotFound');
        }

        if (!\OmegaUp\Authorization::canEditContest($r->identity, $contest)) {
            throw new \OmegaUp\Exceptions\ForbiddenAccessException();
        }

        $contest->archived = $r->ensureOptionalBool('archive') ?? true;
        \OmegaUp\DAO\Contests::update($contest);

        // Expire contest-list cache
        \OmegaUp\Cache::invalidateAllKeys(\OmegaUp\Cache::CONTESTS_LIST_PUBLIC);
        \OmegaUp\Cache::invalidateAllKeys(
            \OmegaUp\Cache::CONTESTS_LIST_SYSTEM_ADMIN
        );

        return [
            'status' => 'ok',
        ];
    }

    public static function isPublic(string $admissionMode): bool {
        return $admissionMode !== 'private';
    }
}<|MERGE_RESOLUTION|>--- conflicted
+++ resolved
@@ -16,11 +16,8 @@
  * @psalm-type ContestGroupAdmin=array{alias: string, name: string, role: string}
  * @psalm-type ConsentStatement=array{contest_alias: string, privacy_git_object_id?: string, share_user_information: bool|null, statement_type?: string}
  * @psalm-type Clarification=array{answer: null|string, author: null|string, clarification_id: int, contest_alias: null|string, message: string, problem_alias: string, public: bool, receiver: null|string, time: \OmegaUp\Timestamp}
-<<<<<<< HEAD
+ * @psalm-type ProblemClarification=array{answer: null|string, author: string, clarification_id: int, message: string, public: bool, receiver: null|string, time: \OmegaUp\Timestamp}
  * @psalm-type ContestClarification=array{answer: null|string, author: string, clarification_id: int, message: string, problem_alias: string, public: bool, receiver: null|string, time: \OmegaUp\Timestamp}
-=======
- * @psalm-type ProblemClarification=array{answer: null|string, author: string, clarification_id: int, message: string, public: bool, receiver: null|string, time: \OmegaUp\Timestamp}
->>>>>>> 13963b9b
  * @psalm-type ProblemQualityPayload=array{canNominateProblem: bool, dismissed: bool, dismissedBeforeAc: bool, language?: string, nominated: bool, nominatedBeforeAc: bool, problemAlias: string, solved: bool, tried: bool}
  * @psalm-type ProblemsetProblem=array{accepted: int, accepts_submissions: bool, alias: string, commit: string, difficulty: float, input_limit: int, languages: string, letter?: string, order: int, points: float, problem_id?: int, quality_payload?: ProblemQualityPayload, quality_seal: bool, submissions: int, title: string, version: string, visibility: int, visits: int}
  * @psalm-type ContestListMinePayload=array{contests: list<Contest>, privateContestsAlert: bool}
@@ -556,8 +553,7 @@
         \OmegaUp\DAO\VO\Contests $contest,
         \OmegaUp\DAO\VO\Problemsets $problemset,
         bool $contestAdmin,
-        \OmegaUp\DAO\VO\Identities $identity,
-        bool $isPracticeMode = false
+        \OmegaUp\DAO\VO\Identities $identity
     ): array {
         if (is_null($identity->identity_id)) {
             throw new \OmegaUp\Exceptions\NotFoundException(
@@ -567,9 +563,7 @@
         $contestDetails = self::getContestDetails(
             $contest,
             $contestAdmin,
-            $identity,
-            /*$token=*/ null,
-            $isPracticeMode
+            $identity
         );
         /** @var list<NavbarProblemsetProblem> */
         $problems = [];
@@ -799,8 +793,7 @@
             $contest,
             $problemset,
             $contestAdmin,
-            $r->identity,
-            /*$isPracticeMode=*/ true
+            $r->identity
         );
         if (!$contestAdmin) {
             $commonDetails['users'] = [];
@@ -1574,8 +1567,7 @@
         \OmegaUp\DAO\VO\Contests $contest,
         bool $contestAdmin,
         ?\OmegaUp\DAO\VO\Identities $identity,
-        ?string $token = null,
-        bool $isPracticeMode = false
+        ?string $token = null
     ) {
         $result = self::getCachedDetails($contest);
         $result['opened'] = true;
@@ -1590,26 +1582,6 @@
             throw new \OmegaUp\Exceptions\UnauthorizedException();
         }
 
-        $result['admin'] = \OmegaUp\Authorization::isContestAdmin(
-            $identity,
-            $contest
-        );
-
-        // Log the operation.
-        \OmegaUp\DAO\ProblemsetAccessLog::create(new \OmegaUp\DAO\VO\ProblemsetAccessLog([
-            'identity_id' => $identity->identity_id,
-            'problemset_id' => $contest->problemset_id,
-            'ip' => ip2long(
-                \OmegaUp\Request::getServerVar('REMOTE_ADDR') ?? ''
-            ),
-        ]));
-
-        // When the user joins a contest in practice mode, saving first access
-        // time is not necessary
-        if ($isPracticeMode) {
-            return $result;
-        }
-
         // Adding timer info separately as it depends on the current user and we
         // don't want this to get generally cached for everybody
         // Save the time of the first access
@@ -1632,6 +1604,19 @@
         } else {
             $result['submission_deadline'] = $contest->finish_time;
         }
+        $result['admin'] = \OmegaUp\Authorization::isContestAdmin(
+            $identity,
+            $contest
+        );
+
+        // Log the operation.
+        \OmegaUp\DAO\ProblemsetAccessLog::create(new \OmegaUp\DAO\VO\ProblemsetAccessLog([
+            'identity_id' => $identity->identity_id,
+            'problemset_id' => $contest->problemset_id,
+            'ip' => ip2long(
+                \OmegaUp\Request::getServerVar('REMOTE_ADDR') ?? ''
+            ),
+        ]));
 
         return $result;
     }
@@ -3406,7 +3391,6 @@
     }
 
     /**
-<<<<<<< HEAD
      * Get clarifications of a contest
      *
      * @return array{clarifications: list<ContestClarification>}
@@ -3416,18 +3400,6 @@
      * @omegaup-request-param int $rowcount
      */
     public static function apiClarificationsv2(\OmegaUp\Request $r): array {
-=======
-     * Get clarifications of problem in a contest
-     *
-     * @return array{clarifications: list<ProblemClarification>}
-     *
-     * @omegaup-request-param string $contest_alias
-     * @omegaup-request-param string $problem_alias
-     * @omegaup-request-param int $offset
-     * @omegaup-request-param int $rowcount
-     */
-    public static function apiProblemClarifications(\OmegaUp\Request $r): array {
->>>>>>> 13963b9b
         $r->ensureIdentity();
 
         $offset = $r->ensureOptionalInt('offset');
@@ -3440,11 +3412,43 @@
             )
         );
 
-<<<<<<< HEAD
         return [
             'clarifications' => \OmegaUp\DAO\Clarifications::getContestClarifications(
                 $contest,
-=======
+                \OmegaUp\Authorization::isContestAdmin(
+                    $r->identity,
+                    $contest
+                ),
+                $r->identity,
+                $offset,
+                $rowcount
+            ),
+        ];
+    }
+
+    /**
+     * Get clarifications of problem in a contest
+     *
+     * @return array{clarifications: list<ProblemClarification>}
+     *
+     * @omegaup-request-param string $contest_alias
+     * @omegaup-request-param string $problem_alias
+     * @omegaup-request-param int $offset
+     * @omegaup-request-param int $rowcount
+     */
+    public static function apiProblemClarifications(\OmegaUp\Request $r): array {
+        $r->ensureIdentity();
+
+        $offset = $r->ensureOptionalInt('offset');
+        $rowcount = $r->ensureOptionalInt('rowcount') ?? 1000;
+
+        $contest = self::validateContest(
+            $r->ensureString(
+                'contest_alias',
+                fn (string $alias) => \OmegaUp\Validators::alias($alias)
+            )
+        );
+
         $problem = \OmegaUp\DAO\Problems::getByAliasAndProblemset(
             $r->ensureString(
                 'problem_alias',
@@ -3462,16 +3466,11 @@
             'clarifications' => \OmegaUp\DAO\Clarifications::getProblemInProblemsetClarifications(
                 $problem,
                 intval($contest->problemset_id),
->>>>>>> 13963b9b
                 \OmegaUp\Authorization::isContestAdmin(
                     $r->identity,
                     $contest
                 ),
-<<<<<<< HEAD
-                $r->identity,
-=======
                 /* currentIdentity */ $r->identity,
->>>>>>> 13963b9b
                 $offset,
                 $rowcount
             ),
