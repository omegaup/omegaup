--- conflicted
+++ resolved
@@ -3242,10 +3242,6 @@
                     foreach ($problemData['run_details']['cases'] as $caseData) {
                         // If case is correct
                         if (
-<<<<<<< HEAD
-                            strcmp($caseData['meta']['status'], 'OK') === 0 &&
-                            strcmp(strval($caseData['out_diff']), '') === 0
-=======
                             strcmp(
                                 strval(
                                     $caseData['meta']['status']
@@ -3253,7 +3249,6 @@
                                 'OK'
                             ) === 0 &&
                             strcmp($caseData['out_diff'], '') === 0
->>>>>>> 5569864f
                         ) {
                             $csvRow[] = '1';
                         } else {
