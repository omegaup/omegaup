<?php

namespace OmegaUp\Controllers;

/**
 * ContestController
 *
 * @psalm-type PrivacyStatement=array{markdown: string, statementType: string, gitObjectId?: string}
 * @psalm-type Contest=array{acl_id?: int, admission_mode: string, alias: string, contest_id: int, description: string, feedback?: string, finish_time: \OmegaUp\Timestamp, languages?: null|string, last_updated: \OmegaUp\Timestamp, original_finish_time?: \OmegaUp\Timestamp, partial_score: bool, penalty?: int, penalty_calc_policy?: string, penalty_type?: string, points_decay_factor?: float, problemset_id: int, recommended: bool, rerun_id: int, scoreboard?: int, scoreboard_url: string, scoreboard_url_admin: string, show_scoreboard_after?: int, start_time: \OmegaUp\Timestamp, submissions_gap?: int, title: string, urgent?: int, window_length: int|null}
 * @psalm-type NavbarContestProblem=array{acceptsSubmissions: bool, alias: string, bestScore: int, hasRuns: bool, maxScore: float|int, text: string}
 * @psalm-type ContestProblem=array{accepted: int, alias: string, commit: string, difficulty: float, languages: string, order: int, points: float, problem_id: int, submissions: int, title: string, version: string, visibility: int, visits: int}
 * @psalm-type ContestUser=array{access_time: \OmegaUp\Timestamp|null, country_id: null|string, end_time: \OmegaUp\Timestamp|null, is_owner: int|null, username: string}
 * @psalm-type ContestGroup=array{alias: string, name: string}
 * @psalm-type ContestRequest=array{accepted: bool|null, admin?: array{username?: null|string}, country: null|string, last_update: \OmegaUp\Timestamp|null, request_time: \OmegaUp\Timestamp, username: string}
 * @psalm-type ContestAdmin=array{role: string, username: string}
 * @psalm-type ContestGroupAdmin=array{alias: string, name: string, role: string}
 * @psalm-type ConsentStatement=array{contest_alias: string, privacy_git_object_id?: string, share_user_information: bool|null, statement_type?: string}
 * @psalm-type Clarification=array{answer: null|string, author: null|string, clarification_id: int, contest_alias: null|string, message: string, problem_alias: string, public: bool, receiver: null|string, time: \OmegaUp\Timestamp}
 * @psalm-type ProblemQualityPayload=array{canNominateProblem: bool, dismissed: bool, dismissedBeforeAc: bool, language?: string, nominated: bool, nominatedBeforeAc: bool, problemAlias: string, solved: bool, tried: bool}
 * @psalm-type ProblemsetProblem=array{accepted: int, accepts_submissions: bool, alias: string, commit: string, difficulty: float, input_limit: int, languages: string, letter: string, order: int, points: float, problem_id?: int, quality_payload?: ProblemQualityPayload, quality_seal: bool, submissions: int, title: string, version: string, visibility: int, visits: int}
 * @psalm-type ContestListMinePayload=array{contests: list<Contest>, privateContestsAlert: bool}
 * @psalm-type ContestDetails=array{admin: bool, admission_mode: string, alias: string, description: string, director: null|string, feedback: string, finish_time: \OmegaUp\Timestamp, languages: list<string>, needs_basic_information: bool, opened: bool, original_contest_alias: null|string, original_problemset_id: int|null, partial_score: bool, penalty: int, penalty_calc_policy: string, penalty_type: string, points_decay_factor: float, problems: list<ProblemsetProblem>, problemset_id: int, requests_user_information: string, rerun_id?: int, scoreboard: int, scoreboard_url?: string, scoreboard_url_admin?: string, show_penalty: bool, show_scoreboard_after: bool, start_time: \OmegaUp\Timestamp, submission_deadline?: \OmegaUp\Timestamp|null, submissions_gap: int, title: string, window_length: int|null}
 * @psalm-type ContestAdminDetails=array{admin: bool, admission_mode: string, alias: string, available_languages: array<string, string>, description: string, director: null|string, feedback: string, finish_time: \OmegaUp\Timestamp, languages: list<string>, needs_basic_information: bool, opened: bool, original_contest_alias: null|string, original_problemset_id: int|null, partial_score: bool, penalty: int, penalty_calc_policy: string, penalty_type: string, points_decay_factor: float, problems: list<ProblemsetProblem>, problemset_id: int, requests_user_information: string, rerun_id?: int, scoreboard: int, scoreboard_url?: string, scoreboard_url_admin?: string, show_penalty: bool, show_scoreboard_after: bool, start_time: \OmegaUp\Timestamp, submission_deadline?: \OmegaUp\Timestamp|null, submissions_gap: int, title: string, window_length: int|null}
 * @psalm-type StatsPayload=array{alias: string, entity_type: string, cases_stats?: array<string, int>, pending_runs: list<string>, total_runs: int, verdict_counts: array<string, int>, max_wait_time?: \OmegaUp\Timestamp|null, max_wait_time_guid?: null|string, distribution?: array<int, int>, size_of_bucket?: float, total_points?: float}
 * @psalm-type ContestPublicDetails=array{admission_mode: string, alias: string, description: string, feedback: string, finish_time: \OmegaUp\Timestamp, languages: string, partial_score: bool, penalty: int, penalty_calc_policy: string, penalty_type: string, points_decay_factor: float, problemset_id: int, rerun_id: int, scoreboard: int, show_penalty: bool, show_scoreboard_after: bool, start_time: \OmegaUp\Timestamp, submissions_gap: int, title: string, window_length: int|null, user_registration_requested?: bool, user_registration_answered?: bool, user_registration_accepted?: bool|null}
 * @psalm-type ContestEditPayload=array{details: ContestAdminDetails, problems: list<ContestProblem>, users: list<ContestUser>, groups: list<ContestGroup>, requests: list<ContestRequest>, admins: list<ContestAdmin>, group_admins: list<ContestGroupAdmin>}
 * @psalm-type ContestIntroPayload=array{contest: ContestPublicDetails, needsBasicInformation?: bool, privacyStatement?: PrivacyStatement, problemset?: ContestDetails, requestsUserInformation?: string, shouldShowFirstAssociatedIdentityRunWarning: bool}
<<<<<<< HEAD
 * @psalm-type ContestPracticePayload=array{contest: ContestPublicDetails, problems?: list<NavbarContestProblem>, shouldShowFirstAssociatedIdentityRunWarning: bool}
=======
>>>>>>> 4e033a64
 * @psalm-type ContestListItem=array{admission_mode: string, alias: string, contest_id: int, description: string, finish_time: \OmegaUp\Timestamp, last_updated: \OmegaUp\Timestamp, original_finish_time: \OmegaUp\Timestamp, problemset_id: int, recommended: bool, rerun_id: int, start_time: \OmegaUp\Timestamp, title: string, window_length: int|null}
 * @psalm-type ContestListPayload=array{contests: array{current: list<ContestListItem>, future: list<ContestListItem>, participating?: list<ContestListItem>, past: list<ContestListItem>, public: list<ContestListItem>, recommended_current: list<ContestListItem>, recommended_past: list<ContestListItem>}, isLogged: bool, query: string}
 * @psalm-type ContestNewPayload=array{languages: array<string, string>}
 * @psalm-type Run=array{guid: string, language: string, status: string, verdict: string, runtime: int, penalty: int, memory: int, score: float, contest_score: float|null, time: \OmegaUp\Timestamp, submit_delay: int, type: null|string, username: string, classname: string, alias: string, country: string, contest_alias: null|string}
 * @psalm-type RunMetadata=array{verdict: string, time: float, sys_time: int, wall_time: float, memory: int}
 * @psalm-type ScoreboardEvent=array{classname: string, country: string, delta: float, is_invited: bool, total: array{points: float, penalty: float}, name: null|string, username: string, problem: array{alias: string, points: float, penalty: float}}
 * @psalm-type CaseResult=array{contest_score: float, max_score: float, meta: RunMetadata, name: string, out_diff?: string, score: float, verdict: string}
 * @psalm-type ScoreboardRankingProblem=array{alias: string, penalty: float, percent: float, pending?: int, place?: int, points: float, run_details?: array{cases?: list<CaseResult>, details: array{groups: list<array{cases: list<array{meta: RunMetadata}>}>}}, runs: int}
 * @psalm-type ScoreboardRankingEntry=array{classname: string, country: string, is_invited: bool, name: null|string, place?: int, problems: list<ScoreboardRankingProblem>, total: array{penalty: float, points: float}, username: string}
 * @psalm-type Scoreboard=array{finish_time: \OmegaUp\Timestamp|null, problems: list<array{alias: string, order: int}>, ranking: list<ScoreboardRankingEntry>, start_time: \OmegaUp\Timestamp, time: \OmegaUp\Timestamp, title: string}
 * @psalm-type Event=array{courseAlias?: string, courseName?: string, name: string, problem?: string}
 * @psalm-type ActivityEvent=array{classname: string, event: Event, ip: int|null, time: \OmegaUp\Timestamp, username: string}
 * @psalm-type ActivityFeedPayload=array{alias: string, events: list<ActivityEvent>, type: string}
 */
class Contest extends \OmegaUp\Controllers\Controller {
    const SHOW_INTRO = true;
    const MAX_CONTEST_LENGTH_SECONDS = 2678400; // 31 days

    /**
     * Returns a list of contests
     *
     * @return array{number_of_results: int, results: list<array{admission_mode: string, alias: string, contest_id: int, description: string, finish_time: \OmegaUp\Timestamp, last_updated: \OmegaUp\Timestamp, original_finish_time: \OmegaUp\Timestamp, problemset_id: int, recommended: bool, rerun_id: int, start_time: \OmegaUp\Timestamp, title: string, window_length: int|null}>}
     *
     * @omegaup-request-param int|null $active
     * @omegaup-request-param mixed $admission_mode
     * @omegaup-request-param int $page
     * @omegaup-request-param int $page_size
     * @omegaup-request-param int|null $participating
     * @omegaup-request-param string $query
     * @omegaup-request-param int|null $recommended
     */
    public static function apiList(\OmegaUp\Request $r): array {
        // Check who is visiting, but a not logged user can still view
        // the list of contests
        try {
            $r->ensureIdentity();
        } catch (\OmegaUp\Exceptions\UnauthorizedException $e) {
            // Do nothing.
            /** @var null $r->identity */
        }

        /** @var list<array{admission_mode: string, alias: string, contest_id: int, description: string, finish_time: \OmegaUp\Timestamp, last_updated: \OmegaUp\Timestamp, original_finish_time: \OmegaUp\Timestamp, problemset_id: int, recommended: bool, rerun_id: int, start_time: \OmegaUp\Timestamp, title: string, window_length: int|null}> */
        $contests = [];
        $r->ensureOptionalInt('page');
        $r->ensureOptionalInt('page_size');
        \OmegaUp\Validators::validateOptionalNumber($r['active'], 'active');
        \OmegaUp\Validators::validateOptionalNumber(
            $r['recommended'],
            'recommended'
        );
        \OmegaUp\Validators::validateOptionalNumber(
            $r['participating'],
            'participating'
        );

        $page = (isset($r['page']) ? intval($r['page']) : 1);
        $pageSize = (isset($r['page_size']) ? intval($r['page_size']) : 20);
        $activeContests = isset($r['active'])
            ? \OmegaUp\DAO\Enum\ActiveStatus::getIntValue(intval($r['active']))
            : \OmegaUp\DAO\Enum\ActiveStatus::ALL;
        // If the parameter was not set, the default should be ALL which is
        // a number and should pass this check.
        \OmegaUp\Validators::validateNumber($activeContests, 'active');
        $recommended = isset($r['recommended'])
            ? \OmegaUp\DAO\Enum\RecommendedStatus::getIntValue(
                intval($r['recommended'])
            )
            : \OmegaUp\DAO\Enum\RecommendedStatus::ALL;
        // Same as above.
        \OmegaUp\Validators::validateNumber($recommended, 'recommended');
        $participating = isset($r['participating'])
            ? \OmegaUp\DAO\Enum\ParticipatingStatus::getIntValue(
                intval($r['participating'])
            )
            : \OmegaUp\DAO\Enum\ParticipatingStatus::NO;
        \OmegaUp\Validators::validateOptionalInEnum(
            $r['admission_mode'],
            'admission_mode',
            [
                'public',
                'private',
                'registration',
            ]
        );

        // admission mode status in contest is public
        $public = (
            isset($r['admission_mode']) &&
            self::isPublic(strval($r['admission_mode']))
        );

        if (is_null($participating)) {
            throw new \OmegaUp\Exceptions\InvalidParameterException(
                'parameterInvalid',
                'participating'
            );
        }
        \OmegaUp\Validators::validateStringOfLengthInRange(
            $r['query'],
            'query',
            null,
            255,
            false /* not required */
        );
        $query = $r['query'];

        $contests = self::getContestList(
            $r->identity,
            $query,
            $page,
            $pageSize,
            $activeContests,
            $recommended,
            $public,
            $participating
        );

        return [
            'number_of_results' => count($contests),
            'results' => $contests,
        ];
    }

    /**
     * @return list<ContestListItem>
     */
    public static function getContestList(
        ?\OmegaUp\DAO\VO\Identities $identity,
        ?string $query,
        int $page,
        int $pageSize,
        int $activeContests,
        int $recommended,
        bool $public = false,
        ?int $participating = null
    ) {
        $cacheKey = "{$activeContests}-{$recommended}-{$page}-{$pageSize}";
        if (is_null($identity) || is_null($identity->identity_id)) {
            // Get all public contests
            $callback = /** @return list<ContestListItem> */ fn () => \OmegaUp\DAO\Contests::getAllPublicContests(
                $page,
                $pageSize,
                $activeContests,
                $recommended,
                $query
            );
            if (empty($query)) {
                $contests = \OmegaUp\Cache::getFromCacheOrSet(
                    \OmegaUp\Cache::CONTESTS_LIST_PUBLIC,
                    $cacheKey,
                    $callback
                );
            } else {
                $contests = $callback();
            }
        } elseif ($participating === \OmegaUp\DAO\Enum\ParticipatingStatus::YES) {
            $contests = \OmegaUp\DAO\Contests::getContestsParticipating(
                $identity->identity_id,
                $page,
                $pageSize,
                $activeContests,
                $query
            );
        } elseif ($public) {
            $contests = \OmegaUp\DAO\Contests::getRecentPublicContests(
                $identity->identity_id,
                $page,
                $pageSize,
                $query
            );
        } elseif (\OmegaUp\Authorization::isSystemAdmin($identity)) {
            // Get all contests
            $callback = /** @return list<ContestListItem> */ fn () => \OmegaUp\DAO\Contests::getAllContests(
                $page,
                $pageSize,
                $activeContests,
                $recommended,
                $query
            );
            if (empty($query)) {
                $contests = \OmegaUp\Cache::getFromCacheOrSet(
                    \OmegaUp\Cache::CONTESTS_LIST_SYSTEM_ADMIN,
                    $cacheKey,
                    $callback
                );
            } else {
                $contests = $callback();
            }
        } else {
            // Get all public+private contests
            $contests = \OmegaUp\DAO\Contests::getAllContestsForIdentity(
                $identity->identity_id,
                $page,
                $pageSize,
                $activeContests,
                $recommended,
                $query
            );
        }
        $addedContests = [];
        foreach ($contests as $contestInfo) {
            $contestInfo['duration'] = (is_null($contestInfo['window_length']) ?
                $contestInfo['finish_time']->time - $contestInfo['start_time']->time :
                ($contestInfo['window_length'] * 60)
            );

            $addedContests[] = $contestInfo;
        }
        return $addedContests;
    }

    /**
     * Returns a list of contests where current user has admin rights (or is
     * the director).
     *
     * @return array{contests: list<Contest>}
     *
     * @omegaup-request-param int $page
     * @omegaup-request-param int $page_size
     */
    public static function apiAdminList(\OmegaUp\Request $r): array {
        $r->ensureIdentity();

        $r->ensureOptionalInt('page');
        $r->ensureOptionalInt('page_size');

        $page = (isset($r['page']) ? intval($r['page']) : 1);
        $pageSize = (isset($r['page_size']) ? intval($r['page_size']) : 1000);

        // Create array of relevant columns
        $contests = null;
        if (\OmegaUp\Authorization::isSystemAdmin($r->identity)) {
            $contests = \OmegaUp\DAO\Contests::getAllContestsWithScoreboard(
                $page,
                $pageSize,
                'contest_id',
                'DESC'
            );
        } else {
            $contests = \OmegaUp\DAO\Contests::getAllContestsAdminedByIdentity(
                $r->identity->identity_id,
                $page,
                $pageSize
            );
        }

        return [
            'contests' => $contests,
        ];
    }

    /**
     * Callback to get contests list, depending on a given method
     *
     * @param \OmegaUp\Request $r
     * @param Closure(int, int, int, null|string):list<Contest> $callbackUserFunction
     *
     * @return array{contests: list<Contest>}
     *
     * @omegaup-request-param int $page
     * @omegaup-request-param int $page_size
     * @omegaup-request-param string $query
     */
    private static function getContestListInternal(
        \OmegaUp\Request $r,
        $callbackUserFunction
    ): array {
        $r->ensureIdentity();

        $page = $r->ensureOptionalInt('page') ?? 1;
        $pageSize = $r->ensureOptionalInt('page_size') ?? 1000;
        $query = $r->ensureOptionalString('query');
        $contests = $callbackUserFunction(
            $r->identity->identity_id,
            $page,
            $pageSize,
            $query
        );

        // Expire contest-list cache
        \OmegaUp\Cache::invalidateAllKeys(\OmegaUp\Cache::CONTESTS_LIST_PUBLIC);
        \OmegaUp\Cache::invalidateAllKeys(
            \OmegaUp\Cache::CONTESTS_LIST_SYSTEM_ADMIN
        );

        return [
            'contests' => $contests,
        ];
    }

    /**
     * Returns a list of contests where current user is the director
     *
     * @return array{contests: list<Contest>}
     *
     * @omegaup-request-param int $page
     * @omegaup-request-param int $page_size
     * @omegaup-request-param string $query
     */
    public static function apiMyList(\OmegaUp\Request $r): array {
        $r->ensureMainUserIdentity();

        return self::getContestListInternal(
            $r,
            fn (
                int $identityId,
                int $page,
                int $pageSize,
                ?string $query
            ) => \OmegaUp\DAO\Contests::getAllContestsOwnedByUser(
                $identityId,
                $page,
                $pageSize
            )
        );
    }

    /**
     * Returns a list of contests where current user is participating in
     *
     * @return array{contests: list<Contest>}
     *
     * @omegaup-request-param int $page
     * @omegaup-request-param int $page_size
     * @omegaup-request-param string $query
     */
    public static function apiListParticipating(\OmegaUp\Request $r): array {
        $r->ensureIdentity();
        return self::getContestListInternal(
            $r,
            fn (
                int $identityId,
                int $page,
                int $pageSize,
                ?string $query
            ) => \OmegaUp\DAO\Contests::getContestsParticipating(
                $identityId,
                $page,
                $pageSize,
                \OmegaUp\DAO\Enum\ActiveStatus::ALL,
                $query
            )
        );
    }

    /**
     * Checks if user can access contests: If the contest is private then the user
     * must be added to the contest (an entry ProblemsetIdentities must exists) OR the user
     * should be a Contest Admin.
     *
     * Expects $contest to contain the contest to check against.
     *
     * In case of access check failed, an exception is thrown.
     *
     * @throws \OmegaUp\Exceptions\ApiException
     * @throws \OmegaUp\Exceptions\ForbiddenAccessException
     */
    private static function canAccessContest(
        \OmegaUp\DAO\VO\Contests $contest,
        \OmegaUp\DAO\VO\Identities $identity
    ): void {
        if (is_null($contest->problemset_id)) {
            throw new \OmegaUp\Exceptions\NotFoundException('contestNotFound');
        }
        if ($contest->admission_mode === 'private') {
            if (
                !is_null(\OmegaUp\DAO\ProblemsetIdentities::getByPK(
                    $identity->identity_id,
                    $contest->problemset_id
                ))
            ) {
                return;
            }
            if (
                \OmegaUp\Authorization::canSubmitToProblemset(
                    $identity,
                    \OmegaUp\DAO\Problemsets::getByPK(
                        $contest->problemset_id
                    )
                )
            ) {
                return;
            }
            throw new \OmegaUp\Exceptions\ForbiddenAccessException(
                'userNotAllowed'
            );
        } elseif (
            $contest->admission_mode === 'registration' &&
            !\OmegaUp\Authorization::isContestAdmin($identity, $contest)
        ) {
            $req = \OmegaUp\DAO\ProblemsetIdentityRequest::getByPK(
                $identity->identity_id,
                $contest->problemset_id
            );
            if (is_null($req) || !$req->accepted) {
                throw new \OmegaUp\Exceptions\ForbiddenAccessException(
                    'contestNotRegistered'
                );
            }
        }
    }

    /**
     * Validate the basics of a contest request.
     *
     * @throws \OmegaUp\Exceptions\NotFoundException
     *
     * @return array{contest: \OmegaUp\DAO\VO\Contests, problemset: \OmegaUp\DAO\VO\Problemsets}
     */
    private static function validateBasicDetails(string $contestAlias): array {
        // If the contest is private, verify that our user is invited
        $contestProblemset = \OmegaUp\DAO\Contests::getByAliasWithExtraInformation(
            $contestAlias
        );
        if (is_null($contestProblemset)) {
            throw new \OmegaUp\Exceptions\NotFoundException('contestNotFound');
        }
        return [
            'contest' => new \OmegaUp\DAO\VO\Contests(
                array_intersect_key(
                    $contestProblemset,
                    \OmegaUp\DAO\VO\Contests::FIELD_NAMES
                )
            ),
            'problemset' => new \OmegaUp\DAO\VO\Problemsets(
                array_intersect_key(
                    $contestProblemset,
                    \OmegaUp\DAO\VO\Problemsets::FIELD_NAMES
                )
            ),
        ];
    }

    /**
     * Validate a contest with contest alias
     *
     * @return \OmegaUp\DAO\VO\Contests $contest
     * @throws \OmegaUp\Exceptions\NotFoundException
     */
    public static function validateContest(
        string $contestAlias
    ): \OmegaUp\DAO\VO\Contests {
        $contest = \OmegaUp\DAO\Contests::getByAlias($contestAlias);
        if (is_null($contest)) {
            throw new \OmegaUp\Exceptions\NotFoundException('contestNotFound');
        }
        return $contest;
    }

    /**
     * Validate if a contestant has explicit access to a contest.
     */
    private static function isInvitedToContest(
        \OmegaUp\DAO\VO\Contests $contest,
        \OmegaUp\DAO\VO\Identities $identity
    ): bool {
        if (is_null($identity->user_id)) {
            return false;
        }
        return self::isPublic($contest->admission_mode) ||
            !is_null(\OmegaUp\DAO\ProblemsetIdentities::getByPK(
                $identity->identity_id,
                $contest->problemset_id
            ));
    }

    /**
     * Get all the properties for smarty.
     *
     * @return array{inContest: bool, smartyProperties: array{payload: ContestIntroPayload, title: \OmegaUp\TranslationString}, template: string}|array{entrypoint: string, smartyProperties: array{payload: ContestIntroPayload, title: \OmegaUp\TranslationString}}
     *
     * @omegaup-request-param null|string $auth_token
     * @omegaup-request-param string $contest_alias
     * @omegaup-request-param null|string $token
     */
    public static function getContestDetailsForSmarty(
        \OmegaUp\Request $r
    ): array {
        $contestAlias = $r->ensureString(
            'contest_alias',
            fn (string $alias) => \OmegaUp\Validators::alias($alias)
        );
        $contest = self::validateContest($contestAlias);
        $token = $r->ensureOptionalString('token');

        try {
            $r->ensureIdentity();
        } catch (\OmegaUp\Exceptions\UnauthorizedException $e) {
            if ($contest->admission_mode === 'private') {
                throw $e;
            }
            $r->identity = null;
            // Request can proceed unauthenticated.
        }
        [
            'contest' => $contest,
            'contest_admin' => $contestAdmin,
        ] = self::validateDetails($contestAlias, $r->identity, $token);
        if (is_null($contest->problemset_id)) {
            throw new \OmegaUp\Exceptions\NotFoundException('contestNotFound');
        }

        $shouldShowIntro = \OmegaUp\Controllers\Contest::shouldShowIntro(
            $r->identity,
            $contest
        );

        // Half-authenticate, in case there is no session in place.
        $session = \OmegaUp\Controllers\Session::getCurrentSession($r);
        $result = [
            'smartyProperties' => [
                'payload' => [
                    'shouldShowFirstAssociatedIdentityRunWarning' => false,
                    'contest' => self::getPublicDetails($contest, $r->identity),
                ],
                'title' => new \OmegaUp\TranslationString('enterContest'),
            ],
            'entrypoint' => 'contest_intro',
        ];
        if (!$shouldShowIntro) {
            $result['smartyProperties']['payload']['shouldShowFirstAssociatedIdentityRunWarning'] =
                !is_null($r->identity) &&
                !is_null($r->user) &&
                !\OmegaUp\Controllers\User::isMainIdentity(
                    $r->user,
                    $r->identity
                ) &&
                \OmegaUp\DAO\Problemsets::shouldShowFirstAssociatedIdentityRunWarning(
                    $r->user
                );
            $result['inContest'] = true;
            $result['template'] = 'arena.contest.contestant.tpl';
            unset($result['entrypoint']);
            return $result;
        }
        $result['smartyProperties']['payload']['needsBasicInformation'] = false;
        $result['smartyProperties']['payload']['requestsUserInformation'] = 'no';
        if (is_null($r->identity)) {
            // No session, show the intro if public, so that they can login.
            return $result;
        }

        [
            'needsBasicInformation' => $needsBasicInformation,
            'requestsUserInformation' => $requestsUserInformation,
        ] = \OmegaUp\DAO\Contests::getNeedsInformation($contest->problemset_id);

        $result['smartyProperties']['payload']['requestsUserInformation'] = $requestsUserInformation;
        $result['smartyProperties']['payload']['needsBasicInformation'] =
            $needsBasicInformation &&
            (
                !$r->identity->country_id || !$r->identity->state_id ||
                is_null($r->identity->current_identity_school_id)
        );

        // Privacy Statement Information
        $privacyStatementMarkdown = \OmegaUp\PrivacyStatement::getForProblemset(
            $r->identity->language_id,
            'contest',
            $requestsUserInformation
        );
        if (!is_null($privacyStatementMarkdown)) {
            $statementType = "contest_{$requestsUserInformation}_consent";
            $result['smartyProperties']['payload']['privacyStatement'] = [
                'markdown' => $privacyStatementMarkdown,
                'statementType' => $statementType
            ];
            $statement = \OmegaUp\DAO\PrivacyStatements::getLatestPublishedStatement(
                $statementType
            );
            if (!is_null($statement)) {
                $result['smartyProperties']['payload']['privacyStatement']['gitObjectId'] = $statement['git_object_id'];
            }
        }

        return $result;
    }

    /**
     * Get all the properties for smarty when user access to a contest in
     * practice mode.
     *
     * @return array{entrypoint: string, smartyProperties: array{fullWidth: bool, payload: ContestPracticePayload, title: \OmegaUp\TranslationString}}
     *
     * @omegaup-request-param string $contest_alias
     * @omegaup-request-param null|string $token
     */
    public static function getContestPracticeDetailsForSmarty(
        \OmegaUp\Request $r
    ): array {
        $contestAlias = $r->ensureString(
            'contest_alias',
            fn (string $alias) => \OmegaUp\Validators::alias($alias)
        );
        $contest = \OmegaUp\Controllers\Contest::validateContest($contestAlias);
        $token = $r->ensureOptionalString('token');

        try {
            $r->ensureIdentity();
        } catch (\OmegaUp\Exceptions\UnauthorizedException $e) {
            if ($contest->admission_mode === 'private') {
                throw $e;
            }
            $r->identity = null;
            // Request can proceed unauthenticated.
        }
        [
            'contest' => $contest,
            'contest_admin' => $contestAdmin,
        ] = self::validateDetails($contestAlias, $r->identity, $token);
        if (is_null($contest->problemset_id)) {
            throw new \OmegaUp\Exceptions\NotFoundException('contestNotFound');
        }

        $problemset = self::getContestDetails(
            $contestAlias,
            $contest,
            $contestAdmin,
            $r->identity
        );
        /** @var list<NavbarContestProblem> */
        $problems = [];
        foreach ($problemset['problems'] as $problem) {
            array_push($problems, [
                    'alias' => $problem['alias'],
                    'text' => "{$problem['letter']}. {$problem['title']}",
                    'acceptsSubmissions' => $problem['languages'] !== '',
                    'bestScore' => 0,
                    'maxScore' => $problem['points'],
                    'hasRuns' => false,
                ]);
        }

        return [
            'smartyProperties' => [
                'payload' => [
                    'shouldShowFirstAssociatedIdentityRunWarning' =>
                        !is_null($r->identity) &&
                        !is_null($r->user) &&
                        !\OmegaUp\Controllers\User::isMainIdentity(
                            $r->user,
                            $r->identity
                        ) &&
                        \OmegaUp\DAO\Problemsets::shouldShowFirstAssociatedIdentityRunWarning(
                            $r->user
                        ),
                    'contest' => self::getPublicDetails($contest, $r->identity),
                    'problems' => $problems,
                ],
                'fullWidth' => true,
                'title' => new \OmegaUp\TranslationString('enterContest'),
            ],
            'entrypoint' => 'arena_contest_practice',
        ];
    }

    /**
     * @return array{smartyProperties: array{payload: ContestListPayload, title: \OmegaUp\TranslationString}, entrypoint: string}
     *
     * @omegaup-request-param int $page
     * @omegaup-request-param int $page_size
     * @omegaup-request-param string $query
     */
    public static function getContestListDetailsForSmarty(
        \OmegaUp\Request $r
    ) {
        try {
            $r->ensureIdentity();
        } catch (\OmegaUp\Exceptions\UnauthorizedException $e) {
            // Do nothing.
            $r->identity = null;
        }
        $r->ensureOptionalInt('page');
        $r->ensureOptionalInt('page_size');

        $page = (isset($r['page']) ? intval($r['page']) : 1);
        $pageSize = (isset($r['page_size']) ? intval($r['page_size']) : 1000);
        \OmegaUp\Validators::validateStringOfLengthInRange(
            $r['query'],
            'query',
            /*$minLength=*/ 0,
            /*$maxLength=*/ 256,
            /*$required=*/ false
        );
        $contests = [];
        if (!is_null($r->identity)) {
            $contests['participating'] = self::getContestList(
                $r->identity,
                $r['query'],
                $page,
                $pageSize,
                \OmegaUp\DAO\Enum\ActiveStatus::ALL,
                \OmegaUp\DAO\Enum\RecommendedStatus::ALL,
                /*$public=*/ false,
                \OmegaUp\DAO\Enum\ParticipatingStatus::YES
            );
        }
        $contests['recommended_current'] = self::getContestList(
            $r->identity,
            $r['query'],
            $page,
            $pageSize,
            \OmegaUp\DAO\Enum\ActiveStatus::ACTIVE,
            \OmegaUp\DAO\Enum\RecommendedStatus::RECOMMENDED
        );
        $contests['current'] = self::getContestList(
            $r->identity,
            $r['query'],
            $page,
            $pageSize,
            \OmegaUp\DAO\Enum\ActiveStatus::ACTIVE,
            \OmegaUp\DAO\Enum\RecommendedStatus::NOT_RECOMMENDED
        );
        $contests['public'] = self::getContestList(
            $r->identity,
            $r['query'],
            $page,
            $pageSize,
            \OmegaUp\DAO\Enum\ActiveStatus::ACTIVE,
            \OmegaUp\DAO\Enum\RecommendedStatus::NOT_RECOMMENDED
        );
        $contests['future'] = self::getContestList(
            $r->identity,
            $r['query'],
            $page,
            $pageSize,
            \OmegaUp\DAO\Enum\ActiveStatus::FUTURE,
            \OmegaUp\DAO\Enum\RecommendedStatus::NOT_RECOMMENDED
        );
        $contests['recommended_past'] = self::getContestList(
            $r->identity,
            $r['query'],
            $page,
            $pageSize,
            \OmegaUp\DAO\Enum\ActiveStatus::PAST,
            \OmegaUp\DAO\Enum\RecommendedStatus::RECOMMENDED
        );
        $contests['past'] = self::getContestList(
            $r->identity,
            $r['query'],
            $page,
            $pageSize,
            \OmegaUp\DAO\Enum\ActiveStatus::PAST,
            \OmegaUp\DAO\Enum\RecommendedStatus::NOT_RECOMMENDED
        );

        return [
            'smartyProperties' => [
                'payload' => [
                    'query' => $r['query'],
                    'isLogged' => !is_null($r->identity),
                    'contests' => $contests,
                ],
                'title' => new \OmegaUp\TranslationString(
                    'omegaupTitleContest'
                ),
            ],
            'entrypoint' => 'arena_contest_list',
        ];
    }

    /**
     * @return array{smartyProperties: array{payload: ContestListMinePayload, title: \OmegaUp\TranslationString}, entrypoint: string}
     *
     * @omegaup-request-param int $page
     * @omegaup-request-param int $page_size
     * @omegaup-request-param string $query
     */
    public static function getContestListMineForSmarty(
        \OmegaUp\Request $r
    ): array {
        // Authenticate user
        $r->ensureMainUserIdentity();

        // If the user have private material (contests/problems), an alert is issued
        // suggesting to contribute to the community by releasing the material to
        // the public. This flag ensures that this alert is shown only once per
        // session, the first time the user visits the "My contests" page.
        $scopedSession = \OmegaUp\Controllers\Session::getSessionManagerInstance()->sessionStart();
        $privateContestsAlert = (
            !isset($_SESSION['private_contests_alert']) &&
            \OmegaUp\DAO\Contests::getPrivateContestsCount($r->user) > 0
        );
        if ($privateContestsAlert) {
            $_SESSION['private_contests_alert'] = true;
        }
        unset($scopedSession);

        $contestsList = self::getContestListInternal(
            $r,
            fn (
                int $identityId,
                int $page,
                int $pageSize,
                ?string $query
            ) => \OmegaUp\DAO\Contests::getAllContestsOwnedByUser(
                $identityId,
                $page,
                $pageSize
            )
        );

        return [
            'smartyProperties' => [
                'payload' => [
                    'contests' => $contestsList['contests'],
                    'privateContestsAlert' => $privateContestsAlert,
                ],
                'title' => new \OmegaUp\TranslationString(
                    'omegaupTitleMyContests'
                ),
            ],
            'entrypoint' => 'contest_mine',
        ];
    }

    /**
     * @return array{smartyProperties: array{payload: ContestNewPayload, title: \OmegaUp\TranslationString}, entrypoint: string}
     */
    public static function getContestNewForSmarty(
        \OmegaUp\Request $r
    ): array {
        $r->ensureMainUserIdentity();
        return [
            'smartyProperties' => [
                'payload' => [
                    'languages' => \OmegaUp\Controllers\Run::SUPPORTED_LANGUAGES,
                ],
                'title' => new \OmegaUp\TranslationString(
                    'omegaupTitleContestNew'
                )
            ],
            'entrypoint' => 'contest_new',
        ];
    }

    /**
     * Returns the details for the edition of a contest
     *
     * @return array{smartyProperties: array{payload: ContestEditPayload, title: string}, entrypoint: string}
     *
     * @omegaup-request-param string $contest_alias
     * @omegaup-request-param null|string $token
     */
    public static function getContestEditv2ForSmarty(
        \OmegaUp\Request $r
    ): array {
        $r->ensureMainUserIdentity();

        $contestAlias = $r->ensureString(
            'contest_alias',
            fn (string $alias) => \OmegaUp\Validators::alias($alias)
        );
        $token = $r->ensureOptionalString('token');
        [
            'contest' => $contest,
        ] = self::validateDetails($contestAlias, $r->identity, $token);

        $contest = self::validateContestAdmin($contestAlias, $r->identity);

        if (is_null($contest->problemset_id)) {
            throw new \OmegaUp\Exceptions\NotFoundException(
                'contestNotFound'
            );
        }

        $problemset = \OmegaUp\DAO\Problemsets::getByPK(
            $contest->problemset_id
        );
        if (is_null($problemset) || is_null($problemset->problemset_id)) {
            throw new \OmegaUp\Exceptions\NotFoundException(
                'problemsetNotFound'
            );
        }
        $problems = \OmegaUp\DAO\ProblemsetProblems::getProblemsByProblemset(
            $problemset->problemset_id
        );

        // Requests
        $resultAdmins = \OmegaUp\DAO\ProblemsetIdentityRequest::getFirstAdminForProblemsetRequest(
            $contest->problemset_id
        );
        $resultRequests = \OmegaUp\DAO\ProblemsetIdentityRequest::getRequestsForProblemset(
            $contest->problemset_id
        );

        $requestsAdmins = [];
        foreach ($resultAdmins as $result) {
            $requestsAdmins[$result['identity_id']] = [
                'username' => $result['username']
            ];
        }

        $usersRequests = array_map(function ($request) use ($requestsAdmins) {
            if (isset($requestsAdmins[$request['identity_id']])) {
                $request['admin'] = $requestsAdmins[$request['identity_id']];
            }
            unset($request['identity_id']);
            return $request;
        }, $resultRequests);

        return [
            'smartyProperties' => [
                'payload' => [
                    'details' => self::getContestDetailsForAdmin(
                        $contest,
                        $r->identity
                    ),
                    'problems' => $problems,
                    'users' => \OmegaUp\DAO\ProblemsetIdentities::getWithExtraInformation(
                        intval($contest->problemset_id)
                    ),
                    'groups' => \OmegaUp\DAO\GroupRoles::getContestantGroups(
                        intval($contest->problemset_id)
                    ),
                    'requests' => $usersRequests,
                    'admins' => \OmegaUp\DAO\UserRoles::getContestAdmins(
                        $contest
                    ),
                    'group_admins' => \OmegaUp\DAO\GroupRoles::getContestAdmins(
                        $contest
                    )
                ],
                'title' => new \OmegaUp\TranslationString(
                    'omegaupTitleContestEdit'
                )
            ],
            'entrypoint' => 'contest_edit',
        ];
    }

    /**
     * @return array{smartyProperties: array{LANGUAGES: list<string>, IS_UPDATE: bool}, template: string}
     */
    public static function getContestEditForSmarty(
        \OmegaUp\Request $r
    ): array {
        $r->ensureMainUserIdentity();
        return [
            'smartyProperties' => [
                'LANGUAGES' => array_keys(
                    \OmegaUp\Controllers\Run::SUPPORTED_LANGUAGES
                ),
                'IS_UPDATE' => true,
            ],
            'template' => 'contest.edit.tpl',
        ];
    }

    /**
     * Show the contest intro unless you are admin, or you already started this
     * contest.
     */
    public static function shouldShowIntro(
        ?\OmegaUp\DAO\VO\Identities $identity,
        \OmegaUp\DAO\VO\Contests $contest
    ): bool {
        try {
            if (is_null($identity)) {
                // No session, show the intro (if public), so that they can login.
                return self::isPublic($contest->admission_mode);
            }
            self::canAccessContest($contest, $identity);
        } catch (\Exception $e) {
            // Could not access contest. Private contests must not be leaked, so
            // unless they were manually added beforehand, show them a 404 error.
            if (
                is_null($identity) ||
                !self::isInvitedToContest($contest, $identity)
            ) {
                throw $e;
            }
            self::$log->error('Exception while trying to verify access: ' . $e);
            return \OmegaUp\Controllers\Contest::SHOW_INTRO;
        }

        // You already started the contest.
        $contestOpened = \OmegaUp\DAO\ProblemsetIdentities::getByPK(
            $identity->identity_id,
            $contest->problemset_id
        );
        if (!is_null($contestOpened) && !is_null($contestOpened->access_time)) {
            self::$log->debug(
                'No intro because you already started the contest'
            );
            return !\OmegaUp\Controllers\Contest::SHOW_INTRO;
        }
        return \OmegaUp\Controllers\Contest::SHOW_INTRO;
    }

    /**
     * Validate request of a details contest
     *
     * @throws \OmegaUp\Exceptions\ForbiddenAccessException
     * @throws \OmegaUp\Exceptions\PreconditionFailedException
     * @throws \OmegaUp\Exceptions\UnauthorizedException
     *
     * @return array{contest: \OmegaUp\DAO\VO\Contests, contest_admin: bool, contest_alias: string}
     */
    public static function validateDetails(
        string $contestAlias,
        ?\OmegaUp\DAO\VO\Identities $identity,
        ?string $token
    ): array {
        [
            'contest' => $contest,
            'problemset' => $problemset
        ] = self::validateBasicDetails($contestAlias);

        $contestAdmin = false;

        // If the contest has not started, user should not see it, unless it is
        // admin or has a token.
        if (is_null($token)) {
            // Crack the request to get the current user
            if (is_null($identity)) {
                throw new \OmegaUp\Exceptions\UnauthorizedException();
            }
            self::canAccessContest($contest, $identity);

            $contestAdmin = \OmegaUp\Authorization::isContestAdmin(
                $identity,
                $contest
            );
            if (
                !\OmegaUp\DAO\Contests::hasStarted($contest) &&
                !$contestAdmin
            ) {
                $exception = new \OmegaUp\Exceptions\PreconditionFailedException(
                    'contestNotStarted'
                );
                $exception->addCustomMessageToArray(
                    'start_time',
                    date('c', $contest->start_time->time)
                );

                throw $exception;
            }
        } else {
            if ($token === $problemset->scoreboard_url_admin) {
                $contestAdmin = true;
                /** @var string */
                $contestAlias = $contest->alias;
            } elseif ($token !== $problemset->scoreboard_url) {
                throw new \OmegaUp\Exceptions\ForbiddenAccessException(
                    'invalidScoreboardUrl'
                );
            }
        }
        return [
            'contest' => $contest,
            'contest_admin' => $contestAdmin,
            'contest_alias' => $contestAlias,
        ];
    }

    /**
     * @return ContestPublicDetails
     *
     * @omegaup-request-param string $contest_alias
     */
    public static function apiPublicDetails(\OmegaUp\Request $r): array {
        try {
            $r->ensureIdentity();
        } catch (\OmegaUp\Exceptions\UnauthorizedException $e) {
            // Do nothing.
            $r->identity = null;
        }
        $contestAlias = $r->ensureString(
            'contest_alias',
            fn (string $alias) => \OmegaUp\Validators::alias($alias)
        );

        $contest = \OmegaUp\Controllers\Contest::validateContest($contestAlias);

        return self::getPublicDetails($contest, $r->identity);
    }

    /**
     * @return ContestPublicDetails
     */
    private static function getPublicDetails(
        \OmegaUp\DAO\VO\Contests $contest,
        ?\OmegaUp\DAO\VO\Identities $identity
    ): array {
        // Initialize response to be the contest information
        /** @var array{admission_mode: string, alias: string, description: string, feedback: string, finish_time: \OmegaUp\Timestamp, languages: string, partial_score: bool, penalty: int, penalty_calc_policy: string, penalty_type: string, points_decay_factor: float, problemset_id: int, rerun_id: int, scoreboard: int, show_scoreboard_after: bool, start_time: \OmegaUp\Timestamp, submissions_gap: int, title: string, window_length: int|null} */
        $result = $contest->asFilteredArray([
            'admission_mode',
            'alias',
            'description',
            'feedback',
            'finish_time',
            'languages',
            'partial_score',
            'penalty',
            'penalty_calc_policy',
            'penalty_type',
            'points_decay_factor',
            'problemset_id',
            'rerun_id',
            'scoreboard',
            'show_scoreboard_after',
            'start_time',
            'submissions_gap',
            'time_start',
            'title',
            'window_length',
        ]);

        // Whether the contest is private, verify that our user is invited
        if (
            !is_null($identity) &&
            $result['admission_mode'] === 'registration'
        ) {
            $registration = \OmegaUp\DAO\ProblemsetIdentityRequest::getByPK(
                $identity->identity_id,
                $contest->problemset_id
            );

            $result['user_registration_requested'] = !is_null($registration);

            if (is_null($registration)) {
                $result['user_registration_answered'] = false;
            } else {
                $result['user_registration_answered'] = !is_null(
                    $registration->accepted
                );
                $result['user_registration_accepted'] = $registration->accepted;
            }
        }
        $result['show_penalty'] = (
            $result['penalty'] !== 0 ||
            $result['penalty_type'] !== 'none'
        );

        return $result;
    }

    /**
     * @return array{status: string}
     *
     * @omegaup-request-param string $contest_alias
     */
    public static function apiRegisterForContest(\OmegaUp\Request $r): array {
        // Authenticate request
        $r->ensureIdentity();

        $contestAlias = $r->ensureString(
            'contest_alias',
            fn (string $alias) => \OmegaUp\Validators::alias($alias)
        );
        $contest = self::validateContest($contestAlias);

        \OmegaUp\DAO\ProblemsetIdentityRequest::create(new \OmegaUp\DAO\VO\ProblemsetIdentityRequest([
            'identity_id' => $r->identity->identity_id,
            'problemset_id' => $contest->problemset_id,
            'request_time' => \OmegaUp\Time::get(),
        ]));

        return ['status' => 'ok'];
    }

    /**
     * Joins a contest - explicitly adds a identity to a contest.
     *
     * @throws \OmegaUp\Exceptions\ForbiddenAccessException
     *
     * @return array{status: string}
     *
     * @omegaup-request-param string $contest_alias
     * @omegaup-request-param string $privacy_git_object_id
     * @omegaup-request-param bool|null $share_user_information
     * @omegaup-request-param string $statement_type
     * @omegaup-request-param null|string $token
     */
    public static function apiOpen(\OmegaUp\Request $r): array {
        // Authenticate request
        $r->ensureIdentity();
        $contestAlias = $r->ensureString(
            'contest_alias',
            fn (string $alias) => \OmegaUp\Validators::alias($alias)
        );
        $token = $r->ensureOptionalString('token');

        $response = self::validateDetails($contestAlias, $r->identity, $token);
        if (is_null($response['contest']->problemset_id)) {
            throw new \OmegaUp\Exceptions\NotFoundException('contestNotFound');
        }
        [
            'needsBasicInformation' => $needsInformation,
            'requestsUserInformation' => $requestsUserInformation
        ] = \OmegaUp\DAO\Contests::getNeedsInformation(
            $response['contest']->problemset_id
        );

        if (
            $needsInformation
              && (is_null($r->identity->country_id)
                  || is_null($r->identity->state_id)
                  || is_null($r->identity->current_identity_school_id))
        ) {
            throw new \OmegaUp\Exceptions\ForbiddenAccessException(
                'contestBasicInformationNeeded'
            );
        }

        \OmegaUp\DAO\DAO::transBegin();
        try {
            \OmegaUp\DAO\ProblemsetIdentities::checkAndSaveFirstTimeAccess(
                $r->identity,
                $response['contest'],
                /*$grantAccess=*/true,
                $r->ensureOptionalBool('share_user_information') ?? false
            );

            // Insert into PrivacyStatement_Consent_Log whether request
            // user info is optional or required
            if ($requestsUserInformation !== 'no') {
                \OmegaUp\Validators::validateStringNonEmpty(
                    $r['privacy_git_object_id'],
                    'privacy_git_object_id'
                );
                \OmegaUp\Validators::validateStringNonEmpty(
                    $r['statement_type'],
                    'statement_type'
                );
                $privacyStatementId = \OmegaUp\DAO\PrivacyStatements::getId(
                    $r['privacy_git_object_id'],
                    $r['statement_type']
                );

                if (is_null($privacyStatementId)) {
                    throw new \OmegaUp\Exceptions\NotFoundException(
                        'privacyStatementNotFound'
                    );
                }
                $privacyStatementConsentId = \OmegaUp\DAO\PrivacyStatementConsentLog::getId(
                    $r->identity->identity_id,
                    $privacyStatementId
                );
                if (is_null($privacyStatementConsentId)) {
                    $privacyStatementConsentId = \OmegaUp\DAO\PrivacyStatementConsentLog::saveLog(
                        $r->identity->identity_id,
                        $privacyStatementId
                    );
                }

                \OmegaUp\DAO\ProblemsetIdentities::updatePrivacyStatementConsent(new \OmegaUp\DAO\VO\ProblemsetIdentities([
                    'identity_id' => $r->identity->identity_id,
                    'problemset_id' => $response['contest']->problemset_id,
                    'privacystatement_consent_id' => $privacyStatementConsentId,
                ]));
            }

            \OmegaUp\DAO\DAO::transEnd();
        } catch (\Exception $e) {
            \OmegaUp\DAO\DAO::transRollback();
            throw $e;
        }

        self::$log->info(
            "User '{$r->identity->username}' joined contest '{$response['contest']->alias}'"
        );
        return ['status' => 'ok'];
    }

    /**
     * Returns details of a Contest. This is shared between apiDetails and
     * apiAdminDetails.
     *
     * @return ContestDetails
     */
    private static function getCachedDetails(
        string $contestAlias,
        \OmegaUp\DAO\VO\Contests $contest
    ) {
        return \OmegaUp\Cache::getFromCacheOrSet(
            \OmegaUp\Cache::CONTEST_INFO,
            $contestAlias,
            /** @return ContestDetails */
            function () use ($contest, &$result) {
                // Initialize response to be the contest information
                /** @var array{admission_mode: string, alias: string, description: string, feedback: string, finish_time: \OmegaUp\Timestamp, languages: string, partial_score: bool, penalty: int, penalty_calc_policy: string, penalty_type: string, points_decay_factor: float, problemset_id: int, rerun_id: int, scoreboard: int, scoreboard_url: string, scoreboard_url_admin: string, show_scoreboard_after: bool, start_time: \OmegaUp\Timestamp, submissions_gap: int, title: string, window_length: int|null} */
                $result = $contest->asFilteredArray([
                    'admission_mode',
                    'alias',
                    'description',
                    'feedback',
                    'finish_time',
                    'languages',
                    'partial_score',
                    'penalty',
                    'penalty_calc_policy',
                    'penalty_type',
                    'points_decay_factor',
                    'problemset_id',
                    'rerun_id',
                    'scoreboard',
                    'scoreboard_url',
                    'scoreboard_url_admin',
                    'show_scoreboard_after',
                    'start_time',
                    'submissions_gap',
                    'title',
                    'window_length',
                ]);

                $result['original_contest_alias'] = null;
                $result['original_problemset_id'] = null;
                if ($result['rerun_id'] != 0) {
                    $originalContest = \OmegaUp\DAO\Contests::getByPK(
                        $result['rerun_id']
                    );
                    if (!is_null($originalContest)) {
                        $result['original_contest_alias'] = $originalContest->alias;
                        $result['original_problemset_id'] = $originalContest->problemset_id;
                    }
                }

                if (
                    is_null($contest->acl_id) ||
                    is_null($contest->problemset_id)
                ) {
                    throw new \OmegaUp\Exceptions\NotFoundException(
                        'contestNotFound'
                    );
                }
                $acl = \OmegaUp\DAO\ACLs::getByPK($contest->acl_id);
                if (is_null($acl) || is_null($acl->owner_id)) {
                    throw new \OmegaUp\Exceptions\NotFoundException();
                }
                $director = \OmegaUp\DAO\Identities::findByUserId(
                    $acl->owner_id
                );
                if (is_null($director)) {
                    throw new \OmegaUp\Exceptions\NotFoundException(
                        'userNotExist'
                    );
                }
                $result['director'] = $director->username;

                $problemsInContest = \OmegaUp\DAO\ProblemsetProblems::getProblemsByProblemset(
                    $contest->problemset_id
                );

                // Add info of each problem to the contest
                $problemsResponseArray = [];

                $letter = 0;

                foreach ($problemsInContest as $problem) {
                    // Add the 'points' value that is stored in the ContestProblem relationship
                    $problem['letter'] = \OmegaUp\Controllers\Contest::columnName(
                        $letter++
                    );
                    $problem['accepts_submissions'] = !empty(
                        $problem['languages']
                    );
                    if (!empty($result['languages'])) {
                        $problem['languages'] = join(',', array_intersect(
                            explode(',', $result['languages']),
                            explode(',', $problem['languages'])
                        ));
                    }

                    // Save our array into the response
                    $problemsResponseArray[] = $problem;
                }

                // Add problems to response
                $result['problems'] = $problemsResponseArray;
                $result['languages'] = explode(',', $result['languages']);
                [
                    'needsBasicInformation' => $needsBasicInformation,
                    'requestsUserInformation' => $requestsUserInformation,
                ] = \OmegaUp\DAO\Contests::getNeedsInformation(
                    $contest->problemset_id
                );
                $result['needs_basic_information'] = $needsBasicInformation;
                $result['requests_user_information'] = $requestsUserInformation;
                $result['show_penalty'] = (
                    $result['penalty'] !== 0 ||
                    $result['penalty_type'] !== 'none'
                );
                $result['admin'] = false;
                $result['opened'] = false;
                return $result;
            },
            APC_USER_CACHE_CONTEST_INFO_TIMEOUT
        );
    }

    /**
     * Returns details of a Contest. Requesting the details of a contest will
     * not start the current user into that contest. In order to participate
     * in the contest, \OmegaUp\Controllers\Contest::apiOpen() must be used.
     *
     * @return ContestDetails
     *
     * @omegaup-request-param string $contest_alias
     * @omegaup-request-param null|string $token
     */
    public static function apiDetails(\OmegaUp\Request $r): array {
        try {
            $r->ensureIdentity();
        } catch (\OmegaUp\Exceptions\UnauthorizedException $e) {
            $r->identity = null;
        }
        $contestAlias = $r->ensureString(
            'contest_alias',
            fn (string $alias) => \OmegaUp\Validators::alias($alias)
        );
        $token = $r->ensureOptionalString('token');
        [
            'contest' => $contest,
            'contest_admin' => $contestAdmin,
        ] = self::validateDetails($contestAlias, $r->identity, $token);

        return self::getContestDetails(
            $contestAlias,
            $contest,
            $contestAdmin,
            $r->identity,
            $token
        );
    }

    /**
     * @return ContestDetails
     */
    private static function getContestDetails(
        string $contestAlias,
        \OmegaUp\DAO\VO\Contests $contest,
        bool $contestAdmin,
        ?\OmegaUp\DAO\VO\Identities $identity,
        ?string $token = null
    ) {
        $result = self::getCachedDetails($contestAlias, $contest);
        $result['opened'] = true;
        unset($result['scoreboard_url']);
        unset($result['scoreboard_url_admin']);
        unset($result['rerun_id']);
        if (!is_null($token)) {
            $result['admin'] = $contestAdmin;
            return $result;
        }
        if (is_null($identity)) {
            throw new \OmegaUp\Exceptions\UnauthorizedException();
        }

        // Adding timer info separately as it depends on the current user and we
        // don't want this to get generally cached for everybody
        // Save the time of the first access
        $problemsetIdentity = \OmegaUp\DAO\ProblemsetIdentities::checkAndSaveFirstTimeAccess(
            $identity,
            $contest
        );
        $problemsetIdentity->access_time = $problemsetIdentity->access_time;

        // Add time left to response
        if (is_null($contest->window_length)) {
            $result['submission_deadline'] = $contest->finish_time;
        } elseif (!is_null($problemsetIdentity->access_time)) {
            $result['submission_deadline'] = new \OmegaUp\Timestamp(
                min(
                    $contest->finish_time->time,
                    $problemsetIdentity->access_time->time + $contest->window_length * 60
                )
            );
        } else {
            $result['submission_deadline'] = $contest->finish_time;
        }
        $result['admin'] = \OmegaUp\Authorization::isContestAdmin(
            $identity,
            $contest
        );

        // Log the operation.
        \OmegaUp\DAO\ProblemsetAccessLog::create(new \OmegaUp\DAO\VO\ProblemsetAccessLog([
            'identity_id' => $identity->identity_id,
            'problemset_id' => $contest->problemset_id,
            'ip' => ip2long(
                \OmegaUp\Request::getServerVar('REMOTE_ADDR') ?? ''
            ),
        ]));

        return $result;
    }

    /**
     * Returns details of a Contest, for administrators. This differs from
     * common details in the sense that it does not attempt to calculate the
     * remaining time from the contest, or register the opened time.
     *
     * @return ContestAdminDetails
     */
    public static function getContestDetailsForAdmin(
        \OmegaUp\DAO\VO\Contests $contest,
        \OmegaUp\DAO\VO\Identities $adminIdentity
    ): array {
        if (is_null($contest->alias) || is_null($contest->problemset_id)) {
            throw new \OmegaUp\Exceptions\NotFoundException('contestNotFound');
        }

        if (
            !\OmegaUp\Authorization::isContestAdmin(
                $adminIdentity,
                $contest
            )
        ) {
            throw new \OmegaUp\Exceptions\ForbiddenAccessException();
        }

        $result = self::getCachedDetails(
            $contest->alias,
            $contest
        );
        $result['opened'] = \OmegaUp\DAO\ProblemsetIdentities::checkProblemsetOpened(
            intval($adminIdentity->identity_id),
            $contest->problemset_id
        );
        $result['available_languages'] = \OmegaUp\Controllers\Run::SUPPORTED_LANGUAGES;
        $result['admin'] = true;
        return $result;
    }

    /**
     * Returns details of a Contest, for administrators. This differs from
     * apiDetails in the sense that it does not attempt to calculate the
     * remaining time from the contest, or register the opened time.
     *
     * @return ContestAdminDetails
     *
     * @omegaup-request-param string $contest_alias
     * @omegaup-request-param null|string $token
     */
    public static function apiAdminDetails(\OmegaUp\Request $r): array {
        $r->ensureMainUserIdentity();
        $contestAlias = $r->ensureString(
            'contest_alias',
            fn (string $alias) => \OmegaUp\Validators::alias($alias)
        );
        $token = $r->ensureOptionalString('token');
        [
            'contest' => $contest,
        ] = self::validateDetails($contestAlias, $r->identity, $token);

        return self::getContestDetailsForAdmin(
            $contest,
            $r->identity
        );
    }

    /**
     * Returns a report with all user activity for a contest.
     *
     * @return array{events: list<array{username: string, ip: int|null, time: \OmegaUp\Timestamp, classname?: string, alias?: string}>}
     *
     * @omegaup-request-param string $contest_alias
     * @omegaup-request-param null|string $token
     */
    public static function apiActivityReport(\OmegaUp\Request $r): array {
        try {
            $r->ensureidentity();
        } catch (\OmegaUp\Exceptions\UnauthorizedException $e) {
            $r->identity = null;
        }
        $contestAlias = $r->ensureString(
            'contest_alias',
            fn (string $alias) => \OmegaUp\Validators::alias($alias)
        );
        $token = $r->ensureOptionalString('token');
        $response = self::validateDetails($contestAlias, $r->identity, $token);

        if (!$response['contest_admin']) {
            throw new \OmegaUp\Exceptions\ForbiddenAccessException();
        }
        if (is_null($response['contest']->problemset_id)) {
            throw new \OmegaUp\Exceptions\NotFoundException('contestNotFound');
        }

        return [
            'events' => \OmegaUp\ActivityReport::getActivityReport(
                \OmegaUp\DAO\Contests::getActivityReport($response['contest'])
            ),
        ];
    }

    /**
     * @return array{smartyProperties: array{payload: ActivityFeedPayload, title: string}, entrypoint: string}
     *
     * @omegaup-request-param string $contest
     */
    public static function getActivityFeedDetailsForSmarty(
        \OmegaUp\Request $r
    ): array {
        $r->ensureMainUserIdentity();
        $alias = $r->ensureString(
            'contest',
            fn (string $alias) => \OmegaUp\Validators::alias($alias)
        );
        ['contest' => $contest] = self::validateBasicDetails($alias);

        if (is_null($contest->contest_id) || is_null($contest->problemset_id)) {
            throw new \OmegaUp\Exceptions\NotFoundException('contestNotFound');
        }

        if (!\OmegaUp\Authorization::isContestAdmin($r->identity, $contest)) {
            throw new \OmegaUp\Exceptions\ForbiddenAccessException(
                'userNotAllowed'
            );
        }

        return [
            'smartyProperties' => [
                'payload' => [
                    'alias' => $alias,
                    'events' => \OmegaUp\ActivityReport::getActivityReport(
                        \OmegaUp\DAO\Contests::getActivityReport($contest)
                    ),
                    'type' => 'contest',
                ],
                'title' => new \OmegaUp\TranslationString(
                    'activityReport'
                ),
            ],
            'entrypoint' => 'activity_feed',
        ];
    }

    /**
     * Returns a "column name" for the $idx (think Excel column names).
     */
    public static function columnName(int $idx): string {
        $name = chr(ord('A') + $idx % 26);
        while ($idx >= 26) {
            $idx /= 26;
            $idx--;
            $name = chr(ord('A') + $idx % 26) . $name;
        }
        return $name;
    }

    /**
     * Clone a contest
     *
     * @throws \OmegaUp\Exceptions\InvalidParameterException
     * @throws \OmegaUp\Exceptions\DuplicatedEntryInDatabaseException
     *
     * @return array{alias: string}
     *
     * @omegaup-request-param null|string $alias
     * @omegaup-request-param null|string $auth_token
     * @omegaup-request-param string $contest_alias
     * @omegaup-request-param string $description
     * @omegaup-request-param int $start_time
     * @omegaup-request-param string $title
     */
    public static function apiClone(\OmegaUp\Request $r): array {
        \OmegaUp\Controllers\Controller::ensureNotInLockdown();
        // Authenticate user
        $r->ensureMainUserIdentity();

        $contestAlias = $r->ensureString(
            'contest_alias',
            fn (string $alias) => \OmegaUp\Validators::alias($alias)
        );
        \OmegaUp\Validators::validateOptionalStringNonEmpty(
            $r['auth_token'],
            'auth_token'
        );
        $originalContest = self::validateContestAdmin(
            $contestAlias,
            $r->identity
        );
        if (is_null($originalContest->problemset_id)) {
            throw new \OmegaUp\Exceptions\NotFoundException('contestNotFound');
        }

        // Validates form
        $alias = $r->ensureString(
            'alias',
            fn (string $alias) => \OmegaUp\Validators::alias($alias)
        );
        \OmegaUp\Validators::validateStringNonEmpty($r['title'], 'title');
        \OmegaUp\Validators::validateStringNonEmpty(
            $r['description'],
            'description'
        );
        \OmegaUp\Validators::validateNumber($r['start_time'], 'start_time');
        $startTime = $r['start_time'];

        $length = (
            $originalContest->finish_time->time -
            $originalContest->start_time->time
        );

        $auth_token = isset($r['auth_token']) ? $r['auth_token'] : null;

        $problemset = new \OmegaUp\DAO\VO\Problemsets([
            'needs_basic_information' => false,
            'requests_user_information' => 'no',
        ]);

        $contest = new \OmegaUp\DAO\VO\Contests([
            'title' => $r['title'],
            'description' => $r['description'],
            'alias' => $alias,
            'start_time' => $startTime,
            'finish_time' => $startTime + $length,
            'scoreboard' => $originalContest->scoreboard,
            'points_decay_factor' => $originalContest->points_decay_factor,
            'submissions_gap' => $originalContest->submissions_gap,
            'penalty_calc_policy' => $originalContest->penalty_calc_policy,
            'rerun_id' => $originalContest->rerun_id,
            'feedback' => $originalContest->feedback,
            'penalty_type' => $originalContest->penalty_type,
            'admission_mode' => 'private', // Cloned contests start in private
                                           // admission_mode
        ]);

        \OmegaUp\DAO\DAO::transBegin();
        try {
            // Create the contest
            self::createContest($problemset, $contest, $r->user->user_id);
            if (is_null($contest->problemset_id)) {
                throw new \OmegaUp\Exceptions\NotFoundException(
                    'contestNotFound'
                );
            }

            $problemsetProblems = \OmegaUp\DAO\ProblemsetProblems::getProblemsByProblemset(
                $originalContest->problemset_id
            );
            foreach ($problemsetProblems as $problemsetProblem) {
                $problem = new \OmegaUp\DAO\VO\Problems([
                    'problem_id' => $problemsetProblem['problem_id'],
                    'alias' => $problemsetProblem['alias'],
                    'visibility' => $problemsetProblem['visibility'],
                ]);
                \OmegaUp\Controllers\Problemset::addProblem(
                    $contest->problemset_id,
                    $problem,
                    $problemsetProblem['commit'],
                    $problemsetProblem['version'],
                    $r->identity,
                    $problemsetProblem['points'],
                    $problemsetProblem['order'] ?: 1
                );
            }
            \OmegaUp\DAO\DAO::transEnd();
        } catch (\Exception $e) {
            \OmegaUp\DAO\DAO::transRollback();
            throw $e;
        }

        return [
            'alias' => $alias,
        ];
    }

    /**
     * @return array{alias: string}
     *
     * @omegaup-request-param string $alias
     * @omegaup-request-param int $start_time
     */
    public static function apiCreateVirtual(\OmegaUp\Request $r): array {
        \OmegaUp\Controllers\Controller::ensureNotInLockdown();
        // Authenticate user
        $r->ensureMainUserIdentity();

        $contestAlias = $r->ensureString(
            'alias',
            fn (string $alias) => \OmegaUp\Validators::alias($alias)
        );
        $originalContest = \OmegaUp\DAO\Contests::getByAlias($contestAlias);
        if (is_null($originalContest)) {
            throw new \OmegaUp\Exceptions\NotFoundException('contestNotFound');
        }

        if ($originalContest->finish_time->time > \OmegaUp\Time::get()) {
            throw new \OmegaUp\Exceptions\ForbiddenAccessException(
                'originalContestHasNotEnded'
            );
        }

        $virtualContestAlias = \OmegaUp\DAO\Contests::generateAlias(
            $originalContest
        );

        $contestLength = (
            $originalContest->finish_time->time -
            $originalContest->start_time->time
        );

        $r->ensureOptionalInt('start_time');
        $startTime = (
            !is_null($r['start_time']) ?
            intval($r['start_time']) :
            \OmegaUp\Time::get()
        );

        // Initialize contest
        $contest = new \OmegaUp\DAO\VO\Contests([
            'title' => $originalContest->title,
            'description' => $originalContest->description,
            'window_length' => $originalContest->window_length,
            'start_time' => $startTime,
            'finish_time' => $startTime + $contestLength,
            'scoreboard' => 100, // Always show scoreboard in virtual contest
            'alias' => $virtualContestAlias,
            'points_decay_factor' => $originalContest->points_decay_factor,
            'submissions_gap' => $originalContest->submissions_gap,
            'partial_score' => $originalContest->partial_score,
            'feedback' => $originalContest->feedback,
            'penalty' => $originalContest->penalty,
            'penalty_type' => $originalContest->penalty_type,
            'penalty_calc_policy' => $originalContest->penalty_calc_policy,
            'show_scoreboard_after' => true,
            'languages' => $originalContest->languages,
            'rerun_id' => $originalContest->contest_id,
        ]);

        $problemset = new \OmegaUp\DAO\VO\Problemsets([
            'needs_basic_information' => false,
            'requests_user_information' => 'no',
            'access_mode' => 'private', // Virtual contest must be private
        ]);

        self::createContest(
            $problemset,
            $contest,
            $r->user->user_id,
            $originalContest->problemset_id
        );

        return [
            'alias' => strval($contest->alias),
        ];
    }

    /**
     * It retrieves a Problemset and a Contest objects to store them in the
     * database
     */
    private static function createContest(
        \OmegaUp\DAO\VO\Problemsets $problemset,
        \OmegaUp\DAO\VO\Contests $contest,
        int $currentUserId,
        ?int $originalProblemsetId = null
    ): void {
        $acl = new \OmegaUp\DAO\VO\ACLs();
        $acl->owner_id = $currentUserId;

        // Push changes
        try {
            // Begin a new transaction
            \OmegaUp\DAO\DAO::transBegin();

            \OmegaUp\DAO\ACLs::create($acl);
            $problemset->acl_id = $acl->acl_id;
            $problemset->type = 'Contest';
            $problemset->scoreboard_url = \OmegaUp\SecurityTools::randomString(
                30
            );
            $problemset->scoreboard_url_admin = \OmegaUp\SecurityTools::randomString(
                30
            );
            $contest->acl_id = $acl->acl_id;

            // Save the problemset object with data sent by user to the database
            \OmegaUp\DAO\Problemsets::create($problemset);

            $contest->problemset_id = $problemset->problemset_id;
            $contest->penalty_calc_policy = $contest->penalty_calc_policy ?: 'sum';
            $contest->rerun_id = $contest->rerun_id ?: 0;
            if (!is_null($originalProblemsetId)) {
                if (is_null($contest->problemset_id)) {
                    throw new \OmegaUp\Exceptions\NotFoundException(
                        'contestNotFound'
                    );
                }
                \OmegaUp\DAO\ProblemsetProblems::copyProblemset(
                    $contest->problemset_id,
                    $originalProblemsetId
                );
            }

            // Save the contest object with data sent by user to the database
            \OmegaUp\DAO\Contests::create($contest);

            // Update contest_id in problemset object
            $problemset->contest_id = $contest->contest_id;
            \OmegaUp\DAO\Problemsets::update($problemset);

            // End transaction transaction
            \OmegaUp\DAO\DAO::transEnd();
        } catch (\Exception $e) {
            // Operation failed in the data layer, rollback transaction
            \OmegaUp\DAO\DAO::transRollback();
            if (\OmegaUp\DAO\DAO::isDuplicateEntryException($e)) {
                throw new \OmegaUp\Exceptions\DuplicatedEntryInDatabaseException(
                    'aliasInUse',
                    $e
                );
            }
            throw $e;
        }

        // Expire contest-list cache
        \OmegaUp\Cache::invalidateAllKeys(\OmegaUp\Cache::CONTESTS_LIST_PUBLIC);
        \OmegaUp\Cache::invalidateAllKeys(
            \OmegaUp\Cache::CONTESTS_LIST_SYSTEM_ADMIN
        );

        self::$log->info("New Contest Created: {$contest->alias}");
    }

    /**
     * Creates a new contest
     *
     * @throws \OmegaUp\Exceptions\DuplicatedEntryInDatabaseException
     *
     * @return array{status: string}
     *
     * @omegaup-request-param mixed $admission_mode
     * @omegaup-request-param mixed $alias
     * @omegaup-request-param mixed $description
     * @omegaup-request-param mixed $feedback
     * @omegaup-request-param mixed $finish_time
     * @omegaup-request-param mixed $languages
     * @omegaup-request-param bool|null $needs_basic_information
     * @omegaup-request-param bool|null $partial_score
     * @omegaup-request-param mixed $penalty
     * @omegaup-request-param mixed $penalty_calc_policy
     * @omegaup-request-param mixed $penalty_type
     * @omegaup-request-param mixed $points_decay_factor
     * @omegaup-request-param null|string $problems
     * @omegaup-request-param mixed $requests_user_information
     * @omegaup-request-param mixed $scoreboard
     * @omegaup-request-param mixed $show_scoreboard_after
     * @omegaup-request-param mixed $start_time
     * @omegaup-request-param mixed $submissions_gap
     * @omegaup-request-param mixed $title
     * @omegaup-request-param int|null $window_length
     */
    public static function apiCreate(\OmegaUp\Request $r) {
        \OmegaUp\Controllers\Controller::ensureNotInLockdown();
        // Authenticate user
        $r->ensureMainUserIdentity();

        // Validate request
        self::validateCreate($r, $r->identity);

        // Set private contest by default if is not sent in request
        if (
            !is_null($r['admission_mode']) &&
            $r['admission_mode'] !== 'private'
        ) {
            throw new \OmegaUp\Exceptions\InvalidParameterException(
                'contestMustBeCreatedInPrivateMode'
            );
        }

        $problemset = new \OmegaUp\DAO\VO\Problemsets([
            'needs_basic_information' => $r->ensureOptionalBool(
                'needs_basic_information'
            ) ?? false,
            'requests_user_information' => $r['requests_user_information'],
        ]);

        $languages = (
            empty($r['languages']) || !is_array($r['languages']) ?
            null :
            join(',', $r['languages'])
        );
        $contest = new \OmegaUp\DAO\VO\Contests([
            'admission_mode' => 'private',
            'title' => $r['title'],
            'description' => $r['description'],
            'start_time' => $r['start_time'],
            'finish_time' => $r['finish_time'],
            'window_length' => $r['window_length'] ?: null,
            'alias' => $r['alias'],
            'scoreboard' => $r['scoreboard'],
            'points_decay_factor' => $r['points_decay_factor'],
            'partial_score' => $r->ensureOptionalBool('partial_score') ?? true,
            'submissions_gap' => $r['submissions_gap'],
            'feedback' => $r['feedback'],
            'penalty_calc_policy' => $r['penalty_calc_policy'],
            'penalty' => max(0, intval($r['penalty'])),
            'penalty_type' => $r['penalty_type'],
            'languages' => $languages,
            'show_scoreboard_after' => $r['show_scoreboard_after'] ?? true,
        ]);

        self::createContest($problemset, $contest, $r->user->user_id);

        return ['status' => 'ok'];
    }

    /**
     * Validates that Request contains expected data to create or update a contest
     * In case of update, everything is optional except the contest_alias
     * In case of error, this function throws.
     *
     * @throws \OmegaUp\Exceptions\InvalidParameterException
     *
     * @omegaup-request-param mixed $admission_mode
     * @omegaup-request-param null|string $alias
     * @omegaup-request-param null|string $description
     * @omegaup-request-param mixed $feedback
     * @omegaup-request-param int $finish_time
     * @omegaup-request-param mixed $languages
     * @omegaup-request-param bool|null $partial_score
     * @omegaup-request-param int|null $penalty
     * @omegaup-request-param mixed $penalty_calc_policy
     * @omegaup-request-param mixed $penalty_type
     * @omegaup-request-param float|null $points_decay_factor
     * @omegaup-request-param null|string $problems
     * @omegaup-request-param float|null $scoreboard
     * @omegaup-request-param bool|null $show_scoreboard_after
     * @omegaup-request-param int $start_time
     * @omegaup-request-param int $submissions_gap
     * @omegaup-request-param null|string $title
     * @omegaup-request-param int $window_length
     */
    private static function validateCommonCreateOrUpdate(
        \OmegaUp\Request $r,
        \OmegaUp\DAO\VO\Identities $identity,
        ?\OmegaUp\DAO\VO\Contests $contest = null,
        bool $isRequired = true
    ): void {
        \OmegaUp\Validators::validateOptionalStringNonEmpty(
            $r['title'],
            'title',
            $isRequired
        );
        \OmegaUp\Validators::validateOptionalStringNonEmpty(
            $r['description'],
            'description',
            $isRequired
        );

        // Get the actual start and finish time of the contest, considering that
        // in case of update, parameters can be optional
        $startTime = $r->ensureOptionalTimestamp(
            'start_time',
            null,
            null,
            $isRequired
        ) ?? (
            is_null($contest)
                ? null
                : \OmegaUp\DAO\DAO::fromMySQLTimestamp(
                    $contest->start_time
                )
        );
        $finishTime = $r->ensureOptionalTimestamp(
            'finish_time',
            null,
            null,
            $isRequired
        ) ?? (
            is_null($contest)
                ? null
                : \OmegaUp\DAO\DAO::fromMySQLTimestamp(
                    $contest->finish_time
                )
        );

        // Calculate the actual contest length
        $contestLength = null;
        if (!is_null($finishTime) && !is_null($startTime)) {
            // Validate start & finish time
            if ($startTime->time > $finishTime->time) {
                throw new \OmegaUp\Exceptions\InvalidParameterException(
                    'contestNewInvalidStartTime',
                    'finish_time'
                );
            }
            $contestLength = $finishTime->time - $startTime->time;
        }

        // Validate max contest length
        if ($contestLength > \OmegaUp\Controllers\Contest::MAX_CONTEST_LENGTH_SECONDS) {
            throw new \OmegaUp\Exceptions\InvalidParameterException(
                'contestLengthTooLong',
                'finish_time'
            );
        }

        // Window_length is optional
        if (!empty($r['window_length'])) {
            $r->ensureOptionalInt(
                'window_length',
                0,
                is_null($contestLength) ? null : intval($contestLength / 60)
            );
        }

        \OmegaUp\Validators::validateOptionalInEnum(
            $r['admission_mode'],
            'admission_mode',
            [
                'public',
                'private',
                'registration',
            ]
        );
        $contestAlias = $r->ensureOptionalString(
            'alias',
            $isRequired,
            fn (string $alias) => \OmegaUp\Validators::alias($alias)
        );
        if (
            !is_null($contestAlias) &&
            !is_null(\OmegaUp\DAO\Contests::getByAlias($contestAlias))
        ) {
            $exception = new \OmegaUp\Exceptions\DuplicatedEntryInDatabaseException(
                'aliasInUse'
            );
            $exception->addCustomMessageToArray('parameter', 'alias');
            throw $exception;
        }
        $r->ensureOptionalFloat('scoreboard', 0, 100, $isRequired);
        $r->ensureOptionalFloat('points_decay_factor', 0, 1, $isRequired);
        $r->ensureOptionalBool('partial_score');
        $r->ensureOptionalInt('submissions_gap', 0, null, $isRequired);
        $r->ensureOptionalInt('penalty', 0, 10000, $isRequired);
        // Validate the submission_gap in minutes so that the error message
        // matches what is displayed in the UI.
        \OmegaUp\Validators::validateNumberInRange(
            (
                is_null($r['submissions_gap']) ?
                null :
                floor(intval($r['submissions_gap']) / 60)
            ),
            'submissions_gap',
            1,
            is_null($contestLength) ? null : floor($contestLength / 60),
            $isRequired
        );

        \OmegaUp\Validators::validateOptionalInEnum(
            $r['feedback'],
            'feedback',
            ['none', 'summary', 'detailed'],
            $isRequired
        );
        \OmegaUp\Validators::validateOptionalInEnum(
            $r['penalty_type'],
            'penalty_type',
            ['contest_start', 'problem_open', 'runtime', 'none'],
            $isRequired
        );
        \OmegaUp\Validators::validateOptionalInEnum(
            $r['penalty_calc_policy'],
            'penalty_calc_policy',
            ['sum', 'max']
        );
        \OmegaUp\Validators::validateOptionalStringNonEmpty(
            $r['problems'],
            'problems'
        );

        // Problems is optional
        if (!is_null($r['problems'])) {
            /** @var list<array{problem: string, points: int}>|null */
            $requestProblems = json_decode($r['problems'], /*$assoc=*/true);
            if (!is_array($requestProblems)) {
                throw new \OmegaUp\Exceptions\InvalidParameterException(
                    'invalidParameters',
                    'problems'
                );
            }

            $problems = [];

            foreach ($requestProblems as $requestProblem) {
                $problem = \OmegaUp\DAO\Problems::getByAlias(
                    $requestProblem['problem']
                );
                if (is_null($problem)) {
                    throw new \OmegaUp\Exceptions\InvalidParameterException(
                        'parameterNotFound',
                        'problems'
                    );
                }
                \OmegaUp\Controllers\Problemset::validateAddProblemToProblemset(
                    $problem,
                    $identity
                );
                array_push($problems, [
                    'id' => $problem->problem_id,
                    'alias' => $requestProblem['problem'],
                    'points' => $requestProblem['points']
                ]);
            }

            $r['problems'] = $problems;
        }

        // Show scoreboard is always optional
        $r->ensureOptionalBool('show_scoreboard_after');

        // languages is required only when a contest is created
        if ($isRequired && empty($r['languages'])) {
            throw new \OmegaUp\Exceptions\InvalidParameterException(
                'parameterEmpty',
                'languages'
            );
        }

        if (is_string($r['languages'])) {
            $r['languages'] = explode(',', $r['languages']);
        }
        if (is_array($r['languages'])) {
            foreach ($r['languages'] as $language) {
                \OmegaUp\Validators::validateOptionalInEnum(
                    $language,
                    'languages',
                    array_keys(
                        \OmegaUp\Controllers\Run::SUPPORTED_LANGUAGES
                    )
                );
            }
        }
    }

    /**
     * Validates that Request contains expected data to create a contest
     * In case of error, this function throws.
     *
     * @throws \OmegaUp\Exceptions\InvalidParameterException
     *
     * @omegaup-request-param mixed $admission_mode
     * @omegaup-request-param null|string $alias
     * @omegaup-request-param null|string $description
     * @omegaup-request-param mixed $feedback
     * @omegaup-request-param int $finish_time
     * @omegaup-request-param mixed $languages
     * @omegaup-request-param bool|null $partial_score
     * @omegaup-request-param int|null $penalty
     * @omegaup-request-param mixed $penalty_calc_policy
     * @omegaup-request-param mixed $penalty_type
     * @omegaup-request-param float|null $points_decay_factor
     * @omegaup-request-param null|string $problems
     * @omegaup-request-param float|null $scoreboard
     * @omegaup-request-param bool|null $show_scoreboard_after
     * @omegaup-request-param int $start_time
     * @omegaup-request-param int $submissions_gap
     * @omegaup-request-param null|string $title
     * @omegaup-request-param int $window_length
     */
    private static function validateCreate(
        \OmegaUp\Request $r,
        \OmegaUp\DAO\VO\Identities $identity
    ): void {
        self::validateCommonCreateOrUpdate($r, $identity);
    }

    /**
     * Validates that Request contains expected data to update a contest
     * everything is optional except the contest_alias
     * In case of error, this function throws.
     *
     * @throws \OmegaUp\Exceptions\InvalidParameterException
     *
     * @return \OmegaUp\DAO\VO\Contests
     *
     * @omegaup-request-param mixed $admission_mode
     * @omegaup-request-param null|string $alias
     * @omegaup-request-param null|string $description
     * @omegaup-request-param mixed $feedback
     * @omegaup-request-param int $finish_time
     * @omegaup-request-param mixed $languages
     * @omegaup-request-param bool|null $partial_score
     * @omegaup-request-param int|null $penalty
     * @omegaup-request-param mixed $penalty_calc_policy
     * @omegaup-request-param mixed $penalty_type
     * @omegaup-request-param float|null $points_decay_factor
     * @omegaup-request-param null|string $problems
     * @omegaup-request-param float|null $scoreboard
     * @omegaup-request-param bool|null $show_scoreboard_after
     * @omegaup-request-param OmegaUp\Timestamp|null $start_time
     * @omegaup-request-param int $submissions_gap
     * @omegaup-request-param null|string $title
     * @omegaup-request-param int $window_length
     */
    private static function validateUpdate(
        \OmegaUp\Request $r,
        \OmegaUp\DAO\VO\Identities $identity,
        string $contestAlias
    ): \OmegaUp\DAO\VO\Contests {
        $contest = self::validateContestAdmin(
            $contestAlias,
            $identity
        );

        self::validateCommonCreateOrUpdate(
            $r,
            $identity,
            $contest,
            false /* is required*/
        );

        // Prevent date changes if a contest already has runs
        $startTime = $r->ensureOptionalTimestamp('start_time');
        if (
            !is_null($startTime) &&
            $startTime->time != $contest->start_time->time
        ) {
            $runCount = 0;

            $runCount = \OmegaUp\DAO\Submissions::countTotalSubmissionsOfProblemset(
                intval($contest->problemset_id)
            );

            if ($runCount > 0) {
                throw new \OmegaUp\Exceptions\InvalidParameterException(
                    'contestUpdateAlreadyHasRuns'
                );
            }
        }
        return $contest;
    }

    /**
     * Function created to be called for all the API's that only can access
     * admins or contest organizers.
     *
     * @throws \OmegaUp\Exceptions\NotFoundException
     * @throws \OmegaUp\Exceptions\ForbiddenAccessException
     *
     * @return \OmegaUp\DAO\VO\Contests
     */
    private static function validateContestAdmin(
        string $contestAlias,
        \OmegaUp\DAO\VO\Identities $identity
    ): \OmegaUp\DAO\VO\Contests {
        $contest = \OmegaUp\DAO\Contests::getByAlias($contestAlias);
        if (is_null($contest)) {
            throw new \OmegaUp\Exceptions\NotFoundException('contestNotFound');
        }

        if (!\OmegaUp\Authorization::isContestAdmin($identity, $contest)) {
            throw new \OmegaUp\Exceptions\ForbiddenAccessException(
                'userNotAllowed'
            );
        }
        return $contest;
    }

    /**
     * This function is used to restrict API in virtual contest
     *
     * @throws \OmegaUp\Exceptions\ForbiddenAccessException
     *
     * @return void
     */
    private static function forbiddenInVirtual(\OmegaUp\DAO\VO\Contests $contest): void {
        if (\OmegaUp\DAO\Contests::isVirtual($contest)) {
            throw new \OmegaUp\Exceptions\ForbiddenAccessException(
                'forbiddenInVirtualContest'
            );
        }
    }

    /**
     * Gets the problems from a contest
     *
     * @return array{problems: list<ContestProblem>}
     *
     * @omegaup-request-param string $contest_alias
     */
    public static function apiProblems(\OmegaUp\Request $r): array {
        // Authenticate user
        $r->ensureIdentity();

        $contestAlias = $r->ensureString(
            'contest_alias',
            fn (string $alias) => \OmegaUp\Validators::alias($alias)
        );

        // Only director is allowed to create problems in contest
        $contest = self::validateContestAdmin($contestAlias, $r->identity);
        if (is_null($contest->problemset_id)) {
            throw new \OmegaUp\Exceptions\NotFoundException(
                'contestNotFound'
            );
        }

        $problemset = \OmegaUp\DAO\Problemsets::getByPK(
            $contest->problemset_id
        );
        if (is_null($problemset) || is_null($problemset->problemset_id)) {
            throw new \OmegaUp\Exceptions\NotFoundException(
                'problemsetNotFound'
            );
        }
        $problems = \OmegaUp\DAO\ProblemsetProblems::getProblemsByProblemset(
            $problemset->problemset_id
        );
        foreach ($problems as &$problem) {
            unset($problem['problem_id']);
        }

        return [
            'problems' => $problems,
        ];
    }

    /**
     * Adds a problem to a contest
     *
     * @return array{status: string}
     *
     * @omegaup-request-param null|string $commit
     * @omegaup-request-param string $contest_alias
     * @omegaup-request-param int $order_in_contest
     * @omegaup-request-param float $points
     * @omegaup-request-param string $problem_alias
     */
    public static function apiAddProblem(\OmegaUp\Request $r): array {
        \OmegaUp\Controllers\Controller::ensureNotInLockdown();
        // Authenticate user
        $r->ensureMainUserIdentity();
        $contestAlias = $r->ensureString(
            'contest_alias',
            fn (string $alias) => \OmegaUp\Validators::alias($alias)
        );
        $problemAlias = $r->ensureString(
            'problem_alias',
            fn (string $alias) => \OmegaUp\Validators::alias($alias)
        );
        $points = $r->ensureFloat('points', 0, INF);
        $orderInContest = $r->ensureOptionalInt(
            'order_in_contest',
            0,
            null
        ) ?? 1;

        // Validate the request and get the problem and the contest in an array
        $params = self::validateAddToContestRequest(
            $r->identity,
            $contestAlias,
            $problemAlias
        );

        self::forbiddenInVirtual($params['contest']);

        /** @var int $params['contest']->problemset_id */
        $problemset = \OmegaUp\DAO\Problemsets::getByPK(
            $params['contest']->problemset_id
        );
        if (is_null($problemset)) {
            throw new \OmegaUp\Exceptions\NotFoundException(
                'problemsetNotFound'
            );
        }

        if (
            \OmegaUp\DAO\ProblemsetProblems::countProblemsetProblems(
                $problemset
            )
                >= MAX_PROBLEMS_IN_CONTEST
        ) {
            throw new \OmegaUp\Exceptions\PreconditionFailedException(
                'contestAddproblemTooManyProblems'
            );
        }

        \OmegaUp\Validators::validateStringOfLengthInRange(
            $r['commit'],
            'commit',
            1,
            40,
            false
        );
        [$masterCommit, $currentVersion] = \OmegaUp\Controllers\Problem::resolveCommit(
            $params['problem'],
            $r['commit']
        );

        \OmegaUp\Controllers\Problemset::addProblem(
            $params['contest']->problemset_id,
            $params['problem'],
            $masterCommit,
            $currentVersion,
            $r->identity,
            $points,
            $orderInContest
        );

        // Invalidar cache
        \OmegaUp\Cache::deleteFromCache(
            \OmegaUp\Cache::CONTEST_INFO,
            $contestAlias
        );
        \OmegaUp\Scoreboard::invalidateScoreboardCache(
            \OmegaUp\ScoreboardParams::fromContest(
                $params['contest']
            )
        );

        return ['status' => 'ok'];
    }

    /**
     * Validates the request for AddToContest and returns an array with
     * the problem and contest DAOs
     *
     * @throws \OmegaUp\Exceptions\InvalidParameterException
     * @throws \OmegaUp\Exceptions\ForbiddenAccessException
     *
     * @return array{contest: \OmegaUp\DAO\VO\Contests, problem: \OmegaUp\DAO\VO\Problems}
     */
    private static function validateAddToContestRequest(
        \OmegaUp\DAO\VO\Identities $identity,
        string $contestAlias,
        string $problemAlias
    ): array {
        // Only director is allowed to create problems in contest
        $contest = \OmegaUp\DAO\Contests::getByAlias($contestAlias);
        if (is_null($contest)) {
            throw new \OmegaUp\Exceptions\InvalidParameterException(
                'parameterNotFound',
                'contest_alias'
            );
        }
        // Only contest admin is allowed to create problems in contest
        if (!\OmegaUp\Authorization::isContestAdmin($identity, $contest)) {
            throw new \OmegaUp\Exceptions\ForbiddenAccessException(
                'cannotAddProb'
            );
        }

        $problem = \OmegaUp\DAO\Problems::getByAlias($problemAlias);
        if (is_null($problem)) {
            throw new \OmegaUp\Exceptions\InvalidParameterException(
                'parameterNotFound',
                'problem_alias'
            );
        }

        if (
            $problem->visibility == \OmegaUp\ProblemParams::VISIBILITY_PRIVATE_BANNED
            || $problem->visibility == \OmegaUp\ProblemParams::VISIBILITY_PUBLIC_BANNED
        ) {
            throw new \OmegaUp\Exceptions\ForbiddenAccessException(
                'problemIsBanned'
            );
        }
        if (
            !\OmegaUp\DAO\Problems::isVisible($problem) &&
            !\OmegaUp\Authorization::isProblemAdmin(
                $identity,
                $problem
            )
        ) {
            throw new \OmegaUp\Exceptions\ForbiddenAccessException(
                'problemIsPrivate'
            );
        }

        return [
            'contest' => $contest,
            'problem' => $problem,
        ];
    }

    /**
     * Removes a problem from a contest
     *
     * @return array{status: string}
     *
     * @omegaup-request-param string $contest_alias
     * @omegaup-request-param string $problem_alias
     */
    public static function apiRemoveProblem(\OmegaUp\Request $r) {
        // Authenticate user
        $r->ensureMainUserIdentity();

        $contestAlias = $r->ensureString(
            'contest_alias',
            fn (string $alias) => \OmegaUp\Validators::alias($alias)
        );
        $problemAlias = $r->ensureString(
            'problem_alias',
            fn (string $alias) => \OmegaUp\Validators::alias($alias)
        );

        // Validate the request and get the problem and the contest in an array
        $params = self::validateRemoveFromContestRequest(
            $contestAlias,
            $problemAlias,
            $r->identity
        );

        self::forbiddenInVirtual($params['contest']);

        \OmegaUp\DAO\ProblemsetProblems::delete(new \OmegaUp\DAO\VO\ProblemsetProblems([
            'problemset_id' => $params['contest']->problemset_id,
            'problem_id' => $params['problem']->problem_id
        ]));

        // Invalidar cache
        \OmegaUp\Cache::deleteFromCache(
            \OmegaUp\Cache::CONTEST_INFO,
            $contestAlias
        );
        \OmegaUp\Scoreboard::invalidateScoreboardCache(
            \OmegaUp\ScoreboardParams::fromContest(
                $params['contest']
            )
        );

        return ['status' => 'ok'];
    }

    /**
     * Validates the request for RemoveFromContest and returns an array with
     * the problem and contest DAOs
     *
     * @throws \OmegaUp\Exceptions\InvalidParameterException
     * @throws \OmegaUp\Exceptions\ForbiddenAccessException
     *
     * @return array{contest: \OmegaUp\DAO\VO\Contests, problem: \OmegaUp\DAO\VO\Problems}
     */
    private static function validateRemoveFromContestRequest(
        string $contestAlias,
        string $problemAlias,
        \OmegaUp\DAO\VO\Identities $identity
    ): array {
        $contest = \OmegaUp\DAO\Contests::getByAlias($contestAlias);
        if (is_null($contest) || is_null($contest->problemset_id)) {
            throw new \OmegaUp\Exceptions\InvalidParameterException(
                'parameterNotFound',
                'contest_alias'
            );
        }
        // Only contest admin is allowed to remove problems in contest
        if (!\OmegaUp\Authorization::isContestAdmin($identity, $contest)) {
            throw new \OmegaUp\Exceptions\ForbiddenAccessException(
                'cannotRemoveProblem'
            );
        }

        $problem = \OmegaUp\DAO\Problems::getByAlias($problemAlias);
        if (is_null($problem)) {
            throw new \OmegaUp\Exceptions\InvalidParameterException(
                'parameterNotFound',
                'problem_alias'
            );
        }

        // Disallow removing problem from contest if it already has runs within the contest
        if (
            \OmegaUp\DAO\Submissions::countTotalRunsOfProblemInProblemset(
                intval($problem->problem_id),
                intval($contest->problemset_id)
            ) > 0
            && !\OmegaUp\Authorization::isSystemAdmin($identity)
        ) {
            throw new \OmegaUp\Exceptions\ForbiddenAccessException(
                'cannotRemoveProblemWithSubmissions'
            );
        }

        if (self::isPublic($contest->admission_mode)) {
            // Check that contest has at least 2 problems
            $problemset = \OmegaUp\DAO\Problemsets::getByPK(
                $contest->problemset_id
            );
            if (is_null($problemset)) {
                throw new \OmegaUp\Exceptions\NotFoundException(
                    'problemsetNotFound'
                );
            }
            $problemsInContest = \OmegaUp\DAO\ProblemsetProblems::GetRelevantProblems(
                $problemset
            );
            if (count($problemsInContest) < 2) {
                throw new \OmegaUp\Exceptions\InvalidParameterException(
                    'contestPublicRequiresProblem'
                );
            }
        }

        return [
            'contest' => $contest,
            'problem' => $problem,
        ];
    }

    /**
     * Return a report of which runs would change due to a version change.
     *
     * @return array{diff: list<array{guid: string, new_score: float|null, new_status: null|string, new_verdict: null|string, old_score: float|null, old_status: null|string, old_verdict: null|string, problemset_id: int|null, username: string}>}
     *
     * @omegaup-request-param string $contest_alias
     * @omegaup-request-param null|string $problem_alias
     * @omegaup-request-param string $version
     */
    public static function apiRunsDiff(\OmegaUp\Request $r): array {
        $r->ensureIdentity();

        $problemAlias = $r->ensureString(
            'problem_alias',
            fn (string $alias) => \OmegaUp\Validators::alias($alias)
        );
        $contestAlias = $r->ensureString(
            'contest_alias',
            fn (string $alias) => \OmegaUp\Validators::alias($alias)
        );
        \OmegaUp\Validators::validateStringNonEmpty($r['version'], 'version');

        $contest = self::validateContestAdmin($contestAlias, $r->identity);

        $problem = \OmegaUp\DAO\Problems::getByAlias($problemAlias);
        if (is_null($problem)) {
            throw new \OmegaUp\Exceptions\NotFoundException('problemNotFound');
        }

        $problemsetProblem = \OmegaUp\DAO\ProblemsetProblems::getByPK(
            intval($contest->problemset_id),
            intval($problem->problem_id)
        );
        if (
            is_null($problemsetProblem)
            || is_null($problemsetProblem->version)
        ) {
            throw new \OmegaUp\Exceptions\NotFoundException('recordNotFound');
        }

        return [
            'diff' => \OmegaUp\DAO\Runs::getRunsDiffsForVersion(
                $problem,
                intval($contest->problemset_id),
                $problemsetProblem->version,
                $r['version']
            ),
        ];
    }

    /**
     * Validates add/remove user request
     *
     * @throws \OmegaUp\Exceptions\InvalidParameterException
     * @throws \OmegaUp\Exceptions\ForbiddenAccessException
     *
     * @return array{0: \OmegaUp\DAO\VO\Identities, 1: \OmegaUp\DAO\VO\Contests}
     */
    private static function validateAddRemoveUser(
        string $contestAlias,
        string $usernameOrEmail,
        \OmegaUp\DAO\VO\Identities $identity
    ): array {
        $identityToRemove = \OmegaUp\Controllers\Identity::resolveIdentity(
            $usernameOrEmail
        );
        $contest = self::validateContestAdmin($contestAlias, $identity);
        return [$identityToRemove, $contest];
    }

    /**
     * Adds a user to a contest.
     * By default, any user can view details of public contests.
     * Only users added through this API can view private contests
     *
     * @throws \OmegaUp\Exceptions\ForbiddenAccessException
     *
     * @return array{status: string}
     *
     * @omegaup-request-param string $contest_alias
     * @omegaup-request-param string $usernameOrEmail
     */
    public static function apiAddUser(\OmegaUp\Request $r): array {
        \OmegaUp\Controllers\Controller::ensureNotInLockdown();
        // Authenticate logged user
        $r->ensureMainUserIdentity();
        $contestAlias = $r->ensureString(
            'contest_alias',
            fn (string $alias) => \OmegaUp\Validators::alias($alias)
        );
        \OmegaUp\Validators::validateStringNonEmpty(
            $r['usernameOrEmail'],
            'usernameOrEmail'
        );
        [$identity, $contest] = self::validateAddRemoveUser(
            $contestAlias,
            $r['usernameOrEmail'],
            $r->identity
        );
        if (is_null($identity->identity_id)) {
            throw new \OmegaUp\Exceptions\NotFoundException(
                'userNotExist'
            );
        }

        try {
            // Begin a new transaction
            \OmegaUp\DAO\DAO::transBegin();

            // Save the contest to the DB
            \OmegaUp\DAO\ProblemsetIdentities::replace(
                new \OmegaUp\DAO\VO\ProblemsetIdentities([
                    'problemset_id' => $contest->problemset_id,
                    'identity_id' => $identity->identity_id,
                    'access_time' => null,
                    'end_time' => null,
                    'score' => 0,
                    'time' => 0,
                    'is_invited' => true,
                ])
            );

            if ($contest->admission_mode === 'registration') {
                // Pre-accept user
                self::preAcceptAccessRequest(
                    $contest,
                    [$identity->identity_id],
                    $r->user
                );
            }
            // End transaction
            \OmegaUp\DAO\DAO::transEnd();
        } catch (\Exception $e) {
            // Operation failed in the data layer, rollback transaction
            \OmegaUp\DAO\DAO::transRollback();

            throw $e;
        }

        return ['status' => 'ok'];
    }

    /**
     * @param list<int> $identitiesIDs
     */
    private static function preAcceptAccessRequest(
        \OmegaUp\DAO\VO\Contests $contest,
        array $identitiesIDs,
        \OmegaUp\DAO\VO\Users $admin
    ): void {
        $time = \OmegaUp\Time::get();
        $note = \OmegaUp\Translations::getInstance()->get(
            'contestRegistrationPreAcceptedDescription'
        );
        foreach ($identitiesIDs as $identityID) {
            if (
                \OmegaUp\DAO\ProblemsetIdentityRequest::replace(
                    new \OmegaUp\DAO\VO\ProblemsetIdentityRequest([
                        'identity_id' => $identityID,
                        'problemset_id' => $contest->problemset_id,
                        'request_time' => $time,
                        'last_update' => $time,
                        'accepted' => true,
                        'extra_note' => $note,
                    ])
                ) > 0
            ) {
                // Save this action in the history
                \OmegaUp\DAO\ProblemsetIdentityRequestHistory::create(
                    new \OmegaUp\DAO\VO\ProblemsetIdentityRequestHistory([
                        'identity_id' => $identityID,
                        'problemset_id' => $contest->problemset_id,
                        'time' => $time,
                        'admin_id' => $admin->user_id,
                        'accepted' => true,
                    ])
                );
            }
        }
    }

    /**
     * Remove a user from a private contest
     *
     * @return array{status: string}
     *
     * @omegaup-request-param string $contest_alias
     * @omegaup-request-param string $usernameOrEmail
     */
    public static function apiRemoveUser(\OmegaUp\Request $r): array {
        // Authenticate logged user
        $r->ensureMainUserIdentity();
        $contestAlias = $r->ensureString(
            'contest_alias',
            fn (string $alias) => \OmegaUp\Validators::alias($alias)
        );
        \OmegaUp\Validators::validateStringNonEmpty(
            $r['usernameOrEmail'],
            'usernameOrEmail'
        );
        [$identity, $contest] = self::validateAddRemoveUser(
            $contestAlias,
            $r['usernameOrEmail'],
            $r->identity
        );

        \OmegaUp\DAO\ProblemsetIdentities::delete(new \OmegaUp\DAO\VO\ProblemsetIdentities([
            'problemset_id' => $contest->problemset_id,
            'identity_id' => $identity->identity_id,
        ]));

        return ['status' => 'ok'];
    }

    /**
     * Adds an group to a contest
     *
     * @throws \OmegaUp\Exceptions\ForbiddenAccessException
     *
     * @return array{status: string}
     *
     * @omegaup-request-param string $contest_alias
     * @omegaup-request-param string $group
     */
    public static function apiAddGroup(\OmegaUp\Request $r): array {
        \OmegaUp\Controllers\Controller::ensureNotInLockdown();
        // Authenticate logged user
        $r->ensureIdentity();

        // Check contest_alias
        $contestAlias = $r->ensureString(
            'contest_alias',
            fn (string $alias) => \OmegaUp\Validators::alias($alias)
        );
        $groupAlias = $r->ensureString(
            'group',
            fn (string $alias) => \OmegaUp\Validators::alias($alias)
        );

        $group = \OmegaUp\DAO\Groups::findByAlias($groupAlias);
        if (is_null($group)) {
            throw new \OmegaUp\Exceptions\InvalidParameterException(
                'invalidParameters'
            );
        }

        $contest = self::validateContestAdmin(
            $contestAlias,
            $r->identity
        );
        $problemset = \OmegaUp\DAO\Problemsets::getByPK(
            intval($contest->problemset_id)
        );
        if (is_null($problemset)) {
            throw new \OmegaUp\Exceptions\NotFoundException('contestNotFound');
        }
        \OmegaUp\DAO\GroupRoles::create(
            new \OmegaUp\DAO\VO\GroupRoles([
                'acl_id' => $problemset->acl_id,
                'group_id' => $group->group_id,
                'role_id' => \OmegaUp\Authorization::CONTESTANT_ROLE,
            ])
        );

        return ['status' => 'ok'];
    }

    /**
     * Removes a group from a contest
     *
     * @throws \OmegaUp\Exceptions\ForbiddenAccessException
     *
     * @return array{status: string}
     *
     * @omegaup-request-param string $contest_alias
     * @omegaup-request-param string $group
     */
    public static function apiRemoveGroup(\OmegaUp\Request $r): array {
        // Authenticate logged user
        $r->ensureIdentity();

        // Check contest_alias
        $contestAlias = $r->ensureString(
            'contest_alias',
            fn (string $alias) => \OmegaUp\Validators::alias($alias)
        );
        $groupAlias = $r->ensureString(
            'group',
            fn (string $alias) => \OmegaUp\Validators::alias($alias)
        );

        $group = \OmegaUp\DAO\Groups::findByAlias($groupAlias);
        if (is_null($group)) {
            throw new \OmegaUp\Exceptions\InvalidParameterException(
                'invalidParameters'
            );
        }

        $contest = self::validateContestAdmin($contestAlias, $r->identity);
        $problemset = \OmegaUp\DAO\Problemsets::getByPK(
            intval($contest->problemset_id)
        );
        if (is_null($problemset)) {
            throw new \OmegaUp\Exceptions\NotFoundException(
                'problemsetNotFound'
            );
        }
        \OmegaUp\DAO\GroupRoles::delete(
            new \OmegaUp\DAO\VO\GroupRoles([
                'acl_id' => $problemset->acl_id,
                'group_id' => $group->group_id,
                'role_id' => \OmegaUp\Authorization::CONTESTANT_ROLE,
            ])
        );

        return ['status' => 'ok'];
    }

    /**
     * Adds an admin to a contest
     *
     * @throws \OmegaUp\Exceptions\ForbiddenAccessException
     *
     * @return array{status: string}
     *
     * @omegaup-request-param string $contest_alias
     * @omegaup-request-param string $usernameOrEmail
     */
    public static function apiAddAdmin(\OmegaUp\Request $r): array {
        \OmegaUp\Controllers\Controller::ensureNotInLockdown();
        // Authenticate logged user
        $r->ensureMainUserIdentity();

        // Check contest_alias
        $contestAlias = $r->ensureString(
            'contest_alias',
            fn (string $alias) => \OmegaUp\Validators::alias($alias)
        );
        \OmegaUp\Validators::validateStringNonEmpty(
            $r['usernameOrEmail'],
            'usernameOrEmail'
        );

        $user = \OmegaUp\Controllers\User::resolveUser($r['usernameOrEmail']);

        $contest = self::validateContestAdmin($contestAlias, $r->identity);
        if (is_null($contest->acl_id)) {
            throw new \OmegaUp\Exceptions\NotFoundException('contestNotFound');
        }

        \OmegaUp\Controllers\ACL::addUser(
            $contest->acl_id,
            intval($user->user_id)
        );

        return ['status' => 'ok'];
    }

    /**
     * Removes an admin from a contest
     *
     * @throws \OmegaUp\Exceptions\ForbiddenAccessException
     *
     * @return array{status: string}
     *
     * @omegaup-request-param string $contest_alias
     * @omegaup-request-param string $usernameOrEmail
     */
    public static function apiRemoveAdmin(\OmegaUp\Request $r): array {
        // Authenticate logged user
        $r->ensureMainUserIdentity();

        // Check contest_alias
        $contestAlias = $r->ensureString(
            'contest_alias',
            fn (string $alias) => \OmegaUp\Validators::alias($alias)
        );
        \OmegaUp\Validators::validateStringNonEmpty(
            $r['usernameOrEmail'],
            'usernameOrEmail'
        );

        $identity = \OmegaUp\Controllers\Identity::resolveIdentity(
            $r['usernameOrEmail']
        );
        if (is_null($identity->user_id)) {
            throw new \OmegaUp\Exceptions\InvalidParameterException(
                'invalidUser'
            );
        }

        $contest = self::validateContestAdmin($contestAlias, $r->identity);

        // Check if admin to delete is actually an admin
        if (!\OmegaUp\Authorization::isContestAdmin($identity, $contest)) {
            throw new \OmegaUp\Exceptions\NotFoundException();
        }

        \OmegaUp\Controllers\ACL::removeUser(
            intval($contest->acl_id),
            $identity->user_id
        );

        return ['status' => 'ok'];
    }

    /**
     * Adds an group admin to a contest
     *
     * @throws \OmegaUp\Exceptions\ForbiddenAccessException
     *
     * @return array{status: string}
     *
     * @omegaup-request-param string $contest_alias
     * @omegaup-request-param string $group
     */
    public static function apiAddGroupAdmin(\OmegaUp\Request $r): array {
        \OmegaUp\Controllers\Controller::ensureNotInLockdown();
        // Authenticate logged user
        $r->ensureMainUserIdentity();

        // Check contest_alias
        $contestAlias = $r->ensureString(
            'contest_alias',
            fn (string $alias) => \OmegaUp\Validators::alias($alias)
        );
        $groupAlias = $r->ensureString(
            'group',
            fn (string $alias) => \OmegaUp\Validators::alias($alias)
        );

        $group = \OmegaUp\DAO\Groups::findByAlias($groupAlias);
        if (is_null($group)) {
            throw new \OmegaUp\Exceptions\InvalidParameterException(
                'invalidParameters'
            );
        }

        $contest = self::validateContestAdmin($contestAlias, $r->identity);

        \OmegaUp\Controllers\ACL::addGroup(
            intval($contest->acl_id),
            intval($group->group_id)
        );

        return ['status' => 'ok'];
    }

    /**
     * Removes a group admin from a contest
     *
     * @throws \OmegaUp\Exceptions\ForbiddenAccessException
     *
     * @return array{status: string}
     *
     * @omegaup-request-param string $contest_alias
     * @omegaup-request-param string $group
     */
    public static function apiRemoveGroupAdmin(\OmegaUp\Request $r): array {
        // Authenticate logged user
        $r->ensureMainUserIdentity();

        // Check contest_alias
        $contestAlias = $r->ensureString(
            'contest_alias',
            fn (string $alias) => \OmegaUp\Validators::alias($alias)
        );
        $groupAlias = $r->ensureString(
            'group',
            fn (string $alias) => \OmegaUp\Validators::alias($alias)
        );

        $group = \OmegaUp\DAO\Groups::findByAlias($groupAlias);
        if (is_null($group)) {
            throw new \OmegaUp\Exceptions\InvalidParameterException(
                'invalidParameters'
            );
        }

        $contest = self::validateContestAdmin($contestAlias, $r->identity);

        \OmegaUp\Controllers\ACL::removeGroup(
            intval($contest->acl_id),
            intval($group->group_id)
        );

        return ['status' => 'ok'];
    }

    /**
     * Validate the Clarifications request
     *
     * @omegaup-request-param string $contest_alias
     * @omegaup-request-param int $offset
     * @omegaup-request-param int $rowcount
     */
    private static function validateClarifications(\OmegaUp\Request $r): \OmegaUp\DAO\VO\Contests {
        // Check contest_alias
        $contestAlias = $r->ensureString(
            'contest_alias',
            fn (string $alias) => \OmegaUp\Validators::alias($alias)
        );

        $contest = \OmegaUp\DAO\Contests::getByAlias($contestAlias);
        if (is_null($contest)) {
            throw new \OmegaUp\Exceptions\NotFoundException('contestNotFound');
        }

        $r->ensureOptionalInt('offset' /* optional */);
        $r->ensureOptionalInt('rowcount' /* optional */);

        return $contest;
    }

    /**
     * Get clarifications of a contest
     *
     * @return array{clarifications: list<Clarification>}
     *
     * @omegaup-request-param string $contest_alias
     * @omegaup-request-param int $offset
     * @omegaup-request-param int $rowcount
     */
    public static function apiClarifications(\OmegaUp\Request $r): array {
        $r->ensureIdentity();
        $r->ensureOptionalInt('offset' /* optional */);
        $r->ensureOptionalInt('rowcount' /* optional */);
        $contest = self::validateClarifications($r);

        $isContestDirector = \OmegaUp\Authorization::isContestAdmin(
            $r->identity,
            $contest
        );

        return [
            'clarifications' => \OmegaUp\DAO\Clarifications::GetProblemsetClarifications(
                intval($contest->problemset_id),
                $isContestDirector,
                $r->identity->identity_id,
                empty($r['offset']) ? null : intval($r['offset']),
                empty($r['rowcount']) ? 1000 : intval($r['rowcount'])
            ),
        ];
    }

    /**
     * Returns the Scoreboard events
     *
     * @throws \OmegaUp\Exceptions\NotFoundException
     *
     * @return array{events: list<ScoreboardEvent>}
     *
     * @omegaup-request-param string $contest_alias
     * @omegaup-request-param null|string $token
     */
    public static function apiScoreboardEvents(\OmegaUp\Request $r): array {
        try {
            $r->ensureidentity();
        } catch (\OmegaUp\Exceptions\UnauthorizedException $e) {
            $r->identity = null;
        }
        $contestAlias = $r->ensureString(
            'contest_alias',
            fn (string $alias) => \OmegaUp\Validators::alias($alias)
        );
        $token = $r->ensureOptionalString('token');

        // Get the current user
<<<<<<< HEAD
=======
        try {
            $r->ensureidentity();
        } catch (\OmegaUp\Exceptions\UnauthorizedException $e) {
            $r->identity = null;
        }
        $contestAlias = $r->ensureString(
            'contest_alias',
            fn (string $alias) => \OmegaUp\Validators::alias($alias)
        );
        $token = $r->ensureOptionalString('token');
>>>>>>> 4e033a64
        $response = self::validateDetails($contestAlias, $r->identity, $token);

        $params = \OmegaUp\ScoreboardParams::fromContest($response['contest']);
        $params->admin = (
            !is_null($r->identity) &&
            \OmegaUp\Authorization::isContestAdmin(
                $r->identity,
                $response['contest']
            ) &&
            !\OmegaUp\DAO\Contests::isVirtual($response['contest'])
        );
        $params->show_all_runs = !\OmegaUp\DAO\Contests::isVirtual(
            $response['contest']
        );
        $scoreboard = new \OmegaUp\Scoreboard($params);

        // Push scoreboard data in response
        return [
            'events' => $scoreboard->events(),
        ];
    }

    /**
     * Returns the Scoreboard
     *
     * @throws \OmegaUp\Exceptions\NotFoundException
     *
     * @return Scoreboard
     *
     * @omegaup-request-param string $contest_alias
     * @omegaup-request-param null|string $token
     */
    public static function apiScoreboard(\OmegaUp\Request $r): array {
        $contestAlias = $r->ensureString(
            'contest_alias',
            fn (string $alias) => \OmegaUp\Validators::alias($alias)
        );
        [
            'contest' => $contest,
            'problemset' => $problemset
        ] = self::validateBasicDetails($contestAlias);
        \OmegaUp\Validators::validateOptionalStringNonEmpty(
            $r['token'],
            'token'
        );
        try {
            $r->ensureIdentity();
        } catch (\OmegaUp\Exceptions\UnauthorizedException $e) {
            // Do nothing.
            $r->identity = null;
        }
        return self::getScoreboard(
            $contest,
            $problemset,
            $r->identity,
            $r['token']
        );
    }

    /**
     * @return Scoreboard
     */
    private static function getScoreboard(
        \OmegaUp\DAO\VO\Contests $contest,
        \OmegaUp\DAO\VO\Problemsets $problemset,
        ?\OmegaUp\DAO\VO\Identities $identity,
        ?string $token = null
    ) {
        // If true, will override Scoreboard Pertentage to 100%
        $showAllRuns = false;

        if (is_null($token)) {
            // User should be logged
            if (is_null($identity)) {
                throw new \OmegaUp\Exceptions\UnauthorizedException();
            }

            self::canAccessContest($contest, $identity);

            if (
                \OmegaUp\Authorization::isContestAdmin(
                    $identity,
                    $contest
                )
            ) {
                $showAllRuns = true;
            }
        } else {
            if ($token === $problemset->scoreboard_url) {
                $showAllRuns = false;
            } elseif ($token === $problemset->scoreboard_url_admin) {
                $showAllRuns = true;
            } else {
                throw new \OmegaUp\Exceptions\ForbiddenAccessException(
                    'invalidScoreboardUrl'
                );
            }
        }

        // Create scoreboard
        $params = \OmegaUp\ScoreboardParams::fromContest($contest);
        $params->admin = $showAllRuns;
        $scoreboard = new \OmegaUp\Scoreboard($params);

        return $scoreboard->generate();
    }

    /**
     * Gets the accomulative scoreboard for an array of contests
     *
     * @return array{ranking: list<array{name: null|string, username: string, contests: array<string, array{points: float, penalty: float}>, total: array{points: float, penalty: float}}>}
     *
     * @omegaup-request-param string $contest_aliases
     * @omegaup-request-param mixed $contest_params
     * @omegaup-request-param null|string $usernames_filter
     */
    public static function apiScoreboardMerge(\OmegaUp\Request $r): array {
        // Get the current user
        $r->ensureIdentity();

        \OmegaUp\Validators::validateStringNonEmpty(
            $r['contest_aliases'],
            'contest_aliases'
        );
        $contestAliases = explode(',', $r['contest_aliases']);

        \OmegaUp\Validators::validateOptionalStringNonEmpty(
            $r['usernames_filter'],
            'usernames_filter'
        );
        /** @var list<string> */
        $usernamesFilter = [];
        if (isset($r['usernames_filter'])) {
            $usernamesFilter = explode(',', $r['usernames_filter']);
        }

        if (isset($r['contest_params']) && is_array($r['contest_params'])) {
            /** @var array<string, array{only_ac: bool, weight: float}> */
            $contestParams = $r['contest_params'];
        } else {
            /** @var array<string, array{only_ac: bool, weight: float}> */
            $contestParams = [];
        }

        return [
            'ranking' => self::getMergedScoreboard(
                $contestAliases,
                $usernamesFilter,
                $contestParams
            ),
        ];
    }

    /**
     * @param list<string> $contestAliases
     * @param list<string> $usernamesFilter
     * @param array<string, array{only_ac: bool, weight: float}> $contestParams
     *
     * @return list<array{name: null|string, username: string, contests: array<string, array{points: float, penalty: float}>, total: array{points: float, penalty: float}}>
     */
    public static function getMergedScoreboard(
        array $contestAliases,
        array $usernamesFilter,
        array $contestParams
    ): array {
        // Validate all contest alias
        $contests = [];
        foreach ($contestAliases as $contestAlias) {
            $contest = \OmegaUp\DAO\Contests::getByAlias($contestAlias);
            if (is_null($contest)) {
                throw new \OmegaUp\Exceptions\NotFoundException(
                    'contestNotFound'
                );
            }

            $contests[] = $contest;
        }

        // Get all scoreboards
        $scoreboards = [];
        foreach ($contests as $contest) {
            if (is_null($contest->alias)) {
                throw new \OmegaUp\Exceptions\NotFoundException(
                    'contestNotFound'
                );
            }
            // Set defaults for contests params
            if (!isset($contestParams[$contest->alias])) {
                $contestParams[$contest->alias] = [
                    'only_ac' => false,
                    'weight' => 1.0,
                ];
            }
            $params = \OmegaUp\ScoreboardParams::fromContest($contest);
            $params->only_ac = $contestParams[strval(
                $contest->alias
            )]['only_ac'];
            $s = new \OmegaUp\Scoreboard($params);

            $scoreboards[strval($contest->alias)] = $s->generate();
        }

        /** @var array<string, array{name: null|string, username: string, contests: array<string, array{points: float, penalty: float}>, total: array{points: float, penalty: float}}> */
        $mergedScoreboard = [];

        // Merge
        /** @var string $contestAlias */
        foreach ($scoreboards as $contestAlias => $scoreboard) {
            foreach ($scoreboard['ranking'] as $userResults) {
                $username = $userResults['username'];
                // If user haven't been added to the merged scoredboard, add them.
                if (!isset($mergedScoreboard[$username])) {
                    $mergedScoreboard[$username] = [
                        'name' => $userResults['name'],
                        'username' => $username,
                        'contests' => [],
                        'total' => [
                            'points' => 0.0,
                            'penalty' => 0.0,
                        ],
                    ];
                }

                $mergedScoreboard[$username]['contests'][$contestAlias] = [
                    'points' => ($userResults['total']['points'] * $contestParams[$contestAlias]['weight']),
                    'penalty' => $userResults['total']['penalty'],
                ];

                $mergedScoreboard[$username]['total']['points'] += (
                    $userResults['total']['points'] * $contestParams[$contestAlias]['weight']
                );
                $mergedScoreboard[$username]['total']['penalty'] += (
                    $userResults['total']['penalty']
                );
            }
        }

        // Remove users not in filter
        if (!empty($usernamesFilter)) {
            foreach ($mergedScoreboard as $username => $entry) {
                if (array_search($username, $usernamesFilter) === false) {
                    unset($mergedScoreboard[$username]);
                }
            }
        }

        // Normalize user["contests"] entries so all contain the same contests
        foreach ($mergedScoreboard as $username => $entry) {
            foreach ($contests as $contest) {
                if (isset($entry['contests'][$contest->alias]['points'])) {
                    continue;
                }
                /** @var string $contest->alias */
                $mergedScoreboard[$username]['contests'][$contest->alias] = [
                    'points' => 0.0,
                    'penalty' => 0.0,
                ];
            }
        }

        // Sort mergedScoreboard
        usort(
            $mergedScoreboard,
            /**
             * @param array{name: null|string, username: string, contests: array<string, array{points: float, penalty: float}>, total: array{points: float, penalty: float}} $a
             * @param array{name: null|string, username: string, contests: array<string, array{points: float, penalty: float}>, total: array{points: float, penalty: float}} $b
             */
            function ($a, $b): int {
                if ($a['total']['points'] == $b['total']['points']) {
                    if ($a['total']['penalty'] == $b['total']['penalty']) {
                        return 0;
                    }

                    return ($a['total']['penalty'] > $b['total']['penalty']) ? 1 : -1;
                }

                return ($a['total']['points'] < $b['total']['points']) ? 1 : -1;
            }
        );

        /** @var list<array{name: null|string, username: string, contests: array<string, array{points: float, penalty: float}>, total: array{points: float, penalty: float}}> */
        return $mergedScoreboard;
    }

    /**
     * @return array{users: list<array{accepted: bool|null, admin?: array{username?: null|string}, country: null|string, last_update: \OmegaUp\Timestamp|null, request_time: \OmegaUp\Timestamp, username: string}>, contest_alias: string}
     *
     * @omegaup-request-param string $contest_alias
     */
    public static function apiRequests(\OmegaUp\Request $r): array {
        // Authenticate request
        $r->ensureIdentity();

        $contestAlias = $r->ensureString(
            'contest_alias',
            fn (string $alias) => \OmegaUp\Validators::alias($alias)
        );

        $contest = self::validateContestAdmin($contestAlias, $r->identity);

        if (is_null($contest->problemset_id)) {
            throw new \OmegaUp\Exceptions\NotFoundException('contestNotFound');
        }

        $resultAdmins =
            \OmegaUp\DAO\ProblemsetIdentityRequest::getFirstAdminForProblemsetRequest(
                $contest->problemset_id
            );
        $resultRequests =
            \OmegaUp\DAO\ProblemsetIdentityRequest::getRequestsForProblemset(
                $contest->problemset_id
            );

        $admins = [];
        $requestsAdmins = [];
        $result = [
            'contest_alias' => $contestAlias,
            'users' => [],
        ];
        foreach ($resultAdmins as $result) {
            $adminId = $result['admin_id'];
            if (!empty($adminId) && !array_key_exists($adminId, $admins)) {
                $admin = [];
                $data = \OmegaUp\DAO\Identities::findByUserId($adminId);
                if (!is_null($data)) {
                    $admin = [
                        'username' => $data->username,
                    ];
                }
                $requestsAdmins[$result['identity_id']] = $admin;
            }
        }

        $usersRequests = array_map(function ($request) use ($requestsAdmins) {
            if (isset($requestsAdmins[$request['identity_id']])) {
                $request['admin'] = $requestsAdmins[$request['identity_id']];
            }
            unset($request['identity_id']);
            return $request;
        }, $resultRequests);

        return [
            'users' => $usersRequests,
            'contest_alias' => $contestAlias,
        ];
    }

    /**
     * @return array{status: string}
     *
     * @omegaup-request-param string $contest_alias
     * @omegaup-request-param null|string $note
     * @omegaup-request-param mixed $resolution
     * @omegaup-request-param string $username
     */
    public static function apiArbitrateRequest(\OmegaUp\Request $r): array {
        $r->ensureMainUserIdentity();

        $contestAlias = $r->ensureString(
            'contest_alias',
            fn (string $alias) => \OmegaUp\Validators::alias($alias)
        );
        \OmegaUp\Validators::validateStringNonEmpty(
            $r['username'],
            'username'
        );
        \OmegaUp\Validators::validateOptionalStringNonEmpty(
            $r['note'],
            'note'
        );

        if (is_null($r['resolution'])) {
            throw new \OmegaUp\Exceptions\InvalidParameterException(
                'invalidParameters'
            );
        }

        $contest = self::validateContestAdmin($contestAlias, $r->identity);

        $targetIdentity = \OmegaUp\DAO\Identities::findByUsername(
            $r['username']
        );
        if (is_null($targetIdentity) || is_null($targetIdentity->username)) {
            throw new \OmegaUp\Exceptions\NotFoundException(
                'userNotExist'
            );
        }

        $request = \OmegaUp\DAO\ProblemsetIdentityRequest::getByPK(
            $targetIdentity->identity_id,
            $contest->problemset_id
        );

        if (is_null($request)) {
            throw new \OmegaUp\Exceptions\InvalidParameterException(
                'userNotInListOfRequests'
            );
        }

        if (is_bool($r['resolution'])) {
            $resolution = $r['resolution'];
        } else {
            $resolution = $r['resolution'] === 'true';
        }

        $request->accepted = $resolution;
        $request->extra_note = $r['note'];
        $request->last_update = new \OmegaUp\Timestamp(\OmegaUp\Time::get());

        \OmegaUp\DAO\ProblemsetIdentityRequest::update($request);

        // Save this action in the history
        \OmegaUp\DAO\ProblemsetIdentityRequestHistory::create(new \OmegaUp\DAO\VO\ProblemsetIdentityRequestHistory([
            'identity_id' => $request->identity_id,
            'problemset_id' => $contest->problemset_id,
            'time' => $request->last_update,
            'admin_id' => intval($r->user->user_id),
            'accepted' => $request->accepted,
        ]));

        self::$log->info(
            'Arbitrated contest for user, new accepted username='
            . $targetIdentity->username . ', state=' . $resolution
        );

        return ['status' => 'ok'];
    }

    /**
     * Returns ALL identities participating in a contest
     *
     * @return array{users: list<ContestUser>, groups: list<array{alias: string, name: string}>}
     *
     * @omegaup-request-param string $contest_alias
     */
    public static function apiUsers(\OmegaUp\Request $r): array {
        // Authenticate request
        $r->ensureIdentity();

        $contestAlias = $r->ensureString(
            'contest_alias',
            fn (string $alias) => \OmegaUp\Validators::alias($alias)
        );
        $contest = self::validateContestAdmin($contestAlias, $r->identity);

        return [
            'users' => \OmegaUp\DAO\ProblemsetIdentities::getWithExtraInformation(
                intval($contest->problemset_id)
            ),
            'groups' => \OmegaUp\DAO\GroupRoles::getContestantGroups(
                intval($contest->problemset_id)
            ),
        ];
    }

    /**
     * Search users in contest
     *
     * @return list<array{label: string, value: string}>
     *
     * @omegaup-request-param string $contest_alias
     * @omegaup-request-param mixed $query
     */
    public static function apiSearchUsers(\OmegaUp\Request $r): array {
        $r->ensureIdentity();

        $contestAlias = $r->ensureString(
            'contest_alias',
            fn (string $alias) => \OmegaUp\Validators::alias($alias)
        );

        $contest = self::validateContestAdmin($contestAlias, $r->identity);

        if (!is_string($r['query'])) {
            throw new \OmegaUp\Exceptions\InvalidParameterException(
                'parameterEmpty',
                'query'
            );
        }
        $param = $r['query'];

        $users = \OmegaUp\DAO\ProblemsetIdentities::searchUsers(
            $param,
            intval($contest->problemset_id)
        );
        $response = [];
        foreach ($users as $user) {
            $response[] = [
                'label' => $user['name'] ?? $user['username'],
                'value' => $user['username'],
            ];
        }
        return $response;
    }

    /**
     * Returns all contest administrators
     *
     * @return array{admins: list<array{role: string, username: string}>, group_admins: list<array{alias: string, name: string, role: string}>}
     *
     * @omegaup-request-param string $contest_alias
     */
    public static function apiAdmins(\OmegaUp\Request $r): array {
        // Authenticate request
        $r->ensureIdentity();

        $contestAlias = $r->ensureString(
            'contest_alias',
            fn (string $alias) => \OmegaUp\Validators::alias($alias)
        );

        $contest = self::validateContestAdmin($contestAlias, $r->identity);

        return [
            'admins' => \OmegaUp\DAO\UserRoles::getContestAdmins($contest),
            'group_admins' => \OmegaUp\DAO\GroupRoles::getContestAdmins(
                $contest
            )
        ];
    }

    /**
     * Enforces rules to avoid having invalid/unactionable public contests
     */
    private static function validateContestCanBePublic(\OmegaUp\DAO\VO\Contests $contest): void {
        $problemset = \OmegaUp\DAO\Problemsets::getByPK(
            intval($contest->problemset_id)
        );
        if (is_null($problemset)) {
            throw new \OmegaUp\Exceptions\NotFoundException(
                'problemsetNotFound'
            );
        }
        // Check that contest has some problems at least 1 problem
        $problemsInProblemset = \OmegaUp\DAO\ProblemsetProblems::getRelevantProblems(
            $problemset
        );
        if (count($problemsInProblemset) < 1) {
            throw new \OmegaUp\Exceptions\InvalidParameterException(
                'contestPublicRequiresProblem'
            );
        }
    }

    /**
     * Update a Contest
     *
     * @return array{status: string}
     *
     * @omegaup-request-param mixed $admission_mode
     * @omegaup-request-param null|string $alias
     * @omegaup-request-param string $contest_alias
     * @omegaup-request-param null|string $description
     * @omegaup-request-param mixed $feedback
     * @omegaup-request-param int $finish_time
     * @omegaup-request-param mixed $languages
     * @omegaup-request-param bool|null $needs_basic_information
     * @omegaup-request-param bool|null $partial_score
     * @omegaup-request-param int|null $penalty
     * @omegaup-request-param mixed $penalty_calc_policy
     * @omegaup-request-param mixed $penalty_type
     * @omegaup-request-param float|null $points_decay_factor
     * @omegaup-request-param null|string $problems
     * @omegaup-request-param mixed $requests_user_information
     * @omegaup-request-param float|null $scoreboard
     * @omegaup-request-param bool|null $show_scoreboard_after
     * @omegaup-request-param OmegaUp\Timestamp|null $start_time
     * @omegaup-request-param int $submissions_gap
     * @omegaup-request-param null|string $title
     * @omegaup-request-param int $window_length
     */
    public static function apiUpdate(\OmegaUp\Request $r): array {
        \OmegaUp\Controllers\Controller::ensureNotInLockdown();
        // Authenticate request
        $r->ensureMainUserIdentity();

        // Validate request
        $contestAlias = $r->ensureString(
            'contest_alias',
            fn (string $alias) => \OmegaUp\Validators::alias($alias)
        );
        $contest = self::validateUpdate($r, $r->identity, $contestAlias);
        \OmegaUp\Validators::validateOptionalInEnum(
            $r['requests_user_information'],
            'requests_user_information',
            [
                'no',
                'optional',
                'required',
            ]
        );

        self::forbiddenInVirtual($contest);

        $updateProblemset = true;
        $updateRequests = false;
        // Update contest DAO
        if (!is_null($r['admission_mode'])) {
            \OmegaUp\Validators::validateOptionalInEnum(
                $r['admission_mode'],
                'admission_mode',
                [
                    'public',
                    'private',
                    'registration',
                ]
            );
            // If going public
            if (self::isPublic(strval($r['admission_mode']))) {
                self::validateContestCanBePublic($contest);
            }

            $contest->admission_mode = $r['admission_mode'];
            $updateRequests = $r['admission_mode'] === 'registration';
            // Problemset does not update when admission mode change
            $updateProblemset = false;
        }

        $valueProperties = [
            'title',
            'description',
            'start_time',
            'finish_time',
            'window_length' => [
                'transform' => fn (?int $value): ?int => empty(
                    $value
                ) ? null : $value,
            ],
            'scoreboard',
            'points_decay_factor',
            'partial_score',
            'submissions_gap',
            'feedback',
            'penalty' => ['transform' => fn (string $value): int => max(
                0,
                intval($value)
            )],
            'penalty_type',
            'penalty_calc_policy',
            'show_scoreboard_after' => [
                'transform' => fn (string $value): bool => boolval(
                    filter_var($value, FILTER_VALIDATE_BOOLEAN)
                ),
            ],
            'languages' => [
                'transform' =>
                    /** @param list<string>|string $value */
                    function ($value): ?string {
                        if (!is_array($value)) {
                            return $value ?: null;
                        }
                        return join(',', $value);
                    }
            ],
            'admission_mode',
        ];
        self::updateValueProperties($r, $contest, $valueProperties);

        $originalContest = \OmegaUp\DAO\Contests::getByPK(
            intval($contest->contest_id)
        );
        if (is_null($originalContest)) {
            throw new \OmegaUp\Exceptions\NotFoundException(
                'contestNotFound'
            );
        }

        // Push changes
        try {
            // Begin a new transaction
            \OmegaUp\DAO\DAO::transBegin();

            // Save the contest object with data sent by user to the database
            self::updateContest($contest, $originalContest, $r->identity);

            if ($updateProblemset) {
                // Save the problemset object with data sent by user to the database
                $problemset = \OmegaUp\DAO\Problemsets::getByPK(
                    intval($contest->problemset_id)
                );
                if (is_null($problemset)) {
                    throw new \OmegaUp\Exceptions\NotFoundException(
                        'problemsetNotFound'
                    );
                }
                $problemset->needs_basic_information = $r->ensureOptionalBool(
                    'needs_basic_information'
                ) ?? false;
                $problemset->requests_user_information = $r['requests_user_information'] ?? 'no';
                \OmegaUp\DAO\Problemsets::update($problemset);
            }

            if ($updateRequests) {
                // Save the problemset object with data sent by user to the database
                $problemset = \OmegaUp\DAO\Problemsets::getByPK(
                    intval($contest->problemset_id)
                );
                if (
                    is_null($problemset)
                    || is_null($problemset->problemset_id)
                ) {
                    throw new \OmegaUp\Exceptions\NotFoundException(
                        'problemsetNotFound'
                    );
                }
                // Get the list of contestants
                $identities = \OmegaUp\DAO\ProblemsetIdentities::getIdentitiesByProblemset(
                    $problemset->problemset_id
                );
                // Extract IDs
                $identitiesIDs = array_map(
                    /**
                     * @param array{access_time: \OmegaUp\Timestamp|null, country_id: null|string, email: null|string, end_time: \OmegaUp\Timestamp|null, identity_id: int, is_invited: bool, user_id: int|null, username: string} $identity
                     */
                    fn ($identity) => $identity['identity_id'],
                    $identities
                );
                self::preAcceptAccessRequest(
                    $contest,
                    $identitiesIDs,
                    $r->user
                );
            }

            // End transaction
            \OmegaUp\DAO\DAO::transEnd();
        } catch (\Exception $e) {
            // Operation failed in the data layer, rollback transaction
            \OmegaUp\DAO\DAO::transRollback();

            throw $e;
        }

        // Expire contest-info cache
        \OmegaUp\Cache::deleteFromCache(
            \OmegaUp\Cache::CONTEST_INFO,
            $contestAlias
        );

        // Expire contest scoreboard cache
        \OmegaUp\Scoreboard::invalidateScoreboardCache(
            \OmegaUp\ScoreboardParams::fromContest(
                $contest
            )
        );

        // Expire contest-list cache
        \OmegaUp\Cache::invalidateAllKeys(\OmegaUp\Cache::CONTESTS_LIST_PUBLIC);
        \OmegaUp\Cache::invalidateAllKeys(
            \OmegaUp\Cache::CONTESTS_LIST_SYSTEM_ADMIN
        );

        self::$log->info("Contest updated (alias): {$contestAlias}");

        return [
            'status' => 'ok',
        ];
    }

    /**
     * Update Contest end time for an identity when window_length
     * option is turned on
     *
     * @throws \OmegaUp\Exceptions\NotFoundException
     *
     * @return array{status: string}
     *
     * @omegaup-request-param string $contest_alias
     * @omegaup-request-param OmegaUp\Timestamp $end_time
     * @omegaup-request-param string $username
     */
    public static function apiUpdateEndTimeForIdentity(\OmegaUp\Request $r): array {
        \OmegaUp\Controllers\Controller::ensureNotInLockdown();
        $r->ensureMainUserIdentity();
        $contestAlias = $r->ensureString(
            'contest_alias',
            fn (string $alias) => \OmegaUp\Validators::alias($alias)
        );
        $contest = self::validateContestAdmin($contestAlias, $r->identity);

        \OmegaUp\Validators::validateStringNonEmpty($r['username'], 'username');

        $identity = \OmegaUp\Controllers\Identity::resolveIdentity(
            $r['username']
        );

        $problemsetIdentity = \OmegaUp\DAO\ProblemsetIdentities::getByPK(
            $identity->identity_id,
            $contest->problemset_id
        );
        if (is_null($problemsetIdentity)) {
            throw new \OmegaUp\Exceptions\NotFoundException(
                'problemsetIdentityNotFound'
            );
        }
        $problemsetIdentity->end_time = $r->ensureTimestamp('end_time');
        \OmegaUp\DAO\ProblemsetIdentities::update($problemsetIdentity);

        return [
            'status' => 'ok',
        ];
    }

    /**
     * This function reviews changes in penalty type, admission mode, finish
     * time and window length to recalcualte information previously stored
     */
    private static function updateContest(
        \OmegaUp\DAO\VO\Contests $contest,
        \OmegaUp\DAO\VO\Contests $originalContest,
        \OmegaUp\DAO\VO\Identities $identity
    ): void {
        if ($originalContest->admission_mode !== $contest->admission_mode) {
            $timestamp = new \OmegaUp\Timestamp(\OmegaUp\Time::get());
            \OmegaUp\DAO\ContestLog::create(new \OmegaUp\DAO\VO\ContestLog([
                'contest_id' => $contest->contest_id,
                'user_id' => $identity->user_id,
                'from_admission_mode' => $originalContest->admission_mode,
                'to_admission_mode' => $contest->admission_mode,
                'time' => $timestamp,
            ]));
            $contest->last_updated = $timestamp;
        }
        if (
            ($originalContest->finish_time != $contest->finish_time) ||
            ($originalContest->window_length !== $contest->window_length)
        ) {
            if (!is_null($contest->window_length)) {
                // When window length is enabled, end time value is access time + window length
                \OmegaUp\DAO\ProblemsetIdentities::recalculateEndTimeForProblemsetIdentities(
                    $contest
                );
            } else {
                \OmegaUp\DAO\ProblemsetIdentities::recalculateEndTimeAsFinishTime(
                    $contest
                );
            }
        }

        \OmegaUp\DAO\Contests::update($contest);
        if ($originalContest->penalty_type == $contest->penalty_type) {
            return;
        }
        \OmegaUp\DAO\Runs::recalculatePenaltyForContest($contest);
    }

    /**
     * Validates runs API
     *
     * @throws \OmegaUp\Exceptions\NotFoundException
     * @throws \OmegaUp\Exceptions\ForbiddenAccessException
     *
     * @return array{0: \OmegaUp\DAO\VO\Contests, 1: \OmegaUp\DAO\VO\Problems|null, 2: \OmegaUp\DAO\VO\Identities|null}
     *
     * @omegaup-request-param string $contest_alias
     * @omegaup-request-param mixed $language
     * @omegaup-request-param int $offset
     * @omegaup-request-param string $problem_alias
     * @omegaup-request-param int $rowcount
     * @omegaup-request-param mixed $status
     * @omegaup-request-param null|string $username
     * @omegaup-request-param mixed $verdict
     */
    private static function validateRuns(\OmegaUp\Request $r): array {
        $r->ensureIdentity();
        // Defaults for offset and rowcount
        if (!isset($r['offset'])) {
            $r['offset'] = 0;
        }
        if (!isset($r['rowcount'])) {
            $r['rowcount'] = 100;
        }

        $contestAlias = $r->ensureString(
            'contest_alias',
            fn (string $alias) => \OmegaUp\Validators::alias($alias)
        );
        \OmegaUp\Validators::validateOptionalStringNonEmpty(
            $r['username'],
            'username'
        );

        $contest = self::validateContestAdmin($contestAlias, $r->identity);

        $r->ensureOptionalInt('offset');
        $r->ensureOptionalInt('rowcount');
        \OmegaUp\Validators::validateOptionalInEnum(
            $r['status'],
            'status',
            ['new', 'waiting', 'compiling', 'running', 'ready']
        );
        \OmegaUp\Validators::validateOptionalInEnum(
            $r['verdict'],
            'verdict',
            \OmegaUp\Controllers\Run::VERDICTS
        );

        $problem = null;
        // Check filter by problem, is optional
        $problemAlias = $r->ensureOptionalString(
            'problem_alias',
            /*$required=*/ false,
            fn (string $alias) => \OmegaUp\Validators::alias($alias)
        );
        if (!is_null($problemAlias)) {
            $problem = \OmegaUp\DAO\Problems::getByAlias($problemAlias);
            if (is_null($problem)) {
                throw new \OmegaUp\Exceptions\NotFoundException(
                    'problemNotFound'
                );
            }
        }

        \OmegaUp\Validators::validateOptionalInEnum(
            $r['language'],
            'language',
            array_keys(\OmegaUp\Controllers\Run::SUPPORTED_LANGUAGES)
        );

        // Get user if we have something in username
        $identity = null;
        if (!is_null($r['username'])) {
            $identity = \OmegaUp\Controllers\Identity::resolveIdentity(
                $r['username']
            );
        }
        return [$contest, $problem, $identity];
    }

    /**
     * Returns all runs for a contest
     *
     * @return array{runs: list<Run>}
     *
     * @omegaup-request-param string $contest_alias
     * @omegaup-request-param mixed $language
     * @omegaup-request-param int|null $offset
     * @omegaup-request-param string $problem_alias
     * @omegaup-request-param int|null $rowcount
     * @omegaup-request-param mixed $status
     * @omegaup-request-param null|string $username
     * @omegaup-request-param mixed $verdict
     */
    public static function apiRuns(\OmegaUp\Request $r): array {
        // Authenticate request
        $r->ensureIdentity();
        \OmegaUp\Validators::validateOptionalInEnum(
            $r['status'],
            'status',
            \OmegaUp\Controllers\Run::STATUS
        );
        \OmegaUp\Validators::validateOptionalInEnum(
            $r['verdict'],
            'verdict',
            \OmegaUp\Controllers\Run::VERDICTS
        );
        \OmegaUp\Validators::validateOptionalInEnum(
            $r['language'],
            'language',
            array_keys(\OmegaUp\Controllers\Run::SUPPORTED_LANGUAGES)
        );
        \OmegaUp\Validators::validateOptionalNumber($r['offset'], 'offset');
        \OmegaUp\Validators::validateOptionalNumber($r['rowcount'], 'rowcount');

        // Validate request
        [$contest, $problem, $identity] = self::validateRuns($r);

        // Get our runs
        $runs = \OmegaUp\DAO\Runs::getAllRuns(
            $contest->problemset_id,
            $r['status'],
            $r['verdict'],
            !is_null($problem) ? $problem->problem_id : null,
            $r['language'],
            !is_null($identity) ? $identity->identity_id : null,
            intval($r['offset']),
            intval($r['rowcount'])
        );

        $result = [];

        foreach ($runs as $run) {
            unset($run['run_id']);
            if ($contest->partial_score || $run['score'] == 1) {
                $run['contest_score'] = round(
                    floatval(
                        $run['contest_score']
                    ),
                    2
                );
                $run['score'] = round(floatval($run['score']), 4);
            } else {
                $run['contest_score'] = 0;
                $run['score'] = 0;
            }
            $result[] = $run;
        }

        return [
            'runs' => $result,
        ];
    }

    /**
     * Stats of a contest
     *
     * @throws \OmegaUp\Exceptions\ForbiddenAccessException
     *
     * @return array{total_runs: int, pending_runs: list<string>, max_wait_time: \OmegaUp\Timestamp|null, max_wait_time_guid: null|string, verdict_counts: array<string, int>, distribution: array<int, int>, size_of_bucket: float, total_points: float}
     *
     * @omegaup-request-param null|string $contest_alias
     */
    public static function apiStats(\OmegaUp\Request $r): array {
        // Get user
        $r->ensureIdentity();
        $contestAlias = $r->ensureString(
            'contest_alias',
            fn (string $alias) => \OmegaUp\Validators::alias($alias)
        );
        $contest = self::validateContestAdmin($contestAlias, $r->identity);
        return self::getStats($contest, $r->identity);
    }

    /**
     * @return array{smartyProperties: array{payload: StatsPayload, title: \OmegaUp\TranslationString}, entrypoint: string}
     *
     * @omegaup-request-param null|string $contest_alias
     */
    public static function getStatsDataForSmarty(\OmegaUp\Request $r) {
        // Get user
        $r->ensureIdentity();
        $contestAlias = $r->ensureString(
            'contest_alias',
            fn (string $alias) => \OmegaUp\Validators::alias($alias)
        );
        $contest = self::validateContestAdmin($contestAlias, $r->identity);
        return [
            'smartyProperties' => [
                'payload' => array_merge(
                    [
                        'alias' => $contestAlias,
                        'entity_type' => 'contest',
                    ],
                    self::getStats($contest, $r->identity)
                ),
                'title' => new \OmegaUp\TranslationString(
                    'omegaupTitleContestStats'
                ),
            ],
            'entrypoint' => 'common_stats',
        ];
    }

    /**
     * @return array{total_runs: int, pending_runs: list<string>, max_wait_time: \OmegaUp\Timestamp|null, max_wait_time_guid: null|string, verdict_counts: array<string, int>, distribution: array<int, int>, size_of_bucket: float, total_points: float}
     */
    private static function getStats(
        \OmegaUp\DAO\VO\Contests $contest,
        \OmegaUp\DAO\VO\Identities $identity
    ) {
        $pendingRunGuids = \OmegaUp\DAO\Runs::getPendingRunGuidsOfProblemset(
            intval(
                $contest->problemset_id
            )
        );

        // Count of pending runs (int)
        $totalRunsCount = \OmegaUp\DAO\Submissions::countTotalSubmissionsOfProblemset(
            intval($contest->problemset_id)
        );

        // Wait time
        $waitTimeArray = \OmegaUp\DAO\Runs::getLargestWaitTimeOfProblemset(
            intval(
                $contest->problemset_id
            )
        );

        // List of verdicts
        $verdictCounts = [];

        foreach (\OmegaUp\Controllers\Run::VERDICTS as $verdict) {
            $verdictCounts[$verdict] = \OmegaUp\DAO\Runs::countTotalRunsOfProblemsetByVerdict(
                intval($contest->problemset_id),
                $verdict
            );
        }

        // Get max points posible for contest
        $totalPoints = \OmegaUp\DAO\ProblemsetProblems::getMaxPointsByProblemset(
            intval($contest->problemset_id)
        );

        // Get scoreboard to calculate distribution
        $distribution = [];
        for ($i = 0; $i < 101; $i++) {
            $distribution[$i] = 0;
        }

        $sizeOfBucket = $totalPoints / 100;
        if ($sizeOfBucket > 0) {
            $problemset = \OmegaUp\DAO\Problemsets::getByPK(
                intval($contest->problemset_id)
            );
            if (is_null($problemset)) {
                throw new \OmegaUp\Exceptions\NotFoundException(
                    'problemsetNotFound'
                );
            }
            $scoreboardResponse = self::getScoreboard(
                $contest,
                $problemset,
                $identity
            );
            foreach ($scoreboardResponse['ranking'] as $results) {
                $distribution[intval(
                    $results['total']['points'] / $sizeOfBucket
                )]++;
            }
        }

        return [
            'total_runs' => $totalRunsCount,
            'pending_runs' => $pendingRunGuids,
            'max_wait_time' => empty(
                $waitTimeArray
            ) ? null : $waitTimeArray['time'],
            'max_wait_time_guid' => empty(
                $waitTimeArray
            ) ? null : $waitTimeArray['guid'],
            'verdict_counts' => $verdictCounts,
            'distribution' => $distribution,
            'size_of_bucket' => $sizeOfBucket,
            'total_points' => $totalPoints,
        ];
    }

    /**
     * Returns a detailed report of the contest
     *
     * @return array{finish_time: \OmegaUp\Timestamp|null, problems: list<array{alias: string, order: int}>, ranking: list<array{country: null|string, is_invited: bool, name: null|string, place?: int, problems: list<array{alias: string, penalty: float, percent: float, place?: int, points: float, run_details?: array{cases?: list<CaseResult>, details: array{groups: list<array{cases: list<array{meta: RunMetadata}>}>}}, runs: int}>, total: array{penalty: float, points: float}, username: string}>, start_time: \OmegaUp\Timestamp, time: \OmegaUp\Timestamp, title: string}
     *
     * @omegaup-request-param null|string $auth_token
     * @omegaup-request-param string $contest_alias
     * @omegaup-request-param null|string $filterBy
     */
    public static function apiReport(\OmegaUp\Request $r): array {
        return self::getContestReportDetails($r);
    }

    /**
     * Returns a detailed report of the contest. Only Admins can get the report
     *
     * @return array{finish_time: \OmegaUp\Timestamp|null, problems: list<array{alias: string, order: int}>, ranking: list<array{country: null|string, is_invited: bool, name: string|null, place?: int, problems: list<array{alias: string, penalty: float, percent: float, place?: int, points: float, run_details?: array{cases?: list<CaseResult>, details: array{groups: list<array{cases: list<array{meta: RunMetadata}>}>}}, runs: int}>, total: array{penalty: float, points: float}, username: string}>, start_time: \OmegaUp\Timestamp, time: \OmegaUp\Timestamp, title: string}
     *
     * @omegaup-request-param null|string $auth_token
     * @omegaup-request-param string $contest_alias
     * @omegaup-request-param null|string $filterBy
     */
    private static function getContestReportDetails(\OmegaUp\Request $r): array {
        $r->ensureIdentity();
        $contestAlias = $r->ensureString(
            'contest_alias',
            fn (string $alias) => \OmegaUp\Validators::alias($alias)
        );
        \OmegaUp\Validators::validateOptionalStringNonEmpty(
            $r['auth_token'],
            'auth_token'
        );

        $contest = self::validateContestAdmin($contestAlias, $r->identity);

        $params = \OmegaUp\ScoreboardParams::fromContest($contest);
        $params->admin = true;
        $params->auth_token = $r['auth_token'];
        $scoreboard = new \OmegaUp\Scoreboard($params);

        // Check the filter if we have one
        \OmegaUp\Validators::validateOptionalStringNonEmpty(
            $r['filterBy'],
            'filterBy'
        );

        return $scoreboard->generate(
            true, // with run details for reporting
            true, // sort contestants by name,
            $r['filterBy']
        );
    }

    /**
     * Gets all details to show the report
     *
     * @return array{contestReport: list<array{country: null|string, is_invited: bool, name: null|string, place?: int, problems: list<array{alias: string, penalty: float, percent: float, place?: int, points: float, run_details?: array{cases?: list<CaseResult>, details: array{groups: list<array{cases: list<array{meta: RunMetadata}>}>}}, runs: int}>, total: array{penalty: float, points: float}, username: string}>}
     *
     * @omegaup-request-param null|string $auth_token
     * @omegaup-request-param string $contest_alias
     * @omegaup-request-param null|string $filterBy
     */
    public static function getContestReportDetailsForSmarty(\OmegaUp\Request $r) {
        $contestReport = self::getContestReportDetails($r)['ranking'];
        foreach ($contestReport as &$user) {
            if (!isset($user['problems'])) {
                continue;
            }
            foreach ($user['problems'] as &$problem) {
                if (
                    !isset($problem['run_details']) ||
                    !isset($problem['run_details']['details']) ||
                    !isset($problem['run_details']['details']['groups'])
                ) {
                    continue;
                }
                foreach ($problem['run_details']['details']['groups'] as &$group) {
                    foreach ($group['cases'] as &$case) {
                        $case['meta']['memory'] =
                            floatval($case['meta']['memory']) / 1024.0 / 1024.0;
                    }
                }
            }
        }

        return [
            'contestReport' => $contestReport,
        ];
    }

    /**
     * Generates a CSV for contest report
     *
     * @omegaup-request-param mixed $auth_token
     * @omegaup-request-param string $contest_alias
     * @omegaup-request-param null|string $filterBy
     */
    public static function apiCsvReport(\OmegaUp\Request $r): void {
        $r->ensureIdentity();

        $contestAlias = $r->ensureString(
            'contest_alias',
            fn (string $alias) => \OmegaUp\Validators::alias($alias)
        );
        $contest = self::validateContestAdmin($contestAlias, $r->identity);

        // Get full Report API of the contest
        $contestReport = self::getContestReportDetails(new \OmegaUp\Request([
            'contest_alias' => $contestAlias,
            'auth_token' => $r['auth_token'],
        ]));

        // Get problem stats for each contest problem so we can
        // have the full list of cases
        $problemStats = [];
        $problemAliasStats = [];
        $i = 0;
        foreach ($contestReport['problems'] as $entry) {
            $problemAlias = $entry['alias'];
            $problem = \OmegaUp\DAO\Problems::getByAlias($problemAlias);
            if (is_null($problem)) {
                throw new \OmegaUp\Exceptions\NotFoundException(
                    'problemNotFound'
                );
            }

            $problemStats[$i] = \OmegaUp\Controllers\Problem::getStats(
                $problem,
                $r->identity
            );
            $problemAliasStats[$problemAlias] = $problemStats[$i];

            $i++;
        }

        // Build a csv
        $csvData = [];

        // Build titles
        $csvRow = [
            'username',
        ];
        foreach ($contestReport['problems'] as $entry) {
            foreach ($problemAliasStats[$entry['alias']]['cases_stats'] as $caseName => $counts) {
                $csvRow[] = strval($caseName);
            }
            $csvRow[] = "{$entry['alias']} total";
        }
        $csvRow[] = 'total';
        $csvData[] = $csvRow;

        foreach ($contestReport['ranking'] as $userData) {
            $csvRow = [
                $userData['username'],
            ];

            foreach ($userData['problems'] as $key => $problemData) {
                // If the user don't have these details then he didn't submit,
                // we need to fill the report with 0s for completeness
                if (
                    empty($problemData['run_details']['cases'])
                ) {
                    for (
                        $i = 0; $i < count(
                            $problemStats[$key]['cases_stats']
                        ); $i++
                    ) {
                        $csvRow[] = '0';
                    }

                    // And adding the total for this problem
                    $csvRow[] = '0';
                } else {
                    // for each case
                    foreach ($problemData['run_details']['cases'] as $caseData) {
                        // If case is correct
                        if (
                            strcmp($caseData['meta']['verdict'], 'OK') === 0 &&
                            isset($caseData['out_diff']) &&
                            strcmp($caseData['out_diff'], '') === 0
                        ) {
                            $csvRow[] = '1';
                        } else {
                            $csvRow[] = '0';
                        }
                    }

                    $csvRow[] = $problemData['points'];
                }
            }
            $csvRow[] = $userData['total']['points'];
            $csvData[] = $csvRow;
        }

        // Set headers to auto-download file
        header('Pragma: public');
        header('Expires: 0');
        header('Cache-Control: must-revalidate, post-check=0, pre-check=0');
        header('Content-Type: application/force-download');
        header('Content-Type: application/octet-stream');
        header('Content-Type: application/download');
        header(
            "Content-Disposition: attachment;filename={$contest->alias}_report.csv"
        );
        header('Content-Transfer-Encoding: binary');

        // Write contents to a csv raw string
        $out = fopen('php://output', 'w');
        foreach ($csvData as $csvRow) {
            fputcsv($out, \OmegaUp\Controllers\Contest::escapeCsv($csvRow));
        }
        fclose($out);

        // Since all the headers and response have been sent, make the API
        // caller to exit quietly.
        throw new \OmegaUp\Exceptions\ExitException();
    }

    /**
     * @param list<scalar> $csvRow
     *
     * @return list<string>
     */
    private static function escapeCsv($csvRow): array {
        $escapedRow = [];
        foreach ($csvRow as $field) {
            if (is_string($field) && $field[0] == '=') {
                $escapedRow[] = "'" . $field;
            } else {
                $escapedRow[] = strval($field);
            }
        }
        return $escapedRow;
    }

    /**
     * @omegaup-request-param string $contest_alias
     */
    public static function apiDownload(\OmegaUp\Request $r): void {
        $r->ensureIdentity();
        $contestAlias = $r->ensureString(
            'contest_alias',
            fn (string $alias) => \OmegaUp\Validators::alias($alias)
        );

        $contest = self::validateContestAdmin($contestAlias, $r->identity);
        if (is_null($contest->problemset_id)) {
            throw new \OmegaUp\Exceptions\NotFoundException('contestNotFound');
        }
        include_once 'libs/third_party/ZipStream.php';
        $zip = new \ZipStream("{$contestAlias}.zip");
        \OmegaUp\Controllers\Problemset::downloadRuns(
            $contest->problemset_id,
            $zip
        );
        $zip->finish();

        // Since all the headers and response have been sent, make the API
        // caller to exit quietly.
        throw new \OmegaUp\Exceptions\ExitException();
    }

    /**
     * @throws \OmegaUp\Exceptions\UnauthorizedException
     *
     * Given a contest_alias and user_id, returns the role of the user within
     * the context of a contest.
     *
     * @omegaup-request-param string $contest_alias
     * @omegaup-request-param null|string $token
     *
     * @return array{admin: bool}
     */
    public static function apiRole(\OmegaUp\Request $r): array {
        try {
            $r->ensureidentity();
        } catch (\OmegaUp\Exceptions\UnauthorizedException $e) {
            $r->identity = null;
        }
        $contestAlias = $r->ensureString(
            'contest_alias',
            fn (string $alias) => \OmegaUp\Validators::alias($alias)
        );
        $token = $r->ensureOptionalString('token');
        if ($contestAlias === 'all-events') {
            if (is_null($r->identity)) {
                throw new \OmegaUp\Exceptions\UnauthorizedException();
            }
            if (\OmegaUp\Authorization::isSystemAdmin($r->identity)) {
                return [
                    'status' => 'ok',
                    'admin' => true
                ];
            }
        }

        $response = self::validateDetails($contestAlias, $r->identity, $token);

        return [
            'admin' => $response['contest_admin']
        ];
    }

    /**
     * Given a contest_alias, sets the recommended flag on/off.
     * Only omegaUp admins can call this API.
     *
     * @return array{status: string}
     *
     * @omegaup-request-param string $contest_alias
     * @omegaup-request-param bool|null $value
     */
    public static function apiSetRecommended(\OmegaUp\Request $r): array {
        $r->ensureIdentity();

        if (!\OmegaUp\Authorization::isSystemAdmin($r->identity)) {
            throw new \OmegaUp\Exceptions\ForbiddenAccessException(
                'userNotAllowed'
            );
        }

        // Validate & get contest_alias
        $contestAlias = $r->ensureString(
            'contest_alias',
            fn (string $alias) => \OmegaUp\Validators::alias($alias)
        );
        $contest = \OmegaUp\DAO\Contests::getByAlias($contestAlias);
        if (is_null($contest)) {
            throw new \OmegaUp\Exceptions\NotFoundException('contestNotFound');
        }

        $contest->recommended = $r->ensureBool('value');
        \OmegaUp\DAO\Contests::update($contest);

        return ['status' => 'ok'];
    }

    /**
     * Return users who participate in a contest, as long as contest admin
     * has chosen to ask for users information and contestants have
     * previously agreed to share their information.
     *
     * @throws \OmegaUp\Exceptions\ForbiddenAccessException
     *
     * @return array{contestants: list<array{name: null|string, username: string, email: null|string, state: null|string, country: null|string, school: null|string}>}
     *
     * @omegaup-request-param string $contest_alias
     */
    public static function apiContestants(\OmegaUp\Request $r): array {
        $r->ensureIdentity();

        $contestAlias = $r->ensureString(
            'contest_alias',
            fn (string $alias) => \OmegaUp\Validators::alias($alias)
        );
        $contest = self::validateContestAdmin($contestAlias, $r->identity);

        if (is_null($contest->contest_id)) {
            throw new \OmegaUp\Exceptions\NotFoundException('contestNotFound');
        }
        if (
            !\OmegaUp\DAO\Contests::requestsUserInformation(
                $contest->contest_id
            )
        ) {
            throw new \OmegaUp\Exceptions\ForbiddenAccessException(
                'contestInformationNotRequired'
            );
        }

        // Get contestants info
        /** @var int $contest->contest_id */
        $contestants = \OmegaUp\DAO\Contests::getContestantsInfo(
            $contest->contest_id
        );

        return [
            'status' => 'ok',
            'contestants' => $contestants,
        ];
    }

    public static function isPublic(string $admissionMode): bool {
        return $admissionMode !== 'private';
    }
}<|MERGE_RESOLUTION|>--- conflicted
+++ resolved
@@ -25,10 +25,7 @@
  * @psalm-type ContestPublicDetails=array{admission_mode: string, alias: string, description: string, feedback: string, finish_time: \OmegaUp\Timestamp, languages: string, partial_score: bool, penalty: int, penalty_calc_policy: string, penalty_type: string, points_decay_factor: float, problemset_id: int, rerun_id: int, scoreboard: int, show_penalty: bool, show_scoreboard_after: bool, start_time: \OmegaUp\Timestamp, submissions_gap: int, title: string, window_length: int|null, user_registration_requested?: bool, user_registration_answered?: bool, user_registration_accepted?: bool|null}
  * @psalm-type ContestEditPayload=array{details: ContestAdminDetails, problems: list<ContestProblem>, users: list<ContestUser>, groups: list<ContestGroup>, requests: list<ContestRequest>, admins: list<ContestAdmin>, group_admins: list<ContestGroupAdmin>}
  * @psalm-type ContestIntroPayload=array{contest: ContestPublicDetails, needsBasicInformation?: bool, privacyStatement?: PrivacyStatement, problemset?: ContestDetails, requestsUserInformation?: string, shouldShowFirstAssociatedIdentityRunWarning: bool}
-<<<<<<< HEAD
  * @psalm-type ContestPracticePayload=array{contest: ContestPublicDetails, problems?: list<NavbarContestProblem>, shouldShowFirstAssociatedIdentityRunWarning: bool}
-=======
->>>>>>> 4e033a64
  * @psalm-type ContestListItem=array{admission_mode: string, alias: string, contest_id: int, description: string, finish_time: \OmegaUp\Timestamp, last_updated: \OmegaUp\Timestamp, original_finish_time: \OmegaUp\Timestamp, problemset_id: int, recommended: bool, rerun_id: int, start_time: \OmegaUp\Timestamp, title: string, window_length: int|null}
  * @psalm-type ContestListPayload=array{contests: array{current: list<ContestListItem>, future: list<ContestListItem>, participating?: list<ContestListItem>, past: list<ContestListItem>, public: list<ContestListItem>, recommended_current: list<ContestListItem>, recommended_past: list<ContestListItem>}, isLogged: bool, query: string}
  * @psalm-type ContestNewPayload=array{languages: array<string, string>}
@@ -3295,11 +3292,10 @@
         $token = $r->ensureOptionalString('token');
 
         // Get the current user
-<<<<<<< HEAD
-=======
         try {
             $r->ensureidentity();
         } catch (\OmegaUp\Exceptions\UnauthorizedException $e) {
+            // Do nothing.
             $r->identity = null;
         }
         $contestAlias = $r->ensureString(
@@ -3307,7 +3303,6 @@
             fn (string $alias) => \OmegaUp\Validators::alias($alias)
         );
         $token = $r->ensureOptionalString('token');
->>>>>>> 4e033a64
         $response = self::validateDetails($contestAlias, $r->identity, $token);
 
         $params = \OmegaUp\ScoreboardParams::fromContest($response['contest']);
