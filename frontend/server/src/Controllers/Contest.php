--- conflicted
+++ resolved
@@ -33,11 +33,7 @@
  * @psalm-type ScoreboardRankingProblem=array{alias: string, penalty: float, percent: float, pending?: int, place?: int, points: float, run_details?: array{cases?: list<array{contest_score: float, max_score: float, meta: RunMetadata, name: null|string, out_diff: string, score: float, verdict: string}>, details: array{groups: list<array{cases: list<array{meta: RunMetadata}>}>}}, runs: int}
  * @psalm-type ScoreboardRankingEntry=array{classname: string, country: string, is_invited: bool, name: null|string, place?: int, problems: list<ScoreboardRankingProblem>, total: array{penalty: float, points: float}, username: string}
  * @psalm-type Scoreboard=array{finish_time: \OmegaUp\Timestamp|null, problems: list<array{alias: string, order: int}>, ranking: list<ScoreboardRankingEntry>, start_time: \OmegaUp\Timestamp, time: \OmegaUp\Timestamp, title: string}
-<<<<<<< HEAD
  * @psalm-type Event=array{courseAlias?: string, courseName?: string, name: string, problem?: string}
-=======
- * @psalm-type Event=array{name: string, problem?: string}
->>>>>>> b82d3c64
  * @psalm-type ActivityEvent=array{classname: string, event: Event, ip: int, time: \OmegaUp\Timestamp, username: string}
  * @psalm-type ActivityFeedPayload=array{alias: string, events: list<ActivityEvent>, type: string}
  */
@@ -1493,16 +1489,6 @@
             throw new \OmegaUp\Exceptions\NotFoundException('contestNotFound');
         }
 
-<<<<<<< HEAD
-        $accesses = \OmegaUp\DAO\ProblemsetAccessLog::getAccessForProblemset(
-            $response['contest']->problemset_id
-        );
-        $submissions = \OmegaUp\DAO\SubmissionLog::getSubmissionsForProblemset(
-            $response['contest']->problemset_id
-        );
-
-=======
->>>>>>> b82d3c64
         return [
             'events' => \OmegaUp\ActivityReport::getActivityReport(
                 \OmegaUp\DAO\Contests::getActivityReport($response['contest'])
@@ -1521,13 +1507,7 @@
         $r->ensureMainUserIdentity();
         $alias = $r->ensureString(
             'contest',
-<<<<<<< HEAD
-            fn (string $alias) => \OmegaUp\Validators::stringNonEmpty(
-                $alias
-            )
-=======
             fn (string $alias) => \OmegaUp\Validators::alias($alias)
->>>>>>> b82d3c64
         );
         ['contest' => $contest] = self::validateBasicDetails($alias);
 
@@ -1546,16 +1526,7 @@
                 'payload' => [
                     'alias' => $alias,
                     'events' => \OmegaUp\ActivityReport::getActivityReport(
-<<<<<<< HEAD
-                        \OmegaUp\DAO\ProblemsetAccessLog::getAccessForProblemset(
-                            $contest->problemset_id
-                        ),
-                        \OmegaUp\DAO\SubmissionLog::getSubmissionsForProblemset(
-                            $contest->problemset_id
-                        )
-=======
                         \OmegaUp\DAO\Contests::getActivityReport($contest)
->>>>>>> b82d3c64
                     ),
                     'type' => 'contest',
                 ],
