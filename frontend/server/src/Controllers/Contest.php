<?php

 namespace OmegaUp\Controllers;

/**
 * ContestController
 *
 */
class Contest extends \OmegaUp\Controllers\Controller {
    const SHOW_INTRO = true;
    const MAX_CONTEST_LENGTH_SECONDS = 2678400; // 31 days

    /**
     * Returns a list of contests
     *
     * @param \OmegaUp\Request $r
     * @return array
     */
    public static function apiList(\OmegaUp\Request $r) {
        // Check who is visiting, but a not logged user can still view
        // the list of contests
        try {
            $r->ensureIdentity();
        } catch (\OmegaUp\Exceptions\UnauthorizedException $e) {
            // Do nothing.
            /** @var null $r->identity */
        }

        $contests = [];
        $r->ensureInt('page', null, null, false);
        $r->ensureInt('page_size', null, null, false);

        $page = (isset($r['page']) ? intval($r['page']) : 1);
        $page_size = (isset($r['page_size']) ? intval($r['page_size']) : 20);
        $activeContests = isset($r['active'])
            ? \OmegaUp\DAO\Enum\ActiveStatus::getIntValue($r['active'])
            : \OmegaUp\DAO\Enum\ActiveStatus::ALL;
        // If the parameter was not set, the default should be ALL which is
        // a number and should pass this check.
        \OmegaUp\Validators::validateNumber($activeContests, 'active');
        $recommended = isset($r['recommended'])
            ? \OmegaUp\DAO\Enum\RecommendedStatus::getIntValue(
                $r['recommended']
            )
            : \OmegaUp\DAO\Enum\RecommendedStatus::ALL;
        // Same as above.
        \OmegaUp\Validators::validateNumber($recommended, 'recommended');
        $participating = isset($r['participating'])
            ? \OmegaUp\DAO\Enum\ParticipatingStatus::getIntValue(
                $r['participating']
            )
            : \OmegaUp\DAO\Enum\ParticipatingStatus::NO;
        \OmegaUp\Validators::validateInEnum($r['admission_mode'], 'admission_mode', [
            'public',
            'private',
            'registration'
        ], false);

        // admission mode status in contest is public
        $public = (
            isset($r['admission_mode']) &&
            self::isPublic($r['admission_mode'])
        );

        if (is_null($participating)) {
            throw new \OmegaUp\Exceptions\InvalidParameterException(
                'parameterInvalid',
                'participating'
            );
        }
        \OmegaUp\Validators::validateStringOfLengthInRange(
            $r['query'],
            'query',
            null,
            255,
            false /* not required */
        );
        $query = $r['query'];
        $cacheKey = "{$activeContests}-{$recommended}-{$page}-{$page_size}";
        if (is_null($r->identity)) {
            // Get all public contests
            $callback = function () use (
                $page,
                $page_size,
                $activeContests,
                $recommended,
                $query
            ) {
                return \OmegaUp\DAO\Contests::getAllPublicContests(
                    $page,
                    $page_size,
                    $activeContests,
                    $recommended,
                    $query
                );
            };
            if (empty($query)) {
                $contests = \OmegaUp\Cache::getFromCacheOrSet(
                    \OmegaUp\Cache::CONTESTS_LIST_PUBLIC,
                    $cacheKey,
                    $callback
                );
            } else {
                $contests = $callback();
            }
        } elseif ($participating == \OmegaUp\DAO\Enum\ParticipatingStatus::YES) {
            $contests = \OmegaUp\DAO\Contests::getContestsParticipating(
                $r->identity->identity_id,
                $page,
                $page_size,
                $query
            );
        } elseif ($public) {
            $contests = \OmegaUp\DAO\Contests::getRecentPublicContests(
                $r->identity->identity_id,
                $page,
                $page_size,
                $query
            );
        } elseif (\OmegaUp\Authorization::isSystemAdmin($r->identity)) {
            // Get all contests
            $callback = function () use (
                $page,
                $page_size,
                $activeContests,
                $recommended,
                $query
            ) {
                return \OmegaUp\DAO\Contests::getAllContests(
                    $page,
                    $page_size,
                    $activeContests,
                    $recommended,
                    $query
                );
            };
            if (empty($query)) {
                $contests = \OmegaUp\Cache::getFromCacheOrSet(
                    \OmegaUp\Cache::CONTESTS_LIST_SYSTEM_ADMIN,
                    $cacheKey,
                    $callback
                );
            } else {
                $contests = $callback();
            }
        } else {
            // Get all public+private contests
            $contests = \OmegaUp\DAO\Contests::getAllContestsForIdentity(
                $r->identity->identity_id,
                $page,
                $page_size,
                $activeContests,
                $recommended,
                $query
            );
        }

        // Filter returned values by these columns
        $relevantColumns = [
            'contest_id',
            'problemset_id',
            'title',
            'description',
            'start_time',
            'finish_time',
            'admission_mode',
            'alias',
            'window_length',
            'recommended',
            'last_updated',
            'rerun_id',
        ];

        $addedContests = [];
        foreach ($contests as $contestInfo) {
            $contestInfo['duration'] = (is_null($contestInfo['window_length']) ?
                            $contestInfo['finish_time'] - $contestInfo['start_time'] :
                            ($contestInfo['window_length'] * 60));

            $addedContests[] = $contestInfo;
        }

        return [
            'number_of_results' => sizeof($addedContests),
            'results' => $addedContests,
        ];
    }

    /**
     * Returns a list of contests where current user has admin rights (or is
     * the director).
     *
     * @param \OmegaUp\Request $r
     * @return array
     */
    public static function apiAdminList(\OmegaUp\Request $r) {
        $r->ensureIdentity();

        $r->ensureInt('page', null, null, false);
        $r->ensureInt('page_size', null, null, false);

        $page = (isset($r['page']) ? intval($r['page']) : 1);
        $pageSize = (isset($r['page_size']) ? intval($r['page_size']) : 1000);

        // Create array of relevant columns
        $contests = null;
        if (\OmegaUp\Authorization::isSystemAdmin($r->identity)) {
            $contests = \OmegaUp\DAO\Contests::getAllContestsWithScoreboard(
                $page,
                $pageSize,
                'contest_id',
                'DESC'
            );
        } else {
            $contests = \OmegaUp\DAO\Contests::getAllContestsAdminedByIdentity(
                $r->identity->identity_id,
                $page,
                $pageSize
            );
        }

        return [
            'status' => 'ok',
            'contests' => $contests,
        ];
    }

    /**
     * Callback to get contests list, depending on a given method
     * @param \OmegaUp\Request $r
     * @param $callback_user_function
     * @return array
     */
    private static function getContestListInternal(
        \OmegaUp\Request $r,
        $callback_user_function
    ): array {
        $r->ensureInt('page', null, null, false);
        $r->ensureInt('page_size', null, null, false);

        $page = (isset($r['page']) ? intval($r['page']) : 1);
        $pageSize = (isset($r['page_size']) ? intval($r['page_size']) : 1000);
        $query = $r['query'];
        $contests = null;
        $identity_id = $callback_user_function == '\OmegaUp\DAO\Contests::getContestsParticipating'
          ? $r->identity->identity_id : $r->user->user_id;
        $contests = call_user_func(
            $callback_user_function,
            $identity_id,
            $page,
            $pageSize,
            $query
        );

        $addedContests = [];
        foreach ($contests as $contest) {
            $contest['start_time'] = \OmegaUp\DAO\DAO::fromMySQLTimestamp(
                $contest['start_time']
            );
            $contest['finish_time'] = \OmegaUp\DAO\DAO::fromMySQLTimestamp(
                $contest['finish_time']
            );
            $contest['last_updated'] = \OmegaUp\DAO\DAO::fromMySQLTimestamp(
                $contest['last_updated']
            );
            $addedContests[] = $contest;
        }

        // Expire contest-list cache
        \OmegaUp\Cache::invalidateAllKeys(\OmegaUp\Cache::CONTESTS_LIST_PUBLIC);
        \OmegaUp\Cache::invalidateAllKeys(
            \OmegaUp\Cache::CONTESTS_LIST_SYSTEM_ADMIN
        );

        return [
            'status' => 'ok',
            'contests' => $addedContests,
        ];
    }

    /**
     * Returns a list of contests where current user is the director
     *
     * @param \OmegaUp\Request $r
     * @return array
     */
    public static function apiMyList(\OmegaUp\Request $r) {
        $r->ensureMainUserIdentity();
        return self::getContestListInternal(
            $r,
            '\OmegaUp\DAO\Contests::getAllContestsOwnedByUser'
        );
    }

    /**
     * Returns a list of contests where current user is participating in
     *
     * @param \OmegaUp\Request $r
     * @return array
     */
    public static function apiListParticipating(\OmegaUp\Request $r) {
        $r->ensureIdentity();
        return self::getContestListInternal(
            $r,
            '\OmegaUp\DAO\Contests::getContestsParticipating'
        );
    }

    /**
     * Checks if user can access contests: If the contest is private then the user
     * must be added to the contest (an entry ProblemsetIdentities must exists) OR the user
     * should be a Contest Admin.
     *
     * Expects $contest to contain the contest to check against.
     *
     * In case of access check failed, an exception is thrown.
     *
     * @param \OmegaUp\DAO\VO\Contests $contest
     * @param \OmegaUp\DAO\VO\Identities $identity
     * @throws \OmegaUp\Exceptions\ApiException
     * @throws \OmegaUp\Exceptions\ForbiddenAccessException
     */
    private static function canAccessContest(
        \OmegaUp\DAO\VO\Contests $contest,
        \OmegaUp\DAO\VO\Identities $identity
    ): void {
        if ($contest->admission_mode == 'private') {
            if (
                is_null(\OmegaUp\DAO\ProblemsetIdentities::getByPK(
                    $identity->identity_id,
                    $contest->problemset_id
                )) &&
                !\OmegaUp\Authorization::isContestAdmin($identity, $contest)
            ) {
                throw new \OmegaUp\Exceptions\ForbiddenAccessException(
                    'userNotAllowed'
                );
            }
        } elseif (
            $contest->admission_mode == 'registration' &&
            !\OmegaUp\Authorization::isContestAdmin($identity, $contest)
        ) {
            $req = \OmegaUp\DAO\ProblemsetIdentityRequest::getByPK(
                $identity->identity_id,
                $contest->problemset_id
            );
            if (is_null($req) || $req->accepted === '0') {
                throw new \OmegaUp\Exceptions\ForbiddenAccessException(
                    'contestNotRegistered'
                );
            }
        }
    }

    /**
     * Validate the basics of a contest request.
     *
     * @param string $contestAlias
     * @return array{0: \OmegaUp\DAO\VO\Contests, 1: \OmegaUp\DAO\VO\Problemsets}
     * @throws \OmegaUp\Exceptions\NotFoundException
     */
    private static function validateBasicDetails(?string $contestAlias): array {
        \OmegaUp\Validators::validateStringNonEmpty(
            $contestAlias,
            'contest_alias'
        );
        // If the contest is private, verify that our user is invited
        $contestProblemset = \OmegaUp\DAO\Contests::getByAliasWithExtraInformation(
            $contestAlias
        );
        if (is_null($contestProblemset)) {
            throw new \OmegaUp\Exceptions\NotFoundException('contestNotFound');
        }
        return [
            new \OmegaUp\DAO\VO\Contests(
                array_intersect_key(
                    $contestProblemset,
                    \OmegaUp\DAO\VO\Contests::FIELD_NAMES
                )
            ),
            new \OmegaUp\DAO\VO\Problemsets(
                array_intersect_key(
                    $contestProblemset,
                    \OmegaUp\DAO\VO\Problemsets::FIELD_NAMES
                )
            ),
        ];
    }

    /**
     * Validate a contest with contest alias
     *
     * @psalm-assert string $contestAlias
     * @return \OmegaUp\DAO\VO\Contests $contest
     * @throws \OmegaUp\Exceptions\NotFoundException
     */
    public static function validateContest(
        ?string $contestAlias
    ): \OmegaUp\DAO\VO\Contests {
        \OmegaUp\Validators::validateStringNonEmpty(
            $contestAlias,
            'contest_alias'
        );
        $contest = \OmegaUp\DAO\Contests::getByAlias($contestAlias);
        if (is_null($contest)) {
            throw new \OmegaUp\Exceptions\NotFoundException('contestNotFound');
        }
        return $contest;
    }

    /**
     * Validate if a contestant has explicit access to a contest.
     *
     * @param \OmegaUp\DAO\VO\Contests $contest
     * @param \OmegaUp\DAO\VO\Identities $identity
     * @return bool
     */
    private static function isInvitedToContest(
        \OmegaUp\DAO\VO\Contests $contest,
        \OmegaUp\DAO\VO\Identities $identity
    ): bool {
        if (is_null($identity->user_id)) {
            return false;
        }
        return self::isPublic($contest->admission_mode) ||
            !is_null(\OmegaUp\DAO\ProblemsetIdentities::getByPK(
                $identity->identity_id,
                $contest->problemset_id
            ));
    }

    /**
     * Get all the properties for smarty.
     * @param \OmegaUp\Request $r
     * @param \OmegaUp\DAO\VO\Contests $contest
     * @return array
     */
    public static function getContestDetailsForSmarty(
        \OmegaUp\Request $r,
        \OmegaUp\DAO\VO\Contests $contest,
        bool $shouldShowIntro
    ): array {
        // Half-authenticate, in case there is no session in place.
        $session = \OmegaUp\Controllers\Session::apiCurrentSession(
            $r
        )['session'];
        if (!$shouldShowIntro) {
            return ['payload' => [
                'shouldShowFirstAssociatedIdentityRunWarning' =>
                    !is_null($session['user']) &&
                    !\OmegaUp\Controllers\User::isMainIdentity(
                        $session['user'],
                        $session['identity']
                    )
                    && \OmegaUp\DAO\Problemsets::shouldShowFirstAssociatedIdentityRunWarning(
                        $session['user']
                    ),
            ]];
        }
        $result = [
            'needsBasicInformation' => false,
            'requestsUserInformation' => false,
        ];
        if (is_null($session['identity'])) {
            // No session, show the intro if public, so that they can login.
            return $result;
        }

        [
            'needsBasicInformation' => $result['needsBasicInformation'],
            'requestsUserInformation' => $result['requestsUserInformation'],
        ] = \OmegaUp\DAO\Contests::getNeedsInformation($contest->problemset_id);
        $identity = $session['identity'];

        $result['needsBasicInformation'] =
            $result['needsBasicInformation'] && (
                !$identity->country_id || !$identity->state_id ||
                !$identity->school_id
        );

        // Privacy Statement Information
        $privacyStatementMarkdown = \OmegaUp\PrivacyStatement::getForProblemset(
            $identity->language_id,
            'contest',
            $result['requestsUserInformation']
        );
        if (!is_null($privacyStatementMarkdown)) {
            $statementType =
                "contest_{$result['requestsUserInformation']}_consent";
            $result['privacyStatement'] = [
                'markdown' => $privacyStatementMarkdown,
                'gitObjectId' =>
                    \OmegaUp\DAO\PrivacyStatements::getLatestPublishedStatement(
                        $statementType
                    )['git_object_id'],
                'statementType' => $statementType
            ];
        }

        return $result;
    }

    /**
     * Show the contest intro unless you are admin, or you already started this
     * contest.
     * @param \OmegaUp\Request $r
     * @param \OmegaUp\DAO\VO\Contests $contest
     * @return bool
     */
    public static function shouldShowIntro(
        \OmegaUp\Request $r,
        \OmegaUp\DAO\VO\Contests $contest
    ): bool {
        try {
            $session = \OmegaUp\Controllers\Session::apiCurrentSession(
                $r
            )['session'];
            if (is_null($session['identity'])) {
                // No session, show the intro (if public), so that they can login.
                return self::isPublic($contest->admission_mode);
            }
            self::canAccessContest($contest, $session['identity']);
        } catch (\Exception $e) {
            // Could not access contest. Private contests must not be leaked, so
            // unless they were manually added beforehand, show them a 404 error.
            if (!self::isInvitedToContest($contest, $session['identity'])) {
                throw $e;
            }
            self::$log->error('Exception while trying to verify access: ' . $e);
            return \OmegaUp\Controllers\Contest::SHOW_INTRO;
        }

        // You already started the contest.
        $contestOpened = \OmegaUp\DAO\ProblemsetIdentities::getByPK(
            $session['identity']->identity_id,
            $contest->problemset_id
        );
        if (!is_null($contestOpened) && !is_null($contestOpened->access_time)) {
            self::$log->debug(
                'No intro because you already started the contest'
            );
            return !\OmegaUp\Controllers\Contest::SHOW_INTRO;
        }
        return \OmegaUp\Controllers\Contest::SHOW_INTRO;
    }

    /**
     * Validate request of a details contest
     *
     * @param \OmegaUp\Request $r
     * @return array{contest: \OmegaUp\DAO\VO\Contests, contest_admin: bool, contest_alias: string}
     * @throws \OmegaUp\Exceptions\ForbiddenAccessException
     * @throws \OmegaUp\Exceptions\PreconditionFailedException
     */
    public static function validateDetails(\OmegaUp\Request $r): array {
        [$contest, $problemset] = self::validateBasicDetails(
            $r['contest_alias']
        );

        $contestAdmin = false;
        $contestAlias = '';

        // If the contest has not started, user should not see it, unless it i
        // admin or has a token.
        if (is_null($r['token'])) {
            // Crack the request to get the current user
            $r->ensureIdentity();
            self::canAccessContest($contest, $r->identity);

            $contestAdmin = \OmegaUp\Authorization::isContestAdmin(
                $r->identity,
                $contest
            );
            if (
                !\OmegaUp\DAO\Contests::hasStarted($contest) &&
                !$contestAdmin
            ) {
                $exception = new \OmegaUp\Exceptions\PreconditionFailedException(
                    'contestNotStarted'
                );
                $exception->addCustomMessageToArray(
                    'start_time',
                    $contest->start_time
                );

                throw $exception;
            }
        } else {
            if ($r['token'] === $problemset->scoreboard_url_admin) {
                $contestAdmin = true;
                /** @var string */
                $contestAlias = $contest->alias;
            } elseif ($r['token'] !== $problemset->scoreboard_url) {
                throw new \OmegaUp\Exceptions\ForbiddenAccessException(
                    'invalidScoreboardUrl'
                );
            }
        }
        return [
            'contest' => $contest,
            'contest_admin' => $contestAdmin,
            'contest_alias' => $contestAlias,
        ];
    }

    public static function apiPublicDetails(\OmegaUp\Request $r) {
        \OmegaUp\Validators::validateStringNonEmpty(
            $r['contest_alias'],
            'contest_alias'
        );

        $result = [];

        // If the contest is private, verify that our user is invited
        $r['contest'] = \OmegaUp\DAO\Contests::getByAlias($r['contest_alias']);
        if (is_null($r['contest'])) {
            throw new \OmegaUp\Exceptions\NotFoundException('contestNotFound');
        }

        // Initialize response to be the contest information
        $result = $r['contest']->asFilteredArray([
            'title',
            'description',
            'start_time',
            'finish_time',
            'window_length',
            'alias',
            'scoreboard',
            'points_decay_factor',
            'partial_score',
            'submissions_gap',
            'feedback',
            'penalty',
            'time_start',
            'penalty_type',
            'penalty_calc_policy',
            'show_scoreboard_after',
            'rerun_id',
            'admission_mode',
        ]);

        $session = \OmegaUp\Controllers\Session::getCurrentSession($r);

        if (
            !is_null($session['identity']) &&
            $result['admission_mode'] == 'registration'
        ) {
            $registration = \OmegaUp\DAO\ProblemsetIdentityRequest::getByPK(
                $session['identity']->identity_id,
                $r['contest']->problemset_id
            );

            $result['user_registration_requested'] = !is_null($registration);

            if (is_null($registration)) {
                $result['user_registration_accepted'] = false;
                $result['user_registration_answered'] = false;
            } else {
                $result['user_registration_answered'] = !is_null(
                    $registration->accepted
                );
                $result['user_registration_accepted'] = $registration->accepted == '1';
            }
        }

        $result['start_time'] = \OmegaUp\DAO\DAO::fromMySQLTimestamp(
            $result['start_time']
        );
        $result['finish_time'] = \OmegaUp\DAO\DAO::fromMySQLTimestamp(
            $result['finish_time']
        );

        $result['status'] = 'ok';

        return $result;
    }

    public static function apiRegisterForContest(\OmegaUp\Request $r) {
        // Authenticate request
        $r->ensureIdentity();

        $contest = self::validateContest($r['contest_alias']);

        \OmegaUp\DAO\ProblemsetIdentityRequest::create(new \OmegaUp\DAO\VO\ProblemsetIdentityRequest([
            'identity_id' => $r->identity->identity_id,
            'problemset_id' => $contest->problemset_id,
            'request_time' => \OmegaUp\Time::get(),
        ]));

        return ['status' => 'ok'];
    }

    /**
     * Joins a contest - explicitly adds a identity to a contest.
     *
     * @param \OmegaUp\Request $r
     * @throws \OmegaUp\Exceptions\ForbiddenAccessException
     */
    public static function apiOpen(\OmegaUp\Request $r) {
        // Authenticate request
        $r->ensureIdentity();

        $response = self::validateDetails($r);
        [
            'needsBasicInformation' => $needsInformation,
            'requestsUserInformation' => $requestsUserInformation
<<<<<<< HEAD
        ] = \OmegaUp\DAO\Contests::getNeedsInformation($response['contest']->problemset_id);

        if ($needsInformation && (!$r->identity->country_id || !$r->identity->state_id
            || !$r->identity->school_id)
=======
        ] = \OmegaUp\DAO\Contests::getNeedsInformation(
            $response['contest']->problemset_id
        );
        $session = \OmegaUp\Controllers\Session::apiCurrentSession(
            $r
        )['session'];

        if (
            $needsInformation
            && !is_null($session['identity'])
              && (!$session['identity']->country_id
              || !$session['identity']->state_id
                || !$session['identity']->school_id)
>>>>>>> 6263bd72
        ) {
            throw new \OmegaUp\Exceptions\ForbiddenAccessException(
                'contestBasicInformationNeeded'
            );
        }

        $r->ensureBool('share_user_information', false);
        \OmegaUp\DAO\DAO::transBegin();
        try {
            \OmegaUp\DAO\ProblemsetIdentities::checkAndSaveFirstTimeAccess(
                $r->identity,
                $response['contest'],
                /*$grantAccess=*/true,
                $r['share_user_information'] ?: false
            );

            // Insert into PrivacyStatement_Consent_Log whether request
            // user info is optional or required
            if ($requestsUserInformation != 'no') {
                $privacyStatementId = \OmegaUp\DAO\PrivacyStatements::getId(
                    $r['privacy_git_object_id'],
                    $r['statement_type']
                );

                /** @var int $r->identity->identity_id */
                $privacyStatementConsentId = \OmegaUp\DAO\PrivacyStatementConsentLog::getId(
                    $r->identity->identity_id,
                    $privacyStatementId
                );
                if (is_null($privacyStatementConsentId)) {
                    $privacyStatementConsentId = \OmegaUp\DAO\PrivacyStatementConsentLog::saveLog(
                        $r->identity->identity_id,
                        $privacyStatementId
                    );
                }

                \OmegaUp\DAO\ProblemsetIdentities::updatePrivacyStatementConsent(new \OmegaUp\DAO\VO\ProblemsetIdentities([
                    'identity_id' => $r->identity->identity_id,
                    'problemset_id' => $response['contest']->problemset_id,
                    'privacystatement_consent_id' => $privacyStatementConsentId,
                ]));
            }

            \OmegaUp\DAO\DAO::transEnd();
        } catch (\Exception $e) {
            \OmegaUp\DAO\DAO::transRollback();
            throw $e;
        }

        self::$log->info(
            "User '{$r->identity->username}' joined contest '{$response['contest']->alias}'"
        );
        return ['status' => 'ok'];
    }

    /**
     * Returns details of a Contest. This is shared between apiDetails and
     * apiAdminDetails.
     *
     * @param string $contestAlias
     * @param \OmegaUp\DAO\VO\Contests $contest
     * @param $result
     */
    private static function getCachedDetails(
        string $contestAlias,
        \OmegaUp\DAO\VO\Contests $contest
    ): array {
        return \OmegaUp\Cache::getFromCacheOrSet(
            \OmegaUp\Cache::CONTEST_INFO,
            $contestAlias,
            function () use ($contest, &$result) {
                // Initialize response to be the contest information
                $result = $contest->asFilteredArray([
                    'title',
                    'description',
                    'start_time',
                    'finish_time',
                    'window_length',
                    'alias',
                    'scoreboard',
                    'scoreboard_url',
                    'scoreboard_url_admin',
                    'points_decay_factor',
                    'partial_score',
                    'submissions_gap',
                    'feedback',
                    'penalty',
                    'penalty_type',
                    'penalty_calc_policy',
                    'show_scoreboard_after',
                    'admission_mode',
                    'languages',
                    'problemset_id',
                    'rerun_id',
                ]);

                $result['start_time'] = \OmegaUp\DAO\DAO::fromMySQLTimestamp(
                    $result['start_time']
                );
                $result['finish_time'] = \OmegaUp\DAO\DAO::fromMySQLTimestamp(
                    $result['finish_time']
                );
                $result['show_scoreboard_after'] = boolval(
                    $result['show_scoreboard_after']
                );
                $result['original_contest_alias'] = null;
                $result['original_problemset_id'] = null;
                if ($result['rerun_id'] != 0) {
                    $original_contest = \OmegaUp\DAO\Contests::getByPK(
                        $result['rerun_id']
                    );
                    $result['original_contest_alias'] = $original_contest->alias;
                    $result['original_problemset_id'] = $original_contest->problemset_id;
                }

                $acl = \OmegaUp\DAO\ACLs::getByPK($contest->acl_id);
                $result['director'] = \OmegaUp\DAO\Identities::findByUserId(
                    $acl->owner_id
                )->username;

                $problemsInContest = \OmegaUp\DAO\ProblemsetProblems::getProblemsByProblemset(
                    $contest->problemset_id
                );

                // Add info of each problem to the contest
                $problemsResponseArray = [];

                $letter = 0;

                foreach ($problemsInContest as $problem) {
                    // Add the 'points' value that is stored in the ContestProblem relationship
                    $problem['letter'] = \OmegaUp\Controllers\Contest::columnName(
                        $letter++
                    );
                    if (!empty($result['languages'])) {
                        $problem['languages'] = join(',', array_intersect(
                            explode(',', $result['languages']),
                            explode(',', $problem['languages'])
                        ));
                    }

                    // Save our array into the response
                    array_push($problemsResponseArray, $problem);
                }

                // Add problems to response
                $result['problems'] = $problemsResponseArray;
                $result['languages'] = explode(',', $result['languages']);
                [
                    'needsBasicInformation' => $result['needs_basic_information'],
                    'requestsUserInformation' => $result['requests_user_information'],
                ] = \OmegaUp\DAO\Contests::getNeedsInformation(
                    $contest->problemset_id
                );
                return $result;
            },
            APC_USER_CACHE_CONTEST_INFO_TIMEOUT
        );
    }

    /**
     * Returns details of a Contest. Requesting the details of a contest will
     * not start the current user into that contest. In order to participate
     * in the contest, \OmegaUp\Controllers\Contest::apiOpen() must be used.
     *
     * @param \OmegaUp\Request $r
     * @return array
     */
    public static function apiDetails(\OmegaUp\Request $r) {
        $response = self::validateDetails($r);

        $result = self::getCachedDetails(
            $r['contest_alias'],
            $response['contest']
        );
        unset($result['scoreboard_url']);
        unset($result['scoreboard_url_admin']);
        unset($result['rerun_id']);
        if (is_null($r['token'])) {
            // Adding timer info separately as it depends on the current user and we don't
            // want this to get generally cached for everybody
            // Save the time of the first access
            $problemsetIdentity = \OmegaUp\DAO\ProblemsetIdentities::checkAndSaveFirstTimeAccess(
                $r->identity,
                $response['contest']
            );

            // Add time left to response
            if (is_null($response['contest']->window_length)) {
                $result['submission_deadline'] = $response['contest']->finish_time;
            } else {
                $result['submission_deadline'] = min(
                    $response['contest']->finish_time,
                    $problemsetIdentity->access_time + $response['contest']->window_length * 60
                );
            }
            $result['admin'] = \OmegaUp\Authorization::isContestAdmin(
                $r->identity,
                $response['contest']
            );

            // Log the operation.
            \OmegaUp\DAO\ProblemsetAccessLog::create(new \OmegaUp\DAO\VO\ProblemsetAccessLog([
                'identity_id' => $r->identity->identity_id,
                'problemset_id' => $response['contest']->problemset_id,
                'ip' => ip2long($_SERVER['REMOTE_ADDR']),
            ]));
        } else {
            $result['admin'] = $response['contest_admin'];
        }

        $result['status'] = 'ok';
        $result['opened'] = true;
        return $result;
    }

    /**
     * Returns details of a Contest, for administrators. This differs from
     * apiDetails in the sense that it does not attempt to calculate the
     * remaining time from the contest, or register the opened time.
     *
     * @param \OmegaUp\Request $r
     * @return array
     */
    public static function apiAdminDetails(\OmegaUp\Request $r) {
        $response = self::validateDetails($r);

        if (
            !\OmegaUp\Authorization::isContestAdmin(
                $r->identity,
                $response['contest']
            )
        ) {
            throw new \OmegaUp\Exceptions\ForbiddenAccessException();
        }

        $result = self::getCachedDetails(
            $r['contest_alias'],
            $response['contest']
        );

        $result['opened'] = \OmegaUp\DAO\ProblemsetIdentities::checkProblemsetOpened(
            intval($r->identity->identity_id),
            intval($response['contest']->problemset_id)
        );
        $result['available_languages'] = \OmegaUp\Controllers\Run::SUPPORTED_LANGUAGES;
        $result['status'] = 'ok';
        $result['admin'] = true;
        return $result;
    }

    /**
     * Returns a report with all user activity for a contest.
     *
     * @param \OmegaUp\Request $r
     * @return array
     */
    public static function apiActivityReport(\OmegaUp\Request $r) {
        $response = self::validateDetails($r);

        if (!$response['contest_admin']) {
            throw new \OmegaUp\Exceptions\ForbiddenAccessException();
        }

        $accesses = \OmegaUp\DAO\ProblemsetAccessLog::GetAccessForProblemset(
            $response['contest']->problemset_id
        );
        $submissions = \OmegaUp\DAO\SubmissionLog::GetSubmissionsForProblemset(
            $response['contest']->problemset_id
        );

        return [
            'status' => 'ok',
            'events' => \OmegaUp\ActivityReport::getActivityReport(
                $accesses,
                $submissions
            ),
        ];
    }

    /**
     * Returns a "column name" for the $idx (think Excel column names).
     */
    public static function columnName($idx) {
        $name = chr(ord('A') + $idx % 26);
        while ($idx >= 26) {
            $idx /= 26;
            $idx--;
            $name = chr(ord('A') + $idx % 26) . $name;
        }
        return $name;
    }

    /**
     * Clone a contest
     *
     * @return array
     * @throws \OmegaUp\Exceptions\InvalidParameterException
     * @throws \OmegaUp\Exceptions\DuplicatedEntryInDatabaseException
     */
    public static function apiClone(\OmegaUp\Request $r) {
        if (OMEGAUP_LOCKDOWN) {
            throw new \OmegaUp\Exceptions\ForbiddenAccessException('lockdown');
        }

        // Authenticate user
        $r->ensureMainUserIdentity();

        $originalContest = self::validateContestAdmin(
            $r['contest_alias'],
            $r->identity
        );

        // Validates form
        \OmegaUp\Validators::validateValidAlias($r['alias'], 'alias', true);
        \OmegaUp\Validators::validateStringNonEmpty($r['title'], 'title');
        \OmegaUp\Validators::validateStringNonEmpty(
            $r['description'],
            'description'
        );
        $r->ensureInt('start_time', null, null, true);

        $length = $originalContest->finish_time - $originalContest->start_time;

        $auth_token = isset($r['auth_token']) ? $r['auth_token'] : null;

        $problemset = new \OmegaUp\DAO\VO\Problemsets([
            'needs_basic_information' => false,
            'requests_user_information' => 'no',
        ]);

        $contest = new \OmegaUp\DAO\VO\Contests([
            'title' => $r['title'],
            'description' => $r['description'],
            'alias' => $r['alias'],
            'start_time' => $r['start_time'],
            'finish_time' => $r['start_time'] + $length,
            'scoreboard' => $originalContest->scoreboard,
            'points_decay_factor' => $originalContest->points_decay_factor,
            'submissions_gap' => $originalContest->submissions_gap,
            'penalty_calc_policy' => $originalContest->penalty_calc_policy,
            'rerun_id' => $originalContest->rerun_id,
            'feedback' => $originalContest->feedback,
            'penalty_type' => $originalContest->penalty_type,
            'admission_mode' => 'private', // Cloned contests start in private
                                           // admission_mode
        ]);

        \OmegaUp\DAO\DAO::transBegin();
        try {
            // Create the contest
            self::createContest($problemset, $contest, $r->user->user_id);

            $problemsetProblems = \OmegaUp\DAO\ProblemsetProblems::getProblemsByProblemset(
                $originalContest->problemset_id
            );
            foreach ($problemsetProblems as $problemsetProblem) {
                $problem = new \OmegaUp\DAO\VO\Problems([
                    'problem_id' => $problemsetProblem['problem_id'],
                    'alias' => $problemsetProblem['alias'],
                    'visibility' => $problemsetProblem['visibility'],
                ]);
                \OmegaUp\Controllers\Problemset::addProblem(
                    $contest->problemset_id,
                    $problem,
                    $problemsetProblem['commit'],
                    $problemsetProblem['version'],
                    $r->identity,
                    $problemsetProblem['points'],
                    $problemsetProblem['order'] ?: 1
                );
            }
            \OmegaUp\DAO\DAO::transEnd();
        } catch (\Exception $e) {
            \OmegaUp\DAO\DAO::transRollback();
            throw $e;
        }

        return ['status' => 'ok', 'alias' => $r['alias']];
    }

    public static function apiCreateVirtual(\OmegaUp\Request $r) {
        if (OMEGAUP_LOCKDOWN) {
            throw new \OmegaUp\Exceptions\ForbiddenAccessException('lockdown');
        }

        // Authenticate user
        $r->ensureMainUserIdentity();

        $originalContest = \OmegaUp\DAO\Contests::getByAlias($r['alias']);
        if (is_null($originalContest)) {
            throw new \OmegaUp\Exceptions\NotFoundException('contestNotFound');
        }

        if ($originalContest->finish_time > \OmegaUp\Time::get()) {
            throw new \OmegaUp\Exceptions\ForbiddenAccessException(
                'originalContestHasNotEnded'
            );
        }

        $virtualContestAlias = \OmegaUp\DAO\Contests::generateAlias(
            $originalContest
        );

        $contestLength = $originalContest->finish_time - $originalContest->start_time;

        $r->ensureInt('start_time', null, null, false);
        $r['start_time'] = (
            !is_null($r['start_time']) ?
            $r['start_time'] :
            \OmegaUp\Time::get()
        );

        // Initialize contest
        $contest = new \OmegaUp\DAO\VO\Contests([
            'title' => $originalContest->title,
            'description' => $originalContest->description,
            'window_length' => $originalContest->window_length,
            'start_time' => $r['start_time'],
            'finish_time' => $r['start_time'] + $contestLength,
            'scoreboard' => 100, // Always show scoreboard in virtual contest
            'alias' => $virtualContestAlias,
            'points_decay_factor' => $originalContest->points_decay_factor,
            'submissions_gap' => $originalContest->submissions_gap,
            'partial_score' => $originalContest->partial_score,
            'feedback' => $originalContest->feedback,
            'penalty' => $originalContest->penalty,
            'penalty_type' => $originalContest->penalty_type,
            'penalty_calc_policy' => $originalContest->penalty_calc_policy,
            'show_scoreboard_after' => true,
            'languages' => $originalContest->languages,
            'rerun_id' => $originalContest->contest_id,
        ]);

        $problemset = new \OmegaUp\DAO\VO\Problemsets([
            'needs_basic_information' => false,
            'requests_user_information' => 'no',
            'access_mode' => 'private', // Virtual contest must be private
        ]);

        self::createContest(
            $problemset,
            $contest,
            $r->user->user_id,
            $originalContest->problemset_id
        );

        return ['status' => 'ok', 'alias' => $contest->alias];
    }

    /**
     * It retrieves a Problemset and a Contest objects to store them in the
     * database
     *
     * @param \OmegaUp\DAO\VO\Problemsets $problemset
     * @param \OmegaUp\DAO\VO\Contests $contest
     * @param int $currentUserId
     * @param int $originalProblemsetId
     * @param \OmegaUp\DAO\VO\Problemsets $problemset
     */
    private static function createContest(
        \OmegaUp\DAO\VO\Problemsets $problemset,
        \OmegaUp\DAO\VO\Contests $contest,
        int $currentUserId,
        ?int $originalProblemsetId = null
    ): void {
        $acl = new \OmegaUp\DAO\VO\ACLs();
        $acl->owner_id = $currentUserId;
        // Push changes
        try {
            // Begin a new transaction
            \OmegaUp\DAO\DAO::transBegin();

            \OmegaUp\DAO\ACLs::create($acl);
            $problemset->acl_id = $acl->acl_id;
            $problemset->type = 'Contest';
            $problemset->scoreboard_url = \OmegaUp\SecurityTools::randomString(
                30
            );
            $problemset->scoreboard_url_admin = \OmegaUp\SecurityTools::randomString(
                30
            );
            $contest->acl_id = $acl->acl_id;

            // Save the problemset object with data sent by user to the database
            \OmegaUp\DAO\Problemsets::create($problemset);

            $contest->problemset_id = $problemset->problemset_id;
            $contest->penalty_calc_policy = $contest->penalty_calc_policy ?: 'sum';
            $contest->rerun_id = $contest->rerun_id ?: 0;
            if (!is_null($originalProblemsetId)) {
                \OmegaUp\DAO\ProblemsetProblems::copyProblemset(
                    $contest->problemset_id,
                    $originalProblemsetId
                );
            }

            // Save the contest object with data sent by user to the database
            \OmegaUp\DAO\Contests::create($contest);

            // Update contest_id in problemset object
            $problemset->contest_id = $contest->contest_id;
            \OmegaUp\DAO\Problemsets::update($problemset);

            // End transaction transaction
            \OmegaUp\DAO\DAO::transEnd();
        } catch (\Exception $e) {
            // Operation failed in the data layer, rollback transaction
            \OmegaUp\DAO\DAO::transRollback();
            if (\OmegaUp\DAO\DAO::isDuplicateEntryException($e)) {
                throw new \OmegaUp\Exceptions\DuplicatedEntryInDatabaseException(
                    'titleInUse',
                    $e
                );
            }
            throw $e;
        }

        // Expire contest-list cache
        \OmegaUp\Cache::invalidateAllKeys(\OmegaUp\Cache::CONTESTS_LIST_PUBLIC);
        \OmegaUp\Cache::invalidateAllKeys(
            \OmegaUp\Cache::CONTESTS_LIST_SYSTEM_ADMIN
        );

        self::$log->info('New Contest Created: ' . $contest->alias);
    }

    /**
     * Creates a new contest
     *
     * @param \OmegaUp\Request $r
     * @return array
     * @throws \OmegaUp\Exceptions\DuplicatedEntryInDatabaseException
     */
    public static function apiCreate(\OmegaUp\Request $r) {
        if (OMEGAUP_LOCKDOWN) {
            throw new \OmegaUp\Exceptions\ForbiddenAccessException('lockdown');
        }

        // Authenticate user
        $r->ensureMainUserIdentity();

        // Validate request
        self::validateCreate($r);

        // Set private contest by default if is not sent in request
        if (
            !is_null($r['admission_mode']) &&
            $r['admission_mode'] != 'private'
        ) {
            throw new \OmegaUp\Exceptions\InvalidParameterException(
                'contestMustBeCreatedInPrivateMode'
            );
        }

        $problemset = new \OmegaUp\DAO\VO\Problemsets([
            'needs_basic_information' => $r['basic_information'] == 'true',
            'requests_user_information' => $r['requests_user_information'],
        ]);

        $languages = empty($r['languages']) ? null : join(',', $r['languages']);
        $contest = new \OmegaUp\DAO\VO\Contests([
            'admission_mode' => 'private',
            'title' => $r['title'],
            'description' => $r['description'],
            'start_time' => $r['start_time'],
            'finish_time' => $r['finish_time'],
            'window_length' => $r['window_length'] ?: null,
            'alias' => $r['alias'],
            'scoreboard' => $r['scoreboard'],
            'points_decay_factor' => $r['points_decay_factor'],
            'partial_score' => $r['partial_score'] ?? true,
            'submissions_gap' => $r['submissions_gap'],
            'feedback' => $r['feedback'],
            'penalty_calc_policy' => $r['penalty_calc_policy'],
            'penalty' => max(0, intval($r['penalty'])),
            'penalty_type' => $r['penalty_type'],
            'languages' => $languages,
            'show_scoreboard_after' => $r['show_scoreboard_after'] ?? true,
        ]);

        self::createContest($problemset, $contest, $r->user->user_id);

        return ['status' => 'ok'];
    }

    /**
     * Validates that Request contains expected data to create or update a contest
     * In case of update, everything is optional except the contest_alias
     * In case of error, this function throws.
     *
     * @param \OmegaUp\Request $r
     * @throws \OmegaUp\Exceptions\InvalidParameterException
     */
    private static function validateCommonCreateOrUpdate(
        \OmegaUp\Request $r,
        ?\OmegaUp\DAO\VO\Contests $contest = null,
        bool $isRequired = true
    ): void {
        \OmegaUp\Validators::validateOptionalStringNonEmpty(
            $r['title'],
            'title',
            $isRequired
        );
        \OmegaUp\Validators::validateOptionalStringNonEmpty(
            $r['description'],
            'description',
            $isRequired
        );

        $r->ensureInt('start_time', null, null, $isRequired);
        $r->ensureInt('finish_time', null, null, $isRequired);

        // Get the actual start and finish time of the contest, considering that
        // in case of update, parameters can be optional
        $start_time = (
            !is_null($r['start_time']) ?
            $r['start_time'] :
            \OmegaUp\DAO\DAO::fromMySQLTimestamp($contest->start_time)
        );
        $finish_time = (
            !is_null($r['finish_time']) ?
            $r['finish_time'] :
            \OmegaUp\DAO\DAO::fromMySQLTimestamp($contest->finish_time)
        );

        // Validate start & finish time
        if ($start_time > $finish_time) {
            throw new \OmegaUp\Exceptions\InvalidParameterException(
                'contestNewInvalidStartTime'
            );
        }

        // Calculate the actual contest length
        $contest_length = $finish_time - $start_time;

        // Validate max contest length
        if ($contest_length > \OmegaUp\Controllers\Contest::MAX_CONTEST_LENGTH_SECONDS) {
            throw new \OmegaUp\Exceptions\InvalidParameterException(
                'contestLengthTooLong'
            );
        }

        // Window_length is optional
        if (!empty($r['window_length'])) {
            $r->ensureInt(
                'window_length',
                0,
                intval($contest_length / 60),
                false
            );
        }

        \OmegaUp\Validators::validateInEnum($r['admission_mode'], 'admission_mode', [
            'public',
            'private',
            'registration'
        ], false);
        \OmegaUp\Validators::validateValidAlias(
            $r['alias'],
            'alias',
            $isRequired
        );
        $r->ensureFloat('scoreboard', 0, 100, $isRequired);
        $r->ensureFloat('points_decay_factor', 0, 1, $isRequired);
        $r->ensureBool('partial_score', false);
        $r->ensureInt('submissions_gap', 0, null, $isRequired);
        // Validate the submission_gap in minutes so that the error message
        // matches what is displayed in the UI.
        \OmegaUp\Validators::validateNumberInRange(
            (
                is_null($r['submissions_gap']) ?
                null :
                floor($r['submissions_gap'] / 60)
            ),
            'submissions_gap',
            1,
            floor($contest_length / 60),
            $isRequired
        );

        \OmegaUp\Validators::validateInEnum(
            $r['feedback'],
            'feedback',
            ['no', 'yes', 'partial'],
            $isRequired
        );
        \OmegaUp\Validators::validateInEnum(
            $r['penalty_type'],
            'penalty_type',
            ['contest_start', 'problem_open', 'runtime', 'none'],
            $isRequired
        );
        \OmegaUp\Validators::validateInEnum(
            $r['penalty_calc_policy'],
            'penalty_calc_policy',
            ['sum', 'max'],
            false
        );

        // Problems is optional
        if (!is_null($r['problems'])) {
            $requestProblems = json_decode($r['problems']);
            if (is_null($requestProblems)) {
                throw new \OmegaUp\Exceptions\InvalidParameterException(
                    'invalidParameters',
                    'problems'
                );
            }

            $problems = [];

            foreach ($requestProblems as $requestProblem) {
                $problem = \OmegaUp\DAO\Problems::getByAlias(
                    $requestProblem->problem
                );
                if (is_null($problem)) {
                    throw new \OmegaUp\Exceptions\InvalidParameterException(
                        'parameterNotFound',
                        'problems'
                    );
                }
                \OmegaUp\Controllers\Problemset::validateAddProblemToProblemset(
                    $problem,
                    $r->identity
                );
                array_push($problems, [
                    'id' => $problem->problem_id,
                    'alias' => $requestProblem->problem,
                    'points' => $requestProblem->points
                ]);
            }

            $r['problems'] = $problems;
        }

        // Show scoreboard is always optional
        $r->ensureBool('show_scoreboard_after', false);

        // languages is always optional
        if (!empty($r['languages'])) {
            foreach ($r['languages'] as $language) {
                \OmegaUp\Validators::validateInEnum(
                    $language,
                    'languages',
                    array_keys(\OmegaUp\Controllers\Run::SUPPORTED_LANGUAGES),
                    false
                );
            }
        }
    }

    /**
     * Validates that Request contains expected data to create a contest
     * In case of error, this function throws.
     *
     * @param \OmegaUp\Request $r
     * @throws \OmegaUp\Exceptions\InvalidParameterException
     */
    private static function validateCreate(\OmegaUp\Request $r): void {
        self::validateCommonCreateOrUpdate($r);
    }

    /**
     * Validates that Request contains expected data to update a contest
     * everything is optional except the contest_alias
     * In case of error, this function throws.
     *
     * @param \OmegaUp\Request $r
     * @return \OmegaUp\DAO\VO\Contests
     * @throws \OmegaUp\Exceptions\InvalidParameterException
     */
    private static function validateUpdate(\OmegaUp\Request $r): \OmegaUp\DAO\VO\Contests {
        $contest = self::validateContestAdmin(
            $r['contest_alias'],
            $r->identity
        );

        self::validateCommonCreateOrUpdate(
            $r,
            $contest,
            false /* is required*/
        );

        // Prevent date changes if a contest already has runs
        if (
            !is_null($r['start_time']) &&
            $r['start_time'] != \OmegaUp\DAO\DAO::fromMySQLTimestamp(
                $contest->start_time
            )
        ) {
            $runCount = 0;

            $runCount = \OmegaUp\DAO\Submissions::countTotalSubmissionsOfProblemset(
                intval($contest->problemset_id)
            );

            if ($runCount > 0) {
                throw new \OmegaUp\Exceptions\InvalidParameterException(
                    'contestUpdateAlreadyHasRuns'
                );
            }
        }
        return $contest;
    }

    /**
     * Function created to be called for all the API's that only can access
     * admins or contest organizers.
     *
     * @param string $contestAlias
     * @param \OmegaUp\DAO\VO\Identities $identity
     * @return \OmegaUp\DAO\VO\Contests
     * @throws \OmegaUp\Exceptions\NotFoundException
     * @throws \OmegaUp\Exceptions\ForbiddenAccessException
     */
    private static function validateContestAdmin(
        string $contestAlias,
        \OmegaUp\DAO\VO\Identities $identity,
        string $message = 'userNotAllowed'
    ): \OmegaUp\DAO\VO\Contests {
        $contest = \OmegaUp\DAO\Contests::getByAlias($contestAlias);
        if (is_null($contest)) {
            throw new \OmegaUp\Exceptions\NotFoundException('contestNotFound');
        }

        if (!\OmegaUp\Authorization::isContestAdmin($identity, $contest)) {
            throw new \OmegaUp\Exceptions\ForbiddenAccessException($message);
        }
        return $contest;
    }

    /**
     * This function is used to restrict API in virtual contest
     *
     * @param \OmegaUp\Request $r
     * @return void
     * @throws \OmegaUp\Exceptions\ForbiddenAccessException
     */
    private static function forbiddenInVirtual(\OmegaUp\DAO\VO\Contests $contest) {
        if (\OmegaUp\DAO\Contests::isVirtual($contest)) {
            throw new \OmegaUp\Exceptions\ForbiddenAccessException(
                'forbiddenInVirtualContest'
            );
        }
    }

    /**
     * Gets the problems from a contest
     *
     * @param \OmegaUp\Request $r
     * @return array
     */
    public static function apiProblems(\OmegaUp\Request $r) {
        // Authenticate user
        $r->ensureIdentity();

        \OmegaUp\Validators::validateStringNonEmpty(
            $r['contest_alias'],
            'contest_alias'
        );

        // Only director is allowed to create problems in contest
        $contest = self::validateContestAdmin(
            $r['contest_alias'],
            $r->identity,
            'cannotAddProb'
        );

        $problemset = \OmegaUp\DAO\Problemsets::getByPK(
            $contest->problemset_id
        );
        $problems = \OmegaUp\DAO\ProblemsetProblems::getProblemsByProblemset(
            $problemset->problemset_id
        );
        foreach ($problems as &$problem) {
            unset($problem['problem_id']);
        }

        return ['status' => 'ok', 'problems' => $problems];
    }

    /**
     * Adds a problem to a contest
     *
     * @param \OmegaUp\Request $r
     * @return array
     */
    public static function apiAddProblem(\OmegaUp\Request $r) {
        if (OMEGAUP_LOCKDOWN) {
            throw new \OmegaUp\Exceptions\ForbiddenAccessException('lockdown');
        }

        // Authenticate user
        $r->ensureIdentity();

        // Validate the request and get the problem and the contest in an array
        $params = self::validateAddToContestRequest(
            $r,
            $r['contest_alias'],
            $r['problem_alias']
        );

        self::forbiddenInVirtual($params['contest']);

        /** @var int $params['contest']->problemset_id */
        $problemset = \OmegaUp\DAO\Problemsets::getByPK(
            $params['contest']->problemset_id
        );

        if (
            \OmegaUp\DAO\ProblemsetProblems::countProblemsetProblems(
                $problemset
            )
                >= MAX_PROBLEMS_IN_CONTEST
        ) {
            throw new \OmegaUp\Exceptions\PreconditionFailedException(
                'contestAddproblemTooManyProblems'
            );
        }

        \OmegaUp\Validators::validateStringOfLengthInRange(
            $r['commit'],
            'commit',
            1,
            40,
            false
        );
        [$masterCommit, $currentVersion] = \OmegaUp\Controllers\Problem::resolveCommit(
            $params['problem'],
            $r['commit']
        );

        \OmegaUp\Controllers\Problemset::addProblem(
            $params['contest']->problemset_id,
            $params['problem'],
            $masterCommit,
            $currentVersion,
            $r->identity,
            $r['points'],
            $r['order_in_contest'] ?: 1
        );

        // Invalidar cache
        \OmegaUp\Cache::deleteFromCache(
            \OmegaUp\Cache::CONTEST_INFO,
            $r['contest_alias']
        );
        \OmegaUp\Scoreboard::invalidateScoreboardCache(
            \OmegaUp\ScoreboardParams::fromContest(
                $params['contest']
            )
        );

        return ['status' => 'ok'];
    }

    /**
     * Validates the request for AddToContest and returns an array with
     * the problem and contest DAOs
     *
     * @psalm-assert string $contestAlias
     * @psalm-assert string $problemAlias
     * @return array{contest: \OmegaUp\DAO\VO\Contests, problem: \OmegaUp\DAO\VO\Problems}
     * @throws \OmegaUp\Exceptions\InvalidParameterException
     * @throws \OmegaUp\Exceptions\ForbiddenAccessException
     */
    private static function validateAddToContestRequest(
        \OmegaUp\Request $r,
        ?string $contestAlias,
        ?string $problemAlias
    ): array {
        \OmegaUp\Validators::validateStringNonEmpty(
            $contestAlias,
            'contest_alias'
        );

        // Only director is allowed to create problems in contest
        $contest = \OmegaUp\DAO\Contests::getByAlias($r['contest_alias']);
        if (is_null($contest)) {
            throw new \OmegaUp\Exceptions\InvalidParameterException(
                'parameterNotFound',
                'contest_alias'
            );
        }
        // Only contest admin is allowed to create problems in contest
        if (!\OmegaUp\Authorization::isContestAdmin($r->identity, $contest)) {
            throw new \OmegaUp\Exceptions\ForbiddenAccessException(
                'cannotAddProb'
            );
        }

        \OmegaUp\Validators::validateStringNonEmpty(
            $problemAlias,
            'problem_alias'
        );

        $problem = \OmegaUp\DAO\Problems::getByAlias($problemAlias);
        if (is_null($problem)) {
            throw new \OmegaUp\Exceptions\InvalidParameterException(
                'parameterNotFound',
                'problem_alias'
            );
        }

        if (
            $problem->visibility == \OmegaUp\Controllers\Problem::VISIBILITY_PRIVATE_BANNED
            || $problem->visibility == \OmegaUp\Controllers\Problem::VISIBILITY_PUBLIC_BANNED
        ) {
            throw new \OmegaUp\Exceptions\ForbiddenAccessException(
                'problemIsBanned'
            );
        }
        if (
            !\OmegaUp\DAO\Problems::isVisible($problem) &&
            !\OmegaUp\Authorization::isProblemAdmin(
                $r->identity,
                $problem
            )
        ) {
            throw new \OmegaUp\Exceptions\ForbiddenAccessException(
                'problemIsPrivate'
            );
        }

        $r->ensureFloat('points', 0, INF);
        $r->ensureInt('order_in_contest', 0, null, false);

        return [
            'contest' => $contest,
            'problem' => $problem,
        ];
    }

    /**
     * Removes a problem from a contest
     *
     * @param \OmegaUp\Request $r
     * @return array
     */
    public static function apiRemoveProblem(\OmegaUp\Request $r) {
        // Authenticate user
        $r->ensureIdentity();

        // Validate the request and get the problem and the contest in an array
        $params = self::validateRemoveFromContestRequest(
            $r['contest_alias'],
            $r['problem_alias'],
            $r->identity
        );

        self::forbiddenInVirtual($params['contest']);

        \OmegaUp\DAO\ProblemsetProblems::delete(new \OmegaUp\DAO\VO\ProblemsetProblems([
            'problemset_id' => $params['contest']->problemset_id,
            'problem_id' => $params['problem']->problem_id
        ]));

        // Invalidar cache
        \OmegaUp\Cache::deleteFromCache(
            \OmegaUp\Cache::CONTEST_INFO,
            $r['contest_alias']
        );
        \OmegaUp\Scoreboard::invalidateScoreboardCache(
            \OmegaUp\ScoreboardParams::fromContest(
                $params['contest']
            )
        );

        return ['status' => 'ok'];
    }

    /**
     * Validates the request for RemoveFromContest and returns an array with
     * the problem and contest DAOs
     *
     * @psalm-assert string $contestAlias
     * @psalm-assert string $problemAlias
     * @return array{contest: \OmegaUp\DAO\VO\Contests, problem: \OmegaUp\DAO\VO\Problems}
     * @throws \OmegaUp\Exceptions\InvalidParameterException
     * @throws \OmegaUp\Exceptions\ForbiddenAccessException
     */
    private static function validateRemoveFromContestRequest(
        ?string $contestAlias,
        ?string $problemAlias,
        \OmegaUp\DAO\VO\Identities $identity
    ): array {
        \OmegaUp\Validators::validateStringNonEmpty(
            $contestAlias,
            'contest_alias'
        );

        $contest = \OmegaUp\DAO\Contests::getByAlias($contestAlias);
        if (is_null($contest)) {
            throw new \OmegaUp\Exceptions\InvalidParameterException(
                'parameterNotFound',
                'problem_alias'
            );
        }
        // Only contest admin is allowed to remove problems in contest
        if (!\OmegaUp\Authorization::isContestAdmin($identity, $contest)) {
            throw new \OmegaUp\Exceptions\ForbiddenAccessException(
                'cannotRemoveProblem'
            );
        }

        \OmegaUp\Validators::validateStringNonEmpty(
            $problemAlias,
            'problem_alias'
        );

        $problem = \OmegaUp\DAO\Problems::getByAlias($problemAlias);
        if (is_null($problem)) {
            throw new \OmegaUp\Exceptions\InvalidParameterException(
                'parameterNotFound',
                'problem_alias'
            );
        }

        // Disallow removing problem from contest if it already has runs within the contest
        if (
            \OmegaUp\DAO\Submissions::countTotalRunsOfProblemInProblemset(
                intval($problem->problem_id),
                intval($contest->problemset_id)
            ) > 0
            && !\OmegaUp\Authorization::isSystemAdmin($identity)
        ) {
            throw new \OmegaUp\Exceptions\ForbiddenAccessException(
                'cannotRemoveProblemWithSubmissions'
            );
        }

        if (self::isPublic($contest->admission_mode)) {
            // Check that contest has at least 2 problems
            $problemset = \OmegaUp\DAO\Problemsets::getByPK(
                $contest->problemset_id
            );
            $problemsInContest = \OmegaUp\DAO\ProblemsetProblems::GetRelevantProblems(
                $problemset
            );
            if (count($problemsInContest) < 2) {
                throw new \OmegaUp\Exceptions\InvalidParameterException(
                    'contestPublicRequiresProblem'
                );
            }
        }

        return [
            'contest' => $contest,
            'problem' => $problem,
        ];
    }

    /**
     * Return a report of which runs would change due to a version change.
     */
    public static function apiRunsDiff(\OmegaUp\Request $r): array {
        $r->ensureIdentity();

        \OmegaUp\Validators::validateValidAlias(
            $r['problem_alias'],
            'problem_alias'
        );
        \OmegaUp\Validators::validateStringNonEmpty(
            $r['contest_alias'],
            'contest_alias'
        );
        \OmegaUp\Validators::validateStringNonEmpty($r['version'], 'version');

        $contest = self::validateContestAdmin(
            $r['contest_alias'],
            $r->identity
        );

        $problem = \OmegaUp\DAO\Problems::getByAlias($r['problem_alias']);
        if (is_null($problem)) {
            throw new \OmegaUp\Exceptions\NotFoundException('problemNotFound');
        }

        $problemsetProblem = \OmegaUp\DAO\ProblemsetProblems::getByPK(
            intval($contest->problemset_id),
            intval($problem->problem_id)
        );
        if (is_null($problemsetProblem)) {
            throw new \OmegaUp\Exceptions\NotFoundException('recordNotFound');
        }

        return [
            'status' => 'ok',
            'diff' => \OmegaUp\DAO\Runs::getRunsDiffsForVersion(
                $problem,
                intval($contest->problemset_id),
                $problemsetProblem->version,
                $r['version']
            ),
        ];
    }

    /**
     * Validates add/remove user request
     *
     * @psalm-assert string $contestAlias
     * @psalm-assert string $usernameOrEmail
     * @return array{0: \OmegaUp\DAO\VO\Identities, 1: \OmegaUp\DAO\VO\Contests}
     * @throws \OmegaUp\Exceptions\InvalidParameterException
     * @throws \OmegaUp\Exceptions\ForbiddenAccessException
     */
    private static function validateAddRemoveUser(
        ?string $contestAlias,
        ?string $usernameOrEmail,
        \OmegaUp\DAO\VO\Identities $identity
    ): array {
        // Check contest_alias
        \OmegaUp\Validators::validateStringNonEmpty(
            $contestAlias,
            'contest_alias'
        );

        $identityToRemove = \OmegaUp\Controllers\Identity::resolveIdentity(
            $usernameOrEmail
        );
        $contest = self::validateContestAdmin($contestAlias, $identity);
        return [$identityToRemove, $contest];
    }

    /**
     * Adds a user to a contest.
     * By default, any user can view details of public contests.
     * Only users added through this API can view private contests
     *
     * @param \OmegaUp\Request $r
     * @return array
     * @throws \OmegaUp\Exceptions\ForbiddenAccessException
     */
    public static function apiAddUser(\OmegaUp\Request $r) {
        if (OMEGAUP_LOCKDOWN) {
            throw new \OmegaUp\Exceptions\ForbiddenAccessException('lockdown');
        }

        // Authenticate logged user
        $r->ensureIdentity();
        [$identity, $contest] = self::validateAddRemoveUser(
            $r['contest_alias'],
            $r['usernameOrEmail'],
            $r->identity
        );

        // Save the contest to the DB
        \OmegaUp\DAO\ProblemsetIdentities::replace(new \OmegaUp\DAO\VO\ProblemsetIdentities([
            'problemset_id' => $contest->problemset_id,
            'identity_id' => $identity->identity_id,
            'access_time' => null,
            'end_time' => null,
            'score' => 0,
            'time' => 0,
            'is_invited' => true,
        ]));

        return ['status' => 'ok'];
    }

    /**
     * Remove a user from a private contest
     *
     * @param \OmegaUp\Request $r
     * @return type
     */
    public static function apiRemoveUser(\OmegaUp\Request $r) {
        // Authenticate logged user
        $r->ensureIdentity();
        [$identity, $contest] = self::validateAddRemoveUser(
            $r['contest_alias'],
            $r['usernameOrEmail'],
            $r->identity
        );

        \OmegaUp\DAO\ProblemsetIdentities::delete(new \OmegaUp\DAO\VO\ProblemsetIdentities([
            'problemset_id' => $contest->problemset_id,
            'identity_id' => $identity->identity_id,
        ]));

        return ['status' => 'ok'];
    }

    /**
     * Adds an admin to a contest
     *
     * @param \OmegaUp\Request $r
     * @return array
     * @throws \OmegaUp\Exceptions\ForbiddenAccessException
     */
    public static function apiAddAdmin(\OmegaUp\Request $r) {
        if (OMEGAUP_LOCKDOWN) {
            throw new \OmegaUp\Exceptions\ForbiddenAccessException('lockdown');
        }

        // Authenticate logged user
        $r->ensureIdentity();

        // Check contest_alias
        \OmegaUp\Validators::validateStringNonEmpty(
            $r['contest_alias'],
            'contest_alias'
        );

        $user = \OmegaUp\Controllers\User::resolveUser($r['usernameOrEmail']);

        $contest = self::validateContestAdmin(
            $r['contest_alias'],
            $r->identity
        );

        \OmegaUp\Controllers\ACL::addUser($contest->acl_id, $user->user_id);

        return ['status' => 'ok'];
    }

    /**
     * Removes an admin from a contest
     *
     * @param \OmegaUp\Request $r
     * @return array
     * @throws \OmegaUp\Exceptions\ForbiddenAccessException
     */
    public static function apiRemoveAdmin(\OmegaUp\Request $r) {
        // Authenticate logged user
        $r->ensureIdentity();

        // Check contest_alias
        \OmegaUp\Validators::validateStringNonEmpty(
            $r['contest_alias'],
            'contest_alias'
        );

        $identity = \OmegaUp\Controllers\Identity::resolveIdentity(
            $r['usernameOrEmail']
        );

        $contest = self::validateContestAdmin(
            $r['contest_alias'],
            $r->identity
        );

        // Check if admin to delete is actually an admin
        if (!\OmegaUp\Authorization::isContestAdmin($identity, $contest)) {
            throw new \OmegaUp\Exceptions\NotFoundException();
        }

        \OmegaUp\Controllers\ACL::removeUser(
            $contest->acl_id,
            $identity->user_id
        );

        return ['status' => 'ok'];
    }

    /**
     * Adds an group admin to a contest
     *
     * @param \OmegaUp\Request $r
     * @return array
     * @throws \OmegaUp\Exceptions\ForbiddenAccessException
     */
    public static function apiAddGroupAdmin(\OmegaUp\Request $r) {
        if (OMEGAUP_LOCKDOWN) {
            throw new \OmegaUp\Exceptions\ForbiddenAccessException('lockdown');
        }

        // Authenticate logged user
        $r->ensureIdentity();

        // Check contest_alias
        \OmegaUp\Validators::validateStringNonEmpty(
            $r['contest_alias'],
            'contest_alias'
        );

        $group = \OmegaUp\DAO\Groups::findByAlias($r['group']);
        if (is_null($group)) {
            throw new \OmegaUp\Exceptions\InvalidParameterException(
                'invalidParameters'
            );
        }

        $contest = self::validateContestAdmin(
            $r['contest_alias'],
            $r->identity
        );

        \OmegaUp\Controllers\ACL::addGroup($contest->acl_id, $group->group_id);

        return ['status' => 'ok'];
    }

    /**
     * Removes a group admin from a contest
     *
     * @param \OmegaUp\Request $r
     * @return array
     * @throws \OmegaUp\Exceptions\ForbiddenAccessException
     */
    public static function apiRemoveGroupAdmin(\OmegaUp\Request $r) {
        // Authenticate logged user
        $r->ensureIdentity();

        // Check contest_alias
        \OmegaUp\Validators::validateStringNonEmpty(
            $r['contest_alias'],
            'contest_alias'
        );

        $group = \OmegaUp\DAO\Groups::findByAlias($r['group']);
        if (is_null($group)) {
            throw new \OmegaUp\Exceptions\InvalidParameterException(
                'invalidParameters'
            );
        }

        $contest = self::validateContestAdmin(
            $r['contest_alias'],
            $r->identity
        );

        \OmegaUp\Controllers\ACL::removeGroup(
            $contest->acl_id,
            $group->group_id
        );

        return ['status' => 'ok'];
    }

    /**
     * Validate the Clarifications request
     *
     * @param \OmegaUp\Request $r
     * @return \OmegaUp\DAO\VO\Contests
     */
    private static function validateClarifications(\OmegaUp\Request $r): \OmegaUp\DAO\VO\Contests {
        // Check contest_alias
        \OmegaUp\Validators::validateStringNonEmpty(
            $r['contest_alias'],
            'contest_alias'
        );

        $contest = \OmegaUp\DAO\Contests::getByAlias($r['contest_alias']);
        if (is_null($contest)) {
            throw new \OmegaUp\Exceptions\NotFoundException('contestNotFound');
        }

        $r->ensureInt('offset', null, null, false /* optional */);
        $r->ensureInt('rowcount', null, null, false /* optional */);

        return $contest;
    }

    /**
     *
     * Get clarifications of a contest
     *
     * @param \OmegaUp\Request $r
     * @return array
     */
    public static function apiClarifications(\OmegaUp\Request $r) {
        $r->ensureIdentity();
        $contest = self::validateClarifications($r);

        $isContestDirector = \OmegaUp\Authorization::isContestAdmin(
            $r->identity,
            $contest
        );

        $clarifications = \OmegaUp\DAO\Clarifications::GetProblemsetClarifications(
            $contest->problemset_id,
            $isContestDirector,
            $r->identity->identity_id,
            $r['offset'],
            $r['rowcount']
        );

        foreach ($clarifications as &$clar) {
            $clar['time'] = intval($clar['time']);
        }

        // Add response to array
        $response = [];
        $response['clarifications'] = $clarifications;
        $response['status'] = 'ok';

        return $response;
    }

    /**
     * Returns the Scoreboard events
     *
     * @param \OmegaUp\Request $r
     * @return array
     * @throws \OmegaUp\Exceptions\NotFoundException
     */
    public static function apiScoreboardEvents(\OmegaUp\Request $r) {
        // Get the current user
        $response = self::validateDetails($r);

        $params = \OmegaUp\ScoreboardParams::fromContest($response['contest']);
        $params->admin = (
            \OmegaUp\Authorization::isContestAdmin(
                $r->identity,
                $response['contest']
            ) &&
            !\OmegaUp\DAO\Contests::isVirtual($response['contest'])
        );
        $params->show_all_runs = !\OmegaUp\DAO\Contests::isVirtual(
            $response['contest']
        );
        $scoreboard = new \OmegaUp\Scoreboard($params);

        // Push scoreboard data in response
        $response = [];
        $response['events'] = $scoreboard->events();

        return $response;
    }

    /**
     * Returns the Scoreboard
     *
     * @param \OmegaUp\Request $r
     * @return array
     * @throws \OmegaUp\Exceptions\NotFoundException
     */
    public static function apiScoreboard(\OmegaUp\Request $r) {
        [$contest, $problemset] = self::validateBasicDetails(
            $r['contest_alias']
        );

        // If true, will override Scoreboard Pertentage to 100%
        $showAllRuns = false;

        if (is_null($r['token'])) {
            // Get the current user
            $r->ensureIdentity();

            self::canAccessContest($contest, $r->identity);

            if (
                \OmegaUp\Authorization::isContestAdmin(
                    $r->identity,
                    $contest
                )
            ) {
                $showAllRuns = true;
            }
        } else {
            if ($r['token'] === $problemset->scoreboard_url) {
                $showAllRuns = false;
            } elseif ($r['token'] === $problemset->scoreboard_url_admin) {
                $showAllRuns = true;
            } else {
                throw new \OmegaUp\Exceptions\ForbiddenAccessException(
                    'invalidScoreboardUrl'
                );
            }
        }

        // Create scoreboard
        $params = \OmegaUp\ScoreboardParams::fromContest($contest);
        $params->admin = $showAllRuns;
        $scoreboard = new \OmegaUp\Scoreboard($params);

        return $scoreboard->generate();
    }

    /**
     * Gets the accomulative scoreboard for an array of contests
     *
     * @param \OmegaUp\Request $r
     */
    public static function apiScoreboardMerge(\OmegaUp\Request $r) {
        // Get the current user
        $r->ensureIdentity();

        \OmegaUp\Validators::validateStringNonEmpty(
            $r['contest_aliases'],
            'contest_aliases'
        );
        $contestAliases = explode(',', $r['contest_aliases']);

        \OmegaUp\Validators::validateOptionalStringNonEmpty(
            $r['usernames_filter'],
            'usernames_filter'
        );
        /** @var string[] */
        $usernamesFilter = [];
        if (isset($r['usernames_filter'])) {
            $usernamesFilter = explode(',', $r['usernames_filter']);
        }

        if (isset($r['contest_params']) && is_array($r['contest_params'])) {
            /** @var array<string, array{only_ac: bool, weight: float}> */
            $contestParams = $r['contest_params'];
        } else {
            /** @var array<string, array{only_ac: bool, weight: float}> */
            $contestParams = [];
        }

        return [
            'status' => 'ok',
            'ranking' => self::getMergedScoreboard(
                $contestAliases,
                $usernamesFilter,
                $contestParams
            ),
        ];
    }

    /**
     * @param string[] $contestAliases
     * @param string[] $usernamesFilter
     * @param array<string, array{only_ac: bool, weight: float}> $contestParams
     * @return array{name: string, username: string, contests: array<string, array{points: float, penalty: float}>, total: array{points: float, penalty: float}}[]
     */
    public static function getMergedScoreboard(
        array $contestAliases,
        array $usernamesFilter,
        array $contestParams
    ): array {
        // Validate all contest alias
        $contests = [];
        foreach ($contestAliases as $contestAlias) {
            $contest = \OmegaUp\DAO\Contests::getByAlias($contestAlias);
            if (is_null($contest)) {
                throw new \OmegaUp\Exceptions\NotFoundException(
                    'contestNotFound'
                );
            }

            array_push($contests, $contest);
        }

        // Get all scoreboards
        $scoreboards = [];
        foreach ($contests as $contest) {
            // Set defaults for contests params
            if (!isset($contestParams[$contest->alias])) {
                $contestParams[$contest->alias] = [
                    'only_ac' => false,
                    'weight' => 1.0,
                ];
            }
            $params = \OmegaUp\ScoreboardParams::fromContest($contest);
            $params->only_ac = $contestParams[$contest->alias]['only_ac'];
            $s = new \OmegaUp\Scoreboard($params);

            $scoreboards[$contest->alias] = $s->generate();
        }

        /** @var array<string, array{name: string, username: string, contests: array<string, array{points: float, penalty: float}>, total: array{points: float, penalty: float}}> */
        $mergedScoreboard = [];

        // Merge
        /** @var string $contestAlias */
        foreach ($scoreboards as $contestAlias => $scoreboard) {
            foreach ($scoreboard['ranking'] as $userResults) {
                /** @var string */
                $username = $userResults['username'];
                // If user haven't been added to the merged scoredboard, add them.
                if (!isset($mergedScoreboard[$username])) {
                    $mergedScoreboard[$username] = [
                        'name' => $userResults['name'],
                        'username' => $username,
                        'contests' => [],
                        'total' => [
                            'points' => 0.0,
                            'penalty' => 0.0,
                        ],
                    ];
                }

                $mergedScoreboard[$username]['contests'][$contestAlias] = [
                    'points' => ($userResults['total']['points'] * $contestParams[$contestAlias]['weight']),
                    'penalty' => $userResults['total']['penalty'],
                ];

                $mergedScoreboard[$username]['total']['points'] += (
                    $userResults['total']['points'] * $contestParams[$contestAlias]['weight']
                );
                $mergedScoreboard[$username]['total']['penalty'] += (
                    $userResults['total']['penalty']
                );
            }
        }

        // Remove users not in filter
        if (!empty($usernamesFilter)) {
            foreach ($mergedScoreboard as $username => $entry) {
                if (array_search($username, $usernamesFilter) === false) {
                    unset($mergedScoreboard[$username]);
                }
            }
        }

        // Normalize user["contests"] entries so all contain the same contests
        foreach ($mergedScoreboard as $username => $entry) {
            foreach ($contests as $contest) {
                if (isset($entry['contests'][$contest->alias]['points'])) {
                    continue;
                }
                /** @var string $contest->alias */
                $mergedScoreboard[$username]['contests'][$contest->alias] = [
                    'points' => 0.0,
                    'penalty' => 0.0,
                ];
            }
        }

        // Sort mergedScoreboard
        usort(
            $mergedScoreboard,
            /**
             * @param array{name: string, username: string, contests: array<string, array{points: float, penalty: float}>, total: array{points: float, penalty: float}} $a
             * @param array{name: string, username: string, contests: array<string, array{points: float, penalty: float}>, total: array{points: float, penalty: float}} $b
             */
            function ($a, $b): int {
                if ($a['total']['points'] == $b['total']['points']) {
                    if ($a['total']['penalty'] == $b['total']['penalty']) {
                        return 0;
                    }

                    return ($a['total']['penalty'] > $b['total']['penalty']) ? 1 : -1;
                }

                return ($a['total']['points'] < $b['total']['points']) ? 1 : -1;
            }
        );

        return $mergedScoreboard;
    }

    public static function apiRequests(\OmegaUp\Request $r) {
        // Authenticate request
        $r->ensureIdentity();

        \OmegaUp\Validators::validateStringNonEmpty(
            $r['contest_alias'],
            'contest_alias'
        );

        $contest = self::validateContestAdmin(
            $r['contest_alias'],
            $r->identity
        );

        $resultAdmins =
            \OmegaUp\DAO\ProblemsetIdentityRequest::getFirstAdminForProblemsetRequest(
                $contest->problemset_id
            );
        $resultRequests =
            \OmegaUp\DAO\ProblemsetIdentityRequest::getRequestsForProblemset(
                $contest->problemset_id
            );

        $admins = [];
        $requestsAdmins = [];
        foreach ($resultAdmins as $result) {
            $adminId = $result['admin_id'];
            if (!empty($adminId) && !array_key_exists($adminId, $admins)) {
                $admin = [];
                $data = \OmegaUp\DAO\Identities::findByUserId($adminId);
                if (!is_null($data)) {
                    $admin = [
                        'user_id' => $data->user_id,
                        'username' => $data->username,
                        'name' => $data->name,
                    ];
                }
                $requestsAdmins[$result['identity_id']] = $admin;
            }
        }

        $usersRequests = array_map(function ($request) use ($requestsAdmins) {
            if (isset($requestsAdmins[$request['identity_id']])) {
                $request['admin'] = $requestsAdmins[$request['identity_id']];
            }
            return $request;
        }, $resultRequests);

        return [
            'users' => $usersRequests,
            'contest_alias' => $r['contest_alias'],
            'status' => 'ok',
        ];
    }

    public static function apiArbitrateRequest(\OmegaUp\Request $r) {
        $r->ensureIdentity();

        \OmegaUp\Validators::validateStringNonEmpty(
            $r['contest_alias'],
            'contest_alias'
        );

        if (is_null($r['resolution'])) {
            throw new \OmegaUp\Exceptions\InvalidParameterException(
                'invalidParameters'
            );
        }

        $contest = self::validateContestAdmin(
            $r['contest_alias'],
            $r->identity
        );

        $targetIdentity = \OmegaUp\DAO\Identities::findByUsername(
            $r['username']
        );

        $request = \OmegaUp\DAO\ProblemsetIdentityRequest::getByPK(
            $targetIdentity->identity_id,
            $contest->problemset_id
        );

        if (is_null($request)) {
            throw new \OmegaUp\Exceptions\InvalidParameterException(
                'userNotInListOfRequests'
            );
        }

        if (is_bool($r['resolution'])) {
            $resolution = $r['resolution'];
        } else {
            $resolution = $r['resolution'] === 'true';
        }

        $request->accepted = $resolution;
        $request->extra_note = $r['note'];
        $request->last_update = \OmegaUp\Time::get();

        \OmegaUp\DAO\ProblemsetIdentityRequest::update($request);

        // Save this action in the history
        \OmegaUp\DAO\ProblemsetIdentityRequestHistory::create(new \OmegaUp\DAO\VO\ProblemsetIdentityRequestHistory([
            'identity_id' => $request->identity_id,
            'problemset_id' => $contest->problemset_id,
            'time' => $request->last_update,
            'admin_id' => $r->user->user_id,
            'accepted' => $request->accepted,
        ]));

        self::$log->info(
            'Arbitrated contest for user, new accepted username='
            . $targetIdentity->username . ', state=' . $resolution
        );

        return ['status' => 'ok'];
    }

    /**
     * Returns ALL identities participating in a contest
     *
     * @param \OmegaUp\Request $r
     * @return array
     */
    public static function apiUsers(\OmegaUp\Request $r) {
        // Authenticate request
        $r->ensureIdentity();

        \OmegaUp\Validators::validateStringNonEmpty(
            $r['contest_alias'],
            'contest_alias'
        );
        $contest = self::validateContestAdmin(
            $r['contest_alias'],
            $r->identity
        );

        return [
            'status' => 'ok',
            'users' => \OmegaUp\DAO\ProblemsetIdentities::getWithExtraInformation(
                $contest->problemset_id
            ),
        ];
    }

    /**
     * Returns all contest administrators
     *
     * @param \OmegaUp\Request $r
     * @return array
     */
    public static function apiAdmins(\OmegaUp\Request $r) {
        // Authenticate request
        $r->ensureIdentity();

        \OmegaUp\Validators::validateStringNonEmpty(
            $r['contest_alias'],
            'contest_alias'
        );

        $contest = self::validateContestAdmin(
            $r['contest_alias'],
            $r->identity
        );

        return [
            'status' => 'ok',
            'admins' => \OmegaUp\DAO\UserRoles::getContestAdmins($contest),
            'group_admins' => \OmegaUp\DAO\GroupRoles::getContestAdmins(
                $contest
            )
        ];
    }

    /**
     * Enforces rules to avoid having invalid/unactionable public contests
     *
     * @param \OmegaUp\DAO\VO\Contests $contest
     */
    private static function validateContestCanBePublic(\OmegaUp\DAO\VO\Contests $contest) {
        $problemset = \OmegaUp\DAO\Problemsets::getByPK(
            $contest->problemset_id
        );
        // Check that contest has some problems at least 1 problem
        $problemsInProblemset = \OmegaUp\DAO\ProblemsetProblems::getRelevantProblems(
            $problemset
        );
        if (count($problemsInProblemset) < 1) {
            throw new \OmegaUp\Exceptions\InvalidParameterException(
                'contestPublicRequiresProblem'
            );
        }
    }

    /**
     * Update a Contest
     *
     * @param \OmegaUp\Request $r
     * @return array
     */
    public static function apiUpdate(\OmegaUp\Request $r) {
        if (OMEGAUP_LOCKDOWN) {
            throw new \OmegaUp\Exceptions\ForbiddenAccessException('lockdown');
        }

        // Authenticate request
        $r->ensureIdentity();

        // Validate request
        $contest = self::validateUpdate($r);

        self::forbiddenInVirtual($contest);

        $updateProblemset = true;
        // Update contest DAO
        if (!is_null($r['admission_mode'])) {
            // If going public
            if (self::isPublic($r['admission_mode'])) {
                self::validateContestCanBePublic($contest);
            }

            $contest->admission_mode = $r['admission_mode'];
            // Problemset does not update when admission mode change
            $updateProblemset = false;
        }

        $valueProperties = [
            'title',
            'description',
            'start_time',
            'finish_time',
            'window_length' => ['transform' => function ($value) {
                return empty($value) ? null : $value;
            }],
            'scoreboard',
            'points_decay_factor',
            'partial_score',
            'submissions_gap',
            'feedback',
            'penalty' => ['transform' => function ($value) {
                return max(0, intval($value));
            }],
            'penalty_type',
            'penalty_calc_policy',
            'show_scoreboard_after' => ['transform' => function ($value) {
                return filter_var($value, FILTER_VALIDATE_BOOLEAN);
            }],
            'languages' => ['transform' => function ($value) {
                if (!is_array($value)) {
                    return $value;
                }
                return join(',', $value);
            }],
            'admission_mode',
        ];
        self::updateValueProperties($r, $contest, $valueProperties);

        $originalContest = \OmegaUp\DAO\Contests::getByPK($contest->contest_id);

        // Push changes
        try {
            // Begin a new transaction
            \OmegaUp\DAO\DAO::transBegin();

            // Save the contest object with data sent by user to the database
            self::updateContest($contest, $originalContest, $r->identity);

            if ($updateProblemset) {
                // Save the problemset object with data sent by user to the database
                $problemset = \OmegaUp\DAO\Problemsets::getByPK(
                    $contest->problemset_id
                );
                $problemset->needs_basic_information = $r['basic_information'] ?? 0;
                $problemset->requests_user_information = $r['requests_user_information'] ?? 'no';
                \OmegaUp\DAO\Problemsets::update($problemset);
            }

            // End transaction
            \OmegaUp\DAO\DAO::transEnd();
        } catch (\Exception $e) {
            // Operation failed in the data layer, rollback transaction
            \OmegaUp\DAO\DAO::transRollback();

            throw $e;
        }

        // Expire contest-info cache
        \OmegaUp\Cache::deleteFromCache(
            \OmegaUp\Cache::CONTEST_INFO,
            $r['contest_alias']
        );

        // Expire contest scoreboard cache
        \OmegaUp\Scoreboard::invalidateScoreboardCache(
            \OmegaUp\ScoreboardParams::fromContest(
                $contest
            )
        );

        // Expire contest-list cache
        \OmegaUp\Cache::invalidateAllKeys(\OmegaUp\Cache::CONTESTS_LIST_PUBLIC);
        \OmegaUp\Cache::invalidateAllKeys(
            \OmegaUp\Cache::CONTESTS_LIST_SYSTEM_ADMIN
        );

        // Happy ending
        $response = [];
        $response['status'] = 'ok';

        self::$log->info('Contest updated (alias): ' . $r['contest_alias']);

        return $response;
    }

    /**
     * Update Contest end time for an identity when window_length
     * option is turned on
     *
     * @param \OmegaUp\Request $r
     * @return array
     * @throws \OmegaUp\Exceptions\NotFoundException
     */
    public static function apiUpdateEndTimeForIdentity(\OmegaUp\Request $r) {
        if (OMEGAUP_LOCKDOWN) {
            throw new \OmegaUp\Exceptions\ForbiddenAccessException('lockdown');
        }

        $r->ensureIdentity();
        $contest = self::validateContestAdmin(
            $r['contest_alias'],
            $r->identity
        );

        \OmegaUp\Validators::validateStringNonEmpty($r['username'], 'username');
        $r->ensureInt('end_time');

        $identity = \OmegaUp\Controllers\Identity::resolveIdentity(
            $r['username']
        );
        if (is_null($identity)) {
            throw new \OmegaUp\Exceptions\NotFoundException('userNotFound');
        }

        $problemsetIdentity = \OmegaUp\DAO\ProblemsetIdentities::getByPK(
            $identity->identity_id,
            $contest->problemset_id
        );

        $problemsetIdentity->end_time = $r['end_time'];
        \OmegaUp\DAO\ProblemsetIdentities::update($problemsetIdentity);

        return [
            'status' => 'ok',
        ];
    }

    /**
     * This function reviews changes in penalty type, admission mode, finish
     * time and window length to recalcualte information previously stored
     */
    private static function updateContest(
        \OmegaUp\DAO\VO\Contests $contest,
        \OmegaUp\DAO\VO\Contests $originalContest,
        \OmegaUp\DAO\VO\Identities $identity
    ): void {
        if ($originalContest->admission_mode !== $contest->admission_mode) {
            $timestamp = \OmegaUp\Time::get();
            \OmegaUp\DAO\ContestLog::create(new \OmegaUp\DAO\VO\ContestLog([
                'contest_id' => $contest->contest_id,
                'user_id' => $identity->user_id,
                'from_admission_mode' => $originalContest->admission_mode,
                'to_admission_mode' => $contest->admission_mode,
                'time' => $timestamp,
            ]));
            $contest->last_updated = $timestamp;
        }
        if (
            ($originalContest->finish_time !== $contest->finish_time) ||
            ($originalContest->window_length !== $contest->window_length)
        ) {
            if (!is_null($contest->window_length)) {
                // When window length is enabled, end time value is access time + window length
                \OmegaUp\DAO\ProblemsetIdentities::recalculateEndTimeForProblemsetIdentities(
                    $contest
                );
            } else {
                \OmegaUp\DAO\ProblemsetIdentities::recalculateEndTimeAsFinishTime(
                    $contest
                );
            }
        }

        \OmegaUp\DAO\Contests::update($contest);
        if ($originalContest->penalty_type == $contest->penalty_type) {
            return;
        }
        \OmegaUp\DAO\Runs::recalculatePenaltyForContest($contest);
    }

    /**
     * Validates runs API
     *
     * @param \OmegaUp\Request $r
     * @return array
     * @throws \OmegaUp\Exceptions\NotFoundException
     * @throws \OmegaUp\Exceptions\ForbiddenAccessException
     */
    private static function validateRuns(\OmegaUp\Request $r): array {
        // Defaults for offset and rowcount
        if (!isset($r['offset'])) {
            $r['offset'] = 0;
        }
        if (!isset($r['rowcount'])) {
            $r['rowcount'] = 100;
        }

        \OmegaUp\Validators::validateStringNonEmpty(
            $r['contest_alias'],
            'contest_alias'
        );

        $contest = self::validateContestAdmin(
            $r['contest_alias'],
            $r->identity
        );

        $r->ensureInt('offset', null, null, false);
        $r->ensureInt('rowcount', null, null, false);
        \OmegaUp\Validators::validateInEnum(
            $r['status'],
            'status',
            ['new', 'waiting', 'compiling', 'running', 'ready'],
            false
        );
        \OmegaUp\Validators::validateInEnum(
            $r['verdict'],
            'verdict',
            ['AC', 'PA', 'WA', 'TLE', 'MLE', 'OLE', 'RTE', 'RFE', 'CE', 'JE', 'NO-AC'],
            false
        );

        $problem = null;
        // Check filter by problem, is optional
        if (!is_null($r['problem_alias'])) {
            \OmegaUp\Validators::validateStringNonEmpty(
                $r['problem_alias'],
                'problem'
            );

            $problem = \OmegaUp\DAO\Problems::getByAlias($r['problem_alias']);
            if (is_null($problem)) {
                throw new \OmegaUp\Exceptions\NotFoundException(
                    'problemNotFound'
                );
            }
        }

        \OmegaUp\Validators::validateInEnum(
            $r['language'],
            'language',
            array_keys(\OmegaUp\Controllers\Run::SUPPORTED_LANGUAGES),
            false
        );

        // Get user if we have something in username
        $identity = null;
        if (!is_null($r['username'])) {
            $identity = \OmegaUp\Controllers\Identity::resolveIdentity(
                $r['username']
            );
        }
        return [$contest, $problem, $identity];
    }

    /**
     * Returns all runs for a contest
     *
     * @param \OmegaUp\Request $r
     * @return array
     */
    public static function apiRuns(\OmegaUp\Request $r) {
        // Authenticate request
        $r->ensureIdentity();

        // Validate request
        [$contest, $problem, $identity] = self::validateRuns($r);

        // Get our runs
        $runs = \OmegaUp\DAO\Runs::getAllRuns(
            $contest->problemset_id,
            $r['status'],
            $r['verdict'],
            !is_null($problem) ? $problem->problem_id : null,
            $r['language'],
            !is_null($identity) ? $identity->identity_id : null,
            $r['offset'],
            $r['rowcount']
        );

        $result = [];

        foreach ($runs as $run) {
            $run['time'] = intval($run['time']);
            $run['score'] = round(floatval($run['score']), 4);
            $run['contest_score'] = round(floatval($run['contest_score']), 2);
            array_push($result, $run);
        }

        $response = [];
        $response['runs'] = $result;
        $response['status'] = 'ok';

        return $response;
    }

    /**
     * Validates that request contains contest_alias and the api is contest-admin only
     *
     * @param string $contestAlias
     * @param \OmegaUp\DAO\VO\Identities $identity
     * @return \OmegaUp\DAO\VO\Contests
     * @throws \OmegaUp\Exceptions\ForbiddenAccessException
     */
    private static function validateStats(
        ?string $contestAlias,
        \OmegaUp\DAO\VO\Identities $identity
    ): \OmegaUp\DAO\VO\Contests {
        \OmegaUp\Validators::validateStringNonEmpty(
            $contestAlias,
            'contest_alias'
        );

        return self::validateContestAdmin($contestAlias, $identity);
    }

    /**
     * Stats of a problem
     *
     * @param \OmegaUp\Request $r
     * @return array
     * @throws \OmegaUp\Exceptions\ForbiddenAccessException
     */
    public static function apiStats(\OmegaUp\Request $r) {
        // Get user
        $r->ensureIdentity();

        $contest = self::validateStats($r['contest_alias'], $r->identity);

        $pendingRunGuids = \OmegaUp\DAO\Runs::getPendingRunGuidsOfProblemset(
            intval(
                $contest->problemset_id
            )
        );

        // Count of pending runs (int)
        $totalRunsCount = \OmegaUp\DAO\Submissions::countTotalSubmissionsOfProblemset(
            intval($contest->problemset_id)
        );

        // Wait time
        $waitTimeArray = \OmegaUp\DAO\Runs::getLargestWaitTimeOfProblemset(
            intval(
                $contest->problemset_id
            )
        );

        // List of verdicts
        $verdictCounts = [];

        foreach (self::$verdicts as $verdict) {
            $verdictCounts[$verdict] = \OmegaUp\DAO\Runs::countTotalRunsOfProblemsetByVerdict(
                intval($contest->problemset_id),
                $verdict
            );
        }

        // Get max points posible for contest
        $totalPoints = \OmegaUp\DAO\ProblemsetProblems::getMaxPointsByProblemset(
            $contest->problemset_id
        );

        // Get scoreboard to calculate distribution
        $distribution = [];
        for ($i = 0; $i < 101; $i++) {
            $distribution[$i] = 0;
        }

        $sizeOfBucket = $totalPoints / 100;
        if ($sizeOfBucket > 0) {
            $scoreboardResponse = self::apiScoreboard($r);
            foreach ($scoreboardResponse['ranking'] as $results) {
                $distribution[intval(
                    $results['total']['points'] / $sizeOfBucket
                )]++;
            }
        }

        return [
            'total_runs' => $totalRunsCount,
            'pending_runs' => $pendingRunGuids,
            'max_wait_time' => empty(
                $waitTimeArray
            ) ? 0 : $waitTimeArray['time'],
            'max_wait_time_guid' => empty(
                $waitTimeArray
            ) ? 0 : $waitTimeArray['guid'],
            'verdict_counts' => $verdictCounts,
            'distribution' => $distribution,
            'size_of_bucket' => $sizeOfBucket,
            'total_points' => $totalPoints,
            'status' => 'ok',
        ];
    }

    /**
     * Returns a detailed report of the contest
     *
     * @param \OmegaUp\Request $r
     * @return array
     */
    public static function apiReport(\OmegaUp\Request $r) {
        $contestReport = self::getContestReportDetails($r);

        $contestReport['status'] = 'ok';
        return $contestReport;
    }

    /**
     * Returns a detailed report of the contest. Only Admins can get the report
     *
     * @param \OmegaUp\Request $r
     * @return array
     */
    private static function getContestReportDetails(\OmegaUp\Request $r): array {
        $r->ensureIdentity();
        $contest = self::validateStats($r['contest_alias'], $r->identity);

        $params = \OmegaUp\ScoreboardParams::fromContest($contest);
        $params->admin = true;
        $params->auth_token = $r['auth_token'];
        $scoreboard = new \OmegaUp\Scoreboard($params);

        // Check the filter if we have one
        \OmegaUp\Validators::validateOptionalStringNonEmpty(
            $r['filterBy'],
            'filterBy'
        );

        return $scoreboard->generate(
            true, // with run details for reporting
            true, // sort contestants by name,
            $r['filterBy']
        );
    }

    /**
     * Gets all details to show the report
     *
     * @param \OmegaUp\Request $r
     * @return array
     */
    public static function getContestReportDetailsForSmarty(\OmegaUp\Request $r) {
        $contestReport = self::getContestReportDetails($r)['ranking'];

        foreach ($contestReport as &$user) {
            if (!isset($user['problems'])) {
                continue;
            }
            foreach ($user['problems'] as &$problem) {
                if (
                    !isset($problem['run_details']) ||
                    !isset($problem['run_details']['groups'])
                ) {
                    continue;
                }

                foreach ($problem['run_details']['groups'] as &$group) {
                    foreach ($group['cases'] as &$case) {
                        $case['meta']['time'] = floatval($case['meta']['time']);
                        $case['meta']['time-wall'] =
                            floatval($case['meta']['time-wall']);
                        $case['meta']['mem'] =
                            floatval($case['meta']['mem']) / 1024.0 / 1024.0;
                    }
                }
            }
        }

        return [
            'contestReport' => $contestReport,
        ];
    }

    /**
     * Generates a CSV for contest report
     *
     * @param \OmegaUp\Request $r
     * @return array
     */
    public static function apiCsvReport(\OmegaUp\Request $r) {
        $r->ensureIdentity();

        $contest = self::validateStats($r['contest_alias'], $r->identity);

        // Get full Report API of the contest
        $contestReport = self::apiReport(new \OmegaUp\Request([
            'contest_alias' => $r['contest_alias'],
            'auth_token' => $r['auth_token'],
        ]));

        // Get problem stats for each contest problem so we can
        // have the full list of cases
        $problemStats = [];
        $i = 0;
        foreach ($contestReport['problems'] as $entry) {
            $problem_alias = $entry['alias'];
            $problemStatsRequest = new \OmegaUp\Request([
                        'problem_alias' => $problem_alias,
                        'auth_token' => $r['auth_token'],
                    ]);

            $problemStats[$i] = \OmegaUp\Controllers\Problem::apiStats(
                $problemStatsRequest
            );
            $problemStats[$problem_alias] = $problemStats[$i];

            $i++;
        }

        // Build a csv
        $csvData = [];

        // Build titles
        $csvRow = [];
        $csvRow[] = 'username';
        foreach ($contestReport['problems'] as $entry) {
            foreach ($problemStats[$entry['alias']]['cases_stats'] as $caseName => $counts) {
                $csvRow[] = $caseName;
            }
            $csvRow[] = $entry['alias'] . ' total';
        }
        $csvRow[] = 'total';
        $csvData[] = $csvRow;

        foreach ($contestReport['ranking'] as $userData) {
            if ($userData === 'ok') {
                continue;
            }

            $csvRow = [];
            $csvRow[] = $userData['username'];

            foreach ($userData['problems'] as $key => $problemData) {
                // If the user don't have these details then he didn't submit,
                // we need to fill the report with 0s for completeness
                if (
                    !isset($problemData['run_details']['cases']) ||
                    empty($problemData['run_details']['cases'])
                ) {
                    for (
                        $i = 0; $i < count(
                            $problemStats[$key]['cases_stats']
                        ); $i++
                    ) {
                        $csvRow[] = '0';
                    }

                    // And adding the total for this problem
                    $csvRow[] = '0';
                } else {
                    // for each case
                    foreach ($problemData['run_details']['cases'] as $caseData) {
                        // If case is correct
                        if (
                            strcmp($caseData['meta']['status'], 'OK') === 0 &&
                            strcmp($caseData['out_diff'], '') === 0
                        ) {
                            $csvRow[] = '1';
                        } else {
                            $csvRow[] = '0';
                        }
                    }

                    $csvRow[] = $problemData['points'];
                }
            }
            $csvRow[] = $userData['total']['points'];
            $csvData[] = $csvRow;
        }

        // Set headers to auto-download file
        header('Pragma: public');
        header('Expires: 0');
        header('Cache-Control: must-revalidate, post-check=0, pre-check=0');
        header('Content-Type: application/force-download');
        header('Content-Type: application/octet-stream');
        header('Content-Type: application/download');
        header(
            'Content-Disposition: attachment;filename=' . $r['contest_alias'] . '_report.csv'
        );
        header('Content-Transfer-Encoding: binary');

        // Write contents to a csv raw string
        // TODO(https://github.com/omegaup/omegaup/issues/628): Escape = to prevent applications from inadvertently executing code
        // http://contextis.co.uk/blog/comma-separated-vulnerabilities/
        $out = fopen('php://output', 'w');
        foreach ($csvData as $csvRow) {
            fputcsv($out, \OmegaUp\Controllers\Contest::escapeCsv($csvRow));
        }
        fclose($out);

        // X_X
        die();
    }

    private static function escapeCsv($csvRow) {
        $escapedRow = [];
        foreach ($csvRow as $field) {
            if (is_string($field) && $field[0] == '=') {
                $escapedRow[] = "'" . $field;
            } else {
                $escapedRow[] = $field;
            }
        }
        return $escapedRow;
    }

    public static function apiDownload(\OmegaUp\Request $r) {
        $r->ensureIdentity();

        $contest = self::validateStats(
            strval(
                $r['contest_alias']
            ),
            $r->identity
        );
        if (is_null($contest->problemset_id)) {
            throw new \OmegaUp\Exceptions\NotFoundException('contestNotFound');
        }
        include_once 'libs/third_party/ZipStream.php';
        $zip = new \ZipStream("{$r['contest_alias']}.zip");
        \OmegaUp\Controllers\Problemset::downloadRuns(
            $contest->problemset_id,
            $zip
        );
        $zip->finish();

        die();
    }

    /**
     * Given a contest_alias and user_id, returns the role of the user within
     * the context of a contest.
     *
     * @param \OmegaUp\Request $r
     * @return array
     */
    public static function apiRole(\OmegaUp\Request $r) {
        try {
            if ($r['contest_alias'] == 'all-events') {
                $r->ensureIdentity();
                if (\OmegaUp\Authorization::isSystemAdmin($r->identity)) {
                    return [
                        'status' => 'ok',
                        'admin' => true
                    ];
                }
            }

            $response = self::validateDetails($r);

            return [
                'status' => 'ok',
                'admin' => $response['contest_admin']
            ];
        } catch (\Exception $e) {
            self::$log->error('Error getting role: ' . $e);

            return [
                'status' => 'error',
                'admin' => false
            ];
        }
    }

    /**
     * Given a contest_alias, sets the recommended flag on/off.
     * Only omegaUp admins can call this API.
     *
     * @param \OmegaUp\Request $r
     * @return array
     */
    public static function apiSetRecommended(\OmegaUp\Request $r) {
        $r->ensureIdentity();

        if (!\OmegaUp\Authorization::isSystemAdmin($r->identity)) {
            throw new \OmegaUp\Exceptions\ForbiddenAccessException(
                'userNotAllowed'
            );
        }

        // Validate & get contest_alias
        \OmegaUp\Validators::validateStringNonEmpty(
            $r['contest_alias'],
            'contest_alias'
        );
        $contest = \OmegaUp\DAO\Contests::getByAlias($r['contest_alias']);
        if (is_null($contest)) {
            throw new \OmegaUp\Exceptions\NotFoundException('contestNotFound');
        }

        // Validate value param
        $r->ensureBool('value');

        $contest->recommended = boolval($r['value']);
        \OmegaUp\DAO\Contests::update($contest);

        return ['status' => 'ok'];
    }

    /**
     * Return users who participate in a contest, as long as contest admin
     * has chosen to ask for users information and contestants have
     * previously agreed to share their information.
     *
     * @param \OmegaUp\Request $r
     * @return array
     * @throws \OmegaUp\Exceptions\ForbiddenAccessException
     */
    public static function apiContestants(\OmegaUp\Request $r) {
        $r->ensureIdentity();

        \OmegaUp\Validators::validateStringNonEmpty(
            $r['contest_alias'],
            'contest_alias'
        );
        $contest = self::validateStats($r['contest_alias'], $r->identity);

        if (
            !\OmegaUp\DAO\Contests::requestsUserInformation(
                $contest->contest_id
            )
        ) {
            throw new \OmegaUp\Exceptions\ForbiddenAccessException(
                'contestInformationNotRequired'
            );
        }

        // Get contestants info
        /** @var int $contest->contest_id */
        $contestants = \OmegaUp\DAO\Contests::getContestantsInfo(
            $contest->contest_id
        );

        return [
            'status' => 'ok',
            'contestants' => $contestants,
        ];
    }

    public static function isPublic($admission_mode) {
        return $admission_mode != 'private';
    }
}<|MERGE_RESOLUTION|>--- conflicted
+++ resolved
@@ -704,26 +704,15 @@
         [
             'needsBasicInformation' => $needsInformation,
             'requestsUserInformation' => $requestsUserInformation
-<<<<<<< HEAD
-        ] = \OmegaUp\DAO\Contests::getNeedsInformation($response['contest']->problemset_id);
-
-        if ($needsInformation && (!$r->identity->country_id || !$r->identity->state_id
-            || !$r->identity->school_id)
-=======
         ] = \OmegaUp\DAO\Contests::getNeedsInformation(
             $response['contest']->problemset_id
         );
-        $session = \OmegaUp\Controllers\Session::apiCurrentSession(
-            $r
-        )['session'];
 
         if (
             $needsInformation
-            && !is_null($session['identity'])
-              && (!$session['identity']->country_id
-              || !$session['identity']->state_id
-                || !$session['identity']->school_id)
->>>>>>> 6263bd72
+              && (!$r->identity->country_id
+              || !$r->identity->state_id
+                || !$r->identity->school_id)
         ) {
             throw new \OmegaUp\Exceptions\ForbiddenAccessException(
                 'contestBasicInformationNeeded'
