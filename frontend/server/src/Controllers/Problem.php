--- conflicted
+++ resolved
@@ -357,20 +357,7 @@
         ]);
 
         $problemSettings = self::getDefaultProblemSettings();
-<<<<<<< HEAD
-        self::updateProblemSettings(
-            $problemSettings,
-            $validator,
-            $validatorTimeLimit,
-            $extraWallTime,
-            $memoryLimit,
-            $outputLimit,
-            $overallWallTimeLimit,
-            $timeLimit
-        );
-=======
         self::updateProblemSettings($problemSettings, $params);
->>>>>>> 07d2ea29
         $acceptsSubmissions = $languages !== '';
 
         $acl = new \OmegaUp\DAO\VO\ACLs();
@@ -904,30 +891,6 @@
      */
     public static function apiUpdate(\OmegaUp\Request $r) {
         $r->ensureMainUserIdentity();
-<<<<<<< HEAD
-        $response = self::updateProblem(
-            $r,
-            $r['problem_alias'],
-            $r['visibility'] ?: 0,
-            $r['message'],
-            $r['update_published'] ?? \OmegaUp\Controllers\Problem::UPDATE_PUBLISHED_EDITABLE_PROBLEMSETS,
-            $r['title'],
-            $r['validator'],
-            $r['time_limit'],
-            $r['validator_time_limit'],
-            $r['overall_wall_time_limit'],
-            $r['extra_wall_time'],
-            $r['memory_limit'],
-            $r['output_limit'],
-            $r['input_limit'],
-            $r['source'],
-            $r['email_clarifications'],
-            $r['languages']
-        );
-        // All clear
-        $response['status'] = 'ok';
-        return $response;
-=======
         $problemParams = self::convertRequestToProblemParams(
             $r,
             /*$isRequired=*/ false
@@ -943,7 +906,6 @@
             $problemParams->updatePublished,
             boolval($r['redirect'])
         );
->>>>>>> 07d2ea29
     }
 
     /**
@@ -953,26 +915,6 @@
      * @param T $array
      * @return T
      */
-<<<<<<< HEAD
-    public static function updateProblem(
-        \OmegaUp\Request $r,
-        string $problemAlias,
-        int $visibility,
-        string $message,
-        string $updatePublished = \OmegaUp\Controllers\Problem::UPDATE_PUBLISHED_EDITABLE_PROBLEMSETS,
-        ?string $title = null,
-        ?string $validator = null,
-        ?int $timeLimit = null,
-        ?int $validatorTimeLimit = null,
-        ?int $overallWallTimeLimit = null,
-        ?int $extraWallTime = null,
-        ?int $memoryLimit = null,
-        ?int $outputLimit = null,
-        ?int $inputLimit = null,
-        ?string $source = null,
-        ?string $emailClarifications = null,
-        ?string $languages = null
-=======
     private static function arrayDeepCopy($array): array {
         $copy = [];
         /** @var string $key */
@@ -1163,14 +1105,10 @@
         string $message,
         string $updatePublished,
         bool $redirect
->>>>>>> 07d2ea29
     ) {
         [
             'problem' => $problem,
             'languages' => $languages,
-<<<<<<< HEAD
-        ] = self::validateCreateOrUpdate($r, true /* is update */);
-=======
         ] = self::validateCreateOrUpdate(
             $identity,
             $params,
@@ -1181,7 +1119,6 @@
                 'problemNotFound'
             );
         }
->>>>>>> 07d2ea29
 
         // Update the Problem object
         $valueProperties = [
@@ -1206,23 +1143,11 @@
         );
         unset($problemSettings['cases']);
         unset($problemSettings['slow']);
-<<<<<<< HEAD
-        self::updateProblemSettings(
-            $problemSettings,
-            $validator,
-            $validatorTimeLimit,
-            $extraWallTime,
-            $memoryLimit,
-            $outputLimit,
-            $overallWallTimeLimit,
-            $timeLimit
-=======
         $originalProblemSettings = self::arrayDeepCopy($problemSettings);
         self::updateProblemSettings($problemSettings, $params);
         $settingsUpdated = self::diffProblemSettings(
             $originalProblemSettings,
             $problemSettings
->>>>>>> 07d2ea29
         );
         $acceptsSubmissions = $problem->languages !== '';
         $updatedStatementLanguages = [];
@@ -1241,33 +1166,6 @@
                 )
             ) {
                 $operation = \OmegaUp\ProblemDeployer::UPDATE_CASES;
-<<<<<<< HEAD
-            }
-
-            $problemDeployer = new \OmegaUp\ProblemDeployer(
-                $problem->alias,
-                $acceptsSubmissions,
-                $updatePublished != \OmegaUp\Controllers\Problem::UPDATE_PUBLISHED_NONE
-            );
-            $problemDeployer->commit(
-                $r['message'],
-                $r->identity,
-                $operation,
-                $problemSettings
-            );
-
-            $needsUpdate = false;
-            if (!is_null($problemDeployer->publishedCommit)) {
-                $oldCommit = $problem->commit;
-                $oldVersion = $problem->current_version;
-                [$problem->commit, $problem->current_version] = \OmegaUp\Controllers\Problem::resolveCommit(
-                    $problem,
-                    $problemDeployer->publishedCommit
-                );
-                $response['rejudged'] = ($oldVersion != $problem->current_version);
-                $needsUpdate = $response['rejudged'] || ($oldCommit != $problem->commit);
-=======
->>>>>>> 07d2ea29
             }
             if ($operation != \OmegaUp\ProblemDeployer::UPDATE_SETTINGS || $settingsUpdated) {
                 $problemDeployer = new \OmegaUp\ProblemDeployer(
@@ -2848,33 +2746,10 @@
             throw new \OmegaUp\Exceptions\NotFoundException(
                 'problemVersionNotFound'
             );
-<<<<<<< HEAD
         }
 
         // Update problem fields.
         return [$masterCommit['commit'], $privateCommit['tree']];
-    }
-
-    /**
-     * Validate problem Details API
-     *
-     * @throws \OmegaUp\Exceptions\NotFoundException
-     */
-    private static function validateRuns(
-        string $problemAlias
-    ): \OmegaUp\DAO\VO\Problems {
-        // Is the problem valid?
-        $problem = \OmegaUp\DAO\Problems::getByAlias($problemAlias);
-        if (is_null($problem)) {
-            throw new \OmegaUp\Exceptions\NotFoundException('problemNotFound');
-        }
-        return $problem;
-=======
-        }
-
-        // Update problem fields.
-        return [$masterCommit['commit'], $privateCommit['tree']];
->>>>>>> 07d2ea29
     }
 
     /**
@@ -2889,17 +2764,12 @@
         $r->ensureIdentity();
 
         // Validate request
-<<<<<<< HEAD
-        $problem = self::validateRuns(strval($r['problem_alias']));
-        if (is_null($problem->problem_id)) {
-=======
         \OmegaUp\Validators::validateStringNonEmpty(
             $r['problem_alias'],
             'problem_alias'
         );
         $problem = \OmegaUp\DAO\Problems::getByAlias($r['problem_alias']);
         if (is_null($problem)) {
->>>>>>> 07d2ea29
             throw new \OmegaUp\Exceptions\NotFoundException('problemNotFound');
         }
 
@@ -2939,33 +2809,17 @@
         } else {
             // Get all the available runs
             $runsArray = \OmegaUp\DAO\Runs::getForProblemDetails(
-<<<<<<< HEAD
-                $problem->problem_id,
-=======
                 intval($problem->problem_id),
->>>>>>> 07d2ea29
                 null,
                 intval($r->identity->identity_id)
             );
 
             // Add each filtered run to an array
-<<<<<<< HEAD
-            $response['runs'] = [];
-            if (!empty($runsArray)) {
-                foreach ($runsArray as $run) {
-                    $run['time'] = intval($run['time']);
-                    $run['contest_score'] = floatval($run['contest_score']);
-                    $run['username'] = $r->identity->username;
-                    $run['alias'] = $problem->alias;
-                    array_push($response['runs'], $run);
-                }
-=======
             $result = [];
             foreach ($runsArray as $run) {
                 $run['alias'] = $problem->alias;
                 $run['username'] = $r->identity->username;
                 $result[] = $run;
->>>>>>> 07d2ea29
             }
             $response['runs'] = $result;
         }
@@ -2983,10 +2837,6 @@
     public static function apiClarifications(\OmegaUp\Request $r): array {
         // Get user
         $r->ensureIdentity();
-<<<<<<< HEAD
-        $problem = self::validateRuns(strval($r['problem_alias']));
-=======
->>>>>>> 07d2ea29
 
         \OmegaUp\Validators::validateStringNonEmpty(
             $r['problem_alias'],
@@ -3004,11 +2854,7 @@
 
         $clarifications = \OmegaUp\DAO\Clarifications::GetProblemClarifications(
             $problem->problem_id,
-<<<<<<< HEAD
-            $is_problem_admin,
-=======
             $isProblemAdmin,
->>>>>>> 07d2ea29
             $r->identity->identity_id,
             !empty($r['offset']) ? intval($r['offset']) : null,
             intval($r['rowcount'])
@@ -3018,14 +2864,9 @@
             $clar['time'] = intval($clar['time']);
         }
 
-<<<<<<< HEAD
-        return [
-            'clarifications' =>  $clarifications,
-=======
         // Add response to array
         return [
             'clarifications' => $clarifications,
->>>>>>> 07d2ea29
         ];
     }
 
@@ -3041,9 +2882,6 @@
         $r->ensureIdentity();
 
         // Validate request
-<<<<<<< HEAD
-        $problem = self::validateRuns(strval($r['problem_alias']));
-=======
         \OmegaUp\Validators::validateStringNonEmpty(
             $r['problem_alias'],
             'problem_alias'
@@ -3052,7 +2890,6 @@
         if (is_null($problem)) {
             throw new \OmegaUp\Exceptions\NotFoundException('problemNotFound');
         }
->>>>>>> 07d2ea29
 
         // We need to check that the user has privileges on the problem
         if (
@@ -3077,13 +2914,8 @@
         // List of verdicts
         $verdictCounts = [];
 
-<<<<<<< HEAD
-        foreach (self::$verdicts as $verdict) {
-            $verdict_counts[$verdict] = \OmegaUp\DAO\Runs::countTotalRunsOfProblemByVerdict(
-=======
         foreach (\OmegaUp\Controllers\Run::VERDICTS as $verdict) {
             $verdictCounts[$verdict] = \OmegaUp\DAO\Runs::countTotalRunsOfProblemByVerdict(
->>>>>>> 07d2ea29
                 intval($problem->problem_id),
                 $verdict
             );
@@ -3125,11 +2957,7 @@
                 /*missingOk=*/true
             );
             if (!is_null($detailsJson)) {
-<<<<<<< HEAD
-                /** @var null|array{verdict: string, compile_meta: array{Main: array{verdict: string, time: float, sys_time: float, wall_time: float, memory: int}}, score: int, contest_score: int, max_score: int, time: float, wall_time: float, memory: int, judged_by: string, groups: array{group: string, score: float, contest_score: int, max_score: int, cases: array{verdict: string, name: string, score: int, contest_score: int, max_score: int, meta: array{verdict: string, time: float, sys_time: int, wall_time: float, memory: int}}[]}[]} */
-=======
                 /** @var null|array{verdict: string, compile_meta: array{Main: array{verdict: string, time: float, sys_time: float, wall_time: float, memory: int}}, score: int, contest_score: int, max_score: int, time: float, wall_time: float, memory: int, judged_by: string, groups: list<array{group: string, score: float, contest_score: int, max_score: int, cases: list<array{verdict: string, name: string, score: int, contest_score: int, max_score: int, meta: array{verdict: string, time: float, sys_time: int, wall_time: float, memory: int}}>}>} */
->>>>>>> 07d2ea29
                 $details = json_decode($detailsJson, /*associative=*/true);
                 if (!is_array($details)) {
                     self::$log->error(
@@ -3142,12 +2970,6 @@
                         continue;
                     }
                     foreach ($item as $group) {
-<<<<<<< HEAD
-                        foreach ($group['cases'] as $case) {
-                            if (
-                                !array_key_exists(
-                                    $case['name'],
-=======
                         if (!isset($group['cases'])) {
                             continue;
                         }
@@ -3156,7 +2978,6 @@
                             if (
                                 !array_key_exists(
                                     $caseName,
->>>>>>> 07d2ea29
                                     $casesStats['counts']
                                 )
                             ) {
@@ -3685,39 +3506,6 @@
     /**
      * Updates the Problem's settings with the values from the request.
      *
-<<<<<<< HEAD
-     * @param array $problemSettings the original problem settings.
-     */
-    private static function updateProblemSettings(
-        array &$problemSettings,
-        ?string $validator,
-        ?int $validatorTimeLimit,
-        ?int $extraWallTime,
-        ?int $memoryLimit,
-        ?int $outputLimit,
-        ?int $overallWallTimeLimit,
-        ?int $timeLimit
-    ): void {
-        if (!is_null($extraWallTime)) {
-            $problemSettings['limits']['ExtraWallTime'] = "{$extraWallTime}ms";
-        }
-        if (!is_null($memoryLimit)) {
-            $problemSettings['limits']['MemoryLimit'] = "{$memoryLimit}KiB";
-        }
-        if (!is_null($outputLimit)) {
-            $problemSettings['limits']['OutputLimit'] = $outputLimit;
-        }
-        if (!is_null($overallWallTimeLimit)) {
-            $problemSettings['limits']['OverallWallTimeLimit'] = "{$overallWallTimeLimit}ms";
-        }
-        if (!is_null($timeLimit)) {
-            $problemSettings['limits']['TimeLimit'] = "{$timeLimit}ms";
-        }
-        if (!is_null($validator)) {
-            $problemSettings['validator']['name'] = $validator;
-        }
-        if (!is_null($validatorTimeLimit)) {
-=======
      * @param array{limits: array{ExtraWallTime: string, MemoryLimit: int|string, OutputLimit: int|string, OverallWallTimeLimit: string, TimeLimit: string}, validator: array{name: string, tolerance: float, limits?: array{ExtraWallTime: string, MemoryLimit: int|string, OutputLimit: int|string, OverallWallTimeLimit: string, TimeLimit: string}}} $problemSettings the original problem settings.
      * @param \OmegaUp\ProblemParams $params the params
      * @psalm-suppress ReferenceConstraintViolation for some reason, psalm cannot correctly infer the type for $problemSettings['validator']['limit']
@@ -3739,7 +3527,6 @@
             $problemSettings['validator']['name'] = "{$params->validator}";
         }
         if ($problemSettings['validator']['name'] == 'custom') {
->>>>>>> 07d2ea29
             if (empty($problemSettings['validator']['limits'])) {
                 $problemSettings['validator']['limits'] = [
                     'ExtraWallTime' => '0s',
@@ -3749,15 +3536,11 @@
                     'TimeLimit' => '30s',
                 ];
             }
-<<<<<<< HEAD
-            $problemSettings['validator']['limits']['TimeLimit'] = "{$validatorTimeLimit}ms";
-=======
             $problemSettings['validator']['limits']['TimeLimit'] = "{$params->validatorTimeLimit}ms";
         } else {
             if (!empty($problemSettings['validator']['limits'])) {
                 unset($problemSettings['validator']['limits']);
             }
->>>>>>> 07d2ea29
         }
     }
 
@@ -4027,8 +3810,7 @@
         \OmegaUp\Request $r
     ): array {
         $r->ensureMainUserIdentity();
-<<<<<<< HEAD
-=======
+
         // HACK to prevent fails in validateCreateOrUpdate
         $r['problem_alias'] = strval($r['problem']);
 
@@ -4037,7 +3819,6 @@
             /*$isRequired=*/ false
         );
 
->>>>>>> 07d2ea29
         if (!isset($r['request'])) {
             return [
                 'IS_UPDATE' => true,
@@ -4050,58 +3831,12 @@
         \OmegaUp\Validators::validateStringNonEmpty($r['message'], 'message');
         if ($r['request'] === 'submit') {
             self::updateProblem(
-<<<<<<< HEAD
-                new \OmegaUp\Request([]),
-                strval($r['problem_alias']),
-                intval($r['visibility']),
-                strval($r['message']),
-                !is_null($r['update_published']) ?
-                    strval($r['update_published']) :
-                    \OmegaUp\Controllers\Problem::UPDATE_PUBLISHED_EDITABLE_PROBLEMSETS,
-                !is_null($r['title']) ? strval($r['title']) : null,
-                !is_null($r['validator']) ? strval($r['validator']) : null,
-                !is_null($r['time_limit']) ? intval($r['time_limit']) : null,
-                !is_null(
-                    $r['validator_time_limit']
-                ) ? intval(
-                    $r['validator_time_limit']
-                ) : null,
-                !is_null(
-                    $r['overall_wall_time_limit']
-                ) ? intval(
-                    $r['overall_wall_time_limit']
-                ) : null,
-                !is_null(
-                    $r['extra_wall_time']
-                ) ? intval(
-                    $r['extra_wall_time']
-                ) : null,
-                !is_null(
-                    $r['memory_limit']
-                ) ? intval(
-                    $r['memory_limit']
-                ) : null,
-                !is_null(
-                    $r['output_limit']
-                ) ? intval(
-                    $r['output_limit']
-                ) : null,
-                !is_null($r['input_limit']) ? intval($r['input_limit']) : null,
-                !is_null($r['source']) ? strval($r['source']) : null,
-                !is_null(
-                    $r['email_clarifications']
-                ) ? strval(
-                    $r['email_clarifications']
-                ) : null,
-                !is_null($r['languages']) ? strval($r['languages']) : null
-=======
                 $r->identity,
                 $r->user,
                 $problemParams,
                 strval($r['message']),
                 $problemParams->updatePublished,
                 boolval($r['redirect'])
->>>>>>> 07d2ea29
             );
         } elseif ($r['request'] === 'markdown') {
             [
