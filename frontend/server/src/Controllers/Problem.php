<?php

 namespace OmegaUp\Controllers;

/**
 * ProblemsController
 *
 * @psalm-type PageItem=array{class: string, label: string, page: int, url?: string}
 * @psalm-type ProblemListItem=array{alias: string, difficulty: float|null, difficulty_histogram: list<int>, points: float, quality: float|null, quality_histogram: list<int>, ratio: float, score: float, tags: list<array{source: string, name: string}>, title: string, visibility: int, quality_seal: bool}
 * @psalm-type ProblemDetails=array{accepted: int, admin?: bool, alias: string, allow_user_add_tags: bool, commit: string, creation_date: \OmegaUp\Timestamp, difficulty: float|null, email_clarifications: bool, input_limit: int, languages: list<string>, order: string, points: float, preferred_language?: string, problemsetter?: array{creation_date: \OmegaUp\Timestamp|null, name: string, username: string}, quality_seal: bool, runs?: list<array{alias: string, contest_score: float|null, guid: string, language: string, memory: int, penalty: int, runtime: int, score: float, status: string, submit_delay: int, time: \OmegaUp\Timestamp, username: string, verdict: string}>, score: float, settings: array{cases: array<string, array{in: string, out: string, weight?: float}>, limits: array{ExtraWallTime: string, MemoryLimit: int|string, OutputLimit: int|string, OverallWallTimeLimit: string, TimeLimit: string}, slow: bool, validator: array{custom_validator: array{limits: array{TimeLimit: int}}, limits?: array{ExtraWallTime: string, MemoryLimit: int|string, OutputLimit: int|string, OverallWallTimeLimit: string, TimeLimit: string}, name: string, tolerance: float}}, solvers?: list<array{language: string, memory: float, runtime: float, time: \OmegaUp\Timestamp, username: string}>, source?: string, statement: array{images: array<string, string>, language: string, markdown: string}, submissions: int, title: string, version: string, visibility: int, visits: int}
 * @psalm-type StatsPayload=array{alias: string, entity_type: string, cases_stats?: array<string, int>, pending_runs: list<string>, total_runs: int, verdict_counts: array<string, int>, max_wait_time?: \OmegaUp\Timestamp|null, max_wait_time_guid?: null|string, distribution?: array<int, int>, size_of_bucket?: float, total_points?: float}
 * @psalm-type SelectedTag=array{public: bool, tagname: string}
 * @psalm-type ProblemEditPayload=array{alias: string, allowUserAddTags: bool, emailClarifications: bool, extraWallTime: float, inputLimit: int, languages: string, memoryLimit: float, outputLimit: int, overallWallTimeLimit: float, problemsetter?: array{creation_date: \OmegaUp\Timestamp|null, name: string, username: string}, source: string, statement: array{images: array<string, string>, language: string, markdown: string}, timeLimit: float, title: string, validLanguages: array<string, string>, validator: string, validatorTimeLimit: float|int, validatorTypes: array<string, null|string>, visibility: int, visibilityStatuses: array<string, int>}
 * @psalm-type ProblemAdmin=array{role: string, username: string}
 * @psalm-type ProblemGroupAdmin=array{alias: string, name: string, role: string}
 * @psalm-type ProblemAdminsPayload=array{admins: list<ProblemAdmin>, alias: string, group_admins: list<ProblemGroupAdmin>}
 * @psalm-type ProblemEditPayload=array{alias: string, allowUserAddTags: bool, emailClarifications: bool, extraWallTime: float, inputLimit: int, languages: string, memoryLimit: float, outputLimit: int, overallWallTimeLimit: float, problemsetter?: array{creation_date: \OmegaUp\Timestamp|null, name: string, username: string}, source: string, statement: array{images: array<string, string>, language: string, markdown: string}, timeLimit: float, title: string, validLanguages: array<string, string>, validator: string, validatorTimeLimit: float|int, validatorTypes: array<string, null|string>, visibility: int, visibilityStatuses: array<string, int>}
<<<<<<< HEAD
=======
 * @psalm-type ProblemMarkdownPayload=array{alias: string, problemsetter?: array{creation_date: \OmegaUp\Timestamp|null, name: string, username: string}, source: null|string, statement: array{images: array<string, string>, language: string, markdown: string}, title: null|string}
>>>>>>> 441fb80f
 * @psalm-type ProblemFormPayload=array{alias: string, allowUserAddTags: true, emailClarifications: bool, extraWallTime: int|string, inputLimit: int|string, languages: string, memoryLimit: int|string, message?: string, outputLimit: int|string, overallWallTimeLimit: int|string, selectedTags: list<SelectedTag>|null, source: string, statusError: string, tags: list<array{name: null|string}>, timeLimit: int|string, title: string, validLanguages: array<string, string>, validator: string, validatorTimeLimit: int|string, validatorTypes: array<string, null|string>, visibility: int, visibilityStatuses: array<string, int>}
 * @psalm-type ProblemMarkdownPayload=array{alias: string, problemsetter?: array{creation_date: \OmegaUp\Timestamp|null, name: string, username: string}, source: null|string, statement: array{images: array<string, string>, language: string, markdown: string}, title: null|string}
 * @psalm-type ProblemTagsPayload=array{alias: string, allowTags: bool, selectedTags: list<SelectedTag>, tags: list<array{name: null|string}>, title: null|string}
 * @psalm-type ProblemListPayload=array{currentTags: list<string>, loggedIn: bool, pagerItems: list<PageItem>, problems: list<ProblemListItem>, keyword: string, language: string, mode: string, column: string, languages: list<string>, columns: list<string>, modes: list<string>, tagData: list<array{name: null|string}>, tags: list<string>}
 */
class Problem extends \OmegaUp\Controllers\Controller {
    // SOLUTION STATUS
    const SOLUTION_NOT_FOUND = 'not_found';
    const SOLUTION_UNLOCKED = 'unlocked';
    const SOLUTION_LOCKED = 'locked';

    const RESTRICTED_TAG_NAMES = ['karel', 'lenguaje', 'solo-salida', 'interactive'];
    const VALID_LANGUAGES = ['en', 'es', 'pt'];
    const VALID_SORTING_MODES = ['asc', 'desc'];
    const VALID_SORTING_COLUMNS = [
        'title',
        'quality',
        'difficulty',
        'submissions',
        'accepted',
        'ratio',
        'points',
        'score',
        'creation_date'
    ];

    // ISO 639-1 langs
    const ISO639_1 = ['ab', 'aa', 'af', 'ak', 'sq', 'am', 'ar', 'an', 'hy',
        'as', 'av', 'ae', 'ay', 'az', 'bm', 'ba', 'eu', 'be', 'bn', 'bh', 'bi',
        'bs', 'br', 'bg', 'my', 'ca', 'ch', 'ce', 'ny', 'zh', 'cv', 'kw', 'co',
        'cr', 'hr', 'cs', 'da', 'dv', 'nl', 'dz', 'en', 'eo', 'et', 'ee', 'fo',
        'fj', 'fi', 'fr', 'ff', 'gl', 'ka', 'de', 'el', 'gn', 'gu', 'ht', 'ha',
        'he', 'hz', 'hi', 'ho', 'hu', 'ia', 'id', 'ie', 'ga', 'ig', 'ik', 'io',
        'is', 'it', 'iu', 'ja', 'jv', 'kl', 'kn', 'kr', 'ks', 'kk', 'km', 'ki',
        'rw', 'ky', 'kv', 'kg', 'ko', 'ku', 'kj', 'la', 'lb', 'lg', 'li', 'ln',
        'lo', 'lt', 'lu', 'lv', 'gv', 'mk', 'mg', 'ms', 'ml', 'mt', 'mi', 'mr',
        'mh', 'mn', 'na', 'nv', 'nd', 'ne', 'ng', 'nb', 'nn', 'no', 'ii', 'nr',
        'oc', 'oj', 'cu', 'om', 'or', 'os', 'pa', 'pi', 'fa', 'pl', 'ps', 'pt',
        'qu', 'rm', 'rn', 'ro', 'ru', 'sa', 'sc', 'sd', 'se', 'sm', 'sg', 'sr',
        'gd', 'sn', 'si', 'sk', 'sl', 'so', 'st', 'es', 'su', 'sw', 'ss', 'sv',
        'ta', 'te', 'tg', 'th', 'ti', 'bo', 'tk', 'tl', 'tn', 'to', 'tr', 'ts',
        'tt', 'tw', 'ty', 'ug', 'uk', 'ur', 'uz', 've', 'vi', 'vo', 'wa', 'cy',
        'wo', 'fy', 'xh', 'yi', 'yo', 'za', 'zu'];

    const IMAGE_EXTENSIONS = [
        'bmp', 'gif', 'ico', 'jpe', 'jpeg', 'jpg', 'png', 'svg',
        'svgz', 'tif', 'tiff',
    ];

    // Number of rows shown in problems list
    const PAGE_SIZE = 100;

    /**
     * Returns a ProblemParams instance from the Request values.
     *
     * @omegaup-request-param bool $allow_user_add_tags
     * @omegaup-request-param bool|null $email_clarifications
     * @omegaup-request-param mixed $extra_wall_time
     * @omegaup-request-param mixed $input_limit
     * @omegaup-request-param mixed $languages
     * @omegaup-request-param mixed $memory_limit
     * @omegaup-request-param mixed $output_limit
     * @omegaup-request-param mixed $overall_wall_time_limit
     * @omegaup-request-param mixed $problem_alias
     * @omegaup-request-param mixed $selected_tags
     * @omegaup-request-param string $show_diff
     * @omegaup-request-param mixed $source
     * @omegaup-request-param mixed $time_limit
     * @omegaup-request-param mixed $title
     * @omegaup-request-param mixed $update_published
     * @omegaup-request-param mixed $validator
     * @omegaup-request-param mixed $validator_time_limit
     * @omegaup-request-param mixed $visibility
     */
    private static function convertRequestToProblemParams(
        \OmegaUp\Request $r,
        bool $isRequired = true
    ): \OmegaUp\ProblemParams {
        // We need to check problem_alias
        \OmegaUp\Validators::validateStringNonEmpty(
            $r['problem_alias'],
            'problem_alias'
        );

        $params = [
            'problem_alias' => $r['problem_alias'],
        ];
        if (!is_null($r['email_clarifications'])) {
            $params['email_clarifications'] = $r->ensureOptionalBool(
                'email_clarifications'
            ) ?? false;
        }
        if (!is_null($r['extra_wall_time'])) {
            $params['extra_wall_time'] = intval($r['extra_wall_time']);
        }
        if (!is_null($r['input_limit'])) {
            $params['input_limit'] = intval($r['input_limit']);
        }
        if (!is_null($r['languages'])) {
            if (is_array($r['languages'])) {
                $params['languages'] = implode(',', $r['languages']);
            } else {
                $params['languages'] = strval($r['languages']);
            }
        }
        if (!is_null($r['memory_limit'])) {
            $params['memory_limit'] = intval($r['memory_limit']);
        }
        if (!is_null($r['output_limit'])) {
            $params['output_limit'] = intval($r['output_limit']);
        }
        if (!is_null($r['overall_wall_time_limit'])) {
            $params['overall_wall_time_limit'] = intval(
                $r['overall_wall_time_limit']
            );
        }
        if (!is_null($r['selected_tags'])) {
            $params['selected_tags'] = strval($r['selected_tags']);
        }
        if (!is_null($r['source'])) {
            $params['source'] = strval($r['source']);
        }
        if (!is_null($r['time_limit'])) {
            $params['time_limit'] = intval($r['time_limit']);
        }
        if (!is_null($r['title'])) {
            $params['title'] = strval($r['title']);
        }
        if (!is_null($r['update_published'])) {
            $params['update_published'] = strval($r['update_published']);
        }
        if (!is_null($r['validator'])) {
            $params['validator'] = strval($r['validator']);
        }
        if (!is_null($r['validator_time_limit'])) {
            $params['validator_time_limit'] = intval(
                $r['validator_time_limit']
            );
        }
        if (!is_null($r['visibility'])) {
            $params['visibility'] = intval($r['visibility']);
        }
        if (!is_null($r['show_diff'])) {
            $params['show_diff'] = strval($r['show_diff']);
        }
        if (!is_null($r['allow_user_add_tags'])) {
            $params['allow_user_add_tags'] = $r->ensureOptionalBool(
                'allow_user_add_tags'
            ) ?? false;
        }
        return new \OmegaUp\ProblemParams($params, $isRequired);
    }

    /**
     * Validates a Create or Update Problem API request
     *
     * @return array{languages: null|string, problem: \OmegaUp\DAO\VO\Problems|null, selectedTags: array{public: bool, tagname: string}[]|null}
     * @throws \OmegaUp\Exceptions\NotFoundException
     */
    private static function validateCreateOrUpdate(
        \OmegaUp\DAO\VO\Identities $identity,
        \OmegaUp\ProblemParams $params,
        bool $isRequired = true
    ) {
        // https://github.com/omegaup/omegaup/issues/739
        if ($identity->username == 'omi') {
            throw new \OmegaUp\Exceptions\ForbiddenAccessException();
        }

        $problem = null;
        $selectedTags = [];

        // In case of update, params are optional
        if (!$isRequired) {
            $problem = \OmegaUp\DAO\Problems::getByAlias($params->problemAlias);
            if (is_null($problem)) {
                throw new \OmegaUp\Exceptions\NotFoundException(
                    'problemNotFound'
                );
            }

            // We need to check that the user can actually edit the problem
            if (
                !\OmegaUp\Authorization::canEditProblem(
                    $identity,
                    $problem
                )
            ) {
                throw new \OmegaUp\Exceptions\ForbiddenAccessException();
            }

            // Only reviewers can revert bans.
            if (
                ($problem->visibility === \OmegaUp\ProblemParams::VISIBILITY_PUBLIC_BANNED ||
                  $problem->visibility === \OmegaUp\ProblemParams::VISIBILITY_PRIVATE_BANNED) &&
                    !is_null($params->visibility) &&
                    $problem->visibility !== $params->visibility &&
                    !\OmegaUp\Authorization::isQualityReviewer($identity)
            ) {
                throw new \OmegaUp\Exceptions\InvalidParameterException(
                    'qualityNominationProblemHasBeenBanned',
                    'visibility'
                );
            }

            if ($problem->deprecated) {
                throw new \OmegaUp\Exceptions\PreconditionFailedException(
                    'problemDeprecated'
                );
            }

            if (
                !is_null($params->visibility)
                && $problem->visibility !== $params->visibility
            ) {
                if ($problem->visibility === \OmegaUp\ProblemParams::VISIBILITY_PROMOTED) {
                    throw new \OmegaUp\Exceptions\InvalidParameterException(
                        'qualityNominationProblemHasBeenPromoted',
                        'visibility'
                    );
                }
            }
            \OmegaUp\Validators::validateInEnum(
                $params->updatePublished,
                'update_published',
                [
                    \OmegaUp\ProblemParams::UPDATE_PUBLISHED_NONE,
                    \OmegaUp\ProblemParams::UPDATE_PUBLISHED_NON_PROBLEMSET,
                    \OmegaUp\ProblemParams::UPDATE_PUBLISHED_OWNED_PROBLEMSETS,
                    \OmegaUp\ProblemParams::UPDATE_PUBLISHED_EDITABLE_PROBLEMSETS,
                ]
            );
        } else {
            if (\OmegaUp\Validators::isRestrictedAlias($params->problemAlias)) {
                throw new \OmegaUp\Exceptions\DuplicatedEntryInDatabaseException(
                    'aliasInUse'
                );
            }
            if (!\OmegaUp\Validators::isValidAlias($params->problemAlias)) {
                throw new \OmegaUp\Exceptions\InvalidParameterException(
                    'parameterInvalidAlias',
                    'problem_alias'
                );
            }
            /** @var list<array{tagname: string, public: bool}>|null */
            $selectedTags = !is_null($params->selectedTagsAsJSON) ? json_decode(
                $params->selectedTagsAsJSON,
                /*$assoc=*/true
            ) : null;
            if (!empty($selectedTags)) {
                foreach ($selectedTags as $tag) {
                    if (empty($tag['tagname'])) {
                        throw new \OmegaUp\Exceptions\InvalidParameterException(
                            'parameterEmpty',
                            'tagname'
                        );
                    }
                }
            }
        }

        if (empty($params->title) && $isRequired) {
            throw new \OmegaUp\Exceptions\InvalidParameterException(
                'parameterEmpty',
                'title'
            );
        }
        if (empty($params->source) && $isRequired) {
            throw new \OmegaUp\Exceptions\InvalidParameterException(
                'parameterEmpty',
                'source'
            );
        }
        \OmegaUp\Validators::validateNumberInRange(
            $params->inputLimit,
            'input_limit',
            0,
            null,
            $isRequired
        );
        if (!is_null($params->languages)) {
            \OmegaUp\Validators::validateValidSubset(
                $params->languages,
                'languages',
                array_merge(
                    [''],
                    array_keys(\OmegaUp\Controllers\Run::SUPPORTED_LANGUAGES)
                )
            );
        }

        return [
            'problem' => $problem,
            'selectedTags' => $selectedTags,
            'languages' => is_array(
                $params->languages
            ) ? join(
                ',',
                $params->languages
            ) : $params->languages,
        ];
    }

    /**
     * Create a new problem
     *
     * @throws \OmegaUp\Exceptions\ApiException
     * @throws \OmegaUp\Exceptions\DuplicatedEntryInDatabaseException
     *
     * @return array{status: string}
     *
     * @omegaup-request-param bool $allow_user_add_tags
     * @omegaup-request-param bool|null $email_clarifications
     * @omegaup-request-param mixed $extra_wall_time
     * @omegaup-request-param mixed $input_limit
     * @omegaup-request-param mixed $languages
     * @omegaup-request-param mixed $memory_limit
     * @omegaup-request-param mixed $output_limit
     * @omegaup-request-param mixed $overall_wall_time_limit
     * @omegaup-request-param mixed $problem_alias
     * @omegaup-request-param mixed $selected_tags
     * @omegaup-request-param string $show_diff
     * @omegaup-request-param mixed $source
     * @omegaup-request-param mixed $time_limit
     * @omegaup-request-param mixed $title
     * @omegaup-request-param mixed $update_published
     * @omegaup-request-param mixed $validator
     * @omegaup-request-param mixed $validator_time_limit
     * @omegaup-request-param mixed $visibility
     */
    public static function apiCreate(\OmegaUp\Request $r): array {
        $r->ensureMainUserIdentity();

        self::createProblem(
            $r->user,
            $r->identity,
            self::convertRequestToProblemParams($r)
        );
        return [
            'status' => 'ok',
        ];
    }

    private static function createProblem(
        \OmegaUp\DAO\VO\Users $user,
        \OmegaUp\DAO\VO\Identities $identity,
        \OmegaUp\ProblemParams $params
    ): void {
        // Validates request
        [
            'selectedTags' => $selectedTags,
            'languages' => $languages,
        ] = self::validateCreateOrUpdate(
            $identity,
            $params
        );

        // Populate a new Problem object
        $problem = new \OmegaUp\DAO\VO\Problems([
            'visibility' => $params->visibility ?? \OmegaUp\ProblemParams::VISIBILITY_PRIVATE,
            'title' => $params->title,
            'visits' => 0,
            'input_limit' => $params->inputLimit,
            'submissions' => 0,
            'accepted' => 0,
            'source' => $params->source,
            'order' => 'normal', /* defaulting to normal */
            'alias' => $params->problemAlias,
            'languages' => $languages,
            'email_clarifications' => $params->emailClarifications,
            'show_diff' => $params->showDiff,
            'allow_user_add_tags' => $params->allowUserAddTags,
        ]);

        $problemSettings = self::getDefaultProblemSettings();
        self::updateProblemSettings($problemSettings, $params);
        $acceptsSubmissions = $languages !== '';

        $acl = new \OmegaUp\DAO\VO\ACLs();
        $acl->owner_id = $user->user_id;

        // Insert new problem
        try {
            \OmegaUp\DAO\DAO::transBegin();

            // Commit at the very end
            $problemDeployer = new \OmegaUp\ProblemDeployer(
                $params->problemAlias,
                $acceptsSubmissions
            );
            $problemDeployer->commit(
                'Initial commit',
                $identity,
                \OmegaUp\ProblemDeployer::CREATE,
                $problemSettings
            );
            $problem->commit = $problemDeployer->publishedCommit ?: '';
            $problem->current_version = $problemDeployer->privateTreeHash;

            // Save the contest object with data sent by user to the database
            \OmegaUp\DAO\ACLs::create($acl);
            $problem->acl_id = $acl->acl_id;
            \OmegaUp\DAO\Problems::create($problem);

            // Add tags
            if (!is_null($selectedTags)) {
                foreach ($selectedTags as $tag) {
                    $tagName = \OmegaUp\Controllers\Tag::normalize(
                        $tag['tagname']
                    );
                    if (in_array($tagName, self::RESTRICTED_TAG_NAMES)) {
                        continue;
                    }
                    self::addTag($tagName, $tag['public'], $problem);
                }
            }
            \OmegaUp\Controllers\Problem::setRestrictedTags($problem);
            \OmegaUp\DAO\DAO::transEnd();
        } catch (\OmegaUp\Exceptions\ApiException $e) {
            // Operation failed in something we know it could fail, rollback transaction
            \OmegaUp\DAO\DAO::transRollback();

            throw $e;
        } catch (\Exception $e) {
            self::$log->error("Failed to upload problem {$problem->alias}", $e);

            // Operation failed unexpectedly, rollback transaction
            \OmegaUp\DAO\DAO::transRollback();

            if (\OmegaUp\DAO\DAO::isDuplicateEntryException($e)) {
                throw new \OmegaUp\Exceptions\DuplicatedEntryInDatabaseException(
                    'problemTitleExists',
                    $e
                );
            }
            throw $e;
        }

        self::updateLanguages($problem);
    }

    /**
     * Adds an admin to a problem
     *
     * @omegaup-request-param mixed $problem_alias
     * @omegaup-request-param mixed $usernameOrEmail
     *
     * @throws \OmegaUp\Exceptions\ForbiddenAccessException
     *
     * @return array{status: string}
     */
    public static function apiAddAdmin(\OmegaUp\Request $r): array {
        if (OMEGAUP_LOCKDOWN) {
            throw new \OmegaUp\Exceptions\ForbiddenAccessException('lockdown');
        }

        // Authenticate logged user
        $r->ensureIdentity();

        // Check problem_alias
        \OmegaUp\Validators::validateStringNonEmpty(
            $r['problem_alias'],
            'problem_alias'
        );
        \OmegaUp\Validators::validateStringNonEmpty(
            $r['usernameOrEmail'],
            'usernameOrEmail'
        );

        $user = \OmegaUp\Controllers\User::resolveUser($r['usernameOrEmail']);
        if (is_null($user->user_id)) {
            throw new \OmegaUp\Exceptions\NotFoundException('userNotFound');
        }

        $problem = \OmegaUp\DAO\Problems::getByAlias($r['problem_alias']);
        if (is_null($problem) || is_null($problem->acl_id)) {
            throw new \OmegaUp\Exceptions\NotFoundException('problemNotFound');
        }

        // Only an admin can add other problem admins
        if (!\OmegaUp\Authorization::isProblemAdmin($r->identity, $problem)) {
            throw new \OmegaUp\Exceptions\ForbiddenAccessException();
        }

        \OmegaUp\Controllers\ACL::addUser($problem->acl_id, $user->user_id);

        return [
            'status' => 'ok',
        ];
    }

    /**
     * Adds a group admin to a problem
     *
     * @omegaup-request-param mixed $group
     * @omegaup-request-param mixed $problem_alias
     *
     * @throws \OmegaUp\Exceptions\ForbiddenAccessException
     *
     * @return array{status: string}
     */
    public static function apiAddGroupAdmin(\OmegaUp\Request $r): array {
        if (OMEGAUP_LOCKDOWN) {
            throw new \OmegaUp\Exceptions\ForbiddenAccessException('lockdown');
        }

        // Authenticate logged user
        $r->ensureIdentity();

        // Check problem_alias
        \OmegaUp\Validators::validateStringNonEmpty(
            $r['problem_alias'],
            'problem_alias'
        );
        \OmegaUp\Validators::validateValidAlias($r['group'], 'group');

        $group = \OmegaUp\DAO\Groups::findByAlias($r['group']);
        if (is_null($group) || is_null($group->group_id)) {
            throw new \OmegaUp\Exceptions\InvalidParameterException(
                'invalidParameters'
            );
        }

        $problem = \OmegaUp\DAO\Problems::getByAlias($r['problem_alias']);
        if (is_null($problem) || is_null($problem->acl_id)) {
            throw new \OmegaUp\Exceptions\NotFoundException('problemNotFound');
        }

        // Only an admin can add other problem group admins
        if (!\OmegaUp\Authorization::isProblemAdmin($r->identity, $problem)) {
            throw new \OmegaUp\Exceptions\ForbiddenAccessException();
        }

        \OmegaUp\Controllers\ACL::addGroup($problem->acl_id, $group->group_id);

        return [
            'status' => 'ok',
        ];
    }

    /**
     * Adds a tag to a problem
     *
     * @omegaup-request-param mixed $name
     * @omegaup-request-param mixed $problem_alias
     * @omegaup-request-param mixed $public
     *
     * @throws \OmegaUp\Exceptions\ForbiddenAccessException
     *
     * @return array{name: string}
     */
    public static function apiAddTag(\OmegaUp\Request $r): array {
        // Check problem_alias
        \OmegaUp\Validators::validateStringNonEmpty(
            $r['problem_alias'],
            'problem_alias'
        );
        \OmegaUp\Validators::validateStringNonEmpty($r['name'], 'name');

        // Authenticate logged user
        $r->ensureIdentity();

        $problem = \OmegaUp\DAO\Problems::getByAlias($r['problem_alias']);
        if (is_null($problem)) {
            throw new \OmegaUp\Exceptions\NotFoundException('problemNotFound');
        }

        if (!\OmegaUp\Authorization::canEditProblem($r->identity, $problem)) {
            throw new \OmegaUp\Exceptions\ForbiddenAccessException();
        }

        self::addTag($r['name'], $r['public'] || false, $problem);

        return [
            'name' => $r['name'],
        ];
    }

    private static function addTag(
        string $tagName,
        bool $isPublic,
        \OmegaUp\DAO\VO\Problems $problem,
        bool $allowRestricted = false
    ): void {
        // Normalize name.
        $tagName = \OmegaUp\Controllers\Tag::normalize($tagName);

        if (
            !$allowRestricted &&
            in_array($tagName, self::RESTRICTED_TAG_NAMES)
        ) {
            throw new \OmegaUp\Exceptions\InvalidParameterException(
                'tagRestricted',
                'name'
            );
        }

        $tag = \OmegaUp\DAO\Tags::getByName($tagName);
        if (is_null($tag)) {
            $tag = new \OmegaUp\DAO\VO\Tags([
                'name' => $tagName,
            ]);
            \OmegaUp\DAO\Tags::create($tag);
        }

        \OmegaUp\DAO\ProblemsTags::replace(new \OmegaUp\DAO\VO\ProblemsTags([
            'problem_id' => $problem->problem_id,
            'tag_id' => $tag->tag_id,
            'public' => filter_var($isPublic, FILTER_VALIDATE_BOOLEAN),
            'source' => 'owner',
        ]));
    }

    /**
     * Removes an admin from a problem
     *
     * @omegaup-request-param mixed $problem_alias
     * @omegaup-request-param mixed $usernameOrEmail
     *
     * @throws \OmegaUp\Exceptions\ForbiddenAccessException
     *
     * @return array{status: string}
     */
    public static function apiRemoveAdmin(\OmegaUp\Request $r): array {
        // Authenticate logged user
        $r->ensureIdentity();

        // Check problem_alias
        \OmegaUp\Validators::validateStringNonEmpty(
            $r['problem_alias'],
            'problem_alias'
        );
        \OmegaUp\Validators::validateStringNonEmpty(
            $r['usernameOrEmail'],
            'usernameOrEmail'
        );

        $identity = \OmegaUp\Controllers\Identity::resolveIdentity(
            $r['usernameOrEmail']
        );
        if (is_null($identity->user_id)) {
            throw new \OmegaUp\Exceptions\NotFoundException('userNotFound');
        }

        $problem = \OmegaUp\DAO\Problems::getByAlias($r['problem_alias']);
        if (is_null($problem) || is_null($problem->acl_id)) {
            throw new \OmegaUp\Exceptions\NotFoundException('problemNotFound');
        }

        // Only admin is alowed to make modifications
        if (!\OmegaUp\Authorization::isProblemAdmin($r->identity, $problem)) {
            throw new \OmegaUp\Exceptions\ForbiddenAccessException();
        }

        // Check if admin to delete is actually an admin
        if (!\OmegaUp\Authorization::isProblemAdmin($identity, $problem)) {
            throw new \OmegaUp\Exceptions\NotFoundException();
        }

        \OmegaUp\Controllers\ACL::removeUser(
            $problem->acl_id,
            $identity->user_id
        );

        return [
            'status' => 'ok',
        ];
    }

    /**
     * Removes a group admin from a problem
     *
     * @omegaup-request-param mixed $group
     * @omegaup-request-param mixed $problem_alias
     *
     * @throws \OmegaUp\Exceptions\ForbiddenAccessException
     *
     * @return array{status: string}
     */
    public static function apiRemoveGroupAdmin(\OmegaUp\Request $r): array {
        // Authenticate logged user
        $r->ensureIdentity();

        // Check problem_alias
        \OmegaUp\Validators::validateStringNonEmpty(
            $r['problem_alias'],
            'problem_alias'
        );
        \OmegaUp\Validators::validateValidAlias($r['group'], 'group');

        $group = \OmegaUp\DAO\Groups::findByAlias($r['group']);
        if (is_null($group) || is_null($group->group_id)) {
            throw new \OmegaUp\Exceptions\InvalidParameterException(
                'invalidParameters'
            );
        }

        $problem = \OmegaUp\DAO\Problems::getByAlias($r['problem_alias']);
        if (is_null($problem) || is_null($problem->acl_id)) {
            throw new \OmegaUp\Exceptions\NotFoundException('problemNotFound');
        }

        // Only admin is alowed to make modifications
        if (!\OmegaUp\Authorization::isProblemAdmin($r->identity, $problem)) {
            throw new \OmegaUp\Exceptions\ForbiddenAccessException();
        }

        \OmegaUp\Controllers\ACL::removeGroup(
            $problem->acl_id,
            $group->group_id
        );

        return [
            'status' => 'ok',
        ];
    }

    /**
     * Removes a tag from a contest
     *
     * @omegaup-request-param mixed $name
     * @omegaup-request-param mixed $problem_alias
     *
     * @throws \OmegaUp\Exceptions\ForbiddenAccessException
     *
     * @return array{status: string}
     */
    public static function apiRemoveTag(\OmegaUp\Request $r): array {
        // Authenticate logged user
        $r->ensureIdentity();

        // Check whether problem exists
        \OmegaUp\Validators::validateStringNonEmpty(
            $r['problem_alias'],
            'problem_alias'
        );
        \OmegaUp\Validators::validateStringNonEmpty($r['name'], 'name');

        $problem = \OmegaUp\DAO\Problems::getByAlias($r['problem_alias']);
        if (is_null($problem)) {
            throw new \OmegaUp\Exceptions\NotFoundException('problem');
        }

        $tag = \OmegaUp\DAO\Tags::getByName($r['name']);
        if (is_null($tag)) {
            throw new \OmegaUp\Exceptions\NotFoundException('tag');
        }

        if (!\OmegaUp\Authorization::canEditProblem($r->identity, $problem)) {
            throw new \OmegaUp\Exceptions\ForbiddenAccessException();
        }

        if (in_array($tag->name, self::RESTRICTED_TAG_NAMES)) {
            throw new \OmegaUp\Exceptions\InvalidParameterException(
                'tagRestricted',
                'name'
            );
        }

        \OmegaUp\DAO\ProblemsTags::delete(new \OmegaUp\DAO\VO\ProblemsTags([
            'problem_id' => $problem->problem_id,
            'tag_id' => $tag->tag_id,
        ]));

        return [
            'status' => 'ok',
        ];
    }

    /**
     * Removes a problem whether user is the creator
     *
     * @omegaup-request-param mixed $problem_alias
     *
     * @throws \OmegaUp\Exceptions\ForbiddenAccessException
     *
     * @return array{status: string}
     */
    public static function apiDelete(\OmegaUp\Request $r): array {
        // Authenticate logged user
        $r->ensureIdentity();

        // Check whether problem exists
        \OmegaUp\Validators::validateStringNonEmpty(
            $r['problem_alias'],
            'problem_alias'
        );

        $problem = \OmegaUp\DAO\Problems::getByAlias($r['problem_alias']);
        if (is_null($problem) || is_null($problem->problem_id)) {
            throw new \OmegaUp\Exceptions\NotFoundException('problemNotFound');
        }

        if (!\OmegaUp\Authorization::canEditProblem($r->identity, $problem)) {
            throw new \OmegaUp\Exceptions\ForbiddenAccessException();
        }

        if (\OmegaUp\DAO\Problems::hasBeenUsedInCoursesOrContests($problem)) {
            throw new \OmegaUp\Exceptions\ForbiddenAccessException(
                'problemHasBeenUsedInContestOrCourse'
            );
        }

        \OmegaUp\DAO\Problems::deleteProblem($problem->problem_id);

        return [
            'status' => 'ok',
        ];
    }

    /**
     * Returns all problem administrators
     *
     * @omegaup-request-param mixed $problem_alias
     *
     * @return array{admins: list<ProblemAdmin>, group_admins: list<ProblemGroupAdmin>}
     */
    public static function apiAdmins(\OmegaUp\Request $r): array {
        // Authenticate request
        $r->ensureIdentity();

        \OmegaUp\Validators::validateStringNonEmpty(
            $r['problem_alias'],
            'problem_alias'
        );

        $problem = \OmegaUp\DAO\Problems::getByAlias($r['problem_alias']);
        if (is_null($problem)) {
            throw new \OmegaUp\Exceptions\NotFoundException('problemNotFound');
        }

        if (!\OmegaUp\Authorization::isProblemAdmin($r->identity, $problem)) {
            throw new \OmegaUp\Exceptions\ForbiddenAccessException();
        }

        return [
            'admins' => \OmegaUp\DAO\UserRoles::getProblemAdmins($problem),
            'group_admins' => \OmegaUp\DAO\GroupRoles::getProblemAdmins(
                $problem
            )
        ];
    }

    /**
     * Returns every tag associated to a given problem.
     *
     * @omegaup-request-param mixed $include_voted
     * @omegaup-request-param mixed $problem_alias
     *
     * @return array{tags: list<array{name: string, public: bool}>}
     */
    public static function apiTags(\OmegaUp\Request $r): array {
        // Authenticate request
        $r->ensureIdentity();

        \OmegaUp\Validators::validateStringNonEmpty(
            $r['problem_alias'],
            'problem_alias'
        );
        $includeVoted = ($r['include_voted'] == 'true');
        $problem = \OmegaUp\DAO\Problems::getByAlias($r['problem_alias']);
        if (is_null($problem)) {
            throw new \OmegaUp\Exceptions\NotFoundException('problemNotFound');
        }

        return [
            'tags' => \OmegaUp\DAO\ProblemsTags::getProblemTags(
                $problem,
                !\OmegaUp\Authorization::canEditProblem($r->identity, $problem),
                $includeVoted
            ),
        ];
    }

    /**
     * Rejudge problem
     *
     * @omegaup-request-param mixed $problem_alias
     *
     * @throws \OmegaUp\Exceptions\ApiException
     *
     * @return array{status: string}
     */
    public static function apiRejudge(\OmegaUp\Request $r): array {
        $r->ensureIdentity();

        \OmegaUp\Validators::validateStringNonEmpty(
            $r['problem_alias'],
            'problem_alias'
        );
        $problem = \OmegaUp\DAO\Problems::getByAlias($r['problem_alias']);
        if (is_null($problem)) {
            throw new \OmegaUp\Exceptions\NotFoundException('problemNotFound');
        }
        if ($problem->deprecated) {
            throw new \OmegaUp\Exceptions\PreconditionFailedException(
                'problemDeprecated'
            );
        }

        // We need to check that the user actually has admin privileges over
        // the problem.
        if (
            !\OmegaUp\Authorization::isProblemAdmin(
                $r->identity,
                $problem
            )
        ) {
            throw new \OmegaUp\Exceptions\ForbiddenAccessException();
        }

        // Call Grader
        $runs = [];
        try {
            \OmegaUp\DAO\DAO::transBegin();
            $runs = \OmegaUp\DAO\Runs::getByProblem(
                intval(
                    $problem->problem_id
                )
            );

            foreach ($runs as $run) {
                $run->status = 'new';
                $run->version = $problem->current_version;
                $run->verdict = 'JE';
                $run->score = 0;
                $run->contest_score = 0;
                \OmegaUp\DAO\Runs::update($run);

                // Expire details of the run
                \OmegaUp\Controllers\Run::invalidateCacheOnRejudge($run);
            }
            \OmegaUp\DAO\DAO::transEnd();
        } catch (\Exception $e) {
            \OmegaUp\DAO\DAO::transRollback();
            throw $e;
        }
        \OmegaUp\Grader::getInstance()->rejudge($runs, false);

        return [
            'status' => 'ok',
        ];
    }

    /**
     * Update problem contents
     *
     * @param \OmegaUp\Request $r
     *
     * @return array{rejudged: bool}
     *
     * @throws \OmegaUp\Exceptions\ApiException
     *
     * @omegaup-request-param bool $allow_user_add_tags
     * @omegaup-request-param bool|null $email_clarifications
     * @omegaup-request-param mixed $extra_wall_time
     * @omegaup-request-param mixed $input_limit
     * @omegaup-request-param mixed $languages
     * @omegaup-request-param mixed $memory_limit
     * @omegaup-request-param mixed $message
     * @omegaup-request-param mixed $output_limit
     * @omegaup-request-param mixed $overall_wall_time_limit
     * @omegaup-request-param mixed $problem_alias
     * @omegaup-request-param mixed $redirect
     * @omegaup-request-param mixed $selected_tags
     * @omegaup-request-param string $show_diff
     * @omegaup-request-param mixed $source
     * @omegaup-request-param mixed $time_limit
     * @omegaup-request-param mixed $title
     * @omegaup-request-param mixed $update_published
     * @omegaup-request-param mixed $validator
     * @omegaup-request-param mixed $validator_time_limit
     * @omegaup-request-param mixed $visibility
     */
    public static function apiUpdate(\OmegaUp\Request $r) {
        $r->ensureMainUserIdentity();
        $problemParams = self::convertRequestToProblemParams(
            $r,
            /*$isRequired=*/ false
        );

        // Validate commit message.
        \OmegaUp\Validators::validateStringNonEmpty($r['message'], 'message');
        [
            'rejudged' => $rejudged,
        ] = self::updateProblem(
            $r->identity,
            $r->user,
            $problemParams,
            $r['message'],
            $problemParams->updatePublished,
            boolval($r['redirect'])
        );
        return [
            'rejudged' => $rejudged,
        ];
    }

    /**
     * @psalm-suppress MixedInferredReturnType Psalm cannot effectively analyze templated arrays this way
     * @psalm-suppress MismatchingDocblockReturnType Psalm cannot effectively analyze templated arrays this way
     * @template T
     * @param T $array
     * @return T
     */
    private static function arrayDeepCopy($array): array {
        $copy = [];
        /**
         * @var string $key
         * @var mixed $value
         */
        foreach ($array as $key => $value) {
            if (is_array($value)) {
                $copy[$key] = self::arrayDeepCopy($value);
            } else {
                /** @psalm-suppress MixedAssignment Psalm cannot effectively allow assigning mixed this way */
                $copy[$key] = $value;
            }
        }
        /** @var T */
        return $copy;
    }

    /**
     * Converts a duration into milliseconds.
     */
    public static function parseDuration(string $duration): float {
        $milliseconds = 0.0;
        if (
            preg_match_all(
                '/([0-9]*(?:\\.[0-9]*)?)([a-zµ]+)/',
                $duration,
                $matches,
                PREG_SET_ORDER
            ) === false
        ) {
            return $milliseconds;
        }
        /** @var list<string> $match */
        foreach ($matches as $match) {
            if ($match[2] == 'h') {
                $milliseconds += floatval($match[1]) * 3600 * 1000;
            } elseif ($match[2] == 'm') {
                $milliseconds += floatval($match[1]) * 60 * 1000;
            } elseif ($match[2] == 's') {
                $milliseconds += floatval($match[1]) * 1000;
            } elseif ($match[2] == 'ms') {
                $milliseconds += floatval($match[1]);
            } elseif ($match[2] == 'us' || $match[2] == 'µs') {
                $milliseconds += floatval($match[1]) / 1000.0;
            } elseif ($match[2] == 'ns') {
                $milliseconds += floatval($match[1]) / (1000.0 * 1000.0);
            } else {
                throw new \Exception("Unrecognized suffix: {$match[2]}");
            }
        }
        return $milliseconds;
    }

    /**
     * Converts a size into bytes.
     * @param int|string $size
     */
    public static function parseSize($size): int {
        if (is_numeric($size)) {
            return intval($size);
        }
        $bytes = 0;
        if (
            preg_match_all(
                '/([0-9]+)([A-Za-z]+)/',
                $size,
                $matches,
                PREG_SET_ORDER
            ) === false
        ) {
            return $bytes;
        }
        /** @var list<string> $match */
        foreach ($matches as $match) {
            if ($match[2] == 'TiB') {
                $bytes += intval($match[1]) * 1024 * 1024 * 1024 * 1024;
            } elseif ($match[2] == 'GiB') {
                $bytes += intval($match[1]) * 1024 * 1024 * 1024;
            } elseif ($match[2] == 'MiB') {
                $bytes += intval($match[1]) * 1024 * 1024;
            } elseif ($match[2] == 'KiB') {
                $bytes += intval($match[1]) * 1024;
            } elseif ($match[2] == 'B') {
                $bytes += intval($match[1]);
            } else {
                throw new \Exception("Unrecognized suffix: {$match[2]}");
            }
        }
        return $bytes;
    }

    /**
     * @param array{limits: array{ExtraWallTime: string, MemoryLimit: int|string, OutputLimit: int|string, OverallWallTimeLimit: string, TimeLimit: string}, validator: array{name: string, tolerance: float, limits?: array{ExtraWallTime: string, MemoryLimit: int|string, OutputLimit: int|string, OverallWallTimeLimit: string, TimeLimit: string}}} $a
     * @param array{limits: array{ExtraWallTime: string, MemoryLimit: int|string, OutputLimit: int|string, OverallWallTimeLimit: string, TimeLimit: string}, validator: array{name: string, tolerance: float, limits?: array{ExtraWallTime: string, MemoryLimit: int|string, OutputLimit: int|string, OverallWallTimeLimit: string, TimeLimit: string}}} $b
     */
    private static function diffProblemSettings(array $a, array $b): bool {
        if (
            self::parseDuration($a['limits']['TimeLimit']) !==
            self::parseDuration($b['limits']['TimeLimit'])
        ) {
            return true;
        }
        if (
            self::parseDuration($a['limits']['ExtraWallTime']) !==
            self::parseDuration($b['limits']['ExtraWallTime'])
        ) {
            return true;
        }
        if (
            self::parseDuration($a['limits']['OverallWallTimeLimit']) !==
            self::parseDuration($b['limits']['OverallWallTimeLimit'])
        ) {
            return true;
        }
        if (
            self::parseSize($a['limits']['MemoryLimit']) !==
            self::parseSize($b['limits']['MemoryLimit'])
        ) {
            return true;
        }
        if (
            self::parseSize($a['limits']['OutputLimit']) !==
            self::parseSize($b['limits']['OutputLimit'])
        ) {
            return true;
        }
        if ($a['validator']['name'] !== $b['validator']['name']) {
            return true;
        }
        if ($a['validator']['tolerance'] !== $b['validator']['tolerance']) {
            return true;
        }
        if (
            empty($a['validator']['limits']) !==
            empty($b['validator']['limits'])
        ) {
            return true;
        }
        // No further checks are necessary.
        if (
            empty($a['validator']['limits']) ||
            empty($b['validator']['limits'])
        ) {
            return false;
        }

        if (
            self::parseDuration($a['validator']['limits']['TimeLimit']) !==
            self::parseDuration($b['validator']['limits']['TimeLimit'])
        ) {
            return true;
        }
        if (
            self::parseDuration($a['validator']['limits']['ExtraWallTime']) !==
            self::parseDuration($b['validator']['limits']['ExtraWallTime'])
        ) {
            return true;
        }
        if (
            self::parseDuration(
                $a['validator']['limits']['OverallWallTimeLimit']
            ) !==
            self::parseDuration(
                $b['validator']['limits']['OverallWallTimeLimit']
            )
        ) {
            return true;
        }
        if (
            self::parseSize($a['validator']['limits']['MemoryLimit']) !==
            self::parseSize($b['validator']['limits']['MemoryLimit'])
        ) {
            return true;
        }
        if (
            self::parseSize($a['validator']['limits']['OutputLimit']) !==
            self::parseSize($b['validator']['limits']['OutputLimit'])
        ) {
            return true;
        }
        return false;
    }

    /**
     * @return array{problem: \OmegaUp\DAO\VO\Problems, rejudged: bool}
     */
    public static function updateProblem(
        \OmegaUp\DAO\VO\Identities $identity,
        \OmegaUp\DAO\VO\Users $user,
        \OmegaUp\ProblemParams $params,
        string $message,
        string $updatePublished,
        bool $redirect
    ) {
        [
            'problem' => $problem,
            'languages' => $languages,
        ] = self::validateCreateOrUpdate(
            $identity,
            $params,
            /*$isRequired=*/ false
        );
        if (is_null($problem) || is_null($problem->alias)) {
            throw new \OmegaUp\Exceptions\NotFoundException(
                'problemNotFound'
            );
        }

        // Update the Problem object
        $valueProperties = [
            'visibility',
            'title',
            'inputLimit' => [
                'alias' => 'input_limit',
            ],
            'emailClarifications' => [
                'alias' => 'email_clarifications',
            ],
            'showDiff' => [
                'alias' => 'show_diff',
            ],
            'allowUserAddTags' => [
                'alias' => 'allow_user_add_tags',
            ],
            'source',
            'order',
            'languages' => [
                'transform' =>
                /**
                 * @param list<string>|string $value
                 */
                function ($value): string {
                    return is_array($value) ? join(',', $value) : $value;
                }
            ],
        ];
        $params->updateValueParams($problem, $valueProperties);
        $problem->languages = $languages ?: $problem->languages;

        $response = [
            'rejudged' => false,
        ];

        $problemSettings = self::getProblemSettingsDistrib(
            $problem,
            $problem->commit
        );
        unset($problemSettings['cases']);
        unset($problemSettings['slow']);
        $originalProblemSettings = self::arrayDeepCopy($problemSettings);
        self::updateProblemSettings($problemSettings, $params);
        $settingsUpdated = self::diffProblemSettings(
            $originalProblemSettings,
            $problemSettings
        );
        $acceptsSubmissions = $problem->languages !== '';
        $updatedStatementLanguages = [];
        $response['rejudged'] = false;

        try {
            //Begin transaction
            \OmegaUp\DAO\DAO::transBegin();

            $operation = \OmegaUp\ProblemDeployer::UPDATE_SETTINGS;
            if (
                isset($_FILES['problem_contents'])
                && is_array($_FILES['problem_contents'])
                && \OmegaUp\FileHandler::getFileUploader()->isUploadedFile(
                    strval($_FILES['problem_contents']['tmp_name'])
                )
            ) {
                $operation = \OmegaUp\ProblemDeployer::UPDATE_CASES;
            }
            if (
                $operation !== \OmegaUp\ProblemDeployer::UPDATE_SETTINGS ||
                $settingsUpdated
            ) {
                $problemDeployer = new \OmegaUp\ProblemDeployer(
                    $problem->alias,
                    $acceptsSubmissions,
                    $updatePublished != \OmegaUp\ProblemParams::UPDATE_PUBLISHED_NONE
                );
                $problemDeployer->commit(
                    $message,
                    $identity,
                    $operation,
                    $problemSettings
                );

                $needsUpdate = false;
                if (!is_null($problemDeployer->publishedCommit)) {
                    $oldCommit = $problem->commit;
                    $oldVersion = $problem->current_version;
                    [
                        $problem->commit,
                        $problem->current_version,
                    ] = \OmegaUp\Controllers\Problem::resolveCommit(
                        $problem,
                        $problemDeployer->publishedCommit
                    );
                    $response['rejudged'] = ($oldVersion != $problem->current_version);
                    $needsUpdate = $response['rejudged'] || ($oldCommit != $problem->commit);
                }

                if ($needsUpdate) {
                    \OmegaUp\DAO\Runs::createRunsForVersion($problem);
                    \OmegaUp\DAO\Runs::updateVersionToCurrent($problem);
                    if ($updatePublished != \OmegaUp\ProblemParams::UPDATE_PUBLISHED_NON_PROBLEMSET) {
                        \OmegaUp\DAO\ProblemsetProblems::updateVersionToCurrent(
                            $problem,
                            $user,
                            $updatePublished
                        );
                    }
                    $updatedStatementLanguages = $problemDeployer->getUpdatedLanguages();
                }
            }

            // Save the contest object with data sent by user to the database
            \OmegaUp\DAO\Problems::update($problem);

            \OmegaUp\Controllers\Problem::setRestrictedTags($problem);

            \OmegaUp\DAO\DAO::transEnd();
        } catch (\OmegaUp\Exceptions\ApiException $e) {
            // Operation failed in the data layer, rollback transaction
            \OmegaUp\DAO\DAO::transRollback();

            throw $e;
        } catch (\Exception $e) {
            // Operation failed in the data layer, rollback transaction
            \OmegaUp\DAO\DAO::transRollback();
            self::$log->error('Failed to update problem', $e);

            throw $e;
        }

        if ($response['rejudged'] && OMEGAUP_ENABLE_REJUDGE_ON_PROBLEM_UPDATE) {
            self::$log->info(
                'Calling \OmegaUp\Controllers\Problem::apiRejudge'
            );
            try {
                $runs = \OmegaUp\DAO\Runs::getNewRunsForVersion($problem);
                \OmegaUp\Grader::getInstance()->rejudge($runs, false);

                // Expire details of the runs
                foreach ($runs as $run) {
                    \OmegaUp\Cache::deleteFromCache(
                        \OmegaUp\Cache::RUN_ADMIN_DETAILS,
                        strval($run->run_id)
                    );
                }
                \OmegaUp\Cache::deleteFromCache(
                    \OmegaUp\Cache::PROBLEM_STATS,
                    strval($problem->alias)
                );
            } catch (\Exception $e) {
                self::$log->error(
                    'Best effort \OmegaUp\Controllers\Problem::apiRejudge failed',
                    $e
                );
            }
        }

        if ($redirect === true) {
            header("Location: {$_SERVER['HTTP_REFERER']}");
        }

        self::invalidateCache($problem, $updatedStatementLanguages);

        $response['problem'] = \OmegaUp\DAO\Problems::getByAlias(
            $params->problemAlias
        );
        if (is_null($response['problem'])) {
            throw new \OmegaUp\Exceptions\NotFoundException(
                'problemNotFound'
            );
        }
        return $response;
    }

    private static function setRestrictedTags(\OmegaUp\DAO\VO\Problems $problem): void {
        \OmegaUp\DAO\ProblemsTags::clearRestrictedTags($problem);
        $languages = explode(',', $problem->languages);
        if (in_array('cat', $languages)) {
            \OmegaUp\Controllers\Problem::addTag(
                'solo-salida',
                true,
                $problem,
                true
            );
        } elseif (!empty(array_intersect(['kp', 'kj'], $languages))) {
            \OmegaUp\Controllers\Problem::addTag('karel', true, $problem, true);
        } else {
            \OmegaUp\Controllers\Problem::addTag(
                'lenguaje',
                true,
                $problem,
                true
            );
        }

        $problemArtifacts = new \OmegaUp\ProblemArtifacts(
            strval($problem->alias)
        );
        /** @var array{cases: array<string, mixed>, interactive?: array{idl: string, language: string, main_source: string, module_name: string, templates: array<string, string>}, limits: array{ExtraWallTime: string, MemoryLimit: int|string, OutputLimit: int|string, OverallWallTimeLimit: string, TimeLimit: string}, validator: array{limits?: array{ExtraWallTime: string, MemoryLimit: int|string, OutputLimit: int|string, OverallWallTimeLimit: string, TimeLimit: string}, name: string, tolerance: float}} $distribSettings */
        $distribSettings = json_decode(
            $problemArtifacts->get('settings.distrib.json'),
            /*assoc=*/true
        );
        if (!empty($distribSettings['interactive'])) {
            \OmegaUp\Controllers\Problem::addTag(
                'interactive',
                true,
                $problem,
                true
            );
        }
    }

    /**
     * Updates loose file
     *
     * @throws \OmegaUp\Exceptions\ApiException
     *
     * @return list<string>
     */
    private static function updateLooseFile(
        \OmegaUp\DAO\VO\Identities $identity,
        \OmegaUp\DAO\VO\Users $user,
        \OmegaUp\DAO\VO\Problems $problem,
        string $directory,
        string $contents,
        string $message,
        ?string $lang,
        string $updatePublished
    ): array {
        // Check that lang is in the ISO 639-1 code list, default is "es".
        \OmegaUp\Validators::validateOptionalInEnum(
            $lang,
            'lang',
            \OmegaUp\Controllers\Problem::ISO639_1
        );
        if (is_null($lang)) {
            $lang = \OmegaUp\Controllers\Identity::getPreferredLanguage(
                $identity
            );
        }
        if (is_null($problem->alias)) {
            throw new \OmegaUp\Exceptions\NotFoundException(
                'problemNotFound'
            );
        }

        $updatedFileLanguages = [];
        try {
            $problemDeployer = new \OmegaUp\ProblemDeployer($problem->alias);
            $problemDeployer->commitLooseFiles(
                "{$lang}.markdown: {$message}",
                $identity,
                [
                    "{$directory}/{$lang}.markdown" => $contents,
                ]
            );
            if ($updatePublished !== \OmegaUp\ProblemParams::UPDATE_PUBLISHED_NONE) {
                [
                    $problem->commit,
                    $problem->current_version
                ] = \OmegaUp\Controllers\Problem::resolveCommit(
                    $problem,
                    $problemDeployer->publishedCommit
                );
                if ($updatePublished !== \OmegaUp\ProblemParams::UPDATE_PUBLISHED_NON_PROBLEMSET) {
                    \OmegaUp\DAO\ProblemsetProblems::updateVersionToCurrent(
                        $problem,
                        $user,
                        $updatePublished
                    );
                }
                \OmegaUp\DAO\Problems::update($problem);
            }
            $updatedFileLanguages = $problemDeployer->getUpdatedLanguages();
        } catch (\OmegaUp\Exceptions\ApiException $e) {
            throw $e;
        }

        return $updatedFileLanguages;
    }

    /**
     * Updates problem statement only
     *
     * @throws \OmegaUp\Exceptions\ApiException
     *
     * @return array{status: string}
     *
     * @omegaup-request-param bool $allow_user_add_tags
     * @omegaup-request-param bool|null $email_clarifications
     * @omegaup-request-param mixed $extra_wall_time
     * @omegaup-request-param mixed $input_limit
     * @omegaup-request-param mixed $lang
     * @omegaup-request-param mixed $languages
     * @omegaup-request-param mixed $memory_limit
     * @omegaup-request-param mixed $message
     * @omegaup-request-param mixed $output_limit
     * @omegaup-request-param mixed $overall_wall_time_limit
     * @omegaup-request-param mixed $problem_alias
     * @omegaup-request-param mixed $selected_tags
     * @omegaup-request-param string $show_diff
     * @omegaup-request-param mixed $source
     * @omegaup-request-param mixed $statement
     * @omegaup-request-param mixed $time_limit
     * @omegaup-request-param mixed $title
     * @omegaup-request-param mixed $update_published
     * @omegaup-request-param mixed $validator
     * @omegaup-request-param mixed $validator_time_limit
     * @omegaup-request-param mixed $visibility
     */
    public static function apiUpdateStatement(\OmegaUp\Request $r): array {
        $r->ensureMainUserIdentity();
        $problemParams = self::convertRequestToProblemParams(
            $r,
            /*$isRequired=*/ false
        );
        \OmegaUp\Validators::validateStringNonEmpty(
            $r['problem_alias'],
            'problem_alias'
        );

        $problem = \OmegaUp\DAO\Problems::getByAlias($r['problem_alias']);
        if (is_null($problem)) {
            throw new \OmegaUp\Exceptions\NotFoundException(
                'problemNotFound'
            );
        }
        \OmegaUp\Validators::validateStringNonEmpty(
            $r['statement'],
            'statement'
        );
        \OmegaUp\Validators::validateStringNonEmpty($r['message'], 'message');
        \OmegaUp\Validators::validateOptionalInEnum(
            $r['lang'],
            'lang',
            \OmegaUp\Controllers\Problem::ISO639_1
        );
        self::updateStatement(
            $r->identity,
            $r->user,
            $problem,
            /*$directory=*/ 'statements',
            $r['statement'],
            $r['message'],
            $r['lang'],
            $problemParams->updatePublished
        );
        return [
            'status' => 'ok'
        ];
    }

    private static function updateStatement(
        \OmegaUp\DAO\VO\Identities $identity,
        \OmegaUp\DAO\VO\Users $user,
        \OmegaUp\DAO\VO\Problems $problem,
        string $directory,
        string $statement,
        string $message,
        ?string $lang,
        string $updatePublished
    ): void {
        $updatedFileLanguages = self::updateLooseFile(
            $identity,
            $user,
            $problem,
            $directory,
            $statement,
            $message,
            $lang,
            $updatePublished
        );
        self::invalidateCache($problem, $updatedFileLanguages);
    }

    /**
     * Updates problem solution only
     *
     * @throws \OmegaUp\Exceptions\ApiException
     *
     * @return array{status: string}
     *
     * @omegaup-request-param bool $allow_user_add_tags
     * @omegaup-request-param bool|null $email_clarifications
     * @omegaup-request-param mixed $extra_wall_time
     * @omegaup-request-param mixed $input_limit
     * @omegaup-request-param mixed $lang
     * @omegaup-request-param mixed $languages
     * @omegaup-request-param mixed $memory_limit
     * @omegaup-request-param mixed $message
     * @omegaup-request-param mixed $output_limit
     * @omegaup-request-param mixed $overall_wall_time_limit
     * @omegaup-request-param mixed $problem_alias
     * @omegaup-request-param mixed $selected_tags
     * @omegaup-request-param string $show_diff
     * @omegaup-request-param mixed $solution
     * @omegaup-request-param mixed $source
     * @omegaup-request-param mixed $time_limit
     * @omegaup-request-param mixed $title
     * @omegaup-request-param mixed $update_published
     * @omegaup-request-param mixed $validator
     * @omegaup-request-param mixed $validator_time_limit
     * @omegaup-request-param mixed $visibility
     */
    public static function apiUpdateSolution(\OmegaUp\Request $r): array {
        $r->ensureMainUserIdentity();
        $problemParams = self::convertRequestToProblemParams(
            $r,
            /*$isRequired=*/ false
        );
        [
            'problem' => $problem,
        ] = self::validateCreateOrUpdate(
            $r->identity,
            $problemParams,
            /*$isRequired=*/ false
        );
        if (is_null($problem)) {
            throw new \OmegaUp\Exceptions\NotFoundException(
                'problemNotFound'
            );
        }
        \OmegaUp\Validators::validateStringNonEmpty($r['solution'], 'solution');
        \OmegaUp\Validators::validateStringNonEmpty($r['message'], 'message');

        self::updateStatement(
            $r->identity,
            $r->user,
            $problem,
            /*$directory=*/ 'solutions',
            $r['solution'],
            $r['message'],
            \OmegaUp\Controllers\Identity::getPreferredLanguage($r->identity),
            $problemParams->updatePublished
        );
<<<<<<< HEAD

=======
>>>>>>> 441fb80f
        return [
            'status' => 'ok'
        ];
    }

    /**
     * Invalidates the various caches of the problem, as well as updating the
     * languages.
     *
     * @param \OmegaUp\DAO\VO\Problems $problem the problem
     * @param list<string> $updatedLanguages the list of updated statement file
     *        languages.
     */
    private static function invalidateCache(
        \OmegaUp\DAO\VO\Problems $problem,
        $updatedLanguages
    ): void {
        self::updateLanguages($problem);

        // Invalidate problem statement or solution cache
        foreach ($updatedLanguages as $lang) {
            \OmegaUp\Cache::deleteFromCache(
                \OmegaUp\Cache::PROBLEM_STATEMENT,
                "{$problem->alias}-{$problem->commit}-{$lang}-markdown"
            );
        }
        \OmegaUp\Cache::deleteFromCache(
            \OmegaUp\Cache::PROBLEM_SETTINGS_DISTRIB,
            "{$problem->alias}-{$problem->commit}"
        );
    }

    /**
     * Invalidates the problem solution cache
     *
     * @param \OmegaUp\DAO\VO\Problems $problem the problem
     * @param list<string> $updatedLanguages the list of updated loose file
     *        languages.
     */
    private static function invalidateSolutionCache(
        \OmegaUp\DAO\VO\Problems $problem,
        $updatedLanguages
    ): void {
        // Invalidate problem solution cache
        foreach ($updatedLanguages as $lang) {
            \OmegaUp\Cache::deleteFromCache(
                \OmegaUp\Cache::PROBLEM_SOLUTION,
                "{$problem->alias}-{$problem->commit}-{$lang}-markdown"
            );
        }
        \OmegaUp\Cache::deleteFromCache(
            \OmegaUp\Cache::PROBLEM_SOLUTION_EXISTS,
            "{$problem->alias}-{$problem->commit}"
        );
    }

    /**
     * Validate problem Details API
     *
     * @throws \OmegaUp\Exceptions\ApiException
     * @throws \OmegaUp\Exceptions\NotFoundException
     * @throws \OmegaUp\Exceptions\ForbiddenAccessException
     *
     * @return array{exists: bool, problem: null|\OmegaUp\DAO\VO\Problems, problemset: null|\OmegaUp\DAO\VO\Problemsets}
     */
    private static function validateDetails(
        ?\OmegaUp\DAO\VO\Identities $identity,
        ?string $contestAlias,
        string $problemAlias,
        string $statementType,
        ?int $problemsetId
    ): array {
        $response = [
            'exists' => false,
            'problem' => null,
            'problemset' => null,
        ];

        $problem = \OmegaUp\DAO\Problems::getByAlias($problemAlias);
        if (is_null($problem)) {
            return $response;
        }

        if ($statementType !== 'markdown' && $statementType !== '') {
            throw new \OmegaUp\Exceptions\NotFoundException(
                'invalidStatementType'
            );
        }

        // If we request a problem inside a contest
        $problemset = self::validateProblemset(
            $problem,
            $problemsetId,
            $contestAlias
        );

        $response['exists'] = true;
        $response['problem'] = $problem;

        if (!is_null($problemset) && isset($problemset['problemset'])) {
            if (is_null($identity)) {
                throw new \OmegaUp\Exceptions\NotFoundException('userNotFound');
            }
            if (
                !\OmegaUp\Authorization::isAdmin(
                    $identity,
                    $problemset['problemset']
                )
            ) {
                // If the contest is private, verify that our user is invited
                if (!empty($problemset['contest'])) {
                    if (
                        !\OmegaUp\Controllers\Contest::isPublic(
                            $problemset['contest']->admission_mode
                        )
                    ) {
                        if (
                            is_null(\OmegaUp\DAO\ProblemsetIdentities::getByPK(
                                $identity->identity_id,
                                $problemset['problemset']->problemset_id
                            ))
                        ) {
                            throw new \OmegaUp\Exceptions\ForbiddenAccessException();
                        }
                    }
                    // If the contest has not started, non-admin users should not see it
                    if (
                        !\OmegaUp\DAO\Contests::hasStarted(
                            $problemset['contest']
                        )
                    ) {
                        throw new \OmegaUp\Exceptions\ForbiddenAccessException(
                            'contestNotStarted'
                        );
                    }
                } else {    // Not a contest, but we still have a problemset
                    if (
                        !\OmegaUp\Authorization::canSubmitToProblemset(
                            $identity,
                            $problemset['problemset']
                        )
                    ) {
                        throw new \OmegaUp\Exceptions\ForbiddenAccessException();
                    }
                    // TODO: Check start times.
                }
            }
            $response['problemset'] = $problemset['problemset'];
        } else {
            if (
                is_null($identity)
                || !\OmegaUp\Authorization::canEditProblem(
                    $identity,
                    $problem
                )
            ) {
                // If the problem is requested outside a contest, we need to
                // check that it is not private
                if (!\OmegaUp\DAO\Problems::isVisible($problem)) {
                    throw new \OmegaUp\Exceptions\ForbiddenAccessException(
                        'problemIsPrivate'
                    );
                }
            }
        }
        return $response;
    }

    /**
     * Gets the problem resource (statement/solution) from the gitserver.
     *
     * @param array{directory: string, alias: string|null, commit: string, language: string} $params
     *
     * @throws \OmegaUp\Exceptions\InvalidFilesystemOperationException
     *
     * @return array{language: string, markdown: string, images: array<string, string>} The contents of the resource, plus some metadata.
     */
    public static function getProblemResourceImpl(array $params): array {
        if (is_null($params['alias'])) {
            throw new \OmegaUp\Exceptions\NotFoundException('problemNotFound');
        }
        $problemArtifacts = new \OmegaUp\ProblemArtifacts(
            $params['alias'],
            $params['commit']
        );
        $sourcePath = "{$params['directory']}/{$params['language']}.markdown";

        // Read the file that contains the source
        if (!$problemArtifacts->exists($sourcePath)) {
            // If there is no language file for the problem, return the Spanish
            // version.
            $params['language'] = 'es';
            $sourcePath = "{$params['directory']}/{$params['language']}.markdown";
        }

        $result = [
            'language' => $params['language'],
            'images' => [],
        ];
        try {
            $result['markdown'] = mb_convert_encoding(
                $problemArtifacts->get(
                    $sourcePath
                ),
                'utf-8'
            );
        } catch (\Exception $e) {
            throw new \OmegaUp\Exceptions\InvalidFilesystemOperationException(
                'statementNotFound'
            );
        }

        // Get all the images' mappings.
        $statementFiles = $problemArtifacts->lsTree($params['directory']);
        foreach ($statementFiles as $file) {
            $extension = pathinfo($file['name'], PATHINFO_EXTENSION);
            if (!in_array($extension, self::IMAGE_EXTENSIONS)) {
                continue;
            }
            $result['images'][$file['name']] = (
                IMAGES_URL_PATH . "{$params['alias']}/{$file['id']}.{$extension}"
            );
            $imagePath = (
                IMAGES_PATH . "{$params['alias']}/{$file['id']}.{$extension}"
            );
            if (!@file_exists($imagePath)) {
                @mkdir(IMAGES_PATH . $params['alias'], 0755, true);
                file_put_contents(
                    $imagePath,
                    $problemArtifacts->get(
                        "{$params['directory']}/{$file['name']}"
                    )
                );
            }
        }
        return $result;
    }

    /**
     * Gets the problem statement from the gitserver.
     *
     * @param string $alias    The problem alias.
     * @param string $commit   The git commit at which to get the statement.
     * @param string $language The language of the problem. Will default to
     *                           Spanish if not found.
     *
     * @throws \OmegaUp\Exceptions\InvalidFilesystemOperationException
     *
     * @return array{language: string, markdown: string, images: array<string, string>} The contents of the file.
     */
    public static function getProblemStatement(
        string $alias,
        string $commit,
        string $language
    ): array {
        return \OmegaUp\Controllers\Problem::getProblemResourceImpl([
            'directory' => 'statements',
            'alias' => $alias,
            'commit' => $commit,
            'language' => $language,
        ]);
        return \OmegaUp\Cache::getFromCacheOrSet(
            \OmegaUp\Cache::PROBLEM_STATEMENT,
            "{$alias}-{$commit}-{$language}-markdown",
            /** @return array{language: string, images: array<string, string>, markdown: string} */
            function () use ($alias, $commit, $language) {
                return \OmegaUp\Controllers\Problem::getProblemResourceImpl([
                    'directory' => 'statements',
                    'alias' => $alias,
                    'commit' => $commit,
                    'language' => $language,
                ]);
            },
            APC_USER_CACHE_PROBLEM_STATEMENT_TIMEOUT
        );
    }

    /**
     * Gets the problem solution from the gitserver.
     *
     * @param \OmegaUp\DAO\VO\Problems $problem  The problem.
     * @param string   $commit   The git commit at which to get the solution.
     * @param string   $language The language of the solution. Will default to
     *                           Spanish if not found.
     *
     * @throws \OmegaUp\Exceptions\InvalidFilesystemOperationException
     *
     * @return array{language: string, markdown: string, images: array<string, string>} The contents of the file.
     */
    public static function getProblemSolution(
        \OmegaUp\DAO\VO\Problems $problem,
        string $commit,
        string $language
    ): array {
        return \OmegaUp\Cache::getFromCacheOrSet(
            \OmegaUp\Cache::PROBLEM_SOLUTION,
            "{$problem->alias}-{$commit}-{$language}-markdown",
            /** @return array{language: string, markdown: string, images: array<string, string>} */
            function () use ($problem, $commit, $language): array {
                return \OmegaUp\Controllers\Problem::getProblemResourceImpl([
                    'directory' => 'solutions',
                    'alias' => strval($problem->alias),
                    'commit' => $commit,
                    'language' => $language,
                ]);
            },
            APC_USER_CACHE_PROBLEM_STATEMENT_TIMEOUT
        );
    }

    /**
     * Gets the distributable problem settings for the problem, using the cache
     * if needed.
     *
     * @return array{cases: array<string, array{in: string, out: string, weight?: float}>, limits: array{ExtraWallTime: string, TimeLimit: string, OverallWallTimeLimit: string, MemoryLimit: int|string, OutputLimit: int|string}, validator: array{limits?: array{ExtraWallTime: string, MemoryLimit: int|string, OutputLimit: int|string, OverallWallTimeLimit: string, TimeLimit: string}, name: string, tolerance: float, custom_validator: array{limits: array{TimeLimit: int}}}, slow: bool}
     */
    private static function getProblemSettingsDistrib(
        \OmegaUp\DAO\VO\Problems $problem,
        string $commit
    ): array {
        return \OmegaUp\Cache::getFromCacheOrSet(
            \OmegaUp\Cache::PROBLEM_SETTINGS_DISTRIB,
            "{$problem->alias}-{$problem->commit}",
            /** @return array{cases: array<string, array{in: string, out: string, weight?: float}>, limits: array{ExtraWallTime: string, TimeLimit: string, OverallWallTimeLimit: string, MemoryLimit: int|int, OutputLimit: int|string}, validator: array{limits?: array{ExtraWallTime: string, MemoryLimit: int|string, OutputLimit: int|string, OverallWallTimeLimit: string, TimeLimit: string}, name: string, tolerance: float, custom_validator: array{limits: array{TimeLimit: int}}}, slow: bool} */
            function () use ($problem): array {
                return \OmegaUp\Controllers\Problem::getProblemSettingsDistribImpl([
                    'alias' => strval($problem->alias),
                    'commit' => $problem->commit,
                ]);
            },
            APC_USER_CACHE_PROBLEM_STATEMENT_TIMEOUT
        );
    }

    /**
     * Gets the distributable problem settings for the problem.
     *
     * @param array{alias: string, commit: string} $params
     *
     * @return array{cases: array<string, array{in: string, out: string, weight?: float}>, limits: array{ExtraWallTime: string, TimeLimit: string, OverallWallTimeLimit: string, MemoryLimit: int|int, OutputLimit: int|string}, validator: array{limits?: array{ExtraWallTime: string, MemoryLimit: int|string, OutputLimit: int|string, OverallWallTimeLimit: string, TimeLimit: string}, name: string, tolerance: float, custom_validator: array{limits: array{TimeLimit: int}}}, slow: bool}
     */
    public static function getProblemSettingsDistribImpl(array $params): array {
        /** @var array{cases: array<string, array{in: string, out: string, weight?: float}>, limits: array{ExtraWallTime: string, TimeLimit: string, OverallWallTimeLimit: string, MemoryLimit: int|int, OutputLimit: int|string}, validator: array{limits?: array{ExtraWallTime: string, MemoryLimit: int|string, OutputLimit: int|string, OverallWallTimeLimit: string, TimeLimit: string}, name: string, tolerance: float, custom_validator: array{limits: array{TimeLimit: int}}}, slow: bool} */
        return json_decode(
            (new \OmegaUp\ProblemArtifacts(
                $params['alias'],
                $params['commit']
            ))->get(
                'settings.distrib.json'
            ),
            /*assoc=*/true
        );
    }

    /**
     * Entry point for Problem Download API
     *
     * @omegaup-request-param mixed $problem_alias
     *
     * @param \OmegaUp\Request $r
     *
     * @throws \OmegaUp\Exceptions\InvalidFilesystemOperationException
     *
     * @return void
     */
    public static function apiDownload(\OmegaUp\Request $r): void {
        $r->ensureIdentity();

        // Validate request
        \OmegaUp\Validators::validateStringNonEmpty(
            $r['problem_alias'],
            'problem_alias'
        );
        $problem = self::validateDownload(
            $r->identity,
            $r['problem_alias']
        );

        header('Pragma: public');
        header('Expires: 0');
        header('Cache-Control: must-revalidate, post-check=0, pre-check=0');
        header('Content-Type: application/zip');
        header(
            "Content-Disposition: attachment;filename={$problem->alias}.zip"
        );
        header('Content-Transfer-Encoding: binary');
        $problemArtifacts = new \OmegaUp\ProblemArtifacts(
            strval($problem->alias)
        );
        $problemArtifacts->download();

        die();
    }

    /**
     * Validate problem Download API
     *
     * @throws \OmegaUp\Exceptions\ApiException
     * @throws \OmegaUp\Exceptions\NotFoundException
     * @throws \OmegaUp\Exceptions\ForbiddenAccessException
     *
     * @return \OmegaUp\DAO\VO\Problems
     */
    private static function validateDownload(
        \OmegaUp\DAO\VO\Identities $identity,
        string $problemAlias
    ): \OmegaUp\DAO\VO\Problems {
        $problem = \OmegaUp\DAO\Problems::getByAlias($problemAlias);
        if (is_null($problem)) {
            throw new \OmegaUp\Exceptions\NotFoundException('problemNotFound');
        }

        if (!\OmegaUp\Authorization::canEditProblem($identity, $problem)) {
            throw new \OmegaUp\Exceptions\ForbiddenAccessException();
        }

        return $problem;
    }

    /**
     * Validate problemset Details API
     *
     * @return null|array{contest?:\OmegaUp\DAO\VO\Contests, problemset: \OmegaUp\DAO\VO\Problemsets}
     * @throws \OmegaUp\Exceptions\ApiException
     * @throws \OmegaUp\Exceptions\NotFoundException
     */
    private static function validateProblemset(
        \OmegaUp\DAO\VO\Problems $problem,
        ?int $problemsetId,
        ?string $contestAlias = null
    ) {
        $problemNotFound = null;
        $response = [];
        if (!empty($contestAlias)) {
            // Is it a valid contest_alias?
            $response['contest'] = \OmegaUp\DAO\Contests::getByAlias(
                $contestAlias
            );
            if (is_null($response['contest'])) {
                throw new \OmegaUp\Exceptions\NotFoundException(
                    'contestNotFound'
                );
            }
            $response['problemset'] = \OmegaUp\DAO\Problemsets::getByPK(
                intval(
                    $response['contest']->problemset_id
                )
            );
            if (is_null($response['problemset'])) {
                throw new \OmegaUp\Exceptions\NotFoundException(
                    'contestNotFound'
                );
            }
            $problemNotFound = 'problemNotFoundInContest';
        } elseif (!is_null($problemsetId)) {
            // Is it a valid problemset_id?
            $response['problemset'] = \OmegaUp\DAO\Problemsets::getByPK(
                $problemsetId
            );
            if (is_null($response['problemset'])) {
                throw new \OmegaUp\Exceptions\NotFoundException(
                    'problemsetNotFound'
                );
            }
            $problemNotFound = 'problemNotFoundInProblemset';
        } else {
            // Nothing to see here, move along.
            return null;
        }

        // Is the problem actually in the problemset?
        if (
            is_null(\OmegaUp\DAO\ProblemsetProblems::getByPK(
                $response['problemset']->problemset_id,
                $problem->problem_id
            ))
        ) {
            throw new \OmegaUp\Exceptions\NotFoundException($problemNotFound);
        }

        return $response;
    }

    /**
     * Entry point for Problem Details API
     *
     * @throws \OmegaUp\Exceptions\InvalidFilesystemOperationException
     *
     * @return array{accepted: int, admin?: bool, alias: string, allow_user_add_tags: bool, commit: string, creation_date: \OmegaUp\Timestamp, difficulty: float|null, email_clarifications: bool, exists: true, input_limit: int, languages: list<string>, order: string, points: float, preferred_language?: string, problemsetter?: array{creation_date: \OmegaUp\Timestamp|null, name: string, username: string}, quality_seal: bool, runs?: list<array{alias: string, contest_score: float|null, guid: string, language: string, memory: int, penalty: int, runtime: int, score: float, status: string, submit_delay: int, time: \OmegaUp\Timestamp, username: string, verdict: string}>, score: float, settings: array{cases: array<string, array{in: string, out: string, weight?: float}>, limits: array{ExtraWallTime: string, MemoryLimit: int|string, OutputLimit: int|string, OverallWallTimeLimit: string, TimeLimit: string}, slow: bool, validator: array{custom_validator: array{limits: array{TimeLimit: int}}, limits?: array{ExtraWallTime: string, MemoryLimit: int|string, OutputLimit: int|string, OverallWallTimeLimit: string, TimeLimit: string}, name: string, tolerance: float}}, solvers?: list<array{language: string, memory: float, runtime: float, time: \OmegaUp\Timestamp, username: string}>, source?: string, statement: array{images: array<string, string>, language: string, markdown: string}, submissions: int, title: string, version: string, visibility: int, visits: int}|array{exists: false}
     *
     * @omegaup-request-param mixed $contest_alias
     * @omegaup-request-param mixed $lang
     * @omegaup-request-param bool|null $prevent_problemset_open
     * @omegaup-request-param mixed $problem_alias
     * @omegaup-request-param mixed $problemset_id
     * @omegaup-request-param bool|null $show_solvers
     * @omegaup-request-param mixed $statement_type
     */
    public static function apiDetails(\OmegaUp\Request $r): array {
        $showSolvers = $r->ensureOptionalBool('show_solvers') ?? false;
        $preventProblemsetOptin = $r->ensureOptionalBool(
            'prevent_problemset_open'
        ) ?? false;
        \OmegaUp\Validators::validateOptionalStringNonEmpty($r['lang'], 'lang');
        \OmegaUp\Validators::validateOptionalStringNonEmpty(
            $r['contest_alias'],
            'contest_alias'
        );
        \OmegaUp\Validators::validateValidAlias(
            $r['problem_alias'],
            'problem_alias'
        );
        try {
            $r->ensureIdentity();
        } catch (\OmegaUp\Exceptions\UnauthorizedException $e) {
            // Do nothing. Not logged user can access here
        }
<<<<<<< HEAD
        $lang = $r['lang'] ?? \OmegaUp\Controllers\Identity::getPreferredLanguage(
            $r->identity
=======
        $lang = \OmegaUp\Controllers\Identity::getPreferredLanguage(
            $r->identity,
            $r
>>>>>>> 441fb80f
        );
        $result = self::getValidProblemAndProblemset(
            $r->identity,
            $r['contest_alias'],
            $r['problem_alias'],
            !is_null($r['statement_type']) ? strval($r['statement_type']) : '',
            !is_null($r['problemset_id']) ? intval($r['problemset_id']) : null
        );
        [
            'exists' => $problemExists,
            'problem' => $problem,
            'problemset' => $problemset,
        ] = $result;
        if (!$problemExists || is_null($problem)) {
            return $result;
        }
        $details = self::getProblemDetails(
            $r->identity,
            $problem,
            $problemset,
            $lang,
            $showSolvers,
            boolval($r['prevent_problemset_open']),
            $r['contest_alias']
        );
        if (is_null($details)) {
            return [
                'exists' => false,
            ];
        }
        $details['exists'] = true;
        return $details;
    }

    /**
     * Get user. Allow unauthenticated requests if we are not opening a problem
     * inside a contest
     *
     * @throws \OmegaUp\Exceptions\UnauthorizedException
     *
     * @return array{exists: bool, problem: null|\OmegaUp\DAO\VO\Problems, problemset: null|\OmegaUp\DAO\VO\Problemsets}
     */
    private static function getValidProblemAndProblemset(
        ?\OmegaUp\DAO\VO\Identities $identity,
        ?string $contestAlias,
        string $problemAlias,
        string $statementType,
        ?int $problemsetId
    ): array {
        if (is_null($identity) && !is_null($contestAlias)) {
            throw new \OmegaUp\Exceptions\UnauthorizedException(
                'userNotAllowed'
            );
        }

        // Validate request and return the object
        return self::validateDetails(
            $identity,
            $contestAlias,
            $problemAlias,
            $statementType,
            $problemsetId
        );
    }

    /**
     * Get the extra problem details with all the validations
     *
     * @return ProblemDetails|null
     */
    private static function getProblemDetails(
        ?\OmegaUp\DAO\VO\Identities $loggedIdentity,
        \OmegaUp\DAO\VO\Problems $problem,
        ?\OmegaUp\DAO\VO\Problemsets $problemset,
        string $statementLanguage,
        bool $showSolvers,
        bool $preventProblemsetOpen,
        ?string $contestAlias = null
    ): ?array {
        $response = [];

        // Get the expected commit version.
        $commit = $problem->commit;
        $version = strval($problem->current_version);
        if (!empty($problemset)) {
            $problemsetProblem = \OmegaUp\DAO\ProblemsetProblems::getByPK(
                $problemset->problemset_id,
                $problem->problem_id
            );
            if (is_null($problemsetProblem)) {
                return null;
            }
            $commit = $problemsetProblem->commit;
            $version = strval($problemsetProblem->version);
        }

        $response['statement'] = \OmegaUp\Controllers\Problem::getProblemStatement(
            strval($problem->alias),
            $commit,
            $statementLanguage
        );
        $response['settings'] = \OmegaUp\Controllers\Problem::getProblemSettingsDistrib(
            $problem,
            $commit
        );

        // Add preferred language of the user.
        if (!is_null($loggedIdentity) && !is_null($loggedIdentity->username)) {
            $userData = \OmegaUp\Controllers\User::getUserProfile(
                $loggedIdentity,
                $loggedIdentity,
                /**$omitRank=*/true
            );
            if (
                !empty($userData) &&
                !empty($userData['preferred_language'])
            ) {
                $response['preferred_language'] = strval(
                    $userData['preferred_language']
                );
            }
        }

        // Add the problem the response
        $response['title'] = strval($problem->title);
        $response['alias'] = strval($problem->alias);
        $response['input_limit'] = $problem->input_limit;
        $response['visits'] = $problem->visits;
        $response['submissions'] = $problem->submissions;
        $response['accepted'] = $problem->accepted;
        $response['difficulty'] = $problem->difficulty;
        $response['creation_date'] = $problem->creation_date;
        $response['source'] = strval($problem->source);
        $response['order'] = $problem->order;
        $response['visibility'] = $problem->visibility;
        $response['email_clarifications'] = $problem->email_clarifications;
        $response['allow_user_add_tags'] = $problem->allow_user_add_tags;
        $response['quality_seal'] = $problem->quality_seal;
        $response['version'] = $version;
        $response['commit'] = $commit;

        // If the problem is public or if the user has admin privileges, show the
        // problem source and alias of owner.
        if (
            \OmegaUp\DAO\Problems::isVisible($problem) ||
            (
                !is_null($loggedIdentity) &&
                \OmegaUp\Authorization::isProblemAdmin(
                    $loggedIdentity,
                    $problem
                )
            )
        ) {
            if (is_null($problem->acl_id)) {
                throw new \OmegaUp\Exceptions\NotFoundException(
                    'problemNotFound'
                );
            }
            $acl = \OmegaUp\DAO\ACLs::getByPK($problem->acl_id);
            if (is_null($acl) || is_null($acl->owner_id)) {
                throw new \OmegaUp\Exceptions\NotFoundException('userNotFound');
            }
            $problemsetter = \OmegaUp\DAO\Identities::findByUserId(
                $acl->owner_id
            );
            if (is_null($problemsetter) || is_null($problemsetter->username)) {
                throw new \OmegaUp\Exceptions\NotFoundException('userNotFound');
            }
            $response['problemsetter'] = [
                'username' => $problemsetter->username,
                'name' => $problemsetter->name ?? $problemsetter->username,
                'creation_date' => \OmegaUp\DAO\DAO::fromMySQLTimestamp(
                    $response['creation_date']
                ),
            ];
        } else {
            unset($response['source']);
        }

        $problemsetId = !is_null(
            $problemset
        ) ? intval(
            $problemset->problemset_id
        ) : null;

        if (!is_null($loggedIdentity)) {
            // Get all the available runs done by the current_user
            $runsArray = \OmegaUp\DAO\Runs::getForProblemDetails(
                intval($problem->problem_id),
                $problemsetId,
                intval($loggedIdentity->identity_id)
            );

            // Add each filtered run to an array
            $results = [];
            foreach ($runsArray as $run) {
                $run['alias'] = strval($problem->alias);
                $run['username'] = strval($loggedIdentity->username);
                $results[] = $run;
            }
            $response['runs'] = $results;
        }

        if (!is_null($problemset) && !is_null($loggedIdentity)) {
            $response['admin'] = \OmegaUp\Authorization::isAdmin(
                $loggedIdentity,
                $problemset
            );
            if (!$response['admin'] || $preventProblemsetOpen !== true) {
                if (is_null($problemset->problemset_id)) {
                    throw new \OmegaUp\Exceptions\NotFoundException(
                        'problemsetNotFound'
                    );
                }
                // At this point, contestant_user relationship should be established.
                $container = \OmegaUp\DAO\Problemsets::getProblemsetContainer(
                    $problemset->problemset_id
                );
                if (is_null($container)) {
                    throw new \OmegaUp\Exceptions\NotFoundException(
                        'problemsetNotFound'
                    );
                }
                \OmegaUp\DAO\ProblemsetIdentities::checkAndSaveFirstTimeAccess(
                    $loggedIdentity,
                    $container,
                    \OmegaUp\Authorization::canSubmitToProblemset(
                        $loggedIdentity,
                        $problemset
                    )
                );
            }

            // As last step, register the problem as opened
            if (
                !\OmegaUp\DAO\ProblemsetProblemOpened::getByPK(
                    $problemsetId,
                    $problem->problem_id,
                    $loggedIdentity->identity_id
                )
            ) {
                \OmegaUp\DAO\ProblemsetProblemOpened::create(new \OmegaUp\DAO\VO\ProblemsetProblemOpened([
                    'problemset_id' => $problemset->problemset_id,
                    'problem_id' => $problem->problem_id,
                    'open_time' => \OmegaUp\Time::get(),
                    'identity_id' => $loggedIdentity->identity_id,
                ]));
            }
        } elseif ($showSolvers) {
            $response['solvers'] = \OmegaUp\DAO\Runs::getBestSolvingRunsForProblem(
                intval($problem->problem_id)
            );
        }

        if (!is_null($loggedIdentity)) {
            \OmegaUp\DAO\ProblemViewed::MarkProblemViewed(
                intval($loggedIdentity->identity_id),
                intval($problem->problem_id)
            );
        }

        // send the supported languages as a JSON array instead of csv
        // array_filter is needed to handle when $response['languages'] is empty
        /** @var list<string> */
        $response['languages'] = array_filter(
            explode(',', $problem->languages)
        );

        $response['points'] = round(
            100.0 / (log(
                max(
                    $response['accepted'],
                    1.0
                ) + 1,
                2
            )),
            2
        );
        if (is_null($loggedIdentity)) {
            $response['score'] = 0.0;
        } else {
            $response['score'] = self::bestScore(
                $problem,
                $problemsetId,
                $contestAlias,
                intval($loggedIdentity->identity_id)
            );
        }
        return $response;
    }

    /**
     * Returns the solution for a problem if conditions are satisfied.
     *
     * @throws \OmegaUp\Exceptions\InvalidFilesystemOperationException
     *
     * @return array{exists: bool, solution?: array{language: string, markdown: string, images: array<string, string>}}
     *
     * @omegaup-request-param mixed $contest_alias
     * @omegaup-request-param bool|null $forfeit_problem
     * @omegaup-request-param mixed $lang
     * @omegaup-request-param mixed $problem_alias
     * @omegaup-request-param mixed $problemset_id
     * @omegaup-request-param mixed $statement_type
     */
    public static function apiSolution(\OmegaUp\Request $r): array {
        $r->ensureMainUserIdentity();
        \OmegaUp\Validators::validateOptionalStringNonEmpty($r['lang'], 'lang');
        \OmegaUp\Validators::validateValidAlias(
            $r['problem_alias'],
            'problem_alias'
        );

        // Validate request
        $response = self::validateDetails(
            $r->identity,
            !is_null($r['contest_alias']) ? strval($r['contest_alias']) : null,
            $r['problem_alias'],
            !is_null($r['statement_type']) ? strval($r['statement_type']) : '',
            !is_null($r['problemset_id']) ? intval($r['problemset_id']) : null
        );
        if (is_null($response['problem'])) {
            return [
                'exists' => false,
            ];
        }
        $problemset = $response['problemset'];
        $problem = $response['problem'];
<<<<<<< HEAD
        $lang = $r['lang'] ?? \OmegaUp\Controllers\Identity::getPreferredLanguage(
            $r->identity
=======
        $lang = \OmegaUp\Controllers\Identity::getPreferredLanguage(
            $r->identity,
            $r
>>>>>>> 441fb80f
        );

        // Get the expected commit version.
        $commit = $problem->commit;
        $version = strval($problem->current_version);
        if (!empty($problemset)) {
            $problemsetProblem = \OmegaUp\DAO\ProblemsetProblems::getByPK(
                $problemset->problemset_id,
                $problem->problem_id
            );
            if (is_null($problemsetProblem)) {
                return [
                    'exists' => false,
                ];
            }
            $commit = $problemsetProblem->commit;
            $version = strval($problemsetProblem->version);
        }

        if (
            !\OmegaUp\Authorization::canViewProblemSolution(
                $r->identity,
                $problem
            )
        ) {
            $forfeitProblem = $r->ensureOptionalBool('forfeit_problem');
            if ($forfeitProblem !== true) {
                throw new \OmegaUp\Exceptions\ForbiddenAccessException(
                    'problemSolutionNotVisible'
                );
            }
            $seenSolutions = \OmegaUp\DAO\ProblemsForfeited::getProblemsForfeitedCount(
                $r->user
            );
            $allowedSolutions = intval(
                \OmegaUp\DAO\Problems::getProblemsSolvedCount(
                    $r->identity
                ) /
                \OmegaUp\Controllers\ProblemForfeited::SOLVED_PROBLEMS_PER_ALLOWED_SOLUTION
            );
            // Validate that the user will not exceed the number of allowed solutions.
            if ($seenSolutions >= $allowedSolutions) {
                throw new \OmegaUp\Exceptions\ForbiddenAccessException(
                    'allowedSolutionsLimitReached'
                );
            }
            \OmegaUp\DAO\ProblemsForfeited::create(new \OmegaUp\DAO\VO\ProblemsForfeited([
                'user_id' => $r->user->user_id,
                'problem_id' => $problem->problem_id
            ]));
        }

        return [
            'exists' => true,
            'solution' => \OmegaUp\Controllers\Problem::getProblemSolution(
                $problem,
                $commit,
                $lang
            ),
        ];
    }

    /**
     * Entry point for Problem Versions API
     *
     * @omegaup-request-param mixed $problem_alias
     *
     * @throws \OmegaUp\Exceptions\ForbiddenAccessException
     * @throws \OmegaUp\Exceptions\NotFoundException
     *
     * @return array{published: null|string, log: list<array{commit: string, tree: array<string, string>|null, parents?: list<string>, author: array{name?: string, email?: string, time: \OmegaUp\Timestamp|null}, committer: array{name?: string, email?: string, time: \OmegaUp\Timestamp|null}, message?: string, version: null|string}>}
     */
    public static function apiVersions(\OmegaUp\Request $r): array {
        $r->ensureIdentity();

        \OmegaUp\Validators::validateValidAlias(
            $r['problem_alias'],
            'problem_alias'
        );

        $problem = \OmegaUp\DAO\Problems::getByAlias($r['problem_alias']);
        if (is_null($problem) || is_null($problem->alias)) {
            throw new \OmegaUp\Exceptions\NotFoundException('problemNotFound');
        }
        if (!\OmegaUp\Authorization::canEditProblem($r->identity, $problem)) {
            return [
                'published' => $problem->commit,
                'log' => [
                    [
                        'commit' => $problem->commit,
                        'tree' => null,
                        'author' => [
                            'time' => \OmegaUp\DAO\DAO::fromMySQLTimestamp(
                                $problem->creation_date
                            ),
                        ],
                        'committer' => [
                            'time' => \OmegaUp\DAO\DAO::fromMySQLTimestamp(
                                $problem->creation_date
                            ),
                        ],
                        'version' => $problem->current_version,
                    ],
                ],
            ];
        }

        $privateTreeMapping = [];
        foreach (
            (new \OmegaUp\ProblemArtifacts(
                $problem->alias,
                'private'
            ))->log() as $logEntry
        ) {
            $privateTreeMapping[$logEntry['commit']] = $logEntry['tree'];
        }

        $masterLog = [];
        foreach (
            (new \OmegaUp\ProblemArtifacts(
                $problem->alias,
                'master'
            ))->log() as $logEntry
        ) {
            if (count($logEntry['parents']) < 3) {
                // Master commits always have 3 or 4 parents. If they have
                // fewer, it's one of the commits in the merged branches.
                continue;
            }
            $logEntry['version'] = $privateTreeMapping[$logEntry['parents'][count(
                $logEntry['parents']
            ) - 1]];
            $logEntry['tree'] = [];
            foreach (
                (new \OmegaUp\ProblemArtifacts(
                    $problem->alias,
                    $logEntry['commit']
                ))->lsTreeRecursive() as $treeEntry
            ) {
                $logEntry['tree'][$treeEntry['path']] = $treeEntry['id'];
            }
            $logEntry['author']['time'] = \OmegaUp\DAO\DAO::fromMySQLTimestamp(
                $logEntry['author']['time']
            );
            $logEntry['committer']['time'] = \OmegaUp\DAO\DAO::fromMySQLTimestamp(
                $logEntry['committer']['time']
            );
            $masterLog[] = $logEntry;
        }
        $commit = (
            new \OmegaUp\ProblemArtifacts($problem->alias, 'published')
        )->commit();
        return [
            'published' => !is_null($commit) ? $commit['commit'] : null,
            'log' => $masterLog,
        ];
    }

    /**
     * Change the version of the problem.
     *
     * @omegaup-request-param mixed $commit
     * @omegaup-request-param mixed $problem_alias
     * @omegaup-request-param mixed $update_published
     *
     * @throws \OmegaUp\Exceptions\ForbiddenAccessException
     * @throws \OmegaUp\Exceptions\NotFoundException
     *
     * @return array{status: string}
     */
    public static function apiSelectVersion(\OmegaUp\Request $r): array {
        $r->ensureMainUserIdentity();

        \OmegaUp\Validators::validateValidAlias(
            $r['problem_alias'],
            'problem_alias'
        );
        \OmegaUp\Validators::validateStringOfLengthInRange(
            $r['commit'],
            'commit',
            1,
            40,
            false
        );
        // \OmegaUp\ProblemParams::UPDATE_PUBLISHED_NONE is not allowed here because
        // it would not make any sense!
        \OmegaUp\Validators::validateOptionalStringNonEmpty(
            $r['update_published'],
            'update_published'
        );
        \OmegaUp\Validators::validateOptionalInEnum(
            $r['update_published'],
            'update_published',
            [
                \OmegaUp\ProblemParams::UPDATE_PUBLISHED_NON_PROBLEMSET,
                \OmegaUp\ProblemParams::UPDATE_PUBLISHED_OWNED_PROBLEMSETS,
                \OmegaUp\ProblemParams::UPDATE_PUBLISHED_EDITABLE_PROBLEMSETS,
            ]
        );

        $updatePublished = \OmegaUp\ProblemParams::UPDATE_PUBLISHED_EDITABLE_PROBLEMSETS;
        if (!is_null($r['update_published'])) {
            $updatePublished = $r['update_published'];
        }

        $problem = \OmegaUp\DAO\Problems::getByAlias($r['problem_alias']);
        if (is_null($problem) || is_null($problem->alias)) {
            throw new \OmegaUp\Exceptions\NotFoundException('problemNotFound');
        }
        if (!\OmegaUp\Authorization::canEditProblem($r->identity, $problem)) {
            throw new \OmegaUp\Exceptions\ForbiddenAccessException();
        }

        $oldVersion = $problem->current_version;
        $oldCommit = $problem->commit;

        [$problem->commit, $problem->current_version] = \OmegaUp\Controllers\Problem::resolveCommit(
            $problem,
            $r['commit']
        );

        if ($oldCommit == $problem->commit && $oldVersion == $problem->current_version) {
            return [
                'status' => 'ok',
            ];
        }

        $problemArtifacts = new \OmegaUp\ProblemArtifacts(
            $problem->alias,
            $problem->commit
        );

        // Update problem fields.
        /** @var array{Cases: list<array{Cases: list<array{Name: string, Weight: int}>, Name: string}>, Limits: array{ExtraWallTime: string, MemoryLimit: int, OutputLimit: int, OverallWallTimeLimit: string, TimeLimit: string}, Slow: null, Validator: array{Name: string, Tolerance: string, Limits: array{ExtraWallTime: string, MemoryLimit: int, OutputLimit: int, OverallWallTimeLimit: string, TimeLimit: string}}}*/
        $problemSettings = json_decode(
            $problemArtifacts->get('settings.json'),
            /*assoc=*/true
        );

        $problemDeployer = new \OmegaUp\ProblemDeployer($problem->alias);
        try {
            // Begin transaction
            \OmegaUp\DAO\DAO::transBegin();
            $commit = (new \OmegaUp\ProblemArtifacts(
                $problem->alias,
                'published'
            ))->commit();
            if (is_null($commit)) {
                throw new \OmegaUp\Exceptions\NotFoundException(
                    'problemVersionNotFound'
                );
            }
            $problemDeployer->updatePublished(
                $commit['commit'],
                $problem->commit,
                $r->identity
            );

            \OmegaUp\DAO\Runs::createRunsForVersion($problem);
            \OmegaUp\DAO\Runs::updateVersionToCurrent($problem);
            if (
                strval(
                    $updatePublished
                ) != \OmegaUp\ProblemParams::UPDATE_PUBLISHED_NON_PROBLEMSET
            ) {
                \OmegaUp\DAO\ProblemsetProblems::updateVersionToCurrent(
                    $problem,
                    $r->user,
                    $updatePublished
                );
            }

            \OmegaUp\DAO\Problems::update($problem);

            \OmegaUp\DAO\DAO::transEnd();
        } catch (\Exception $e) {
            // Operation failed in the data layer, rollback transaction
            \OmegaUp\DAO\DAO::transRollback();
            self::$log->error('Failed to update problem: ', $e);

            throw $e;
        }

        /** @psalm-suppress RedundantCondition OMEGAUP_ENABLE_REJUDGE_ON_PROBLEM_UPDATE may be defined as true in tests. */
        if (OMEGAUP_ENABLE_REJUDGE_ON_PROBLEM_UPDATE) {
            self::$log->info(
                'Calling \OmegaUp\Controllers\Problem::apiRejudge'
            );
            try {
                $runs = \OmegaUp\DAO\Runs::getNewRunsForVersion($problem);
                \OmegaUp\Grader::getInstance()->rejudge($runs, false);

                // Expire details of the runs
                foreach ($runs as $run) {
                    \OmegaUp\Cache::deleteFromCache(
                        \OmegaUp\Cache::RUN_ADMIN_DETAILS,
                        strval($run->run_id)
                    );
                }
                \OmegaUp\Cache::deleteFromCache(
                    \OmegaUp\Cache::PROBLEM_STATS,
                    $problem->alias
                );
            } catch (\Exception $e) {
                self::$log->error(
                    'Best effort \OmegaUp\Controllers\Problem::apiRejudge failed',
                    $e
                );
            }
        }
        $updatedStatementLanguages = [];
        foreach ($problemArtifacts->lsTree('statements') as $file) {
            $extension = pathinfo($file['name'], PATHINFO_EXTENSION);
            if ($extension != 'markdown') {
                continue;
            }
            $updatedStatementLanguages[] = pathinfo(
                $file['name'],
                PATHINFO_FILENAME
            );
        }
        self::invalidateCache(
            $problem,
            array_merge(
                $updatedStatementLanguages,
                \OmegaUp\Controllers\Problem::VALID_LANGUAGES
            )
        );

        return [
            'status' => 'ok',
        ];
    }

    /**
     * Return a report of which runs would change due to a version change.
     *
     * @omegaup-request-param mixed $problem_alias
     * @omegaup-request-param mixed $version
     *
     * @return array{diff: list<array{username: string, guid: string, problemset_id: ?int, old_status: ?string, old_verdict: ?string, old_score: ?float, new_status: ?string, new_verdict: ?string, new_score: ?float}>}
     */
    public static function apiRunsDiff(\OmegaUp\Request $r): array {
        $r->ensureIdentity();

        \OmegaUp\Validators::validateValidAlias(
            $r['problem_alias'],
            'problem_alias'
        );
        \OmegaUp\Validators::validateStringNonEmpty($r['version'], 'version');

        $problem = \OmegaUp\DAO\Problems::getByAlias($r['problem_alias']);
        if (is_null($problem)) {
            throw new \OmegaUp\Exceptions\NotFoundException('problemNotFound');
        }
        if (!\OmegaUp\Authorization::canEditProblem($r->identity, $problem)) {
            throw new \OmegaUp\Exceptions\ForbiddenAccessException();
        }

        return [
            'diff' => \OmegaUp\DAO\Runs::getRunsDiffsForVersion(
                $problem,
                null,
                strval($problem->current_version),
                $r['version']
            ),
        ];
    }

    /**
     * Resolve a commit from the problem's master branch.
     *
     * @param \OmegaUp\DAO\VO\Problems $problem the problem.
     * @param ?string  $commit  the optional explicit commit hash.
     *
     * @throws \OmegaUp\Exceptions\NotFoundException
     *
     * @return array{string, string} the SHA1 of a commit in the problem's
     *                               master branch, plus the SHA1 of the
     *                               private branch tree associated with that
     *                               commit.
     */
    public static function resolveCommit(
        \OmegaUp\DAO\VO\Problems $problem,
        ?string $commit
    ): array {
        /** @var null|array{commit: string, tree: string, parents: string[], author: array{name: string, email: string, time: string}, committer: array{name: string, email: string, time: string}, message: string} */
        $masterCommit = null;
        if (is_null($commit)) {
            $masterCommit = (new \OmegaUp\ProblemArtifacts(
                strval($problem->alias),
                'published'
            ))->commit();
        } else {
            foreach (
                (new \OmegaUp\ProblemArtifacts(
                    strval($problem->alias),
                    'master'
                ))->log() as $logEntry
            ) {
                if (count($logEntry['parents']) < 3) {
                    // Master commits always have 3 or 4 parents. If they have
                    // fewer, it's one of the commits in the merged branches.
                    continue;
                }
                if ($logEntry['commit'] == $commit) {
                    $masterCommit = $logEntry;
                    break;
                }
            }
        }
        if (is_null($masterCommit)) {
            throw new \OmegaUp\Exceptions\NotFoundException(
                'problemVersionNotFound'
            );
        }

        // The private branch is always the last parent.
        $privateCommitHash = $masterCommit['parents'][count(
            $masterCommit['parents']
        ) - 1];
        $problemArtifacts = new \OmegaUp\ProblemArtifacts(
            strval($problem->alias),
            $privateCommitHash
        );
        $privateCommit = $problemArtifacts->commit();
        if (is_null($privateCommit)) {
            throw new \OmegaUp\Exceptions\NotFoundException(
                'problemVersionNotFound'
            );
        }

        // Update problem fields.
        return [$masterCommit['commit'], $privateCommit['tree']];
    }

    /**
     * Entry point for Problem runs API
     *
     * @omegaup-request-param mixed $language
     * @omegaup-request-param mixed $offset
     * @omegaup-request-param mixed $problem_alias
     * @omegaup-request-param mixed $rowcount
     * @omegaup-request-param mixed $show_all
     * @omegaup-request-param mixed $status
     * @omegaup-request-param mixed $username
     * @omegaup-request-param mixed $verdict
     *
     * @throws \OmegaUp\Exceptions\InvalidFilesystemOperationException
     *
     * @return array{runs: list<array{alias: string, classname?: string, contest_alias?: null|string, contest_score: float|null, country_id?: null|string, guid: string, judged_by?: null|string, language: string, memory: int, penalty: int, run_id?: int, runtime: int, score: float, status: string, submit_delay: int, time: \OmegaUp\Timestamp, type?: null|string, username: string, verdict: string}>}
     */
    public static function apiRuns(\OmegaUp\Request $r): array {
        // Get user
        $r->ensureIdentity();

        // Validate request
        \OmegaUp\Validators::validateStringNonEmpty(
            $r['problem_alias'],
            'problem_alias'
        );
        $problem = \OmegaUp\DAO\Problems::getByAlias($r['problem_alias']);
        if (is_null($problem)) {
            throw new \OmegaUp\Exceptions\NotFoundException('problemNotFound');
        }

        $response = [];

        if ($r['show_all']) {
            if (
                !\OmegaUp\Authorization::isProblemAdmin(
                    $r->identity,
                    $problem
                )
            ) {
                throw new \OmegaUp\Exceptions\ForbiddenAccessException();
            }
            $identity = null;
            if (!is_null($r['username'])) {
                try {
                    $identity = \OmegaUp\DAO\Identities::findByUsername(
                        strval($r['username'])
                    );
                } catch (\Exception $e) {
                    throw new \OmegaUp\Exceptions\NotFoundException(
                        'userNotFound'
                    );
                }
            }
            $response['runs'] = \OmegaUp\DAO\Runs::getAllRuns(
                null,
                !is_null($r['status']) ? strval($r['status']) : null,
                !is_null($r['verdict']) ? strval($r['verdict']) : null,
                $problem->problem_id,
                !is_null($r['language']) ? strval($r['language']) : null,
                !is_null($identity) ? intval($identity->identity_id) : null,
                !is_null($r['offset']) ? intval($r['offset']) : null,
                !is_null($r['rowcount']) ? intval($r['rowcount']) : null
            );
        } else {
            // Get all the available runs
            $runsArray = \OmegaUp\DAO\Runs::getForProblemDetails(
                intval($problem->problem_id),
                null,
                intval($r->identity->identity_id)
            );

            // Add each filtered run to an array
            $result = [];
            foreach ($runsArray as $run) {
                $run['alias'] = strval($problem->alias);
                $run['username'] = $r->identity->username;
                $result[] = $run;
            }
            $response['runs'] = $result;
        }

        return $response;
    }

    /**
     * Entry point for Problem clarifications API
     *
     * @omegaup-request-param mixed $offset
     * @omegaup-request-param mixed $problem_alias
     * @omegaup-request-param mixed $rowcount
     *
     * @throws \OmegaUp\Exceptions\InvalidFilesystemOperationException
     *
     * @return array{clarifications: list<array{clarification_id: int, contest_alias: null|string, author: null|string, message: string, time: \OmegaUp\Timestamp, answer: null|string, public: bool}>}
     */
    public static function apiClarifications(\OmegaUp\Request $r): array {
        // Get user
        $r->ensureIdentity();

        \OmegaUp\Validators::validateStringNonEmpty(
            $r['problem_alias'],
            'problem_alias'
        );
        $problem = \OmegaUp\DAO\Problems::getByAlias($r['problem_alias']);
        if (is_null($problem) || is_null($problem->problem_id)) {
            throw new \OmegaUp\Exceptions\NotFoundException('problemNotFound');
        }

        $isProblemAdmin = \OmegaUp\Authorization::isProblemAdmin(
            $r->identity,
            $problem
        );

        $clarifications = \OmegaUp\DAO\Clarifications::GetProblemClarifications(
            $problem->problem_id,
            $isProblemAdmin,
            $r->identity->identity_id,
            !empty($r['offset']) ? intval($r['offset']) : null,
            intval($r['rowcount'])
        );

        // Add response to array
        return [
            'clarifications' => $clarifications,
        ];
    }

    /**
     * Stats of a problem
     *
     * @omegaup-request-param mixed $problem_alias
     *
     * @throws \OmegaUp\Exceptions\ForbiddenAccessException
     *
     * @return array{cases_stats: array<string, int>, pending_runs: list<string>, total_runs: int, verdict_counts: array<string, int>}
     */
    public static function apiStats(\OmegaUp\Request $r): array {
        // Get user
        $r->ensureIdentity();

        // Validate request
        \OmegaUp\Validators::validateStringNonEmpty(
            $r['problem_alias'],
            'problem_alias'
        );
        $problem = \OmegaUp\DAO\Problems::getByAlias($r['problem_alias']);
        if (is_null($problem)) {
            throw new \OmegaUp\Exceptions\NotFoundException('problemNotFound');
        }
        return self::getStats($problem, $r->identity);
    }

    /**
     * @omegaup-request-param mixed $problem_alias
     *
     * @return array{smartyProperties: array{statsPayload: StatsPayload}, template: string}
     */
    public static function getStatsDataForSmarty(\OmegaUp\Request $r) {
        // Get user
        $r->ensureIdentity();

        // Validate request
        \OmegaUp\Validators::validateStringNonEmpty(
            $r['problem_alias'],
            'problem_alias'
        );
        $problem = \OmegaUp\DAO\Problems::getByAlias($r['problem_alias']);
        if (is_null($problem)) {
            throw new \OmegaUp\Exceptions\NotFoundException('problemNotFound');
        }
        return [
            'smartyProperties' => [
                'statsPayload' => array_merge(
                    [
                        'alias' => $r['problem_alias'],
                        'entity_type' => 'problem',
                    ],
                    self::getStats($problem, $r->identity)
                ),
            ],
            'template' => 'problem.stats.tpl',
        ];
    }

    /**
     * @return array{cases_stats: array<string, int>, pending_runs: list<string>, total_runs: int, verdict_counts: array<string, int>}
     */
    public static function getStats(
        \OmegaUp\DAO\VO\Problems $problem,
        \OmegaUp\DAO\VO\Identities $identity
    ) {
        // We need to check that the user has privileges on the problem
        if (
            !\OmegaUp\Authorization::isProblemAdmin(
                $identity,
                $problem
            )
        ) {
            throw new \OmegaUp\Exceptions\ForbiddenAccessException();
        }

        // Array of GUIDs of pending runs
        $pendingRunsGuids = \OmegaUp\DAO\Runs::getPendingRunsOfProblem(
            intval($problem->problem_id)
        );

        // Count of pending runs (int)
        $totalRunsCount = \OmegaUp\DAO\Submissions::countTotalSubmissionsOfProblem(
            intval($problem->problem_id)
        );

        // List of verdicts
        $verdictCounts = [];

        foreach (\OmegaUp\Controllers\Run::VERDICTS as $verdict) {
            $verdictCounts[$verdict] = \OmegaUp\DAO\Runs::countTotalRunsOfProblemByVerdict(
                intval($problem->problem_id),
                $verdict
            );
        }

        // Array to count AC stats per case.
        // Let's try to get the last snapshot from cache.
        $problemStatsCache = new \OmegaUp\Cache(
            \OmegaUp\Cache::PROBLEM_STATS,
            strval($problem->alias)
        );
        /** @var array{counts: array<string, int>, last_submission_id: int}|null */
        $casesStats = $problemStatsCache->get();
        if (is_null($casesStats)) {
            // Initialize the array at counts = 0
            $casesStats = [
                'counts' => [],
                'last_submission_id' => 0,
            ];
        }

        // Get all runs of this problem after the last id we had
        $runs = \OmegaUp\DAO\Runs::searchWithRunIdGreaterThan(
            intval($problem->problem_id),
            intval($casesStats['last_submission_id'])
        );

        // For each run we got
        foreach ($runs as $run) {
            // Skip it if it failed to compile.
            if ($run->verdict == 'CE') {
                continue;
            }

            // Try to open the details file. It's okay if the file is missing.
            $detailsJson = \OmegaUp\Grader::getInstance()->getGraderResource(
                $run,
                'details.json',
                /*missingOk=*/true
            );
            if (!is_null($detailsJson)) {
                /** @var null|array{verdict: string, compile_meta: array{Main: array{verdict: string, time: float, sys_time: float, wall_time: float, memory: int}}, score: int, contest_score: int, max_score: int, time: float, wall_time: float, memory: int, judged_by: string, groups: list<array{group: string, score: float, contest_score: int, max_score: int, cases: list<array{verdict: string, name: string, score: int, contest_score: int, max_score: int, meta: array{verdict: string, time: float, sys_time: int, wall_time: float, memory: int}}>}>} */
                $details = json_decode($detailsJson, /*associative=*/true);
                if (!is_array($details)) {
                    self::$log->error(
                        "Failed to interpret run details: {$detailsJson}"
                    );
                    continue;
                }
                foreach ($details as $key => $item) {
                    if ($key !== 'groups' || !is_array($item)) {
                        continue;
                    }
                    foreach ($item as $group) {
                        if (!isset($group['cases'])) {
                            continue;
                        }
                        foreach ($group['cases'] as $case) {
                            $caseName = strval($case['name']);
                            if (
                                !array_key_exists(
                                    $caseName,
                                    $casesStats['counts']
                                )
                            ) {
                                $casesStats['counts'][$case['name']] = 0;
                            }
                            if ($case['score'] === 0) {
                                continue;
                            }
                            $casesStats['counts'][$case['name']]++;
                        }
                    }
                }
            }
        }

        // Save the last id we saw in case we saw something
        if (!empty($runs)) {
            $casesStats['last_submission_id'] = $runs[count(
                $runs
            ) - 1]->submission_id;
        }

        // Save in cache what we got
        $problemStatsCache->set(
            $casesStats,
            APC_USER_CACHE_PROBLEM_STATS_TIMEOUT
        );

        return [
            'total_runs' => $totalRunsCount,
            'pending_runs' => $pendingRunsGuids,
            'verdict_counts' => $verdictCounts,
            'cases_stats' => $casesStats['counts'],
        ];
    }

    /**
     * @omegaup-request-param mixed $difficulty_range
     * @omegaup-request-param mixed $language
     * @omegaup-request-param mixed $max_difficulty
     * @omegaup-request-param mixed $min_difficulty
     * @omegaup-request-param mixed $min_visibility
     * @omegaup-request-param mixed $mode
     * @omegaup-request-param mixed $only_karel
     * @omegaup-request-param mixed $order_by
     * @omegaup-request-param mixed $page
     * @omegaup-request-param mixed $programming_languages
     * @omegaup-request-param mixed $query
     * @omegaup-request-param mixed $require_all_tags
     * @omegaup-request-param mixed $some_tags
     *
     * @return array{difficultyRange: array{0: int, 1: int}|null, keyword: string, language: string, minVisibility: int, mode: string, orderBy: string, page: int, programmingLanguages: list<string>, requireAllTags: bool, tags: list<string>}
     */
    private static function validateListParams(\OmegaUp\Request $r) {
        \OmegaUp\Validators::validateOptionalInEnum(
            $r['mode'],
            'mode',
            array_merge(
                [''],
                \OmegaUp\Controllers\Problem::VALID_SORTING_MODES
            )
        );
        \OmegaUp\Validators::validateOptionalNumber($r['page'], 'page');
        \OmegaUp\Validators::validateOptionalInEnum(
            $r['order_by'],
            'order_by',
            array_merge(
                [''],
                \OmegaUp\Controllers\Problem::VALID_SORTING_COLUMNS
            )
        );
        \OmegaUp\Validators::validateOptionalInEnum(
            $r['language'],
            'language',
            array_merge(
                ['all', ''],
                \OmegaUp\Controllers\Problem::VALID_LANGUAGES
            )
        );

        $tags = $r->getStringList('tag', []);

        $keyword = substr(strval($r['query']), 0, 256);
        if (!$keyword) {
            $keyword = '';
        }
        \OmegaUp\Validators::validateOptionalNumber(
            $r['min_difficulty'],
            'min_difficulty'
        );
        \OmegaUp\Validators::validateOptionalNumber(
            $r['max_difficulty'],
            'max_difficulty'
        );
        \OmegaUp\Validators::validateOptionalNumber(
            $r['min_visibility'],
            'min_visibility'
        );
        $minVisibility = empty(
            $r['min_visibility']
        ) ? \OmegaUp\ProblemParams::VISIBILITY_PUBLIC : intval(
            $r['min_visibility']
        );
        $difficultyRange = null;
        if (isset($r['difficulty_range'])) {
            [$minDifficulty, $maxDifficulty] = explode(
                ',',
                strval(
                    $r['difficulty_range']
                )
            );
            $difficultyRange = self::getDifficultyRange(
                intval($minDifficulty),
                intval($maxDifficulty)
            );
        }
        if (isset($r['only_karel'])) {
            $programmingLanguages = ['kp', 'kj'];
        } elseif (isset($r['programming_languages'])) {
            $programmingLanguages = explode(
                ',',
                strval(
                    $r['programming_languages']
                )
            );
        } else {
            $programmingLanguages = [];
        }

        return [
            'mode' => strval($r['mode']),
            'page' => intval($r['page']),
            'orderBy' => strval($r['order_by']),
            'language' => strval($r['language']),
            'tags' => $tags,
            'keyword' => $keyword,
            'requireAllTags' => !isset(
                $r['require_all_tags']
            ) ? !isset(
                $r['some_tags']
            ) : boolval($r['require_all_tags']),
            'programmingLanguages' => $programmingLanguages,
            'difficultyRange' => $difficultyRange,
            'minVisibility' => $minVisibility,
        ];
    }

    /**
     * List of public and user's private problems
     *
     * @omegaup-request-param mixed $difficulty_range
     * @omegaup-request-param mixed $language
     * @omegaup-request-param mixed $max_difficulty
     * @omegaup-request-param mixed $min_difficulty
     * @omegaup-request-param mixed $min_visibility
     * @omegaup-request-param mixed $mode
     * @omegaup-request-param mixed $offset
     * @omegaup-request-param mixed $only_karel
     * @omegaup-request-param mixed $order_by
     * @omegaup-request-param mixed $page
     * @omegaup-request-param mixed $programming_languages
     * @omegaup-request-param mixed $query
     * @omegaup-request-param mixed $require_all_tags
     * @omegaup-request-param mixed $rowcount
     * @omegaup-request-param mixed $some_tags
     *
     * @return array{results: list<ProblemListItem>, total: int}
     */
    public static function apiList(\OmegaUp\Request $r) {
        // Authenticate request
        try {
            $r->ensureIdentity();
        } catch (\OmegaUp\Exceptions\UnauthorizedException $e) {
            // Do nothing, we allow unauthenticated users to use this API
        }

        // Defaults for offset and rowcount
        $offset = null;
        $rowcount = \OmegaUp\Controllers\Problem::PAGE_SIZE;

        if (is_null($r['page'])) {
            $offset = is_null($r['offset']) ? 0 : intval($r['offset']);
        }
        if (!is_null($r['rowcount'])) {
            $rowcount = intval($r['rowcount']);
        }

        [
            'mode' => $mode,
            'page' => $page,
            'orderBy' => $orderBy,
            'language' => $language,
            'tags' => $tags,
            'keyword' => $keyword,
            'requireAllTags' => $requireAllTags,
            'programmingLanguages' => $programmingLanguages,
            'difficultyRange' => $difficultyRange,
            'minVisibility' => $minVisibility,
        ] = self::validateListParams($r);

        return self::getList(
            $page ?: 1,
            $language ?: 'all',
            $orderBy ?: 'problem_id',
            $mode ?: 'desc',
            $offset,
            $rowcount,
            $tags,
            $keyword,
            $requireAllTags,
            $programmingLanguages,
            $minVisibility,
            $difficultyRange,
            $r->identity,
            $r->user
        );
    }

    /**
     * @param list<string> $tags
     * @param array{0: int, 1: int}|null $difficultyRange
     * @param list<string> $programmingLanguages
     * @return array{results: list<ProblemListItem>, total: int}
     */
    private static function getList(
        int $page,
        string $language,
        string $orderBy,
        string $mode,
        ?int $offset,
        int $rowcount,
        array $tags,
        string $keyword,
        bool $requireAllTags,
        array $programmingLanguages,
        int $minVisibility,
        ?array $difficultyRange,
        ?\OmegaUp\DAO\VO\Identities $identity,
        ?\OmegaUp\DAO\VO\Users $user
    ) {
        $authorIdentityId = null;
        $authorUserId = null;
        // There are basically three types of users:
        // - Non-logged in users: Anonymous
        // - Logged in users with normal permissions: Normal
        // - Logged in users with administrative rights: Admin
        $identityType = IDENTITY_ANONYMOUS;
        if (!is_null($identity)) {
            $authorIdentityId = intval($identity->identity_id);
            if (!is_null($user)) {
                $authorUserId = intval($user->user_id);
            }

            if (
                \OmegaUp\Authorization::isSystemAdmin($identity) ||
                \OmegaUp\Authorization::hasRole(
                    $identity,
                    \OmegaUp\Authorization::SYSTEM_ACL,
                    \OmegaUp\Authorization::REVIEWER_ROLE
                )
            ) {
                $identityType = IDENTITY_ADMIN;
            } else {
                $identityType = IDENTITY_NORMAL;
            }
        }

        if (is_null($offset)) {
            $offset = ($page - 1) * $rowcount;
        }

        [
            'problems' => $problems,
            'count' => $count,
        ] = \OmegaUp\DAO\Problems::byIdentityType(
            $identityType,
            $language,
            $orderBy,
            $mode,
            $offset,
            $rowcount,
            $keyword,
            $authorIdentityId,
            $authorUserId,
            $tags,
            $minVisibility,
            $requireAllTags,
            $programmingLanguages,
            $difficultyRange
        );
        return [
            'total' => $count,
            'results' => $problems,
        ];
    }

    /**
     * Returns a list of problems where current user has admin rights (or is
     * the owner).
     *
     * @return array{pagerItems: list<PageItem>, problems: list<array{tags: list<array{name: string, source: string}>}>}
     *
     * @omegaup-request-param int $page
     * @omegaup-request-param int $page_size
     */
    public static function apiAdminList(\OmegaUp\Request $r): array {
        $r->ensureIdentity();

        $r->ensureOptionalInt('page');
        $r->ensureOptionalInt('page_size');

        $page = (isset($r['page']) ? intval($r['page']) : 1);
        $pageSize = (isset(
            $r['page_size']
        ) ? intval(
            $r['page_size']
        ) : \OmegaUp\Controllers\Problem::PAGE_SIZE);

        if (\OmegaUp\Authorization::isSystemAdmin($r->identity)) {
            [
                'problems' => $problems,
                'count' => $count,
            ] = \OmegaUp\DAO\Problems::getAllWithCount(
                $page,
                $pageSize
            );
        } else {
            [
                'problems' => $problems,
                'count' => $count,
            ] = \OmegaUp\DAO\Problems::getAllProblemsAdminedByIdentity(
                $r->identity->identity_id,
                $page,
                $pageSize
            );
        }

        $addedProblems = [];

        $hiddenTags = \OmegaUp\DAO\Users::getHideTags(
            $r->identity->identity_id
        );
        foreach ($problems as $problem) {
            $problemArray = $problem->asArray();
            $problemArray['tags'] = $hiddenTags ? []  : \OmegaUp\DAO\Problems::getTagsForProblem(
                $problem,
                /*$public=*/false,
                $problem->allow_user_add_tags
            );
            $addedProblems[] = $problemArray;
        }

        $pagerItems = \OmegaUp\Pager::paginate(
            $count,
            $pageSize,
            $page ?: 1,
            5,
            []
        );

        return [
            'problems' => $addedProblems,
            'pagerItems' => $pagerItems,
        ];
    }

    /**
     * Gets a list of problems where current user is the owner
     *
     * @return array{pagerItems: list<PageItem>, problems: list<array{tags: list<array{name: string, source: string}>}>}
     *
     * @omegaup-request-param mixed $offset
     * @omegaup-request-param int $page
     * @omegaup-request-param int $page_size
     * @omegaup-request-param mixed $rowcount
     */
    public static function apiMyList(\OmegaUp\Request $r): array {
        $r->ensureMainUserIdentity();

        // Defaults for offset and rowcount
        $offset = null;
        $pageSize = \OmegaUp\Controllers\Problem::PAGE_SIZE;

        if (is_null($r['page'])) {
            $offset = is_null($r['offset']) ? 0 : intval($r['offset']);
        }
        if (!is_null($r['rowcount'])) {
            $pageSize = intval($r['rowcount']);
        }

        $r->ensureOptionalInt('page');
        $r->ensureOptionalInt('page_size');

        $page = isset($r['page']) ? intval($r['page']) : 1;

        [
            'problems' => $problems,
            'count' => $count,
        ] = \OmegaUp\DAO\Problems::getAllProblemsOwnedByUser(
            $r->user->user_id,
            $page,
            $pageSize
        );

        $addedProblems = [];

        $hiddenTags = \OmegaUp\DAO\Users::getHideTags(
            $r->identity->identity_id
        );
        foreach ($problems as $problem) {
            $problemArray = $problem->asArray();
            $problemArray['tags'] = $hiddenTags ? [] : \OmegaUp\DAO\Problems::getTagsForProblem(
                $problem,
                /*$public=*/false,
                $problem->allow_user_add_tags
            );
            $addedProblems[] = $problemArray;
        }

        $pagerItems = \OmegaUp\Pager::paginate(
            $count,
            $pageSize,
            $page ?: 1,
            5,
            []
        );

        return [
            'problems' => $addedProblems,
            'pagerItems' => $pagerItems,
        ];
    }

    /**
     * Returns the best score for a problem
     *
     * @return array{score: float}
     *
     * @omegaup-request-param mixed $contest_alias
     * @omegaup-request-param mixed $problem_alias
     * @omegaup-request-param mixed $problemset_id
     * @omegaup-request-param mixed $statement_type
     * @omegaup-request-param mixed $username
     */
    public static function apiBestScore(\OmegaUp\Request $r) {
        $r->ensureIdentity();
        \OmegaUp\Validators::validateValidAlias(
            $r['problem_alias'],
            'problem_alias'
        );

        // Uses same params as apiDetails, except for lang, which is optional
        $problem = self::validateDetails(
            $r->identity,
            !is_null($r['contest_alias']) ? strval($r['contest_alias']) : null,
            $r['problem_alias'],
            !is_null($r['statement_type']) ? strval($r['statement_type']) : '',
            !is_null($r['problemset_id']) ? intval($r['problemset_id']) : null
        );

        // If username is set in the request, we use that identity as target.
        // else, we query using current_user
        $identity = self::resolveTargetIdentity($r);

        if (is_null($problem['problem'])) {
            throw new \OmegaUp\Exceptions\NotFoundException('problemNotFound');
        }

        return [
            'score' => self::bestScore(
                $problem['problem'],
                !is_null(
                    $r['problemset_id']
                ) ? intval(
                    $r['problemset_id']
                ) : $r['problemset_id'],
                strval($r['contest_alias']),
                $r->identity->identity_id,
                $identity
            ),
        ];
    }

    /**
     * Returns the best score of a problem.
     * If problemset is set, will only look for
     * runs inside the contest.
     *
     * Authentication is expected to be performed earlier.
     * @return float
     */
    private static function bestScore(
        \OmegaUp\DAO\VO\Problems $problem,
        ?int $problemsetId,
        ?string $contestAlias,
        int $currentLoggedIdentityId,
        ?\OmegaUp\DAO\VO\Identities $identity = null
    ): float {
        $currentIdentityId = (is_null(
            $identity
        ) ? $currentLoggedIdentityId : $identity->identity_id);

        $score = 0.0;
        // Add best score info
        $problemset = self::validateProblemset(
            $problem,
            $problemsetId,
            $contestAlias
        );

        if (is_null($problemset)) {
            $score = floatval(\OmegaUp\DAO\Runs::getBestProblemScore(
                intval($problem->problem_id),
                intval($currentIdentityId)
            ));
        } else {
            $score = floatval(\OmegaUp\DAO\Runs::getBestProblemScoreInProblemset(
                intval($problemset['problemset']->problemset_id),
                intval($problem->problem_id),
                intval($currentIdentityId)
            ));
        }
        return round($score, 2);
    }

    /**
     * Save language data for a problem.
     *
     * @return void
     */
    private static function updateLanguages(\OmegaUp\DAO\VO\Problems $problem): void {
        if (is_null($problem->alias)) {
            throw new \OmegaUp\Exceptions\NotFoundException('problemNotFound');
        }
        $problemArtifacts = new \OmegaUp\ProblemArtifacts($problem->alias);
        try {
            \OmegaUp\DAO\DAO::transBegin();

            // Removing existing data
            $deletedLanguages = \OmegaUp\DAO\ProblemsLanguages::deleteProblemLanguages(new \OmegaUp\DAO\VO\ProblemsLanguages([
                'problem_id' => $problem->problem_id,
            ]));

            foreach (\OmegaUp\DAO\Languages::getAll() as $lang) {
                if (
                    !$problemArtifacts->exists(
                        "statements/{$lang->name}.markdown"
                    )
                ) {
                    continue;
                }
                \OmegaUp\DAO\ProblemsLanguages::create(new \OmegaUp\DAO\VO\ProblemsLanguages([
                    'problem_id' => $problem->problem_id,
                    'language_id' => $lang->language_id,
                ]));
            }
            \OmegaUp\DAO\DAO::transEnd();
        } catch (\OmegaUp\Exceptions\ApiException $e) {
            // Operation failed in something we know it could fail, rollback transaction
            \OmegaUp\DAO\DAO::transRollback();
            throw $e;
        }
    }

    /**
     * Gets a Problem settings object with default values.
     *
     * @return array{limits: array{ExtraWallTime: string, MemoryLimit: string, OutputLimit: string, OverallWallTimeLimit: string, TimeLimit: string}, validator: array{name: string, tolerance: float}} The Problem settings object.
     */
    private static function getDefaultProblemSettings(): array {
        return [
            'limits' => [
                'ExtraWallTime' => '0s',
                'MemoryLimit' => '64MiB',
                'OutputLimit' => '10240KiB',
                'OverallWallTimeLimit' => '30s',
                'TimeLimit' => '1s',
            ],
            'validator' => [
                'name' => \OmegaUp\ProblemParams::VALIDATOR_TOKEN,
                'tolerance' => 1e-9,
            ],
        ];
    }

    /**
     * Updates the Problem's settings with the values from the request.
     *
     * @param array{limits: array{ExtraWallTime: string, MemoryLimit: int|string, OutputLimit: int|string, OverallWallTimeLimit: string, TimeLimit: string}, validator: array{name: string, tolerance: float, limits?: array{ExtraWallTime: string, MemoryLimit: int|string, OutputLimit: int|string, OverallWallTimeLimit: string, TimeLimit: string}}} $problemSettings the original problem settings.
     * @param \OmegaUp\ProblemParams $params the params
     * @psalm-suppress ReferenceConstraintViolation for some reason, psalm cannot correctly infer the type for $problemSettings['validator']['limit']
     */
    private static function updateProblemSettings(
        array &$problemSettings,
        \OmegaUp\ProblemParams $params
    ): void {
        if (!is_null($params->extraWallTime)) {
            $problemSettings['limits']['ExtraWallTime'] = "{$params->extraWallTime}ms";
        }
        if (!is_null($params->memoryLimit)) {
            $problemSettings['limits']['MemoryLimit'] = "{$params->memoryLimit}KiB";
        }
        if (!is_null($params->outputLimit)) {
            $problemSettings['limits']['OutputLimit'] = "{$params->outputLimit}";
        }
        if (!is_null($params->memoryLimit)) {
            $problemSettings['limits']['OverallWallTimeLimit'] = "{$params->overallWallTimeLimit}ms";
        }
        if (!is_null($params->timeLimit)) {
            $problemSettings['limits']['TimeLimit'] = "{$params->timeLimit}ms";
        }
        if (!is_null($params->validator)) {
            $problemSettings['validator']['name'] = "{$params->validator}";
        }
        if ($problemSettings['validator']['name'] === 'custom') {
            if (empty($problemSettings['validator']['limits'])) {
                $problemSettings['validator']['limits'] = [
                    'ExtraWallTime' => '0s',
                    'MemoryLimit' => '256MiB',
                    'OutputLimit' => '10KiB',
                    'OverallWallTimeLimit' => '5s',
                    'TimeLimit' => '30s',
                ];
            }
            $problemSettings['validator']['limits']['TimeLimit'] = "{$params->validatorTimeLimit}ms";
        } else {
            if (!empty($problemSettings['validator']['limits'])) {
                unset($problemSettings['validator']['limits']);
            }
        }
    }

    /**
     * @return array{smartyProperties: array{payload: array{isSysadmin: bool, privateProblemsAlert: bool}}, template: string}
     */
    public static function getProblemsMineInfoForSmarty(\OmegaUp\Request $r): array {
        $r->ensureMainUserIdentity();

        $privateProblemsAlert = false;
        {
            $scopedSession = \OmegaUp\Controllers\Session::getSessionManagerInstance()->sessionStart();
            $privateProblemsAlert = (
                !isset($_SESSION['private_problems_alert']) &&
                \OmegaUp\DAO\Problems::getPrivateCount($r->user) > 0
            );
        if ($privateProblemsAlert) {
            $_SESSION['private_problems_alert'] = true;
        }
        }
        return [
            'smartyProperties' => [
                'payload' => [
                    'isSysadmin' => \OmegaUp\Authorization::isSystemAdmin(
                        $r->identity
                    ),
                    'privateProblemsAlert' => $privateProblemsAlert,
                ],
            ],
            'template' => 'problem.mine.tpl',
        ];
    }

    /**
     * @return array{smartyProperties: array{input_limit: string, karel_problem: bool, memory_limit: string, overall_wall_time_limit: string, payload: array{accepted: int, admin?: bool, alias: string, commit: string, creation_date: \OmegaUp\Timestamp, difficulty: float|null, email_clarifications: bool, histogram: array{difficulty: float, difficulty_histogram: null|string, quality: float, quality_histogram: null|string}, input_limit: int, languages: list<string>, order: string, points: float, preferred_language?: string, problemsetter?: array{creation_date: \OmegaUp\Timestamp|null, name: string, username: string}, quality_seal: bool, runs?: list<array{alias: string, contest_score: float|null, guid: string, language: string, memory: int, penalty: int, runtime: int, score: float, status: string, submit_delay: int, time: \OmegaUp\Timestamp, username: string, verdict: string}>, score: float, settings: array{cases: array<string, array{in: string, out: string, weight?: float}>, limits: array{ExtraWallTime?: int|string, MemoryLimit: int|string, OutputLimit?: int|string, OverallWallTimeLimit: string, TimeLimit: string}, validator: array{name: string, tolerance?: float}}, shouldShowFirstAssociatedIdentityRunWarning?: bool, solution_status?: string, solvers?: list<array{language: string, memory: float, runtime: float, time: \OmegaUp\Timestamp, username: string}>, source?: string, statement: array{images: array<string, string>, language: string, markdown: string}, submissions: int, title: string, user: array{admin: bool, logged_in: bool, reviewer: bool}, version: string, visibility: int, visits: int}, points: float, problem_admin: bool, problem_alias: string, problemsetter: array{creation_date: \OmegaUp\Timestamp|null, name: string, username: string}|null, quality_payload: array{can_nominate_problem?: bool, dismissed: bool, dismissedBeforeAC?: bool, language?: string, nominated: bool, nominatedBeforeAC?: bool, problem_alias?: string, solved: bool, tried: bool}, nomination_payload: array{problem_alias: string, reviewer: bool, already_reviewed: bool}, solvers: list<array{language: string, memory: float, runtime: float, time: \OmegaUp\Timestamp, username: string}>, source: null|string, time_limit: string, title: string, quality_seal: bool, visibility: int}, template: string}
     *
     * @omegaup-request-param mixed $contest_alias
     * @omegaup-request-param mixed $lang
     * @omegaup-request-param bool|null $prevent_problemset_open
     * @omegaup-request-param mixed $problem_alias
     * @omegaup-request-param mixed $problemset_id
     * @omegaup-request-param mixed $statement_type
     */
    public static function getProblemDetailsForSmarty(
        \OmegaUp\Request $r
    ): array {
        try {
            $r->ensureIdentity();
        } catch (\OmegaUp\Exceptions\UnauthorizedException $e) {
            // Do nothing. Not logged user can access here
            $r->identity = null;
        }
        $preventProblemsetOpen = $r->ensureOptionalBool(
            'prevent_problemset_open'
        ) ?? false;
        \OmegaUp\Validators::validateOptionalStringNonEmpty(
            $r['contest_alias'],
            'contest_alias'
        );
        \OmegaUp\Validators::validateValidAlias(
            $r['problem_alias'],
            'problem_alias'
        );
        [
            'problem' => $problem,
            'problemset' => $problemset,
        ] = self::getValidProblemAndProblemset(
            $r->identity,
            !is_null($r['contest_alias']) ? strval($r['contest_alias']) : null,
            $r['problem_alias'],
            !is_null($r['statement_type']) ? strval($r['statement_type']) : '',
            !is_null($r['problemset_id']) ? intval($r['problemset_id']) : null
        );
        if (is_null($problem)) {
            throw new \OmegaUp\Exceptions\NotFoundException('problemNotFound');
        }

        // Get problem details from API
        $details = self::getProblemDetails(
            $r->identity,
            $problem,
            $problemset,
            \OmegaUp\Controllers\Identity::getPreferredLanguage($r->identity),
            /*showSolvers=*/true,
            $preventProblemsetOpen,
            $r['contest_alias']
        );
        if (is_null($details)) {
            throw new \OmegaUp\Exceptions\NotFoundException('problemNotFound');
        }

        $memoryLimit = intval(
            $details['settings']['limits']['MemoryLimit']
        ) / 1024 / 1024;
        $result = [
            'problem_alias' => $details['alias'],
            'visibility' => $details['visibility'],
            'quality_seal' => $details['quality_seal'],
            'source' => (
                isset($details['source']) ?
                strval($details['source']) :
                null
            ),
            'problemsetter' => $details['problemsetter'] ?? null,
            'title' => $details['title'],
            'points' => $details['points'],
            'time_limit' => $details['settings']['limits']['TimeLimit'],
            'overall_wall_time_limit' => $details['settings']['limits']['OverallWallTimeLimit'],
            'memory_limit' => "{$memoryLimit} MiB",
            'input_limit' => ($details['input_limit'] / 1024) . ' KiB',
            'solvers' => isset($details['solvers']) ? $details['solvers'] : [],
            'quality_payload' => [
                'solved' => false,
                'tried' => false,
                'nominated' => false,
                'dismissed' => false,
            ],
            'nomination_payload' => [
                'problem_alias' => $details['alias'],
                'reviewer' => false,
                'already_reviewed' => false,
            ],
            'karel_problem' => count(array_intersect(
                $details['languages'],
                ['kp', 'kj']
            )) == 2,
            'problem_admin' => false,
        ];
        if (
            isset($details['settings']['cases']) &&
            isset($details['settings']['cases']['sample']) &&
            isset($details['settings']['cases']['sample']['in'])
        ) {
            $result['sample_input'] = strval(
                $details['settings']['cases']['sample']['in']
            );
        }
        $details['histogram'] = [
            'difficulty_histogram' => $problem->difficulty_histogram,
            'quality_histogram' => $problem->quality_histogram,
            'quality' => floatval($problem->quality),
            'difficulty' => floatval($problem->difficulty),
        ];
        $details['user'] = ['logged_in' => false, 'admin' => false, 'reviewer' => false];
        $result['payload'] = $details;

        if (
            is_null($r->identity)
            || is_null($r->identity->user_id)
            || is_null($problem->problem_id)
        ) {
            return [
                'smartyProperties' => $result,
                'template' => 'arena.problem.tpl',
            ];
        }
        $nominationStatus = \OmegaUp\DAO\QualityNominations::getNominationStatusForProblem(
            $problem->problem_id,
            $r->identity->user_id
        );
        $isProblemAdmin = \OmegaUp\Authorization::isProblemAdmin(
            $r->identity,
            $problem
        );
        $isQualityReviewer = \OmegaUp\Authorization::isQualityReviewer(
            $r->identity
        );

        $result['nomination_payload']['reviewer'] = $isQualityReviewer;
        $result['nomination_payload']['already_reviewed'] = \OmegaUp\DAO\QualityNominations::reviewerHasQualityTagNominatedProblem(
            $r->identity,
            $problem
        );

        $nominationStatus['tried'] = false;
        $nominationStatus['solved'] = false;

        foreach ($details['runs'] ?? [] as $run) {
            if ($run['verdict'] === 'AC') {
                $nominationStatus['solved'] = true;
                break;
            } elseif ($run['verdict'] !== 'JE' && $run['verdict'] !== 'VE' && $run['verdict'] !== 'CE') {
                $nominationStatus['tried'] = true;
            }
        }
        $nominationStatus['problem_alias'] = $details['alias'];
        $nominationStatus['language'] = $details['statement']['language'];
        $nominationStatus['can_nominate_problem'] = !is_null($r->user);
        $user = [
            'logged_in' => true,
            'admin' => $isProblemAdmin,
            'reviewer' => $isQualityReviewer,
        ];
        $result['quality_payload'] = $nominationStatus;
        $result['problem_admin'] = $isProblemAdmin;
        $result['payload']['user'] = $user;
        $result['payload']['shouldShowFirstAssociatedIdentityRunWarning'] =
            !is_null($r->user) && !\OmegaUp\Controllers\User::isMainIdentity(
                $r->user,
                $r->identity
            ) && \OmegaUp\DAO\Problemsets::shouldShowFirstAssociatedIdentityRunWarning(
                $r->user
            );
        $result['payload']['solution_status'] = self::getProblemSolutionStatus(
            $problem,
            $r->identity
        );
        return [
            'smartyProperties' => $result,
            'template' => 'arena.problem.tpl',
        ];
    }

    /**
     * @omegaup-request-param mixed $difficulty_range
     * @omegaup-request-param mixed $language
     * @omegaup-request-param mixed $max_difficulty
     * @omegaup-request-param mixed $min_difficulty
     * @omegaup-request-param mixed $min_visibility
     * @omegaup-request-param mixed $mode
     * @omegaup-request-param mixed $offset
     * @omegaup-request-param mixed $only_karel
     * @omegaup-request-param mixed $order_by
     * @omegaup-request-param mixed $page
     * @omegaup-request-param mixed $programming_languages
     * @omegaup-request-param mixed $query
     * @omegaup-request-param mixed $require_all_tags
     * @omegaup-request-param mixed $rowcount
     * @omegaup-request-param mixed $some_tags
     *
     * @return array{smartyProperties: array{payload: ProblemListPayload}, template: string}
     */
    public static function getProblemListForSmarty(
        \OmegaUp\Request $r
    ): array {
        // Authenticate request
        try {
            $r->ensureIdentity();
        } catch (\OmegaUp\Exceptions\UnauthorizedException $e) {
            // Do nothing, we allow unauthenticated users to use this API
            $r->identity = null;
        }

        // Defaults for offset and pageSize
        $offset = null;
        $pageSize = \OmegaUp\Controllers\Problem::PAGE_SIZE;

        if (is_null($r['page'])) {
            $offset = is_null($r['offset']) ? 0 : intval($r['offset']);
        }
        if (!is_null($r['rowcount'])) {
            $pageSize = intval($r['rowcount']);
        }

        [
            'mode' => $mode,
            'page' => $page,
            'orderBy' => $orderBy,
            'language' => $language,
            'tags' => $tags,
            'keyword' => $keyword,
            'requireAllTags' => $requireAllTags,
            'programmingLanguages' => $programmingLanguages,
            'difficultyRange' => $difficultyRange,
            'minVisibility' => $minVisibility,
        ] = self::validateListParams($r);

        $response = self::getList(
            $page ?: 1,
            $language ?: 'all',
            $orderBy ?: 'problem_id',
            $mode ?: 'desc',
            $offset,
            $pageSize,
            $tags,
            $keyword,
            $requireAllTags,
            $programmingLanguages,
            $minVisibility,
            $difficultyRange,
            $r->identity,
            $r->user
        );

        $params = [
            'query' => $keyword,
            'language' => $language,
            'order_by' => $orderBy,
            'mode' => $mode,
            'tag' => $tags
        ];

        $pagerItems = \OmegaUp\Pager::paginateWithUrl(
            $response['total'],
            $pageSize,
            $page ?: 1,
            '/problem/list/',
            5,
            $params
        );

        $tagData = [];
        $allTags = self::getAllTagsFromCache();

        foreach ($allTags as $tag) {
            $tagData[] = ['name' => $tag->name];
        }

        return [
            'smartyProperties' => [
                'payload' => [
                    'problems' => $response['results'],
                    'loggedIn' => !is_null($r->identity),
                    'currentTags' => $tags,
                    'pagerItems' => $pagerItems,
                    'keyword' => $keyword,
                    'mode' => $mode,
                    'column' => $orderBy,
                    'language' => $language,
                    'languages' => array_merge(
                        ['all'],
                        \OmegaUp\Controllers\Problem::VALID_LANGUAGES
                    ),
                    'modes' => \OmegaUp\Controllers\Problem::VALID_SORTING_MODES,
                    'columns' => \OmegaUp\Controllers\Problem::VALID_SORTING_COLUMNS,
                    'tags' => $tags,
                    'tagData' => $tagData,
                ],
            ],
            'template' => 'problems.tpl',
        ];
    }

    /**
     * @return list<\OmegaUp\DAO\VO\Tags>
     */
    private static function getAllTagsFromCache() {
        return \OmegaUp\Cache::getFromCacheOrSet(
            \OmegaUp\Cache::TAGS_LIST,
            'all',
            /** @return list<\OmegaUp\DAO\VO\Tags> */
            function () {
                return \OmegaUp\DAO\Tags::getAll();
            },
            APC_USER_CACHE_SESSION_TIMEOUT
        );
    }

    /**
     * @return array{validLanguages: array<string, string>, validatorTypes: array<string, null|string>, visibilityStatuses: array<string, int>}
     */
    public static function getCommonPayloadForSmarty(): array {
        $validatorTypes = [
            \OmegaUp\ProblemParams::VALIDATOR_TOKEN_CASELESS => \OmegaUp\Translations::getInstance()->get(
                'problemEditFormTokenCaseless'
            ),
            \OmegaUp\ProblemParams::VALIDATOR_TOKEN_NUMERIC => \OmegaUp\Translations::getInstance()->get(
                'problemEditFormNumericTokensWithTolerance'
            ),
            \OmegaUp\ProblemParams::VALIDATOR_TOKEN => \OmegaUp\Translations::getInstance()->get(
                'problemEditFormTokenByToken'
            ),
            \OmegaUp\ProblemParams::VALIDATOR_LITERAL => \OmegaUp\Translations::getInstance()->get(
                'problemEditFormLiteral'
            ),
            \OmegaUp\ProblemParams::VALIDATOR_CUSTOM => \OmegaUp\Translations::getInstance()->get(
                'problemEditFormCustom'
            ),
        ];
        $sortedLanguages = \OmegaUp\Controllers\Run::DEFAULT_LANGUAGES;
        sort($sortedLanguages);
        $validLanguages = [
            join(
                ',',
                $sortedLanguages
            ) => 'C, C++, C++11, C#, Haskell, Java, Pascal, Python, Ruby, Lua',
            'kj,kp' => 'Karel',
            'cat' => \OmegaUp\Translations::getInstance()->get(
                'wordsJustOutput'
            ),
            '' => \OmegaUp\Translations::getInstance()->get(
                'wordsNoSubmissions'
            ),
        ];
        $visibilityStatuses = [
            'deleted' => \OmegaUp\ProblemParams::VISIBILITY_DELETED,
            'privateBanned' => \OmegaUp\ProblemParams::VISIBILITY_PRIVATE_BANNED,
            'publicBanned' => \OmegaUp\ProblemParams::VISIBILITY_PUBLIC_BANNED,
            'privateWarning' => \OmegaUp\ProblemParams::VISIBILITY_PRIVATE_WARNING,
            'private' => \OmegaUp\ProblemParams::VISIBILITY_PRIVATE,
            'publicWarning' => \OmegaUp\ProblemParams::VISIBILITY_PUBLIC_WARNING,
            'public' => \OmegaUp\ProblemParams::VISIBILITY_PUBLIC,
            'promoted' => \OmegaUp\ProblemParams::VISIBILITY_PROMOTED,
        ];
        return [
          'validatorTypes' => $validatorTypes,
          'validLanguages' => $validLanguages,
          'visibilityStatuses' => $visibilityStatuses,
        ];
    }

    /**
     * @return array{smartyProperties: array{IS_UPDATE: true, LOAD_MATHJAX: true, STATUS_ERROR?: string, STATUS_SUCCESS: null|string, problemAdminsPayload: ProblemAdminsPayload, problemEditPayload?: ProblemEditPayload, problemMarkdownPayload: ProblemMarkdownPayload, problemTagsPayload: ProblemTagsPayload}, template: string}
     *
     * @omegaup-request-param bool $allow_user_add_tags
     * @omegaup-request-param string $directory
     * @omegaup-request-param bool|null $email_clarifications
     * @omegaup-request-param mixed $extra_wall_time
     * @omegaup-request-param mixed $input_limit
     * @omegaup-request-param mixed $languages
     * @omegaup-request-param mixed $memory_limit
     * @omegaup-request-param mixed $message
     * @omegaup-request-param mixed $output_limit
     * @omegaup-request-param mixed $overall_wall_time_limit
     * @omegaup-request-param mixed $problem
     * @omegaup-request-param mixed $problem_alias
     * @omegaup-request-param mixed $redirect
     * @omegaup-request-param mixed $request
     * @omegaup-request-param mixed $selected_tags
     * @omegaup-request-param string $show_diff
     * @omegaup-request-param mixed $source
     * @omegaup-request-param mixed $time_limit
     * @omegaup-request-param mixed $title
     * @omegaup-request-param mixed $update_published
     * @omegaup-request-param mixed $validator
     * @omegaup-request-param mixed $validator_time_limit
     * @omegaup-request-param mixed $visibility
     * @omegaup-request-param string $contents
     *
     */
    public static function getProblemEditDetailsForSmarty(
        \OmegaUp\Request $r
    ): array {
        $r->ensureMainUserIdentity();
        // HACK to prevent fails in validateCreateOrUpdate
        $r['problem_alias'] = strval($r['problem']);
        \OmegaUp\Validators::validateValidAlias(
            $r['problem_alias'],
            'problem_alias'
        );

        $problemParams = self::convertRequestToProblemParams(
            $r,
            /*$isRequired=*/ false
        );
        $problem = \OmegaUp\DAO\Problems::getByAlias($r['problem_alias']);
        if (is_null($problem) || is_null($problem->alias)) {
            throw new \OmegaUp\Exceptions\NotFoundException(
                'problemNotFound'
            );
        }

        $tags = [];
        $selectedTags = [];
        $allTags = self::getAllTagsFromCache();
        // TODO: Change this list when the final list be defined
        $filteredTags = array_slice($allTags, 0, 100);
        $tagnames = array_column($filteredTags, 'name');

        $problemSelectedTags = \OmegaUp\DAO\ProblemsTags::getProblemTags(
            $problem,
            !\OmegaUp\Authorization::canEditProblem($r->identity, $problem)
        );
        foreach ($problemSelectedTags as $selectedTag) {
            $key = array_search($selectedTag['name'], $tagnames);
            unset($filteredTags[$key]);
            $selectedTags[] = [
                'tagname' => $selectedTag['name'],
                'public' => $selectedTag['public'],
            ];
        }
        foreach ($filteredTags as $tag) {
            $tags[] = ['name' => $tag->name];
        }

        $details = self::getProblemEditDetails($problem, $r->identity);
        $result = [
            'smartyProperties' => [
                'IS_UPDATE' => true,
                'LOAD_MATHJAX' => true,
                'STATUS_SUCCESS' => '',
                'problemAdminsPayload' => [
                    'admins' => \OmegaUp\DAO\UserRoles::getProblemAdmins(
                        $problem
                    ),
                    'alias' => $problem->alias,
                    'group_admins' => \OmegaUp\DAO\GroupRoles::getProblemAdmins(
                        $problem
                    )
                ],
                'problemTagsPayload' => [
                    'alias' => $problem->alias,
                    'title' => $problem->title,
                    'allowTags' => $problem->allow_user_add_tags,
                    'tags' => $tags,
                    'selectedTags' => $selectedTags,
                ],
                'problemMarkdownPayload' =>  [
                    'statement' => $details['statement'],
                    'alias' => $problem->alias,
                    'title' => $problem->title,
                    'source' => $problem->source,
                ],
                'problemEditPayload' => array_merge(
                    $details,
                    self::getCommonPayloadForSmarty()
                ),
            ],
            'template' => 'problem.edit.tpl',
        ];
        if (isset($details['problemsetter'])) {
            $result['smartyProperties']['problemMarkdownPayload']['problemsetter'] = $details['problemsetter'];
        }
        if (!isset($r['request'])) {
            return $result;
        }

        // Validate commit message.
        \OmegaUp\Validators::validateStringNonEmpty($r['message'], 'message');
        if ($r['request'] === 'submit') {
            try {
                $originalVisibility = $problem->visibility;
                [
                    'problem' => $problem,
                ] = self::updateProblem(
                    $r->identity,
                    $r->user,
                    $problemParams,
                    $r['message'],
                    $problemParams->updatePublished,
                    boolval($r['redirect'])
                );
                $details = self::getProblemEditDetails($problem, $r->identity);
                $result['smartyProperties']['problemEditPayload'] = array_merge(
                    $details,
                    self::getCommonPayloadForSmarty()
                );
            } catch (\OmegaUp\Exceptions\ApiException $e) {
                /** @var array{error?: string} */
                $response = $e->asResponseArray();
                if (empty($response['error'])) {
                    $statusError = '{error}';
                } else {
                    $statusError = $response['error'];
                }
                $result['smartyProperties']['STATUS_ERROR'] = $statusError;
                return $result;
            }
        } elseif ($r['request'] === 'markdown') {
            \OmegaUp\Validators::validateInEnum(
                $r['directory'],
                'directory',
                ['statements', 'solutions']
            );
<<<<<<< HEAD
=======

>>>>>>> 441fb80f
            \OmegaUp\Validators::validateStringNonEmpty(
                $r['contents'],
                'contents'
            );
            /** @var mixed $statements */
            $statements = json_decode($r['contents'], /*$assoc=*/true);
<<<<<<< HEAD
=======
            if (!is_array($statements)) {
                throw new \OmegaUp\Exceptions\NotFoundException(
                    'statementNotFound'
                );
            }
>>>>>>> 441fb80f
            foreach ($statements as $language => $statement) {
                \OmegaUp\Validators::validateInEnum(
                    $language,
                    'lang',
                    \OmegaUp\Controllers\Problem::ISO639_1
                );
                \OmegaUp\Validators::validateStringNonEmpty(
                    $statement,
                    'statement'
                );
                self::updateStatement(
                    $r->identity,
                    $r->user,
                    $problem,
                    strval($r['directory']),
                    $statement,
                    $r['message'],
                    strval($language),
                    $problemParams->updatePublished
                );
            }
            $details = self::getProblemEditDetails($problem, $r->identity);
            $result['smartyProperties']['problemMarkdownPayload']['statement'] = $details['statement'];
        }
        $result['smartyProperties']['STATUS_SUCCESS'] = \OmegaUp\Translations::getInstance()->get(
            'problemEditUpdatedSuccessfully'
        );
        return $result;
    }

    /**
     * @return array{alias: string, allowUserAddTags: bool, emailClarifications: bool, extraWallTime: float, inputLimit: int, languages: string, memoryLimit: float, outputLimit: int, overallWallTimeLimit: float, problemsetter?: array{creation_date: \OmegaUp\Timestamp|null, name: string, username: string}, source: string, statement: array{images: array<string, string>, language: string, markdown: string}, timeLimit: float, title: string, validator: string, validatorTimeLimit: float|int, visibility: int}
     */
    private static function getProblemEditDetails(
        \OmegaUp\DAO\VO\Problems $problem,
        \OmegaUp\DAO\VO\Identities $identity
    ) {
        $details = self::getProblemDetails(
            $identity,
            $problem,
            /*$problemset*/null,
            /*$statementLanguage*/'',
            /*$showSolvers*/false,
            /*$preventProblemsetOpen*/false
        );
        if (is_null($details)) {
            throw new \OmegaUp\Exceptions\NotFoundException(
                'problemNotFound'
            );
        }

        sort($details['languages']);
        $limitsSettings = $details['settings']['limits'];
        $validatorSettings = $details['settings']['validator'];

        $result = [
            'title' => $details['title'],
            'alias' => $details['alias'],
            'source' => $details['source'] ?? '',
            'visibility' => $details['visibility'],
            'emailClarifications' => $details['email_clarifications'],
            'allowUserAddTags' => $details['allow_user_add_tags'],
            'validator' => $validatorSettings['name'],
            'languages' => join(',', $details['languages']),
            'extraWallTime' => self::parseDuration(
                $limitsSettings['ExtraWallTime']
            ),
            'overallWallTimeLimit' => self::parseDuration(
                $limitsSettings['OverallWallTimeLimit']
            ),
            'timeLimit' => self::parseDuration($limitsSettings['TimeLimit']),
            'memoryLimit' => intval($limitsSettings['MemoryLimit']) / 1024,
            'inputLimit' => $details['input_limit'],
            'outputLimit' => intval($limitsSettings['OutputLimit']),
            'validatorTimeLimit' => 0,
            'statement' => $details['statement'],
        ];
        if (
            isset($validatorSettings['custom_validator']) &&
            isset($validatorSettings['custom_validator']['limits'])
        ) {
            $result['validatorTimeLimit'] = self::parseDuration(
                strval(
                    $validatorSettings['custom_validator']['limits']['TimeLimit']
                )
            );
        }
        if (isset($details['problemsetter'])) {
            $result['problemsetter'] = $details['problemsetter'];
        }
        return $result;
    }

    /**
     * @omegaup-request-param bool $allow_user_add_tags
     * @omegaup-request-param mixed $alias
     * @omegaup-request-param mixed $email_clarifications
     * @omegaup-request-param mixed $extra_wall_time
     * @omegaup-request-param mixed $input_limit
     * @omegaup-request-param mixed $languages
     * @omegaup-request-param mixed $memory_limit
     * @omegaup-request-param mixed $output_limit
     * @omegaup-request-param mixed $overall_wall_time_limit
     * @omegaup-request-param mixed $problem_alias
     * @omegaup-request-param mixed $request
     * @omegaup-request-param mixed $selected_tags
     * @omegaup-request-param string $show_diff
     * @omegaup-request-param mixed $source
     * @omegaup-request-param mixed $time_limit
     * @omegaup-request-param mixed $title
     * @omegaup-request-param mixed $update_published
     * @omegaup-request-param mixed $validator
     * @omegaup-request-param mixed $validator_time_limit
     * @omegaup-request-param mixed $visibility
     *
     * @return array{smartyProperties: array{problemNewPayload: ProblemFormPayload}, template: string}
     */
    public static function getProblemNewForSmarty(
        \OmegaUp\Request $r
    ): array {
        $r->ensureMainUserIdentity();
        $tags = [];
        $selectedTags = null;

        $allTags = self::getAllTagsFromCache();
        // TODO: Change this list when the final list be defined
        $filteredTags = array_slice($allTags, 0, 100);
        foreach ($filteredTags as $tag) {
            $tags[] = ['name' => $tag->name];
        }
        if (isset($r['request']) && ($r['request'] === 'submit')) {
            // HACK to prevent fails in validateCreateOrUpdate
            $r['problem_alias'] = strval($r['alias']);
            $problemParams = self::convertRequestToProblemParams($r);
            try {
                self::createProblem($r->user, $r->identity, $problemParams);
                header("Location: /problem/{$r['problem_alias']}/edit/");
                die();
            } catch (\OmegaUp\Exceptions\ApiException $e) {
                /** @var array{error?: string} */
                $response = $e->asResponseArray();
                if (empty($response['error'])) {
                    $statusError = '{error}';
                } else {
                    $statusError = $response['error'];
                }
                if (!is_null($problemParams->selectedTagsAsJSON)) {
                    /** @var list<array{tagname: string, public: bool}> */
                    $selectedTags = json_decode(
                        $problemParams->selectedTagsAsJSON,
                        /*$assoc=*/true
                    );
                }
                return [
                    'smartyProperties' => [
                        'problemNewPayload' => array_merge(
                            [
                                'title' => strval($r['title']),
                                'alias' => strval($r['problem_alias']),
                                'emailClarifications' => boolval(
                                    $r['email_clarifications']
                                ),
                                'source' => strval($r['source']),
                                'visibility' => intval($r['visibility']),
                                'statusError' => $statusError,
                                'selectedTags' => $selectedTags,
                                'allowUserAddTags' => true,
                                'timeLimit' => strval($r['time_limit']),
                                'validatorTimeLimit' => strval(
                                    $r['validator_time_limit']
                                ),
                                'overallWallTimeLimit' => strval(
                                    $r['overall_wall_time_limit']
                                ),
                                'extraWallTime' => strval(
                                    $r['extra_wall_time']
                                ),
                                'outputLimit' => strval($r['output_limit']),
                                'inputLimit' => strval($r['input_limit']),
                                'memoryLimit' =>  strval($r['memory_limit']),
                                'languages' => strval($r['languages']),
                                'validator' => strval($r['validator']),
                                'tags' => $tags,
                            ],
                            self::getCommonPayloadForSmarty()
                        ),
                    ],
                    'template' => 'problem.new.tpl',
                ];
            }
        }
        $sortedLanguages = \OmegaUp\Controllers\Run::DEFAULT_LANGUAGES;
        sort($sortedLanguages);

        return [
            'smartyProperties' => [
                'problemNewPayload' => array_merge(
                    [
                        'title' => '',
                        'alias' => '',
                        'validator' => \OmegaUp\ProblemParams::VALIDATOR_TOKEN,
                        'emailClarifications' => false,
                        'source' => '',
                        'visibility' => 0,
                        'statusError' => '',
                        'selectedTags' => null,
                        'allowUserAddTags' => true,
                        'timeLimit' => 1000,
                        'validatorTimeLimit' => 1000,
                        'overallWallTimeLimit' => 60000,
                        'extraWallTime' => 0,
                        'outputLimit' => 10240,
                        'inputLimit' => 10240,
                        'memoryLimit' => 32768,
                        'languages' => join(
                            ',',
                            $sortedLanguages
                        ),
                        'tags' => $tags,
                    ],
                    self::getCommonPayloadForSmarty()
                ),
            ],
            'template' => 'problem.new.tpl',
        ];
    }

    /**
     * Returns true if the problem's solution exists, otherwise returns false.
     *
     * @param \OmegaUp\DAO\VO\Problems $problem The problem object.
     * @return bool The problem solution status.
     * @throws \OmegaUp\Exceptions\InvalidFilesystemOperationException
     */
    private static function getProblemSolutionExistenceImpl(
        \OmegaUp\DAO\VO\Problems $problem
    ): bool {
        $problemArtifacts = new \OmegaUp\ProblemArtifacts(
            strval(
                $problem->alias
            ),
            $problem->commit
        );
        $existingFiles = $problemArtifacts->lsTree('solutions');
        foreach ($existingFiles as $file) {
            $extension = pathinfo($file['name'], PATHINFO_EXTENSION);
            if ($extension !== 'markdown') {
                continue;
            }

            $lang = pathinfo($file['name'], PATHINFO_FILENAME);
            if (in_array($lang, self::ISO639_1)) {
                return true;
            }
        }
        return false;
    }

    private static function getProblemSolutionExistence(
        \OmegaUp\DAO\VO\Problems $problem
    ): bool {
        return \OmegaUp\Cache::getFromCacheOrSet(
            \OmegaUp\Cache::PROBLEM_SOLUTION_EXISTS,
            "{$problem->alias}-{$problem->commit}",
            function () use ($problem): bool {
                return \OmegaUp\Controllers\Problem::getProblemSolutionExistenceImpl(
                    $problem
                );
            },
            APC_USER_CACHE_PROBLEM_STATEMENT_TIMEOUT
        );
    }

    /**
     * Returns the status for a problem solution.
     *
     * @param \OmegaUp\DAO\VO\Problems $problem
     * @param Identity $user
     * @return string The status for the problem solution.
     */
    public static function getProblemSolutionStatus(
        \OmegaUp\DAO\VO\Problems $problem,
        \OmegaUp\DAO\VO\Identities $identity
    ): string {
        $exists = self::getProblemSolutionExistence($problem);
        if (!$exists) {
            return self::SOLUTION_NOT_FOUND;
        }
        if (
            \OmegaUp\Authorization::canViewProblemSolution(
                $identity,
                $problem
            )
        ) {
            return self::SOLUTION_UNLOCKED;
        }
        return self::SOLUTION_LOCKED;
    }

    /**
     * @return null|array{0: int, 1: int}
     */
    private static function getDifficultyRange(
        ?int $minDifficulty,
        ?int $maxDifficulty
    ) {
        if (
            is_null($minDifficulty) ||
            is_null($maxDifficulty) ||
            $minDifficulty > $maxDifficulty ||
            $minDifficulty < 0 ||
            $minDifficulty > 4 ||
            $maxDifficulty < 0 ||
            $maxDifficulty > 4
        ) {
            return null;
        }
        return [$minDifficulty, $maxDifficulty];
    }

    /**
     * @omegaup-request-param mixed $commit
     * @omegaup-request-param mixed $filename
     * @omegaup-request-param mixed $problem_alias
     */
    public static function apiTemplate(\OmegaUp\Request $r): void {
        \OmegaUp\Validators::validateStringNonEmpty(
            $r['problem_alias'],
            'problem_alias'
        );
        \OmegaUp\Validators::validateStringOfLengthInRange(
            $r['commit'],
            'commit',
            40,
            40
        );
        if (
            preg_match(
                '/^[0-9a-f]{40}$/',
                $r['commit']
            ) !== 1
        ) {
            throw new \OmegaUp\Exceptions\InvalidParameterException(
                'parameterInvalid',
                'commit'
            );
        }
        \OmegaUp\Validators::validateStringNonEmpty(
            $r['filename'],
            'filename'
        );
        if (
            preg_match(
                '/^[a-zA-Z0-9_-]+\.[a-zA-Z0-9_.-]+$/',
                $r['filename']
            ) !== 1
        ) {
            throw new \OmegaUp\Exceptions\InvalidParameterException(
                'parameterInvalid',
                'filename'
            );
        }

        self::regenerateTemplates($r['problem_alias'], $r['commit']);

        //The noredirect=1 part lets nginx know to not call us again if the file is not found.
        header(
            'Location: ' . TEMPLATES_URL_PATH . "{$r['problem_alias']}/{$r['commit']}/{$r['filename']}?noredirect=1"
        );
        header('HTTP/1.1 303 See Other');
        die();
    }

    public static function regenerateTemplates(
        string $problemAlias,
        string $commit
    ): void {
        $problem = \OmegaUp\DAO\Problems::getByAlias(
            $problemAlias
        );
        if (is_null($problem) || is_null($problem->alias)) {
            throw new \OmegaUp\Exceptions\NotFoundException(
                'problemNotFound'
            );
        }
        $problemDeployer = new \OmegaUp\ProblemDeployer($problem->alias);
        $problemDeployer->generateLibinteractiveTemplates($commit);
    }

    /**
     * @omegaup-request-param mixed $extension
     * @omegaup-request-param mixed $object_id
     * @omegaup-request-param mixed $problem_alias
     */
    public static function apiImage(\OmegaUp\Request $r): void {
        \OmegaUp\Validators::validateStringNonEmpty(
            $r['problem_alias'],
            'problem_alias'
        );
        \OmegaUp\Validators::validateStringOfLengthInRange(
            $r['object_id'],
            'object_id',
            40,
            40
        );
        if (
            preg_match(
                '/^[0-9a-f]{40}$/',
                $r['object_id']
            ) !== 1
        ) {
            throw new \OmegaUp\Exceptions\InvalidParameterException(
                'parameterInvalid',
                'object_id'
            );
        }
        \OmegaUp\Validators::validateInEnum(
            $r['extension'],
            'extension',
            self::IMAGE_EXTENSIONS
        );

        self::regenerateImage(
            $r['problem_alias'],
            $r['object_id'],
            strval($r['extension'])
        );

        //The noredirect=1 part lets nginx know to not call us again if the file is not found.
        header(
            'Location: ' . IMAGES_URL_PATH . "{$r['problem_alias']}/{$r['object_id']}.{$r['extension']}?noredirect=1"
        );
        header('HTTP/1.1 303 See Other');
        die();
    }

    public static function regenerateImage(
        string $problemAlias,
        string $objectId,
        string $extension
    ): void {
        $problem = \OmegaUp\DAO\Problems::getByAlias(
            $problemAlias
        );
        if (is_null($problem) || is_null($problem->alias)) {
            throw new \OmegaUp\Exceptions\NotFoundException(
                'problemNotFound'
            );
        }
        $problemArtifacts = new \OmegaUp\ProblemArtifacts(
            $problem->alias,
            $objectId
        );
        $imagePath = (
            IMAGES_PATH . "{$problem->alias}/{$objectId}.{$extension}"
        );
        @mkdir(IMAGES_PATH . $problem->alias, 0755, true);
        file_put_contents(
            $imagePath,
            $problemArtifacts->getByRevision()
        );
    }

    /**
     * @omegaup-request-param mixed $idl
     * @omegaup-request-param mixed $language
     * @omegaup-request-param mixed $name
     * @omegaup-request-param mixed $os
     *
     * @return array{smartyProperties: array{error?: string, error_field?: string}, template: string}
     */
    public static function getLibinteractiveGenForSmarty(\OmegaUp\Request $r): array {
        if (count($r) === 0) {
            // \OmegaUp\Request does not support empty().
            return [
                'smartyProperties' => [],
                'template' => 'libinteractive.gen.tpl',
            ];
        }
        try {
            \OmegaUp\Validators::validateInEnum(
                $r['language'],
                'language',
                ['c', 'cpp', 'java']
            );
            \OmegaUp\Validators::validateInEnum(
                $r['os'],
                'os',
                ['unix', 'windows']
            );
            \OmegaUp\Validators::validateValidAlias(
                $r['name'],
                'name'
            );
            \OmegaUp\Validators::validateStringNonEmpty(
                $r['idl'],
                'idl'
            );
        } catch (\OmegaUp\Exceptions\InvalidParameterException $e) {
            return [
                'smartyProperties' => [
                    'error' => \OmegaUp\Translations::getInstance()->get(
                        'parameterInvalid'
                    ) ?? 'parameterInvalid',
                    'error_field' => strval($e->parameter),
                ],
                'template' => 'libinteractive.gen.tpl',
            ];
        }
        $dirname = \OmegaUp\FileHandler::TempDir(
            sys_get_temp_dir(),
            'libinteractive'
        );
        try {
            file_put_contents("{$dirname}/{$r['name']}.idl", $r['idl']);
            $args = [
                '/usr/bin/java',
                '-jar',
                '/usr/share/java/libinteractive.jar',
                'generate',
                "{$r['name']}.idl",
                $r['language'],
                $r['language'],
                '--makefile',
                "--{$r['os']}",
            ];
            $descriptorspec = [
                0 => ['pipe', 'r'],
                1 => ['pipe', 'w'],
                2 => ['pipe', 'w']
            ];
            $cmd = join(' ', array_map('escapeshellarg', $args));
            $proc = proc_open(
                $cmd,
                $descriptorspec,
                $pipes,
                $dirname,
                ['LANG' => 'en_US.UTF-8']
            );
            if (!is_resource($proc)) {
                return [
                    'smartyProperties' => [
                        'error' => strval(error_get_last()),
                    ],
                    'template' => 'libinteractive.gen.tpl',
                ];
            }
            fclose($pipes[0]);
            $output = stream_get_contents($pipes[1]);
            fclose($pipes[1]);
            $err = stream_get_contents($pipes[2]);
            fclose($pipes[2]);
            $retval = proc_close($proc);

            if ($retval != 0) {
                return [
                    'smartyProperties' => [
                        'error' => "{$output}{$err}",
                    ],
                    'template' => 'libinteractive.gen.tpl',
                ];
            }
            $zip = new \ZipArchive();
            $zip->open(
                "{$dirname}/interactive.zip",
                \ZipArchive::CREATE | \ZipArchive::OVERWRITE
            );

            $files = new \RecursiveIteratorIterator(
                new \RecursiveDirectoryIterator($dirname),
                \RecursiveIteratorIterator::LEAVES_ONLY
            );

            /** @var \SplFileInfo $file */
            foreach ($files as $name => $file) {
                if ($file->isDir()) {
                    continue;
                }
                if ($file->getFilename() == 'interactive.zip') {
                    continue;
                }

                $filePath = $file->getRealPath();
                $relativePath = substr($filePath, strlen($dirname) + 1);

                // Add current file to archive
                $zip->addFile($filePath, $relativePath);
            }

            $zip->close();

            header('Content-Type: application/zip');
            header(
                "Content-Disposition: attachment; filename={$r['name']}.zip"
            );
            readfile("{$dirname}/interactive.zip");
            \OmegaUp\FileHandler::deleteDirRecursively($dirname);
            die();
        } catch (\Exception $e) {
            return [
                'smartyProperties' => [
                    'error' => strval($e),
                ],
                'template' => 'libinteractive.gen.tpl',
            ];
        } finally {
            \OmegaUp\FileHandler::deleteDirRecursively($dirname);
        }
    }
}<|MERGE_RESOLUTION|>--- conflicted
+++ resolved
@@ -15,12 +15,8 @@
  * @psalm-type ProblemGroupAdmin=array{alias: string, name: string, role: string}
  * @psalm-type ProblemAdminsPayload=array{admins: list<ProblemAdmin>, alias: string, group_admins: list<ProblemGroupAdmin>}
  * @psalm-type ProblemEditPayload=array{alias: string, allowUserAddTags: bool, emailClarifications: bool, extraWallTime: float, inputLimit: int, languages: string, memoryLimit: float, outputLimit: int, overallWallTimeLimit: float, problemsetter?: array{creation_date: \OmegaUp\Timestamp|null, name: string, username: string}, source: string, statement: array{images: array<string, string>, language: string, markdown: string}, timeLimit: float, title: string, validLanguages: array<string, string>, validator: string, validatorTimeLimit: float|int, validatorTypes: array<string, null|string>, visibility: int, visibilityStatuses: array<string, int>}
-<<<<<<< HEAD
-=======
  * @psalm-type ProblemMarkdownPayload=array{alias: string, problemsetter?: array{creation_date: \OmegaUp\Timestamp|null, name: string, username: string}, source: null|string, statement: array{images: array<string, string>, language: string, markdown: string}, title: null|string}
->>>>>>> 441fb80f
  * @psalm-type ProblemFormPayload=array{alias: string, allowUserAddTags: true, emailClarifications: bool, extraWallTime: int|string, inputLimit: int|string, languages: string, memoryLimit: int|string, message?: string, outputLimit: int|string, overallWallTimeLimit: int|string, selectedTags: list<SelectedTag>|null, source: string, statusError: string, tags: list<array{name: null|string}>, timeLimit: int|string, title: string, validLanguages: array<string, string>, validator: string, validatorTimeLimit: int|string, validatorTypes: array<string, null|string>, visibility: int, visibilityStatuses: array<string, int>}
- * @psalm-type ProblemMarkdownPayload=array{alias: string, problemsetter?: array{creation_date: \OmegaUp\Timestamp|null, name: string, username: string}, source: null|string, statement: array{images: array<string, string>, language: string, markdown: string}, title: null|string}
  * @psalm-type ProblemTagsPayload=array{alias: string, allowTags: bool, selectedTags: list<SelectedTag>, tags: list<array{name: null|string}>, title: null|string}
  * @psalm-type ProblemListPayload=array{currentTags: list<string>, loggedIn: bool, pagerItems: list<PageItem>, problems: list<ProblemListItem>, keyword: string, language: string, mode: string, column: string, languages: list<string>, columns: list<string>, modes: list<string>, tagData: list<array{name: null|string}>, tags: list<string>}
  */
@@ -1668,10 +1664,7 @@
             \OmegaUp\Controllers\Identity::getPreferredLanguage($r->identity),
             $problemParams->updatePublished
         );
-<<<<<<< HEAD
-
-=======
->>>>>>> 441fb80f
+
         return [
             'status' => 'ok'
         ];
@@ -2175,7 +2168,6 @@
         $preventProblemsetOptin = $r->ensureOptionalBool(
             'prevent_problemset_open'
         ) ?? false;
-        \OmegaUp\Validators::validateOptionalStringNonEmpty($r['lang'], 'lang');
         \OmegaUp\Validators::validateOptionalStringNonEmpty(
             $r['contest_alias'],
             'contest_alias'
@@ -2189,14 +2181,9 @@
         } catch (\OmegaUp\Exceptions\UnauthorizedException $e) {
             // Do nothing. Not logged user can access here
         }
-<<<<<<< HEAD
-        $lang = $r['lang'] ?? \OmegaUp\Controllers\Identity::getPreferredLanguage(
-            $r->identity
-=======
         $lang = \OmegaUp\Controllers\Identity::getPreferredLanguage(
             $r->identity,
             $r
->>>>>>> 441fb80f
         );
         $result = self::getValidProblemAndProblemset(
             $r->identity,
@@ -2504,7 +2491,6 @@
      */
     public static function apiSolution(\OmegaUp\Request $r): array {
         $r->ensureMainUserIdentity();
-        \OmegaUp\Validators::validateOptionalStringNonEmpty($r['lang'], 'lang');
         \OmegaUp\Validators::validateValidAlias(
             $r['problem_alias'],
             'problem_alias'
@@ -2525,14 +2511,9 @@
         }
         $problemset = $response['problemset'];
         $problem = $response['problem'];
-<<<<<<< HEAD
-        $lang = $r['lang'] ?? \OmegaUp\Controllers\Identity::getPreferredLanguage(
-            $r->identity
-=======
         $lang = \OmegaUp\Controllers\Identity::getPreferredLanguage(
             $r->identity,
             $r
->>>>>>> 441fb80f
         );
 
         // Get the expected commit version.
@@ -4430,24 +4411,18 @@
                 'directory',
                 ['statements', 'solutions']
             );
-<<<<<<< HEAD
-=======
-
->>>>>>> 441fb80f
+
             \OmegaUp\Validators::validateStringNonEmpty(
                 $r['contents'],
                 'contents'
             );
             /** @var mixed $statements */
             $statements = json_decode($r['contents'], /*$assoc=*/true);
-<<<<<<< HEAD
-=======
             if (!is_array($statements)) {
                 throw new \OmegaUp\Exceptions\NotFoundException(
                     'statementNotFound'
                 );
             }
->>>>>>> 441fb80f
             foreach ($statements as $language => $statement) {
                 \OmegaUp\Validators::validateInEnum(
                     $language,
