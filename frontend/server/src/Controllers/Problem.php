--- conflicted
+++ resolved
@@ -9,14 +9,9 @@
  * @psalm-type ProblemListItem=array{alias: string, difficulty: float|null, difficulty_histogram: list<int>, points: float, quality: float|null, quality_histogram: list<int>, ratio: float, score: float, tags: list<array{source: string, name: string}>, title: string, visibility: int, quality_seal: bool}
  * @psalm-type StatsPayload=array{alias: string, entity_type: string, cases_stats?: array<string, int>, pending_runs: list<string>, total_runs: int, verdict_counts: array<string, int>, max_wait_time?: int, max_wait_time_guid?: null|string, distribution?: array<int, int>, size_of_bucket?: float, total_points?: float}
  * @psalm-type SelectedTag=array{public: bool, tagname: string}
-<<<<<<< HEAD
  * @psalm-type ProblemEditPayload=array{alias: string, allowUserAddTags: bool, emailClarifications: bool, extraWallTime: float, inputLimit: int, languages: string, memoryLimit: float|int, outputLimit: int, overallWallTimeLimit: float, source: string, timeLimit: float, title: string, validLanguages: array<string, string>, validator: string, validatorTimeLimit: float|int, validatorTypes: array<string, null|string>, visibility: int, visibilityStatuses: array<string, int>}
- * @psalm-type ProblemFormPayload=array{alias: string, allowUserAddTags: true, emailClarifications: bool, extraWallTime: int|string, inputLimit: int|string,  languages: string, memoryLimit: int|string, message?: string, outputLimit: int|string, overallWallTimeLimit: int|string, selectedTags: list<SelectedTag>|null, source: string, statusError: string, tags: list<array{name: null|string}>, timeLimit: int|string, title: string, validLanguages: array<string, string>, validator: string, validatorTimeLimit: int|string, validatorTypes: array<string, null|string>, visibility: int, visibilityStatuses: array<string, int>}
- * @psalm-type ProblemTagsPayload=array{alias: string, selectedTags: list<SelectedTag>, tags: list<array{name: null|string}>}
-=======
- * @psalm-type ProblemFormPayload=array{alias: string, allowUserAddTags: true, emailClarifications: bool, extraWallTime: int|string, inputLimit: int|string, isUpdate: false, languages: string, memoryLimit: int|string, message?: string, outputLimit: int|string, overallWallTimeLimit: int|string, selectedTags: list<SelectedTag>|null, source: string, statusError: string, tags: list<array{name: null|string}>, timeLimit: int|string, title: string, validLanguages: array<string, string>, validator: string, validatorTimeLimit: int|string, validatorTypes: array<string, null|string>, visibility: int}
+ * @psalm-type ProblemFormPayload=array{alias: string, allowUserAddTags: true, emailClarifications: bool, extraWallTime: int|string, inputLimit: int|string, languages: string, memoryLimit: int|string, message?: string, outputLimit: int|string, overallWallTimeLimit: int|string, selectedTags: list<SelectedTag>|null, source: string, statusError: string, tags: list<array{name: null|string}>, timeLimit: int|string, title: string, validLanguages: array<string, string>, validator: string, validatorTimeLimit: int|string, validatorTypes: array<string, null|string>, visibility: int, visibilityStatuses: array<string, int>}
  * @psalm-type ProblemTagsPayload=array{alias: string, allowTags: bool, selectedTags: list<SelectedTag>, tags: list<array{name: null|string}>, title: null|string}
->>>>>>> 0d1fd5bb
  * @psalm-type ProblemListPayload=array{currentTags: list<string>, loggedIn: bool, pagerItems: list<PageItem>, problems: list<ProblemListItem>, keyword: string, language: string, mode: string, column: string, languages: list<string>, columns: list<string>, modes: list<string>, tagData: list<array{name: null|string}>, tags: list<string>}
  */
 class Problem extends \OmegaUp\Controllers\Controller {
@@ -4207,9 +4202,6 @@
     }
 
     /**
-<<<<<<< HEAD
-     * @return array{validLanguages: array<string, string>, validatorTypes: array<string, null|string>, visibilityStatuses: array<string, int>}
-=======
      * @return list<\OmegaUp\DAO\VO\Tags>
      */
     private static function getAllTagsFromCache() {
@@ -4225,8 +4217,7 @@
     }
 
     /**
-     * @return array{validLanguages: array<string, string>, validatorTypes: array<string, null|string>}
->>>>>>> 0d1fd5bb
+     * @return array{validLanguages: array<string, string>, validatorTypes: array<string, null|string>, visibilityStatuses: array<string, int>}
      */
     public static function getCommonPayloadForSmarty(): array {
         $validatorTypes = [
