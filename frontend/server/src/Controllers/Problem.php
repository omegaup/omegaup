--- conflicted
+++ resolved
@@ -25,13 +25,8 @@
  * @psalm-type ProblemAdmin=array{role: string, username: string}
  * @psalm-type ProblemGroupAdmin=array{alias: string, name: string, role: string}
  * @psalm-type ProblemVersion=array{author: array{email?: string, name?: string, time: \OmegaUp\Timestamp|null}, commit: string, committer: array{email?: string, name?: string, time: \OmegaUp\Timestamp|null}, message?: string, parents?: list<string>, tree: array<string, string>|null, version: null|string}
-<<<<<<< HEAD
  * @psalm-type ProblemEditPayload=array{admins: list<ProblemAdmin>, alias: string, allowUserAddTags: bool, emailClarifications: bool, extraWallTime: float, groupAdmins: list<ProblemGroupAdmin>, inputLimit: int, languages: string, levelTags: list<string>, log: list<ProblemVersion>, memoryLimit: float, outputLimit: int, overallWallTimeLimit: float, problemLevel: null|string, problemsetter?: ProblemsetterInfo, publicTags: list<string>, publishedRevision: ProblemVersion|null, selectedPublicTags: list<string>, selectedPrivateTags: list<string>, showDiff: string, solution: ProblemStatement, source: string, statement: ProblemStatement, statusError?: string, statusSuccess: bool, timeLimit: float, title: string, validLanguages: array<string, string>, validator: string, validatorTimeLimit: float|int, validatorTypes: array<string, null|string>, visibility: int, visibilityStatuses: array<string, int>}
- * @psalm-type ProblemDetailsPayload=array{accepted: int, admin?: bool, alias: string, allow_user_add_tags: bool, commit: string, creation_date: \OmegaUp\Timestamp, difficulty: float|null, email_clarifications: bool, histogram: array{difficulty: float, difficulty_histogram: null|string, quality: float, quality_histogram: null|string}, input_limit: int, languages: list<string>, order: string, points: float, preferred_language?: string, problem_id: int, problemsetter?: ProblemsetterInfo, quality_seal: bool, runs?: list<Run>, score: float, settings: ProblemSettings, shouldShowFirstAssociatedIdentityRunWarning?: bool, solution_status?: string, solvers?: list<array{language: string, memory: float, runtime: float, time: \OmegaUp\Timestamp, username: string}>, source?: string, statement: ProblemStatement, submissions: int, title: string, user: array{admin: bool, logged_in: bool, reviewer: bool}, version: string, visibility: int, visits: int}
-=======
- * @psalm-type ProblemEditPayload=array{admins: list<ProblemAdmin>, alias: string, allowUserAddTags: bool, emailClarifications: bool, extraWallTime: float, groupAdmins: list<ProblemGroupAdmin>, inputLimit: int, languages: string, levelTags: list<string>, log: list<ProblemVersion>, memoryLimit: float, outputLimit: int, overallWallTimeLimit: float, problemLevel: null|string, problemsetter?: ProblemsetterInfo, publicTags: list<string>, publishedRevision: ProblemVersion|null, selectedPublicTags: list<string>, selectedPrivateTags: list<string>, solution: ProblemStatement, source: string, statement: ProblemStatement, statusError?: string, statusSuccess: bool, timeLimit: float, title: string, validLanguages: array<string, string>, validator: string, validatorTimeLimit: float|int, validatorTypes: array<string, null|string>, visibility: int, visibilityStatuses: array<string, int>}
  * @psalm-type ProblemDetailsPayload=array{accepted: int, admin?: bool, alias: string, allow_user_add_tags: bool, commit: string, creation_date: \OmegaUp\Timestamp, difficulty: float|null, email_clarifications: bool, histogram: array{difficulty: float, difficulty_histogram: null|string, quality: float, quality_histogram: null|string}, input_limit: int, languages: list<string>, order: string, points: float, preferred_language?: string, problem_id: int, problemsetter?: ProblemsetterInfo, quality_seal: bool, runs?: list<Run>, score: float, settings: ProblemSettings, shouldShowFirstAssociatedIdentityRunWarning: bool, solution_status?: string, solvers?: list<array{language: string, memory: float, runtime: float, time: \OmegaUp\Timestamp, username: string}>, source?: string, statement: ProblemStatement, submissions: int, title: string, user: array{admin: bool, logged_in: bool, reviewer: bool}, version: string, visibility: int, visits: int}
->>>>>>> faea6389
  * @psalm-type ProblemDetailsv2Payload=array{nominationStatus?: NominationStatus, problem: ProblemInfo, user: UserInfoForProblem}
  * @psalm-type ProblemFormPayload=array{alias: string, allowUserAddTags: true, emailClarifications: bool, extraWallTime: int|string, inputLimit: int|string, languages: string, memoryLimit: int|string, message?: string, outputLimit: int|string, overallWallTimeLimit: int|string, selectedTags: list<SelectedTag>|null, showDiff: string, source: string, statusError: string, tags: list<array{name: null|string}>, timeLimit: int|string, title: string, validLanguages: array<string, string>, validator: string, validatorTimeLimit: int|string, validatorTypes: array<string, null|string>, visibility: int, visibilityStatuses: array<string, int>}
  * @psalm-type ProblemsMineInfoPayload=array{isSysadmin: bool, privateProblemsAlert: bool, visibilityStatuses: array<string, int>}
@@ -2281,11 +2276,7 @@
      *
      * @throws \OmegaUp\Exceptions\InvalidFilesystemOperationException
      *
-<<<<<<< HEAD
-     * @return array{accepted: int, admin?: bool, alias: string, allow_user_add_tags: bool, commit: string, creation_date: \OmegaUp\Timestamp, difficulty: float|null, email_clarifications: bool, exists: true, input_limit: int, languages: list<string>, order: string, points: float, preferred_language?: string, problemsetter?: ProblemsetterInfo, quality_seal: bool, runs?: list<Run>, score: float, settings: ProblemSettings, show_diff?: string, solvers?: list<array{language: string, memory: float, runtime: float, time: \OmegaUp\Timestamp, username: string}>, source?: string, statement: ProblemStatement, submissions: int, title: string, version: string, visibility: int, visits: int}|array{exists: false}
-=======
      * @return ProblemDetails
->>>>>>> faea6389
      *
      * @omegaup-request-param mixed $contest_alias
      * @omegaup-request-param mixed $lang
@@ -2313,16 +2304,11 @@
         } catch (\OmegaUp\Exceptions\UnauthorizedException $e) {
             // Do nothing. Not logged user can access here
         }
-<<<<<<< HEAD
-        [
-            'exists' => $problemExisits,
-=======
         $lang = \OmegaUp\Controllers\Identity::getPreferredLanguage(
             $r->identity,
             $r
         );
         [
->>>>>>> faea6389
             'problem' => $problem,
             'problemset' => $problemset,
         ] = self::getValidProblemAndProblemset(
@@ -2332,21 +2318,10 @@
             !is_null($r['statement_type']) ? strval($r['statement_type']) : '',
             !is_null($r['problemset_id']) ? intval($r['problemset_id']) : null
         );
-<<<<<<< HEAD
-
-        $lang = \OmegaUp\Controllers\Identity::getPreferredLanguage(
-            $r->identity,
-            $r
-        );
-
-        if (!$problemExisits || is_null($problem)) {
-            return ['exists' => false];
-=======
         if (is_null($problem)) {
             throw new \OmegaUp\Exceptions\NotFoundException(
                 'problemNotFound'
             );
->>>>>>> faea6389
         }
         $details = self::getProblemDetails(
             $r->identity,
@@ -2358,13 +2333,9 @@
             $r['contest_alias']
         );
         if (is_null($details)) {
-<<<<<<< HEAD
-            return ['exists' => false];
-=======
             throw new \OmegaUp\Exceptions\NotFoundException(
                 'problemNotFound'
             );
->>>>>>> faea6389
         }
         return $details;
     }
