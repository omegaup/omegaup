<?php

 namespace OmegaUp\Controllers;

/**
 * ProblemsController
 *
 * @psalm-type PageItem=array{class: string, label: string, page: int, url?: string}
 * @psalm-type ProblemListItem=array{alias: string, difficulty: float|null, difficulty_histogram: list<int>, points: float, quality: float|null, quality_histogram: list<int>, ratio: float, score: float, tags: list<array{source: string, name: string}>, title: string, visibility: int, quality_seal: bool}
 */
class Problem extends \OmegaUp\Controllers\Controller {
    // SOLUTION STATUS
    const SOLUTION_NOT_FOUND = 'not_found';
    const SOLUTION_UNLOCKED = 'unlocked';
    const SOLUTION_LOCKED = 'locked';

    const RESTRICTED_TAG_NAMES = ['karel', 'lenguaje', 'solo-salida', 'interactive'];
    const VALID_LANGUAGES = ['en', 'es', 'pt'];
    const VALID_SORTING_MODES = ['asc', 'desc'];
    const VALID_SORTING_COLUMNS = [
        'title',
        'quality',
        'difficulty',
        'submissions',
        'accepted',
        'ratio',
        'points',
        'score',
        'creation_date'
    ];

    // ISO 639-1 langs
    const ISO639_1 = ['ab', 'aa', 'af', 'ak', 'sq', 'am', 'ar', 'an', 'hy',
        'as', 'av', 'ae', 'ay', 'az', 'bm', 'ba', 'eu', 'be', 'bn', 'bh', 'bi',
        'bs', 'br', 'bg', 'my', 'ca', 'ch', 'ce', 'ny', 'zh', 'cv', 'kw', 'co',
        'cr', 'hr', 'cs', 'da', 'dv', 'nl', 'dz', 'en', 'eo', 'et', 'ee', 'fo',
        'fj', 'fi', 'fr', 'ff', 'gl', 'ka', 'de', 'el', 'gn', 'gu', 'ht', 'ha',
        'he', 'hz', 'hi', 'ho', 'hu', 'ia', 'id', 'ie', 'ga', 'ig', 'ik', 'io',
        'is', 'it', 'iu', 'ja', 'jv', 'kl', 'kn', 'kr', 'ks', 'kk', 'km', 'ki',
        'rw', 'ky', 'kv', 'kg', 'ko', 'ku', 'kj', 'la', 'lb', 'lg', 'li', 'ln',
        'lo', 'lt', 'lu', 'lv', 'gv', 'mk', 'mg', 'ms', 'ml', 'mt', 'mi', 'mr',
        'mh', 'mn', 'na', 'nv', 'nd', 'ne', 'ng', 'nb', 'nn', 'no', 'ii', 'nr',
        'oc', 'oj', 'cu', 'om', 'or', 'os', 'pa', 'pi', 'fa', 'pl', 'ps', 'pt',
        'qu', 'rm', 'rn', 'ro', 'ru', 'sa', 'sc', 'sd', 'se', 'sm', 'sg', 'sr',
        'gd', 'sn', 'si', 'sk', 'sl', 'so', 'st', 'es', 'su', 'sw', 'ss', 'sv',
        'ta', 'te', 'tg', 'th', 'ti', 'bo', 'tk', 'tl', 'tn', 'to', 'tr', 'ts',
        'tt', 'tw', 'ty', 'ug', 'uk', 'ur', 'uz', 've', 'vi', 'vo', 'wa', 'cy',
        'wo', 'fy', 'xh', 'yi', 'yo', 'za', 'zu'];

    const IMAGE_EXTENSIONS = [
        'bmp', 'gif', 'ico', 'jpe', 'jpeg', 'jpg', 'png', 'svg',
        'svgz', 'tif', 'tiff',
    ];

    // Number of rows shown in problems list
    const PAGE_SIZE = 100;

    /**
     * Returns a ProblemParams instance from the Request values.
     *
     * @omegaup-request-param mixed $email_clarifications
     * @omegaup-request-param mixed $extra_wall_time
     * @omegaup-request-param mixed $input_limit
     * @omegaup-request-param mixed $languages
     * @omegaup-request-param mixed $memory_limit
     * @omegaup-request-param mixed $output_limit
     * @omegaup-request-param mixed $overall_wall_time_limit
     * @omegaup-request-param mixed $problem_alias
     * @omegaup-request-param mixed $selected_tags
     * @omegaup-request-param mixed $source
     * @omegaup-request-param mixed $time_limit
     * @omegaup-request-param mixed $title
     * @omegaup-request-param mixed $update_published
     * @omegaup-request-param mixed $validator
     * @omegaup-request-param mixed $validator_time_limit
     * @omegaup-request-param mixed $visibility
     */
    private static function convertRequestToProblemParams(
        \OmegaUp\Request $r,
        bool $isRequired = true
    ): \OmegaUp\ProblemParams {
        // We need to check problem_alias
        \OmegaUp\Validators::validateStringNonEmpty(
            $r['problem_alias'],
            'problem_alias'
        );

        $params = [
            'problem_alias' => $r['problem_alias'],
        ];
        if (!is_null($r['email_clarifications'])) {
            $params['email_clarifications'] = boolval(
                $r['email_clarifications']
            );
        }
        if (!is_null($r['extra_wall_time'])) {
            $params['extra_wall_time'] = intval($r['extra_wall_time']);
        }
        if (!is_null($r['input_limit'])) {
            $params['input_limit'] = intval($r['input_limit']);
        }
        if (!is_null($r['languages'])) {
            if (is_array($r['languages'])) {
                $params['languages'] = implode(',', $r['languages']);
            } else {
                $params['languages'] = strval($r['languages']);
            }
        }
        if (!is_null($r['memory_limit'])) {
            $params['memory_limit'] = intval($r['memory_limit']);
        }
        if (!is_null($r['output_limit'])) {
            $params['output_limit'] = intval($r['output_limit']);
        }
        if (!is_null($r['overall_wall_time_limit'])) {
            $params['overall_wall_time_limit'] = intval(
                $r['overall_wall_time_limit']
            );
        }
        if (!is_null($r['selected_tags'])) {
            $params['selected_tags'] = strval($r['selected_tags']);
        }
        if (!is_null($r['source'])) {
            $params['source'] = strval($r['source']);
        }
        if (!is_null($r['time_limit'])) {
            $params['time_limit'] = intval($r['time_limit']);
        }
        if (!is_null($r['title'])) {
            $params['title'] = strval($r['title']);
        }
        if (!is_null($r['update_published'])) {
            $params['update_published'] = strval($r['update_published']);
        }
        if (!is_null($r['validator'])) {
            $params['validator'] = strval($r['validator']);
        }
        if (!is_null($r['validator_time_limit'])) {
            $params['validator_time_limit'] = intval(
                $r['validator_time_limit']
            );
        }
        if (!is_null($r['visibility'])) {
            $params['visibility'] = intval($r['visibility']);
        }
        return new \OmegaUp\ProblemParams($params, $isRequired);
    }

    /**
     * Validates a Create or Update Problem API request
     *
     * @return array{languages: null|string, problem: \OmegaUp\DAO\VO\Problems|null, selectedTags: array{public: bool, tagname: string}[]|null}
     * @throws \OmegaUp\Exceptions\NotFoundException
     */
    private static function validateCreateOrUpdate(
        \OmegaUp\DAO\VO\Identities $identity,
        \OmegaUp\ProblemParams $params,
        bool $isRequired = true
    ) {
        $isUpdate = !$isRequired;
        // https://github.com/omegaup/omegaup/issues/739
        if ($identity->username == 'omi') {
            throw new \OmegaUp\Exceptions\ForbiddenAccessException();
        }

        $problem = null;
        $selectedTags = [];

        // In case of update, params are optional
        if (!$isRequired) {
            $problem = \OmegaUp\DAO\Problems::getByAlias($params->problemAlias);
            if (is_null($problem)) {
                throw new \OmegaUp\Exceptions\NotFoundException(
                    'problemNotFound'
                );
            }

            // We need to check that the user can actually edit the problem
            if (
                !\OmegaUp\Authorization::canEditProblem(
                    $identity,
                    $problem
                )
            ) {
                throw new \OmegaUp\Exceptions\ForbiddenAccessException();
            }

            // Only reviewers can revert bans.
            if (
                ($problem->visibility === \OmegaUp\ProblemParams::VISIBILITY_PUBLIC_BANNED ||
                  $problem->visibility === \OmegaUp\ProblemParams::VISIBILITY_PRIVATE_BANNED) &&
                    !is_null($params->visibility) &&
                    $problem->visibility !== $params->visibility &&
                    !\OmegaUp\Authorization::isQualityReviewer($identity)
            ) {
                throw new \OmegaUp\Exceptions\InvalidParameterException(
                    'qualityNominationProblemHasBeenBanned',
                    'visibility'
                );
            }

            if ($problem->deprecated) {
                throw new \OmegaUp\Exceptions\PreconditionFailedException(
                    'problemDeprecated'
                );
            }

            if (
                !is_null($params->visibility)
                && $problem->visibility !== $params->visibility
            ) {
                if ($problem->visibility === \OmegaUp\ProblemParams::VISIBILITY_PROMOTED) {
                    throw new \OmegaUp\Exceptions\InvalidParameterException(
                        'qualityNominationProblemHasBeenPromoted',
                        'visibility'
                    );
                }
            }
            \OmegaUp\Validators::validateInEnum(
                $params->updatePublished,
                'update_published',
                [
                    \OmegaUp\ProblemParams::UPDATE_PUBLISHED_NONE,
                    \OmegaUp\ProblemParams::UPDATE_PUBLISHED_NON_PROBLEMSET,
                    \OmegaUp\ProblemParams::UPDATE_PUBLISHED_OWNED_PROBLEMSETS,
                    \OmegaUp\ProblemParams::UPDATE_PUBLISHED_EDITABLE_PROBLEMSETS,
                ]
            );
        } else {
            if (\OmegaUp\Validators::isRestrictedAlias($params->problemAlias)) {
                throw new \OmegaUp\Exceptions\DuplicatedEntryInDatabaseException(
                    'aliasInUse'
                );
            }
            if (!\OmegaUp\Validators::isValidAlias($params->problemAlias)) {
                throw new \OmegaUp\Exceptions\InvalidParameterException(
                    'parameterInvalidAlias',
                    'problem_alias'
                );
            }
            /** @var list<array{tagname: string, public: bool}>|null */
            $selectedTags = !is_null($params->selectedTagsAsJSON) ? json_decode(
                $params->selectedTagsAsJSON,
                /*$assoc=*/true
            ) : null;
            if (!empty($selectedTags)) {
                foreach ($selectedTags as $tag) {
                    if (empty($tag['tagname'])) {
                        throw new \OmegaUp\Exceptions\InvalidParameterException(
                            'parameterEmpty',
                            'tagname'
                        );
                    }
                }
            }
        }

        if (empty($params->title) && $isRequired) {
            throw new \OmegaUp\Exceptions\InvalidParameterException(
                'parameterEmpty',
                'title'
            );
        }
        if (empty($params->source) && $isRequired) {
            throw new \OmegaUp\Exceptions\InvalidParameterException(
                'parameterEmpty',
                'source'
            );
        }
        \OmegaUp\Validators::validateNumberInRange(
            $params->inputLimit,
            'input_limit',
            0,
            null,
            $isRequired
        );
        if (!is_null($params->languages)) {
            \OmegaUp\Validators::validateValidSubset(
                $params->languages,
                'languages',
                array_merge(
                    [''],
                    array_keys(\OmegaUp\Controllers\Run::SUPPORTED_LANGUAGES)
                )
            );
        }

        return [
            'problem' => $problem,
            'selectedTags' => $selectedTags,
            'languages' => is_array(
                $params->languages
            ) ? join(
                ',',
                $params->languages
            ) : $params->languages,
        ];
    }

    /**
     * Create a new problem
     *
     * @omegaup-request-param mixed $email_clarifications
     * @omegaup-request-param mixed $extra_wall_time
     * @omegaup-request-param mixed $input_limit
     * @omegaup-request-param mixed $languages
     * @omegaup-request-param mixed $memory_limit
     * @omegaup-request-param mixed $output_limit
     * @omegaup-request-param mixed $overall_wall_time_limit
     * @omegaup-request-param mixed $problem_alias
     * @omegaup-request-param mixed $selected_tags
     * @omegaup-request-param mixed $source
     * @omegaup-request-param mixed $time_limit
     * @omegaup-request-param mixed $title
     * @omegaup-request-param mixed $update_published
     * @omegaup-request-param mixed $validator
     * @omegaup-request-param mixed $validator_time_limit
     * @omegaup-request-param mixed $visibility
     *
     * @throws \OmegaUp\Exceptions\ApiException
     * @throws \OmegaUp\Exceptions\DuplicatedEntryInDatabaseException
     *
     * @return array{status: string}
     */
    public static function apiCreate(\OmegaUp\Request $r): array {
        $r->ensureMainUserIdentity();

        self::createProblem(
            $r->user,
            $r->identity,
            self::convertRequestToProblemParams($r)
        );
        return [
            'status' => 'ok',
        ];
    }

    private static function createProblem(
        \OmegaUp\DAO\VO\Users $user,
        \OmegaUp\DAO\VO\Identities $identity,
        \OmegaUp\ProblemParams $params
    ): void {
        // Validates request
        [
            'selectedTags' => $selectedTags,
            'languages' => $languages,
        ] = self::validateCreateOrUpdate(
            $identity,
            $params
        );

        // Populate a new Problem object
        $problem = new \OmegaUp\DAO\VO\Problems([
            'visibility' => $params->visibility ?? \OmegaUp\ProblemParams::VISIBILITY_PRIVATE,
            'title' => $params->title,
            'visits' => 0,
            'input_limit' => $params->inputLimit,
            'submissions' => 0,
            'accepted' => 0,
            'source' => $params->source,
            'order' => 'normal', /* defaulting to normal */
            'alias' => $params->problemAlias,
            'languages' => $languages,
            'email_clarifications' => $params->emailClarifications,
        ]);

        $problemSettings = self::getDefaultProblemSettings();
        self::updateProblemSettings($problemSettings, $params);
        $acceptsSubmissions = $languages !== '';

        $acl = new \OmegaUp\DAO\VO\ACLs();
        $acl->owner_id = $user->user_id;

        // Insert new problem
        try {
            \OmegaUp\DAO\DAO::transBegin();

            // Commit at the very end
            $problemDeployer = new \OmegaUp\ProblemDeployer(
                $params->problemAlias,
                $acceptsSubmissions
            );
            $problemDeployer->commit(
                'Initial commit',
                $identity,
                \OmegaUp\ProblemDeployer::CREATE,
                $problemSettings
            );
            $problem->commit = $problemDeployer->publishedCommit ?: '';
            $problem->current_version = $problemDeployer->privateTreeHash;

            // Save the contest object with data sent by user to the database
            \OmegaUp\DAO\ACLs::create($acl);
            $problem->acl_id = $acl->acl_id;
            \OmegaUp\DAO\Problems::create($problem);

            // Add tags
            if (!is_null($selectedTags)) {
                foreach ($selectedTags as $tag) {
                    $tagName = \OmegaUp\Controllers\Tag::normalize(
                        $tag['tagname']
                    );
                    if (in_array($tagName, self::RESTRICTED_TAG_NAMES)) {
                        continue;
                    }
                    self::addTag($tagName, $tag['public'], $problem);
                }
            }
            \OmegaUp\Controllers\Problem::setRestrictedTags($problem);
            \OmegaUp\DAO\DAO::transEnd();
        } catch (\OmegaUp\Exceptions\ApiException $e) {
            // Operation failed in something we know it could fail, rollback transaction
            \OmegaUp\DAO\DAO::transRollback();

            throw $e;
        } catch (\Exception $e) {
            self::$log->error("Failed to upload problem {$problem->alias}", $e);

            // Operation failed unexpectedly, rollback transaction
            \OmegaUp\DAO\DAO::transRollback();

            if (\OmegaUp\DAO\DAO::isDuplicateEntryException($e)) {
                throw new \OmegaUp\Exceptions\DuplicatedEntryInDatabaseException(
                    'problemTitleExists',
                    $e
                );
            }
            throw $e;
        }

        self::updateLanguages($problem);
    }

    /**
     * Adds an admin to a problem
     *
     * @omegaup-request-param mixed $problem_alias
     * @omegaup-request-param mixed $usernameOrEmail
     *
     * @throws \OmegaUp\Exceptions\ForbiddenAccessException
     *
     * @return array{status: string}
     */
    public static function apiAddAdmin(\OmegaUp\Request $r): array {
        if (OMEGAUP_LOCKDOWN) {
            throw new \OmegaUp\Exceptions\ForbiddenAccessException('lockdown');
        }

        // Authenticate logged user
        $r->ensureIdentity();

        // Check problem_alias
        \OmegaUp\Validators::validateStringNonEmpty(
            $r['problem_alias'],
            'problem_alias'
        );
        \OmegaUp\Validators::validateStringNonEmpty(
            $r['usernameOrEmail'],
            'usernameOrEmail'
        );

        $user = \OmegaUp\Controllers\User::resolveUser($r['usernameOrEmail']);
        if (is_null($user->user_id)) {
            throw new \OmegaUp\Exceptions\NotFoundException('userNotFound');
        }

        $problem = \OmegaUp\DAO\Problems::getByAlias($r['problem_alias']);
        if (is_null($problem) || is_null($problem->acl_id)) {
            throw new \OmegaUp\Exceptions\NotFoundException('problemNotFound');
        }

        // Only an admin can add other problem admins
        if (!\OmegaUp\Authorization::isProblemAdmin($r->identity, $problem)) {
            throw new \OmegaUp\Exceptions\ForbiddenAccessException();
        }

        \OmegaUp\Controllers\ACL::addUser($problem->acl_id, $user->user_id);

        return [
            'status' => 'ok',
        ];
    }

    /**
     * Adds a group admin to a problem
     *
     * @omegaup-request-param mixed $group
     * @omegaup-request-param mixed $problem_alias
     *
     * @throws \OmegaUp\Exceptions\ForbiddenAccessException
     *
     * @return array{status: string}
     */
    public static function apiAddGroupAdmin(\OmegaUp\Request $r): array {
        if (OMEGAUP_LOCKDOWN) {
            throw new \OmegaUp\Exceptions\ForbiddenAccessException('lockdown');
        }

        // Authenticate logged user
        $r->ensureIdentity();

        // Check problem_alias
        \OmegaUp\Validators::validateStringNonEmpty(
            $r['problem_alias'],
            'problem_alias'
        );
        \OmegaUp\Validators::validateValidAlias($r['group'], 'group');

        $group = \OmegaUp\DAO\Groups::findByAlias($r['group']);
        if (is_null($group) || is_null($group->group_id)) {
            throw new \OmegaUp\Exceptions\InvalidParameterException(
                'invalidParameters'
            );
        }

        $problem = \OmegaUp\DAO\Problems::getByAlias($r['problem_alias']);
        if (is_null($problem) || is_null($problem->acl_id)) {
            throw new \OmegaUp\Exceptions\NotFoundException('problemNotFound');
        }

        // Only an admin can add other problem group admins
        if (!\OmegaUp\Authorization::isProblemAdmin($r->identity, $problem)) {
            throw new \OmegaUp\Exceptions\ForbiddenAccessException();
        }

        \OmegaUp\Controllers\ACL::addGroup($problem->acl_id, $group->group_id);

        return [
            'status' => 'ok',
        ];
    }

    /**
     * Adds a tag to a problem
     *
     * @omegaup-request-param mixed $name
     * @omegaup-request-param mixed $problem_alias
     * @omegaup-request-param mixed $public
     *
     * @throws \OmegaUp\Exceptions\ForbiddenAccessException
     *
     * @return array{name: string}
     */
    public static function apiAddTag(\OmegaUp\Request $r): array {
        // Check problem_alias
        \OmegaUp\Validators::validateStringNonEmpty(
            $r['problem_alias'],
            'problem_alias'
        );
        \OmegaUp\Validators::validateStringNonEmpty($r['name'], 'name');

        // Authenticate logged user
        $r->ensureIdentity();

        $problem = \OmegaUp\DAO\Problems::getByAlias($r['problem_alias']);
        if (is_null($problem)) {
            throw new \OmegaUp\Exceptions\NotFoundException('problemNotFound');
        }

        if (!\OmegaUp\Authorization::canEditProblem($r->identity, $problem)) {
            throw new \OmegaUp\Exceptions\ForbiddenAccessException();
        }

        self::addTag($r['name'], $r['public'] || false, $problem);

        return [
            'name' => $r['name'],
        ];
    }

    private static function addTag(
        string $tagName,
        bool $isPublic,
        \OmegaUp\DAO\VO\Problems $problem,
        bool $allowRestricted = false
    ): void {
        // Normalize name.
        $tagName = \OmegaUp\Controllers\Tag::normalize($tagName);

        if (
            !$allowRestricted &&
            in_array($tagName, self::RESTRICTED_TAG_NAMES)
        ) {
            throw new \OmegaUp\Exceptions\InvalidParameterException(
                'tagRestricted',
                'name'
            );
        }

        $tag = \OmegaUp\DAO\Tags::getByName($tagName);
        if (is_null($tag)) {
            $tag = new \OmegaUp\DAO\VO\Tags([
                'name' => $tagName,
            ]);
            \OmegaUp\DAO\Tags::create($tag);
        }

        \OmegaUp\DAO\ProblemsTags::replace(new \OmegaUp\DAO\VO\ProblemsTags([
            'problem_id' => $problem->problem_id,
            'tag_id' => $tag->tag_id,
            'public' => filter_var($isPublic, FILTER_VALIDATE_BOOLEAN),
            'source' => 'owner',
        ]));
    }

    /**
     * Removes an admin from a problem
     *
     * @omegaup-request-param mixed $problem_alias
     * @omegaup-request-param mixed $usernameOrEmail
     *
     * @throws \OmegaUp\Exceptions\ForbiddenAccessException
     *
     * @return array{status: string}
     */
    public static function apiRemoveAdmin(\OmegaUp\Request $r): array {
        // Authenticate logged user
        $r->ensureIdentity();

        // Check problem_alias
        \OmegaUp\Validators::validateStringNonEmpty(
            $r['problem_alias'],
            'problem_alias'
        );
        \OmegaUp\Validators::validateStringNonEmpty(
            $r['usernameOrEmail'],
            'usernameOrEmail'
        );

        $identity = \OmegaUp\Controllers\Identity::resolveIdentity(
            $r['usernameOrEmail']
        );
        if (is_null($identity->user_id)) {
            throw new \OmegaUp\Exceptions\NotFoundException('userNotFound');
        }

        $problem = \OmegaUp\DAO\Problems::getByAlias($r['problem_alias']);
        if (is_null($problem) || is_null($problem->acl_id)) {
            throw new \OmegaUp\Exceptions\NotFoundException('problemNotFound');
        }

        // Only admin is alowed to make modifications
        if (!\OmegaUp\Authorization::isProblemAdmin($r->identity, $problem)) {
            throw new \OmegaUp\Exceptions\ForbiddenAccessException();
        }

        // Check if admin to delete is actually an admin
        if (!\OmegaUp\Authorization::isProblemAdmin($identity, $problem)) {
            throw new \OmegaUp\Exceptions\NotFoundException();
        }

        \OmegaUp\Controllers\ACL::removeUser(
            $problem->acl_id,
            $identity->user_id
        );

        return [
            'status' => 'ok',
        ];
    }

    /**
     * Removes a group admin from a problem
     *
     * @omegaup-request-param mixed $group
     * @omegaup-request-param mixed $problem_alias
     *
     * @throws \OmegaUp\Exceptions\ForbiddenAccessException
     *
     * @return array{status: string}
     */
    public static function apiRemoveGroupAdmin(\OmegaUp\Request $r): array {
        // Authenticate logged user
        $r->ensureIdentity();

        // Check problem_alias
        \OmegaUp\Validators::validateStringNonEmpty(
            $r['problem_alias'],
            'problem_alias'
        );
        \OmegaUp\Validators::validateValidAlias($r['group'], 'group');

        $group = \OmegaUp\DAO\Groups::findByAlias($r['group']);
        if (is_null($group) || is_null($group->group_id)) {
            throw new \OmegaUp\Exceptions\InvalidParameterException(
                'invalidParameters'
            );
        }

        $problem = \OmegaUp\DAO\Problems::getByAlias($r['problem_alias']);
        if (is_null($problem) || is_null($problem->acl_id)) {
            throw new \OmegaUp\Exceptions\NotFoundException('problemNotFound');
        }

        // Only admin is alowed to make modifications
        if (!\OmegaUp\Authorization::isProblemAdmin($r->identity, $problem)) {
            throw new \OmegaUp\Exceptions\ForbiddenAccessException();
        }

        \OmegaUp\Controllers\ACL::removeGroup(
            $problem->acl_id,
            $group->group_id
        );

        return [
            'status' => 'ok',
        ];
    }

    /**
     * Removes a tag from a contest
     *
     * @omegaup-request-param mixed $name
     * @omegaup-request-param mixed $problem_alias
     *
     * @throws \OmegaUp\Exceptions\ForbiddenAccessException
     *
     * @return array{status: string}
     */
    public static function apiRemoveTag(\OmegaUp\Request $r): array {
        // Authenticate logged user
        $r->ensureIdentity();

        // Check whether problem exists
        \OmegaUp\Validators::validateStringNonEmpty(
            $r['problem_alias'],
            'problem_alias'
        );
        \OmegaUp\Validators::validateStringNonEmpty($r['name'], 'name');

        $problem = \OmegaUp\DAO\Problems::getByAlias($r['problem_alias']);
        if (is_null($problem)) {
            throw new \OmegaUp\Exceptions\NotFoundException('problem');
        }

        $tag = \OmegaUp\DAO\Tags::getByName($r['name']);
        if (is_null($tag)) {
            throw new \OmegaUp\Exceptions\NotFoundException('tag');
        }

        if (!\OmegaUp\Authorization::canEditProblem($r->identity, $problem)) {
            throw new \OmegaUp\Exceptions\ForbiddenAccessException();
        }

        if (in_array($tag->name, self::RESTRICTED_TAG_NAMES)) {
            throw new \OmegaUp\Exceptions\InvalidParameterException(
                'tagRestricted',
                'name'
            );
        }

        \OmegaUp\DAO\ProblemsTags::delete(new \OmegaUp\DAO\VO\ProblemsTags([
            'problem_id' => $problem->problem_id,
            'tag_id' => $tag->tag_id,
        ]));

        return [
            'status' => 'ok',
        ];
    }

    /**
     * Removes a problem whether user is the creator
     *
     * @omegaup-request-param mixed $problem_alias
     *
     * @throws \OmegaUp\Exceptions\ForbiddenAccessException
     *
     * @return array{status: string}
     */
    public static function apiDelete(\OmegaUp\Request $r): array {
        // Authenticate logged user
        $r->ensureIdentity();

        // Check whether problem exists
        \OmegaUp\Validators::validateStringNonEmpty(
            $r['problem_alias'],
            'problem_alias'
        );

        $problem = \OmegaUp\DAO\Problems::getByAlias($r['problem_alias']);
        if (is_null($problem) || is_null($problem->problem_id)) {
            throw new \OmegaUp\Exceptions\NotFoundException('problemNotFound');
        }

        if (!\OmegaUp\Authorization::canEditProblem($r->identity, $problem)) {
            throw new \OmegaUp\Exceptions\ForbiddenAccessException();
        }

        if (\OmegaUp\DAO\Problems::hasBeenUsedInCoursesOrContests($problem)) {
            throw new \OmegaUp\Exceptions\ForbiddenAccessException(
                'problemHasBeenUsedInContestOrCourse'
            );
        }

        \OmegaUp\DAO\Problems::deleteProblem($problem->problem_id);

        return [
            'status' => 'ok',
        ];
    }

    /**
     * Returns all problem administrators
     *
     * @omegaup-request-param mixed $problem_alias
     *
     * @return array{admins: list<array{role: string, username: string}>, group_admins: list<array{alias: string, name: string, role: string}>}
     */
    public static function apiAdmins(\OmegaUp\Request $r): array {
        // Authenticate request
        $r->ensureIdentity();

        \OmegaUp\Validators::validateStringNonEmpty(
            $r['problem_alias'],
            'problem_alias'
        );

        $problem = \OmegaUp\DAO\Problems::getByAlias($r['problem_alias']);
        if (is_null($problem)) {
            throw new \OmegaUp\Exceptions\NotFoundException('problemNotFound');
        }

        if (!\OmegaUp\Authorization::isProblemAdmin($r->identity, $problem)) {
            throw new \OmegaUp\Exceptions\ForbiddenAccessException();
        }

        return [
            'admins' => \OmegaUp\DAO\UserRoles::getProblemAdmins($problem),
            'group_admins' => \OmegaUp\DAO\GroupRoles::getProblemAdmins(
                $problem
            )
        ];
    }

    /**
     * Returns every tag associated to a given problem.
     *
     * @omegaup-request-param mixed $include_voted
     * @omegaup-request-param mixed $problem_alias
     *
     * @return array{tags: list<array{name: string, public: bool}>}
     */
    public static function apiTags(\OmegaUp\Request $r): array {
        // Authenticate request
        $r->ensureIdentity();

        \OmegaUp\Validators::validateStringNonEmpty(
            $r['problem_alias'],
            'problem_alias'
        );
        $includeVoted = ($r['include_voted'] == 'true');
        $problem = \OmegaUp\DAO\Problems::getByAlias($r['problem_alias']);
        if (is_null($problem)) {
            throw new \OmegaUp\Exceptions\NotFoundException('problemNotFound');
        }

        return [
            'tags' => \OmegaUp\DAO\ProblemsTags::getProblemTags(
                $problem,
                !\OmegaUp\Authorization::canEditProblem($r->identity, $problem),
                $includeVoted
            ),
        ];
    }

    /**
     * Rejudge problem
     *
     * @omegaup-request-param mixed $problem_alias
     *
     * @throws \OmegaUp\Exceptions\ApiException
     *
     * @return array{status: string}
     */
    public static function apiRejudge(\OmegaUp\Request $r): array {
        $r->ensureIdentity();

        \OmegaUp\Validators::validateStringNonEmpty(
            $r['problem_alias'],
            'problem_alias'
        );
        $problem = \OmegaUp\DAO\Problems::getByAlias($r['problem_alias']);
        if (is_null($problem)) {
            throw new \OmegaUp\Exceptions\NotFoundException('problemNotFound');
        }
        if ($problem->deprecated) {
            throw new \OmegaUp\Exceptions\PreconditionFailedException(
                'problemDeprecated'
            );
        }

        // We need to check that the user actually has admin privileges over
        // the problem.
        if (
            !\OmegaUp\Authorization::isProblemAdmin(
                $r->identity,
                $problem
            )
        ) {
            throw new \OmegaUp\Exceptions\ForbiddenAccessException();
        }

        // Call Grader
        $runs = [];
        try {
            \OmegaUp\DAO\DAO::transBegin();
            $runs = \OmegaUp\DAO\Runs::getByProblem(
                intval(
                    $problem->problem_id
                )
            );

            foreach ($runs as $run) {
                $run->status = 'new';
                $run->version = $problem->current_version;
                $run->verdict = 'JE';
                $run->score = 0;
                $run->contest_score = 0;
                \OmegaUp\DAO\Runs::update($run);

                // Expire details of the run
                \OmegaUp\Controllers\Run::invalidateCacheOnRejudge($run);
            }
            \OmegaUp\DAO\DAO::transEnd();
        } catch (\Exception $e) {
            \OmegaUp\DAO\DAO::transRollback();
            throw $e;
        }
        \OmegaUp\Grader::getInstance()->rejudge($runs, false);

        return [
            'status' => 'ok',
        ];
    }

    /**
     * Update problem contents
     *
     * @omegaup-request-param mixed $email_clarifications
     * @omegaup-request-param mixed $extra_wall_time
     * @omegaup-request-param mixed $input_limit
     * @omegaup-request-param mixed $languages
     * @omegaup-request-param mixed $memory_limit
     * @omegaup-request-param mixed $message
     * @omegaup-request-param mixed $output_limit
     * @omegaup-request-param mixed $overall_wall_time_limit
     * @omegaup-request-param mixed $problem_alias
     * @omegaup-request-param mixed $redirect
     * @omegaup-request-param mixed $selected_tags
     * @omegaup-request-param mixed $source
     * @omegaup-request-param mixed $time_limit
     * @omegaup-request-param mixed $title
     * @omegaup-request-param mixed $update_published
     * @omegaup-request-param mixed $validator
     * @omegaup-request-param mixed $validator_time_limit
     * @omegaup-request-param mixed $visibility
     *
     * @param \OmegaUp\Request $r
     *
     * @return array{rejudged: bool}
     *
     * @throws \OmegaUp\Exceptions\ApiException
     */
    public static function apiUpdate(\OmegaUp\Request $r) {
        $r->ensureMainUserIdentity();
        $problemParams = self::convertRequestToProblemParams(
            $r,
            /*$isRequired=*/ false
        );

        // Validate commit message.
        \OmegaUp\Validators::validateStringNonEmpty($r['message'], 'message');
        return self::updateProblem(
            $r->identity,
            $r->user,
            $problemParams,
            strval($r['message']),
            $problemParams->updatePublished,
            boolval($r['redirect'])
        );
    }

    /**
     * @psalm-suppress MixedInferredReturnType Psalm cannot effectively analyze templated arrays this way
     * @psalm-suppress MismatchingDocblockReturnType Psalm cannot effectively analyze templated arrays this way
     * @template T
     * @param T $array
     * @return T
     */
    private static function arrayDeepCopy($array): array {
        $copy = [];
        /**
         * @var string $key
         * @var mixed $value
         */
        foreach ($array as $key => $value) {
            if (is_array($value)) {
                $copy[$key] = self::arrayDeepCopy($value);
            } else {
                /** @psalm-suppress MixedAssignment Psalm cannot effectively allow assigning mixed this way */
                $copy[$key] = $value;
            }
        }
        /** @var T */
        return $copy;
    }

    /**
     * Converts a duration into milliseconds.
     */
    public static function parseDuration(string $duration): float {
        $milliseconds = 0.0;
        if (
            preg_match_all(
                '/([0-9]*(?:\\.[0-9]*)?)([a-zµ]+)/',
                $duration,
                $matches,
                PREG_SET_ORDER
            ) === false
        ) {
            return $milliseconds;
        }
        /** @var list<string> $match */
        foreach ($matches as $match) {
            if ($match[2] == 'h') {
                $milliseconds += floatval($match[1]) * 3600 * 1000;
            } elseif ($match[2] == 'm') {
                $milliseconds += floatval($match[1]) * 60 * 1000;
            } elseif ($match[2] == 's') {
                $milliseconds += floatval($match[1]) * 1000;
            } elseif ($match[2] == 'ms') {
                $milliseconds += floatval($match[1]);
            } elseif ($match[2] == 'us' || $match[2] == 'µs') {
                $milliseconds += floatval($match[1]) / 1000.0;
            } elseif ($match[2] == 'ns') {
                $milliseconds += floatval($match[1]) / (1000.0 * 1000.0);
            } else {
                throw new \Exception("Unrecognized suffix: {$match[2]}");
            }
        }
        return $milliseconds;
    }

    /**
     * Converts a size into bytes.
     * @param int|string $size
     */
    public static function parseSize($size): int {
        if (is_numeric($size)) {
            return intval($size);
        }
        $bytes = 0;
        if (
            preg_match_all(
                '/([0-9]+)([A-Za-z]+)/',
                $size,
                $matches,
                PREG_SET_ORDER
            ) === false
        ) {
            return $bytes;
        }
        /** @var list<string> $match */
        foreach ($matches as $match) {
            if ($match[2] == 'TiB') {
                $bytes += intval($match[1]) * 1024 * 1024 * 1024 * 1024;
            } elseif ($match[2] == 'GiB') {
                $bytes += intval($match[1]) * 1024 * 1024 * 1024;
            } elseif ($match[2] == 'MiB') {
                $bytes += intval($match[1]) * 1024 * 1024;
            } elseif ($match[2] == 'KiB') {
                $bytes += intval($match[1]) * 1024;
            } elseif ($match[2] == 'B') {
                $bytes += intval($match[1]);
            } else {
                throw new \Exception("Unrecognized suffix: {$match[2]}");
            }
        }
        return $bytes;
    }

    /**
     * @param array{limits: array{ExtraWallTime: string, MemoryLimit: int|string, OutputLimit: int|string, OverallWallTimeLimit: string, TimeLimit: string}, validator: array{name: string, tolerance: float, limits?: array{ExtraWallTime: string, MemoryLimit: int|string, OutputLimit: int|string, OverallWallTimeLimit: string, TimeLimit: string}}} $a
     * @param array{limits: array{ExtraWallTime: string, MemoryLimit: int|string, OutputLimit: int|string, OverallWallTimeLimit: string, TimeLimit: string}, validator: array{name: string, tolerance: float, limits?: array{ExtraWallTime: string, MemoryLimit: int|string, OutputLimit: int|string, OverallWallTimeLimit: string, TimeLimit: string}}} $b
     */
    private static function diffProblemSettings(array $a, array $b): bool {
        if (
            self::parseDuration($a['limits']['TimeLimit']) !==
            self::parseDuration($b['limits']['TimeLimit'])
        ) {
            return true;
        }
        if (
            self::parseDuration($a['limits']['ExtraWallTime']) !==
            self::parseDuration($b['limits']['ExtraWallTime'])
        ) {
            return true;
        }
        if (
            self::parseDuration($a['limits']['OverallWallTimeLimit']) !==
            self::parseDuration($b['limits']['OverallWallTimeLimit'])
        ) {
            return true;
        }
        if (
            self::parseSize($a['limits']['MemoryLimit']) !==
            self::parseSize($b['limits']['MemoryLimit'])
        ) {
            return true;
        }
        if (
            self::parseSize($a['limits']['OutputLimit']) !==
            self::parseSize($b['limits']['OutputLimit'])
        ) {
            return true;
        }
        if ($a['validator']['name'] !== $b['validator']['name']) {
            return true;
        }
        if ($a['validator']['tolerance'] !== $b['validator']['tolerance']) {
            return true;
        }
        if (
            empty($a['validator']['limits']) !==
            empty($b['validator']['limits'])
        ) {
            return true;
        }
        // No further checks are necessary.
        if (
            empty($a['validator']['limits']) ||
            empty($b['validator']['limits'])
        ) {
            return false;
        }

        if (
            self::parseDuration($a['validator']['limits']['TimeLimit']) !==
            self::parseDuration($b['validator']['limits']['TimeLimit'])
        ) {
            return true;
        }
        if (
            self::parseDuration($a['validator']['limits']['ExtraWallTime']) !==
            self::parseDuration($b['validator']['limits']['ExtraWallTime'])
        ) {
            return true;
        }
        if (
            self::parseDuration(
                $a['validator']['limits']['OverallWallTimeLimit']
            ) !==
            self::parseDuration(
                $b['validator']['limits']['OverallWallTimeLimit']
            )
        ) {
            return true;
        }
        if (
            self::parseSize($a['validator']['limits']['MemoryLimit']) !==
            self::parseSize($b['validator']['limits']['MemoryLimit'])
        ) {
            return true;
        }
        if (
            self::parseSize($a['validator']['limits']['OutputLimit']) !==
            self::parseSize($b['validator']['limits']['OutputLimit'])
        ) {
            return true;
        }
        return false;
    }

    /**
     * @return array{rejudged: bool}
     */
    public static function updateProblem(
        \OmegaUp\DAO\VO\Identities $identity,
        \OmegaUp\DAO\VO\Users $user,
        \OmegaUp\ProblemParams $params,
        string $message,
        string $updatePublished,
        bool $redirect
    ) {
        [
            'problem' => $problem,
            'languages' => $languages,
        ] = self::validateCreateOrUpdate(
            $identity,
            $params,
            /*$isRequired=*/ false
        );
        if (is_null($problem) || is_null($problem->alias)) {
            throw new \OmegaUp\Exceptions\NotFoundException(
                'problemNotFound'
            );
        }

        // Update the Problem object
        $valueProperties = [
            'visibility',
            'title',
            'inputLimit' => [
                'alias' => 'input_limit',
            ],
            'emailClarifications' => [
                'alias' => 'email_clarifications',
            ],
            'source',
            'order',
            'languages' => [
                'transform' =>
                /**
                 * @param list<string>|string $value
                 */
                function ($value): string {
                    return is_array($value) ? join(',', $value) : $value;
                }
            ],
        ];
        $params->updateValueParams($problem, $valueProperties);
        $problem->languages = $languages ?: $problem->languages;

        $response = [
            'rejudged' => false,
        ];

        $problemSettings = self::getProblemSettingsDistrib(
            $problem,
            $problem->commit
        );
        unset($problemSettings['cases']);
        unset($problemSettings['slow']);
        $originalProblemSettings = self::arrayDeepCopy($problemSettings);
        self::updateProblemSettings($problemSettings, $params);
        $settingsUpdated = self::diffProblemSettings(
            $originalProblemSettings,
            $problemSettings
        );
        $acceptsSubmissions = $problem->languages !== '';
        $updatedStatementLanguages = [];
        $response['rejudged'] = false;

        try {
            //Begin transaction
            \OmegaUp\DAO\DAO::transBegin();

            $operation = \OmegaUp\ProblemDeployer::UPDATE_SETTINGS;
            if (
                isset($_FILES['problem_contents'])
                && is_array($_FILES['problem_contents'])
                && \OmegaUp\FileHandler::getFileUploader()->isUploadedFile(
                    strval($_FILES['problem_contents']['tmp_name'])
                )
            ) {
                $operation = \OmegaUp\ProblemDeployer::UPDATE_CASES;
            }
            if (
                $operation !== \OmegaUp\ProblemDeployer::UPDATE_SETTINGS ||
                $settingsUpdated
            ) {
                $problemDeployer = new \OmegaUp\ProblemDeployer(
                    $problem->alias,
                    $acceptsSubmissions,
                    $updatePublished != \OmegaUp\ProblemParams::UPDATE_PUBLISHED_NONE
                );
                $problemDeployer->commit(
                    $message,
                    $identity,
                    $operation,
                    $problemSettings
                );

                $needsUpdate = false;
                if (!is_null($problemDeployer->publishedCommit)) {
                    $oldCommit = $problem->commit;
                    $oldVersion = $problem->current_version;
                    [
                        $problem->commit,
                        $problem->current_version,
                    ] = \OmegaUp\Controllers\Problem::resolveCommit(
                        $problem,
                        $problemDeployer->publishedCommit
                    );
                    $response['rejudged'] = ($oldVersion != $problem->current_version);
                    $needsUpdate = $response['rejudged'] || ($oldCommit != $problem->commit);
                }

                if ($needsUpdate) {
                    \OmegaUp\DAO\Runs::createRunsForVersion($problem);
                    \OmegaUp\DAO\Runs::updateVersionToCurrent($problem);
                    if ($updatePublished != \OmegaUp\ProblemParams::UPDATE_PUBLISHED_NON_PROBLEMSET) {
                        \OmegaUp\DAO\ProblemsetProblems::updateVersionToCurrent(
                            $problem,
                            $user,
                            $updatePublished
                        );
                    }
                    $updatedStatementLanguages = $problemDeployer->getUpdatedLanguages();
                }
            }

            // Save the contest object with data sent by user to the database
            \OmegaUp\DAO\Problems::update($problem);

            \OmegaUp\Controllers\Problem::setRestrictedTags($problem);

            \OmegaUp\DAO\DAO::transEnd();
        } catch (\OmegaUp\Exceptions\ApiException $e) {
            // Operation failed in the data layer, rollback transaction
            \OmegaUp\DAO\DAO::transRollback();

            throw $e;
        } catch (\Exception $e) {
            // Operation failed in the data layer, rollback transaction
            \OmegaUp\DAO\DAO::transRollback();
            self::$log->error('Failed to update problem', $e);

            throw $e;
        }

        if ($response['rejudged'] && OMEGAUP_ENABLE_REJUDGE_ON_PROBLEM_UPDATE) {
            self::$log->info(
                'Calling \OmegaUp\Controllers\Problem::apiRejudge'
            );
            try {
                $runs = \OmegaUp\DAO\Runs::getNewRunsForVersion($problem);
                \OmegaUp\Grader::getInstance()->rejudge($runs, false);

                // Expire details of the runs
                foreach ($runs as $run) {
                    \OmegaUp\Cache::deleteFromCache(
                        \OmegaUp\Cache::RUN_ADMIN_DETAILS,
                        strval($run->run_id)
                    );
                }
                \OmegaUp\Cache::deleteFromCache(
                    \OmegaUp\Cache::PROBLEM_STATS,
                    strval($problem->alias)
                );
            } catch (\Exception $e) {
                self::$log->error(
                    'Best effort \OmegaUp\Controllers\Problem::apiRejudge failed',
                    $e
                );
            }
        }

        if ($redirect === true) {
            header("Location: {$_SERVER['HTTP_REFERER']}");
        }

        self::invalidateCache($problem, $updatedStatementLanguages);

        return $response;
    }

    private static function setRestrictedTags(\OmegaUp\DAO\VO\Problems $problem): void {
        \OmegaUp\DAO\ProblemsTags::clearRestrictedTags($problem);
        $languages = explode(',', $problem->languages);
        if (in_array('cat', $languages)) {
            \OmegaUp\Controllers\Problem::addTag(
                'solo-salida',
                true,
                $problem,
                true
            );
        } elseif (!empty(array_intersect(['kp', 'kj'], $languages))) {
            \OmegaUp\Controllers\Problem::addTag('karel', true, $problem, true);
        } else {
            \OmegaUp\Controllers\Problem::addTag(
                'lenguaje',
                true,
                $problem,
                true
            );
        }

        $problemArtifacts = new \OmegaUp\ProblemArtifacts(
            strval($problem->alias)
        );
        /** @var array{cases: array<string, mixed>, interactive?: array{idl: string, language: string, main_source: string, module_name: string, templates: array<string, string>}, limits: array{ExtraWallTime: string, MemoryLimit: int|string, OutputLimit: int|string, OverallWallTimeLimit: string, TimeLimit: string}, validator: array{limits?: array{ExtraWallTime: string, MemoryLimit: int|string, OutputLimit: int|string, OverallWallTimeLimit: string, TimeLimit: string}, name: string, tolerance: float}} $distribSettings */
        $distribSettings = json_decode(
            $problemArtifacts->get('settings.distrib.json'),
            /*assoc=*/true
        );
        if (!empty($distribSettings['interactive'])) {
            \OmegaUp\Controllers\Problem::addTag(
                'interactive',
                true,
                $problem,
                true
            );
        }
    }

    /**
     * Updates loose file
     *
     * @throws \OmegaUp\Exceptions\ApiException
     *
     * @return list<string>
     */
    private static function updateLooseFile(
        \OmegaUp\DAO\VO\Identities $identity,
        \OmegaUp\DAO\VO\Users $user,
        \OmegaUp\DAO\VO\Problems $problem,
        string $directory,
        string $contents,
        string $message,
        ?string $lang,
        string $updatePublished
    ): array {
        // Check that lang is in the ISO 639-1 code list, default is "es".
        \OmegaUp\Validators::validateOptionalInEnum(
            $lang,
            'lang',
            \OmegaUp\Controllers\Problem::ISO639_1
        );
        if (is_null($lang)) {
            $lang = \OmegaUp\Controllers\Identity::getPreferredLanguage(
                $identity
            );
        }
        if (is_null($problem->alias)) {
            throw new \OmegaUp\Exceptions\NotFoundException(
                'problemNotFound'
            );
        }

        $updatedFileLanguages = [];
        try {
            $problemDeployer = new \OmegaUp\ProblemDeployer($problem->alias);
            $problemDeployer->commitLooseFiles(
                "{$lang}.markdown: {$message}",
                $identity,
                [
                    "{$directory}/{$lang}.markdown" => $contents,
                ]
            );
            if ($updatePublished !== \OmegaUp\ProblemParams::UPDATE_PUBLISHED_NONE) {
                [
                    $problem->commit,
                    $problem->current_version
                ] = \OmegaUp\Controllers\Problem::resolveCommit(
                    $problem,
                    $problemDeployer->publishedCommit
                );
                if ($updatePublished !== \OmegaUp\ProblemParams::UPDATE_PUBLISHED_NON_PROBLEMSET) {
                    \OmegaUp\DAO\ProblemsetProblems::updateVersionToCurrent(
                        $problem,
                        $user,
                        $updatePublished
                    );
                }
                \OmegaUp\DAO\Problems::update($problem);
            }
            $updatedFileLanguages = $problemDeployer->getUpdatedLanguages();
        } catch (\OmegaUp\Exceptions\ApiException $e) {
            throw $e;
        }

        return $updatedFileLanguages;
    }

    /**
     * Updates problem statement only
     *
     * @omegaup-request-param mixed $email_clarifications
     * @omegaup-request-param mixed $extra_wall_time
     * @omegaup-request-param mixed $input_limit
     * @omegaup-request-param mixed $lang
     * @omegaup-request-param mixed $languages
     * @omegaup-request-param mixed $memory_limit
     * @omegaup-request-param mixed $message
     * @omegaup-request-param mixed $output_limit
     * @omegaup-request-param mixed $overall_wall_time_limit
     * @omegaup-request-param mixed $problem_alias
     * @omegaup-request-param mixed $selected_tags
     * @omegaup-request-param mixed $source
     * @omegaup-request-param mixed $statement
     * @omegaup-request-param mixed $time_limit
     * @omegaup-request-param mixed $title
     * @omegaup-request-param mixed $update_published
     * @omegaup-request-param mixed $validator
     * @omegaup-request-param mixed $validator_time_limit
     * @omegaup-request-param mixed $visibility
     *
     * @throws \OmegaUp\Exceptions\ApiException
     *
     * @return array{status: string}
     */
    public static function apiUpdateStatement(\OmegaUp\Request $r): array {
        $r->ensureMainUserIdentity();
        $problemParams = self::convertRequestToProblemParams(
            $r,
            /*$isRequired=*/ false
        );
        \OmegaUp\Validators::validateStringNonEmpty(
            $r['problem_alias'],
            'problem_alias'
        );

        $problem = \OmegaUp\DAO\Problems::getByAlias($r['problem_alias']);
        if (is_null($problem)) {
            throw new \OmegaUp\Exceptions\NotFoundException(
                'problemNotFound'
            );
        }
        \OmegaUp\Validators::validateStringNonEmpty(
            $r['statement'],
            'statement'
        );
        \OmegaUp\Validators::validateStringNonEmpty($r['message'], 'message');
        \OmegaUp\Validators::validateOptionalInEnum(
            $r['lang'],
            'lang',
            \OmegaUp\Controllers\Problem::ISO639_1
        );
        self::updateStatement(
            $r->identity,
            $r->user,
            $problem,
            $r['statement'],
            $r['message'],
            $r['lang'],
            $problemParams->updatePublished
        );
        return [
            'status' => 'ok'
        ];
    }

    private static function updateStatement(
        \OmegaUp\DAO\VO\Identities $identity,
        \OmegaUp\DAO\VO\Users $user,
        \OmegaUp\DAO\VO\Problems $problem,
        string $statement,
        string $message,
        ?string $lang,
        string $updatePublished
    ): void {
        $updatedFileLanguages = self::updateLooseFile(
            $identity,
            $user,
            $problem,
            'statements',
            $statement,
            $message,
            $lang,
            $updatePublished
        );
        self::invalidateCache($problem, $updatedFileLanguages);
    }

    /**
     * Updates problem solution only
     *
     * @omegaup-request-param mixed $email_clarifications
     * @omegaup-request-param mixed $extra_wall_time
     * @omegaup-request-param mixed $input_limit
     * @omegaup-request-param mixed $lang
     * @omegaup-request-param mixed $languages
     * @omegaup-request-param mixed $memory_limit
     * @omegaup-request-param mixed $message
     * @omegaup-request-param mixed $output_limit
     * @omegaup-request-param mixed $overall_wall_time_limit
     * @omegaup-request-param mixed $problem_alias
     * @omegaup-request-param mixed $selected_tags
     * @omegaup-request-param mixed $solution
     * @omegaup-request-param mixed $source
     * @omegaup-request-param mixed $time_limit
     * @omegaup-request-param mixed $title
     * @omegaup-request-param mixed $update_published
     * @omegaup-request-param mixed $validator
     * @omegaup-request-param mixed $validator_time_limit
     * @omegaup-request-param mixed $visibility
     *
     * @throws \OmegaUp\Exceptions\ApiException
     *
     * @return array{status: string}
     */
    public static function apiUpdateSolution(\OmegaUp\Request $r): array {
        $r->ensureMainUserIdentity();
        $problemParams = self::convertRequestToProblemParams(
            $r,
            /*$isRequired=*/ false
        );
        [
            'problem' => $problem,
        ] = self::validateCreateOrUpdate(
            $r->identity,
            $problemParams,
            /*$isRequired=*/ false
        );
        if (is_null($problem)) {
            throw new \OmegaUp\Exceptions\NotFoundException(
                'problemNotFound'
            );
        }
        \OmegaUp\Validators::validateStringNonEmpty($r['solution'], 'solution');
        \OmegaUp\Validators::validateStringNonEmpty($r['message'], 'message');
        \OmegaUp\Validators::validateOptionalInEnum(
            $r['lang'],
            'lang',
            \OmegaUp\Controllers\Problem::ISO639_1
        );

        $updatedFileLanguages = self::updateLooseFile(
            $r->identity,
            $r->user,
            $problem,
            'solutions',
            $r['solution'],
            $r['message'],
            $r['lang'],
            $problemParams->updatePublished
        );
        self::invalidateSolutionCache($problem, $updatedFileLanguages);
        return [
            'status' => 'ok'
        ];
    }

    /**
     * Invalidates the various caches of the problem, as well as updating the
     * languages.
     *
     * @param \OmegaUp\DAO\VO\Problems $problem the problem
     * @param list<string> $updatedLanguages the list of updated statement file
     *        languages.
     */
    private static function invalidateCache(
        \OmegaUp\DAO\VO\Problems $problem,
        $updatedLanguages
    ): void {
        self::updateLanguages($problem);

        // Invalidate problem statement or solution cache
        foreach ($updatedLanguages as $lang) {
            \OmegaUp\Cache::deleteFromCache(
                \OmegaUp\Cache::PROBLEM_STATEMENT,
                "{$problem->alias}-{$problem->commit}-{$lang}-markdown"
            );
        }
        \OmegaUp\Cache::deleteFromCache(
            \OmegaUp\Cache::PROBLEM_SETTINGS_DISTRIB,
            "{$problem->alias}-{$problem->commit}"
        );
    }

    /**
     * Invalidates the problem solution cache
     *
     * @param \OmegaUp\DAO\VO\Problems $problem the problem
     * @param list<string> $updatedLanguages the list of updated loose file
     *        languages.
     */
    private static function invalidateSolutionCache(
        \OmegaUp\DAO\VO\Problems $problem,
        $updatedLanguages
    ): void {
        // Invalidate problem solution cache
        foreach ($updatedLanguages as $lang) {
            \OmegaUp\Cache::deleteFromCache(
                \OmegaUp\Cache::PROBLEM_SOLUTION,
                "{$problem->alias}-{$problem->commit}-{$lang}-markdown"
            );
        }
        \OmegaUp\Cache::deleteFromCache(
            \OmegaUp\Cache::PROBLEM_SOLUTION_EXISTS,
            "{$problem->alias}-{$problem->commit}"
        );
    }

    /**
     * Validate problem Details API
     *
     * @throws \OmegaUp\Exceptions\ApiException
     * @throws \OmegaUp\Exceptions\NotFoundException
     * @throws \OmegaUp\Exceptions\ForbiddenAccessException
     *
     * @return array{exists: bool, lang: string, problem: null|\OmegaUp\DAO\VO\Problems, problemset: null|\OmegaUp\DAO\VO\Problemsets}
     */
    private static function validateDetails(
        ?\OmegaUp\DAO\VO\Identities $identity,
        ?string $contestAlias,
        string $problemAlias,
        ?string $lang,
        string $statementType,
        ?int $problemsetId
    ): array {
        // Lang is optional. Default is user's preferred.
        if (!is_null($lang)) {
            if (strlen($lang) < 2) {
                throw new \OmegaUp\Exceptions\InvalidParameterException(
                    'parameterStringTooShort',
                    'lang',
                    ['min_length' => '2']
                );
            }
            if (strlen($lang) > 2) {
                throw new \OmegaUp\Exceptions\InvalidParameterException(
                    'parameterStringTooLong',
                    'lang',
                    ['max_length' => '2']
                );
            }
        } else {
            $lang = \OmegaUp\Controllers\Identity::getPreferredLanguage(
                $identity
            );
        }
        $response = [
            'exists' => false,
            'problem' => null,
            'problemset' => null,
            'lang' => $lang,
        ];

        $problem = \OmegaUp\DAO\Problems::getByAlias($problemAlias);
        if (is_null($problem)) {
            return $response;
        }

        if ($statementType !== 'markdown' && $statementType !== '') {
            throw new \OmegaUp\Exceptions\NotFoundException(
                'invalidStatementType'
            );
        }

        // If we request a problem inside a contest
        $problemset = self::validateProblemset(
            $problem,
            $problemsetId,
            $contestAlias
        );

        $response['exists'] = true;
        $response['problem'] = $problem;

        if (!is_null($problemset) && isset($problemset['problemset'])) {
            if (is_null($identity)) {
                throw new \OmegaUp\Exceptions\NotFoundException('userNotFound');
            }
            if (
                !\OmegaUp\Authorization::isAdmin(
                    $identity,
                    $problemset['problemset']
                )
            ) {
                // If the contest is private, verify that our user is invited
                if (!empty($problemset['contest'])) {
                    if (
                        !\OmegaUp\Controllers\Contest::isPublic(
                            $problemset['contest']->admission_mode
                        )
                    ) {
                        if (
                            is_null(\OmegaUp\DAO\ProblemsetIdentities::getByPK(
                                $identity->identity_id,
                                $problemset['problemset']->problemset_id
                            ))
                        ) {
                            throw new \OmegaUp\Exceptions\ForbiddenAccessException();
                        }
                    }
                    // If the contest has not started, non-admin users should not see it
                    if (
                        !\OmegaUp\DAO\Contests::hasStarted(
                            $problemset['contest']
                        )
                    ) {
                        throw new \OmegaUp\Exceptions\ForbiddenAccessException(
                            'contestNotStarted'
                        );
                    }
                } else {    // Not a contest, but we still have a problemset
                    if (
                        !\OmegaUp\Authorization::canSubmitToProblemset(
                            $identity,
                            $problemset['problemset']
                        )
                    ) {
                        throw new \OmegaUp\Exceptions\ForbiddenAccessException();
                    }
                    // TODO: Check start times.
                }
            }
            $response['problemset'] = $problemset['problemset'];
        } else {
            if (
                is_null($identity)
                || !\OmegaUp\Authorization::canEditProblem(
                    $identity,
                    $problem
                )
            ) {
                // If the problem is requested outside a contest, we need to
                // check that it is not private
                if (!\OmegaUp\DAO\Problems::isVisible($problem)) {
                    throw new \OmegaUp\Exceptions\ForbiddenAccessException(
                        'problemIsPrivate'
                    );
                }
            }
        }
        return $response;
    }

    /**
     * Gets the problem resource (statement/solution) from the gitserver.
     *
     * @param array{directory: string, alias: string|null, commit: string, language: string} $params
     *
     * @throws \OmegaUp\Exceptions\InvalidFilesystemOperationException
     *
     * @return array{language: string, markdown: string, images: array<string, string>} The contents of the resource, plus some metadata.
     */
    public static function getProblemResourceImpl(array $params): array {
        if (is_null($params['alias'])) {
            throw new \OmegaUp\Exceptions\NotFoundException('problemNotFound');
        }
        $problemArtifacts = new \OmegaUp\ProblemArtifacts(
            $params['alias'],
            $params['commit']
        );
        $sourcePath = "{$params['directory']}/{$params['language']}.markdown";

        // Read the file that contains the source
        if (!$problemArtifacts->exists($sourcePath)) {
            // If there is no language file for the problem, return the Spanish
            // version.
            $params['language'] = 'es';
            $sourcePath = "{$params['directory']}/{$params['language']}.markdown";
        }

        $result = [
            'language' => $params['language'],
            'images' => [],
        ];
        try {
            $result['markdown'] = mb_convert_encoding(
                $problemArtifacts->get(
                    $sourcePath
                ),
                'utf-8'
            );
        } catch (\Exception $e) {
            throw new \OmegaUp\Exceptions\InvalidFilesystemOperationException(
                'statementNotFound'
            );
        }

        // Get all the images' mappings.
        $statementFiles = $problemArtifacts->lsTree($params['directory']);
        foreach ($statementFiles as $file) {
            $extension = pathinfo($file['name'], PATHINFO_EXTENSION);
            if (!in_array($extension, self::IMAGE_EXTENSIONS)) {
                continue;
            }
            $result['images'][$file['name']] = (
                IMAGES_URL_PATH . "{$params['alias']}/{$file['id']}.{$extension}"
            );
            $imagePath = (
                IMAGES_PATH . "{$params['alias']}/{$file['id']}.{$extension}"
            );
            if (!@file_exists($imagePath)) {
                @mkdir(IMAGES_PATH . $params['alias'], 0755, true);
                file_put_contents(
                    $imagePath,
                    $problemArtifacts->get(
                        "{$params['directory']}/{$file['name']}"
                    )
                );
            }
        }
        return $result;
    }

    /**
     * Gets the problem statement from the gitserver.
     *
     * @param string $alias    The problem alias.
     * @param string $commit   The git commit at which to get the statement.
     * @param string $language The language of the problem. Will default to
     *                           Spanish if not found.
     *
     * @throws \OmegaUp\Exceptions\InvalidFilesystemOperationException
     *
     * @return array{language: string, markdown: string, images: array<string, string>} The contents of the file.
     */
    public static function getProblemStatement(
        string $alias,
        string $commit,
        string $language
    ): array {
        return \OmegaUp\Cache::getFromCacheOrSet(
            \OmegaUp\Cache::PROBLEM_STATEMENT,
            "{$alias}-{$commit}-{$language}-markdown",
            /** @return array{language: string, images: array<string, string>, markdown: string} */
            function () use ($alias, $commit, $language) {
                return \OmegaUp\Controllers\Problem::getProblemResourceImpl([
                    'directory' => 'statements',
                    'alias' => $alias,
                    'commit' => $commit,
                    'language' => $language,
                ]);
            },
            APC_USER_CACHE_PROBLEM_STATEMENT_TIMEOUT
        );
        return $response;
    }

    /**
     * Gets the problem solution from the gitserver.
     *
     * @param \OmegaUp\DAO\VO\Problems $problem  The problem.
     * @param string   $commit   The git commit at which to get the solution.
     * @param string   $language The language of the solution. Will default to
     *                           Spanish if not found.
     *
     * @throws \OmegaUp\Exceptions\InvalidFilesystemOperationException
     *
     * @return array{language: string, markdown: string, images: array<string, string>} The contents of the file.
     */
    public static function getProblemSolution(
        \OmegaUp\DAO\VO\Problems $problem,
        string $commit,
        string $language
    ): array {
        return \OmegaUp\Cache::getFromCacheOrSet(
            \OmegaUp\Cache::PROBLEM_SOLUTION,
            "{$problem->alias}-{$commit}-{$language}-markdown",
            /** @return array{language: string, markdown: string, images: array<string, string>} */
            function () use ($problem, $commit, $language): array {
                return \OmegaUp\Controllers\Problem::getProblemResourceImpl([
                    'directory' => 'solutions',
                    'alias' => strval($problem->alias),
                    'commit' => $commit,
                    'language' => $language,
                ]);
            },
            APC_USER_CACHE_PROBLEM_STATEMENT_TIMEOUT
        );
    }

    /**
     * Gets the distributable problem settings for the problem, using the cache
     * if needed.
     *
     * @return array{cases: array<string, array{in: string, out: string, weight?: float}>, limits: array{ExtraWallTime: string, TimeLimit: string, OverallWallTimeLimit: string, MemoryLimit: int|string, OutputLimit: int|string}, validator: array{limits?: array{ExtraWallTime: string, MemoryLimit: int|string, OutputLimit: int|string, OverallWallTimeLimit: string, TimeLimit: string}, name: string, tolerance: float}, slow: bool}
     */
    private static function getProblemSettingsDistrib(
        \OmegaUp\DAO\VO\Problems $problem,
        string $commit
    ): array {
        return \OmegaUp\Cache::getFromCacheOrSet(
            \OmegaUp\Cache::PROBLEM_SETTINGS_DISTRIB,
            "{$problem->alias}-{$problem->commit}",
            /** @return array{cases: array<string, array{in: string, out: string, weight?: float}>, limits: array{ExtraWallTime: string, TimeLimit: string, OverallWallTimeLimit: string, MemoryLimit: int|int, OutputLimit: int|string}, validator: array{limits?: array{ExtraWallTime: string, MemoryLimit: int|string, OutputLimit: int|string, OverallWallTimeLimit: string, TimeLimit: string}, name: string, tolerance: float}, slow: bool} */
            function () use ($problem): array {
                return \OmegaUp\Controllers\Problem::getProblemSettingsDistribImpl([
                    'alias' => strval($problem->alias),
                    'commit' => $problem->commit,
                ]);
            },
            APC_USER_CACHE_PROBLEM_STATEMENT_TIMEOUT
        );
    }

    /**
     * Gets the distributable problem settings for the problem.
     *
     * @param array{alias: string, commit: string} $params
     *
     * @return array{cases: array<string, array{in: string, out: string, weight?: float}>, limits: array{ExtraWallTime: string, TimeLimit: string, OverallWallTimeLimit: string, MemoryLimit: int|int, OutputLimit: int|string}, validator: array{limits?: array{ExtraWallTime: string, MemoryLimit: int|string, OutputLimit: int|string, OverallWallTimeLimit: string, TimeLimit: string}, name: string, tolerance: float}, slow: bool}
     */
    public static function getProblemSettingsDistribImpl(array $params): array {
        /** @var array{cases: array<string, array{in: string, out: string, weight?: float}>, limits: array{ExtraWallTime: string, TimeLimit: string, OverallWallTimeLimit: string, MemoryLimit: int|int, OutputLimit: int|string}, validator: array{limits?: array{ExtraWallTime: string, MemoryLimit: int|string, OutputLimit: int|string, OverallWallTimeLimit: string, TimeLimit: string}, name: string, tolerance: float}, slow: bool} */
        return json_decode(
            (new \OmegaUp\ProblemArtifacts(
                $params['alias'],
                $params['commit']
            ))->get(
                'settings.distrib.json'
            ),
            /*assoc=*/true
        );
    }

    /**
     * Entry point for Problem Download API
     *
     * @omegaup-request-param mixed $problem_alias
     *
     * @param \OmegaUp\Request $r
     *
     * @throws \OmegaUp\Exceptions\InvalidFilesystemOperationException
     *
     * @return void
     */
    public static function apiDownload(\OmegaUp\Request $r): void {
        $r->ensureIdentity();

        // Validate request
        \OmegaUp\Validators::validateStringNonEmpty(
            $r['problem_alias'],
            'problem_alias'
        );
        $problem = self::validateDownload(
            $r->identity,
            $r['problem_alias']
        );

        header('Pragma: public');
        header('Expires: 0');
        header('Cache-Control: must-revalidate, post-check=0, pre-check=0');
        header('Content-Type: application/zip');
        header(
            "Content-Disposition: attachment;filename={$problem->alias}.zip"
        );
        header('Content-Transfer-Encoding: binary');
        $problemArtifacts = new \OmegaUp\ProblemArtifacts(
            strval($problem->alias)
        );
        $problemArtifacts->download();

        die();
    }

    /**
     * Validate problem Download API
     *
     * @throws \OmegaUp\Exceptions\ApiException
     * @throws \OmegaUp\Exceptions\NotFoundException
     * @throws \OmegaUp\Exceptions\ForbiddenAccessException
     *
     * @return \OmegaUp\DAO\VO\Problems
     */
    private static function validateDownload(
        \OmegaUp\DAO\VO\Identities $identity,
        string $problemAlias
    ): \OmegaUp\DAO\VO\Problems {
        $problem = \OmegaUp\DAO\Problems::getByAlias($problemAlias);
        if (is_null($problem)) {
            throw new \OmegaUp\Exceptions\NotFoundException('problemNotFound');
        }

        if (!\OmegaUp\Authorization::canEditProblem($identity, $problem)) {
            throw new \OmegaUp\Exceptions\ForbiddenAccessException();
        }

        return $problem;
    }

    /**
     * Validate problemset Details API
     *
     * @return null|array{contest?:\OmegaUp\DAO\VO\Contests, problemset: \OmegaUp\DAO\VO\Problemsets}
     * @throws \OmegaUp\Exceptions\ApiException
     * @throws \OmegaUp\Exceptions\NotFoundException
     */
    private static function validateProblemset(
        \OmegaUp\DAO\VO\Problems $problem,
        ?int $problemsetId,
        ?string $contestAlias = null
    ) {
        $problemNotFound = null;
        $response = [];
        if (!empty($contestAlias)) {
            // Is it a valid contest_alias?
            $response['contest'] = \OmegaUp\DAO\Contests::getByAlias(
                $contestAlias
            );
            if (is_null($response['contest'])) {
                throw new \OmegaUp\Exceptions\NotFoundException(
                    'contestNotFound'
                );
            }
            $response['problemset'] = \OmegaUp\DAO\Problemsets::getByPK(
                intval(
                    $response['contest']->problemset_id
                )
            );
            if (is_null($response['problemset'])) {
                throw new \OmegaUp\Exceptions\NotFoundException(
                    'contestNotFound'
                );
            }
            $problemNotFound = 'problemNotFoundInContest';
        } elseif (!is_null($problemsetId)) {
            // Is it a valid problemset_id?
            $response['problemset'] = \OmegaUp\DAO\Problemsets::getByPK(
                $problemsetId
            );
            if (is_null($response['problemset'])) {
                throw new \OmegaUp\Exceptions\NotFoundException(
                    'problemsetNotFound'
                );
            }
            $problemNotFound = 'problemNotFoundInProblemset';
        } else {
            // Nothing to see here, move along.
            return null;
        }

        // Is the problem actually in the problemset?
        if (
            is_null(\OmegaUp\DAO\ProblemsetProblems::getByPK(
                $response['problemset']->problemset_id,
                $problem->problem_id
            ))
        ) {
            throw new \OmegaUp\Exceptions\NotFoundException($problemNotFound);
        }

        return $response;
    }

    /**
     * Entry point for Problem Details API
     *
     * @omegaup-request-param mixed $contest_alias
     * @omegaup-request-param mixed $lang
     * @omegaup-request-param mixed $prevent_problemset_open
     * @omegaup-request-param mixed $problem_alias
     * @omegaup-request-param mixed $problemset_id
     * @omegaup-request-param mixed $show_solvers
     * @omegaup-request-param mixed $statement_type
     *
     * @throws \OmegaUp\Exceptions\InvalidFilesystemOperationException
     *
     * @return array{accepted?: int, admin?: bool, alias?: string, commit?: string, creation_date?: int, difficulty?: float|null, email_clarifications?: bool, exists: bool, input_limit?: int, languages?: list<string>, order?: string, points?: float, preferred_language?: string, problemsetter?: array{creation_date: int, name: string, username: string}, quality_seal?: bool, runs?: list<array{alias: string, contest_score: float|null, guid: string, language: string, memory: int, penalty: int, runtime: int, score: float, status: string, submit_delay: int, time: int, username: string, verdict: string}>, score?: float, settings?: array{cases: array<string, array{in: string, out: string, weight?: float}>, limits: array{MemoryLimit: int|string, OverallWallTimeLimit: string, TimeLimit: string}, validator?: array{name: string, tolerance?: float}}, solvers?: list<array{language: string, memory: float, runtime: float, time: int, username: string}>, source?: string, statement?: array{images: array<string, string>, language: string, markdown: string}, submissions?: int, title?: string, version?: string, visibility?: int, visits?: int}
     */
    public static function apiDetails(\OmegaUp\Request $r): array {
        $r->ensureBool('show_solvers', /*required=*/false);
        $r->ensureBool('prevent_problemset_open', /*required=*/false);
        \OmegaUp\Validators::validateOptionalStringNonEmpty($r['lang'], 'lang');
        \OmegaUp\Validators::validateOptionalStringNonEmpty(
            $r['contest_alias'],
            'contest_alias'
        );
        \OmegaUp\Validators::validateValidAlias(
            $r['problem_alias'],
            'problem_alias'
        );
        try {
            $r->ensureIdentity();
        } catch (\OmegaUp\Exceptions\UnauthorizedException $e) {
            // Do nothing. Not logged user can access here
        }
        $result = self::getValidProblemAndProblemset(
            $r->identity,
            $r['contest_alias'],
            $r['problem_alias'],
            $r['lang'],
            !is_null($r['statement_type']) ? strval($r['statement_type']) : '',
            !is_null($r['problemset_id']) ? intval($r['problemset_id']) : null
        );
        [
            'exists' => $problemExisits,
            'problem' => $problem,
            'problemset' => $problemset,
        ] = $result;
        unset($result['lang']);
        if (!$problemExisits || is_null($problem)) {
            return $result;
        }
        $details = self::getProblemDetails(
            $r->identity,
            $problem,
            $problemset,
            strval($r['lang']),
            boolval($r['show_solvers']),
            boolval($r['prevent_problemset_open']),
            $r['contest_alias']
        );
        if (is_null($details)) {
            return [
                'exists' => false,
            ];
        }
        $details['exists'] = true;
        return $details;
    }

    /**
     * Get user. Allow unauthenticated requests if we are not opening a problem
     * inside a contest
     *
     * @throws \OmegaUp\Exceptions\UnauthorizedException
     *
     * @return array{exists: bool, lang: string, problem: null|\OmegaUp\DAO\VO\Problems, problemset: null|\OmegaUp\DAO\VO\Problemsets}
     */
    private static function getValidProblemAndProblemset(
        ?\OmegaUp\DAO\VO\Identities $identity,
        ?string $contestAlias,
        string $problemAlias,
        ?string $lang,
        string $statementType,
        ?int $problemsetId
    ): array {
        if (is_null($identity) && !is_null($contestAlias)) {
            throw new \OmegaUp\Exceptions\UnauthorizedException(
                'userNotAllowed'
            );
        }

        // Validate request and return the object
        return self::validateDetails(
            $identity,
            $contestAlias,
            $problemAlias,
            $lang,
            $statementType,
            $problemsetId
        );
    }

    /**
     * Get the extra problem details with all the validations
     * @return null|array{statement: array{language: string, images: array<string, string>, markdown: string}, settings: array{cases: array<string, array{in: string, out: string, weight?: float}>, limits: array{TimeLimit: string, OverallWallTimeLimit: string, MemoryLimit: int|string}, validator: array{name: string, tolerance?: float}}, preferred_language?: string, problemsetter?: array{username: string, name: string, creation_date: int}, version: string, commit: string, title: string, alias: string, input_limit: int, visits: int, submissions: int, accepted: int, difficulty: null|float, creation_date: int, source?: string, order: string, points: null|float, visibility: int, quality_seal: bool, languages: list<string>, email_clarifications: bool, runs?: list<array{guid: string, language: string, status: string, verdict: string, runtime: int, penalty: int, memory: int, score: float, contest_score: float|null, time: int, submit_delay: int, alias: string, username: string}>, admin?: bool, solvers?: list<array{username: string, language: string, runtime: float, memory: float, time: int}>, points: float, score: float}
     */
    private static function getProblemDetails(
        ?\OmegaUp\DAO\VO\Identities $loggedIdentity,
        \OmegaUp\DAO\VO\Problems $problem,
        ?\OmegaUp\DAO\VO\Problemsets $problemset,
        string $statementLanguage,
        bool $showSolvers,
        bool $preventProblemsetOpen,
        ?string $contestAlias
    ): ?array {
        $response = [];

        // Get the expected commit version.
        $commit = $problem->commit;
        $version = strval($problem->current_version);
        if (!empty($problemset)) {
            $problemsetProblem = \OmegaUp\DAO\ProblemsetProblems::getByPK(
                $problemset->problemset_id,
                $problem->problem_id
            );
            if (is_null($problemsetProblem)) {
                return null;
            }
            $commit = $problemsetProblem->commit;
            $version = strval($problemsetProblem->version);
        }

        $response['statement'] = \OmegaUp\Controllers\Problem::getProblemStatement(
            strval($problem->alias),
            $commit,
            $statementLanguage
        );
        $response['settings'] = \OmegaUp\Controllers\Problem::getProblemSettingsDistrib(
            $problem,
            $commit
        );

        // Add preferred language of the user.
        if (!is_null($loggedIdentity) && !is_null($loggedIdentity->username)) {
            $userData = \OmegaUp\Controllers\User::getUserProfile(
                $loggedIdentity,
                $loggedIdentity,
                /**$omitRank=*/true
            );
            if (
                !empty($userData) &&
                !empty($userData['preferred_language'])
            ) {
                $response['preferred_language'] = strval(
                    $userData['preferred_language']
                );
            }
        }

        // Add the problem the response
        $response['title'] = strval($problem->title);
        $response['alias'] = strval($problem->alias);
        $response['input_limit'] = $problem->input_limit;
        $response['visits'] = $problem->visits;
        $response['submissions'] = $problem->submissions;
        $response['accepted'] = $problem->accepted;
        $response['difficulty'] = $problem->difficulty;
        $response['creation_date'] = $problem->creation_date;
        $response['source'] = strval($problem->source);
        $response['order'] = $problem->order;
        $response['visibility'] = $problem->visibility;
        $response['email_clarifications'] = $problem->email_clarifications;
        $response['quality_seal'] = $problem->quality_seal;
        $response['version'] = $version;
        $response['commit'] = $commit;

        // If the problem is public or if the user has admin privileges, show the
        // problem source and alias of owner.
        if (
            \OmegaUp\DAO\Problems::isVisible($problem) ||
            (
                !is_null($loggedIdentity) &&
                \OmegaUp\Authorization::isProblemAdmin(
                    $loggedIdentity,
                    $problem
                )
            )
        ) {
            if (is_null($problem->acl_id)) {
                throw new \OmegaUp\Exceptions\NotFoundException(
                    'problemNotFound'
                );
            }
            $acl = \OmegaUp\DAO\ACLs::getByPK($problem->acl_id);
            if (is_null($acl) || is_null($acl->owner_id)) {
                throw new \OmegaUp\Exceptions\NotFoundException('userNotFound');
            }
            $problemsetter = \OmegaUp\DAO\Identities::findByUserId(
                $acl->owner_id
            );
            if (is_null($problemsetter) || is_null($problemsetter->username)) {
                throw new \OmegaUp\Exceptions\NotFoundException('userNotFound');
            }
            $response['problemsetter'] = [
                'username' => $problemsetter->username,
                'name' => $problemsetter->name ?? $problemsetter->username,
                'creation_date' => intval(\OmegaUp\DAO\DAO::fromMySQLTimestamp(
                    $response['creation_date']
                )),
            ];
        } else {
            unset($response['source']);
        }

        $problemsetId = !is_null(
            $problemset
        ) ? intval(
            $problemset->problemset_id
        ) : null;

        if (!is_null($loggedIdentity)) {
            // Get all the available runs done by the current_user
            $runsArray = \OmegaUp\DAO\Runs::getForProblemDetails(
                intval($problem->problem_id),
                $problemsetId,
                intval($loggedIdentity->identity_id)
            );

            // Add each filtered run to an array
            $results = [];
            foreach ($runsArray as $run) {
                $run['alias'] = strval($problem->alias);
                $run['username'] = strval($loggedIdentity->username);
                $results[] = $run;
            }
            $response['runs'] = $results;
        }

        if (!is_null($problemset) && !is_null($loggedIdentity)) {
            $response['admin'] = \OmegaUp\Authorization::isAdmin(
                $loggedIdentity,
                $problemset
            );
            if (!$response['admin'] || $preventProblemsetOpen !== true) {
                if (is_null($problemset->problemset_id)) {
                    throw new \OmegaUp\Exceptions\NotFoundException(
                        'problemsetNotFound'
                    );
                }
                // At this point, contestant_user relationship should be established.
                $container = \OmegaUp\DAO\Problemsets::getProblemsetContainer(
                    $problemset->problemset_id
                );
                if (is_null($container)) {
                    throw new \OmegaUp\Exceptions\NotFoundException(
                        'problemsetNotFound'
                    );
                }
                \OmegaUp\DAO\ProblemsetIdentities::checkAndSaveFirstTimeAccess(
                    $loggedIdentity,
                    $container,
                    \OmegaUp\Authorization::canSubmitToProblemset(
                        $loggedIdentity,
                        $problemset
                    )
                );
            }

            // As last step, register the problem as opened
            if (
                !\OmegaUp\DAO\ProblemsetProblemOpened::getByPK(
                    $problemsetId,
                    $problem->problem_id,
                    $loggedIdentity->identity_id
                )
            ) {
                \OmegaUp\DAO\ProblemsetProblemOpened::create(new \OmegaUp\DAO\VO\ProblemsetProblemOpened([
                    'problemset_id' => $problemset->problemset_id,
                    'problem_id' => $problem->problem_id,
                    'open_time' => \OmegaUp\Time::get(),
                    'identity_id' => $loggedIdentity->identity_id,
                ]));
            }
        } elseif ($showSolvers) {
            $response['solvers'] = \OmegaUp\DAO\Runs::getBestSolvingRunsForProblem(
                intval($problem->problem_id)
            );
        }

        if (!is_null($loggedIdentity)) {
            \OmegaUp\DAO\ProblemViewed::MarkProblemViewed(
                intval($loggedIdentity->identity_id),
                intval($problem->problem_id)
            );
        }

        // send the supported languages as a JSON array instead of csv
        // array_filter is needed to handle when $response['languages'] is empty
        /** @var list<string> */
        $response['languages'] = array_filter(
            explode(',', $problem->languages)
        );

        $response['points'] = round(
            100.0 / (log(
                max(
                    $response['accepted'],
                    1.0
                ) + 1,
                2
            )),
            2
        );
        if (is_null($loggedIdentity)) {
            $response['score'] = 0.0;
        } else {
            $response['score'] = self::bestScore(
                $problem,
                $problemsetId,
                $contestAlias,
                intval($loggedIdentity->identity_id)
            );
        }
        return $response;
    }

    /**
     * Returns the solution for a problem if conditions are satisfied.
     *
     * @omegaup-request-param mixed $contest_alias
     * @omegaup-request-param mixed $forfeit_problem
     * @omegaup-request-param mixed $lang
     * @omegaup-request-param mixed $problem_alias
     * @omegaup-request-param mixed $problemset_id
     * @omegaup-request-param mixed $statement_type
     *
     * @throws \OmegaUp\Exceptions\InvalidFilesystemOperationException
     *
     * @return array{exists: bool, solution?: array{language: string, markdown: string, images: array<string, string>}}
     */
    public static function apiSolution(\OmegaUp\Request $r): array {
        $r->ensureMainUserIdentity();
        \OmegaUp\Validators::validateValidAlias(
            $r['problem_alias'],
            'problem_alias'
        );

        // Validate request
        $response = self::validateDetails(
            $r->identity,
            !is_null($r['contest_alias']) ? strval($r['contest_alias']) : null,
            $r['problem_alias'],
            !is_null($r['lang']) ? strval($r['lang']) : null,
            !is_null($r['statement_type']) ? strval($r['statement_type']) : '',
            !is_null($r['problemset_id']) ? intval($r['problemset_id']) : null
        );
        if (is_null($response['problem'])) {
            return [
                'exists' => false,
            ];
        }
        $problemset = $response['problemset'];
        $problem = $response['problem'];
        $lang = $response['lang'];

        // Get the expected commit version.
        $commit = $problem->commit;
        $version = strval($problem->current_version);
        if (!empty($problemset)) {
            $problemsetProblem = \OmegaUp\DAO\ProblemsetProblems::getByPK(
                $problemset->problemset_id,
                $problem->problem_id
            );
            if (is_null($problemsetProblem)) {
                return [
                    'exists' => false,
                ];
            }
            $commit = $problemsetProblem->commit;
            $version = strval($problemsetProblem->version);
        }

        if (
            !\OmegaUp\Authorization::canViewProblemSolution(
                $r->identity,
                $problem
            )
        ) {
            $r->ensureBool('forfeit_problem', false /*isRequired*/);
            if ($r['forfeit_problem'] !== true) {
                throw new \OmegaUp\Exceptions\ForbiddenAccessException(
                    'problemSolutionNotVisible'
                );
            }
            $seenSolutions = \OmegaUp\DAO\ProblemsForfeited::getProblemsForfeitedCount(
                $r->user
            );
            $allowedSolutions = intval(
                \OmegaUp\DAO\Problems::getProblemsSolvedCount(
                    $r->identity
                ) /
                \OmegaUp\Controllers\ProblemForfeited::SOLVED_PROBLEMS_PER_ALLOWED_SOLUTION
            );
            // Validate that the user will not exceed the number of allowed solutions.
            if ($seenSolutions >= $allowedSolutions) {
                throw new \OmegaUp\Exceptions\ForbiddenAccessException(
                    'allowedSolutionsLimitReached'
                );
            }
            \OmegaUp\DAO\ProblemsForfeited::create(new \OmegaUp\DAO\VO\ProblemsForfeited([
                'user_id' => $r->user->user_id,
                'problem_id' => $problem->problem_id
            ]));
        }

        return [
            'exists' => true,
            'solution' => \OmegaUp\Controllers\Problem::getProblemSolution(
                $problem,
                $commit,
                $lang
            ),
        ];
    }

    /**
     * Entry point for Problem Versions API
     *
     * @omegaup-request-param mixed $problem_alias
     *
     * @throws \OmegaUp\Exceptions\ForbiddenAccessException
     * @throws \OmegaUp\Exceptions\NotFoundException
     *
     * @return array{published: null|string, log: list<array{commit: string, tree: array<string, string>|null, parents?: list<string>, author: array{name?: string, email?: string, time: int|null|string}, committer: array{name?: string, email?: string, time: int|null|string}, message?: string, version: null|string}>}
     */
    public static function apiVersions(\OmegaUp\Request $r): array {
        $r->ensureIdentity();

        \OmegaUp\Validators::validateValidAlias(
            $r['problem_alias'],
            'problem_alias'
        );

        $problem = \OmegaUp\DAO\Problems::getByAlias($r['problem_alias']);
        if (is_null($problem) || is_null($problem->alias)) {
            throw new \OmegaUp\Exceptions\NotFoundException('problemNotFound');
        }
        if (!\OmegaUp\Authorization::canEditProblem($r->identity, $problem)) {
            return [
                'published' => $problem->commit,
                'log' => [
                    [
                        'commit' => $problem->commit,
                        'tree' => null,
                        'author' => [
                            'time' => \OmegaUp\DAO\DAO::fromMySQLTimestamp(
                                $problem->creation_date
                            ),
                        ],
                        'committer' => [
                            'time' => \OmegaUp\DAO\DAO::fromMySQLTimestamp(
                                $problem->creation_date
                            ),
                        ],
                        'version' => $problem->current_version,
                    ],
                ],
            ];
        }

        $privateTreeMapping = [];
        foreach (
            (new \OmegaUp\ProblemArtifacts(
                $problem->alias,
                'private'
            ))->log() as $logEntry
        ) {
            $privateTreeMapping[$logEntry['commit']] = $logEntry['tree'];
        }

        $masterLog = [];
        foreach (
            (new \OmegaUp\ProblemArtifacts(
                $problem->alias,
                'master'
            ))->log() as $logEntry
        ) {
            if (count($logEntry['parents']) < 3) {
                // Master commits always have 3 or 4 parents. If they have
                // fewer, it's one of the commits in the merged branches.
                continue;
            }
            $logEntry['version'] = $privateTreeMapping[$logEntry['parents'][count(
                $logEntry['parents']
            ) - 1]];
            $logEntry['tree'] = [];
            foreach (
                (new \OmegaUp\ProblemArtifacts(
                    $problem->alias,
                    $logEntry['commit']
                ))->lsTreeRecursive() as $treeEntry
            ) {
                $logEntry['tree'][$treeEntry['path']] = $treeEntry['id'];
            }
            $masterLog[] = $logEntry;
        }
        $commit = (
            new \OmegaUp\ProblemArtifacts($problem->alias, 'published')
        )->commit();
        return [
            'published' => !is_null($commit) ? $commit['commit'] : null,
            'log' => $masterLog,
        ];
    }

    /**
     * Change the version of the problem.
     *
     * @omegaup-request-param mixed $commit
     * @omegaup-request-param mixed $problem_alias
     * @omegaup-request-param mixed $update_published
     *
     * @throws \OmegaUp\Exceptions\ForbiddenAccessException
     * @throws \OmegaUp\Exceptions\NotFoundException
     *
     * @return array{status: string}
     */
    public static function apiSelectVersion(\OmegaUp\Request $r): array {
        $r->ensureMainUserIdentity();

        \OmegaUp\Validators::validateValidAlias(
            $r['problem_alias'],
            'problem_alias'
        );
        \OmegaUp\Validators::validateStringOfLengthInRange(
            $r['commit'],
            'commit',
            1,
            40,
            false
        );
        // \OmegaUp\ProblemParams::UPDATE_PUBLISHED_NONE is not allowed here because
        // it would not make any sense!
        \OmegaUp\Validators::validateOptionalStringNonEmpty(
            $r['update_published'],
            'update_published'
        );
        \OmegaUp\Validators::validateOptionalInEnum(
            $r['update_published'],
            'update_published',
            [
                \OmegaUp\ProblemParams::UPDATE_PUBLISHED_NON_PROBLEMSET,
                \OmegaUp\ProblemParams::UPDATE_PUBLISHED_OWNED_PROBLEMSETS,
                \OmegaUp\ProblemParams::UPDATE_PUBLISHED_EDITABLE_PROBLEMSETS,
            ]
        );

        $updatePublished = \OmegaUp\ProblemParams::UPDATE_PUBLISHED_EDITABLE_PROBLEMSETS;
        if (!is_null($r['update_published'])) {
            $updatePublished = $r['update_published'];
        }

        $problem = \OmegaUp\DAO\Problems::getByAlias($r['problem_alias']);
        if (is_null($problem) || is_null($problem->alias)) {
            throw new \OmegaUp\Exceptions\NotFoundException('problemNotFound');
        }
        if (!\OmegaUp\Authorization::canEditProblem($r->identity, $problem)) {
            throw new \OmegaUp\Exceptions\ForbiddenAccessException();
        }

        $oldVersion = $problem->current_version;
        $oldCommit = $problem->commit;

        [$problem->commit, $problem->current_version] = \OmegaUp\Controllers\Problem::resolveCommit(
            $problem,
            $r['commit']
        );

        if ($oldCommit == $problem->commit && $oldVersion == $problem->current_version) {
            return [
                'status' => 'ok',
            ];
        }

        $problemArtifacts = new \OmegaUp\ProblemArtifacts(
            $problem->alias,
            $problem->commit
        );

        // Update problem fields.
        /** @var array{Cases: list<array{Cases: list<array{Name: string, Weight: int}>, Name: string}>, Limits: array{ExtraWallTime: string, MemoryLimit: int, OutputLimit: int, OverallWallTimeLimit: string, TimeLimit: string}, Slow: null, Validator: array{Name: string, Tolerance: string, Limits: array{ExtraWallTime: string, MemoryLimit: int, OutputLimit: int, OverallWallTimeLimit: string, TimeLimit: string}}}*/
        $problemSettings = json_decode(
            $problemArtifacts->get('settings.json'),
            /*assoc=*/true
        );

        $problemDeployer = new \OmegaUp\ProblemDeployer($problem->alias);
        try {
            // Begin transaction
            \OmegaUp\DAO\DAO::transBegin();
            $commit = (new \OmegaUp\ProblemArtifacts(
                $problem->alias,
                'published'
            ))->commit();
            if (is_null($commit)) {
                throw new \OmegaUp\Exceptions\NotFoundException(
                    'problemVersionNotFound'
                );
            }
            $problemDeployer->updatePublished(
                $commit['commit'],
                $problem->commit,
                $r->identity
            );

            \OmegaUp\DAO\Runs::createRunsForVersion($problem);
            \OmegaUp\DAO\Runs::updateVersionToCurrent($problem);
            if (
                strval(
                    $updatePublished
                ) != \OmegaUp\ProblemParams::UPDATE_PUBLISHED_NON_PROBLEMSET
            ) {
                \OmegaUp\DAO\ProblemsetProblems::updateVersionToCurrent(
                    $problem,
                    $r->user,
                    $updatePublished
                );
            }

            \OmegaUp\DAO\Problems::update($problem);

            \OmegaUp\DAO\DAO::transEnd();
        } catch (\Exception $e) {
            // Operation failed in the data layer, rollback transaction
            \OmegaUp\DAO\DAO::transRollback();
            self::$log->error('Failed to update problem: ', $e);

            throw $e;
        }

        if (OMEGAUP_ENABLE_REJUDGE_ON_PROBLEM_UPDATE) {
            self::$log->info(
                'Calling \OmegaUp\Controllers\Problem::apiRejudge'
            );
            try {
                $runs = \OmegaUp\DAO\Runs::getNewRunsForVersion($problem);
                \OmegaUp\Grader::getInstance()->rejudge($runs, false);

                // Expire details of the runs
                foreach ($runs as $run) {
                    \OmegaUp\Cache::deleteFromCache(
                        \OmegaUp\Cache::RUN_ADMIN_DETAILS,
                        strval($run->run_id)
                    );
                }
                \OmegaUp\Cache::deleteFromCache(
                    \OmegaUp\Cache::PROBLEM_STATS,
                    $problem->alias
                );
            } catch (\Exception $e) {
                self::$log->error(
                    'Best effort \OmegaUp\Controllers\Problem::apiRejudge failed',
                    $e
                );
            }
        }
        $updatedStatementLanguages = [];
        foreach ($problemArtifacts->lsTree('statements') as $file) {
            $extension = pathinfo($file['name'], PATHINFO_EXTENSION);
            if ($extension != 'markdown') {
                continue;
            }
            $updatedStatementLanguages[] = pathinfo(
                $file['name'],
                PATHINFO_FILENAME
            );
        }
        self::invalidateCache(
            $problem,
            array_merge(
                $updatedStatementLanguages,
                \OmegaUp\Controllers\Problem::VALID_LANGUAGES
            )
        );

        return [
            'status' => 'ok',
        ];
    }

    /**
     * Return a report of which runs would change due to a version change.
     *
     * @omegaup-request-param mixed $problem_alias
     * @omegaup-request-param mixed $version
     *
     * @return array{diff: list<array{username: string, guid: string, problemset_id: ?int, old_status: ?string, old_verdict: ?string, old_score: ?float, new_status: ?string, new_verdict: ?string, new_score: ?float}>}
     */
    public static function apiRunsDiff(\OmegaUp\Request $r): array {
        $r->ensureIdentity();

        \OmegaUp\Validators::validateValidAlias(
            $r['problem_alias'],
            'problem_alias'
        );
        \OmegaUp\Validators::validateStringNonEmpty($r['version'], 'version');

        $problem = \OmegaUp\DAO\Problems::getByAlias($r['problem_alias']);
        if (is_null($problem)) {
            throw new \OmegaUp\Exceptions\NotFoundException('problemNotFound');
        }
        if (!\OmegaUp\Authorization::canEditProblem($r->identity, $problem)) {
            throw new \OmegaUp\Exceptions\ForbiddenAccessException();
        }

        return [
            'diff' => \OmegaUp\DAO\Runs::getRunsDiffsForVersion(
                $problem,
                null,
                strval($problem->current_version),
                $r['version']
            ),
        ];
    }

    /**
     * Resolve a commit from the problem's master branch.
     *
     * @param \OmegaUp\DAO\VO\Problems $problem the problem.
     * @param ?string  $commit  the optional explicit commit hash.
     *
     * @throws \OmegaUp\Exceptions\NotFoundException
     *
     * @return array{string, string} the SHA1 of a commit in the problem's
     *                               master branch, plus the SHA1 of the
     *                               private branch tree associated with that
     *                               commit.
     */
    public static function resolveCommit(
        \OmegaUp\DAO\VO\Problems $problem,
        ?string $commit
    ): array {
        /** @var null|array{commit: string, tree: string, parents: string[], author: array{name: string, email: string, time: string}, committer: array{name: string, email: string, time: string}, message: string} */
        $masterCommit = null;
        if (is_null($commit)) {
            $masterCommit = (new \OmegaUp\ProblemArtifacts(
                strval($problem->alias),
                'published'
            ))->commit();
        } else {
            foreach (
                (new \OmegaUp\ProblemArtifacts(
                    strval($problem->alias),
                    'master'
                ))->log() as $logEntry
            ) {
                if (count($logEntry['parents']) < 3) {
                    // Master commits always have 3 or 4 parents. If they have
                    // fewer, it's one of the commits in the merged branches.
                    continue;
                }
                if ($logEntry['commit'] == $commit) {
                    $masterCommit = $logEntry;
                    break;
                }
            }
        }
        if (is_null($masterCommit)) {
            throw new \OmegaUp\Exceptions\NotFoundException(
                'problemVersionNotFound'
            );
        }

        // The private branch is always the last parent.
        $privateCommitHash = $masterCommit['parents'][count(
            $masterCommit['parents']
        ) - 1];
        $problemArtifacts = new \OmegaUp\ProblemArtifacts(
            strval($problem->alias),
            $privateCommitHash
        );
        $privateCommit = $problemArtifacts->commit();
        if (is_null($privateCommit)) {
            throw new \OmegaUp\Exceptions\NotFoundException(
                'problemVersionNotFound'
            );
        }

        // Update problem fields.
        return [$masterCommit['commit'], $privateCommit['tree']];
    }

    /**
     * Entry point for Problem runs API
     *
     * @omegaup-request-param mixed $language
     * @omegaup-request-param mixed $offset
     * @omegaup-request-param mixed $problem_alias
     * @omegaup-request-param mixed $rowcount
     * @omegaup-request-param mixed $show_all
     * @omegaup-request-param mixed $status
     * @omegaup-request-param mixed $username
     * @omegaup-request-param mixed $verdict
     *
     * @throws \OmegaUp\Exceptions\InvalidFilesystemOperationException
     *
     * @return array{runs: list<array{guid: string, language: string, status: string, verdict: string, runtime: int, penalty: int, memory: int, score: float, contest_score: float|null, time: int, submit_delay: int, alias: string, username: string, run_id?: int, judged_by?: null|string, type?: null|string, country_id?: null|string, contest_alias?: null|string}>}
     */
    public static function apiRuns(\OmegaUp\Request $r): array {
        // Get user
        $r->ensureIdentity();

        // Validate request
        \OmegaUp\Validators::validateStringNonEmpty(
            $r['problem_alias'],
            'problem_alias'
        );
        $problem = \OmegaUp\DAO\Problems::getByAlias($r['problem_alias']);
        if (is_null($problem)) {
            throw new \OmegaUp\Exceptions\NotFoundException('problemNotFound');
        }

        $response = [];

        if ($r['show_all']) {
            if (
                !\OmegaUp\Authorization::isProblemAdmin(
                    $r->identity,
                    $problem
                )
            ) {
                throw new \OmegaUp\Exceptions\ForbiddenAccessException();
            }
            $identity = null;
            if (!is_null($r['username'])) {
                try {
                    $identity = \OmegaUp\DAO\Identities::findByUsername(
                        strval($r['username'])
                    );
                } catch (\Exception $e) {
                    throw new \OmegaUp\Exceptions\NotFoundException(
                        'userNotFound'
                    );
                }
            }
            $response['runs'] = \OmegaUp\DAO\Runs::getAllRuns(
                null,
                !is_null($r['status']) ? strval($r['status']) : null,
                !is_null($r['verdict']) ? strval($r['verdict']) : null,
                $problem->problem_id,
                !is_null($r['language']) ? strval($r['language']) : null,
                !is_null($identity) ? intval($identity->identity_id) : null,
                !is_null($r['offset']) ? intval($r['offset']) : null,
                !is_null($r['rowcount']) ? intval($r['rowcount']) : null
            );
        } else {
            // Get all the available runs
            $runsArray = \OmegaUp\DAO\Runs::getForProblemDetails(
                intval($problem->problem_id),
                null,
                intval($r->identity->identity_id)
            );

            // Add each filtered run to an array
            $result = [];
            foreach ($runsArray as $run) {
                $run['alias'] = strval($problem->alias);
                $run['username'] = $r->identity->username;
                $result[] = $run;
            }
            $response['runs'] = $result;
        }

        return $response;
    }

    /**
     * Entry point for Problem clarifications API
     *
     * @omegaup-request-param mixed $offset
     * @omegaup-request-param mixed $problem_alias
     * @omegaup-request-param mixed $rowcount
     *
     * @throws \OmegaUp\Exceptions\InvalidFilesystemOperationException
     *
     * @return array{clarifications: list<array{clarification_id: int, contest_alias: string, author: null|string, message: string, time: int, answer: null|string, public: bool}>}
     */
    public static function apiClarifications(\OmegaUp\Request $r): array {
        // Get user
        $r->ensureIdentity();

        \OmegaUp\Validators::validateStringNonEmpty(
            $r['problem_alias'],
            'problem_alias'
        );
        $problem = \OmegaUp\DAO\Problems::getByAlias($r['problem_alias']);
        if (is_null($problem) || is_null($problem->problem_id)) {
            throw new \OmegaUp\Exceptions\NotFoundException('problemNotFound');
        }

        $isProblemAdmin = \OmegaUp\Authorization::isProblemAdmin(
            $r->identity,
            $problem
        );

        $clarifications = \OmegaUp\DAO\Clarifications::GetProblemClarifications(
            $problem->problem_id,
            $isProblemAdmin,
            $r->identity->identity_id,
            !empty($r['offset']) ? intval($r['offset']) : null,
            intval($r['rowcount'])
        );

        foreach ($clarifications as &$clar) {
            $clar['time'] = intval($clar['time']);
        }

        // Add response to array
        return [
            'clarifications' => $clarifications,
        ];
    }

    /**
     * Stats of a problem
     *
     * @omegaup-request-param mixed $problem_alias
     *
     * @throws \OmegaUp\Exceptions\ForbiddenAccessException
     *
     * @return array{cases_stats: array<string, int>, pending_runs: list<array{guid: string}>, total_runs: int, verdict_counts: array<string, int>}
     */
    public static function apiStats(\OmegaUp\Request $r): array {
        // Get user
        $r->ensureIdentity();

        // Validate request
        \OmegaUp\Validators::validateStringNonEmpty(
            $r['problem_alias'],
            'problem_alias'
        );
        $problem = \OmegaUp\DAO\Problems::getByAlias($r['problem_alias']);
        if (is_null($problem)) {
            throw new \OmegaUp\Exceptions\NotFoundException('problemNotFound');
        }
        return self::getStats($problem, $r->identity);
    }

    /**
     * @omegaup-request-param mixed $problem_alias
     *
     * @return array{smartyProperties: array{payload: array{alias: string, entity_type: string, cases_stats: array<string, int>, pending_runs: list<array{guid: string}>, total_runs: int, verdict_counts: array<string, int>}}, template: string}
     */
    public static function getStatsDataForSmarty(\OmegaUp\Request $r) {
        // Get user
        $r->ensureIdentity();

        // Validate request
        \OmegaUp\Validators::validateStringNonEmpty(
            $r['problem_alias'],
            'problem_alias'
        );
        $problem = \OmegaUp\DAO\Problems::getByAlias($r['problem_alias']);
        if (is_null($problem)) {
            throw new \OmegaUp\Exceptions\NotFoundException('problemNotFound');
        }
        return [
            'smartyProperties' => [
                'payload' => array_merge(
                    [
                        'alias' => $r['problem_alias'],
                        'entity_type' => 'problem',
                    ],
                    self::getStats($problem, $r->identity)
                ),
            ],
            'template' => 'problem.stats.tpl',
        ];
    }

    /**
     * @return array{cases_stats: array<string, int>, pending_runs: list<array{guid: string}>, total_runs: int, verdict_counts: array<string, int>}
     */
    public static function getStats(
        \OmegaUp\DAO\VO\Problems $problem,
        \OmegaUp\DAO\VO\Identities $identity
    ) {
        // We need to check that the user has privileges on the problem
        if (
            !\OmegaUp\Authorization::isProblemAdmin(
                $identity,
                $problem
            )
        ) {
            throw new \OmegaUp\Exceptions\ForbiddenAccessException();
        }

        // Array of GUIDs of pending runs
        $pendingRunsGuids = \OmegaUp\DAO\Runs::getPendingRunsOfProblem(
            intval($problem->problem_id)
        );

        // Count of pending runs (int)
        $totalRunsCount = \OmegaUp\DAO\Submissions::countTotalSubmissionsOfProblem(
            intval($problem->problem_id)
        );

        // List of verdicts
        $verdictCounts = [];

        foreach (\OmegaUp\Controllers\Run::VERDICTS as $verdict) {
            $verdictCounts[$verdict] = \OmegaUp\DAO\Runs::countTotalRunsOfProblemByVerdict(
                intval($problem->problem_id),
                $verdict
            );
        }

        // Array to count AC stats per case.
        // Let's try to get the last snapshot from cache.
        $problemStatsCache = new \OmegaUp\Cache(
            \OmegaUp\Cache::PROBLEM_STATS,
            strval($problem->alias)
        );
        /** @var array{counts: array<string, int>, last_submission_id: int}|null */
        $casesStats = $problemStatsCache->get();
        if (is_null($casesStats)) {
            // Initialize the array at counts = 0
            $casesStats = [
                'counts' => [],
                'last_submission_id' => 0,
            ];
        }

        // Get all runs of this problem after the last id we had
        $runs = \OmegaUp\DAO\Runs::searchWithRunIdGreaterThan(
            intval($problem->problem_id),
            intval($casesStats['last_submission_id'])
        );

        // For each run we got
        foreach ($runs as $run) {
            // Skip it if it failed to compile.
            if ($run->verdict == 'CE') {
                continue;
            }

            // Try to open the details file. It's okay if the file is missing.
            $detailsJson = \OmegaUp\Grader::getInstance()->getGraderResource(
                $run,
                'details.json',
                /*missingOk=*/true
            );
            if (!is_null($detailsJson)) {
                /** @var null|array{verdict: string, compile_meta: array{Main: array{verdict: string, time: float, sys_time: float, wall_time: float, memory: int}}, score: int, contest_score: int, max_score: int, time: float, wall_time: float, memory: int, judged_by: string, groups: list<array{group: string, score: float, contest_score: int, max_score: int, cases: list<array{verdict: string, name: string, score: int, contest_score: int, max_score: int, meta: array{verdict: string, time: float, sys_time: int, wall_time: float, memory: int}}>}>} */
                $details = json_decode($detailsJson, /*associative=*/true);
                if (!is_array($details)) {
                    self::$log->error(
                        "Failed to interpret run details: {$detailsJson}"
                    );
                    continue;
                }
                foreach ($details as $key => $item) {
                    if ($key !== 'groups' || !is_array($item)) {
                        continue;
                    }
                    foreach ($item as $group) {
                        if (!isset($group['cases'])) {
                            continue;
                        }
                        foreach ($group['cases'] as $case) {
                            $caseName = strval($case['name']);
                            if (
                                !array_key_exists(
                                    $caseName,
                                    $casesStats['counts']
                                )
                            ) {
                                $casesStats['counts'][$case['name']] = 0;
                            }
                            if ($case['score'] === 0) {
                                continue;
                            }
                            $casesStats['counts'][$case['name']]++;
                        }
                    }
                }
            }
        }

        // Save the last id we saw in case we saw something
        if (!empty($runs)) {
            $casesStats['last_submission_id'] = $runs[count(
                $runs
            ) - 1]->submission_id;
        }

        // Save in cache what we got
        $problemStatsCache->set(
            $casesStats,
            APC_USER_CACHE_PROBLEM_STATS_TIMEOUT
        );

        return [
            'total_runs' => $totalRunsCount,
            'pending_runs' => $pendingRunsGuids,
            'verdict_counts' => $verdictCounts,
            'cases_stats' => $casesStats['counts'],
        ];
    }

    /**
     * @omegaup-request-param mixed $difficulty_range
     * @omegaup-request-param mixed $language
     * @omegaup-request-param mixed $max_difficulty
     * @omegaup-request-param mixed $min_difficulty
     * @omegaup-request-param mixed $min_visibility
     * @omegaup-request-param mixed $mode
     * @omegaup-request-param mixed $only_karel
     * @omegaup-request-param mixed $order_by
     * @omegaup-request-param mixed $page
     * @omegaup-request-param mixed $programming_languages
     * @omegaup-request-param mixed $query
     * @omegaup-request-param mixed $require_all_tags
     * @omegaup-request-param mixed $some_tags
     *
     * @return array{difficultyRange: array{0: int, 1: int}|null, keyword: string, language: string, minVisibility: int, mode: string, orderBy: string, page: int, programmingLanguages: list<string>, requireAllTags: bool, tags: list<string>}
     */
    private static function validateListParams(\OmegaUp\Request $r) {
        \OmegaUp\Validators::validateOptionalInEnum(
            $r['mode'],
            'mode',
            array_merge(
                [''],
                \OmegaUp\Controllers\Problem::VALID_SORTING_MODES
            )
        );
        \OmegaUp\Validators::validateOptionalNumber($r['page'], 'page');
        \OmegaUp\Validators::validateOptionalInEnum(
            $r['order_by'],
            'order_by',
            array_merge(
                [''],
                \OmegaUp\Controllers\Problem::VALID_SORTING_COLUMNS
            )
        );
        \OmegaUp\Validators::validateOptionalInEnum(
            $r['language'],
            'language',
            array_merge(
                ['all', ''],
                \OmegaUp\Controllers\Problem::VALID_LANGUAGES
            )
        );

        $tags = $r->getStringList('tag', []);

        $keyword = substr(strval($r['query']), 0, 256);
        if (!$keyword) {
            $keyword = '';
        }
        \OmegaUp\Validators::validateOptionalNumber(
            $r['min_difficulty'],
            'min_difficulty'
        );
        \OmegaUp\Validators::validateOptionalNumber(
            $r['max_difficulty'],
            'max_difficulty'
        );
        \OmegaUp\Validators::validateOptionalNumber(
            $r['min_visibility'],
            'min_visibility'
        );
        $minVisibility = empty(
            $r['min_visibility']
        ) ? \OmegaUp\ProblemParams::VISIBILITY_PUBLIC : intval(
            $r['min_visibility']
        );
        $difficultyRange = null;
        if (isset($r['difficulty_range'])) {
            [$minDifficulty, $maxDifficulty] = explode(
                ',',
                strval(
                    $r['difficulty_range']
                )
            );
            $difficultyRange = self::getDifficultyRange(
                intval($minDifficulty),
                intval($maxDifficulty)
            );
        }
        if (isset($r['only_karel'])) {
            $programmingLanguages = ['kp', 'kj'];
        } elseif (isset($r['programming_languages'])) {
            $programmingLanguages = explode(
                ',',
                strval(
                    $r['programming_languages']
                )
            );
        } else {
            $programmingLanguages = [];
        }

        return [
            'mode' => strval($r['mode']),
            'page' => intval($r['page']),
            'orderBy' => strval($r['order_by']),
            'language' => strval($r['language']),
            'tags' => $tags,
            'keyword' => $keyword,
            'requireAllTags' => !isset(
                $r['require_all_tags']
            ) ? !isset(
                $r['some_tags']
            ) : boolval($r['require_all_tags']),
            'programmingLanguages' => $programmingLanguages,
            'difficultyRange' => $difficultyRange,
            'minVisibility' => $minVisibility,
        ];
    }

    /**
     * List of public and user's private problems
     *
     * @omegaup-request-param mixed $difficulty_range
     * @omegaup-request-param mixed $language
     * @omegaup-request-param mixed $max_difficulty
     * @omegaup-request-param mixed $min_difficulty
     * @omegaup-request-param mixed $min_visibility
     * @omegaup-request-param mixed $mode
     * @omegaup-request-param mixed $offset
     * @omegaup-request-param mixed $only_karel
     * @omegaup-request-param mixed $order_by
     * @omegaup-request-param mixed $page
     * @omegaup-request-param mixed $programming_languages
     * @omegaup-request-param mixed $query
     * @omegaup-request-param mixed $require_all_tags
     * @omegaup-request-param mixed $rowcount
     * @omegaup-request-param mixed $some_tags
     *
     * @return array{results: list<ProblemListItem>, total: int}
     */
    public static function apiList(\OmegaUp\Request $r) {
        // Authenticate request
        try {
            $r->ensureIdentity();
        } catch (\OmegaUp\Exceptions\UnauthorizedException $e) {
            // Do nothing, we allow unauthenticated users to use this API
        }

        // Defaults for offset and rowcount
        $offset = null;
        $rowcount = \OmegaUp\Controllers\Problem::PAGE_SIZE;

        if (is_null($r['page'])) {
            $offset = is_null($r['offset']) ? 0 : intval($r['offset']);
        }
        if (!is_null($r['rowcount'])) {
            $rowcount = intval($r['rowcount']);
        }

        [
            'mode' => $mode,
            'page' => $page,
            'orderBy' => $orderBy,
            'language' => $language,
            'tags' => $tags,
            'keyword' => $keyword,
            'requireAllTags' => $requireAllTags,
            'programmingLanguages' => $programmingLanguages,
            'difficultyRange' => $difficultyRange,
            'minVisibility' => $minVisibility,
        ] = self::validateListParams($r);

        return self::getList(
            $page ?: 1,
            $language ?: 'all',
            $orderBy ?: 'problem_id',
            $mode ?: 'desc',
            $offset,
            $rowcount,
            $tags,
            $keyword,
            $requireAllTags,
            $programmingLanguages,
            $minVisibility,
            $difficultyRange,
            $r->identity,
            $r->user
        );
    }

    /**
     * @param list<string> $tags
     * @param array{0: int, 1: int}|null $difficultyRange
     * @param list<string> $programmingLanguages
     * @return array{results: list<ProblemListItem>, total: int}
     */
    private static function getList(
        int $page,
        string $language,
        string $orderBy,
        string $mode,
        ?int $offset,
        int $rowcount,
        array $tags,
        string $keyword,
        bool $requireAllTags,
        array $programmingLanguages,
        int $minVisibility,
        ?array $difficultyRange,
        ?\OmegaUp\DAO\VO\Identities $identity,
        ?\OmegaUp\DAO\VO\Users $user
    ) {
        $authorIdentityId = null;
        $authorUserId = null;
        // There are basically three types of users:
        // - Non-logged in users: Anonymous
        // - Logged in users with normal permissions: Normal
        // - Logged in users with administrative rights: Admin
        $identityType = IDENTITY_ANONYMOUS;
        if (!is_null($identity)) {
            $authorIdentityId = intval($identity->identity_id);
            if (!is_null($user)) {
                $authorUserId = intval($user->user_id);
            }

            if (
                \OmegaUp\Authorization::isSystemAdmin($identity) ||
                \OmegaUp\Authorization::hasRole(
                    $identity,
                    \OmegaUp\Authorization::SYSTEM_ACL,
                    \OmegaUp\Authorization::REVIEWER_ROLE
                )
            ) {
                $identityType = IDENTITY_ADMIN;
            } else {
                $identityType = IDENTITY_NORMAL;
            }
        }

        if (is_null($offset)) {
            $offset = ($page - 1) * $rowcount;
        }

        [
            'problems' => $problems,
            'count' => $count,
        ] = \OmegaUp\DAO\Problems::byIdentityType(
            $identityType,
            $language,
            $orderBy,
            $mode,
            $offset,
            $rowcount,
            $keyword,
            $authorIdentityId,
            $authorUserId,
            $tags,
            $minVisibility,
            $requireAllTags,
            $programmingLanguages,
            $difficultyRange
        );
        return [
            'total' => $count,
            'results' => $problems,
        ];
    }

    /**
     * Returns a list of problems where current user has admin rights (or is
     * the owner).
     *
     * @omegaup-request-param mixed $page
     * @omegaup-request-param mixed $page_size
     *
     * @return array{pagerItems: list<PageItem>, problems: list<array{tags: list<array{name: string, source: string}>}>}
     */
    public static function apiAdminList(\OmegaUp\Request $r): array {
        $r->ensureIdentity();

        $r->ensureInt('page', null, null, false);
        $r->ensureInt('page_size', null, null, false);

        $page = (isset($r['page']) ? intval($r['page']) : 1);
        $pageSize = (isset(
            $r['page_size']
        ) ? intval(
            $r['page_size']
        ) : \OmegaUp\Controllers\Problem::PAGE_SIZE);

        if (\OmegaUp\Authorization::isSystemAdmin($r->identity)) {
            [
                'problems' => $problems,
                'count' => $count,
            ] = \OmegaUp\DAO\Problems::getAllWithCount(
                $page,
                $pageSize
            );
        } else {
            [
                'problems' => $problems,
                'count' => $count,
            ] = \OmegaUp\DAO\Problems::getAllProblemsAdminedByIdentity(
                $r->identity->identity_id,
                $page,
                $pageSize
            );
        }

        $addedProblems = [];

        $hiddenTags = \OmegaUp\DAO\Users::getHideTags(
            $r->identity->identity_id
        );
        foreach ($problems as $problem) {
            $problemArray = $problem->asArray();
            $problemArray['tags'] = $hiddenTags ? [] : \OmegaUp\DAO\Problems::getTagsForProblem(
                $problem,
                false
            );
            $addedProblems[] = $problemArray;
        }

        $pagerItems = \OmegaUp\Pager::paginate(
            $count,
            $pageSize,
            $page ?: 1,
            5,
            []
        );

        return [
            'problems' => $addedProblems,
            'pagerItems' => $pagerItems,
        ];
    }

    /**
     * Gets a list of problems where current user is the owner
     *
     * @omegaup-request-param mixed $offset
     * @omegaup-request-param mixed $page
     * @omegaup-request-param mixed $rowcount
     *
     * @return array{pagerItems: list<PageItem>, problems: list<array{tags: list<array{name: string, source: string}>}>}
     */
    public static function apiMyList(\OmegaUp\Request $r): array {
        $r->ensureMainUserIdentity();

        // Defaults for offset and rowcount
        $offset = null;
        $pageSize = \OmegaUp\Controllers\Problem::PAGE_SIZE;

        if (is_null($r['page'])) {
            $offset = is_null($r['offset']) ? 0 : intval($r['offset']);
        }
        if (!is_null($r['rowcount'])) {
            $pageSize = intval($r['rowcount']);
        }

        $r->ensureInt('page', null, null, false);
        $r->ensureInt('page_size', null, null, false);

        $page = isset($r['page']) ? intval($r['page']) : 1;

        [
            'problems' => $problems,
            'count' => $count,
        ] = \OmegaUp\DAO\Problems::getAllProblemsOwnedByUser(
            $r->user->user_id,
            $page,
            $pageSize
        );

        $addedProblems = [];

        $hiddenTags = \OmegaUp\DAO\Users::getHideTags(
            $r->identity->identity_id
        );
        foreach ($problems as $problem) {
            $problemArray = $problem->asArray();
            $problemArray['tags'] = $hiddenTags ? [] : \OmegaUp\DAO\Problems::getTagsForProblem(
                $problem,
                false
            );
            $addedProblems[] = $problemArray;
        }

        $pagerItems = \OmegaUp\Pager::paginate(
            $count,
            $pageSize,
            $page ?: 1,
            5,
            []
        );

        return [
            'problems' => $addedProblems,
            'pagerItems' => $pagerItems,
        ];
    }

    /**
     * Returns the best score for a problem
     *
     * @omegaup-request-param mixed $contest_alias
     * @omegaup-request-param mixed $lang
     * @omegaup-request-param mixed $problem_alias
     * @omegaup-request-param mixed $problemset_id
     * @omegaup-request-param mixed $statement_type
     * @omegaup-request-param mixed $username
     *
     * @return array{score: float}
     */
    public static function apiBestScore(\OmegaUp\Request $r) {
        $r->ensureIdentity();
        \OmegaUp\Validators::validateValidAlias(
            $r['problem_alias'],
            'problem_alias'
        );

        // Uses same params as apiDetails, except for lang, which is optional
        $problem = self::validateDetails(
            $r->identity,
            !is_null($r['contest_alias']) ? strval($r['contest_alias']) : null,
            $r['problem_alias'],
            !is_null($r['lang']) ? strval($r['lang']) : null,
            !is_null($r['statement_type']) ? strval($r['statement_type']) : '',
            !is_null($r['problemset_id']) ? intval($r['problemset_id']) : null
        );

        // If username is set in the request, we use that identity as target.
        // else, we query using current_user
        $identity = self::resolveTargetIdentity($r);

        if (is_null($problem['problem'])) {
            throw new \OmegaUp\Exceptions\NotFoundException('problemNotFound');
        }

        return [
            'score' => self::bestScore(
                $problem['problem'],
                !is_null(
                    $r['problemset_id']
                ) ? intval(
                    $r['problemset_id']
                ) : $r['problemset_id'],
                strval($r['contest_alias']),
                $r->identity->identity_id,
                $identity
            ),
        ];
    }

    /**
     * Returns the best score of a problem.
     * If problemset is set, will only look for
     * runs inside the contest.
     *
     * Authentication is expected to be performed earlier.
     * @return float
     */
    private static function bestScore(
        \OmegaUp\DAO\VO\Problems $problem,
        ?int $problemsetId,
        ?string $contestAlias,
        int $currentLoggedIdentityId,
        ?\OmegaUp\DAO\VO\Identities $identity = null
    ): float {
        $currentIdentityId = (is_null(
            $identity
        ) ? $currentLoggedIdentityId : $identity->identity_id);

        $score = 0.0;
        // Add best score info
        $problemset = self::validateProblemset(
            $problem,
            $problemsetId,
            $contestAlias
        );

        if (is_null($problemset)) {
            $score = floatval(\OmegaUp\DAO\Runs::getBestProblemScore(
                intval($problem->problem_id),
                intval($currentIdentityId)
            ));
        } else {
            $score = floatval(\OmegaUp\DAO\Runs::getBestProblemScoreInProblemset(
                intval($problemset['problemset']->problemset_id),
                intval($problem->problem_id),
                intval($currentIdentityId)
            ));
        }
        return round($score, 2);
    }

    /**
     * Save language data for a problem.
     *
     * @return void
     */
    private static function updateLanguages(\OmegaUp\DAO\VO\Problems $problem): void {
        if (is_null($problem->alias)) {
            throw new \OmegaUp\Exceptions\NotFoundException('problemNotFound');
        }
        $problemArtifacts = new \OmegaUp\ProblemArtifacts($problem->alias);
        try {
            \OmegaUp\DAO\DAO::transBegin();

            // Removing existing data
            $deletedLanguages = \OmegaUp\DAO\ProblemsLanguages::deleteProblemLanguages(new \OmegaUp\DAO\VO\ProblemsLanguages([
                'problem_id' => $problem->problem_id,
            ]));

            foreach (\OmegaUp\DAO\Languages::getAll() as $lang) {
                if (
                    !$problemArtifacts->exists(
                        "statements/{$lang->name}.markdown"
                    )
                ) {
                    continue;
                }
                \OmegaUp\DAO\ProblemsLanguages::create(new \OmegaUp\DAO\VO\ProblemsLanguages([
                    'problem_id' => $problem->problem_id,
                    'language_id' => $lang->language_id,
                ]));
            }
            \OmegaUp\DAO\DAO::transEnd();
        } catch (\OmegaUp\Exceptions\ApiException $e) {
            // Operation failed in something we know it could fail, rollback transaction
            \OmegaUp\DAO\DAO::transRollback();
            throw $e;
        }
    }

    /**
     * Gets a Problem settings object with default values.
     *
     * @return array{limits: array{ExtraWallTime: string, MemoryLimit: string, OutputLimit: string, OverallWallTimeLimit: string, TimeLimit: string}, validator: array{name: string, tolerance: float}} The Problem settings object.
     */
    private static function getDefaultProblemSettings(): array {
        return [
            'limits' => [
                'ExtraWallTime' => '0s',
                'MemoryLimit' => '64MiB',
                'OutputLimit' => '10240KiB',
                'OverallWallTimeLimit' => '30s',
                'TimeLimit' => '1s',
            ],
            'validator' => [
                'name' => \OmegaUp\ProblemParams::VALIDATOR_TOKEN,
                'tolerance' => 1e-9,
            ],
        ];
    }

    /**
     * Updates the Problem's settings with the values from the request.
     *
     * @param array{limits: array{ExtraWallTime: string, MemoryLimit: int|string, OutputLimit: int|string, OverallWallTimeLimit: string, TimeLimit: string}, validator: array{name: string, tolerance: float, limits?: array{ExtraWallTime: string, MemoryLimit: int|string, OutputLimit: int|string, OverallWallTimeLimit: string, TimeLimit: string}}} $problemSettings the original problem settings.
     * @param \OmegaUp\ProblemParams $params the params
     * @psalm-suppress ReferenceConstraintViolation for some reason, psalm cannot correctly infer the type for $problemSettings['validator']['limit']
     */
    private static function updateProblemSettings(
        array &$problemSettings,
        \OmegaUp\ProblemParams $params
    ): void {
        if (!is_null($params->extraWallTime)) {
            $problemSettings['limits']['ExtraWallTime'] = "{$params->extraWallTime}ms";
        }
        if (!is_null($params->memoryLimit)) {
            $problemSettings['limits']['MemoryLimit'] = "{$params->memoryLimit}KiB";
        }
        if (!is_null($params->outputLimit)) {
            $problemSettings['limits']['OutputLimit'] = "{$params->outputLimit}";
        }
        if (!is_null($params->memoryLimit)) {
            $problemSettings['limits']['OverallWallTimeLimit'] = "{$params->overallWallTimeLimit}ms";
        }
        if (!is_null($params->timeLimit)) {
            $problemSettings['limits']['TimeLimit'] = "{$params->timeLimit}ms";
        }
        if (!is_null($params->validator)) {
            $problemSettings['validator']['name'] = "{$params->validator}";
        }
        if ($problemSettings['validator']['name'] === 'custom') {
            if (empty($problemSettings['validator']['limits'])) {
                $problemSettings['validator']['limits'] = [
                    'ExtraWallTime' => '0s',
                    'MemoryLimit' => '256MiB',
                    'OutputLimit' => '10KiB',
                    'OverallWallTimeLimit' => '5s',
                    'TimeLimit' => '30s',
                ];
            }
            $problemSettings['validator']['limits']['TimeLimit'] = "{$params->validatorTimeLimit}ms";
        } else {
            if (!empty($problemSettings['validator']['limits'])) {
                unset($problemSettings['validator']['limits']);
            }
        }
    }

    /**
     * @return array{smartyProperties: array{payload: array{isSysadmin: bool, privateProblemsAlert: bool}}, template: string}
     */
    public static function getProblemsMineInfoForSmarty(\OmegaUp\Request $r): array {
        $r->ensureMainUserIdentity();

        $privateProblemsAlert = false;
        {
            $scopedSession = \OmegaUp\Controllers\Session::getSessionManagerInstance()->sessionStart();
            $privateProblemsAlert = (
                !isset($_SESSION['private_problems_alert']) &&
                \OmegaUp\DAO\Problems::getPrivateCount($r->user) > 0
            );
        if ($privateProblemsAlert) {
            $_SESSION['private_problems_alert'] = true;
        }
        }
        return [
            'smartyProperties' => [
                'payload' => [
                    'isSysadmin' => \OmegaUp\Authorization::isSystemAdmin(
                        $r->identity
                    ),
                    'privateProblemsAlert' => $privateProblemsAlert,
                ],
            ],
            'template' => 'problem.mine.tpl',
        ];
    }

    /**
     * @omegaup-request-param mixed $contest_alias
     * @omegaup-request-param mixed $lang
     * @omegaup-request-param mixed $prevent_problemset_open
     * @omegaup-request-param mixed $problem_alias
     * @omegaup-request-param mixed $problemset_id
     * @omegaup-request-param mixed $statement_type
     *
     * @return array{smartyProperties: array{input_limit: string, karel_problem: bool, memory_limit: string, overall_wall_time_limit: string, payload: array{accepted: int, admin?: bool, alias: string, commit: string, creation_date: int, difficulty: float|null, email_clarifications: bool, histogram: array{difficulty: float, difficulty_histogram: null|string, quality: float, quality_histogram: null|string}, input_limit: int, languages: list<string>, order: string, points: float, preferred_language?: string, problemsetter?: array{creation_date: int, name: string, username: string}, quality_seal: bool, runs?: list<array{alias: string, contest_score: float|null, guid: string, language: string, memory: int, penalty: int, runtime: int, score: float, status: string, submit_delay: int, time: int, username: string, verdict: string}>, score: float, settings: array{cases: array<string, array{in: string, out: string, weight?: float}>, limits: array{ExtraWallTime?: int|string, MemoryLimit: int|string, OutputLimit?: int|string, OverallWallTimeLimit: string, TimeLimit: string}, validator: array{name: string, tolerance?: float}}, shouldShowFirstAssociatedIdentityRunWarning?: bool, solution_status?: string, solvers?: list<array{language: string, memory: float, runtime: float, time: int, username: string}>, source?: string, statement: array{images: array<string, string>, language: string, markdown: string}, submissions: int, title: string, user: array{admin: bool, logged_in: bool, reviewer: bool}, version: string, visibility: int, visits: int}, points: float, problem_admin: bool, problem_alias: string, problemsetter: array{creation_date: int, name: string, username: string}|null, quality_payload: array{can_nominate_problem?: bool, dismissed: bool, dismissedBeforeAC?: bool, language?: string, nominated: bool, nominatedBeforeAC?: bool, problem_alias?: string, solved: bool, tried: bool}, nomination_payload: array{problem_alias: string, reviewer: bool, already_reviewed: bool}, solvers: list<array{language: string, memory: float, runtime: float, time: int, username: string}>, source: null|string, time_limit: string, title: string, quality_seal: bool, visibility: int}, template: string}
     */
    public static function getProblemDetailsForSmarty(
        \OmegaUp\Request $r
    ): array {
        try {
            $r->ensureIdentity();
        } catch (\OmegaUp\Exceptions\UnauthorizedException $e) {
            // Do nothing. Not logged user can access here
            $r->identity = null;
        }
        $r->ensureBool('prevent_problemset_open', /*required=*/false);
        \OmegaUp\Validators::validateOptionalStringNonEmpty($r['lang'], 'lang');
        \OmegaUp\Validators::validateOptionalStringNonEmpty(
            $r['contest_alias'],
            'contest_alias'
        );
        \OmegaUp\Validators::validateValidAlias(
            $r['problem_alias'],
            'problem_alias'
        );
        [
            'problem' => $problem,
            'problemset' => $problemset,
        ] = self::getValidProblemAndProblemset(
            $r->identity,
            !is_null($r['contest_alias']) ? strval($r['contest_alias']) : null,
            $r['problem_alias'],
            $r['lang'],
            !is_null($r['statement_type']) ? strval($r['statement_type']) : '',
            !is_null($r['problemset_id']) ? intval($r['problemset_id']) : null
        );
        if (is_null($problem)) {
            throw new \OmegaUp\Exceptions\NotFoundException('problemNotFound');
        }

        // Get problem details from API
        $details = self::getProblemDetails(
            $r->identity,
            $problem,
            $problemset,
            strval($r['lang']),
            /*showSolvers=*/true,
            boolval($r['prevent_problemset_open']),
            $r['contest_alias']
        );
        if (is_null($details)) {
            throw new \OmegaUp\Exceptions\NotFoundException('problemNotFound');
        }

        $memoryLimit = intval(
            $details['settings']['limits']['MemoryLimit']
        ) / 1024 / 1024;
        $result = [
            'problem_alias' => $details['alias'],
            'visibility' => $details['visibility'],
            'quality_seal' => $details['quality_seal'],
            'source' => (
                isset($details['source']) ?
                strval($details['source']) :
                null
            ),
            'problemsetter' => $details['problemsetter'] ?? null,
            'title' => $details['title'],
            'points' => $details['points'],
            'time_limit' => $details['settings']['limits']['TimeLimit'],
            'overall_wall_time_limit' => $details['settings']['limits']['OverallWallTimeLimit'],
            'memory_limit' => "{$memoryLimit} MiB",
            'input_limit' => ($details['input_limit'] / 1024) . ' KiB',
            'solvers' => isset($details['solvers']) ? $details['solvers'] : [],
            'quality_payload' => [
                'solved' => false,
                'tried' => false,
                'nominated' => false,
                'dismissed' => false,
            ],
            'nomination_payload' => [
                'problem_alias' => $details['alias'],
                'reviewer' => false,
                'already_reviewed' => false,
            ],
            'karel_problem' => count(array_intersect(
                $details['languages'],
                ['kp', 'kj']
            )) == 2,
            'problem_admin' => false,
        ];
        if (
            isset($details['settings']['cases']) &&
            isset($details['settings']['cases']['sample']) &&
            isset($details['settings']['cases']['sample']['in'])
        ) {
            $result['sample_input'] = strval(
                $details['settings']['cases']['sample']['in']
            );
        }
        $details['histogram'] = [
            'difficulty_histogram' => $problem->difficulty_histogram,
            'quality_histogram' => $problem->quality_histogram,
            'quality' => floatval($problem->quality),
            'difficulty' => floatval($problem->difficulty),
        ];
        $details['user'] = ['logged_in' => false, 'admin' => false, 'reviewer' => false];
        $result['payload'] = $details;

        if (
            is_null($r->identity)
            || is_null($r->identity->user_id)
            || is_null($problem->problem_id)
        ) {
            return [
                'smartyProperties' => $result,
                'template' => 'arena.problem.tpl',
            ];
        }
        $nominationStatus = \OmegaUp\DAO\QualityNominations::getNominationStatusForProblem(
            $problem->problem_id,
            $r->identity->user_id
        );
        $isProblemAdmin = \OmegaUp\Authorization::isProblemAdmin(
            $r->identity,
            $problem
        );
        $isQualityReviewer = \OmegaUp\Authorization::isQualityReviewer(
            $r->identity
        );

        $result['nomination_payload']['reviewer'] = $isQualityReviewer;
        $result['nomination_payload']['already_reviewed'] = \OmegaUp\DAO\QualityNominations::reviewerHasQualityTagNominatedProblem(
            $r->identity,
            $problem
        );

        $nominationStatus['tried'] = false;
        $nominationStatus['solved'] = false;

        foreach ($details['runs'] ?? [] as $run) {
            if ($run['verdict'] === 'AC') {
                $nominationStatus['solved'] = true;
                break;
            } elseif ($run['verdict'] !== 'JE' && $run['verdict'] !== 'VE' && $run['verdict'] !== 'CE') {
                $nominationStatus['tried'] = true;
            }
        }
        $nominationStatus['problem_alias'] = $details['alias'];
        $nominationStatus['language'] = $details['statement']['language'];
        $nominationStatus['can_nominate_problem'] = !is_null($r->user);
        $user = [
            'logged_in' => true,
            'admin' => $isProblemAdmin,
            'reviewer' => $isQualityReviewer,
        ];
        $result['quality_payload'] = $nominationStatus;
        $result['problem_admin'] = $isProblemAdmin;
        $result['payload']['user'] = $user;
        $result['payload']['shouldShowFirstAssociatedIdentityRunWarning'] =
            !is_null($r->user) && !\OmegaUp\Controllers\User::isMainIdentity(
                $r->user,
                $r->identity
            ) && \OmegaUp\DAO\Problemsets::shouldShowFirstAssociatedIdentityRunWarning(
                $r->user
            );
        $result['payload']['solution_status'] = self::getProblemSolutionStatus(
            $problem,
            $r->identity
        );
        return [
            'smartyProperties' => $result,
            'template' => 'arena.problem.tpl',
        ];
    }

    /**
     * @omegaup-request-param mixed $difficulty_range
     * @omegaup-request-param mixed $language
     * @omegaup-request-param mixed $max_difficulty
     * @omegaup-request-param mixed $min_difficulty
     * @omegaup-request-param mixed $min_visibility
     * @omegaup-request-param mixed $mode
     * @omegaup-request-param mixed $offset
     * @omegaup-request-param mixed $only_karel
     * @omegaup-request-param mixed $order_by
     * @omegaup-request-param mixed $page
     * @omegaup-request-param mixed $programming_languages
     * @omegaup-request-param mixed $query
     * @omegaup-request-param mixed $require_all_tags
     * @omegaup-request-param mixed $rowcount
     * @omegaup-request-param mixed $some_tags
     *
     * @return array{smartyProperties: array{payload: array{currentTags: list<string>, loggedIn: bool, pagerItems: list<PageItem>, problems: list<ProblemListItem>, keyword: string, language: string, mode: string, column: string, languages: list<string>, columns: list<string>, modes: list<string>, tags: list<string>}}, template: string}
     */
    public static function getProblemListForSmarty(
        \OmegaUp\Request $r
    ): array {
        // Authenticate request
        try {
            $r->ensureIdentity();
        } catch (\OmegaUp\Exceptions\UnauthorizedException $e) {
            // Do nothing, we allow unauthenticated users to use this API
            $r->identity = null;
        }

        // Defaults for offset and pageSize
        $offset = null;
        $pageSize = \OmegaUp\Controllers\Problem::PAGE_SIZE;

        if (is_null($r['page'])) {
            $offset = is_null($r['offset']) ? 0 : intval($r['offset']);
        }
        if (!is_null($r['rowcount'])) {
            $pageSize = intval($r['rowcount']);
        }

        [
            'mode' => $mode,
            'page' => $page,
            'orderBy' => $orderBy,
            'language' => $language,
            'tags' => $tags,
            'keyword' => $keyword,
            'requireAllTags' => $requireAllTags,
            'programmingLanguages' => $programmingLanguages,
            'difficultyRange' => $difficultyRange,
            'minVisibility' => $minVisibility,
        ] = self::validateListParams($r);

        $response = self::getList(
            $page ?: 1,
            $language ?: 'all',
            $orderBy ?: 'problem_id',
            $mode ?: 'desc',
            $offset,
            $pageSize,
            $tags,
            $keyword,
            $requireAllTags,
            $programmingLanguages,
            $minVisibility,
            $difficultyRange,
            $r->identity,
            $r->user
        );

        $params = [
            'query' => $keyword,
            'language' => $language,
            'order_by' => $orderBy,
            'mode' => $mode,
            'tag' => $tags
        ];

        $pagerItems = \OmegaUp\Pager::paginateWithUrl(
            $response['total'],
            $pageSize,
            $page ?: 1,
            '/problem/list/',
            5,
            $params
        );

        return [
            'smartyProperties' => [
                'payload' => [
                    'problems' => $response['results'],
                    'loggedIn' => !is_null($r->identity),
                    'currentTags' => $tags,
                    'pagerItems' => $pagerItems,
                    'keyword' => $keyword,
                    'mode' => $mode,
                    'column' => $orderBy,
                    'language' => $language,
                    'languages' => array_merge(
                        ['all'],
                        \OmegaUp\Controllers\Problem::VALID_LANGUAGES
                    ),
                    'modes' => \OmegaUp\Controllers\Problem::VALID_SORTING_MODES,
                    'columns' => \OmegaUp\Controllers\Problem::VALID_SORTING_COLUMNS,
                    'tags' => $tags,
                ],
            ],
            'template' => 'problems.tpl',
        ];
    }

    public static function getCommonPayloadForSmarty(): array {
        $validatorTypes = [
            \OmegaUp\ProblemParams::VALIDATOR_TOKEN_CASELESS => \OmegaUp\Translations::getInstance()->get(
                'problemEditFormTokenCaseless'
            ),
            \OmegaUp\ProblemParams::VALIDATOR_TOKEN_NUMERIC => \OmegaUp\Translations::getInstance()->get(
                'problemEditFormNumericTokensWithTolerance'
            ),
            \OmegaUp\ProblemParams::VALIDATOR_TOKEN => \OmegaUp\Translations::getInstance()->get(
                'problemEditFormTokenByToken'
            ),
            \OmegaUp\ProblemParams::VALIDATOR_LITERAL => \OmegaUp\Translations::getInstance()->get(
                'problemEditFormLiteral'
            ),
            \OmegaUp\ProblemParams::VALIDATOR_CUSTOM => \OmegaUp\Translations::getInstance()->get(
                'problemEditFormCustom'
            ),
        ];
        $sortedLanguages = \OmegaUp\Controllers\Run::DEFAULT_LANGUAGES;
        sort($sortedLanguages);
        $validLanguages = [
            join(
                ',',
                $sortedLanguages
            ) => 'C, C++, C++11, C#, Haskell, Java, Pascal, Python, Ruby, Lua',
            'kj,kp' => 'Karel',
            'cat' => \OmegaUp\Translations::getInstance()->get(
                'wordsJustOutput'
            ),
            '' => \OmegaUp\Translations::getInstance()->get(
                'wordsNoSubmissions'
            ),
        ];
        return [
          'validatorTypes' => $validatorTypes,
          'validLanguages' => $validLanguages,
        ];
    }

    /**
     * @omegaup-request-param mixed $email_clarifications
     * @omegaup-request-param mixed $extra_wall_time
     * @omegaup-request-param mixed $input_limit
     * @omegaup-request-param mixed $languages
     * @omegaup-request-param mixed $memory_limit
     * @omegaup-request-param mixed $message
     * @omegaup-request-param mixed $output_limit
     * @omegaup-request-param mixed $overall_wall_time_limit
     * @omegaup-request-param mixed $problem
     * @omegaup-request-param mixed $problem_alias
     * @omegaup-request-param mixed $redirect
     * @omegaup-request-param mixed $request
     * @omegaup-request-param mixed $selected_tags
     * @omegaup-request-param mixed $source
     * @omegaup-request-param mixed $statement-language
     * @omegaup-request-param mixed $time_limit
     * @omegaup-request-param mixed $title
     * @omegaup-request-param mixed $update_published
     * @omegaup-request-param mixed $validator
     * @omegaup-request-param mixed $validator_time_limit
     * @omegaup-request-param mixed $visibility
     * @omegaup-request-param mixed $wmd-input-statement
     *
     * @return array{IS_UPDATE: bool, LOAD_MATHJAX: bool, LOAD_PAGEDOWN: bool, STATUS_ERROR?: string, STATUS_SUCCESS?: null|string}
     */
    public static function getProblemEditDetailsForSmarty(
        \OmegaUp\Request $r
    ): array {
        $r->ensureMainUserIdentity();
        // HACK to prevent fails in validateCreateOrUpdate
        $r['problem_alias'] = strval($r['problem']);

        $problemParams = self::convertRequestToProblemParams(
            $r,
            /*$isRequired=*/ false
        );
        if (!isset($r['request'])) {
            return [
                'IS_UPDATE' => true,
                'LOAD_MATHJAX' => true,
                'LOAD_PAGEDOWN' => true,
                'STATUS_SUCCESS' => '',
                'payload' => self::getCommonPayloadForSmarty(),
            ];
        }
        // Validate commit message.
        \OmegaUp\Validators::validateStringNonEmpty($r['message'], 'message');
        if ($r['request'] === 'submit') {
            try {
                self::updateProblem(
                    $r->identity,
                    $r->user,
                    $problemParams,
                    strval($r['message']),
                    $problemParams->updatePublished,
                    boolval($r['redirect'])
                );
            } catch (\OmegaUp\Exceptions\ApiException $e) {
                /** @var array{error?: string} */
                $response = $e->asResponseArray();
                if (empty($response['error'])) {
                    $statusError = '{error}';
                } else {
                    $statusError = $response['error'];
                }
                return [
                    'IS_UPDATE' => true,
                    'LOAD_MATHJAX' => true,
                    'LOAD_PAGEDOWN' => true,
                    'STATUS_ERROR' => $statusError,
                    'payload' => self::getCommonPayloadForSmarty(),
                ];
            }
        } elseif ($r['request'] === 'markdown') {
            [
                'problem' => $problem,
            ] = self::validateCreateOrUpdate($r->identity, $problemParams);
            if (is_null($problem)) {
                throw new \OmegaUp\Exceptions\NotFoundException(
                    'problemNotFound'
                );
            }
            \OmegaUp\Validators::validateStringNonEmpty(
                $r['wmd-input-statement'],
                'statement'
            );
            \OmegaUp\Validators::validateOptionalInEnum(
                $r['statement-language'],
                'lang',
                \OmegaUp\Controllers\Problem::ISO639_1
            );

            self::updateStatement(
                $r->identity,
                $r->user,
                $problem,
                $r['wmd-input-statement'],
                $r['message'],
                $r['statement-language'],
                $problemParams->updatePublished
            );
        }

        return [
            'IS_UPDATE' => true,
            'LOAD_MATHJAX' => true,
            'LOAD_PAGEDOWN' => true,
            'STATUS_SUCCESS' => \OmegaUp\Translations::getInstance()->get(
                'problemEditUpdatedSuccessfully'
            ),
            'payload' => self::getCommonPayloadForSmarty(),
        ];
    }

    /**
<<<<<<< HEAD
     *
     * @param \OmegaUp\Request $r The request object.
     * @return array{smartyProperties: array{ALIAS: string, EMAIL_CLARIFICATIONS: string, IS_UPDATE: false, LANGUAGES: string, SELECTED_TAGS: string, SOURCE: string, STATUS_ERROR: string, TITLE: string, VALIDATOR?: string, VISIBILITY: string, payload: array<array-key, mixed>}, template: string}
=======
     * @omegaup-request-param mixed $alias
     * @omegaup-request-param mixed $email_clarifications
     * @omegaup-request-param mixed $extra_wall_time
     * @omegaup-request-param mixed $input_limit
     * @omegaup-request-param mixed $languages
     * @omegaup-request-param mixed $memory_limit
     * @omegaup-request-param mixed $output_limit
     * @omegaup-request-param mixed $overall_wall_time_limit
     * @omegaup-request-param mixed $problem_alias
     * @omegaup-request-param mixed $request
     * @omegaup-request-param mixed $selected_tags
     * @omegaup-request-param mixed $source
     * @omegaup-request-param mixed $time_limit
     * @omegaup-request-param mixed $title
     * @omegaup-request-param mixed $update_published
     * @omegaup-request-param mixed $validator
     * @omegaup-request-param mixed $validator_time_limit
     * @omegaup-request-param mixed $visibility
     *
     * @return array{smartyProperties: array{ALIAS: string, EMAIL_CLARIFICATIONS: string, EXTRA_WALL_TIME: string, INPUT_LIMIT: string, LANGUAGES: string, MEMORY_LIMIT: string, OUTPUT_LIMIT: string, OVERALL_WALL_TIME_LIMIT: string, SELECTED_TAGS: string, SOURCE: string, TIME_LIMIT: string, TITLE: string, VALIDATOR: string, VALIDATOR_TIME_LIMIT: string, VISIBILITY: string}, template: string}
>>>>>>> 5cc127d0
     */
    public static function getProblemNewForSmarty(
        \OmegaUp\Request $r
    ): array {
        $r->ensureMainUserIdentity();
        if (isset($r['request']) && ($r['request'] === 'submit')) {
            // HACK to prevent fails in validateCreateOrUpdate
            $r['problem_alias'] = strval($r['alias']);
            try {
                self::createProblem(
                    $r->user,
                    $r->identity,
                    self::convertRequestToProblemParams($r)
                );
                header("Location: /problem/{$r['problem_alias']}/edit/");
                die();
            } catch (\OmegaUp\Exceptions\ApiException $e) {
                /** @var array{error?: string} */
                $response = $e->asResponseArray();
                if (empty($response['error'])) {
                    $statusError = '{error}';
                } else {
                    $statusError = $response['error'];
                }
                return [
                    'smartyProperties' => [
                        'TITLE' => strval($r['title']),
                        'ALIAS' => strval($r['problem_alias']),
                        'EMAIL_CLARIFICATIONS' => strval(
                            $r['email_clarifications']
                        ),
                        'SOURCE' => strval($r['source']),
                        'VISIBILITY' => strval($r['visibility']),
                        'LANGUAGES' => strval($r['languages']),
                        'SELECTED_TAGS' => strval($r['selected_tags']),
                        'STATUS_ERROR' => $statusError,
                        'IS_UPDATE' => false,
                        'payload' => array_merge(
                            [
                                'timeLimit' => strval($r['time_limit']),
                                'validatorTimeLimit' => strval(
                                    $r['validator_time_limit']
                                ),
                                'overallWallTimeLimit' => strval(
                                    $r['overall_wall_time_limit']
                                ),
                                'extraWallTime' => strval(
                                    $r['extra_wall_time']
                                ),
                                'outputLimit' => strval($r['output_limit']),
                                'inputLimit' => strval($r['input_limit']),
                                'memoryLimit' =>  strval($r['memory_limit']),
                                'languages' => strval($r['languages']),
                                'validator' => strval($r['validator']),
                            ],
                            self::getCommonPayloadForSmarty()
                        ),
                    ],
                    'template' => 'problem.new.tpl',
                ];
            }
        }
        $sortedLanguages = \OmegaUp\Controllers\Run::DEFAULT_LANGUAGES;
        sort($sortedLanguages);

        return [
            'smartyProperties' => [
                'TITLE' => '',
                'ALIAS' => '',
                'VALIDATOR' => \OmegaUp\ProblemParams::VALIDATOR_TOKEN,
                'EMAIL_CLARIFICATIONS' => '0',
                'SOURCE' => '',
                'VISIBILITY' => '0',
                'STATUS_ERROR' => '',
                'LANGUAGES' => join(
                    ',',
                    \OmegaUp\Controllers\Run::DEFAULT_LANGUAGES
                ),
                'SELECTED_TAGS' => '',
                'IS_UPDATE' => false,
                'payload' => array_merge(
                    [
                        'timeLimit' => 1000,
                        'validatorTimeLimit' => 1000,
                        'overallWallTimeLimit' => 60000,
                        'extraWallTime' => 0,
                        'outputLimit' => 10240,
                        'inputLimit' => 10240,
                        'memoryLimit' => 32768,
                        'languages' => join(
                            ',',
                            $sortedLanguages
                        ),
                        'validator' => \OmegaUp\ProblemParams::VALIDATOR_TOKEN,
                    ],
                    self::getCommonPayloadForSmarty()
                ),
            ],
            'template' => 'problem.new.tpl',
        ];
    }

    /**
     * Returns true if the problem's solution exists, otherwise returns false.
     *
     * @param \OmegaUp\DAO\VO\Problems $problem The problem object.
     * @return bool The problem solution status.
     * @throws \OmegaUp\Exceptions\InvalidFilesystemOperationException
     */
    private static function getProblemSolutionExistenceImpl(
        \OmegaUp\DAO\VO\Problems $problem
    ): bool {
        $problemArtifacts = new \OmegaUp\ProblemArtifacts(
            strval(
                $problem->alias
            ),
            $problem->commit
        );
        $existingFiles = $problemArtifacts->lsTree('solutions');
        foreach ($existingFiles as $file) {
            $extension = pathinfo($file['name'], PATHINFO_EXTENSION);
            if ($extension !== 'markdown') {
                continue;
            }

            $lang = pathinfo($file['name'], PATHINFO_FILENAME);
            if (in_array($lang, self::ISO639_1)) {
                return true;
            }
        }
        return false;
    }

    private static function getProblemSolutionExistence(
        \OmegaUp\DAO\VO\Problems $problem
    ): bool {
        return \OmegaUp\Cache::getFromCacheOrSet(
            \OmegaUp\Cache::PROBLEM_SOLUTION_EXISTS,
            "{$problem->alias}-{$problem->commit}",
            function () use ($problem): bool {
                return \OmegaUp\Controllers\Problem::getProblemSolutionExistenceImpl(
                    $problem
                );
            },
            APC_USER_CACHE_PROBLEM_STATEMENT_TIMEOUT
        );
    }

    /**
     * Returns the status for a problem solution.
     *
     * @param \OmegaUp\DAO\VO\Problems $problem
     * @param Identity $user
     * @return string The status for the problem solution.
     */
    public static function getProblemSolutionStatus(
        \OmegaUp\DAO\VO\Problems $problem,
        \OmegaUp\DAO\VO\Identities $identity
    ): string {
        $exists = self::getProblemSolutionExistence($problem);
        if (!$exists) {
            return self::SOLUTION_NOT_FOUND;
        }
        if (
            \OmegaUp\Authorization::canViewProblemSolution(
                $identity,
                $problem
            )
        ) {
            return self::SOLUTION_UNLOCKED;
        }
        return self::SOLUTION_LOCKED;
    }

    /**
     * @return null|array{0: int, 1: int}
     */
    private static function getDifficultyRange(
        ?int $minDifficulty,
        ?int $maxDifficulty
    ) {
        if (
            is_null($minDifficulty) ||
            is_null($maxDifficulty) ||
            $minDifficulty > $maxDifficulty ||
            $minDifficulty < 0 ||
            $minDifficulty > 4 ||
            $maxDifficulty < 0 ||
            $maxDifficulty > 4
        ) {
            return null;
        }
        return [$minDifficulty, $maxDifficulty];
    }

    /**
     * @omegaup-request-param mixed $commit
     * @omegaup-request-param mixed $filename
     * @omegaup-request-param mixed $problem_alias
     */
    public static function apiTemplate(\OmegaUp\Request $r): void {
        \OmegaUp\Validators::validateStringNonEmpty(
            $r['problem_alias'],
            'problem_alias'
        );
        \OmegaUp\Validators::validateStringOfLengthInRange(
            $r['commit'],
            'commit',
            40,
            40
        );
        if (
            preg_match(
                '/^[0-9a-f]{40}$/',
                $r['commit']
            ) !== 1
        ) {
            throw new \OmegaUp\Exceptions\InvalidParameterException(
                'parameterInvalid',
                'commit'
            );
        }
        \OmegaUp\Validators::validateStringNonEmpty(
            $r['filename'],
            'filename'
        );
        if (
            preg_match(
                '/^[a-zA-Z0-9_-]+\.[a-zA-Z0-9_.-]+$/',
                $r['filename']
            ) !== 1
        ) {
            throw new \OmegaUp\Exceptions\InvalidParameterException(
                'parameterInvalid',
                'filename'
            );
        }

        self::regenerateTemplates($r['problem_alias'], $r['commit']);

        //The noredirect=1 part lets nginx know to not call us again if the file is not found.
        header(
            'Location: ' . TEMPLATES_URL_PATH . "{$r['problem_alias']}/{$r['commit']}/{$r['filename']}?noredirect=1"
        );
        header('HTTP/1.1 303 See Other');
        die();
    }

    public static function regenerateTemplates(
        string $problemAlias,
        string $commit
    ): void {
        $problem = \OmegaUp\DAO\Problems::getByAlias(
            $problemAlias
        );
        if (is_null($problem) || is_null($problem->alias)) {
            throw new \OmegaUp\Exceptions\NotFoundException(
                'problemNotFound'
            );
        }
        $problemDeployer = new \OmegaUp\ProblemDeployer($problem->alias);
        $problemDeployer->generateLibinteractiveTemplates($commit);
    }

    /**
     * @omegaup-request-param mixed $extension
     * @omegaup-request-param mixed $object_id
     * @omegaup-request-param mixed $problem_alias
     */
    public static function apiImage(\OmegaUp\Request $r): void {
        \OmegaUp\Validators::validateStringNonEmpty(
            $r['problem_alias'],
            'problem_alias'
        );
        \OmegaUp\Validators::validateStringOfLengthInRange(
            $r['object_id'],
            'object_id',
            40,
            40
        );
        if (
            preg_match(
                '/^[0-9a-f]{40}$/',
                $r['object_id']
            ) !== 1
        ) {
            throw new \OmegaUp\Exceptions\InvalidParameterException(
                'parameterInvalid',
                'object_id'
            );
        }
        \OmegaUp\Validators::validateInEnum(
            $r['extension'],
            'extension',
            self::IMAGE_EXTENSIONS
        );

        self::regenerateImage(
            $r['problem_alias'],
            $r['object_id'],
            strval($r['extension'])
        );

        //The noredirect=1 part lets nginx know to not call us again if the file is not found.
        header(
            'Location: ' . IMAGES_URL_PATH . "{$r['problem_alias']}/{$r['object_id']}.{$r['extension']}?noredirect=1"
        );
        header('HTTP/1.1 303 See Other');
        die();
    }

    public static function regenerateImage(
        string $problemAlias,
        string $objectId,
        string $extension
    ): void {
        $problem = \OmegaUp\DAO\Problems::getByAlias(
            $problemAlias
        );
        if (is_null($problem) || is_null($problem->alias)) {
            throw new \OmegaUp\Exceptions\NotFoundException(
                'problemNotFound'
            );
        }
        $problemArtifacts = new \OmegaUp\ProblemArtifacts(
            $problem->alias,
            $objectId
        );
        $imagePath = (
            IMAGES_PATH . "{$problem->alias}/{$objectId}.{$extension}"
        );
        @mkdir(IMAGES_PATH . $problem->alias, 0755, true);
        file_put_contents(
            $imagePath,
            $problemArtifacts->getByRevision()
        );
    }

    /**
     * @omegaup-request-param mixed $idl
     * @omegaup-request-param mixed $language
     * @omegaup-request-param mixed $name
     * @omegaup-request-param mixed $os
     *
     * @return array{smartyProperties: array{error?: string, error_field?: string}, template: string}
     */
    public static function getLibinteractiveGenForSmarty(\OmegaUp\Request $r): array {
        if (count($r) === 0) {
            // \OmegaUp\Request does not support empty().
            return [
                'smartyProperties' => [],
                'template' => 'libinteractive.gen.tpl',
            ];
        }
        try {
            \OmegaUp\Validators::validateInEnum(
                $r['language'],
                'language',
                ['c', 'cpp', 'java']
            );
            \OmegaUp\Validators::validateInEnum(
                $r['os'],
                'os',
                ['unix', 'windows']
            );
            \OmegaUp\Validators::validateValidAlias(
                $r['name'],
                'name'
            );
            \OmegaUp\Validators::validateStringNonEmpty(
                $r['idl'],
                'idl'
            );
        } catch (\OmegaUp\Exceptions\InvalidParameterException $e) {
            return [
                'smartyProperties' => [
                    'error' => \OmegaUp\Translations::getInstance()->get(
                        'parameterInvalid'
                    ) ?? 'parameterInvalid',
                    'error_field' => strval($e->parameter),
                ],
                'template' => 'libinteractive.gen.tpl',
            ];
        }
        $dirname = \OmegaUp\FileHandler::TempDir(
            sys_get_temp_dir(),
            'libinteractive'
        );
        try {
            file_put_contents("{$dirname}/{$r['name']}.idl", $r['idl']);
            $args = [
                '/usr/bin/java',
                '-jar',
                '/usr/share/java/libinteractive.jar',
                'generate',
                "{$r['name']}.idl",
                $r['language'],
                $r['language'],
                '--makefile',
                "--{$r['os']}",
            ];
            $descriptorspec = [
                0 => ['pipe', 'r'],
                1 => ['pipe', 'w'],
                2 => ['pipe', 'w']
            ];
            $cmd = join(' ', array_map('escapeshellarg', $args));
            $proc = proc_open(
                $cmd,
                $descriptorspec,
                $pipes,
                $dirname,
                ['LANG' => 'en_US.UTF-8']
            );
            if (!is_resource($proc)) {
                return [
                    'smartyProperties' => [
                        'error' => strval(error_get_last()),
                    ],
                    'template' => 'libinteractive.gen.tpl',
                ];
            }
            fclose($pipes[0]);
            $output = stream_get_contents($pipes[1]);
            fclose($pipes[1]);
            $err = stream_get_contents($pipes[2]);
            fclose($pipes[2]);
            $retval = proc_close($proc);

            if ($retval != 0) {
                return [
                    'smartyProperties' => [
                        'error' => "{$output}{$err}",
                    ],
                    'template' => 'libinteractive.gen.tpl',
                ];
            }
            $zip = new \ZipArchive();
            $zip->open(
                "{$dirname}/interactive.zip",
                \ZipArchive::CREATE | \ZipArchive::OVERWRITE
            );

            $files = new \RecursiveIteratorIterator(
                new \RecursiveDirectoryIterator($dirname),
                \RecursiveIteratorIterator::LEAVES_ONLY
            );

            /** @var \SplFileInfo $file */
            foreach ($files as $name => $file) {
                if ($file->isDir()) {
                    continue;
                }
                if ($file->getFilename() == 'interactive.zip') {
                    continue;
                }

                $filePath = $file->getRealPath();
                $relativePath = substr($filePath, strlen($dirname) + 1);

                // Add current file to archive
                $zip->addFile($filePath, $relativePath);
            }

            $zip->close();

            header('Content-Type: application/zip');
            header(
                "Content-Disposition: attachment; filename={$r['name']}.zip"
            );
            readfile("{$dirname}/interactive.zip");
            \OmegaUp\FileHandler::deleteDirRecursively($dirname);
            die();
        } catch (\Exception $e) {
            return [
                'smartyProperties' => [
                    'error' => strval($e),
                ],
                'template' => 'libinteractive.gen.tpl',
            ];
        } finally {
            \OmegaUp\FileHandler::deleteDirRecursively($dirname);
        }
    }
}<|MERGE_RESOLUTION|>--- conflicted
+++ resolved
@@ -4299,11 +4299,6 @@
     }
 
     /**
-<<<<<<< HEAD
-     *
-     * @param \OmegaUp\Request $r The request object.
-     * @return array{smartyProperties: array{ALIAS: string, EMAIL_CLARIFICATIONS: string, IS_UPDATE: false, LANGUAGES: string, SELECTED_TAGS: string, SOURCE: string, STATUS_ERROR: string, TITLE: string, VALIDATOR?: string, VISIBILITY: string, payload: array<array-key, mixed>}, template: string}
-=======
      * @omegaup-request-param mixed $alias
      * @omegaup-request-param mixed $email_clarifications
      * @omegaup-request-param mixed $extra_wall_time
@@ -4323,8 +4318,7 @@
      * @omegaup-request-param mixed $validator_time_limit
      * @omegaup-request-param mixed $visibility
      *
-     * @return array{smartyProperties: array{ALIAS: string, EMAIL_CLARIFICATIONS: string, EXTRA_WALL_TIME: string, INPUT_LIMIT: string, LANGUAGES: string, MEMORY_LIMIT: string, OUTPUT_LIMIT: string, OVERALL_WALL_TIME_LIMIT: string, SELECTED_TAGS: string, SOURCE: string, TIME_LIMIT: string, TITLE: string, VALIDATOR: string, VALIDATOR_TIME_LIMIT: string, VISIBILITY: string}, template: string}
->>>>>>> 5cc127d0
+     * @return array{smartyProperties: array{ALIAS: string, EMAIL_CLARIFICATIONS: string, IS_UPDATE: false, LANGUAGES: string, SELECTED_TAGS: string, SOURCE: string, STATUS_ERROR: string, TITLE: string, VALIDATOR?: string, VISIBILITY: string, payload: non-empty-array<array-key, mixed>}, template: string}
      */
     public static function getProblemNewForSmarty(
         \OmegaUp\Request $r
