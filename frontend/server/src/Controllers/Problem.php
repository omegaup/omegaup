--- conflicted
+++ resolved
@@ -24,11 +24,6 @@
  * @psalm-type StatsPayload=array{alias: string, entity_type: string, cases_stats?: array<string, int>, pending_runs: list<string>, total_runs: int, verdict_counts: array<string, int>, max_wait_time?: \OmegaUp\Timestamp|null, max_wait_time_guid?: null|string, distribution?: array<int, int>, size_of_bucket?: float, total_points?: float}
  * @psalm-type ProblemSettingsSummaryPayload=array{problem: ArenaProblemDetails, problem_admin: bool}
  * @psalm-type SelectedTag=array{public: bool, tagname: string}
-<<<<<<< HEAD
- * @psalm-type ProblemFormPayload=array{alias: string, allowUserAddTags: true, emailClarifications: bool, extraWallTime: int|string, inputLimit: int|string, languages: string, memoryLimit: int|string, message?: string, outputLimit: int|string, overallWallTimeLimit: int|string, selectedTags: list<SelectedTag>|null, showDiff: string, source: string, statusError: string, tags: list<array{name: null|string}>, timeLimit: int|string, title: string, validLanguages: array<string, string>, validator: string, validatorTimeLimit: int|string, validatorTypes: array<string, null|string>, visibility: int, visibilityStatuses: array<string, int>}
- * @psalm-type ProblemEditPayload=array{alias: string, allowUserAddTags: bool, emailClarifications: bool, extraWallTime: float, inputLimit: int, languages: string, memoryLimit: float|int, outputLimit: int, overallWallTimeLimit: float, showDiff: string, source: string, timeLimit: float, title: string, validLanguages: array<string, string>, validator: string, validatorTimeLimit: float|int, validatorTypes: array<string, null|string>, visibility: int, visibilityStatuses: array<string, int>}
- * @psalm-type ProblemTagsPayload=array{alias: string, allowTags: bool, selectedTags: list<SelectedTag>, tags: list<array{name: null|string}>, title: null|string}
-=======
  * @psalm-type ProblemAdmin=array{role: string, username: string}
  * @psalm-type ProblemGroupAdmin=array{alias: string, name: string, role: string}
  * @psalm-type ProblemVersion=array{author: array{email?: string, name?: string, time: \OmegaUp\Timestamp|null}, commit: string, committer: array{email?: string, name?: string, time: \OmegaUp\Timestamp|null}, message?: string, parents?: list<string>, tree: array<string, string>|null, version: null|string}
@@ -37,7 +32,6 @@
  * @psalm-type ProblemDetailsv2Payload=array{nominationStatus?: NominationStatus, problem: ProblemInfo, user: UserInfoForProblem}
  * @psalm-type ProblemFormPayload=array{alias: string, allowUserAddTags: true, emailClarifications: bool, extraWallTime: int|string, inputLimit: int|string, languages: string, levelTags: list<string>, memoryLimit: int|string, message?: string, outputLimit: int|string, overallWallTimeLimit: int|string, publicTags: list<string>, selectedTags: list<SelectedTag>|null, showDiff: string, source: string, statusError: string, tags: list<array{name: null|string}>, timeLimit: int|string, title: string, validLanguages: array<string, string>, validator: string, validatorTimeLimit: int|string, validatorTypes: array<string, null|string>, visibility: int, visibilityStatuses: array<string, int>}
  * @psalm-type ProblemsMineInfoPayload=array{isSysadmin: bool, privateProblemsAlert: bool, visibilityStatuses: array<string, int>}
->>>>>>> 5c3fa451
  * @psalm-type ProblemListPayload=array{currentTags: list<string>, loggedIn: bool, pagerItems: list<PageItem>, problems: list<ProblemListItem>, keyword: string, language: string, mode: string, column: string, languages: list<string>, columns: list<string>, modes: list<string>, tagData: list<array{name: null|string}>, tags: list<string>}
  * @psalm-type RunsDiff=array{guid: string, new_score: float|null, new_status: null|string, new_verdict: null|string, old_score: float|null, old_status: null|string, old_verdict: null|string, problemset_id: int|null, username: string}
  * @psalm-type CommitRunsDiff=array<string, list<RunsDiff>>
@@ -2297,13 +2291,6 @@
      * @omegaup-request-param mixed $problemset_id
      * @omegaup-request-param bool|null $show_solvers
      * @omegaup-request-param mixed $statement_type
-<<<<<<< HEAD
-     *
-     * @throws \OmegaUp\Exceptions\InvalidFilesystemOperationException
-     *
-     * @return array{accepted?: int, admin?: bool, alias?: string, allow_user_add_tags?: bool, commit?: string, creation_date?: int, difficulty?: float|null, email_clarifications?: bool, exists: bool, input_limit?: int, languages?: list<string>, order?: string, points?: float, preferred_language?: string, problemsetter?: array{creation_date: int, name: string, username: string}, quality_seal?: bool, runs?: list<array{alias: string, contest_score: float|null, guid: string, language: string, memory: int, penalty: int, runtime: int, score: float, status: string, submit_delay: int, time: \OmegaUp\Timestamp, username: string, verdict: string}>, score?: float, settings?: array{cases: array<string, array{in: string, out: string, weight?: float}>, limits: array{MemoryLimit: int|string, OverallWallTimeLimit: string, TimeLimit: string}, validator?: array{name: string, tolerance?: float}}, show_diff?: string, solvers?: list<array{language: string, memory: float, runtime: float, time: int, username: string}>, source?: string, statement?: array{images: array<string, string>, language: string, markdown: string}, submissions?: int, title?: string, version?: string, visibility?: int, visits?: int}
-=======
->>>>>>> 5c3fa451
      */
     public static function apiDetails(\OmegaUp\Request $r): array {
         $showSolvers = $r->ensureOptionalBool('show_solvers') ?? false;
@@ -2323,16 +2310,11 @@
         } catch (\OmegaUp\Exceptions\UnauthorizedException $e) {
             // Do nothing. Not logged user can access here
         }
-<<<<<<< HEAD
-        [
-            'exists' => $problemExisits,
-=======
         $lang = \OmegaUp\Controllers\Identity::getPreferredLanguage(
             $r->identity,
             $r
         );
         [
->>>>>>> 5c3fa451
             'problem' => $problem,
             'problemset' => $problemset,
         ] = self::getValidProblemAndProblemset(
@@ -2342,15 +2324,10 @@
             !is_null($r['statement_type']) ? strval($r['statement_type']) : '',
             !is_null($r['problemset_id']) ? intval($r['problemset_id']) : null
         );
-<<<<<<< HEAD
-        if (!$problemExisits || is_null($problem)) {
-            return ['exists' => false];
-=======
         if (is_null($problem)) {
             throw new \OmegaUp\Exceptions\NotFoundException(
                 'problemNotFound'
             );
->>>>>>> 5c3fa451
         }
         $details = self::getProblemDetails(
             $r->identity,
@@ -2362,13 +2339,9 @@
             $r['contest_alias']
         );
         if (is_null($details)) {
-<<<<<<< HEAD
-            return ['exists' => false];
-=======
             throw new \OmegaUp\Exceptions\NotFoundException(
                 'problemNotFound'
             );
->>>>>>> 5c3fa451
         }
         return $details;
     }
@@ -2406,12 +2379,8 @@
 
     /**
      * Get the extra problem details with all the validations
-<<<<<<< HEAD
-     * @return array{accepted: int, admin?: bool, alias: string, allow_user_add_tags: bool, commit: string, creation_date: int, difficulty: float|null, email_clarifications: bool, input_limit: int, languages: list<string>, order: string, points: float, preferred_language?: string, problemsetter?: array{creation_date: int, name: string, username: string}, quality_seal: bool, runs?: list<array{alias: string, contest_score: float|null, guid: string, language: string, memory: int, penalty: int, runtime: int, score: float, status: string, submit_delay: int, time: \OmegaUp\Timestamp, username: string, verdict: string}>, score: float, settings: array{cases: array<string, array{in: string, out: string, weight?: float}>, limits: array{ExtraWallTime: string, MemoryLimit: int|string, OutputLimit: int|string, OverallWallTimeLimit: string, TimeLimit: string}, slow: bool, validator: array{custom_validator: array{limits: array{TimeLimit: int}}, limits?: array{ExtraWallTime: string, MemoryLimit: int|string, OutputLimit: int|string, OverallWallTimeLimit: string, TimeLimit: string}, name: string, tolerance: float}}, show_diff: string, solvers?: list<array{language: string, memory: float, runtime: float, time: int, username: string}>, source?: string, statement: array{images: array<string, string>, language: string, markdown: string}, submissions: int, title: string, version: string, visibility: int, visits: int}|null
-=======
      *
      * @return ProblemDetails
->>>>>>> 5c3fa451
      */
     private static function getProblemDetails(
         ?\OmegaUp\DAO\VO\Identities $loggedIdentity,
@@ -4132,11 +4101,6 @@
      * @omegaup-request-param mixed $problem_alias
      * @omegaup-request-param mixed $problemset_id
      * @omegaup-request-param mixed $statement_type
-<<<<<<< HEAD
-     *
-     * @return array{smartyProperties: array{input_limit: string, karel_problem: bool, memory_limit: string, nomination_payload: array{already_reviewed: bool, problem_alias: string, reviewer: bool}, overall_wall_time_limit: string, payload: array{accepted: int, admin?: bool, alias: string, allow_user_add_tags: bool, commit: string, creation_date: int, difficulty: float|null, email_clarifications: bool, histogram: array{difficulty: float, difficulty_histogram: null|string, quality: float, quality_histogram: null|string}, input_limit: int, languages: list<string>, order: string, points: float, preferred_language?: string, problemsetter?: array{creation_date: int, name: string, username: string}, quality_seal: bool, runs?: list<array{alias: string, contest_score: float|null, guid: string, language: string, memory: int, penalty: int, runtime: int, score: float, status: string, submit_delay: int, time: \OmegaUp\Timestamp, username: string, verdict: string}>, score: float, settings: array{cases: array<string, array{in: string, out: string, weight?: float}>, limits: array{ExtraWallTime?: int|string, MemoryLimit: int|string, OutputLimit?: int|string, OverallWallTimeLimit: string, TimeLimit: string}, validator: array{name: string, tolerance?: float}}, shouldShowFirstAssociatedIdentityRunWarning?: bool, show_diff: string, solution_status?: string, solvers?: list<array{language: string, memory: float, runtime: float, time: int, username: string}>, source?: string, statement: array{images: array<string, string>, language: string, markdown: string}, submissions: int, title: string, user: array{admin: bool, logged_in: bool, reviewer: bool}, version: string, visibility: int, visits: int}, points: float, problem_admin: bool, problem_alias: string, problemsetter: array{creation_date: int, name: string, username: string}|null, quality_payload: array{can_nominate_problem?: bool, dismissed: bool, dismissedBeforeAC?: bool, language?: string, nominated: bool, nominatedBeforeAC?: bool, problem_alias?: string, solved: bool, tried: bool}, nomination_payload: array{problem_alias: string, reviewer: bool, already_reviewed: bool}, solvers: list<array{language: string, memory: float, runtime: float, time: int, username: string}>, quality_seal: bool, sample_input?: string, solvers: list<array{language: string, memory: float, runtime: float, time: int, username: string}>, source: null|string, time_limit: string, title: string, visibility: int}, template: string}
-=======
->>>>>>> 5c3fa451
      */
     public static function getProblemDetailsForSmarty(
         \OmegaUp\Request $r
@@ -4873,11 +4837,7 @@
     }
 
     /**
-<<<<<<< HEAD
-     * @return array{alias: string, allowUserAddTags: bool, emailClarifications: bool, extraWallTime: float, inputLimit: int, languages: string, memoryLimit: float, outputLimit: int, overallWallTimeLimit: float, showDiff: string, source: string, timeLimit: float, title: string, validator: string, validatorTimeLimit: float|int, visibility: int}
-=======
      * @return array{alias: string, allowUserAddTags: bool, emailClarifications: bool, extraWallTime: float, inputLimit: int, languages: string, memoryLimit: float, outputLimit: int, overallWallTimeLimit: float, problemsetter?: ProblemsetterInfo, showDiff: string, source: string, statement: ProblemStatement, timeLimit: float, title: string, validator: string, validatorTimeLimit: float|int, visibility: int}
->>>>>>> 5c3fa451
      */
     private static function getProblemEditDetails(
         \OmegaUp\DAO\VO\Problems $problem,
