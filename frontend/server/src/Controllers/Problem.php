<?php

 namespace OmegaUp\Controllers;

/**
 * ProblemsController
 */
class Problem extends \OmegaUp\Controllers\Controller {
    // SOLUTION STATUS
    const SOLUTION_NOT_FOUND = 'not_found';
    const SOLUTION_UNLOCKED = 'unlocked';
    const SOLUTION_LOCKED = 'locked';

    const RESTRICTED_TAG_NAMES = ['karel', 'lenguaje', 'solo-salida', 'interactive'];
    const VALID_LANGUAGES = ['en', 'es', 'pt'];
    const VALID_SORTING_MODES = ['asc', 'desc'];
    const VALID_SORTING_COLUMNS = [
        'title',
        'quality',
        'difficulty',
        'submissions',
        'accepted',
        'ratio',
        'points',
        'score',
        'creation_date'
    ];

    // ISO 639-1 langs
    const ISO639_1 = ['ab', 'aa', 'af', 'ak', 'sq', 'am', 'ar', 'an', 'hy',
        'as', 'av', 'ae', 'ay', 'az', 'bm', 'ba', 'eu', 'be', 'bn', 'bh', 'bi',
        'bs', 'br', 'bg', 'my', 'ca', 'ch', 'ce', 'ny', 'zh', 'cv', 'kw', 'co',
        'cr', 'hr', 'cs', 'da', 'dv', 'nl', 'dz', 'en', 'eo', 'et', 'ee', 'fo',
        'fj', 'fi', 'fr', 'ff', 'gl', 'ka', 'de', 'el', 'gn', 'gu', 'ht', 'ha',
        'he', 'hz', 'hi', 'ho', 'hu', 'ia', 'id', 'ie', 'ga', 'ig', 'ik', 'io',
        'is', 'it', 'iu', 'ja', 'jv', 'kl', 'kn', 'kr', 'ks', 'kk', 'km', 'ki',
        'rw', 'ky', 'kv', 'kg', 'ko', 'ku', 'kj', 'la', 'lb', 'lg', 'li', 'ln',
        'lo', 'lt', 'lu', 'lv', 'gv', 'mk', 'mg', 'ms', 'ml', 'mt', 'mi', 'mr',
        'mh', 'mn', 'na', 'nv', 'nd', 'ne', 'ng', 'nb', 'nn', 'no', 'ii', 'nr',
        'oc', 'oj', 'cu', 'om', 'or', 'os', 'pa', 'pi', 'fa', 'pl', 'ps', 'pt',
        'qu', 'rm', 'rn', 'ro', 'ru', 'sa', 'sc', 'sd', 'se', 'sm', 'sg', 'sr',
        'gd', 'sn', 'si', 'sk', 'sl', 'so', 'st', 'es', 'su', 'sw', 'ss', 'sv',
        'ta', 'te', 'tg', 'th', 'ti', 'bo', 'tk', 'tl', 'tn', 'to', 'tr', 'ts',
        'tt', 'tw', 'ty', 'ug', 'uk', 'ur', 'uz', 've', 'vi', 'vo', 'wa', 'cy',
        'wo', 'fy', 'xh', 'yi', 'yo', 'za', 'zu'];

    const IMAGE_EXTENSIONS = [
        'bmp', 'gif', 'ico', 'jpe', 'jpeg', 'jpg', 'png', 'svg',
        'svgz', 'tif', 'tiff',
    ];

    // Number of rows shown in problems list
    const PAGE_SIZE = 1000;

    /**
     * Returns a ProblemParams instance from the Request values.
     *
     */
    private static function convertRequestToProblemParams(
        \OmegaUp\Request $r,
        bool $isRequired = true
    ): \OmegaUp\ProblemParams {
        // We need to check problem_alias
        \OmegaUp\Validators::validateStringNonEmpty(
            $r['problem_alias'],
            'problem_alias'
        );

        $params = [
            'problem_alias' => $r['problem_alias'],
        ];
        if (!is_null($r['email_clarifications'])) {
            $params['email_clarifications'] = boolval(
                $r['email_clarifications']
            );
        }
        if (!is_null($r['extra_wall_time'])) {
            $params['extra_wall_time'] = intval($r['extra_wall_time']);
        }
        if (!is_null($r['input_limit'])) {
            $params['input_limit'] = intval($r['input_limit']);
        }
        if (!is_null($r['languages'])) {
            if (is_array($r['languages'])) {
                $params['languages'] = implode(',', $r['languages']);
            } else {
                $params['languages'] = strval($r['languages']);
            }
        }
        if (!is_null($r['memory_limit'])) {
            $params['memory_limit'] = intval($r['memory_limit']);
        }
        if (!is_null($r['output_limit'])) {
            $params['output_limit'] = intval($r['output_limit']);
        }
        if (!is_null($r['overall_wall_time_limit'])) {
            $params['overall_wall_time_limit'] = intval(
                $r['overall_wall_time_limit']
            );
        }
        if (!is_null($r['selected_tags'])) {
            $params['selected_tags'] = strval($r['selected_tags']);
        }
        if (!is_null($r['source'])) {
            $params['source'] = strval($r['source']);
        }
        if (!is_null($r['time_limit'])) {
            $params['time_limit'] = intval($r['time_limit']);
        }
        if (!is_null($r['title'])) {
            $params['title'] = strval($r['title']);
        }
        if (!is_null($r['update_published'])) {
            $params['update_published'] = strval($r['update_published']);
        }
        if (!is_null($r['validator'])) {
            $params['validator'] = strval($r['validator']);
        }
        if (!is_null($r['validator_time_limit'])) {
            $params['validator_time_limit'] = intval(
                $r['validator_time_limit']
            );
        }
        if (!is_null($r['visibility'])) {
            $params['visibility'] = intval($r['visibility']);
        }
        return new \OmegaUp\ProblemParams($params, $isRequired);
    }

    /**
     * Validates a Create or Update Problem API request
     *
     * @return array{languages: null|list<string>, problem: \OmegaUp\DAO\VO\Problems|null, selectedTags: array{public: bool, tagname: string}[]|null}
     * @throws \OmegaUp\Exceptions\NotFoundException
     */
    private static function validateCreateOrUpdate(
        \OmegaUp\DAO\VO\Identities $identity,
        \OmegaUp\ProblemParams $params,
        bool $isUpdate = false
    ) {
        $isRequired = true;
        // https://github.com/omegaup/omegaup/issues/739
        if ($identity->username == 'omi') {
            throw new \OmegaUp\Exceptions\ForbiddenAccessException();
        }

        $problem = null;
        $selectedTags = [];

        // In case of update, params are optional
        if ($isUpdate) {
            $isRequired = false;

            $problem = \OmegaUp\DAO\Problems::getByAlias($params->problemAlias);
            if (is_null($problem)) {
                throw new \OmegaUp\Exceptions\NotFoundException(
                    'problemNotFound'
                );
            }

            // We need to check that the user can actually edit the problem
            if (
                !\OmegaUp\Authorization::canEditProblem(
                    $identity,
                    $problem
                )
            ) {
                throw new \OmegaUp\Exceptions\ForbiddenAccessException();
            }

            // Only reviewers can revert bans.
            if (
                ($problem->visibility === \OmegaUp\ProblemParams::VISIBILITY_PUBLIC_BANNED ||
                  $problem->visibility === \OmegaUp\ProblemParams::VISIBILITY_PRIVATE_BANNED) &&
                    !is_null($params->visibility) &&
                    $problem->visibility !== $params->visibility &&
                    !\OmegaUp\Authorization::isQualityReviewer($identity)
            ) {
                throw new \OmegaUp\Exceptions\InvalidParameterException(
                    'qualityNominationProblemHasBeenBanned',
                    'visibility'
                );
            }

            if ($problem->deprecated) {
                throw new \OmegaUp\Exceptions\PreconditionFailedException(
                    'problemDeprecated'
                );
            }

            if (
                !is_null($params->visibility)
                && $problem->visibility !== $params->visibility
            ) {
                if ($problem->visibility === \OmegaUp\ProblemParams::VISIBILITY_PROMOTED) {
                    throw new \OmegaUp\Exceptions\InvalidParameterException(
                        'qualityNominationProblemHasBeenPromoted',
                        'visibility'
                    );
                } else {
                    \OmegaUp\Validators::validateInEnum(
                        $params->visibility,
                        'visibility',
                        [
                            \OmegaUp\ProblemParams::VISIBILITY_PRIVATE,
                            \OmegaUp\ProblemParams::VISIBILITY_PUBLIC,
                            \OmegaUp\ProblemParams::VISIBILITY_PUBLIC_BANNED,
                            \OmegaUp\ProblemParams::VISIBILITY_PRIVATE_BANNED
                        ]
                    );
                }
            }
            \OmegaUp\Validators::validateInEnum(
                $params->updatePublished,
                'update_published',
                [
                    \OmegaUp\ProblemParams::UPDATE_PUBLISHED_NONE,
                    \OmegaUp\ProblemParams::UPDATE_PUBLISHED_NON_PROBLEMSET,
                    \OmegaUp\ProblemParams::UPDATE_PUBLISHED_OWNED_PROBLEMSETS,
                    \OmegaUp\ProblemParams::UPDATE_PUBLISHED_EDITABLE_PROBLEMSETS,
                ],
                false
            );
        } else {
            if (\OmegaUp\Validators::isRestrictedAlias($params->problemAlias)) {
                throw new \OmegaUp\Exceptions\DuplicatedEntryInDatabaseException(
                    'aliasInUse'
                );
            }
            if (!\OmegaUp\Validators::isValidAlias($params->problemAlias)) {
                throw new \OmegaUp\Exceptions\InvalidParameterException(
                    'parameterInvalidAlias',
                    'problem_alias'
                );
            }
            \OmegaUp\Validators::validateInEnum(
                $params->visibility,
                'visibility',
                [
                    \OmegaUp\ProblemParams::VISIBILITY_PRIVATE,
                    \OmegaUp\ProblemParams::VISIBILITY_PUBLIC
                ]
            );
            /** @var array{tagname: string, public: bool}[]|null */
            $selectedTags = json_decode(
                $params->selectedTagsAsJSON, /*assoc=*/
                true
            );
            if (!empty($selectedTags)) {
                foreach ($selectedTags as $tag) {
                    if (empty($tag['tagname'])) {
                        throw new \OmegaUp\Exceptions\InvalidParameterException(
                            'parameterEmpty',
                            'tagname'
                        );
                    }
                }
            }
        }

        if (empty($params->title) && $isRequired) {
            throw new \OmegaUp\Exceptions\InvalidParameterException(
                'parameterEmpty',
                'title'
            );
        }
        if (empty($params->source) && $isRequired) {
            throw new \OmegaUp\Exceptions\InvalidParameterException(
                'parameterEmpty',
                'source'
            );
        }
        \OmegaUp\Validators::validateInEnum(
            $params->validator,
            'validator',
            [
                \OmegaUp\ProblemParams::VALIDATOR_TOKEN,
                \OmegaUp\ProblemParams::VALIDATOR_TOKEN_CASELESS,
                \OmegaUp\ProblemParams::VALIDATOR_TOKEN_NUMERIC,
                \OmegaUp\ProblemParams::VALIDATOR_LITERAL,
                \OmegaUp\ProblemParams::VALIDATOR_CUSTOM,
            ],
            $isRequired
        );
        \OmegaUp\Validators::validateNumberInRange(
            $params->timeLimit,
            'time_limit',
            0,
            null,
            $isRequired
        );
        \OmegaUp\Validators::validateNumberInRange(
            $params->validatorTimeLimit,
            'validator_time_limit',
            0,
            null,
            $isRequired
        );
        \OmegaUp\Validators::validateNumberInRange(
            $params->overallWallTimeLimit,
            'overall_wall_time_limit',
            0,
            60000,
            $isRequired
        );
        \OmegaUp\Validators::validateNumberInRange(
            $params->extraWallTime,
            'extra_wall_time',
            0,
            5000,
            $isRequired
        );
        \OmegaUp\Validators::validateNumberInRange(
            $params->memoryLimit,
            'memory_limit',
            0,
            null,
            $isRequired
        );
        \OmegaUp\Validators::validateNumberInRange(
            $params->outputLimit,
            'output_limit',
            0,
            null,
            $isRequired
        );
        \OmegaUp\Validators::validateNumberInRange(
            $params->inputLimit,
            'input_limit',
            0,
            null,
            $isRequired
        );
        \OmegaUp\Validators::validateValidSubset(
            $params->languages,
            'languages',
            array_keys(\OmegaUp\Controllers\Run::SUPPORTED_LANGUAGES),
            $isRequired
        );

        return [
            'problem' => $problem,
            'selectedTags' => $selectedTags,
            'languages' => $params->languages,
        ];
    }

    /**
     * Create a new problem
     *
     * @throws \OmegaUp\Exceptions\ApiException
     * @throws \OmegaUp\Exceptions\DuplicatedEntryInDatabaseException
     *
     * @return array{status: string}
     */
    public static function apiCreate(\OmegaUp\Request $r): array {
        $r->ensureMainUserIdentity();

        self::createProblem(
<<<<<<< HEAD
=======
            $r,
            $r['title'],
            $r['problem_alias'],
            $r['validator'] ?? \OmegaUp\ProblemParams::VALIDATOR_TOKEN,
            $r['time_limit'],
            $r['validator_time_limit'],
            $r['overall_wall_time_limit'],
            $r['extra_wall_time'],
            $r['memory_limit'],
            $r['output_limit'],
            $r['input_limit'],
            $r['source'] ?? '',
            $r['email_clarifications'],
            $r['visibility'] ?? \OmegaUp\ProblemParams::VISIBILITY_PRIVATE,
>>>>>>> 20eafd71
            $r->user,
            $r->identity,
            self::convertRequestToProblemParams($r)
        );
        return [
            'status' => 'ok',
        ];
    }

    private static function createProblem(
<<<<<<< HEAD
=======
        \OmegaUp\Request $r,
        ?string $title,
        string $problemAlias,
        ?string $validator,
        ?int $timeLimit,
        int $validatorTimeLimit,
        int $overallWallTimeLimit,
        int $extraWallTime,
        ?int $memoryLimit,
        int $outputLimit,
        int $inputLimit,
        ?string $source,
        ?string $emailClarifications,
        int $visibility,
>>>>>>> 20eafd71
        \OmegaUp\DAO\VO\Users $user,
        \OmegaUp\DAO\VO\Identities $identity,
        \OmegaUp\ProblemParams $params
    ): void {
        // Validates request
        [
            'selectedTags' => $selectedTags,
            'languages' => $languages,
        ] = self::validateCreateOrUpdate(
            $identity,
            $params
        );
        $languages = implode(',', $languages);

        // Populate a new Problem object
        $problem = new \OmegaUp\DAO\VO\Problems([
            'visibility' => $params->visibility ?? \OmegaUp\ProblemParams::VALIDATOR_TOKEN,
            'title' => $params->title,
            'visits' => 0,
            'input_limit' => $params->inputLimit,
            'submissions' => 0,
            'accepted' => 0,
            'source' => $params->source,
            'order' => 'normal', /* defaulting to normal */
            'alias' => $params->problemAlias,
            'languages' => $languages,
            'email_clarifications' => $params->emailClarifications,
        ]);

        $problemSettings = self::getDefaultProblemSettings();
        self::updateProblemSettings($problemSettings, $params);
        $acceptsSubmissions = $languages !== '';

        $acl = new \OmegaUp\DAO\VO\ACLs();
        $acl->owner_id = $user->user_id;

        // Insert new problem
        try {
            \OmegaUp\DAO\DAO::transBegin();

            // Commit at the very end
            $problemDeployer = new \OmegaUp\ProblemDeployer(
                $params->problemAlias,
                $acceptsSubmissions
            );
            $problemDeployer->commit(
                'Initial commit',
                $identity,
                \OmegaUp\ProblemDeployer::CREATE,
                $problemSettings
            );
            $problem->commit = $problemDeployer->publishedCommit ?: '';
            $problem->current_version = $problemDeployer->privateTreeHash;

            // Save the contest object with data sent by user to the database
            \OmegaUp\DAO\ACLs::create($acl);
            $problem->acl_id = $acl->acl_id;
            \OmegaUp\DAO\Problems::create($problem);

            // Add tags
            if (!is_null($selectedTags)) {
                foreach ($selectedTags as $tag) {
                    $tagName = \OmegaUp\Controllers\Tag::normalize(
                        $tag['tagname']
                    );
                    if (in_array($tagName, self::RESTRICTED_TAG_NAMES)) {
                        continue;
                    }
                    self::addTag($tagName, $tag['public'], $problem);
                }
            }
            \OmegaUp\Controllers\Problem::setRestrictedTags($problem);
            \OmegaUp\DAO\DAO::transEnd();
        } catch (\OmegaUp\Exceptions\ApiException $e) {
            // Operation failed in something we know it could fail, rollback transaction
            \OmegaUp\DAO\DAO::transRollback();

            throw $e;
        } catch (\Exception $e) {
            self::$log->error("Failed to upload problem {$problem->alias}", $e);

            // Operation failed unexpectedly, rollback transaction
            \OmegaUp\DAO\DAO::transRollback();

            if (\OmegaUp\DAO\DAO::isDuplicateEntryException($e)) {
                throw new \OmegaUp\Exceptions\DuplicatedEntryInDatabaseException(
                    'problemTitleExists',
                    $e
                );
            }
            throw $e;
        }

        self::updateLanguages($problem);
    }

    /**
     * Adds an admin to a problem
     *
     * @throws \OmegaUp\Exceptions\ForbiddenAccessException
     *
     * @return array{status: string}
     */
    public static function apiAddAdmin(\OmegaUp\Request $r): array {
        if (OMEGAUP_LOCKDOWN) {
            throw new \OmegaUp\Exceptions\ForbiddenAccessException('lockdown');
        }

        // Authenticate logged user
        $r->ensureIdentity();

        // Check problem_alias
        \OmegaUp\Validators::validateStringNonEmpty(
            $r['problem_alias'],
            'problem_alias'
        );

        $user = \OmegaUp\Controllers\User::resolveUser($r['usernameOrEmail']);

        $problem = \OmegaUp\DAO\Problems::getByAlias($r['problem_alias']);
        if (is_null($problem)) {
            throw new \OmegaUp\Exceptions\NotFoundException('problemNotFound');
        }

        // Only an admin can add other problem admins
        if (!\OmegaUp\Authorization::isProblemAdmin($r->identity, $problem)) {
            throw new \OmegaUp\Exceptions\ForbiddenAccessException();
        }

        \OmegaUp\Controllers\ACL::addUser($problem->acl_id, $user->user_id);

        return [
            'status' => 'ok',
        ];
    }

    /**
     * Adds a group admin to a problem
     *
     * @throws \OmegaUp\Exceptions\ForbiddenAccessException
     *
     * @return array{status: string}
     */
    public static function apiAddGroupAdmin(\OmegaUp\Request $r): array {
        if (OMEGAUP_LOCKDOWN) {
            throw new \OmegaUp\Exceptions\ForbiddenAccessException('lockdown');
        }

        // Authenticate logged user
        $r->ensureIdentity();

        // Check problem_alias
        \OmegaUp\Validators::validateStringNonEmpty(
            $r['problem_alias'],
            'problem_alias'
        );

        $group = \OmegaUp\DAO\Groups::findByAlias($r['group']);
        if (is_null($group)) {
            throw new \OmegaUp\Exceptions\InvalidParameterException(
                'invalidParameters'
            );
        }

        $problem = \OmegaUp\DAO\Problems::getByAlias($r['problem_alias']);
        if (is_null($problem)) {
            throw new \OmegaUp\Exceptions\NotFoundException('problemNotFound');
        }

        // Only an admin can add other problem group admins
        if (!\OmegaUp\Authorization::isProblemAdmin($r->identity, $problem)) {
            throw new \OmegaUp\Exceptions\ForbiddenAccessException();
        }

        \OmegaUp\Controllers\ACL::addGroup($problem->acl_id, $group->group_id);

        return [
            'status' => 'ok',
        ];
    }

    /**
     * Adds a tag to a problem
     *
     * @throws \OmegaUp\Exceptions\ForbiddenAccessException
     *
     * @return array{name: string}
     */
    public static function apiAddTag(\OmegaUp\Request $r): array {
        // Check problem_alias
        \OmegaUp\Validators::validateStringNonEmpty(
            $r['problem_alias'],
            'problem_alias'
        );
        \OmegaUp\Validators::validateStringNonEmpty($r['name'], 'name');

        // Authenticate logged user
        $r->ensureIdentity();

        $problem = \OmegaUp\DAO\Problems::getByAlias($r['problem_alias']);
        if (is_null($problem)) {
            throw new \OmegaUp\Exceptions\NotFoundException('problemNotFound');
        }

        if (!\OmegaUp\Authorization::canEditProblem($r->identity, $problem)) {
            throw new \OmegaUp\Exceptions\ForbiddenAccessException();
        }

        self::addTag($r['name'], $r['public'] || false, $problem);

        return [
            'name' => $r['name'],
        ];
    }

    private static function addTag(
        string $tagName,
        bool $isPublic,
        \OmegaUp\DAO\VO\Problems $problem,
        bool $allowRestricted = false
    ): void {
        // Normalize name.
        $tagName = \OmegaUp\Controllers\Tag::normalize($tagName);

        if (
            !$allowRestricted &&
            in_array($tagName, self::RESTRICTED_TAG_NAMES)
        ) {
            throw new \OmegaUp\Exceptions\InvalidParameterException(
                'tagRestricted',
                'name'
            );
        }

        $tag = \OmegaUp\DAO\Tags::getByName($tagName);
        if (is_null($tag)) {
            $tag = new \OmegaUp\DAO\VO\Tags([
                'name' => $tagName,
            ]);
            \OmegaUp\DAO\Tags::create($tag);
        }

        \OmegaUp\DAO\ProblemsTags::create(new \OmegaUp\DAO\VO\ProblemsTags([
            'problem_id' => $problem->problem_id,
            'tag_id' => $tag->tag_id,
            'public' => filter_var($isPublic, FILTER_VALIDATE_BOOLEAN),
            'autogenerated' => 0,
        ]));
    }

    /**
     * Removes an admin from a problem
     *
     * @throws \OmegaUp\Exceptions\ForbiddenAccessException
     *
     * @return array{status: string}
     */
    public static function apiRemoveAdmin(\OmegaUp\Request $r): array {
        // Authenticate logged user
        $r->ensureIdentity();

        // Check problem_alias
        \OmegaUp\Validators::validateStringNonEmpty(
            $r['problem_alias'],
            'problem_alias'
        );

        $identity = \OmegaUp\Controllers\Identity::resolveIdentity(
            $r['usernameOrEmail']
        );

        $problem = \OmegaUp\DAO\Problems::getByAlias($r['problem_alias']);
        if (is_null($problem)) {
            throw new \OmegaUp\Exceptions\NotFoundException('problemNotFound');
        }

        // Only admin is alowed to make modifications
        if (!\OmegaUp\Authorization::isProblemAdmin($r->identity, $problem)) {
            throw new \OmegaUp\Exceptions\ForbiddenAccessException();
        }

        // Check if admin to delete is actually an admin
        if (!\OmegaUp\Authorization::isProblemAdmin($identity, $problem)) {
            throw new \OmegaUp\Exceptions\NotFoundException();
        }

        \OmegaUp\Controllers\ACL::removeUser(
            $problem->acl_id,
            $identity->user_id
        );

        return [
            'status' => 'ok',
        ];
    }

    /**
     * Removes a group admin from a problem
     *
     * @throws \OmegaUp\Exceptions\ForbiddenAccessException
     *
     * @return array{status: string}
     */
    public static function apiRemoveGroupAdmin(\OmegaUp\Request $r): array {
        // Authenticate logged user
        $r->ensureIdentity();

        // Check problem_alias
        \OmegaUp\Validators::validateStringNonEmpty(
            $r['problem_alias'],
            'problem_alias'
        );

        $group = \OmegaUp\DAO\Groups::findByAlias($r['group']);
        if (is_null($group)) {
            throw new \OmegaUp\Exceptions\InvalidParameterException(
                'invalidParameters'
            );
        }

        $problem = \OmegaUp\DAO\Problems::getByAlias($r['problem_alias']);
        if (is_null($problem)) {
            throw new \OmegaUp\Exceptions\NotFoundException('problemNotFound');
        }

        // Only admin is alowed to make modifications
        if (!\OmegaUp\Authorization::isProblemAdmin($r->identity, $problem)) {
            throw new \OmegaUp\Exceptions\ForbiddenAccessException();
        }

        \OmegaUp\Controllers\ACL::removeGroup(
            $problem->acl_id,
            $group->group_id
        );

        return [
            'status' => 'ok',
        ];
    }

    /**
     * Removes a tag from a contest
     *
     * @throws \OmegaUp\Exceptions\ForbiddenAccessException
     *
     * @return array{status: string}
     */
    public static function apiRemoveTag(\OmegaUp\Request $r): array {
        // Authenticate logged user
        $r->ensureIdentity();

        // Check whether problem exists
        \OmegaUp\Validators::validateStringNonEmpty(
            $r['problem_alias'],
            'problem_alias'
        );
        \OmegaUp\Validators::validateStringNonEmpty($r['name'], 'name');

        $problem = \OmegaUp\DAO\Problems::getByAlias($r['problem_alias']);
        if (is_null($problem)) {
            throw new \OmegaUp\Exceptions\NotFoundException('problem');
        }

        $tag = \OmegaUp\DAO\Tags::getByName($r['name']);
        if (is_null($tag)) {
            throw new \OmegaUp\Exceptions\NotFoundException('tag');
        }

        if (!\OmegaUp\Authorization::canEditProblem($r->identity, $problem)) {
            throw new \OmegaUp\Exceptions\ForbiddenAccessException();
        }

        if (in_array($tag->name, self::RESTRICTED_TAG_NAMES)) {
            throw new \OmegaUp\Exceptions\InvalidParameterException(
                'tagRestricted',
                'name'
            );
        }

        \OmegaUp\DAO\ProblemsTags::delete(new \OmegaUp\DAO\VO\ProblemsTags([
            'problem_id' => $problem->problem_id,
            'tag_id' => $tag->tag_id,
        ]));

        return [
            'status' => 'ok',
        ];
    }

    /**
     * Removes a problem whether user is the creator
     *
     * @throws \OmegaUp\Exceptions\ForbiddenAccessException
     *
     * @return array{status: string}
     */
    public static function apiDelete(\OmegaUp\Request $r): array {
        // Authenticate logged user
        $r->ensureIdentity();

        // Check whether problem exists
        \OmegaUp\Validators::validateStringNonEmpty(
            $r['problem_alias'],
            'problem_alias'
        );

        $problem = \OmegaUp\DAO\Problems::getByAlias($r['problem_alias']);
        if (is_null($problem)) {
            throw new \OmegaUp\Exceptions\NotFoundException('problemNotFound');
        }

        if (!\OmegaUp\Authorization::canEditProblem($r->identity, $problem)) {
            throw new \OmegaUp\Exceptions\ForbiddenAccessException();
        }

        if (\OmegaUp\DAO\Problems::hasBeenUsedInCoursesOrContests($problem)) {
            throw new \OmegaUp\Exceptions\ForbiddenAccessException(
                'problemHasBeenUsedInContestOrCourse'
            );
        }

        \OmegaUp\DAO\Problems::deleteProblem($problem->problem_id);

        return [
            'status' => 'ok',
        ];
    }

    /**
     * Returns all problem administrators
     *
     * @return array{admins: list<array{role: string, username: string}>, group_admins: list<array{alias: string, name: string, role: string}>}
     */
    public static function apiAdmins(\OmegaUp\Request $r): array {
        // Authenticate request
        $r->ensureIdentity();

        \OmegaUp\Validators::validateStringNonEmpty(
            $r['problem_alias'],
            'problem_alias'
        );

        $problem = \OmegaUp\DAO\Problems::getByAlias($r['problem_alias']);
        if (is_null($problem)) {
            throw new \OmegaUp\Exceptions\NotFoundException('problemNotFound');
        }

        if (!\OmegaUp\Authorization::isProblemAdmin($r->identity, $problem)) {
            throw new \OmegaUp\Exceptions\ForbiddenAccessException();
        }

        return [
            'admins' => \OmegaUp\DAO\UserRoles::getProblemAdmins($problem),
            'group_admins' => \OmegaUp\DAO\GroupRoles::getProblemAdmins(
                $problem
            )
        ];
    }

    /**
     * Returns every tag associated to a given problem.
     *
     * @return array{tags: list<array{name: string, public: bool}>}
     */
    public static function apiTags(\OmegaUp\Request $r): array {
        // Authenticate request
        $r->ensureIdentity();

        \OmegaUp\Validators::validateStringNonEmpty(
            $r['problem_alias'],
            'problem_alias'
        );
        $includeAutogenerated = ($r['include_autogenerated'] == 'true');
        $problem = \OmegaUp\DAO\Problems::getByAlias($r['problem_alias']);
        if (is_null($problem)) {
            throw new \OmegaUp\Exceptions\NotFoundException('problemNotFound');
        }

        return [
            'tags' => \OmegaUp\DAO\ProblemsTags::getProblemTags(
                $problem,
                !\OmegaUp\Authorization::canEditProblem($r->identity, $problem),
                $includeAutogenerated
            ),
        ];
    }

    /**
     * Rejudge problem
     *
     * @throws \OmegaUp\Exceptions\ApiException
     *
     * @return array{status: string}
     */
    public static function apiRejudge(\OmegaUp\Request $r): array {
        $r->ensureIdentity();

        \OmegaUp\Validators::validateStringNonEmpty(
            $r['problem_alias'],
            'problem_alias'
        );
        $problem = \OmegaUp\DAO\Problems::getByAlias($r['problem_alias']);
        if (is_null($problem)) {
            throw new \OmegaUp\Exceptions\NotFoundException('problemNotFound');
        }
        if ($problem->deprecated) {
            throw new \OmegaUp\Exceptions\PreconditionFailedException(
                'problemDeprecated'
            );
        }

        // We need to check that the user actually has admin privileges over
        // the problem.
        if (
            !\OmegaUp\Authorization::isProblemAdmin(
                $r->identity,
                $problem
            )
        ) {
            throw new \OmegaUp\Exceptions\ForbiddenAccessException();
        }

        // Call Grader
        $runs = [];
        try {
            \OmegaUp\DAO\DAO::transBegin();
            $runs = \OmegaUp\DAO\Runs::getByProblem(
                intval(
                    $problem->problem_id
                )
            );

            foreach ($runs as $run) {
                $run->status = 'new';
                $run->version = $problem->current_version;
                $run->verdict = 'JE';
                $run->score = 0;
                $run->contest_score = 0;
                \OmegaUp\DAO\Runs::update($run);

                // Expire details of the run
                \OmegaUp\Controllers\Run::invalidateCacheOnRejudge($run);
            }
            \OmegaUp\DAO\DAO::transEnd();
        } catch (\Exception $e) {
            \OmegaUp\DAO\DAO::transRollback();
            throw $e;
        }
        \OmegaUp\Grader::getInstance()->rejudge($runs, false);

        return [
            'status' => 'ok',
        ];
    }

    /**
     * Update problem contents
     *
     * @param \OmegaUp\Request $r
     * @return array{rejudged: bool}
     * @throws \OmegaUp\Exceptions\ApiException
     */
    public static function apiUpdate(\OmegaUp\Request $r) {
        $r->ensureMainUserIdentity();
        // Validate commit message.
        \OmegaUp\Validators::validateStringNonEmpty($r['message'], 'message');
        return self::updateProblem(
            $r->identity,
            $r->user,
            self::convertRequestToProblemParams($r),
            strval($r['message']),
            $r['update_published'] ?: \OmegaUp\ProblemParams::UPDATE_PUBLISHED_EDITABLE_PROBLEMSETS,
            boolval($r['redirect'])
        );
    }

    /**
     * @psalm-suppress MixedInferredReturnType Psalm cannot effectively analyze templated arrays this way
     * @psalm-suppress MismatchingDocblockReturnType Psalm cannot effectively analyze templated arrays this way
     * @template T
     * @param T $array
     * @return T
     */
    private static function arrayDeepCopy($array): array {
        $copy = [];
        /** @var string $key */
        foreach ($array as $key => $value) {
            if (is_array($value)) {
                $copy[$key] = self::arrayDeepCopy($value);
            } else {
                $copy[$key] = $value;
            }
        }
        /** @var T */
        return $copy;
    }

    /**
     * Converts a duration into milliseconds.
     */
    public static function parseDuration(string $duration): float {
        $milliseconds = 0.0;
        if (
            preg_match_all(
                '/([0-9]*(?:\\.[0-9]*)?)([a-zµ]+)/',
                $duration,
                $matches,
                PREG_SET_ORDER
            ) === false
        ) {
            return $milliseconds;
        }
        /** @var list<string> $match */
        foreach ($matches as $match) {
            if ($match[2] == 'h') {
                $milliseconds += intval($match[1]) * 3600 * 1000;
            } elseif ($match[2] == 'm') {
                $milliseconds += intval($match[1]) * 60 * 1000;
            } elseif ($match[2] == 's') {
                $milliseconds += intval($match[1]) * 1000;
            } elseif ($match[2] == 'ms') {
                $milliseconds += intval($match[1]);
            } elseif ($match[2] == 'us' || $match[2] == 'µs') {
                $milliseconds += intval($match[1]) / 1000.0;
            } elseif ($match[2] == 'ns') {
                $milliseconds += intval($match[1]) / (1000.0 * 1000.0);
            } else {
                throw new \Exception("Unrecognized suffix: {$match[2]}");
            }
        }
        return $milliseconds;
    }

    /**
     * Converts a size into bytes.
     * @param int|string $size
     */
    public static function parseSize($size): int {
        if (is_numeric($size)) {
            return intval($size);
        }
        $bytes = 0;
        if (
            preg_match_all(
                '/([0-9]+)([A-Za-z]+)/',
                $size,
                $matches,
                PREG_SET_ORDER
            ) === false
        ) {
            return $bytes;
        }
        /** @var list<string> $match */
        foreach ($matches as $match) {
            if ($match[2] == 'TiB') {
                $bytes += intval($match[1]) * 1024 * 1024 * 1024 * 1024;
            } elseif ($match[2] == 'GiB') {
                $bytes += intval($match[1]) * 1024 * 1024 * 1024;
            } elseif ($match[2] == 'MiB') {
                $bytes += intval($match[1]) * 1024 * 1024;
            } elseif ($match[2] == 'KiB') {
                $bytes += intval($match[1]) * 1024;
            } elseif ($match[2] == 'B') {
                $bytes += intval($match[1]);
            } else {
                throw new \Exception("Unrecognized suffix: {$match[2]}");
            }
        }
        return $bytes;
    }

    /**
     * @param array{limits: array{ExtraWallTime: string, MemoryLimit: int|string, OutputLimit: int|string, OverallWallTimeLimit: string, TimeLimit: string}, validator: array{name: string, tolerance: float, limits?: array{ExtraWallTime: string, MemoryLimit: int|string, OutputLimit: int|string, OverallWallTimeLimit: string, TimeLimit: string}}} $a
     * @param array{limits: array{ExtraWallTime: string, MemoryLimit: int|string, OutputLimit: int|string, OverallWallTimeLimit: string, TimeLimit: string}, validator: array{name: string, tolerance: float, limits?: array{ExtraWallTime: string, MemoryLimit: int|string, OutputLimit: int|string, OverallWallTimeLimit: string, TimeLimit: string}}} $b
     */
    private static function diffProblemSettings(array $a, array $b): bool {
        if (
            self::parseDuration($a['limits']['TimeLimit']) !=
            self::parseDuration($b['limits']['TimeLimit'])
        ) {
            return true;
        }
        if (
            self::parseDuration($a['limits']['ExtraWallTime']) !=
            self::parseDuration($b['limits']['ExtraWallTime'])
        ) {
            return true;
        }
        if (
            self::parseDuration($a['limits']['OverallWallTimeLimit']) !=
            self::parseDuration($b['limits']['OverallWallTimeLimit'])
        ) {
            return true;
        }
        if (
            self::parseSize($a['limits']['MemoryLimit']) !=
            self::parseSize($b['limits']['MemoryLimit'])
        ) {
            return true;
        }
        if (
            self::parseSize($a['limits']['OutputLimit']) !=
            self::parseSize($b['limits']['OutputLimit'])
        ) {
            return true;
        }
        if ($a['validator']['name'] != $b['validator']['name']) {
            return true;
        }
        if ($a['validator']['tolerance'] != $b['validator']['tolerance']) {
            return true;
        }
        if (
            empty($a['validator']['limits']) !=
            empty($b['validator']['limits'])
        ) {
            return true;
        }
        // No further checks are necessary.
        if (
            empty($a['validator']['limits']) ||
            empty($b['validator']['limits'])
        ) {
            return false;
        }

        if (
            self::parseDuration($a['validator']['limits']['TimeLimit']) !=
            self::parseDuration($b['validator']['limits']['TimeLimit'])
        ) {
            return true;
        }
        if (
            self::parseDuration($a['validator']['limits']['ExtraWallTime']) !=
            self::parseDuration($b['validator']['limits']['ExtraWallTime'])
        ) {
            return true;
        }
        if (
            self::parseDuration(
                $a['validator']['limits']['OverallWallTimeLimit']
            ) !=
            self::parseDuration(
                $b['validator']['limits']['OverallWallTimeLimit']
            )
        ) {
            return true;
        }
        if (
            self::parseSize($a['validator']['limits']['MemoryLimit']) !=
            self::parseSize($b['validator']['limits']['MemoryLimit'])
        ) {
            return true;
        }
        if (
            self::parseSize($a['validator']['limits']['OutputLimit']) !=
            self::parseSize($b['validator']['limits']['OutputLimit'])
        ) {
            return true;
        }
        return false;
    }

    /**
     * @return array{rejudged: bool}
     */
    private static function updateProblem(
        \OmegaUp\DAO\VO\Identities $identity,
        \OmegaUp\DAO\VO\Users $user,
        \OmegaUp\ProblemParams $params,
        string $message,
        string $updatePublished,
        bool $redirect
    ) {
        [
            'problem' => $problem,
            'languages' => $languages,
        ] = self::validateCreateOrUpdate(
            $identity,
            $params,
            /*$isUpdate=*/ true
        );
        if (is_null($problem) || is_null($problem->alias)) {
            throw new \OmegaUp\Exceptions\NotFoundException(
                'problemNotFound'
            );
        }

        // Update the Problem object
        $valueProperties = [
            'visibility',
            'title',
            'inputLimit',
            'emailClarifications',
            'source',
            'order',
            'languages',
        ];
        self::updateValueProperties(null, $problem, $valueProperties, $params);
        $problem->languages = $languages ? implode(
            ',',
            $languages
        ) : $problem->languages;

        $response = [
            'rejudged' => false,
        ];

        $problemSettings = self::getProblemSettingsDistrib(
            $problem,
            $problem->commit
        );
        unset($problemSettings['cases']);
        unset($problemSettings['slow']);
        $originalProblemSettings = self::arrayDeepCopy($problemSettings);
        self::updateProblemSettings($problemSettings, $params);
        $settingsUpdated = self::diffProblemSettings(
            $originalProblemSettings,
            $problemSettings
        );
        $acceptsSubmissions = $problem->languages !== '';
        $updatedStatementLanguages = [];

        try {
            //Begin transaction
            \OmegaUp\DAO\DAO::transBegin();

            $operation = \OmegaUp\ProblemDeployer::UPDATE_SETTINGS;
            /** @psalm-suppress MixedArrayAccess Assuming problem_contents is an array */
            if (
                isset($_FILES['problem_contents'])
                && \OmegaUp\FileHandler::getFileUploader()->isUploadedFile(
                    $_FILES['problem_contents']['tmp_name']
                )
            ) {
                $operation = \OmegaUp\ProblemDeployer::UPDATE_CASES;
            }
            if ($operation != \OmegaUp\ProblemDeployer::UPDATE_SETTINGS || $settingsUpdated) {
                $problemDeployer = new \OmegaUp\ProblemDeployer(
                    $problem->alias,
                    $acceptsSubmissions,
                    $updatePublished != \OmegaUp\ProblemParams::UPDATE_PUBLISHED_NONE
                );
                $problemDeployer->commit(
                    $message,
                    $identity,
                    $operation,
                    $problemSettings
                );

                $needsUpdate = false;
                if (!is_null($problemDeployer->publishedCommit)) {
                    $oldCommit = $problem->commit;
                    $oldVersion = $problem->current_version;
                    [
                        $problem->commit,
                        $problem->current_version,
                    ] = \OmegaUp\Controllers\Problem::resolveCommit(
                        $problem,
                        $problemDeployer->publishedCommit
                    );
                    $response['rejudged'] = ($oldVersion != $problem->current_version);
                    $needsUpdate = $response['rejudged'] || ($oldCommit != $problem->commit);
                }

                if ($needsUpdate) {
                    \OmegaUp\DAO\Runs::createRunsForVersion($problem);
                    \OmegaUp\DAO\Runs::updateVersionToCurrent($problem);
                    if ($updatePublished != \OmegaUp\ProblemParams::UPDATE_PUBLISHED_NON_PROBLEMSET) {
                        \OmegaUp\DAO\ProblemsetProblems::updateVersionToCurrent(
                            $problem,
                            $user,
                            $updatePublished
                        );
                    }
                    $updatedStatementLanguages = $problemDeployer->getUpdatedLanguages();
                }
            }

            // Save the contest object with data sent by user to the database
            \OmegaUp\DAO\Problems::update($problem);

            \OmegaUp\Controllers\Problem::setRestrictedTags($problem);

            \OmegaUp\DAO\DAO::transEnd();
        } catch (\OmegaUp\Exceptions\ApiException $e) {
            // Operation failed in the data layer, rollback transaction
            \OmegaUp\DAO\DAO::transRollback();

            throw $e;
        } catch (\Exception $e) {
            // Operation failed in the data layer, rollback transaction
            \OmegaUp\DAO\DAO::transRollback();
            self::$log->error('Failed to update problem', $e);

            throw $e;
        }

        if ($response['rejudged'] && OMEGAUP_ENABLE_REJUDGE_ON_PROBLEM_UPDATE) {
            self::$log->info(
                'Calling \OmegaUp\Controllers\Problem::apiRejudge'
            );
            try {
                $runs = \OmegaUp\DAO\Runs::getNewRunsForVersion($problem);
                \OmegaUp\Grader::getInstance()->rejudge($runs, false);

                // Expire details of the runs
                foreach ($runs as $run) {
                    \OmegaUp\Cache::deleteFromCache(
                        \OmegaUp\Cache::RUN_ADMIN_DETAILS,
                        strval($run->run_id)
                    );
                }
                \OmegaUp\Cache::deleteFromCache(
                    \OmegaUp\Cache::PROBLEM_STATS,
                    strval($problem->alias)
                );
            } catch (\Exception $e) {
                self::$log->error(
                    'Best effort \OmegaUp\Controllers\Problem::apiRejudge failed',
                    $e
                );
            }
        }

        if ($redirect === true) {
            header("Location: {$_SERVER['HTTP_REFERER']}");
        }

        self::invalidateCache($problem, $updatedStatementLanguages);

        return $response;
    }

    private static function setRestrictedTags(\OmegaUp\DAO\VO\Problems $problem): void {
        \OmegaUp\DAO\ProblemsTags::clearRestrictedTags($problem);
        $languages = explode(',', $problem->languages);
        if (in_array('cat', $languages)) {
            \OmegaUp\Controllers\Problem::addTag(
                'solo-salida',
                true,
                $problem,
                true
            );
        } elseif (!empty(array_intersect(['kp', 'kj'], $languages))) {
            \OmegaUp\Controllers\Problem::addTag('karel', true, $problem, true);
        } else {
            \OmegaUp\Controllers\Problem::addTag(
                'lenguaje',
                true,
                $problem,
                true
            );
        }

        $problemArtifacts = new \OmegaUp\ProblemArtifacts(
            strval($problem->alias)
        );
        $distribSettings = json_decode(
            $problemArtifacts->get('settings.distrib.json'),
            /*assoc=*/true
        );
        if (!empty($distribSettings['interactive'])) {
            \OmegaUp\Controllers\Problem::addTag(
                'interactive',
                true,
                $problem,
                true
            );
        }
    }

    /**
     * Updates loose file
     *
     * @throws \OmegaUp\Exceptions\ApiException
     *
     * @return list<string>
     */
    private static function updateLooseFile(
        \OmegaUp\Request $r,
        \OmegaUp\DAO\VO\Identities $identity,
        \OmegaUp\DAO\VO\Users $user,
        \OmegaUp\DAO\VO\Problems $problem,
        string $directory,
        string $contents
    ): array {
        \OmegaUp\Validators::validateStringNonEmpty($r['message'], 'message');
        // Check that lang is in the ISO 639-1 code list, default is "es".
        \OmegaUp\Validators::validateInEnum(
            $r['lang'],
            'lang',
            \OmegaUp\Controllers\Problem::ISO639_1,
            false /* is_required */
        );
        if (is_null($r['lang'])) {
            $r['lang'] = \OmegaUp\Controllers\Identity::getPreferredLanguage(
                $r
            );
        }
        $updatePublished = \OmegaUp\ProblemParams::UPDATE_PUBLISHED_EDITABLE_PROBLEMSETS;
        if (!is_null($r['update_published'])) {
            $updatePublished = $r['update_published'];
        }

        $updatedFileLanguages = [];
        try {
            $problemDeployer = new \OmegaUp\ProblemDeployer(
                $r['problem_alias']
            );
            $problemDeployer->commitLooseFiles(
                "{$r['lang']}.markdown: {$r['message']}",
                $identity,
                [
                    "{$directory}/{$r['lang']}.markdown" => $contents,
                ]
            );
            if ($updatePublished != \OmegaUp\ProblemParams::UPDATE_PUBLISHED_NONE) {
                [$problem->commit, $problem->current_version] = \OmegaUp\Controllers\Problem::resolveCommit(
                    $problem,
                    $problemDeployer->publishedCommit
                );
                if ($updatePublished != \OmegaUp\ProblemParams::UPDATE_PUBLISHED_NON_PROBLEMSET) {
                    \OmegaUp\DAO\ProblemsetProblems::updateVersionToCurrent(
                        $problem,
                        $user,
                        $updatePublished
                    );
                }
                \OmegaUp\DAO\Problems::update($problem);
            }
            $updatedFileLanguages = $problemDeployer->getUpdatedLanguages();
        } catch (\OmegaUp\Exceptions\ApiException $e) {
            throw $e;
        }

        return $updatedFileLanguages;
    }

    /**
     * Updates problem statement only
     *
     * @throws \OmegaUp\Exceptions\ApiException
     *
     * @return array{status: string}
     */
    public static function apiUpdateStatement(\OmegaUp\Request $r): array {
        self::updateStatement($r);
        return [
            'status' => 'ok'
        ];
    }

    private static function updateStatement(\OmegaUp\Request $r): void {
        $r->ensureMainUserIdentity();
        \OmegaUp\Validators::validateStringNonEmpty(
            $r['problem_alias'],
            'problem_alias'
        );

        $problem = \OmegaUp\DAO\Problems::getByAlias($r['problem_alias']);
        if (is_null($problem)) {
            throw new \OmegaUp\Exceptions\NotFoundException(
                'problemNotFound'
            );
        }
        \OmegaUp\Validators::validateStringNonEmpty(
            $r['statement'],
            'statement'
        );
        $updatedFileLanguages = self::updateLooseFile(
            $r,
            $r->identity,
            $r->user,
            $problem,
            'statements',
            $r['statement']
        );
        self::invalidateCache($problem, $updatedFileLanguages);
    }

    /**
     * Updates problem solution only
     *
     * @throws \OmegaUp\Exceptions\ApiException
     *
     * @return array{status: string}
     */
    public static function apiUpdateSolution(\OmegaUp\Request $r): array {
        $r->ensureMainUserIdentity();
        [
            'problem' => $problem,
        ] = self::validateCreateOrUpdate(
            $r->identity,
            self::convertRequestToProblemParams($r),
            true
        );
        if (is_null($problem)) {
            throw new \OmegaUp\Exceptions\NotFoundException(
                'problemNotFound'
            );
        }
        \OmegaUp\Validators::validateStringNonEmpty($r['solution'], 'solution');
        $updatedFileLanguages = self::updateLooseFile(
            $r,
            $r->identity,
            $r->user,
            $problem,
            'solutions',
            $r['solution']
        );
        self::invalidateSolutionCache($problem, $updatedFileLanguages);
        return [
            'status' => 'ok'
        ];
    }

    /**
     * Invalidates the various caches of the problem, as well as updating the
     * languages.
     *
     * @param \OmegaUp\DAO\VO\Problems $problem the problem
     * @param array $updatedLanguages the array of updated statement file languages.
     *
     * @return void
     */
    private static function invalidateCache(
        \OmegaUp\DAO\VO\Problems $problem,
        array $updatedLanguages
    ): void {
        self::updateLanguages($problem);

        // Invalidate problem statement or solution cache
        foreach ($updatedLanguages as $lang) {
            \OmegaUp\Cache::deleteFromCache(
                \OmegaUp\Cache::PROBLEM_STATEMENT,
                "{$problem->alias}-{$problem->commit}-{$lang}-markdown"
            );
        }
        \OmegaUp\Cache::deleteFromCache(
            \OmegaUp\Cache::PROBLEM_SETTINGS_DISTRIB,
            "{$problem->alias}-{$problem->commit}"
        );
    }

    /**
     * Invalidates the problem solution cache
     *
     * @param \OmegaUp\DAO\VO\Problems $problem the problem
     * @param array $updatedLanguages the array of updated loose file languages.
     *
     * @return void
     */
    private static function invalidateSolutionCache(
        \OmegaUp\DAO\VO\Problems $problem,
        array $updatedLanguages
    ): void {
        // Invalidate problem solution cache
        foreach ($updatedLanguages as $lang) {
            \OmegaUp\Cache::deleteFromCache(
                \OmegaUp\Cache::PROBLEM_SOLUTION,
                "{$problem->alias}-{$problem->commit}-{$lang}-markdown"
            );
        }
        \OmegaUp\Cache::deleteFromCache(
            \OmegaUp\Cache::PROBLEM_SOLUTION_EXISTS,
            "{$problem->alias}-{$problem->commit}"
        );
    }

    /**
     * Validate problem Details API
     *
     * @throws \OmegaUp\Exceptions\ApiException
     * @throws \OmegaUp\Exceptions\NotFoundException
     * @throws \OmegaUp\Exceptions\ForbiddenAccessException
     *
     * @return array{exists: bool, problem: null|\OmegaUp\DAO\VO\Problems, problemset: null|\OmegaUp\DAO\VO\Problemsets}
     */
    private static function validateDetails(\OmegaUp\Request $r): array {
        \OmegaUp\Validators::validateOptionalStringNonEmpty(
            $r['contest_alias'],
            'contest_alias'
        );
        \OmegaUp\Validators::validateStringNonEmpty(
            $r['problem_alias'],
            'problem_alias'
        );

        // Lang is optional. Default is user's preferred.
        if (!is_null($r['lang'])) {
            \OmegaUp\Validators::validateStringOfLengthInRange(
                $r['lang'],
                'lang',
                2,
                2
            );
        } else {
            $r['lang'] = \OmegaUp\Controllers\Identity::getPreferredLanguage(
                $r
            );
        }

        $problem = \OmegaUp\DAO\Problems::getByAlias($r['problem_alias']);
        if (is_null($problem)) {
            return [
                'exists' => false,
                'problem' => null,
                'problemset' => null,
            ];
        }

        if (isset($r['statement_type']) && $r['statement_type'] != 'markdown') {
            throw new \OmegaUp\Exceptions\NotFoundException(
                'invalidStatementType'
            );
        }

        // If we request a problem inside a contest
        $problemset = self::validateProblemset(
            $problem,
            !is_null(
                $r['problemset_id']
            ) ? intval(
                $r['problemset_id']
            ) : $r['problemset_id'],
            $r['contest_alias']
        );

        $response = [
            'exists' => true,
            'problem' => $problem,
            'problemset' => null,
        ];
        if (!is_null($problemset) && isset($problemset['problemset'])) {
            if (is_null($r->identity)) {
                throw new \OmegaUp\Exceptions\NotFoundException('userNotFound');
            }
            if (
                !\OmegaUp\Authorization::isAdmin(
                    $r->identity,
                    $problemset['problemset']
                )
            ) {
                // If the contest is private, verify that our user is invited
                if (!empty($problemset['contest'])) {
                    if (
                        !\OmegaUp\Controllers\Contest::isPublic(
                            $problemset['contest']->admission_mode
                        )
                    ) {
                        if (
                            is_null(\OmegaUp\DAO\ProblemsetIdentities::getByPK(
                                $r->identity->identity_id,
                                $problemset['problemset']->problemset_id
                            ))
                        ) {
                            throw new \OmegaUp\Exceptions\ForbiddenAccessException();
                        }
                    }
                    // If the contest has not started, non-admin users should not see it
                    if (
                        !\OmegaUp\DAO\Contests::hasStarted(
                            $problemset['contest']
                        )
                    ) {
                        throw new \OmegaUp\Exceptions\ForbiddenAccessException(
                            'contestNotStarted'
                        );
                    }
                } else {    // Not a contest, but we still have a problemset
                    if (
                        !\OmegaUp\Authorization::canSubmitToProblemset(
                            $r->identity,
                            $problemset['problemset']
                        )
                    ) {
                        throw new \OmegaUp\Exceptions\ForbiddenAccessException();
                    }
                    // TODO: Check start times.
                }
            }
            $response['problemset'] = $problemset['problemset'];
        } else {
            if (
                is_null($r->identity)
                || !\OmegaUp\Authorization::canEditProblem(
                    $r->identity,
                    $problem
                )
            ) {
                // If the problem is requested outside a contest, we need to
                // check that it is not private
                if (!\OmegaUp\DAO\Problems::isVisible($problem)) {
                    throw new \OmegaUp\Exceptions\ForbiddenAccessException(
                        'problemIsPrivate'
                    );
                }
            }
        }
        return $response;
    }

    /**
     * Gets the problem resource (statement/solution) from the gitserver.
     *
     * @param array{directory: string, alias: string|null, commit: string, language: string} $params
     *
     * @throws \OmegaUp\Exceptions\InvalidFilesystemOperationException
     *
     * @return array{language: string, markdown: string, images: array<string, string>} The contents of the resource, plus some metadata.
     */
    public static function getProblemResourceImpl(array $params): array {
        if (is_null($params['alias'])) {
            throw new \OmegaUp\Exceptions\NotFoundException('problemNotFound');
        }
        $problemArtifacts = new \OmegaUp\ProblemArtifacts(
            $params['alias'],
            $params['commit']
        );
        $sourcePath = "{$params['directory']}/{$params['language']}.markdown";

        // Read the file that contains the source
        if (!$problemArtifacts->exists($sourcePath)) {
            // If there is no language file for the problem, return the Spanish
            // version.
            $params['language'] = 'es';
            $sourcePath = "{$params['directory']}/{$params['language']}.markdown";
        }

        $result = [
            'language' => $params['language'],
            'images' => [],
        ];
        try {
            $result['markdown'] = mb_convert_encoding(
                $problemArtifacts->get(
                    $sourcePath
                ),
                'utf-8'
            );
        } catch (\Exception $e) {
            throw new \OmegaUp\Exceptions\InvalidFilesystemOperationException(
                'statementNotFound'
            );
        }

        // Get all the images' mappings.
        $statementFiles = $problemArtifacts->lsTree($params['directory']);
        foreach ($statementFiles as $file) {
            $extension = pathinfo($file['name'], PATHINFO_EXTENSION);
            if (!in_array($extension, self::IMAGE_EXTENSIONS)) {
                continue;
            }
            $result['images'][$file['name']] = (
                IMAGES_URL_PATH . "{$params['alias']}/{$file['id']}.{$extension}"
            );
            $imagePath = (
                IMAGES_PATH . "{$params['alias']}/{$file['id']}.{$extension}"
            );
            if (!@file_exists($imagePath)) {
                @mkdir(IMAGES_PATH . $params['alias'], 0755, true);
                file_put_contents(
                    $imagePath,
                    $problemArtifacts->get(
                        "{$params['directory']}/{$file['name']}"
                    )
                );
            }
        }
        return $result;
    }

    /**
     * Gets the problem statement from the gitserver.
     *
     * @param string $alias    The problem alias.
     * @param string $commit   The git commit at which to get the statement.
     * @param string $language The language of the problem. Will default to
     *                           Spanish if not found.
     *
     * @throws \OmegaUp\Exceptions\InvalidFilesystemOperationException
     *
     * @return array{language: string, markdown: string, images: array<string, string>} The contents of the file.
     */
    public static function getProblemStatement(
        string $alias,
        string $commit,
        string $language
    ): array {
        return \OmegaUp\Cache::getFromCacheOrSet(
            \OmegaUp\Cache::PROBLEM_STATEMENT,
            "{$alias}-{$commit}-{$language}-markdown",
            /** @return array{language: string, images: array<string, string>, markdown: string} */
            function () use ($alias, $commit, $language) {
                return \OmegaUp\Controllers\Problem::getProblemResourceImpl([
                    'directory' => 'statements',
                    'alias' => $alias,
                    'commit' => $commit,
                    'language' => $language,
                ]);
            },
            APC_USER_CACHE_PROBLEM_STATEMENT_TIMEOUT
        );
        return $response;
    }

    /**
     * Gets the problem solution from the gitserver.
     *
     * @param \OmegaUp\DAO\VO\Problems $problem  The problem.
     * @param string   $commit   The git commit at which to get the solution.
     * @param string   $language The language of the solution. Will default to
     *                           Spanish if not found.
     *
     * @throws \OmegaUp\Exceptions\InvalidFilesystemOperationException
     *
     * @return array{language: string, markdown: string, images: array<string, string>} The contents of the file.
     */
    public static function getProblemSolution(
        \OmegaUp\DAO\VO\Problems $problem,
        string $commit,
        string $language
    ): array {
        return \OmegaUp\Cache::getFromCacheOrSet(
            \OmegaUp\Cache::PROBLEM_SOLUTION,
            "{$problem->alias}-{$commit}-{$language}-markdown",
            /** @return array{language: string, markdown: string, images: array<string, string>} */
            function () use ($problem, $commit, $language): array {
                return \OmegaUp\Controllers\Problem::getProblemResourceImpl([
                    'directory' => 'solutions',
                    'alias' => strval($problem->alias),
                    'commit' => $commit,
                    'language' => $language,
                ]);
            },
            APC_USER_CACHE_PROBLEM_STATEMENT_TIMEOUT
        );
    }

    /**
     * Gets the distributable problem settings for the problem, using the cache
     * if needed.
     *
     * @return array{cases: array<string, mixed>, limits: array{ExtraWallTime: string, TimeLimit: string, OverallWallTimeLimit: string, MemoryLimit: int|string, OutputLimit: int|string}, validator: array{limits?: array{ExtraWallTime: string, MemoryLimit: int|string, OutputLimit: int|string, OverallWallTimeLimit: string, TimeLimit: string}, name: string, tolerance: float}}
     */
    private static function getProblemSettingsDistrib(
        \OmegaUp\DAO\VO\Problems $problem,
        string $commit
    ): array {
        return \OmegaUp\Cache::getFromCacheOrSet(
            \OmegaUp\Cache::PROBLEM_SETTINGS_DISTRIB,
            "{$problem->alias}-{$problem->commit}",
            /** @return array{cases: array<string, mixed>, limits: array{ExtraWallTime: string, TimeLimit: string, OverallWallTimeLimit: string, MemoryLimit: int|int, OutputLimit: int|string}, validator: array{limits?: array{ExtraWallTime: string, MemoryLimit: int|string, OutputLimit: int|string, OverallWallTimeLimit: string, TimeLimit: string}, name: string, tolerance: float}} */
            function () use ($problem): array {
                return \OmegaUp\Controllers\Problem::getProblemSettingsDistribImpl([
                    'alias' => strval($problem->alias),
                    'commit' => $problem->commit,
                ]);
            },
            APC_USER_CACHE_PROBLEM_STATEMENT_TIMEOUT
        );
    }

    /**
     * Gets the distributable problem settings for the problem.
     *
     * @param array{alias: string, commit: string} $params
     *
     * @return array{cases: array<string, mixed>, limits: array{ExtraWallTime: string, TimeLimit: string, OverallWallTimeLimit: string, MemoryLimit: int|int, OutputLimit: int|string}, validator: array{limits?: array{ExtraWallTime: string, MemoryLimit: int|string, OutputLimit: int|string, OverallWallTimeLimit: string, TimeLimit: string}, name: string, tolerance: float}}
     */
    public static function getProblemSettingsDistribImpl(array $params): array {
        /** @var array{cases: array<string, mixed>, limits: array{ExtraWallTime: string, TimeLimit: string, OverallWallTimeLimit: string, MemoryLimit: int|int, OutputLimit: int|string}, validator: array{limits?: array{ExtraWallTime: string, MemoryLimit: int|string, OutputLimit: int|string, OverallWallTimeLimit: string, TimeLimit: string}, name: string, tolerance: float}} */
        return json_decode(
            (new \OmegaUp\ProblemArtifacts(
                $params['alias'],
                $params['commit']
            ))->get(
                'settings.distrib.json'
            ),
            /*assoc=*/true
        );
    }

    /**
     * Entry point for Problem Download API
     *
     * @param \OmegaUp\Request $r
     *
     * @throws \OmegaUp\Exceptions\InvalidFilesystemOperationException
     *
     * @return void
     */
    public static function apiDownload(\OmegaUp\Request $r): void {
        $r->ensureIdentity();

        // Validate request
        $problem = self::validateDownload($r);

        header('Pragma: public');
        header('Expires: 0');
        header('Cache-Control: must-revalidate, post-check=0, pre-check=0');
        header('Content-Type: application/zip');
        header(
            "Content-Disposition: attachment;filename={$problem->alias}.zip"
        );
        header('Content-Transfer-Encoding: binary');
        $problemArtifacts = new \OmegaUp\ProblemArtifacts(
            strval($problem->alias)
        );
        $problemArtifacts->download();

        die();
    }

    /**
     * Validate problem Details API
     *
     * @param \OmegaUp\Request $r
     *
     * @throws \OmegaUp\Exceptions\ApiException
     * @throws \OmegaUp\Exceptions\NotFoundException
     * @throws \OmegaUp\Exceptions\ForbiddenAccessException
     *
     * @return \OmegaUp\DAO\VO\Problems
     */
    private static function validateDownload(\OmegaUp\Request $r): \OmegaUp\DAO\VO\Problems {
        $r->ensureIdentity();

        \OmegaUp\Validators::validateStringNonEmpty(
            $r['problem_alias'],
            'problem_alias'
        );

        $problem = \OmegaUp\DAO\Problems::getByAlias($r['problem_alias']);
        if (is_null($problem)) {
            throw new \OmegaUp\Exceptions\NotFoundException('problemNotFound');
        }

        if (!\OmegaUp\Authorization::canEditProblem($r->identity, $problem)) {
            throw new \OmegaUp\Exceptions\ForbiddenAccessException();
        }

        return $problem;
    }

    /**
     * Validate problemset Details API
     *
     * @return null|array{contest?:\OmegaUp\DAO\VO\Contests, problemset: \OmegaUp\DAO\VO\Problemsets}
     * @throws \OmegaUp\Exceptions\ApiException
     * @throws \OmegaUp\Exceptions\NotFoundException
     */
    private static function validateProblemset(
        \OmegaUp\DAO\VO\Problems $problem,
        ?int $problemsetId,
        ?string $contestAlias = null
    ) {
        $problemNotFound = null;
        $response = [];
        if (!empty($contestAlias)) {
            // Is it a valid contest_alias?
            $response['contest'] = \OmegaUp\DAO\Contests::getByAlias(
                $contestAlias
            );
            if (is_null($response['contest'])) {
                throw new \OmegaUp\Exceptions\NotFoundException(
                    'contestNotFound'
                );
            }
            $response['problemset'] = \OmegaUp\DAO\Problemsets::getByPK(
                intval(
                    $response['contest']->problemset_id
                )
            );
            if (is_null($response['problemset'])) {
                throw new \OmegaUp\Exceptions\NotFoundException(
                    'contestNotFound'
                );
            }
            $problemNotFound = 'problemNotFoundInContest';
        } elseif (!is_null($problemsetId)) {
            // Is it a valid problemset_id?
            $response['problemset'] = \OmegaUp\DAO\Problemsets::getByPK(
                $problemsetId
            );
            if (is_null($response['problemset'])) {
                throw new \OmegaUp\Exceptions\NotFoundException(
                    'problemsetNotFound'
                );
            }
            $problemNotFound = 'problemNotFoundInProblemset';
        } else {
            // Nothing to see here, move along.
            return null;
        }

        // Is the problem actually in the problemset?
        if (
            is_null(\OmegaUp\DAO\ProblemsetProblems::getByPK(
                $response['problemset']->problemset_id,
                $problem->problem_id
            ))
        ) {
            throw new \OmegaUp\Exceptions\NotFoundException($problemNotFound);
        }

        return $response;
    }

    /**
     * Entry point for Problem Details API
     *
     * @throws \OmegaUp\Exceptions\InvalidFilesystemOperationException
     *
     * @return array{accepted?: int, admin?: bool, alias?: string, commit?: string, creation_date?: int, difficulty?: float|null, email_clarifications?: bool, exists: bool, input_limit?: int, languages?: list<string>, order?: string, points?: float, preferred_language?: string, problemsetter?: array{creation_date: int, name: string, username: string}, runs?: list<array{alias: string, contest_score: float|null, guid: string, language: string, memory: int, penalty: int, runtime: int, score: float, status: string, submit_delay: int, time: int, username: string, verdict: string}>, score?: float, settings?: array{cases: array<string, mixed>, limits: array{MemoryLimit: int|string, OverallWallTimeLimit: string, TimeLimit: string}, validator: mixed}, solvers?: list<array{language: string, memory: float, runtime: float, time: int, username: string}>, source?: string, statement?: array{images: array<string, string>, language: string, markdown: string}, status?: string, submissions?: int, title?: string, version?: string, visibility?: int, visits?: int}
     */
    public static function apiDetails(\OmegaUp\Request $r): array {
        $r->ensureBool('show_solvers', /*required=*/false);
        \OmegaUp\Validators::validateOptionalStringNonEmpty($r['lang'], 'lang');
        $result = self::getValidProblemAndProblemset($r);
        [
            'exists' => $problemExisits,
            'problem' => $problem,
            'problemset' => $problemset,
        ] = $result;
        if (!$problemExisits || is_null($problem)) {
            return $result;
        }
        $details = self::getProblemDetails(
            $r,
            $problem,
            $problemset,
            strval($r['lang']),
            boolval($r['show_solvers']) === true
        );
        if (is_null($details)) {
            return [
                'exists' => false,
            ];
        }
        $details['exists'] = true;
        return $details;
    }

    /**
     * Get user. Allow unauthenticated requests if we are not opening a problem
     * inside a contest
     *
     * @throws \OmegaUp\Exceptions\UnauthorizedException
     *
     * @return array{status?: string, exists: bool, problem: null|\OmegaUp\DAO\VO\Problems, problemset: null|\OmegaUp\DAO\VO\Problemsets}
     */
    private static function getValidProblemAndProblemset(\OmegaUp\Request $r): array {
        try {
            $r->ensureIdentity();
        } catch (\OmegaUp\Exceptions\UnauthorizedException $e) {
            if (
                !is_null($r['contest_alias']) ||
                !is_null($r['problemset_id'])
            ) {
                throw $e;
            }
        }

        // Validate request and return the object
        return self::validateDetails($r);
    }

    /**
     * Get the extra problem details with all the validations
     * @return null|array{statement: array{language: string, images: array<string, string>, markdown: string}, settings: array{cases: array<string, mixed>, limits: array{TimeLimit: string, OverallWallTimeLimit: string, MemoryLimit: int|string}, validator: mixed}, preferred_language?: string, problemsetter?: array{username: string, name: string, creation_date: int}, version: string, commit: string, title: string, alias: string, input_limit: int, visits: int, submissions: int, accepted: int, difficulty: null|float, creation_date: int, source?: string, order: string, points: null|float, visibility: int, languages: list<string>, email_clarifications: bool, runs?: list<array{guid: string, language: string, status: string, verdict: string, runtime: int, penalty: int, memory: int, score: float, contest_score: float|null, time: int, submit_delay: int, alias: string, username: string}>, admin?: bool, solvers?: list<array{username: string, language: string, runtime: float, memory: float, time: int}>, points: float, score: float}
     */
    private static function getProblemDetails(
        \OmegaUp\Request $r,
        \OmegaUp\DAO\VO\Problems $problem,
        ?\OmegaUp\DAO\VO\Problemsets $problemset,
        string $statementLanguage,
        bool $showSolvers
    ): ?array {
        $response = [];

        // Get the expected commit version.
        $commit = $problem->commit;
        $version = strval($problem->current_version);
        if (!empty($problemset)) {
            $problemsetProblem = \OmegaUp\DAO\ProblemsetProblems::getByPK(
                $problemset->problemset_id,
                $problem->problem_id
            );
            if (is_null($problemsetProblem)) {
                return null;
            }
            $commit = $problemsetProblem->commit;
            $version = strval($problemsetProblem->version);
        }

        if (is_null($problem->alias)) {
            throw new \OmegaUp\Exceptions\NotFoundException('problemNotFound');
        }
        $response['statement'] = \OmegaUp\Controllers\Problem::getProblemStatement(
            strval($problem->alias),
            $commit,
            $statementLanguage
        );
        $response['settings'] = \OmegaUp\Controllers\Problem::getProblemSettingsDistrib(
            $problem,
            $commit
        );

        // Add preferred language of the user.
        $request = new \OmegaUp\Request(
            ['omit_rank' => true, 'auth_token' => $r['auth_token']]
        );

        if (!is_null($r->identity) && !is_null($r->identity->username)) {
            self::authenticateOrAllowUnauthenticatedRequest($request);

            $identity = self::resolveTargetIdentity($request);
            if (is_null($identity)) {
                throw new \OmegaUp\Exceptions\InvalidParameterException(
                    'parameterNotFound',
                    'Identity'
                );
            }
            $userData = \OmegaUp\Controllers\User::getUserProfile(
                $r->identity,
                $identity,
                /**$omitRank=*/true
            );
            if (
                !empty($userData) &&
                !empty($userData['preferred_language'])
            ) {
                $response['preferred_language'] = strval(
                    $userData['preferred_language']
                );
            }
        }

        // Add the problem the response
        $response['title'] = strval($problem->title);
        $response['alias'] = strval($problem->alias);
        $response['input_limit'] = $problem->input_limit;
        $response['visits'] = $problem->visits;
        $response['submissions'] = $problem->submissions;
        $response['accepted'] = $problem->accepted;
        $response['difficulty'] = $problem->difficulty;
        $response['creation_date'] = $problem->creation_date;
        $response['source'] = strval($problem->source);
        $response['order'] = $problem->order;
        $response['visibility'] = $problem->visibility;
        $response['email_clarifications'] = $problem->email_clarifications;
        $response['version'] = $version;
        $response['commit'] = $commit;

        // If the problem is public or if the user has admin privileges, show the
        // problem source and alias of owner.
        if (
            \OmegaUp\DAO\Problems::isVisible($problem) ||
            (
                !is_null($r->identity) &&
                \OmegaUp\Authorization::isProblemAdmin($r->identity, $problem)
            )
        ) {
            if (is_null($problem->acl_id)) {
                throw new \OmegaUp\Exceptions\NotFoundException(
                    'problemNotFound'
                );
            }
            $acl = \OmegaUp\DAO\ACLs::getByPK($problem->acl_id);
            if (is_null($acl->owner_id)) {
                throw new \OmegaUp\Exceptions\NotFoundException('userNotFound');
            }
            $problemsetter = \OmegaUp\DAO\Identities::findByUserId(
                $acl->owner_id
            );
            $response['problemsetter'] = [
                'username' => strval($problemsetter->username),
                'name' => is_null($problemsetter->name) ?
                          strval($problemsetter->username) :
                          $problemsetter->name,
                'creation_date' => intval(\OmegaUp\DAO\DAO::fromMySQLTimestamp(
                    $response['creation_date']
                )),
            ];
        } else {
            unset($response['source']);
        }

        $problemsetId = !is_null(
            $problemset
        ) ? intval(
            $problemset->problemset_id
        ) : null;

        if (!is_null($r->identity)) {
            // Get all the available runs done by the current_user
            $runsArray = \OmegaUp\DAO\Runs::getForProblemDetails(
                intval($problem->problem_id),
                $problemsetId,
                intval($r->identity->identity_id)
            );

            // Add each filtered run to an array
            $results = [];
            foreach ($runsArray as $run) {
                $run['alias'] = strval($problem->alias);
                $run['username'] = strval($r->identity->username);
                $results[] = $run;
            }
            $response['runs'] = $results;
        }

        if (!is_null($problemset) && !is_null($r->identity)) {
            $result['admin'] = \OmegaUp\Authorization::isAdmin(
                $r->identity,
                $problemset
            );
            if (!$result['admin'] || $r['prevent_problemset_open'] !== 'true') {
                if (is_null($problemset->problemset_id)) {
                    throw new \OmegaUp\Exceptions\NotFoundException(
                        'problemsetNotFound'
                    );
                }
                // At this point, contestant_user relationship should be established.
                $container = \OmegaUp\DAO\Problemsets::getProblemsetContainer(
                    $problemset->problemset_id
                );
                if (is_null($container)) {
                    throw new \OmegaUp\Exceptions\NotFoundException(
                        'problemsetNotFound'
                    );
                }
                \OmegaUp\DAO\ProblemsetIdentities::checkAndSaveFirstTimeAccess(
                    $r->identity,
                    $container,
                    \OmegaUp\Authorization::canSubmitToProblemset(
                        $r->identity,
                        $problemset
                    )
                );
            }

            // As last step, register the problem as opened
            if (
                !\OmegaUp\DAO\ProblemsetProblemOpened::getByPK(
                    $problemsetId,
                    $problem->problem_id,
                    $r->identity->identity_id
                )
            ) {
                \OmegaUp\DAO\ProblemsetProblemOpened::create(new \OmegaUp\DAO\VO\ProblemsetProblemOpened([
                    'problemset_id' => $problemset->problemset_id,
                    'problem_id' => $problem->problem_id,
                    'open_time' => \OmegaUp\Time::get(),
                    'identity_id' => $r->identity->identity_id
                ]));
            }
        } elseif ($showSolvers) {
            $response['solvers'] = \OmegaUp\DAO\Runs::getBestSolvingRunsForProblem(
                intval($problem->problem_id)
            );
        }

        if (!is_null($r->identity)) {
            \OmegaUp\DAO\ProblemViewed::MarkProblemViewed(
                intval($r->identity->identity_id),
                intval($problem->problem_id)
            );
        }

        // send the supported languages as a JSON array instead of csv
        // array_filter is needed to handle when $response['languages'] is empty
        /** @var list<string> */
        $response['languages'] = array_filter(
            explode(',', $problem->languages)
        );

        $response['points'] = round(
            100.0 / (log(
                max(
                    $response['accepted'],
                    1.0
                ) + 1,
                2
            )),
            2
        );
        if (is_null($r->identity)) {
            $response['score'] = 0.0;
        } else {
            $response['score'] = self::bestScore(
                $problem,
                $problemsetId,
                $r['contest_alias'],
                intval($r->identity->identity_id)
            );
        }
        return $response;
    }

    /**
     * Returns the solution for a problem if conditions are satisfied.
     *
     * @throws \OmegaUp\Exceptions\InvalidFilesystemOperationException
     *
     * @return array{exists: bool, solution?: array{language: string, markdown: string, images: array<string, string>}}
     */
    public static function apiSolution(\OmegaUp\Request $r): array {
        $r->ensureMainUserIdentity();

        // Validate request
        $problem = self::validateDetails($r);
        if (is_null($problem['problem'])) {
            return [
                'exists' => false,
            ];
        }
        $problemset = $problem['problemset'];
        $problem = $problem['problem'];

        // Get the expected commit version.
        $commit = $problem->commit;
        $version = strval($problem->current_version);
        if (!empty($problemset)) {
            $problemsetProblem = \OmegaUp\DAO\ProblemsetProblems::getByPK(
                $problemset->problemset_id,
                $problem->problem_id
            );
            if (is_null($problemsetProblem)) {
                return [
                    'exists' => false,
                ];
            }
            $commit = $problemsetProblem->commit;
            $version = strval($problemsetProblem->version);
        }

        if (
            !\OmegaUp\Authorization::canViewProblemSolution(
                $r->identity,
                $problem
            )
        ) {
            $r->ensureBool('forfeit_problem', false /*isRequired*/);
            if ($r['forfeit_problem'] !== true) {
                throw new \OmegaUp\Exceptions\ForbiddenAccessException(
                    'problemSolutionNotVisible'
                );
            }
            $seenSolutions = \OmegaUp\DAO\ProblemsForfeited::getProblemsForfeitedCount(
                $r->user
            );
            $allowedSolutions = intval(
                \OmegaUp\DAO\Problems::getProblemsSolvedCount(
                    $r->identity
                ) /
                \OmegaUp\Controllers\ProblemForfeited::SOLVED_PROBLEMS_PER_ALLOWED_SOLUTION
            );
            // Validate that the user will not exceed the number of allowed solutions.
            if ($seenSolutions >= $allowedSolutions) {
                throw new \OmegaUp\Exceptions\ForbiddenAccessException(
                    'allowedSolutionsLimitReached'
                );
            }
            \OmegaUp\DAO\ProblemsForfeited::create(new \OmegaUp\DAO\VO\ProblemsForfeited([
                'user_id' => $r->user->user_id,
                'problem_id' => $problem->problem_id
            ]));
        }

        return [
            'exists' => true,
            'solution' => \OmegaUp\Controllers\Problem::getProblemSolution(
                $problem,
                $commit,
                $r['lang']
            ),
        ];
    }

    /**
     * Entry point for Problem Versions API
     *
     * @throws \OmegaUp\Exceptions\ForbiddenAccessException
     * @throws \OmegaUp\Exceptions\NotFoundException
     *
     * @return array{published: null|string, log: list<array{commit: string, tree: array<string, mixed>|null, parents?: array<array-key, string>, author: array{name?: string, email?: string, time: int|null|string}, committer: array{name?: string, email?: string, time: int|null|string}, message?: string, version: null|string}>}
     */
    public static function apiVersions(\OmegaUp\Request $r): array {
        $r->ensureIdentity();

        \OmegaUp\Validators::validateValidAlias(
            $r['problem_alias'],
            'problem_alias'
        );

        $problem = \OmegaUp\DAO\Problems::getByAlias($r['problem_alias']);
        if (is_null($problem) || is_null($problem->alias)) {
            throw new \OmegaUp\Exceptions\NotFoundException('problemNotFound');
        }
        if (!\OmegaUp\Authorization::canEditProblem($r->identity, $problem)) {
            return [
                'published' => $problem->commit,
                'log' => [
                    [
                        'commit' => $problem->commit,
                        'tree' => null,
                        'author' => [
                            'time' => \OmegaUp\DAO\DAO::fromMySQLTimestamp(
                                $problem->creation_date
                            ),
                        ],
                        'committer' => [
                            'time' => \OmegaUp\DAO\DAO::fromMySQLTimestamp(
                                $problem->creation_date
                            ),
                        ],
                        'version' => $problem->current_version,
                    ],
                ],
            ];
        }

        $privateTreeMapping = [];
        foreach (
            (new \OmegaUp\ProblemArtifacts(
                $problem->alias,
                'private'
            ))->log() as $logEntry
        ) {
            $privateTreeMapping[$logEntry['commit']] = $logEntry['tree'];
        }

        $masterLog = [];
        foreach (
            (new \OmegaUp\ProblemArtifacts(
                $problem->alias,
                'master'
            ))->log() as $logEntry
        ) {
            if (count($logEntry['parents']) < 3) {
                // Master commits always have 3 or 4 parents. If they have
                // fewer, it's one of the commits in the merged branches.
                continue;
            }
            $logEntry['version'] = $privateTreeMapping[$logEntry['parents'][count(
                $logEntry['parents']
            ) - 1]];
            $logEntry['tree'] = [];
            foreach (
                (new \OmegaUp\ProblemArtifacts(
                    $problem->alias,
                    $logEntry['commit']
                ))->lsTreeRecursive() as $treeEntry
            ) {
                $logEntry['tree'][$treeEntry['path']] = $treeEntry['id'];
            }
            $masterLog[] = $logEntry;
        }

        return [
            'published' => (new \OmegaUp\ProblemArtifacts(
                $problem->alias,
                'published'
            ))->commit()['commit'],
            'log' => $masterLog,
        ];
    }

    /**
     * Change the version of the problem.
     *
     * @throws \OmegaUp\Exceptions\ForbiddenAccessException
     * @throws \OmegaUp\Exceptions\NotFoundException
     *
     * @return array{status: string}
     */
    public static function apiSelectVersion(\OmegaUp\Request $r): array {
        $r->ensureMainUserIdentity();

        \OmegaUp\Validators::validateValidAlias(
            $r['problem_alias'],
            'problem_alias'
        );
        \OmegaUp\Validators::validateStringOfLengthInRange(
            $r['commit'],
            'commit',
            1,
            40,
            false
        );
        // \OmegaUp\ProblemParams::UPDATE_PUBLISHED_NONE is not allowed here because
        // it would not make any sense!
        \OmegaUp\Validators::validateInEnum(
            $r['update_published'],
            'update_published',
            [
                \OmegaUp\ProblemParams::UPDATE_PUBLISHED_NON_PROBLEMSET,
                \OmegaUp\ProblemParams::UPDATE_PUBLISHED_OWNED_PROBLEMSETS,
                \OmegaUp\ProblemParams::UPDATE_PUBLISHED_EDITABLE_PROBLEMSETS,
            ],
            false
        );

        $updatePublished = \OmegaUp\ProblemParams::UPDATE_PUBLISHED_EDITABLE_PROBLEMSETS;
        if (!is_null($r['update_published'])) {
            $updatePublished = strval($r['update_published']);
        }

        $problem = \OmegaUp\DAO\Problems::getByAlias($r['problem_alias']);
        if (is_null($problem) || is_null($problem->alias)) {
            throw new \OmegaUp\Exceptions\NotFoundException('problemNotFound');
        }
        if (!\OmegaUp\Authorization::canEditProblem($r->identity, $problem)) {
            throw new \OmegaUp\Exceptions\ForbiddenAccessException();
        }

        $oldVersion = $problem->current_version;
        $oldCommit = $problem->commit;

        [$problem->commit, $problem->current_version] = \OmegaUp\Controllers\Problem::resolveCommit(
            $problem,
            $r['commit']
        );

        if ($oldCommit == $problem->commit && $oldVersion == $problem->current_version) {
            return [
                'status' => 'ok',
            ];
        }

        $problemArtifacts = new \OmegaUp\ProblemArtifacts(
            $problem->alias,
            $problem->commit
        );

        // Update problem fields.
        /** @var array{Cases: list<array{Cases: list<array{Name: string, Weight: int}>, Name: string}>, Limits: array{ExtraWallTime: string, MemoryLimit: int, OutputLimit: int, OverallWallTimeLimit: string, TimeLimit: string}, Slow: null, Validator: array{Name: string, Tolerance: string, Limits: array{ExtraWallTime: string, MemoryLimit: int, OutputLimit: int, OverallWallTimeLimit: string, TimeLimit: string}}}*/
        $problemSettings = json_decode(
            $problemArtifacts->get('settings.json'),
            /*assoc=*/true
        );

        $problemDeployer = new \OmegaUp\ProblemDeployer($problem->alias);
        try {
            // Begin transaction
            \OmegaUp\DAO\DAO::transBegin();
            $commit = ((new \OmegaUp\ProblemArtifacts(
                $problem->alias,
                'published'
            ))->commit())['commit'];
            if (is_null($commit)) {
                throw new \OmegaUp\Exceptions\NotFoundException(
                    'problemVersionNotFound'
                );
            }
            $problemDeployer->updatePublished(
                $commit,
                $problem->commit,
                $r->identity
            );

            \OmegaUp\DAO\Runs::createRunsForVersion($problem);
            \OmegaUp\DAO\Runs::updateVersionToCurrent($problem);
            if ($updatePublished != \OmegaUp\ProblemParams::UPDATE_PUBLISHED_NON_PROBLEMSET) {
                \OmegaUp\DAO\ProblemsetProblems::updateVersionToCurrent(
                    $problem,
                    $r->user,
                    $updatePublished
                );
            }

            \OmegaUp\DAO\Problems::update($problem);

            \OmegaUp\DAO\DAO::transEnd();
        } catch (\Exception $e) {
            // Operation failed in the data layer, rollback transaction
            \OmegaUp\DAO\DAO::transRollback();
            self::$log->error('Failed to update problem: ', $e);

            throw $e;
        }

        if (OMEGAUP_ENABLE_REJUDGE_ON_PROBLEM_UPDATE) {
            self::$log->info(
                'Calling \OmegaUp\Controllers\Problem::apiRejudge'
            );
            try {
                $runs = \OmegaUp\DAO\Runs::getNewRunsForVersion($problem);
                \OmegaUp\Grader::getInstance()->rejudge($runs, false);

                // Expire details of the runs
                foreach ($runs as $run) {
                    \OmegaUp\Cache::deleteFromCache(
                        \OmegaUp\Cache::RUN_ADMIN_DETAILS,
                        strval($run->run_id)
                    );
                }
                \OmegaUp\Cache::deleteFromCache(
                    \OmegaUp\Cache::PROBLEM_STATS,
                    $problem->alias
                );
            } catch (\Exception $e) {
                self::$log->error(
                    'Best effort \OmegaUp\Controllers\Problem::apiRejudge failed',
                    $e
                );
            }
        }
        $updatedStatementLanguages = [];
        foreach ($problemArtifacts->lsTree('statements') as $file) {
            $extension = pathinfo($file['name'], PATHINFO_EXTENSION);
            if ($extension != 'markdown') {
                continue;
            }
            $updatedStatementLanguages[] = pathinfo(
                $file['name'],
                PATHINFO_FILENAME
            );
        }
        self::invalidateCache(
            $problem,
            array_merge(
                $updatedStatementLanguages,
                \OmegaUp\Controllers\Problem::VALID_LANGUAGES
            )
        );

        return [
            'status' => 'ok',
        ];
    }

    /**
     * Return a report of which runs would change due to a version change.
     *
     * @return array{diff: list<array{username: string, guid: string, problemset_id: ?int, old_status: ?string, old_verdict: ?string, old_score: ?float, new_status: ?string, new_verdict: ?string, new_score: ?float}>}
     */
    public static function apiRunsDiff(\OmegaUp\Request $r): array {
        $r->ensureIdentity();

        \OmegaUp\Validators::validateValidAlias(
            $r['problem_alias'],
            'problem_alias'
        );
        \OmegaUp\Validators::validateStringNonEmpty($r['version'], 'version');

        $problem = \OmegaUp\DAO\Problems::getByAlias($r['problem_alias']);
        if (is_null($problem)) {
            throw new \OmegaUp\Exceptions\NotFoundException('problemNotFound');
        }
        if (!\OmegaUp\Authorization::canEditProblem($r->identity, $problem)) {
            throw new \OmegaUp\Exceptions\ForbiddenAccessException();
        }

        return [
            'diff' => \OmegaUp\DAO\Runs::getRunsDiffsForVersion(
                $problem,
                null,
                strval($problem->current_version),
                $r['version']
            ),
        ];
    }

    /**
     * Resolve a commit from the problem's master branch.
     *
     * @param \OmegaUp\DAO\VO\Problems $problem the problem.
     * @param ?string  $commit  the optional explicit commit hash.
     *
     * @throws \OmegaUp\Exceptions\NotFoundException
     *
     * @return array{string, string} the SHA1 of a commit in the problem's
     *                               master branch, plus the SHA1 of the
     *                               private branch tree associated with that
     *                               commit.
     */
    public static function resolveCommit(
        \OmegaUp\DAO\VO\Problems $problem,
        ?string $commit
    ): array {
        /** @var null|array{commit: string, tree: string, parents: string[], author: array{name: string, email: string, time: string}, committer: array{name: string, email: string, time: string}, message: string} */
        $masterCommit = null;
        if (is_null($commit)) {
            $masterCommit = (new \OmegaUp\ProblemArtifacts(
                strval($problem->alias),
                'published'
            ))->commit();
        } else {
            foreach (
                (new \OmegaUp\ProblemArtifacts(
                    strval($problem->alias),
                    'master'
                ))->log() as $logEntry
            ) {
                if (count($logEntry['parents']) < 3) {
                    // Master commits always have 3 or 4 parents. If they have
                    // fewer, it's one of the commits in the merged branches.
                    continue;
                }
                if ($logEntry['commit'] == $commit) {
                    $masterCommit = $logEntry;
                    break;
                }
            }
        }
        if (is_null($masterCommit)) {
            throw new \OmegaUp\Exceptions\NotFoundException(
                'problemVersionNotFound'
            );
        }

        // The private branch is always the last parent.
        $privateCommitHash = $masterCommit['parents'][count(
            $masterCommit['parents']
        ) - 1];
        $problemArtifacts = new \OmegaUp\ProblemArtifacts(
            strval($problem->alias),
            $privateCommitHash
        );
        $privateCommit = $problemArtifacts->commit();
        if (is_null($privateCommit)) {
            throw new \OmegaUp\Exceptions\NotFoundException(
                'problemVersionNotFound'
            );
        }

        // Update problem fields.
        return [$masterCommit['commit'], $privateCommit['tree']];
    }

    /**
     * Entry point for Problem runs API
     *
     * @throws \OmegaUp\Exceptions\InvalidFilesystemOperationException
     *
     * @return array{runs: list<array{guid: string, language: string, status: string, verdict: string, runtime: int, penalty: int, memory: int, score: float, contest_score: float|null, time: int, submit_delay: int, alias: mixed|string, username: string, run_id?: int, judged_by?: null|string, type?: null|string, country_id?: null|string, contest_alias?: null|string}>}
     */
    public static function apiRuns(\OmegaUp\Request $r): array {
        // Get user
        $r->ensureIdentity();

        // Validate request
        \OmegaUp\Validators::validateStringNonEmpty(
            $r['problem_alias'],
            'problem_alias'
        );
        $problem = \OmegaUp\DAO\Problems::getByAlias($r['problem_alias']);
        if (is_null($problem)) {
            throw new \OmegaUp\Exceptions\NotFoundException('problemNotFound');
        }

        $response = [];

        if ($r['show_all']) {
            if (
                !\OmegaUp\Authorization::isProblemAdmin(
                    $r->identity,
                    $problem
                )
            ) {
                throw new \OmegaUp\Exceptions\ForbiddenAccessException();
            }
            $identity = null;
            if (!is_null($r['username'])) {
                try {
                    $identity = \OmegaUp\DAO\Identities::findByUsername(
                        strval($r['username'])
                    );
                } catch (\Exception $e) {
                    throw new \OmegaUp\Exceptions\NotFoundException(
                        'userNotFound'
                    );
                }
            }
            $response['runs'] = \OmegaUp\DAO\Runs::getAllRuns(
                null,
                !is_null($r['status']) ? strval($r['status']) : null,
                !is_null($r['verdict']) ? strval($r['verdict']) : null,
                $problem->problem_id,
                !is_null($r['language']) ? strval($r['language']) : null,
                !is_null($identity) ? intval($identity->identity_id) : null,
                !is_null($r['offset']) ? intval($r['offset']) : null,
                !is_null($r['rowcount']) ? intval($r['rowcount']) : null
            );
        } else {
            // Get all the available runs
            $runsArray = \OmegaUp\DAO\Runs::getForProblemDetails(
                intval($problem->problem_id),
                null,
                intval($r->identity->identity_id)
            );

            // Add each filtered run to an array
            $result = [];
            foreach ($runsArray as $run) {
                $run['alias'] = $problem->alias;
                $run['username'] = $r->identity->username;
                $result[] = $run;
            }
            $response['runs'] = $result;
        }

        return $response;
    }

    /**
     * Entry point for Problem clarifications API
     *
     * @throws \OmegaUp\Exceptions\InvalidFilesystemOperationException
     *
     * @return array{clarifications: list<array{clarification_id: int, contest_alias: string, author: null|string, message: string, time: int, answer: null|string, public: bool}>}
     */
    public static function apiClarifications(\OmegaUp\Request $r): array {
        // Get user
        $r->ensureIdentity();

        \OmegaUp\Validators::validateStringNonEmpty(
            $r['problem_alias'],
            'problem_alias'
        );
        $problem = \OmegaUp\DAO\Problems::getByAlias($r['problem_alias']);
        if (is_null($problem) || is_null($problem->problem_id)) {
            throw new \OmegaUp\Exceptions\NotFoundException('problemNotFound');
        }
        $problemAdmin = \OmegaUp\Authorization::isProblemAdmin(
            $r->identity,
            $problem
        );

        $clarifications = \OmegaUp\DAO\Clarifications::GetProblemClarifications(
            $problem->problem_id,
            $problemAdmin,
            $r->identity->identity_id,
            $r['offset'],
            $r['rowcount']
        );

        foreach ($clarifications as &$clar) {
            $clar['time'] = intval($clar['time']);
        }

        // Add response to array
        return [
            'clarifications' => $clarifications,
        ];
    }

    /**
     * Stats of a problem
     *
     * @throws \OmegaUp\Exceptions\ForbiddenAccessException
     *
     * @return array{cases_stats: array<string, int>, pending_runs: list<array{guid: string}>, total_runs: int, verdict_counts: array<string, int>}
     */
    public static function apiStats(\OmegaUp\Request $r): array {
        // Get user
        $r->ensureIdentity();

        // Validate request
        \OmegaUp\Validators::validateStringNonEmpty(
            $r['problem_alias'],
            'problem_alias'
        );
        $problem = \OmegaUp\DAO\Problems::getByAlias($r['problem_alias']);
        if (is_null($problem)) {
            throw new \OmegaUp\Exceptions\NotFoundException('problemNotFound');
        }

        // We need to check that the user has privileges on the problem
        if (
            !\OmegaUp\Authorization::isProblemAdmin(
                $r->identity,
                $problem
            )
        ) {
            throw new \OmegaUp\Exceptions\ForbiddenAccessException();
        }

        // Array of GUIDs of pending runs
        $pendingRunsGuids = \OmegaUp\DAO\Runs::getPendingRunsOfProblem(
            intval($problem->problem_id)
        );

        // Count of pending runs (int)
        $totalRunsCount = \OmegaUp\DAO\Submissions::countTotalSubmissionsOfProblem(
            intval($problem->problem_id)
        );

        // List of verdicts
        $verdictCounts = [];

        foreach (\OmegaUp\Controllers\Run::VERDICTS as $verdict) {
            $verdictCounts[$verdict] = \OmegaUp\DAO\Runs::countTotalRunsOfProblemByVerdict(
                intval($problem->problem_id),
                $verdict
            );
        }

        // Array to count AC stats per case.
        // Let's try to get the last snapshot from cache.
        $problemStatsCache = new \OmegaUp\Cache(
            \OmegaUp\Cache::PROBLEM_STATS,
            strval($problem->alias)
        );
        /** @var array{counts: array<string, int>, last_submission_id: int}|null */
        $casesStats = $problemStatsCache->get();
        if (is_null($casesStats)) {
            // Initialize the array at counts = 0
            $casesStats = [
                'counts' => [],
                'last_submission_id' => 0,
            ];
        }

        // Get all runs of this problem after the last id we had
        $runs = \OmegaUp\DAO\Runs::searchWithRunIdGreaterThan(
            intval($problem->problem_id),
            intval($casesStats['last_submission_id'])
        );

        // For each run we got
        foreach ($runs as $run) {
            // Skip it if it failed to compile.
            if ($run->verdict == 'CE') {
                continue;
            }

            // Try to open the details file. It's okay if the file is missing.
            $detailsJson = \OmegaUp\Grader::getInstance()->getGraderResource(
                $run,
                'details.json',
                /*missingOk=*/true
            );
            if (!is_null($detailsJson)) {
                /** @var null|array{verdict: string, compile_meta: array{Main: array{verdict: string, time: float, sys_time: float, wall_time: float, memory: int}}, score: int, contest_score: int, max_score: int, time: float, wall_time: float, memory: int, judged_by: string, groups: list<array{group: string, score: float, contest_score: int, max_score: int, cases: list<array{verdict: string, name: string, score: int, contest_score: int, max_score: int, meta: array{verdict: string, time: float, sys_time: int, wall_time: float, memory: int}}>}>} */
                $details = json_decode($detailsJson, /*associative=*/true);
                if (!is_array($details)) {
                    self::$log->error(
                        "Failed to interpret run details: {$detailsJson}"
                    );
                    continue;
                }
                foreach ($details as $key => $item) {
                    if ($key !== 'groups' || !is_array($item)) {
                        continue;
                    }
                    foreach ($item as $group) {
                        if (!isset($group['cases'])) {
                            continue;
                        }
                        foreach ($group['cases'] as $case) {
                            $caseName = strval($case['name']);
                            if (
                                !array_key_exists(
                                    $caseName,
                                    $casesStats['counts']
                                )
                            ) {
                                $casesStats['counts'][$case['name']] = 0;
                            }
                            if ($case['score'] === 0) {
                                continue;
                            }
                            $casesStats['counts'][$case['name']]++;
                        }
                    }
                }
            }
        }

        // Save the last id we saw in case we saw something
        if (!empty($runs)) {
            $casesStats['last_submission_id'] = $runs[count(
                $runs
            ) - 1]->submission_id;
        }

        // Save in cache what we got
        $problemStatsCache->set(
            $casesStats,
            APC_USER_CACHE_PROBLEM_STATS_TIMEOUT
        );

        return [
            'total_runs' => $totalRunsCount,
            'pending_runs' => $pendingRunsGuids,
            'verdict_counts' => $verdictCounts,
            'cases_stats' => $casesStats['counts'],
        ];
    }

    /**
     * Validate list request
     *
     * @param \OmegaUp\Request $r
     * @return array{offset: null|int, rowcount: null|int}
     */
    private static function validateList(\OmegaUp\Request $r) {
        $r->ensureInt('offset', null, null, false);
        $r->ensureInt('rowcount', null, null, false);

        // Defaults for offset and rowcount
        $offset = null;
        $rowcount = null;
        if (!isset($r['page'])) {
            $offset = !isset($r['offset']) ? 0 : intval($r['offset']);
            $rowcount = !isset(
                $r['rowcount']
            ) ? \OmegaUp\Controllers\Problem::PAGE_SIZE : intval(
                $r['rowcount']
            );
        }

        return [
            'offset' => $offset,
            'rowcount' => $rowcount,
        ];
    }

    /**
     * @return array{difficultyRange: array{0: int, 1: int}|null, keyword: string, language: string, minVisibility: int, mode: string, orderBy: string, page: int, programmingLanguages: list<string>, requireAllTags: bool, tags: list<string>}
     */
    private static function validateListParams(\OmegaUp\Request $r) {
        \OmegaUp\Validators::validateInEnum(
            $r['mode'],
            'mode',
            array_merge(
                [''],
                \OmegaUp\Controllers\Problem::VALID_SORTING_MODES
            ),
            false
        );
        \OmegaUp\Validators::validateOptionalNumber($r['page'], 'page');
        \OmegaUp\Validators::validateInEnum(
            $r['order_by'],
            'order_by',
            array_merge(
                [''],
                \OmegaUp\Controllers\Problem::VALID_SORTING_COLUMNS
            ),
            false
        );
        \OmegaUp\Validators::validateInEnum(
            $r['language'],
            'language',
            array_merge(
                ['all', ''],
                \OmegaUp\Controllers\Problem::VALID_LANGUAGES
            ),
            false
        );

        $tags = $r->getStringList('tag');

        $keyword = substr(strval($r['query']), 0, 256);
        if (!$keyword) {
            $keyword = '';
        }
        \OmegaUp\Validators::validateOptionalNumber(
            $r['min_difficulty'],
            'min_difficulty'
        );
        \OmegaUp\Validators::validateOptionalNumber(
            $r['max_difficulty'],
            'max_difficulty'
        );
        \OmegaUp\Validators::validateOptionalNumber(
            $r['min_visibility'],
            'min_visibility'
        );
        $minVisibility = empty(
            $r['min_visibility']
        ) ? \OmegaUp\ProblemParams::VISIBILITY_PUBLIC : intval(
            $r['min_visibility']
        );
        $difficultyRange = null;
        if (isset($r['difficulty_range'])) {
            [$minDifficulty, $maxDifficulty] = explode(
                ',',
                strval(
                    $r['difficulty_range']
                )
            );
            $difficultyRange = self::getDifficultyRange(
                intval($minDifficulty),
                intval($maxDifficulty)
            );
        }
        if (isset($r['only_karel'])) {
            $programmingLanguages = ['kp', 'kj'];
        } elseif (isset($r['programming_languages'])) {
            $programmingLanguages = explode(
                ',',
                strval(
                    $r['programming_languages']
                )
            );
        } else {
            $programmingLanguages = [];
        }

        return [
            'mode' => strval($r['mode']),
            'page' => $r['page'],
            'orderBy' => strval($r['order_by']),
            'language' => strval($r['language']),
            'tags' => $tags,
            'keyword' => $keyword,
            'requireAllTags' => !isset(
                $r['require_all_tags']
            ) ? !isset(
                $r['some_tags']
            ) : boolval($r['require_all_tags']),
            'programmingLanguages' => $programmingLanguages,
            'difficultyRange' => $difficultyRange,
            'minVisibility' => $minVisibility,
        ];
    }

    /**
     * List of public and user's private problems
     *
     * @param \OmegaUp\Request $r
     * @return array{results: array{alias: string, difficulty: float|null, difficulty_histogram: list<int>, points: float, quality: float|null, quality_histogram: list<int>, ratio: float, score: float, tags: array{autogenerated: bool, name: string}[], title: string, visibility: int}[], total: int}
     */
    public static function apiList(\OmegaUp\Request $r) {
        // Authenticate request
        try {
            $r->ensureIdentity();
        } catch (\OmegaUp\Exceptions\UnauthorizedException $e) {
            // Do nothing, we allow unauthenticated users to use this API
        }
        [
            'offset' => $offset,
            'rowcount' => $rowcount,
        ] = self::validateList($r);
        [
            'mode' => $mode,
            'page' => $page,
            'orderBy' => $orderBy,
            'language' => $language,
            'tags' => $tags,
            'keyword' => $keyword,
            'requireAllTags' => $requireAllTags,
            'programmingLanguages' => $programmingLanguages,
            'difficultyRange' => $difficultyRange,
            'minVisibility' => $minVisibility,
        ] = self::validateListParams($r);

        return self::getList(
            $page ?: 1,
            $language ?: 'all',
            $orderBy ?: 'problem_id',
            $mode ?: 'desc',
            $offset,
            $rowcount,
            $tags,
            $keyword,
            $requireAllTags,
            $programmingLanguages,
            $minVisibility,
            $difficultyRange,
            $r->identity,
            $r->user
        );
    }

    /**
     * @param list<string> $tags
     * @param array{0: int, 1: int}|null $difficultyRange
     * @param list<string> $programmingLanguages
     * @return array{results: array{alias: string, difficulty: float|null, difficulty_histogram: list<int>, points: float, quality: float|null, quality_histogram: list<int>, ratio: float, score: float, tags: array{autogenerated: bool, name: string}[], title: string, visibility: int}[], total: int}
     */
    private static function getList(
        int $page,
        string $language,
        string $orderBy,
        string $mode,
        ?int $offset,
        ?int $rowcount,
        array $tags,
        string $keyword,
        bool $requireAllTags,
        array $programmingLanguages,
        int $minVisibility,
        ?array $difficultyRange,
        ?\OmegaUp\DAO\VO\Identities $identity,
        ?\OmegaUp\DAO\VO\Users $user
    ) {
        $authorIdentityId = null;
        $authorUserId = null;
        // There are basically three types of users:
        // - Non-logged in users: Anonymous
        // - Logged in users with normal permissions: Normal
        // - Logged in users with administrative rights: Admin
        $identityType = IDENTITY_ANONYMOUS;
        if (!is_null($identity)) {
            $authorIdentityId = intval($identity->identity_id);
            if (!is_null($user)) {
                $authorUserId = intval($user->user_id);
            }

            if (
                \OmegaUp\Authorization::isSystemAdmin($identity) ||
                \OmegaUp\Authorization::hasRole(
                    $identity,
                    \OmegaUp\Authorization::SYSTEM_ACL,
                    \OmegaUp\Authorization::REVIEWER_ROLE
                )
            ) {
                $identityType = IDENTITY_ADMIN;
            } else {
                $identityType = IDENTITY_NORMAL;
            }
        }

        if (is_null($offset) || is_null($rowcount)) {
            $offset = ($page - 1) * PROBLEMS_PER_PAGE;
            $rowcount = PROBLEMS_PER_PAGE;
        }

        $total = 0;
        $problems = \OmegaUp\DAO\Problems::byIdentityType(
            $identityType,
            $language,
            $orderBy,
            $mode,
            $offset,
            $rowcount,
            $keyword,
            $authorIdentityId,
            $authorUserId,
            $tags,
            $minVisibility,
            $requireAllTags,
            $programmingLanguages,
            $difficultyRange,
            $total
        );
        return [
            'total' => $total,
            'results' => $problems,
        ];
    }

    /**
     * Returns a list of problems where current user has admin rights (or is
     * the owner).
     *
     * @return array{problems: list<array{tags: list<array{name: string, autogenerated: bool}>}>}
     */
    public static function apiAdminList(\OmegaUp\Request $r): array {
        $r->ensureIdentity();

        $r->ensureInt('page', null, null, false);
        $r->ensureInt('page_size', null, null, false);

        $page = (isset($r['page']) ? intval($r['page']) : 1);
        $pageSize = (isset(
            $r['page_size']
        ) ? intval(
            $r['page_size']
        ) : \OmegaUp\Controllers\Problem::PAGE_SIZE);

        if (\OmegaUp\Authorization::isSystemAdmin($r->identity)) {
            $problems = \OmegaUp\DAO\Problems::getAll(
                $page,
                $pageSize,
                'problem_id',
                'DESC'
            );
        } else {
            $problems = \OmegaUp\DAO\Problems::getAllProblemsAdminedByIdentity(
                $r->identity->identity_id,
                $page,
                $pageSize
            );
        }

        $addedProblems = [];

        $hiddenTags = \OmegaUp\DAO\Users::getHideTags(
            $r->identity->identity_id
        );
        foreach ($problems as $problem) {
            $problemArray = $problem->asArray();
            $problemArray['tags'] = $hiddenTags ? [] : \OmegaUp\DAO\Problems::getTagsForProblem(
                $problem,
                false
            );
            $addedProblems[] = $problemArray;
        }

        return [
            'problems' => $addedProblems,
        ];
    }

    /**
     * Gets a list of problems where current user is the owner
     *
     * @return array{problems: list<array{tags: array<array-key, array{name: string, autogenerated: bool}>}>}
     */
    public static function apiMyList(\OmegaUp\Request $r): array {
        $r->ensureMainUserIdentity();
        [
            'offset' => $offset,
            'rowcount' => $pageSize,
        ] = self::validateList($r);

        $r->ensureInt('page', null, null, false);
        $r->ensureInt('page_size', null, null, false);

        $page = isset($r['page']) ? intval($r['page']) : 1;

        $problems = \OmegaUp\DAO\Problems::getAllProblemsOwnedByUser(
            $r->user->user_id,
            $page,
            $pageSize ?? 1000
        );

        $addedProblems = [];

        $hiddenTags = \OmegaUp\DAO\Users::getHideTags(
            $r->identity->identity_id
        );
        foreach ($problems as $problem) {
            $problemArray = $problem->asArray();
            $problemArray['tags'] = $hiddenTags ? [] : \OmegaUp\DAO\Problems::getTagsForProblem(
                $problem,
                false
            );
            $addedProblems[] = $problemArray;
        }

        return [
            'problems' => $addedProblems,
        ];
    }

    /**
     * Returns the best score for a problem
     *
     * @return array{score: float}
     */
    public static function apiBestScore(\OmegaUp\Request $r) {
        $r->ensureIdentity();

        // Uses same params as apiDetails, except for lang, which is optional
        $problem = self::validateDetails($r);

        // If username is set in the request, we use that identity as target.
        // else, we query using current_user
        $identity = self::resolveTargetIdentity($r);

        if (is_null($problem['problem'])) {
            throw new \OmegaUp\Exceptions\NotFoundException('problemNotFound');
        }

        return [
            'score' => self::bestScore(
                $problem['problem'],
                !is_null(
                    $r['problemset_id']
                ) ? intval(
                    $r['problemset_id']
                ) : $r['problemset_id'],
                strval($r['contest_alias']),
                $r->identity->identity_id,
                $identity
            ),
        ];
    }

    /**
     * Returns the best score of a problem.
     * If problemset is set, will only look for
     * runs inside the contest.
     *
     * Authentication is expected to be performed earlier.
     * @return float
     */
    private static function bestScore(
        \OmegaUp\DAO\VO\Problems $problem,
        ?int $problemsetId,
        ?string $contestAlias,
        int $currentLoggedIdentityId,
        ?\OmegaUp\DAO\VO\Identities $identity = null
    ): float {
        $currentIdentityId = (is_null(
            $identity
        ) ? $currentLoggedIdentityId : $identity->identity_id);

        $score = 0.0;
        // Add best score info
        $problemset = self::validateProblemset(
            $problem,
            $problemsetId,
            $contestAlias
        );

        if (is_null($problemset)) {
            $score = floatval(\OmegaUp\DAO\Runs::getBestProblemScore(
                intval($problem->problem_id),
                intval($currentIdentityId)
            ));
        } else {
            $score = floatval(\OmegaUp\DAO\Runs::getBestProblemScoreInProblemset(
                intval($problemset['problemset']->problemset_id),
                intval($problem->problem_id),
                intval($currentIdentityId)
            ));
        }
        return round($score, 2);
    }

    /**
     * Save language data for a problem.
     *
     * @return void
     */
    private static function updateLanguages(\OmegaUp\DAO\VO\Problems $problem): void {
        if (is_null($problem->alias)) {
            throw new \OmegaUp\Exceptions\NotFoundException('problemNotFound');
        }
        $problemArtifacts = new \OmegaUp\ProblemArtifacts($problem->alias);
        try {
            \OmegaUp\DAO\DAO::transBegin();

            // Removing existing data
            $deletedLanguages = \OmegaUp\DAO\ProblemsLanguages::deleteProblemLanguages(new \OmegaUp\DAO\VO\ProblemsLanguages([
                'problem_id' => $problem->problem_id,
            ]));

            foreach (\OmegaUp\DAO\Languages::getAll() as $lang) {
                if (
                    !$problemArtifacts->exists(
                        "statements/{$lang->name}.markdown"
                    )
                ) {
                    continue;
                }
                \OmegaUp\DAO\ProblemsLanguages::create(new \OmegaUp\DAO\VO\ProblemsLanguages([
                    'problem_id' => $problem->problem_id,
                    'language_id' => $lang->language_id,
                ]));
            }
            \OmegaUp\DAO\DAO::transEnd();
        } catch (\OmegaUp\Exceptions\ApiException $e) {
            // Operation failed in something we know it could fail, rollback transaction
            \OmegaUp\DAO\DAO::transRollback();
            throw $e;
        }
    }

    /**
     * Gets a Problem settings object with default values.
     *
     * @return array{limits: array{ExtraWallTime: string, MemoryLimit: string, OutputLimit: string, OverallWallTimeLimit: string, TimeLimit: string}, validator: array{name: string, tolerance: float}} The Problem settings object.
     */
    private static function getDefaultProblemSettings(): array {
        return [
            'limits' => [
                'ExtraWallTime' => '0s',
                'MemoryLimit' => '64MiB',
                'OutputLimit' => '10240KiB',
                'OverallWallTimeLimit' => '30s',
                'TimeLimit' => '1s',
            ],
            'validator' => [
                'name' => \OmegaUp\ProblemParams::VALIDATOR_TOKEN,
                'tolerance' => 1e-9,
            ],
        ];
    }

    /**
     * Updates the Problem's settings with the values from the request.
     *
     * @param array{limits: array{ExtraWallTime: string, MemoryLimit: int|string, OutputLimit: int|string, OverallWallTimeLimit: string, TimeLimit: string}, validator: array{name: string, tolerance: float, limits?: array{ExtraWallTime: string, MemoryLimit: int|string, OutputLimit: int|string, OverallWallTimeLimit: string, TimeLimit: string}}} $problemSettings the original problem settings.
     * @param \OmegaUp\ProblemParams $params the params
     * @psalm-suppress ReferenceConstraintViolation for some reason, psalm cannot correctly infer the type for $problemSettings['validator']['limit']
     */
    private static function updateProblemSettings(
        array &$problemSettings,
        \OmegaUp\ProblemParams $params
    ): void {
        $problemSettings['limits']['ExtraWallTime'] = "{$params->extraWallTime}ms";
        if (!is_null($params->memoryLimit)) {
            $problemSettings['limits']['MemoryLimit'] = "{$params->memoryLimit}KiB";
        }
        $problemSettings['limits']['OutputLimit'] = "{$params->outputLimit}";
        $problemSettings['limits']['OverallWallTimeLimit'] = "{$params->overallWallTimeLimit}ms";
        if (!is_null($params->timeLimit)) {
            $problemSettings['limits']['TimeLimit'] = "{$params->timeLimit}ms";
        }
        if (!is_null($params->validator)) {
            $problemSettings['validator']['name'] = "{$params->validator}";
        }
        if ($problemSettings['validator']['name'] == 'custom') {
            if (empty($problemSettings['validator']['limits'])) {
                $problemSettings['validator']['limits'] = [
                    'ExtraWallTime' => '0s',
                    'MemoryLimit' => '256MiB',
                    'OutputLimit' => '10KiB',
                    'OverallWallTimeLimit' => '5s',
                    'TimeLimit' => '30s',
                ];
            }
            $problemSettings['validator']['limits']['TimeLimit'] = "{$params->validatorTimeLimit}ms";
        } else {
            if (!empty($problemSettings['validator']['limits'])) {
                unset($problemSettings['validator']['limits']);
            }
        }
    }

    /**
     * @return array{isSysadmin: bool, privateProblemsAlert: bool}
     */
    public static function getProblemsMineInfoForSmarty(\OmegaUp\Request $r): array {
        $r->ensureMainUserIdentity();

        $privateProblemsAlert = false;
        {
            $scopedSession = \OmegaUp\Controllers\Session::getSessionManagerInstance()->sessionStart();
            $privateProblemsAlert = (
                !isset($_SESSION['private_problems_alert']) &&
                \OmegaUp\DAO\Problems::getPrivateCount($r->user) > 0
            );
        if ($privateProblemsAlert) {
            $_SESSION['private_problems_alert'] = true;
        }
        }
        return [
            'isSysadmin' => \OmegaUp\Authorization::isSystemAdmin($r->identity),
            'privateProblemsAlert' => $privateProblemsAlert,
        ];
    }

    /**
     * @return array{input_limit: string, karel_problem: bool, memory_limit: string, overall_wall_time_limit: string, payload: array{accepted: int, admin?: bool, alias: string, commit: string, creation_date: int, difficulty: float|null, email_clarifications: bool, histogram: array{difficulty: float, difficulty_histogram: null|string, quality: float, quality_histogram: null|string}, input_limit: int, languages: list<string>, order: string, points: float, preferred_language?: string, problemsetter?: array{creation_date: int, name: string, username: string}, runs?: list<array{alias: string, contest_score: float|null, guid: string, language: string, memory: int, penalty: int, runtime: int, score: float, status: string, submit_delay: int, time: int, username: string, verdict: string}>, score: float, settings: array{cases: array<string, mixed>, limits: array{MemoryLimit: int|string, OverallWallTimeLimit: string, TimeLimit: string}, validator: mixed}, shouldShowFirstAssociatedIdentityRunWarning?: bool, solution_status?: string, solvers?: list<array{language: string, memory: float, runtime: float, time: int, username: string}>, source?: string, statement: array{images: array<string, string>, language: string, markdown: string}, submissions: int, title: string, user: array{admin: bool, logged_in: bool}, version: string, visibility: int, visits: int}, points: float, problem_admin: bool, problem_alias: string, problemsetter: array{creation_date: int, name: string, username: string}|null, quality_payload: array{can_nominate_problem?: bool, dismissed: bool, dismissedBeforeAC?: bool, language?: string, nominated: bool, nominatedBeforeAC?: bool, problem_alias?: string, solved: bool, tried: bool}, qualitynomination_reportproblem_payload: array{problem_alias: string}, solvers: list<array{language: string, memory: float, runtime: float, time: int, username: string}>, source: null|string, time_limit: string, title: string, visibility: int}
     */
    public static function getProblemDetailsForSmarty(
        \OmegaUp\Request $r
    ): array {
        \OmegaUp\Validators::validateOptionalStringNonEmpty($r['lang'], 'lang');
        [
            'problem' => $problem,
            'problemset' => $problemset,
        ] = self::getValidProblemAndProblemset($r);
        if (is_null($problem)) {
            throw new \OmegaUp\Exceptions\NotFoundException('problemNotFound');
        }

        // Get problem details from API
        $details = self::getProblemDetails(
            $r,
            $problem,
            $problemset,
            strval($r['lang']),
            /*showSolvers=*/true
        );
        if (is_null($details)) {
            throw new \OmegaUp\Exceptions\NotFoundException('problemNotFound');
        }

        $memoryLimit = intval(
            $details['settings']['limits']['MemoryLimit']
        ) / 1024 / 1024;
        $result = [
            'problem_alias' => $details['alias'],
            'visibility' => $details['visibility'],
            'source' => (
                isset($details['source']) ?
                strval($details['source']) :
                null
            ),
            'problemsetter' => $details['problemsetter'] ?? null,
            'title' => $details['title'],
            'points' => $details['points'],
            'time_limit' => $details['settings']['limits']['TimeLimit'],
            'overall_wall_time_limit' => $details['settings']['limits']['OverallWallTimeLimit'],
            'memory_limit' => "{$memoryLimit} MiB",
            'input_limit' => ($details['input_limit'] / 1024) . ' KiB',
            'solvers' => isset($details['solvers']) ? $details['solvers'] : [],
            'quality_payload' => [
                'solved' => false,
                'tried' => false,
                'nominated' => false,
                'dismissed' => false,
            ],
            'qualitynomination_reportproblem_payload' => [
                'problem_alias' => $details['alias'],
            ],
            'karel_problem' => count(array_intersect(
                $details['languages'],
                ['kp', 'kj']
            )) == 2,
            'problem_admin' => false,
        ];
        if (
            isset($details['settings']['cases']) &&
            isset($details['settings']['cases']['sample']) &&
            isset($result['settings']['cases']['sample']['in'])
        ) {
            $result['sample_input'] = strval(
                $result['settings']['cases']['sample']['in']
            );
        }
        $details['histogram'] = [
            'difficulty_histogram' => $problem->difficulty_histogram,
            'quality_histogram' => $problem->quality_histogram,
            'quality' => floatval($problem->quality),
            'difficulty' => floatval($problem->difficulty),
        ];
        $details['user'] = ['logged_in' => false, 'admin' => false];
        $result['payload'] = $details;

        if (
            is_null($r->identity)
            || is_null($r->identity->user_id)
            || is_null($problem->problem_id)
        ) {
            return $result;
        }
        $nominationStatus = \OmegaUp\DAO\QualityNominations::getNominationStatusForProblem(
            $problem->problem_id,
            $r->identity->user_id
        );
        $isProblemAdmin = \OmegaUp\Authorization::isProblemAdmin(
            $r->identity,
            $problem
        );

        $nominationStatus['tried'] = false;
        $nominationStatus['solved'] = false;

        foreach ($details['runs'] ?? [] as $run) {
            if ($run['verdict'] === 'AC') {
                $nominationStatus['solved'] = true;
                break;
            } elseif ($run['verdict'] !== 'JE' && $run['verdict'] !== 'VE' && $run['verdict'] !== 'CE') {
                $nominationStatus['tried'] = true;
            }
        }
        $nominationStatus['problem_alias'] = $details['alias'];
        $nominationStatus['language'] = $details['statement']['language'];
        $nominationStatus['can_nominate_problem'] = !is_null($r->user);
        $user = [
            'logged_in' => true,
            'admin' => $isProblemAdmin
        ];
        $result['quality_payload'] = $nominationStatus;
        $result['problem_admin'] = $isProblemAdmin;
        $result['payload']['user'] = $user;
        $result['payload']['shouldShowFirstAssociatedIdentityRunWarning'] =
            !is_null($r->user) && !\OmegaUp\Controllers\User::isMainIdentity(
                $r->user,
                $r->identity
            ) && \OmegaUp\DAO\Problemsets::shouldShowFirstAssociatedIdentityRunWarning(
                $r->user
            );
        $result['payload']['solution_status'] = self::getProblemSolutionStatus(
            $problem,
            $r->identity
        );
        return $result;
    }

    /**
     * @return array{KEYWORD: string, LANGUAGE: string, MODE: string, ORDER_BY: string, current_tags: string[]|string, pager_items: array{class: string, label: string, url: string}[], problems: array{alias: string, difficulty: float|null, difficulty_histogram: list<int>, points: float, quality: float|null, quality_histogram: list<int>, ratio: float, score: float, tags: array{autogenerated: bool, name: string}[], title: string, visibility: int}[]}
     */
    public static function getProblemListForSmarty(
        \OmegaUp\Request $r
    ): array {
        // Authenticate request
        try {
            $r->ensureIdentity();
        } catch (\OmegaUp\Exceptions\UnauthorizedException $e) {
            // Do nothing, we allow unauthenticated users to use this API
        }
        [
            'offset' => $offset,
            'rowcount' => $rowcount,
        ] = self::validateList($r);
        [
            'mode' => $mode,
            'page' => $page,
            'orderBy' => $orderBy,
            'language' => $language,
            'tags' => $tags,
            'keyword' => $keyword,
            'requireAllTags' => $requireAllTags,
            'programmingLanguages' => $programmingLanguages,
            'difficultyRange' => $difficultyRange,
            'minVisibility' => $minVisibility,
        ] = self::validateListParams($r);

        $response = self::getList(
            $page ?: 1,
            $language ?: 'all',
            $orderBy ?: 'problem_id',
            $mode ?: 'desc',
            $offset,
            $rowcount,
            $tags,
            $keyword,
            $requireAllTags,
            $programmingLanguages,
            $minVisibility,
            $difficultyRange,
            $r->identity,
            $r->user
        );

        $params = [
            'query' => $keyword,
            'language' => $language,
            'order_by' => $orderBy,
            'mode' => $mode,
            'tag' => $tags
        ];

        $pagerItems = \OmegaUp\Pager::paginate(
            $response['total'],
            $page ?: 1,
            '/problem/list/',
            5,
            $params
        );

        return [
            'KEYWORD' => $keyword,
            'MODE' => $mode,
            'ORDER_BY' => $orderBy,
            'LANGUAGE' => $language,
            'problems' => $response['results'],
            'current_tags' => $tags,
            'pager_items' => $pagerItems,
        ];
    }

    /**
     * @return array{IS_UPDATE: bool, LOAD_MATHJAX: bool, LOAD_PAGEDOWN: bool, STATUS_SUCCESS: null|string}
     */
    public static function getProblemEditDetailsForSmarty(
        \OmegaUp\Request $r
    ): array {
        $r->ensureMainUserIdentity();

        if (!isset($r['request'])) {
            return [
                'IS_UPDATE' => true,
                'LOAD_MATHJAX' => true,
                'LOAD_PAGEDOWN' => true,
                'STATUS_SUCCESS' => '',
            ];
        }
        if ($r['request'] === 'submit') {
            // Validate commit message.
            \OmegaUp\Validators::validateStringNonEmpty(
                $r['message'],
                'message'
            );
            self::updateProblem(
                $r->identity,
                $r->user,
                self::convertRequestToProblemParams($r),
                strval($r['message']),
                !is_null(
                    $r['update_published']
                ) ? strval(
                    $r['update_published']
                ) : \OmegaUp\ProblemParams::UPDATE_PUBLISHED_EDITABLE_PROBLEMSETS,
                boolval($r['redirect'])
            );
        } elseif ($r['request'] === 'markdown') {
            self::updateStatement(new \OmegaUp\Request([
                'problem_alias' => $r['problem_alias'] ?? null,
                'statement' => $r['wmd-input-statement'] ?? null,
                'message' => $r['message'] ?? null,
                'lang' => $r['statement-language'] ?? null,
            ]));
        }

        return [
            'IS_UPDATE' => true,
            'LOAD_MATHJAX' => true,
            'LOAD_PAGEDOWN' => true,
            'STATUS_SUCCESS' => \OmegaUp\Translations::getInstance()->get(
                'problemEditUpdatedSuccessfully'
            ),
        ];
    }

    /**
     * @return array{ALIAS: string, EMAIL_CLARIFICATIONS: string, EXTRA_WALL_TIME: string, INPUT_LIMIT: string, LANGUAGES: string, MEMORY_LIMIT: string, OUTPUT_LIMIT: string, OVERALL_WALL_TIME_LIMIT: string, SELECTED_TAGS: string, SOURCE: string, TIME_LIMIT: string, TITLE: string, VALIDATOR: string, VALIDATOR_TIME_LIMIT: string, VISIBILITY: string}
     */
    public static function getProblemNewForSmarty(
        \OmegaUp\Request $r
    ): array {
        $r->ensureMainUserIdentity();

        if (isset($r['request']) && ($r['request'] === 'submit')) {
            // HACK to prevent fails in validateCreateOrUpdate
            $r['problem_alias'] = strval($r['alias']);

            try {
                self::createProblem(
<<<<<<< HEAD
=======
                    $r,
                    isset($r['title']) ? strval($r['title']) : null,
                    strval($r['problem_alias']),
                    isset($r['validator']) ? strval($r['validator']) : null,
                    isset($r['time_limit']) ? intval($r['time_limit']) : null,
                    intval($r['validator_time_limit']),
                    intval($r['overall_wall_time_limit']),
                    intval($r['extra_wall_time']),
                    isset(
                        $r['memory_limit']
                    ) ? intval(
                        $r['memory_limit']
                    ) : null,
                    intval($r['output_limit']),
                    intval($r['input_limit']),
                    isset($r['source']) ? strval($r['source']) : null,
                    isset(
                        $r['email_clarifications']
                    ) ? strval(
                        $r['email_clarifications']
                    ) : null,
                    intval($r['visibility']),
>>>>>>> 20eafd71
                    $r->user,
                    $r->identity,
                    self::convertRequestToProblemParams($r)
                );
                header("Location: /problem/{$r['problem_alias']}/edit/");
                die();
            } catch (\OmegaUp\Exceptions\ApiException $e) {
                /** @var array{error?: string} */
                $response = $e->asResponseArray();
                if (empty($response['error'])) {
                    $statusError = '{error}';
                } else {
                    $statusError = $response['error'];
                }
                return [
                    'TITLE' => strval($r['title']),
                    'ALIAS' => strval($r['problem_alias']),
                    'VALIDATOR' => strval($r['validator']),
                    'TIME_LIMIT' => strval($r['time_limit']),
                    'VALIDATOR_TIME_LIMIT' => strval(
                        $r['validator_time_limit']
                    ),
                    'OVERALL_WALL_TIME_LIMIT' => strval(
                        $r['overall_wall_time_limit']
                    ),
                    'EXTRA_WALL_TIME' => strval($r['extra_wall_time']),
                    'OUTPUT_LIMIT' => strval($r['output_limit']),
                    'INPUT_LIMIT' => strval($r['input_limit']),
                    'MEMORY_LIMIT' => strval($r['memory_limit']),
                    'EMAIL_CLARIFICATIONS' => strval(
                        $r['email_clarifications']
                    ),
                    'SOURCE' => strval($r['source']),
                    'VISIBILITY' => strval($r['visibility']),
                    'LANGUAGES' => strval($r['languages']),
                    'SELECTED_TAGS' => strval($r['selected_tags']),
                    'STATUS_ERROR' => $statusError,
                ];
            }
        }
        return [
            'TITLE' => '',
            'ALIAS' => '',
            'VALIDATOR' => \OmegaUp\ProblemParams::VALIDATOR_TOKEN,
            'TIME_LIMIT' => '1000',
            'VALIDATOR_TIME_LIMIT' => '1000',
            'OVERALL_WALL_TIME_LIMIT' => '60000',
            'EXTRA_WALL_TIME' => '0',
            'OUTPUT_LIMIT' => '10240',
            'INPUT_LIMIT' => '10240',
            'MEMORY_LIMIT' => '32768',
            'EMAIL_CLARIFICATIONS' => '0',
            'SOURCE' => '',
            'VISIBILITY' => '0',
            'LANGUAGES' => join(
                ',',
                \OmegaUp\Controllers\Run::DEFAULT_LANGUAGES
            ),
            'SELECTED_TAGS' => '',
            'IS_UPDATE' => false,
        ];
    }

    /**
     * Returns true if the problem's solution exists, otherwise returns false.
     *
     * @param \OmegaUp\DAO\VO\Problems $problem The problem object.
     * @return bool The problem solution status.
     * @throws \OmegaUp\Exceptions\InvalidFilesystemOperationException
     */
    private static function getProblemSolutionExistenceImpl(
        \OmegaUp\DAO\VO\Problems $problem
    ): bool {
        $problemArtifacts = new \OmegaUp\ProblemArtifacts(
            strval(
                $problem->alias
            ),
            $problem->commit
        );
        $existingFiles = $problemArtifacts->lsTree('solutions');
        foreach ($existingFiles as $file) {
            $extension = pathinfo($file['name'], PATHINFO_EXTENSION);
            if ($extension !== 'markdown') {
                continue;
            }

            $lang = pathinfo($file['name'], PATHINFO_FILENAME);
            if (in_array($lang, self::ISO639_1)) {
                return true;
            }
        }
        return false;
    }

    private static function getProblemSolutionExistence(
        \OmegaUp\DAO\VO\Problems $problem
    ): bool {
        return \OmegaUp\Cache::getFromCacheOrSet(
            \OmegaUp\Cache::PROBLEM_SOLUTION_EXISTS,
            "{$problem->alias}-{$problem->commit}",
            function () use ($problem): bool {
                return \OmegaUp\Controllers\Problem::getProblemSolutionExistenceImpl(
                    $problem
                );
            },
            APC_USER_CACHE_PROBLEM_STATEMENT_TIMEOUT
        );
    }

    /**
     * Returns the status for a problem solution.
     *
     * @param \OmegaUp\DAO\VO\Problems $problem
     * @param Identity $user
     * @return string The status for the problem solution.
     */
    public static function getProblemSolutionStatus(
        \OmegaUp\DAO\VO\Problems $problem,
        \OmegaUp\DAO\VO\Identities $identity
    ): string {
        $exists = self::getProblemSolutionExistence($problem);
        if (!$exists) {
            return self::SOLUTION_NOT_FOUND;
        }
        if (
            \OmegaUp\Authorization::canViewProblemSolution(
                $identity,
                $problem
            )
        ) {
            return self::SOLUTION_UNLOCKED;
        }
        return self::SOLUTION_LOCKED;
    }

    /**
     * @return null|array{0: int, 1: int}
     */
    private static function getDifficultyRange(
        ?int $minDifficulty,
        ?int $maxDifficulty
    ) {
        if (
            is_null($minDifficulty) ||
            is_null($maxDifficulty) ||
            $minDifficulty > $maxDifficulty ||
            $minDifficulty < 0 ||
            $minDifficulty > 4 ||
            $maxDifficulty < 0 ||
            $maxDifficulty > 4
        ) {
            return null;
        }
        return [$minDifficulty, $maxDifficulty];
    }

    public static function apiTemplate(\OmegaUp\Request $r): void {
        \OmegaUp\Validators::validateStringNonEmpty(
            $r['problem_alias'],
            'problem_alias'
        );
        \OmegaUp\Validators::validateStringOfLengthInRange(
            $r['commit'],
            'commit',
            40,
            40
        );
        if (
            preg_match(
                '/^[0-9a-f]{40}$/',
                $r['commit']
            ) !== 1
        ) {
            throw new \OmegaUp\Exceptions\InvalidParameterException(
                'parameterInvalid',
                'commit'
            );
        }
        \OmegaUp\Validators::validateStringNonEmpty(
            $r['filename'],
            'filename'
        );
        if (
            preg_match(
                '/^[a-zA-Z0-9_-]+\.[a-zA-Z0-9_.-]+$/',
                $r['filename']
            ) !== 1
        ) {
            throw new \OmegaUp\Exceptions\InvalidParameterException(
                'parameterInvalid',
                'filename'
            );
        }

        self::regenerateTemplates($r['problem_alias'], $r['commit']);

        //The noredirect=1 part lets nginx know to not call us again if the file is not found.
        header(
            'Location: ' . TEMPLATES_URL_PATH . "{$r['problem_alias']}/{$r['commit']}/{$r['filename']}?noredirect=1"
        );
        header('HTTP/1.1 303 See Other');
        die();
    }

    public static function regenerateTemplates(
        string $problemAlias,
        string $commit
    ): void {
        $problem = \OmegaUp\DAO\Problems::getByAlias(
            $problemAlias
        );
        if (is_null($problem) || is_null($problem->alias)) {
            throw new \OmegaUp\Exceptions\NotFoundException(
                'problemNotFound'
            );
        }
        $problemDeployer = new \OmegaUp\ProblemDeployer($problem->alias);
        $problemDeployer->generateLibinteractiveTemplates($commit);
    }

    public static function apiImage(\OmegaUp\Request $r): void {
        \OmegaUp\Validators::validateStringNonEmpty(
            $r['problem_alias'],
            'problem_alias'
        );
        \OmegaUp\Validators::validateStringOfLengthInRange(
            $r['object_id'],
            'object_id',
            40,
            40
        );
        if (
            preg_match(
                '/^[0-9a-f]{40}$/',
                $r['object_id']
            ) !== 1
        ) {
            throw new \OmegaUp\Exceptions\InvalidParameterException(
                'parameterInvalid',
                'object_id'
            );
        }
        \OmegaUp\Validators::validateInEnum(
            $r['extension'],
            'extension',
            self::IMAGE_EXTENSIONS
        );

        self::regenerateImage(
            $r['problem_alias'],
            $r['object_id'],
            strval($r['extension'])
        );

        //The noredirect=1 part lets nginx know to not call us again if the file is not found.
        header(
            'Location: ' . IMAGES_URL_PATH . "{$r['problem_alias']}/{$r['object_id']}.{$r['extension']}?noredirect=1"
        );
        header('HTTP/1.1 303 See Other');
        die();
    }

    public static function regenerateImage(
        string $problemAlias,
        string $objectId,
        string $extension
    ): void {
        $problem = \OmegaUp\DAO\Problems::getByAlias(
            $problemAlias
        );
        if (is_null($problem) || is_null($problem->alias)) {
            throw new \OmegaUp\Exceptions\NotFoundException(
                'problemNotFound'
            );
        }
        $problemArtifacts = new \OmegaUp\ProblemArtifacts(
            $problem->alias,
            $objectId
        );
        $imagePath = (
            IMAGES_PATH . "{$problem->alias}/{$objectId}.{$extension}"
        );
        @mkdir(IMAGES_PATH . $problem->alias, 0755, true);
        file_put_contents(
            $imagePath,
            $problemArtifacts->getByRevision()
        );
    }

    /**
     * @return array{smartyProperties: array{error?: string, error_field?: string}, template: string}
     */
    public static function getLibinteractiveGenForSmarty(\OmegaUp\Request $r): array {
        if (count($r) === 0) {
            // \OmegaUp\Request does not support empty().
            return [
                'smartyProperties' => [],
                'template' => 'libinteractive.gen.tpl',
            ];
        }
        try {
            \OmegaUp\Validators::validateInEnum(
                $r['language'],
                'language',
                ['c', 'cpp', 'java']
            );
            \OmegaUp\Validators::validateInEnum(
                $r['os'],
                'os',
                ['unix', 'windows']
            );
            \OmegaUp\Validators::validateValidAlias(
                $r['name'],
                'name'
            );
            \OmegaUp\Validators::validateStringNonEmpty(
                $r['idl'],
                'idl'
            );
        } catch (\OmegaUp\Exceptions\InvalidParameterException $e) {
            return [
                'smartyProperties' => [
                    'error' => \OmegaUp\Translations::getInstance()->get(
                        'parameterInvalid'
                    ) ?? 'parameterInvalid',
                    'error_field' => strval($e->parameter),
                ],
                'template' => 'libinteractive.gen.tpl',
            ];
        }
        $dirname = \OmegaUp\FileHandler::TempDir(
            sys_get_temp_dir(),
            'libinteractive'
        );
        try {
            file_put_contents("{$dirname}/{$r['name']}.idl", $r['idl']);
            $args = [
                '/usr/bin/java',
                '-jar',
                '/usr/share/java/libinteractive.jar',
                'generate',
                "{$r['name']}.idl",
                $r['language'],
                $r['language'],
                '--makefile',
                "--{$r['os']}",
            ];
            $descriptorspec = [
                0 => ['pipe', 'r'],
                1 => ['pipe', 'w'],
                2 => ['pipe', 'w']
            ];
            $cmd = join(' ', array_map('escapeshellarg', $args));
            $proc = proc_open(
                $cmd,
                $descriptorspec,
                $pipes,
                $dirname,
                ['LANG' => 'en_US.UTF-8']
            );
            if (!is_resource($proc)) {
                return [
                    'smartyProperties' => [
                        'error' => strval(error_get_last()),
                    ],
                    'template' => 'libinteractive.gen.tpl',
                ];
            }
            fclose($pipes[0]);
            $output = stream_get_contents($pipes[1]);
            fclose($pipes[1]);
            $err = stream_get_contents($pipes[2]);
            fclose($pipes[2]);
            $retval = proc_close($proc);

            if ($retval != 0) {
                return [
                    'smartyProperties' => [
                        'error' => "{$output}{$err}",
                    ],
                    'template' => 'libinteractive.gen.tpl',
                ];
            }
            $zip = new \ZipArchive();
            $zip->open(
                "{$dirname}/interactive.zip",
                \ZipArchive::CREATE | \ZipArchive::OVERWRITE
            );

            $files = new \RecursiveIteratorIterator(
                new \RecursiveDirectoryIterator($dirname),
                \RecursiveIteratorIterator::LEAVES_ONLY
            );

            /** @var \SplFileInfo $file */
            foreach ($files as $name => $file) {
                if ($file->isDir()) {
                    continue;
                }
                if ($file->getFilename() == 'interactive.zip') {
                    continue;
                }

                $filePath = $file->getRealPath();
                $relativePath = substr($filePath, strlen($dirname) + 1);

                // Add current file to archive
                $zip->addFile($filePath, $relativePath);
            }

            $zip->close();

            header('Content-Type: application/zip');
            header(
                "Content-Disposition: attachment; filename={$r['name']}.zip"
            );
            readfile("{$dirname}/interactive.zip");
            \OmegaUp\FileHandler::deleteDirRecursively($dirname);
            die();
        } catch (\Exception $e) {
            return [
                'smartyProperties' => [
                    'error' => strval($e),
                ],
                'template' => 'libinteractive.gen.tpl',
            ];
        } finally {
            \OmegaUp\FileHandler::deleteDirRecursively($dirname);
        }
    }
}<|MERGE_RESOLUTION|>--- conflicted
+++ resolved
@@ -136,9 +136,9 @@
     private static function validateCreateOrUpdate(
         \OmegaUp\DAO\VO\Identities $identity,
         \OmegaUp\ProblemParams $params,
-        bool $isUpdate = false
+        bool $isRequired = true
     ) {
-        $isRequired = true;
+        $isUpdate = !$isRequired;
         // https://github.com/omegaup/omegaup/issues/739
         if ($identity->username == 'omi') {
             throw new \OmegaUp\Exceptions\ForbiddenAccessException();
@@ -148,9 +148,7 @@
         $selectedTags = [];
 
         // In case of update, params are optional
-        if ($isUpdate) {
-            $isRequired = false;
-
+        if (!$isRequired) {
             $problem = \OmegaUp\DAO\Problems::getByAlias($params->problemAlias);
             if (is_null($problem)) {
                 throw new \OmegaUp\Exceptions\NotFoundException(
@@ -197,17 +195,6 @@
                         'qualityNominationProblemHasBeenPromoted',
                         'visibility'
                     );
-                } else {
-                    \OmegaUp\Validators::validateInEnum(
-                        $params->visibility,
-                        'visibility',
-                        [
-                            \OmegaUp\ProblemParams::VISIBILITY_PRIVATE,
-                            \OmegaUp\ProblemParams::VISIBILITY_PUBLIC,
-                            \OmegaUp\ProblemParams::VISIBILITY_PUBLIC_BANNED,
-                            \OmegaUp\ProblemParams::VISIBILITY_PRIVATE_BANNED
-                        ]
-                    );
                 }
             }
             \OmegaUp\Validators::validateInEnum(
@@ -233,14 +220,6 @@
                     'problem_alias'
                 );
             }
-            \OmegaUp\Validators::validateInEnum(
-                $params->visibility,
-                'visibility',
-                [
-                    \OmegaUp\ProblemParams::VISIBILITY_PRIVATE,
-                    \OmegaUp\ProblemParams::VISIBILITY_PUBLIC
-                ]
-            );
             /** @var array{tagname: string, public: bool}[]|null */
             $selectedTags = json_decode(
                 $params->selectedTagsAsJSON, /*assoc=*/
@@ -270,25 +249,6 @@
                 'source'
             );
         }
-        \OmegaUp\Validators::validateInEnum(
-            $params->validator,
-            'validator',
-            [
-                \OmegaUp\ProblemParams::VALIDATOR_TOKEN,
-                \OmegaUp\ProblemParams::VALIDATOR_TOKEN_CASELESS,
-                \OmegaUp\ProblemParams::VALIDATOR_TOKEN_NUMERIC,
-                \OmegaUp\ProblemParams::VALIDATOR_LITERAL,
-                \OmegaUp\ProblemParams::VALIDATOR_CUSTOM,
-            ],
-            $isRequired
-        );
-        \OmegaUp\Validators::validateNumberInRange(
-            $params->timeLimit,
-            'time_limit',
-            0,
-            null,
-            $isRequired
-        );
         \OmegaUp\Validators::validateNumberInRange(
             $params->validatorTimeLimit,
             'validator_time_limit',
@@ -311,13 +271,6 @@
             $isRequired
         );
         \OmegaUp\Validators::validateNumberInRange(
-            $params->memoryLimit,
-            'memory_limit',
-            0,
-            null,
-            $isRequired
-        );
-        \OmegaUp\Validators::validateNumberInRange(
             $params->outputLimit,
             'output_limit',
             0,
@@ -334,7 +287,10 @@
         \OmegaUp\Validators::validateValidSubset(
             $params->languages,
             'languages',
-            array_keys(\OmegaUp\Controllers\Run::SUPPORTED_LANGUAGES),
+            array_merge(
+                [''],
+                array_keys(\OmegaUp\Controllers\Run::SUPPORTED_LANGUAGES)
+            ),
             $isRequired
         );
 
@@ -357,23 +313,6 @@
         $r->ensureMainUserIdentity();
 
         self::createProblem(
-<<<<<<< HEAD
-=======
-            $r,
-            $r['title'],
-            $r['problem_alias'],
-            $r['validator'] ?? \OmegaUp\ProblemParams::VALIDATOR_TOKEN,
-            $r['time_limit'],
-            $r['validator_time_limit'],
-            $r['overall_wall_time_limit'],
-            $r['extra_wall_time'],
-            $r['memory_limit'],
-            $r['output_limit'],
-            $r['input_limit'],
-            $r['source'] ?? '',
-            $r['email_clarifications'],
-            $r['visibility'] ?? \OmegaUp\ProblemParams::VISIBILITY_PRIVATE,
->>>>>>> 20eafd71
             $r->user,
             $r->identity,
             self::convertRequestToProblemParams($r)
@@ -384,23 +323,6 @@
     }
 
     private static function createProblem(
-<<<<<<< HEAD
-=======
-        \OmegaUp\Request $r,
-        ?string $title,
-        string $problemAlias,
-        ?string $validator,
-        ?int $timeLimit,
-        int $validatorTimeLimit,
-        int $overallWallTimeLimit,
-        int $extraWallTime,
-        ?int $memoryLimit,
-        int $outputLimit,
-        int $inputLimit,
-        ?string $source,
-        ?string $emailClarifications,
-        int $visibility,
->>>>>>> 20eafd71
         \OmegaUp\DAO\VO\Users $user,
         \OmegaUp\DAO\VO\Identities $identity,
         \OmegaUp\ProblemParams $params
@@ -417,7 +339,7 @@
 
         // Populate a new Problem object
         $problem = new \OmegaUp\DAO\VO\Problems([
-            'visibility' => $params->visibility ?? \OmegaUp\ProblemParams::VALIDATOR_TOKEN,
+            'visibility' => $params->visibility ?? \OmegaUp\ProblemParams::VISIBILITY_PRIVATE,
             'title' => $params->title,
             'visits' => 0,
             'input_limit' => $params->inputLimit,
@@ -970,7 +892,7 @@
         return self::updateProblem(
             $r->identity,
             $r->user,
-            self::convertRequestToProblemParams($r),
+            self::convertRequestToProblemParams($r, /*$isRequired=*/ false),
             strval($r['message']),
             $r['update_published'] ?: \OmegaUp\ProblemParams::UPDATE_PUBLISHED_EDITABLE_PROBLEMSETS,
             boolval($r['redirect'])
@@ -1181,7 +1103,7 @@
         ] = self::validateCreateOrUpdate(
             $identity,
             $params,
-            /*$isUpdate=*/ true
+            /*$isRequired=*/ false
         );
         if (is_null($problem) || is_null($problem->alias)) {
             throw new \OmegaUp\Exceptions\NotFoundException(
@@ -1491,12 +1413,13 @@
      */
     public static function apiUpdateSolution(\OmegaUp\Request $r): array {
         $r->ensureMainUserIdentity();
+        $isRequired = false;
         [
             'problem' => $problem,
         ] = self::validateCreateOrUpdate(
             $r->identity,
-            self::convertRequestToProblemParams($r),
-            true
+            self::convertRequestToProblemParams($r, $isRequired),
+            $isRequired
         );
         if (is_null($problem)) {
             throw new \OmegaUp\Exceptions\NotFoundException(
@@ -3773,7 +3696,7 @@
             self::updateProblem(
                 $r->identity,
                 $r->user,
-                self::convertRequestToProblemParams($r),
+                self::convertRequestToProblemParams($r, /*$isRequired=*/ false),
                 strval($r['message']),
                 !is_null(
                     $r['update_published']
@@ -3815,31 +3738,6 @@
 
             try {
                 self::createProblem(
-<<<<<<< HEAD
-=======
-                    $r,
-                    isset($r['title']) ? strval($r['title']) : null,
-                    strval($r['problem_alias']),
-                    isset($r['validator']) ? strval($r['validator']) : null,
-                    isset($r['time_limit']) ? intval($r['time_limit']) : null,
-                    intval($r['validator_time_limit']),
-                    intval($r['overall_wall_time_limit']),
-                    intval($r['extra_wall_time']),
-                    isset(
-                        $r['memory_limit']
-                    ) ? intval(
-                        $r['memory_limit']
-                    ) : null,
-                    intval($r['output_limit']),
-                    intval($r['input_limit']),
-                    isset($r['source']) ? strval($r['source']) : null,
-                    isset(
-                        $r['email_clarifications']
-                    ) ? strval(
-                        $r['email_clarifications']
-                    ) : null,
-                    intval($r['visibility']),
->>>>>>> 20eafd71
                     $r->user,
                     $r->identity,
                     self::convertRequestToProblemParams($r)
