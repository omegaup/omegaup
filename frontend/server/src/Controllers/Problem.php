--- conflicted
+++ resolved
@@ -4988,12 +4988,8 @@
             } catch (\OmegaUp\Exceptions\ExitException $e) {
                 throw $e;
             } catch (\OmegaUp\Exceptions\ApiException $e) {
-<<<<<<< HEAD
+                \OmegaUp\ApiCaller::logException($e);
                 /** @var array{error?: string, parameter?: string} */
-=======
-                \OmegaUp\ApiCaller::logException($e);
-                /** @var array{error?: string} */
->>>>>>> 0a1e78b2
                 $response = $e->asResponseArray();
                 if (empty($response['error'])) {
                     $statusError = '{error}';
