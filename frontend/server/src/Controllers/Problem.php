<?php

 namespace OmegaUp\Controllers;

/**
 * ProblemsController
 *
 * @psalm-type Clarification=array{answer: null|string, author: null|string, clarification_id: int, contest_alias: null|string, message: string, problem_alias: string, public: bool, receiver: null|string, time: \OmegaUp\Timestamp}
 * @psalm-type NominationStatus=array{alreadyReviewed: bool, dismissed: bool, dismissedBeforeAC: bool, nominated: bool, nominatedBeforeAC: bool, solved: bool, tried: bool}
 * @psalm-type PageItem=array{class: string, label: string, page: int, url?: string}
 * @psalm-type LimitsSettings=array{ExtraWallTime: string, MemoryLimit: int|string, OutputLimit: int|string, OverallWallTimeLimit: string, TimeLimit: string}
 * @psalm-type InteractiveSettings=array{idl: string, module_name: string, language: string, main_source: string, templates: array<string, string>}
 * @psalm-type ProblemSettings=array{cases: array<string, array{in: string, out: string, weight?: float}>, limits: LimitsSettings, interactive?: InteractiveSettings, validator: array{name: string, tolerance?: float, custom_validator?: array{source: string, language: string, limits?: LimitsSettings}}}
 * @psalm-type ProblemStatement=array{images: array<string, string>, language: string, markdown: string}
 * @psalm-type ProblemInfo=array{alias: string, karel_problem: bool, limits: array{input_limit: string, memory_limit: string, overall_wall_time_limit: string, time_limit: string}, points: float, problemsetter: array{classname: string, creation_date: \OmegaUp\Timestamp|null, name: string, username: string}|null, quality_seal: bool, sample_input: null|string, settings: ProblemSettings, source: null|string, statement: ProblemStatement, title: string, visibility: int}
 * @psalm-type UserInfoForProblem=array{loggedIn: bool, admin: bool, reviewer: bool}
 * @psalm-type RunMetadata=array{verdict: string, time: float, sys_time: int, wall_time: float, memory: int}
 * @psalm-type ProblemListItem=array{alias: string, difficulty: float|null, difficulty_histogram: list<int>, points: float, quality: float|null, quality_histogram: list<int>, ratio: float, score: float, tags: list<array{source: string, name: string}>, title: string, visibility: int, quality_seal: bool}
 * @psalm-type Statements=array<string, string>
 * @psalm-type Run=array{guid: string, language: string, status: string, verdict: string, runtime: int, penalty: int, memory: int, score: float, contest_score: float|null, time: \OmegaUp\Timestamp, submit_delay: int, type: null|string, username: string, classname: string, alias: string, country: string, contest_alias: null|string}
 * @psalm-type ProblemDetails=array{accepted: int, admin?: bool, alias: string, allow_user_add_tags: bool, commit: string, creation_date: \OmegaUp\Timestamp, difficulty: float|null, email_clarifications: bool, input_limit: int, languages: list<string>, order: string, points: float, preferred_language?: string, problemsetter?: array{classname: string, creation_date: \OmegaUp\Timestamp|null, name: string, username: string}, quality_seal: bool, runs?: list<Run>, score: float, settings: ProblemSettings, solvers?: list<array{language: string, memory: float, runtime: float, time: \OmegaUp\Timestamp, username: string}>, source?: string, statement: ProblemStatement, submissions: int, title: string, version: string, visibility: int, visits: int}
 * @psalm-type StatsPayload=array{alias: string, entity_type: string, cases_stats?: array<string, int>, pending_runs: list<string>, total_runs: int, verdict_counts: array<string, int>, max_wait_time?: \OmegaUp\Timestamp|null, max_wait_time_guid?: null|string, distribution?: array<int, int>, size_of_bucket?: float, total_points?: float}
 * @psalm-type SelectedTag=array{public: bool, tagname: string}
 * @psalm-type ProblemAdmin=array{role: string, username: string}
 * @psalm-type ProblemGroupAdmin=array{alias: string, name: string, role: string}
 * @psalm-type ProblemVersion=array{author: array{email?: string, name?: string, time: \OmegaUp\Timestamp|null}, commit: string, committer: array{name?: string, email?: string, time: \OmegaUp\Timestamp|null}, message?: string, parents?: list<string>, tree: array<string, string>|null, version: null|string}
<<<<<<< HEAD
 * @psalm-type ProblemEditPayload=array{admins: list<ProblemAdmin>, alias: string, allowUserAddTags: bool, emailClarifications: bool, extraWallTime: float, groupAdmins: list<ProblemGroupAdmin>, inputLimit: int, languages: string, loadMathjax: true, log: list<ProblemVersion>, memoryLimit: float, outputLimit: int, overallWallTimeLimit: float, problemsetter?: array{creation_date: \OmegaUp\Timestamp|null, name: string, username: string}, publishedRevision: array{author: array{email?: string, name?: string, time: \OmegaUp\Timestamp|null}, commit: string, committer: array{email?: string, name?: string, time: \OmegaUp\Timestamp|null}, message?: string, parents?: list<string>, tree: array<string, string>|null, version: null|string}|null, selectedTags: list<array{public: bool, tagname: string}>, solution: ProblemStatement, source: string, statement: ProblemStatement, statusError?: string, statusSuccess: bool, tags: list<array{name: null|string}>, timeLimit: float, title: string, validLanguages: array<string, string>, validator: string, validatorTimeLimit: float|int, validatorTypes: array<string, null|string>, visibility: int, visibilityStatuses: array<string, int>}
 * @psalm-type ProblemDetailsPayload=array{accepted: int, admin?: bool, alias: string, commit: string, creation_date: \OmegaUp\Timestamp, difficulty: float|null, email_clarifications: bool, histogram: array{difficulty: float, difficulty_histogram: null|string, quality: float, quality_histogram: null|string}, input_limit: int, languages: list<string>, order: string, points: float, preferred_language?: string, problemsetter?: array{creation_date: \OmegaUp\Timestamp|null, name: string, username: string}, quality_seal: bool, runs?: list<Run>, score: float, settings: ProblemSettings, shouldShowFirstAssociatedIdentityRunWarning?: bool, solution_status?: string, solvers?: list<array{language: string, memory: float, runtime: float, time: \OmegaUp\Timestamp, username: string}>, source?: string, statement: ProblemStatement, submissions: int, title: string, user: array{admin: bool, logged_in: bool, reviewer: bool}, version: string, visibility: int, visits: int}
 * @psalm-type ProblemDetailsv2Payload=array{problem: ProblemInfo}
 * @psalm-type ProblemFormPayload=array{alias: string, allowUserAddTags: true, emailClarifications: bool, extraWallTime: int|string, inputLimit: int|string, languages: string, memoryLimit: int|string, message?: string, outputLimit: int|string, overallWallTimeLimit: int|string, selectedTags: list<SelectedTag>|null, source: string, statusError: string, tags: list<array{name: null|string}>, timeLimit: int|string, title: string, validLanguages: array<string, string>, validator: string, validatorTimeLimit: int|string, validatorTypes: array<string, null|string>, visibility: int, visibilityStatuses: array<string, int>}
=======
 * @psalm-type ProblemEditPayload=array{admins: list<ProblemAdmin>, alias: string, allowUserAddTags: bool, emailClarifications: bool, extraWallTime: float, groupAdmins: list<ProblemGroupAdmin>, inputLimit: int, languages: string, loadMathjax: true, log: list<ProblemVersion>, memoryLimit: float, outputLimit: int, overallWallTimeLimit: float, problemsetter?: array{classname: string, creation_date: \OmegaUp\Timestamp|null, name: string, username: string}, publishedRevision: array{author: array{email?: string, name?: string, time: \OmegaUp\Timestamp|null}, commit: string, committer: array{email?: string, name?: string, time: \OmegaUp\Timestamp|null}, message?: string, parents?: list<string>, tree: array<string, string>|null, version: null|string}|null, selectedTags: list<array{public: bool, tagname: string}>, solution: ProblemStatement, source: string, statement: ProblemStatement, statusError?: string, statusSuccess: bool, tags: list<array{name: null|string}>, timeLimit: float, title: string, validLanguages: array<string, string>, validator: string, validatorTimeLimit: float|int, validatorTypes: array<string, null|string>, visibility: int, visibilityStatuses: array<string, int>}
 * @psalm-type ProblemEditTransitionalPayload=array{alias: string, allowUserAddTags: bool, emailClarifications: bool, extraWallTime: float, inputLimit: int, languages: string, memoryLimit: float, outputLimit: int, overallWallTimeLimit: float, problemsetter?: array{classname: string, creation_date: \OmegaUp\Timestamp|null, name: string, username: string}, source: string, statement: array{images: array<string, string>, language: string, markdown: string}, timeLimit: float, title: string, validLanguages: array<string, string>, validator: string, validatorTimeLimit: float|int, validatorTypes: array<string, null|string>, visibility: int, visibilityStatuses: array<string, int>}
 * @psalm-type ProblemDetailsPayload=array{accepted: int, admin?: bool, alias: string, commit: string, creation_date: \OmegaUp\Timestamp, difficulty: float|null, email_clarifications: bool, histogram: array{difficulty: float, difficulty_histogram: null|string, quality: float, quality_histogram: null|string}, input_limit: int, languages: list<string>, order: string, points: float, preferred_language?: string, problemsetter?: array{classname: string, creation_date: \OmegaUp\Timestamp|null, name: string, username: string}, quality_seal: bool, runs?: list<Run>, score: float, settings: ProblemSettings, shouldShowFirstAssociatedIdentityRunWarning?: bool, solution_status?: string, solvers?: list<array{language: string, memory: float, runtime: float, time: \OmegaUp\Timestamp, username: string}>, source?: string, statement: ProblemStatement, submissions: int, title: string, user: array{admin: bool, logged_in: bool, reviewer: bool}, version: string, visibility: int, visits: int}
 * @psalm-type ProblemDetailsv2Payload=array{problem: ProblemInfo, user: UserInfoForProblem, nominationStatus?: NominationStatus}
 * @psalm-type ProblemMarkdownPayload=array{alias: string, problemsetter?: array{classname: string, creation_date: \OmegaUp\Timestamp|null, name: string, username: string}, source: null|string, statement: ProblemStatement, title: null|string}
 * @psalm-type ProblemFormPayload=array{alias: string, allowUserAddTags: true, emailClarifications: bool, extraWallTime: int|string, inputLimit: int|string, languages: string, memoryLimit: int|string, message?: string, outputLimit: int|string, overallWallTimeLimit: int|string, selectedTags: list<SelectedTag>|null, source: string, statusError: string, tags: list<array{name: null|string}>, timeLimit: int|string, title: string, validLanguages: array<string, string>, validator: string, validatorTimeLimit: int|string, validatorTypes: array<string, null|string>, visibility: int, visibilityStatuses: array<string, int>}
 * @psalm-type ProblemsMineInfoPayload=array{isSysadmin: bool, privateProblemsAlert: bool}
 * @psalm-type ProblemTagsPayload=array{alias: string, allowTags: bool, selectedTags: list<SelectedTag>, tags: list<array{name: null|string}>, title: null|string}
>>>>>>> 8cfef48d
 * @psalm-type ProblemListPayload=array{currentTags: list<string>, loggedIn: bool, pagerItems: list<PageItem>, problems: list<ProblemListItem>, keyword: string, language: string, mode: string, column: string, languages: list<string>, columns: list<string>, modes: list<string>, tagData: list<array{name: null|string}>, tags: list<string>}
 * @psalm-type RunsDiff=array{guid: string, new_score: float|null, new_status: null|string, new_verdict: null|string, old_score: float|null, old_status: null|string, old_verdict: null|string, problemset_id: int|null, username: string}
 * @psalm-type CommitRunsDiff=array<string, list<RunsDiff>>
 */
class Problem extends \OmegaUp\Controllers\Controller {
    // SOLUTION STATUS
    const SOLUTION_NOT_FOUND = 'not_found';
    const SOLUTION_UNLOCKED = 'unlocked';
    const SOLUTION_LOCKED = 'locked';

    const RESTRICTED_TAG_NAMES = ['karel', 'lenguaje', 'solo-salida', 'interactive'];
    const VALID_LANGUAGES = ['en', 'es', 'pt'];
    const VALID_SORTING_MODES = ['asc', 'desc'];
    const VALID_SORTING_COLUMNS = [
        'title',
        'quality',
        'difficulty',
        'submissions',
        'accepted',
        'ratio',
        'points',
        'score',
        'creation_date'
    ];

    // ISO 639-1 langs
    const ISO639_1 = ['ab', 'aa', 'af', 'ak', 'sq', 'am', 'ar', 'an', 'hy',
        'as', 'av', 'ae', 'ay', 'az', 'bm', 'ba', 'eu', 'be', 'bn', 'bh', 'bi',
        'bs', 'br', 'bg', 'my', 'ca', 'ch', 'ce', 'ny', 'zh', 'cv', 'kw', 'co',
        'cr', 'hr', 'cs', 'da', 'dv', 'nl', 'dz', 'en', 'eo', 'et', 'ee', 'fo',
        'fj', 'fi', 'fr', 'ff', 'gl', 'ka', 'de', 'el', 'gn', 'gu', 'ht', 'ha',
        'he', 'hz', 'hi', 'ho', 'hu', 'ia', 'id', 'ie', 'ga', 'ig', 'ik', 'io',
        'is', 'it', 'iu', 'ja', 'jv', 'kl', 'kn', 'kr', 'ks', 'kk', 'km', 'ki',
        'rw', 'ky', 'kv', 'kg', 'ko', 'ku', 'kj', 'la', 'lb', 'lg', 'li', 'ln',
        'lo', 'lt', 'lu', 'lv', 'gv', 'mk', 'mg', 'ms', 'ml', 'mt', 'mi', 'mr',
        'mh', 'mn', 'na', 'nv', 'nd', 'ne', 'ng', 'nb', 'nn', 'no', 'ii', 'nr',
        'oc', 'oj', 'cu', 'om', 'or', 'os', 'pa', 'pi', 'fa', 'pl', 'ps', 'pt',
        'qu', 'rm', 'rn', 'ro', 'ru', 'sa', 'sc', 'sd', 'se', 'sm', 'sg', 'sr',
        'gd', 'sn', 'si', 'sk', 'sl', 'so', 'st', 'es', 'su', 'sw', 'ss', 'sv',
        'ta', 'te', 'tg', 'th', 'ti', 'bo', 'tk', 'tl', 'tn', 'to', 'tr', 'ts',
        'tt', 'tw', 'ty', 'ug', 'uk', 'ur', 'uz', 've', 'vi', 'vo', 'wa', 'cy',
        'wo', 'fy', 'xh', 'yi', 'yo', 'za', 'zu'];

    const IMAGE_EXTENSIONS = [
        'bmp', 'gif', 'ico', 'jpe', 'jpeg', 'jpg', 'png', 'svg',
        'svgz', 'tif', 'tiff',
    ];

    // Number of rows shown in problems list
    const PAGE_SIZE = 100;

    /**
     * Returns a ProblemParams instance from the Request values.
     *
     * @omegaup-request-param bool $allow_user_add_tags
     * @omegaup-request-param bool|null $email_clarifications
     * @omegaup-request-param mixed $extra_wall_time
     * @omegaup-request-param mixed $input_limit
     * @omegaup-request-param mixed $languages
     * @omegaup-request-param mixed $memory_limit
     * @omegaup-request-param mixed $output_limit
     * @omegaup-request-param mixed $overall_wall_time_limit
     * @omegaup-request-param mixed $problem_alias
     * @omegaup-request-param mixed $selected_tags
     * @omegaup-request-param string $show_diff
     * @omegaup-request-param mixed $source
     * @omegaup-request-param mixed $time_limit
     * @omegaup-request-param mixed $title
     * @omegaup-request-param mixed $update_published
     * @omegaup-request-param mixed $validator
     * @omegaup-request-param mixed $validator_time_limit
     * @omegaup-request-param mixed $visibility
     */
    private static function convertRequestToProblemParams(
        \OmegaUp\Request $r,
        bool $isRequired = true
    ): \OmegaUp\ProblemParams {
        // We need to check problem_alias
        \OmegaUp\Validators::validateStringNonEmpty(
            $r['problem_alias'],
            'problem_alias'
        );

        $params = [
            'problem_alias' => $r['problem_alias'],
        ];
        if (!is_null($r['email_clarifications'])) {
            $params['email_clarifications'] = $r->ensureOptionalBool(
                'email_clarifications'
            ) ?? false;
        }
        if (!is_null($r['extra_wall_time'])) {
            $params['extra_wall_time'] = intval($r['extra_wall_time']);
        }
        if (!is_null($r['input_limit'])) {
            $params['input_limit'] = intval($r['input_limit']);
        }
        if (!is_null($r['languages'])) {
            if (is_array($r['languages'])) {
                $params['languages'] = implode(',', $r['languages']);
            } else {
                $params['languages'] = strval($r['languages']);
            }
        }
        if (!is_null($r['memory_limit'])) {
            $params['memory_limit'] = intval($r['memory_limit']);
        }
        if (!is_null($r['output_limit'])) {
            $params['output_limit'] = intval($r['output_limit']);
        }
        if (!is_null($r['overall_wall_time_limit'])) {
            $params['overall_wall_time_limit'] = intval(
                $r['overall_wall_time_limit']
            );
        }
        if (!is_null($r['selected_tags'])) {
            $params['selected_tags'] = strval($r['selected_tags']);
        }
        if (!is_null($r['source'])) {
            $params['source'] = strval($r['source']);
        }
        if (!is_null($r['time_limit'])) {
            $params['time_limit'] = intval($r['time_limit']);
        }
        if (!is_null($r['title'])) {
            $params['title'] = strval($r['title']);
        }
        if (!is_null($r['update_published'])) {
            $params['update_published'] = strval($r['update_published']);
        }
        if (!is_null($r['validator'])) {
            $params['validator'] = strval($r['validator']);
        }
        if (!is_null($r['validator_time_limit'])) {
            $params['validator_time_limit'] = intval(
                $r['validator_time_limit']
            );
        }
        if (!is_null($r['visibility'])) {
            $params['visibility'] = intval($r['visibility']);
        }
        if (!is_null($r['show_diff'])) {
            $params['show_diff'] = strval($r['show_diff']);
        }
        if (!is_null($r['allow_user_add_tags'])) {
            $params['allow_user_add_tags'] = $r->ensureOptionalBool(
                'allow_user_add_tags'
            ) ?? false;
        }
        return new \OmegaUp\ProblemParams($params, $isRequired);
    }

    /**
     * Validates a Create or Update Problem API request
     *
     * @return array{languages: null|string, problem: \OmegaUp\DAO\VO\Problems|null, selectedTags: array{public: bool, tagname: string}[]|null}
     * @throws \OmegaUp\Exceptions\NotFoundException
     */
    private static function validateCreateOrUpdate(
        \OmegaUp\DAO\VO\Identities $identity,
        \OmegaUp\ProblemParams $params,
        bool $isRequired = true
    ) {
        // https://github.com/omegaup/omegaup/issues/739
        if ($identity->username == 'omi') {
            throw new \OmegaUp\Exceptions\ForbiddenAccessException();
        }

        $problem = null;
        $selectedTags = [];

        // In case of update, params are optional
        if (!$isRequired) {
            $problem = \OmegaUp\DAO\Problems::getByAlias($params->problemAlias);
            if (is_null($problem)) {
                throw new \OmegaUp\Exceptions\NotFoundException(
                    'problemNotFound'
                );
            }

            // We need to check that the user can actually edit the problem
            if (
                !\OmegaUp\Authorization::canEditProblem(
                    $identity,
                    $problem
                )
            ) {
                throw new \OmegaUp\Exceptions\ForbiddenAccessException();
            }

            // Only reviewers can revert bans.
            if (
                ($problem->visibility === \OmegaUp\ProblemParams::VISIBILITY_PUBLIC_BANNED ||
                  $problem->visibility === \OmegaUp\ProblemParams::VISIBILITY_PRIVATE_BANNED) &&
                    !is_null($params->visibility) &&
                    $problem->visibility !== $params->visibility &&
                    !\OmegaUp\Authorization::isQualityReviewer($identity)
            ) {
                throw new \OmegaUp\Exceptions\InvalidParameterException(
                    'qualityNominationProblemHasBeenBanned',
                    'visibility'
                );
            }
            if (
                ($problem->visibility === \OmegaUp\ProblemParams::VISIBILITY_PUBLIC_WARNING ||
                  $problem->visibility === \OmegaUp\ProblemParams::VISIBILITY_PRIVATE_WARNING) &&
                    !is_null($params->visibility) &&
                    $problem->visibility !== $params->visibility &&
                    !\OmegaUp\Authorization::isQualityReviewer($identity)
            ) {
                if (
                    intval(
                        $params->visibility
                    ) !== \OmegaUp\ProblemParams::VISIBILITY_PRIVATE_WARNING &&
                    intval(
                        $params->visibility
                    ) !== \OmegaUp\ProblemParams::VISIBILITY_PUBLIC_WARNING
                ) {
                    throw new \OmegaUp\Exceptions\InvalidParameterException(
                        'qualityNominationProblemHasWarning',
                        'visibility'
                    );
                }
            }

            if ($problem->deprecated) {
                throw new \OmegaUp\Exceptions\PreconditionFailedException(
                    'problemDeprecated'
                );
            }

            if (
                !is_null($params->visibility)
                && $problem->visibility !== $params->visibility
            ) {
                if ($problem->visibility === \OmegaUp\ProblemParams::VISIBILITY_PROMOTED) {
                    throw new \OmegaUp\Exceptions\InvalidParameterException(
                        'qualityNominationProblemHasBeenPromoted',
                        'visibility'
                    );
                }
            }
            \OmegaUp\Validators::validateInEnum(
                $params->updatePublished,
                'update_published',
                [
                    \OmegaUp\ProblemParams::UPDATE_PUBLISHED_NONE,
                    \OmegaUp\ProblemParams::UPDATE_PUBLISHED_NON_PROBLEMSET,
                    \OmegaUp\ProblemParams::UPDATE_PUBLISHED_OWNED_PROBLEMSETS,
                    \OmegaUp\ProblemParams::UPDATE_PUBLISHED_EDITABLE_PROBLEMSETS,
                ]
            );
        } else {
            if (\OmegaUp\Validators::isRestrictedAlias($params->problemAlias)) {
                throw new \OmegaUp\Exceptions\DuplicatedEntryInDatabaseException(
                    'aliasInUse'
                );
            }
            if (!\OmegaUp\Validators::isValidAlias($params->problemAlias)) {
                throw new \OmegaUp\Exceptions\InvalidParameterException(
                    'parameterInvalidAlias',
                    'problem_alias'
                );
            }
            /** @var list<array{tagname: string, public: bool}>|null */
            $selectedTags = !is_null($params->selectedTagsAsJSON) ? json_decode(
                $params->selectedTagsAsJSON,
                /*$assoc=*/true
            ) : null;
            if (!empty($selectedTags)) {
                foreach ($selectedTags as $tag) {
                    if (empty($tag['tagname'])) {
                        throw new \OmegaUp\Exceptions\InvalidParameterException(
                            'parameterEmpty',
                            'tagname'
                        );
                    }
                }
            }
        }

        if (empty($params->title) && $isRequired) {
            throw new \OmegaUp\Exceptions\InvalidParameterException(
                'parameterEmpty',
                'title'
            );
        }
        if (empty($params->source) && $isRequired) {
            throw new \OmegaUp\Exceptions\InvalidParameterException(
                'parameterEmpty',
                'source'
            );
        }
        \OmegaUp\Validators::validateNumberInRange(
            $params->inputLimit,
            'input_limit',
            0,
            null,
            $isRequired
        );
        if (!is_null($params->languages)) {
            \OmegaUp\Validators::validateValidSubset(
                $params->languages,
                'languages',
                array_merge(
                    [''],
                    array_keys(\OmegaUp\Controllers\Run::SUPPORTED_LANGUAGES)
                )
            );
        }

        return [
            'problem' => $problem,
            'selectedTags' => $selectedTags,
            'languages' => is_array(
                $params->languages
            ) ? join(
                ',',
                $params->languages
            ) : $params->languages,
        ];
    }

    /**
     * Create a new problem
     *
     * @throws \OmegaUp\Exceptions\ApiException
     * @throws \OmegaUp\Exceptions\DuplicatedEntryInDatabaseException
     *
     * @return array{status: string}
     *
     * @omegaup-request-param bool $allow_user_add_tags
     * @omegaup-request-param bool|null $email_clarifications
     * @omegaup-request-param mixed $extra_wall_time
     * @omegaup-request-param mixed $input_limit
     * @omegaup-request-param mixed $languages
     * @omegaup-request-param mixed $memory_limit
     * @omegaup-request-param mixed $output_limit
     * @omegaup-request-param mixed $overall_wall_time_limit
     * @omegaup-request-param mixed $problem_alias
     * @omegaup-request-param mixed $selected_tags
     * @omegaup-request-param string $show_diff
     * @omegaup-request-param mixed $source
     * @omegaup-request-param mixed $time_limit
     * @omegaup-request-param mixed $title
     * @omegaup-request-param mixed $update_published
     * @omegaup-request-param mixed $validator
     * @omegaup-request-param mixed $validator_time_limit
     * @omegaup-request-param mixed $visibility
     */
    public static function apiCreate(\OmegaUp\Request $r): array {
        $r->ensureMainUserIdentity();

        self::createProblem(
            $r->user,
            $r->identity,
            self::convertRequestToProblemParams($r)
        );
        return [
            'status' => 'ok',
        ];
    }

    private static function createProblem(
        \OmegaUp\DAO\VO\Users $user,
        \OmegaUp\DAO\VO\Identities $identity,
        \OmegaUp\ProblemParams $params
    ): void {
        // Validates request
        [
            'selectedTags' => $selectedTags,
            'languages' => $languages,
        ] = self::validateCreateOrUpdate(
            $identity,
            $params
        );

        // Populate a new Problem object
        $problem = new \OmegaUp\DAO\VO\Problems([
            'visibility' => $params->visibility ?? \OmegaUp\ProblemParams::VISIBILITY_PRIVATE,
            'title' => $params->title,
            'visits' => 0,
            'input_limit' => $params->inputLimit,
            'submissions' => 0,
            'accepted' => 0,
            'source' => $params->source,
            'order' => 'normal', /* defaulting to normal */
            'alias' => $params->problemAlias,
            'languages' => $languages,
            'email_clarifications' => $params->emailClarifications,
            'show_diff' => $params->showDiff,
            'allow_user_add_tags' => $params->allowUserAddTags,
        ]);

        $problemSettings = self::getDefaultProblemSettings();
        self::updateProblemSettings($problemSettings, $params);
        $acceptsSubmissions = $languages !== '';

        $acl = new \OmegaUp\DAO\VO\ACLs();
        $acl->owner_id = $user->user_id;

        // Insert new problem
        try {
            \OmegaUp\DAO\DAO::transBegin();

            // Commit at the very end
            $problemDeployer = new \OmegaUp\ProblemDeployer(
                $params->problemAlias,
                $acceptsSubmissions
            );
            $problemDeployer->commit(
                'Initial commit',
                $identity,
                \OmegaUp\ProblemDeployer::CREATE,
                $problemSettings
            );
            $problem->commit = $problemDeployer->publishedCommit ?: '';
            $problem->current_version = $problemDeployer->privateTreeHash;

            // Save the contest object with data sent by user to the database
            \OmegaUp\DAO\ACLs::create($acl);
            $problem->acl_id = $acl->acl_id;
            \OmegaUp\DAO\Problems::create($problem);

            // Add tags
            if (!is_null($selectedTags)) {
                foreach ($selectedTags as $tag) {
                    $tagName = \OmegaUp\Controllers\Tag::normalize(
                        $tag['tagname']
                    );
                    if (in_array($tagName, self::RESTRICTED_TAG_NAMES)) {
                        continue;
                    }
                    self::addTag($tagName, $tag['public'], $problem);
                }
            }
            \OmegaUp\Controllers\Problem::setRestrictedTags($problem);
            \OmegaUp\DAO\DAO::transEnd();
        } catch (\OmegaUp\Exceptions\ApiException $e) {
            // Operation failed in something we know it could fail, rollback transaction
            \OmegaUp\DAO\DAO::transRollback();

            throw $e;
        } catch (\Exception $e) {
            self::$log->error("Failed to upload problem {$problem->alias}", $e);

            // Operation failed unexpectedly, rollback transaction
            \OmegaUp\DAO\DAO::transRollback();

            if (\OmegaUp\DAO\DAO::isDuplicateEntryException($e)) {
                throw new \OmegaUp\Exceptions\DuplicatedEntryInDatabaseException(
                    'problemTitleExists',
                    $e
                );
            }
            throw $e;
        }

        self::updateLanguages($problem);
    }

    /**
     * Adds an admin to a problem
     *
     * @omegaup-request-param mixed $problem_alias
     * @omegaup-request-param mixed $usernameOrEmail
     *
     * @throws \OmegaUp\Exceptions\ForbiddenAccessException
     *
     * @return array{status: string}
     */
    public static function apiAddAdmin(\OmegaUp\Request $r): array {
        if (OMEGAUP_LOCKDOWN) {
            throw new \OmegaUp\Exceptions\ForbiddenAccessException('lockdown');
        }

        // Authenticate logged user
        $r->ensureIdentity();

        // Check problem_alias
        \OmegaUp\Validators::validateStringNonEmpty(
            $r['problem_alias'],
            'problem_alias'
        );
        \OmegaUp\Validators::validateStringNonEmpty(
            $r['usernameOrEmail'],
            'usernameOrEmail'
        );

        $user = \OmegaUp\Controllers\User::resolveUser($r['usernameOrEmail']);
        if (is_null($user->user_id)) {
            throw new \OmegaUp\Exceptions\NotFoundException('userNotFound');
        }

        $problem = \OmegaUp\DAO\Problems::getByAlias($r['problem_alias']);
        if (is_null($problem) || is_null($problem->acl_id)) {
            throw new \OmegaUp\Exceptions\NotFoundException('problemNotFound');
        }

        // Only an admin can add other problem admins
        if (!\OmegaUp\Authorization::isProblemAdmin($r->identity, $problem)) {
            throw new \OmegaUp\Exceptions\ForbiddenAccessException();
        }

        \OmegaUp\Controllers\ACL::addUser($problem->acl_id, $user->user_id);

        return [
            'status' => 'ok',
        ];
    }

    /**
     * Adds a group admin to a problem
     *
     * @omegaup-request-param mixed $group
     * @omegaup-request-param mixed $problem_alias
     *
     * @throws \OmegaUp\Exceptions\ForbiddenAccessException
     *
     * @return array{status: string}
     */
    public static function apiAddGroupAdmin(\OmegaUp\Request $r): array {
        if (OMEGAUP_LOCKDOWN) {
            throw new \OmegaUp\Exceptions\ForbiddenAccessException('lockdown');
        }

        // Authenticate logged user
        $r->ensureIdentity();

        // Check problem_alias
        \OmegaUp\Validators::validateStringNonEmpty(
            $r['problem_alias'],
            'problem_alias'
        );
        \OmegaUp\Validators::validateValidAlias($r['group'], 'group');

        $group = \OmegaUp\DAO\Groups::findByAlias($r['group']);
        if (is_null($group) || is_null($group->group_id)) {
            throw new \OmegaUp\Exceptions\InvalidParameterException(
                'invalidParameters'
            );
        }

        $problem = \OmegaUp\DAO\Problems::getByAlias($r['problem_alias']);
        if (is_null($problem) || is_null($problem->acl_id)) {
            throw new \OmegaUp\Exceptions\NotFoundException('problemNotFound');
        }

        // Only an admin can add other problem group admins
        if (!\OmegaUp\Authorization::isProblemAdmin($r->identity, $problem)) {
            throw new \OmegaUp\Exceptions\ForbiddenAccessException();
        }

        \OmegaUp\Controllers\ACL::addGroup($problem->acl_id, $group->group_id);

        return [
            'status' => 'ok',
        ];
    }

    /**
     * Adds a tag to a problem
     *
     * @omegaup-request-param mixed $name
     * @omegaup-request-param mixed $problem_alias
     * @omegaup-request-param mixed $public
     *
     * @throws \OmegaUp\Exceptions\ForbiddenAccessException
     *
     * @return array{name: string}
     */
    public static function apiAddTag(\OmegaUp\Request $r): array {
        // Check problem_alias
        \OmegaUp\Validators::validateStringNonEmpty(
            $r['problem_alias'],
            'problem_alias'
        );
        \OmegaUp\Validators::validateStringNonEmpty($r['name'], 'name');

        // Authenticate logged user
        $r->ensureIdentity();

        $problem = \OmegaUp\DAO\Problems::getByAlias($r['problem_alias']);
        if (is_null($problem)) {
            throw new \OmegaUp\Exceptions\NotFoundException('problemNotFound');
        }

        if (!\OmegaUp\Authorization::canEditProblem($r->identity, $problem)) {
            throw new \OmegaUp\Exceptions\ForbiddenAccessException();
        }

        self::addTag($r['name'], $r['public'] || false, $problem);

        return [
            'name' => $r['name'],
        ];
    }

    private static function addTag(
        string $tagName,
        bool $isPublic,
        \OmegaUp\DAO\VO\Problems $problem,
        bool $allowRestricted = false
    ): void {
        // Normalize name.
        $tagName = \OmegaUp\Controllers\Tag::normalize($tagName);

        if (
            !$allowRestricted &&
            in_array($tagName, self::RESTRICTED_TAG_NAMES)
        ) {
            throw new \OmegaUp\Exceptions\InvalidParameterException(
                'tagRestricted',
                'name'
            );
        }

        $tag = \OmegaUp\DAO\Tags::getByName($tagName);
        if (is_null($tag)) {
            $tag = new \OmegaUp\DAO\VO\Tags([
                'name' => $tagName,
            ]);
            \OmegaUp\DAO\Tags::create($tag);
        }

        \OmegaUp\DAO\ProblemsTags::replace(new \OmegaUp\DAO\VO\ProblemsTags([
            'problem_id' => $problem->problem_id,
            'tag_id' => $tag->tag_id,
            'public' => filter_var($isPublic, FILTER_VALIDATE_BOOLEAN),
            'source' => 'owner',
        ]));
    }

    /**
     * Removes an admin from a problem
     *
     * @omegaup-request-param mixed $problem_alias
     * @omegaup-request-param mixed $usernameOrEmail
     *
     * @throws \OmegaUp\Exceptions\ForbiddenAccessException
     *
     * @return array{status: string}
     */
    public static function apiRemoveAdmin(\OmegaUp\Request $r): array {
        // Authenticate logged user
        $r->ensureIdentity();

        // Check problem_alias
        \OmegaUp\Validators::validateStringNonEmpty(
            $r['problem_alias'],
            'problem_alias'
        );
        \OmegaUp\Validators::validateStringNonEmpty(
            $r['usernameOrEmail'],
            'usernameOrEmail'
        );

        $identity = \OmegaUp\Controllers\Identity::resolveIdentity(
            $r['usernameOrEmail']
        );
        if (is_null($identity->user_id)) {
            throw new \OmegaUp\Exceptions\NotFoundException('userNotFound');
        }

        $problem = \OmegaUp\DAO\Problems::getByAlias($r['problem_alias']);
        if (is_null($problem) || is_null($problem->acl_id)) {
            throw new \OmegaUp\Exceptions\NotFoundException('problemNotFound');
        }

        // Only admin is alowed to make modifications
        if (!\OmegaUp\Authorization::isProblemAdmin($r->identity, $problem)) {
            throw new \OmegaUp\Exceptions\ForbiddenAccessException();
        }

        // Check if admin to delete is actually an admin
        if (!\OmegaUp\Authorization::isProblemAdmin($identity, $problem)) {
            throw new \OmegaUp\Exceptions\NotFoundException();
        }

        \OmegaUp\Controllers\ACL::removeUser(
            $problem->acl_id,
            $identity->user_id
        );

        return [
            'status' => 'ok',
        ];
    }

    /**
     * Removes a group admin from a problem
     *
     * @omegaup-request-param mixed $group
     * @omegaup-request-param mixed $problem_alias
     *
     * @throws \OmegaUp\Exceptions\ForbiddenAccessException
     *
     * @return array{status: string}
     */
    public static function apiRemoveGroupAdmin(\OmegaUp\Request $r): array {
        // Authenticate logged user
        $r->ensureIdentity();

        // Check problem_alias
        \OmegaUp\Validators::validateStringNonEmpty(
            $r['problem_alias'],
            'problem_alias'
        );
        \OmegaUp\Validators::validateValidAlias($r['group'], 'group');

        $group = \OmegaUp\DAO\Groups::findByAlias($r['group']);
        if (is_null($group) || is_null($group->group_id)) {
            throw new \OmegaUp\Exceptions\InvalidParameterException(
                'invalidParameters'
            );
        }

        $problem = \OmegaUp\DAO\Problems::getByAlias($r['problem_alias']);
        if (is_null($problem) || is_null($problem->acl_id)) {
            throw new \OmegaUp\Exceptions\NotFoundException('problemNotFound');
        }

        // Only admin is alowed to make modifications
        if (!\OmegaUp\Authorization::isProblemAdmin($r->identity, $problem)) {
            throw new \OmegaUp\Exceptions\ForbiddenAccessException();
        }

        \OmegaUp\Controllers\ACL::removeGroup(
            $problem->acl_id,
            $group->group_id
        );

        return [
            'status' => 'ok',
        ];
    }

    /**
     * Removes a tag from a contest
     *
     * @omegaup-request-param mixed $name
     * @omegaup-request-param mixed $problem_alias
     *
     * @throws \OmegaUp\Exceptions\ForbiddenAccessException
     *
     * @return array{status: string}
     */
    public static function apiRemoveTag(\OmegaUp\Request $r): array {
        // Authenticate logged user
        $r->ensureIdentity();

        // Check whether problem exists
        \OmegaUp\Validators::validateStringNonEmpty(
            $r['problem_alias'],
            'problem_alias'
        );
        \OmegaUp\Validators::validateStringNonEmpty($r['name'], 'name');

        $problem = \OmegaUp\DAO\Problems::getByAlias($r['problem_alias']);
        if (is_null($problem)) {
            throw new \OmegaUp\Exceptions\NotFoundException('problem');
        }

        $tag = \OmegaUp\DAO\Tags::getByName($r['name']);
        if (is_null($tag)) {
            throw new \OmegaUp\Exceptions\NotFoundException('tag');
        }

        if (!\OmegaUp\Authorization::canEditProblem($r->identity, $problem)) {
            throw new \OmegaUp\Exceptions\ForbiddenAccessException();
        }

        if (in_array($tag->name, self::RESTRICTED_TAG_NAMES)) {
            throw new \OmegaUp\Exceptions\InvalidParameterException(
                'tagRestricted',
                'name'
            );
        }

        \OmegaUp\DAO\ProblemsTags::delete(new \OmegaUp\DAO\VO\ProblemsTags([
            'problem_id' => $problem->problem_id,
            'tag_id' => $tag->tag_id,
        ]));

        return [
            'status' => 'ok',
        ];
    }

    /**
     * Removes a problem whether user is the creator
     *
     * @omegaup-request-param mixed $problem_alias
     *
     * @throws \OmegaUp\Exceptions\ForbiddenAccessException
     *
     * @return array{status: string}
     */
    public static function apiDelete(\OmegaUp\Request $r): array {
        // Authenticate logged user
        $r->ensureIdentity();

        // Check whether problem exists
        \OmegaUp\Validators::validateStringNonEmpty(
            $r['problem_alias'],
            'problem_alias'
        );

        $problem = \OmegaUp\DAO\Problems::getByAlias($r['problem_alias']);
        if (is_null($problem) || is_null($problem->problem_id)) {
            throw new \OmegaUp\Exceptions\NotFoundException('problemNotFound');
        }

        if (!\OmegaUp\Authorization::canEditProblem($r->identity, $problem)) {
            throw new \OmegaUp\Exceptions\ForbiddenAccessException();
        }

        if (\OmegaUp\DAO\Problems::hasBeenUsedInCoursesOrContests($problem)) {
            throw new \OmegaUp\Exceptions\ForbiddenAccessException(
                'problemHasBeenUsedInContestOrCourse'
            );
        }

        \OmegaUp\DAO\Problems::deleteProblem($problem->problem_id);

        return [
            'status' => 'ok',
        ];
    }

    /**
     * Returns all problem administrators
     *
     * @omegaup-request-param mixed $problem_alias
     *
     * @return array{admins: list<ProblemAdmin>, group_admins: list<ProblemGroupAdmin>}
     */
    public static function apiAdmins(\OmegaUp\Request $r): array {
        // Authenticate request
        $r->ensureIdentity();

        \OmegaUp\Validators::validateStringNonEmpty(
            $r['problem_alias'],
            'problem_alias'
        );

        $problem = \OmegaUp\DAO\Problems::getByAlias($r['problem_alias']);
        if (is_null($problem)) {
            throw new \OmegaUp\Exceptions\NotFoundException('problemNotFound');
        }

        if (!\OmegaUp\Authorization::isProblemAdmin($r->identity, $problem)) {
            throw new \OmegaUp\Exceptions\ForbiddenAccessException();
        }

        return [
            'admins' => \OmegaUp\DAO\UserRoles::getProblemAdmins($problem),
            'group_admins' => \OmegaUp\DAO\GroupRoles::getProblemAdmins(
                $problem
            )
        ];
    }

    /**
     * Returns every tag associated to a given problem.
     *
     * @omegaup-request-param mixed $include_voted
     * @omegaup-request-param mixed $problem_alias
     *
     * @return array{tags: list<array{name: string, public: bool}>}
     */
    public static function apiTags(\OmegaUp\Request $r): array {
        // Authenticate request
        $r->ensureIdentity();

        \OmegaUp\Validators::validateStringNonEmpty(
            $r['problem_alias'],
            'problem_alias'
        );
        $includeVoted = ($r['include_voted'] == 'true');
        $problem = \OmegaUp\DAO\Problems::getByAlias($r['problem_alias']);
        if (is_null($problem)) {
            throw new \OmegaUp\Exceptions\NotFoundException('problemNotFound');
        }

        return [
            'tags' => \OmegaUp\DAO\ProblemsTags::getProblemTags(
                $problem,
                !\OmegaUp\Authorization::canEditProblem($r->identity, $problem),
                $includeVoted
            ),
        ];
    }

    /**
     * Rejudge problem
     *
     * @omegaup-request-param mixed $problem_alias
     *
     * @throws \OmegaUp\Exceptions\ApiException
     *
     * @return array{status: string}
     */
    public static function apiRejudge(\OmegaUp\Request $r): array {
        $r->ensureIdentity();

        \OmegaUp\Validators::validateStringNonEmpty(
            $r['problem_alias'],
            'problem_alias'
        );
        $problem = \OmegaUp\DAO\Problems::getByAlias($r['problem_alias']);
        if (is_null($problem)) {
            throw new \OmegaUp\Exceptions\NotFoundException('problemNotFound');
        }
        if ($problem->deprecated) {
            throw new \OmegaUp\Exceptions\PreconditionFailedException(
                'problemDeprecated'
            );
        }

        // We need to check that the user actually has admin privileges over
        // the problem.
        if (
            !\OmegaUp\Authorization::isProblemAdmin(
                $r->identity,
                $problem
            )
        ) {
            throw new \OmegaUp\Exceptions\ForbiddenAccessException();
        }

        // Call Grader
        $runs = [];
        try {
            \OmegaUp\DAO\DAO::transBegin();
            $runs = \OmegaUp\DAO\Runs::getByProblem(
                intval(
                    $problem->problem_id
                )
            );

            foreach ($runs as $run) {
                $run->status = 'new';
                $run->version = $problem->current_version;
                $run->verdict = 'JE';
                $run->score = 0;
                $run->contest_score = 0;
                \OmegaUp\DAO\Runs::update($run);

                // Expire details of the run
                \OmegaUp\Controllers\Run::invalidateCacheOnRejudge($run);
            }
            \OmegaUp\DAO\DAO::transEnd();
        } catch (\Exception $e) {
            \OmegaUp\DAO\DAO::transRollback();
            throw $e;
        }
        \OmegaUp\Grader::getInstance()->rejudge($runs, false);

        return [
            'status' => 'ok',
        ];
    }

    /**
     * Update problem contents
     *
     * @param \OmegaUp\Request $r
     *
     * @return array{rejudged: bool}
     *
     * @throws \OmegaUp\Exceptions\ApiException
     *
     * @omegaup-request-param bool $allow_user_add_tags
     * @omegaup-request-param bool|null $email_clarifications
     * @omegaup-request-param mixed $extra_wall_time
     * @omegaup-request-param mixed $input_limit
     * @omegaup-request-param mixed $languages
     * @omegaup-request-param mixed $memory_limit
     * @omegaup-request-param mixed $message
     * @omegaup-request-param mixed $output_limit
     * @omegaup-request-param mixed $overall_wall_time_limit
     * @omegaup-request-param mixed $problem_alias
     * @omegaup-request-param mixed $redirect
     * @omegaup-request-param mixed $selected_tags
     * @omegaup-request-param string $show_diff
     * @omegaup-request-param mixed $source
     * @omegaup-request-param mixed $time_limit
     * @omegaup-request-param mixed $title
     * @omegaup-request-param mixed $update_published
     * @omegaup-request-param mixed $validator
     * @omegaup-request-param mixed $validator_time_limit
     * @omegaup-request-param mixed $visibility
     */
    public static function apiUpdate(\OmegaUp\Request $r) {
        $r->ensureMainUserIdentity();
        $problemParams = self::convertRequestToProblemParams(
            $r,
            /*$isRequired=*/ false
        );

        // Validate commit message.
        \OmegaUp\Validators::validateStringNonEmpty($r['message'], 'message');
        [
            'rejudged' => $rejudged,
        ] = self::updateProblem(
            $r->identity,
            $r->user,
            $problemParams,
            $r['message'],
            $problemParams->updatePublished,
            boolval($r['redirect'])
        );
        return [
            'rejudged' => $rejudged,
        ];
    }

    /**
     * @psalm-suppress MixedInferredReturnType Psalm cannot effectively analyze templated arrays this way
     * @psalm-suppress MismatchingDocblockReturnType Psalm cannot effectively analyze templated arrays this way
     * @template T
     * @param T $array
     * @return T
     */
    private static function arrayDeepCopy($array): array {
        $copy = [];
        /**
         * @var string $key
         * @var mixed $value
         */
        foreach ($array as $key => $value) {
            if (is_array($value)) {
                $copy[$key] = self::arrayDeepCopy($value);
            } else {
                /** @psalm-suppress MixedAssignment Psalm cannot effectively allow assigning mixed this way */
                $copy[$key] = $value;
            }
        }
        /** @var T */
        return $copy;
    }

    /**
     * Converts a duration into milliseconds.
     */
    public static function parseDuration(string $duration): float {
        $milliseconds = 0.0;
        if (
            preg_match_all(
                '/([0-9]*(?:\\.[0-9]*)?)([a-zµ]+)/',
                $duration,
                $matches,
                PREG_SET_ORDER
            ) === false
        ) {
            return $milliseconds;
        }
        /** @var list<string> $match */
        foreach ($matches as $match) {
            if ($match[2] == 'h') {
                $milliseconds += floatval($match[1]) * 3600 * 1000;
            } elseif ($match[2] == 'm') {
                $milliseconds += floatval($match[1]) * 60 * 1000;
            } elseif ($match[2] == 's') {
                $milliseconds += floatval($match[1]) * 1000;
            } elseif ($match[2] == 'ms') {
                $milliseconds += floatval($match[1]);
            } elseif ($match[2] == 'us' || $match[2] == 'µs') {
                $milliseconds += floatval($match[1]) / 1000.0;
            } elseif ($match[2] == 'ns') {
                $milliseconds += floatval($match[1]) / (1000.0 * 1000.0);
            } else {
                throw new \Exception("Unrecognized suffix: {$match[2]}");
            }
        }
        return $milliseconds;
    }

    /**
     * Converts a size into bytes.
     * @param int|string $size
     */
    public static function parseSize($size): int {
        if (is_numeric($size)) {
            return intval($size);
        }
        $bytes = 0;
        if (
            preg_match_all(
                '/([0-9]+)([A-Za-z]+)/',
                $size,
                $matches,
                PREG_SET_ORDER
            ) === false
        ) {
            return $bytes;
        }
        /** @var list<string> $match */
        foreach ($matches as $match) {
            if ($match[2] == 'TiB') {
                $bytes += intval($match[1]) * 1024 * 1024 * 1024 * 1024;
            } elseif ($match[2] == 'GiB') {
                $bytes += intval($match[1]) * 1024 * 1024 * 1024;
            } elseif ($match[2] == 'MiB') {
                $bytes += intval($match[1]) * 1024 * 1024;
            } elseif ($match[2] == 'KiB') {
                $bytes += intval($match[1]) * 1024;
            } elseif ($match[2] == 'B') {
                $bytes += intval($match[1]);
            } else {
                throw new \Exception("Unrecognized suffix: {$match[2]}");
            }
        }
        return $bytes;
    }

    /**
     * Returns whether $a and $b are different.
     *
     * @param LimitsSettings $a
     * @param LimitsSettings $b
     */
    private static function diffLimitsSettings(array $a, array $b): bool {
        if (
            self::parseDuration($a['TimeLimit']) !==
            self::parseDuration($b['TimeLimit'])
        ) {
            return true;
        }
        if (
            self::parseDuration($a['ExtraWallTime']) !==
            self::parseDuration($b['ExtraWallTime'])
        ) {
            return true;
        }
        if (
            self::parseDuration($a['OverallWallTimeLimit']) !==
            self::parseDuration($b['OverallWallTimeLimit'])
        ) {
            return true;
        }
        if (
            self::parseSize($a['MemoryLimit']) !==
            self::parseSize($b['MemoryLimit'])
        ) {
            return true;
        }
        if (
            self::parseSize($a['OutputLimit']) !==
            self::parseSize($b['OutputLimit'])
        ) {
            return true;
        }
        return false;
    }

    /**
     * Returns whether $a and $b are different.
     *
     * @param array{limits: LimitsSettings, validator: array{name: string, tolerance?: float, custom_validator?: array{source: string, language: string, limits?: LimitsSettings}}} $a
     * @param array{limits: LimitsSettings, validator: array{name: string, tolerance?: float, custom_validator?: array{source: string, language: string, limits?: LimitsSettings}}} $b
     */
    private static function diffProblemSettings(array $a, array $b): bool {
        if (self::diffLimitsSettings($a['limits'], $b['limits'])) {
            return true;
        }
        if ($a['validator']['name'] !== $b['validator']['name']) {
            return true;
        }
        if (
            isset($a['validator']['tolerance']) !==
            isset($b['validator']['tolerance'])
        ) {
            return true;
        }
        if (
            isset($a['validator']['tolerance']) &&
            isset($b['validator']['tolerance']) &&
            $a['validator']['tolerance'] !== $b['validator']['tolerance']
        ) {
            return true;
        }
        if (
            empty($a['validator']['custom_validator']) !==
            empty($b['validator']['custom_validator'])
        ) {
            return true;
        }
        if (
            empty($a['validator']['custom_validator']['limits']) !==
            empty($b['validator']['custom_validator']['limits'])
        ) {
            return true;
        }
        if (
            empty($a['validator']['custom_validator']['limits']) ||
            empty($b['validator']['custom_validator']['limits'])
        ) {
            // No further checks are necessary.
            return false;
        }
        return self::diffLimitsSettings(
            $a['validator']['custom_validator']['limits'],
            $b['validator']['custom_validator']['limits']
        );
    }

    /**
     * @return array{problem: \OmegaUp\DAO\VO\Problems, rejudged: bool}
     */
    public static function updateProblem(
        \OmegaUp\DAO\VO\Identities $identity,
        \OmegaUp\DAO\VO\Users $user,
        \OmegaUp\ProblemParams $params,
        string $message,
        string $updatePublished,
        bool $redirect
    ) {
        [
            'problem' => $problem,
            'languages' => $languages,
        ] = self::validateCreateOrUpdate(
            $identity,
            $params,
            /*$isRequired=*/ false
        );
        if (is_null($problem) || is_null($problem->alias)) {
            throw new \OmegaUp\Exceptions\NotFoundException(
                'problemNotFound'
            );
        }

        // Update the Problem object
        $valueProperties = [
            'visibility',
            'title',
            'inputLimit' => [
                'alias' => 'input_limit',
            ],
            'emailClarifications' => [
                'alias' => 'email_clarifications',
            ],
            'showDiff' => [
                'alias' => 'show_diff',
            ],
            'allowUserAddTags' => [
                'alias' => 'allow_user_add_tags',
            ],
            'source',
            'order',
            'languages' => [
                'transform' =>
                /**
                 * @param list<string>|string $value
                 */
                function ($value): string {
                    return is_array($value) ? join(',', $value) : $value;
                }
            ],
        ];
        $params->updateValueParams($problem, $valueProperties);
        $problem->languages = $languages ?: $problem->languages;

        $response = [
            'rejudged' => false,
        ];

        $problemSettings = self::getProblemSettingsDistrib(
            $problem,
            $problem->commit
        );
        unset($problemSettings['cases']);
        $originalProblemSettings = self::arrayDeepCopy($problemSettings);
        self::updateProblemSettings($problemSettings, $params);
        $settingsUpdated = self::diffProblemSettings(
            $originalProblemSettings,
            $problemSettings
        );
        $acceptsSubmissions = $problem->languages !== '';
        $updatedStatementLanguages = [];
        $response['rejudged'] = false;

        try {
            //Begin transaction
            \OmegaUp\DAO\DAO::transBegin();

            $operation = \OmegaUp\ProblemDeployer::UPDATE_SETTINGS;
            if (
                isset($_FILES['problem_contents'])
                && is_array($_FILES['problem_contents'])
                && \OmegaUp\FileHandler::getFileUploader()->isUploadedFile(
                    strval($_FILES['problem_contents']['tmp_name'])
                )
            ) {
                $operation = \OmegaUp\ProblemDeployer::UPDATE_CASES;
            }
            if (
                $operation !== \OmegaUp\ProblemDeployer::UPDATE_SETTINGS ||
                $settingsUpdated
            ) {
                $problemDeployer = new \OmegaUp\ProblemDeployer(
                    $problem->alias,
                    $acceptsSubmissions,
                    $updatePublished != \OmegaUp\ProblemParams::UPDATE_PUBLISHED_NONE
                );
                $problemDeployer->commit(
                    $message,
                    $identity,
                    $operation,
                    $problemSettings
                );

                $needsUpdate = false;
                if (!is_null($problemDeployer->publishedCommit)) {
                    $oldCommit = $problem->commit;
                    $oldVersion = $problem->current_version;
                    [
                        $problem->commit,
                        $problem->current_version,
                    ] = \OmegaUp\Controllers\Problem::resolveCommit(
                        $problem,
                        $problemDeployer->publishedCommit
                    );
                    $response['rejudged'] = ($oldVersion != $problem->current_version);
                    $needsUpdate = $response['rejudged'] || ($oldCommit != $problem->commit);
                }

                if ($needsUpdate) {
                    \OmegaUp\DAO\Runs::createRunsForVersion($problem);
                    \OmegaUp\DAO\Runs::updateVersionToCurrent($problem);
                    if ($updatePublished != \OmegaUp\ProblemParams::UPDATE_PUBLISHED_NON_PROBLEMSET) {
                        \OmegaUp\DAO\ProblemsetProblems::updateVersionToCurrent(
                            $problem,
                            $user,
                            $updatePublished
                        );
                    }
                    $updatedStatementLanguages = $problemDeployer->getUpdatedLanguages();
                }
            }

            // Save the contest object with data sent by user to the database
            \OmegaUp\DAO\Problems::update($problem);

            \OmegaUp\Controllers\Problem::setRestrictedTags($problem);

            \OmegaUp\DAO\DAO::transEnd();
        } catch (\OmegaUp\Exceptions\ApiException $e) {
            // Operation failed in the data layer, rollback transaction
            \OmegaUp\DAO\DAO::transRollback();

            throw $e;
        } catch (\Exception $e) {
            // Operation failed in the data layer, rollback transaction
            \OmegaUp\DAO\DAO::transRollback();
            self::$log->error('Failed to update problem', $e);

            throw $e;
        }

        if ($response['rejudged'] && OMEGAUP_ENABLE_REJUDGE_ON_PROBLEM_UPDATE) {
            self::$log->info(
                'Calling \OmegaUp\Controllers\Problem::apiRejudge'
            );
            try {
                $runs = \OmegaUp\DAO\Runs::getNewRunsForVersion($problem);
                \OmegaUp\Grader::getInstance()->rejudge($runs, false);

                // Expire details of the runs
                foreach ($runs as $run) {
                    \OmegaUp\Cache::deleteFromCache(
                        \OmegaUp\Cache::RUN_ADMIN_DETAILS,
                        strval($run->run_id)
                    );
                }
                \OmegaUp\Cache::deleteFromCache(
                    \OmegaUp\Cache::PROBLEM_STATS,
                    strval($problem->alias)
                );
            } catch (\Exception $e) {
                self::$log->error(
                    'Best effort \OmegaUp\Controllers\Problem::apiRejudge failed',
                    $e
                );
            }
        }

        if ($redirect === true) {
            header("Location: {$_SERVER['HTTP_REFERER']}");
        }

        self::invalidateCache($problem, $updatedStatementLanguages);

        $response['problem'] = \OmegaUp\DAO\Problems::getByAlias(
            $params->problemAlias
        );
        if (is_null($response['problem'])) {
            throw new \OmegaUp\Exceptions\NotFoundException(
                'problemNotFound'
            );
        }
        return $response;
    }

    private static function setRestrictedTags(\OmegaUp\DAO\VO\Problems $problem): void {
        \OmegaUp\DAO\ProblemsTags::clearRestrictedTags($problem);
        $languages = explode(',', $problem->languages);
        if (in_array('cat', $languages)) {
            \OmegaUp\Controllers\Problem::addTag(
                'solo-salida',
                true,
                $problem,
                true
            );
        } elseif (!empty(array_intersect(['kp', 'kj'], $languages))) {
            \OmegaUp\Controllers\Problem::addTag('karel', true, $problem, true);
        } else {
            \OmegaUp\Controllers\Problem::addTag(
                'lenguaje',
                true,
                $problem,
                true
            );
        }

        $problemArtifacts = new \OmegaUp\ProblemArtifacts(
            strval($problem->alias)
        );
        /** @var ProblemSettings */
        $distribSettings = json_decode(
            $problemArtifacts->get('settings.distrib.json'),
            /*assoc=*/true
        );
        if (!empty($distribSettings['interactive'])) {
            \OmegaUp\Controllers\Problem::addTag(
                'interactive',
                true,
                $problem,
                true
            );
        }
    }

    /**
     * Updates loose file
     *
     * @throws \OmegaUp\Exceptions\ApiException
     *
     * @return list<string>
     */
    private static function updateLooseFile(
        \OmegaUp\DAO\VO\Identities $identity,
        \OmegaUp\DAO\VO\Users $user,
        \OmegaUp\DAO\VO\Problems $problem,
        string $directory,
        string $contents,
        string $message,
        ?string $lang,
        string $updatePublished
    ): array {
        // Check that lang is in the ISO 639-1 code list, default is "es".
        \OmegaUp\Validators::validateOptionalInEnum(
            $lang,
            'lang',
            \OmegaUp\Controllers\Problem::ISO639_1
        );
        if (is_null($lang)) {
            $lang = \OmegaUp\Controllers\Identity::getPreferredLanguage(
                $identity
            );
        }
        if (is_null($problem->alias)) {
            throw new \OmegaUp\Exceptions\NotFoundException(
                'problemNotFound'
            );
        }

        $updatedFileLanguages = [];
        try {
            $problemDeployer = new \OmegaUp\ProblemDeployer($problem->alias);
            $problemDeployer->commitLooseFiles(
                "{$lang}.markdown: {$message}",
                $identity,
                [
                    "{$directory}/{$lang}.markdown" => $contents,
                ]
            );
            if ($updatePublished !== \OmegaUp\ProblemParams::UPDATE_PUBLISHED_NONE) {
                [
                    $problem->commit,
                    $problem->current_version
                ] = \OmegaUp\Controllers\Problem::resolveCommit(
                    $problem,
                    $problemDeployer->publishedCommit
                );
                if ($updatePublished !== \OmegaUp\ProblemParams::UPDATE_PUBLISHED_NON_PROBLEMSET) {
                    \OmegaUp\DAO\ProblemsetProblems::updateVersionToCurrent(
                        $problem,
                        $user,
                        $updatePublished
                    );
                }
                \OmegaUp\DAO\Problems::update($problem);
            }
            $updatedFileLanguages = $problemDeployer->getUpdatedLanguages();
        } catch (\OmegaUp\Exceptions\ApiException $e) {
            throw $e;
        }

        return $updatedFileLanguages;
    }

    /**
     * Updates problem statement only
     *
     * @throws \OmegaUp\Exceptions\ApiException
     *
     * @return array{status: string}
     *
     * @omegaup-request-param bool $allow_user_add_tags
     * @omegaup-request-param bool|null $email_clarifications
     * @omegaup-request-param mixed $extra_wall_time
     * @omegaup-request-param mixed $input_limit
     * @omegaup-request-param mixed $lang
     * @omegaup-request-param mixed $languages
     * @omegaup-request-param mixed $memory_limit
     * @omegaup-request-param mixed $message
     * @omegaup-request-param mixed $output_limit
     * @omegaup-request-param mixed $overall_wall_time_limit
     * @omegaup-request-param mixed $problem_alias
     * @omegaup-request-param mixed $selected_tags
     * @omegaup-request-param string $show_diff
     * @omegaup-request-param mixed $source
     * @omegaup-request-param mixed $statement
     * @omegaup-request-param mixed $time_limit
     * @omegaup-request-param mixed $title
     * @omegaup-request-param mixed $update_published
     * @omegaup-request-param mixed $validator
     * @omegaup-request-param mixed $validator_time_limit
     * @omegaup-request-param mixed $visibility
     */
    public static function apiUpdateStatement(\OmegaUp\Request $r): array {
        $r->ensureMainUserIdentity();
        $problemParams = self::convertRequestToProblemParams(
            $r,
            /*$isRequired=*/ false
        );
        \OmegaUp\Validators::validateStringNonEmpty(
            $r['problem_alias'],
            'problem_alias'
        );

        $problem = \OmegaUp\DAO\Problems::getByAlias($r['problem_alias']);
        if (is_null($problem)) {
            throw new \OmegaUp\Exceptions\NotFoundException(
                'problemNotFound'
            );
        }
        \OmegaUp\Validators::validateStringNonEmpty(
            $r['statement'],
            'statement'
        );
        \OmegaUp\Validators::validateStringNonEmpty($r['message'], 'message');
        \OmegaUp\Validators::validateOptionalInEnum(
            $r['lang'],
            'lang',
            \OmegaUp\Controllers\Problem::ISO639_1
        );
        self::updateStatement(
            $r->identity,
            $r->user,
            $problem,
            /*$directory=*/ 'statements',
            $r['statement'],
            $r['message'],
            $r['lang'],
            $problemParams->updatePublished
        );
        return [
            'status' => 'ok'
        ];
    }

    private static function updateStatement(
        \OmegaUp\DAO\VO\Identities $identity,
        \OmegaUp\DAO\VO\Users $user,
        \OmegaUp\DAO\VO\Problems $problem,
        string $directory,
        string $statement,
        string $message,
        ?string $lang,
        string $updatePublished
    ): void {
        $updatedFileLanguages = self::updateLooseFile(
            $identity,
            $user,
            $problem,
            $directory,
            $statement,
            $message,
            $lang,
            $updatePublished
        );
        self::invalidateCache($problem, $updatedFileLanguages);
    }

    /**
     * Updates problem solution only
     *
     * @throws \OmegaUp\Exceptions\ApiException
     *
     * @return array{status: string}
     *
     * @omegaup-request-param bool $allow_user_add_tags
     * @omegaup-request-param bool|null $email_clarifications
     * @omegaup-request-param mixed $extra_wall_time
     * @omegaup-request-param mixed $input_limit
     * @omegaup-request-param mixed $lang
     * @omegaup-request-param mixed $languages
     * @omegaup-request-param mixed $memory_limit
     * @omegaup-request-param mixed $message
     * @omegaup-request-param mixed $output_limit
     * @omegaup-request-param mixed $overall_wall_time_limit
     * @omegaup-request-param mixed $problem_alias
     * @omegaup-request-param mixed $selected_tags
     * @omegaup-request-param string $show_diff
     * @omegaup-request-param mixed $solution
     * @omegaup-request-param mixed $source
     * @omegaup-request-param mixed $time_limit
     * @omegaup-request-param mixed $title
     * @omegaup-request-param mixed $update_published
     * @omegaup-request-param mixed $validator
     * @omegaup-request-param mixed $validator_time_limit
     * @omegaup-request-param mixed $visibility
     */
    public static function apiUpdateSolution(\OmegaUp\Request $r): array {
        $r->ensureMainUserIdentity();
        $problemParams = self::convertRequestToProblemParams(
            $r,
            /*$isRequired=*/ false
        );
        [
            'problem' => $problem,
        ] = self::validateCreateOrUpdate(
            $r->identity,
            $problemParams,
            /*$isRequired=*/ false
        );
        if (is_null($problem)) {
            throw new \OmegaUp\Exceptions\NotFoundException(
                'problemNotFound'
            );
        }
        \OmegaUp\Validators::validateStringNonEmpty($r['solution'], 'solution');
        \OmegaUp\Validators::validateStringNonEmpty($r['message'], 'message');

        self::updateStatement(
            $r->identity,
            $r->user,
            $problem,
            /*$directory=*/ 'solutions',
            $r['solution'],
            $r['message'],
            \OmegaUp\Controllers\Identity::getPreferredLanguage($r->identity),
            $problemParams->updatePublished
        );
        return [
            'status' => 'ok'
        ];
    }

    /**
     * Invalidates the various caches of the problem, as well as updating the
     * languages.
     *
     * @param \OmegaUp\DAO\VO\Problems $problem the problem
     * @param list<string> $updatedLanguages the list of updated statement file
     *        languages.
     */
    private static function invalidateCache(
        \OmegaUp\DAO\VO\Problems $problem,
        $updatedLanguages
    ): void {
        self::updateLanguages($problem);

        // Invalidate problem statement or solution cache
        foreach ($updatedLanguages as $lang) {
            \OmegaUp\Cache::deleteFromCache(
                \OmegaUp\Cache::PROBLEM_STATEMENT,
                "{$problem->alias}-{$problem->commit}-{$lang}-markdown"
            );
        }
        \OmegaUp\Cache::deleteFromCache(
            \OmegaUp\Cache::PROBLEM_SETTINGS_DISTRIB,
            "{$problem->alias}-{$problem->commit}"
        );
    }

    /**
     * Invalidates the problem solution cache
     *
     * @param \OmegaUp\DAO\VO\Problems $problem the problem
     * @param list<string> $updatedLanguages the list of updated loose file
     *        languages.
     */
    private static function invalidateSolutionCache(
        \OmegaUp\DAO\VO\Problems $problem,
        $updatedLanguages
    ): void {
        // Invalidate problem solution cache
        foreach ($updatedLanguages as $lang) {
            \OmegaUp\Cache::deleteFromCache(
                \OmegaUp\Cache::PROBLEM_SOLUTION,
                "{$problem->alias}-{$problem->commit}-{$lang}-markdown"
            );
        }
        \OmegaUp\Cache::deleteFromCache(
            \OmegaUp\Cache::PROBLEM_SOLUTION_EXISTS,
            "{$problem->alias}-{$problem->commit}"
        );
    }

    /**
     * Validate problem Details API
     *
     * @throws \OmegaUp\Exceptions\ApiException
     * @throws \OmegaUp\Exceptions\NotFoundException
     * @throws \OmegaUp\Exceptions\ForbiddenAccessException
     *
     * @return array{exists: bool, problem: null|\OmegaUp\DAO\VO\Problems, problemset: null|\OmegaUp\DAO\VO\Problemsets}
     */
    private static function validateDetails(
        ?\OmegaUp\DAO\VO\Identities $identity,
        ?string $contestAlias,
        string $problemAlias,
        string $statementType,
        ?int $problemsetId
    ): array {
        $response = [
            'exists' => false,
            'problem' => null,
            'problemset' => null,
        ];

        $problem = \OmegaUp\DAO\Problems::getByAlias($problemAlias);
        if (is_null($problem)) {
            return $response;
        }

        if ($statementType !== 'markdown' && $statementType !== '') {
            throw new \OmegaUp\Exceptions\NotFoundException(
                'invalidStatementType'
            );
        }

        // If we request a problem inside a contest
        $problemset = self::validateProblemset(
            $problem,
            $problemsetId,
            $contestAlias
        );

        $response['exists'] = true;
        $response['problem'] = $problem;

        if (!is_null($problemset) && isset($problemset['problemset'])) {
            if (is_null($identity)) {
                throw new \OmegaUp\Exceptions\NotFoundException('userNotFound');
            }
            if (
                !\OmegaUp\Authorization::isAdmin(
                    $identity,
                    $problemset['problemset']
                )
            ) {
                // If the contest is private, verify that our user is invited
                if (!empty($problemset['contest'])) {
                    if (
                        !\OmegaUp\Controllers\Contest::isPublic(
                            $problemset['contest']->admission_mode
                        )
                    ) {
                        if (
                            is_null(\OmegaUp\DAO\ProblemsetIdentities::getByPK(
                                $identity->identity_id,
                                $problemset['problemset']->problemset_id
                            ))
                        ) {
                            throw new \OmegaUp\Exceptions\ForbiddenAccessException();
                        }
                    }
                    // If the contest has not started, non-admin users should not see it
                    if (
                        !\OmegaUp\DAO\Contests::hasStarted(
                            $problemset['contest']
                        )
                    ) {
                        throw new \OmegaUp\Exceptions\ForbiddenAccessException(
                            'contestNotStarted'
                        );
                    }
                } else {    // Not a contest, but we still have a problemset
                    if (
                        !\OmegaUp\Authorization::canSubmitToProblemset(
                            $identity,
                            $problemset['problemset']
                        )
                    ) {
                        throw new \OmegaUp\Exceptions\ForbiddenAccessException();
                    }
                    // TODO: Check start times.
                }
            }
            $response['problemset'] = $problemset['problemset'];
        } else {
            if (
                is_null($identity)
                || !\OmegaUp\Authorization::canEditProblem(
                    $identity,
                    $problem
                )
            ) {
                // If the problem is requested outside a contest, we need to
                // check that it is not private
                if (!\OmegaUp\DAO\Problems::isVisible($problem)) {
                    throw new \OmegaUp\Exceptions\ForbiddenAccessException(
                        'problemIsPrivate'
                    );
                }
            }
        }
        return $response;
    }

    /**
     * Gets the problem resource (statement/solution) from the gitserver.
     *
     * @param array{directory: string, alias: string|null, commit: string, language: string} $params
     *
     * @throws \OmegaUp\Exceptions\InvalidFilesystemOperationException
     *
     * @return array{language: string, markdown: string, images: array<string, string>} The contents of the resource, plus some metadata.
     */
    public static function getProblemResourceImpl(array $params): array {
        if (is_null($params['alias'])) {
            throw new \OmegaUp\Exceptions\NotFoundException('problemNotFound');
        }
        $problemArtifacts = new \OmegaUp\ProblemArtifacts(
            $params['alias'],
            $params['commit']
        );
        $sourcePath = "{$params['directory']}/{$params['language']}.markdown";

        // Read the file that contains the source
        if (!$problemArtifacts->exists($sourcePath)) {
            // If there is no language file for the problem, return the Spanish
            // version.
            $params['language'] = 'es';
            $sourcePath = "{$params['directory']}/{$params['language']}.markdown";
        }

        $result = [
            'language' => $params['language'],
            'images' => [],
        ];
        try {
            $result['markdown'] = mb_convert_encoding(
                $problemArtifacts->get(
                    $sourcePath
                ),
                'utf-8'
            );
        } catch (\Exception $e) {
            throw new \OmegaUp\Exceptions\InvalidFilesystemOperationException(
                'statementNotFound'
            );
        }

        // Get all the images' mappings.
        $statementFiles = $problemArtifacts->lsTree($params['directory']);
        foreach ($statementFiles as $file) {
            $extension = pathinfo($file['name'], PATHINFO_EXTENSION);
            if (!in_array($extension, self::IMAGE_EXTENSIONS)) {
                continue;
            }
            $result['images'][$file['name']] = (
                IMAGES_URL_PATH . "{$params['alias']}/{$file['id']}.{$extension}"
            );
            $imagePath = (
                IMAGES_PATH . "{$params['alias']}/{$file['id']}.{$extension}"
            );
            if (!@file_exists($imagePath)) {
                @mkdir(IMAGES_PATH . $params['alias'], 0755, true);
                file_put_contents(
                    $imagePath,
                    $problemArtifacts->get(
                        "{$params['directory']}/{$file['name']}"
                    )
                );
            }
        }
        return $result;
    }

    /**
     * Gets the problem statement from the gitserver.
     *
     * @param string $alias    The problem alias.
     * @param string $commit   The git commit at which to get the statement.
     * @param string $language The language of the problem. Will default to
     *                           Spanish if not found.
     *
     * @throws \OmegaUp\Exceptions\InvalidFilesystemOperationException
     *
     * @return array{language: string, markdown: string, images: array<string, string>} The contents of the file.
     */
    public static function getProblemStatement(
        string $alias,
        string $commit,
        string $language
    ): array {
        return \OmegaUp\Cache::getFromCacheOrSet(
            \OmegaUp\Cache::PROBLEM_STATEMENT,
            "{$alias}-{$commit}-{$language}-markdown",
            /** @return array{language: string, images: array<string, string>, markdown: string} */
            function () use ($alias, $commit, $language) {
                return \OmegaUp\Controllers\Problem::getProblemResourceImpl([
                    'directory' => 'statements',
                    'alias' => $alias,
                    'commit' => $commit,
                    'language' => $language,
                ]);
            },
            APC_USER_CACHE_PROBLEM_STATEMENT_TIMEOUT
        );
    }

    /**
     * Gets the problem solution from the gitserver.
     *
     * @param \OmegaUp\DAO\VO\Problems $problem  The problem.
     * @param string   $commit   The git commit at which to get the solution.
     * @param string   $language The language of the solution. Will default to
     *                           Spanish if not found.
     *
     * @throws \OmegaUp\Exceptions\InvalidFilesystemOperationException
     *
     * @return ProblemStatement The contents of the file.
     */
    public static function getProblemSolution(
        \OmegaUp\DAO\VO\Problems $problem,
        string $commit,
        string $language
    ): array {
        return \OmegaUp\Cache::getFromCacheOrSet(
            \OmegaUp\Cache::PROBLEM_SOLUTION,
            "{$problem->alias}-{$commit}-{$language}-markdown",
            /** @return array{language: string, markdown: string, images: array<string, string>} */
            function () use ($problem, $commit, $language): array {
                return \OmegaUp\Controllers\Problem::getProblemResourceImpl([
                    'directory' => 'solutions',
                    'alias' => strval($problem->alias),
                    'commit' => $commit,
                    'language' => $language,
                ]);
            },
            APC_USER_CACHE_PROBLEM_STATEMENT_TIMEOUT
        );
    }

    /**
     * Gets the distributable problem settings for the problem, using the cache
     * if needed.
     *
     * @return ProblemSettings
     */
    private static function getProblemSettingsDistrib(
        \OmegaUp\DAO\VO\Problems $problem,
        string $commit
    ): array {
        return \OmegaUp\Cache::getFromCacheOrSet(
            \OmegaUp\Cache::PROBLEM_SETTINGS_DISTRIB,
            "{$problem->alias}-{$problem->commit}",
            /** @return ProblemSettings */
            function () use ($problem): array {
                return \OmegaUp\Controllers\Problem::getProblemSettingsDistribImpl([
                    'alias' => strval($problem->alias),
                    'commit' => $problem->commit,
                ]);
            },
            APC_USER_CACHE_PROBLEM_STATEMENT_TIMEOUT
        );
    }

    /**
     * Gets the distributable problem settings for the problem.
     *
     * @param array{alias: string, commit: string} $params
     *
     * @return ProblemSettings
     */
    public static function getProblemSettingsDistribImpl(array $params): array {
        /** @var ProblemSettings */
        return json_decode(
            (new \OmegaUp\ProblemArtifacts(
                $params['alias'],
                $params['commit']
            ))->get(
                'settings.distrib.json'
            ),
            /*assoc=*/true
        );
    }

    /**
     * Entry point for Problem Download API
     *
     * @omegaup-request-param mixed $problem_alias
     *
     * @param \OmegaUp\Request $r
     *
     * @throws \OmegaUp\Exceptions\InvalidFilesystemOperationException
     *
     * @return void
     */
    public static function apiDownload(\OmegaUp\Request $r): void {
        $r->ensureIdentity();

        // Validate request
        \OmegaUp\Validators::validateStringNonEmpty(
            $r['problem_alias'],
            'problem_alias'
        );
        $problem = self::validateDownload(
            $r->identity,
            $r['problem_alias']
        );

        header('Pragma: public');
        header('Expires: 0');
        header('Cache-Control: must-revalidate, post-check=0, pre-check=0');
        header('Content-Type: application/zip');
        header(
            "Content-Disposition: attachment;filename={$problem->alias}.zip"
        );
        header('Content-Transfer-Encoding: binary');
        $problemArtifacts = new \OmegaUp\ProblemArtifacts(
            strval($problem->alias)
        );
        $problemArtifacts->download();

        die();
    }

    /**
     * Validate problem Download API
     *
     * @throws \OmegaUp\Exceptions\ApiException
     * @throws \OmegaUp\Exceptions\NotFoundException
     * @throws \OmegaUp\Exceptions\ForbiddenAccessException
     *
     * @return \OmegaUp\DAO\VO\Problems
     */
    private static function validateDownload(
        \OmegaUp\DAO\VO\Identities $identity,
        string $problemAlias
    ): \OmegaUp\DAO\VO\Problems {
        $problem = \OmegaUp\DAO\Problems::getByAlias($problemAlias);
        if (is_null($problem)) {
            throw new \OmegaUp\Exceptions\NotFoundException('problemNotFound');
        }

        if (!\OmegaUp\Authorization::canEditProblem($identity, $problem)) {
            throw new \OmegaUp\Exceptions\ForbiddenAccessException();
        }

        return $problem;
    }

    /**
     * Validate problemset Details API
     *
     * @return null|array{contest?:\OmegaUp\DAO\VO\Contests, problemset: \OmegaUp\DAO\VO\Problemsets}
     * @throws \OmegaUp\Exceptions\ApiException
     * @throws \OmegaUp\Exceptions\NotFoundException
     */
    private static function validateProblemset(
        \OmegaUp\DAO\VO\Problems $problem,
        ?int $problemsetId,
        ?string $contestAlias = null
    ) {
        $problemNotFound = null;
        $response = [];
        if (!empty($contestAlias)) {
            // Is it a valid contest_alias?
            $response['contest'] = \OmegaUp\DAO\Contests::getByAlias(
                $contestAlias
            );
            if (is_null($response['contest'])) {
                throw new \OmegaUp\Exceptions\NotFoundException(
                    'contestNotFound'
                );
            }
            $response['problemset'] = \OmegaUp\DAO\Problemsets::getByPK(
                intval(
                    $response['contest']->problemset_id
                )
            );
            if (is_null($response['problemset'])) {
                throw new \OmegaUp\Exceptions\NotFoundException(
                    'contestNotFound'
                );
            }
            $problemNotFound = 'problemNotFoundInContest';
        } elseif (!is_null($problemsetId)) {
            // Is it a valid problemset_id?
            $response['problemset'] = \OmegaUp\DAO\Problemsets::getByPK(
                $problemsetId
            );
            if (is_null($response['problemset'])) {
                throw new \OmegaUp\Exceptions\NotFoundException(
                    'problemsetNotFound'
                );
            }
            $problemNotFound = 'problemNotFoundInProblemset';
        } else {
            // Nothing to see here, move along.
            return null;
        }

        // Is the problem actually in the problemset?
        if (
            is_null(\OmegaUp\DAO\ProblemsetProblems::getByPK(
                $response['problemset']->problemset_id,
                $problem->problem_id
            ))
        ) {
            throw new \OmegaUp\Exceptions\NotFoundException($problemNotFound);
        }

        return $response;
    }

    /**
     * Entry point for Problem Details API
     *
     * @throws \OmegaUp\Exceptions\InvalidFilesystemOperationException
     *
     * @return array{accepted: int, admin?: bool, alias: string, allow_user_add_tags: bool, commit: string, creation_date: \OmegaUp\Timestamp, difficulty: float|null, email_clarifications: bool, exists: true, input_limit: int, languages: list<string>, order: string, points: float, preferred_language?: string, problemsetter?: array{classname: string, creation_date: \OmegaUp\Timestamp|null, name: string, username: string}, quality_seal: bool, runs?: list<Run>, score: float, settings: ProblemSettings, solvers?: list<array{language: string, memory: float, runtime: float, time: \OmegaUp\Timestamp, username: string}>, source?: string, statement: ProblemStatement, submissions: int, title: string, version: string, visibility: int, visits: int}|array{exists: false}
     *
     * @omegaup-request-param mixed $contest_alias
     * @omegaup-request-param mixed $lang
     * @omegaup-request-param bool|null $prevent_problemset_open
     * @omegaup-request-param mixed $problem_alias
     * @omegaup-request-param mixed $problemset_id
     * @omegaup-request-param bool|null $show_solvers
     * @omegaup-request-param mixed $statement_type
     */
    public static function apiDetails(\OmegaUp\Request $r): array {
        $showSolvers = $r->ensureOptionalBool('show_solvers') ?? false;
        $preventProblemsetOptin = $r->ensureOptionalBool(
            'prevent_problemset_open'
        ) ?? false;
        \OmegaUp\Validators::validateOptionalStringNonEmpty(
            $r['contest_alias'],
            'contest_alias'
        );
        \OmegaUp\Validators::validateValidAlias(
            $r['problem_alias'],
            'problem_alias'
        );
        try {
            $r->ensureIdentity();
        } catch (\OmegaUp\Exceptions\UnauthorizedException $e) {
            // Do nothing. Not logged user can access here
        }
        $lang = \OmegaUp\Controllers\Identity::getPreferredLanguage(
            $r->identity,
            $r
        );
        $result = self::getValidProblemAndProblemset(
            $r->identity,
            $r['contest_alias'],
            $r['problem_alias'],
            !is_null($r['statement_type']) ? strval($r['statement_type']) : '',
            !is_null($r['problemset_id']) ? intval($r['problemset_id']) : null
        );
        [
            'exists' => $problemExists,
            'problem' => $problem,
            'problemset' => $problemset,
        ] = $result;
        if (!$problemExists || is_null($problem)) {
            return $result;
        }
        $details = self::getProblemDetails(
            $r->identity,
            $problem,
            $problemset,
            $lang,
            $showSolvers,
            boolval($r['prevent_problemset_open']),
            $r['contest_alias']
        );
        if (is_null($details)) {
            return [
                'exists' => false,
            ];
        }
        $details['exists'] = true;
        return $details;
    }

    /**
     * Get user. Allow unauthenticated requests if we are not opening a problem
     * inside a contest
     *
     * @throws \OmegaUp\Exceptions\UnauthorizedException
     *
     * @return array{exists: bool, problem: null|\OmegaUp\DAO\VO\Problems, problemset: null|\OmegaUp\DAO\VO\Problemsets}
     */
    private static function getValidProblemAndProblemset(
        ?\OmegaUp\DAO\VO\Identities $identity,
        ?string $contestAlias,
        string $problemAlias,
        string $statementType,
        ?int $problemsetId
    ): array {
        if (is_null($identity) && !is_null($contestAlias)) {
            throw new \OmegaUp\Exceptions\UnauthorizedException(
                'userNotAllowed'
            );
        }

        // Validate request and return the object
        return self::validateDetails(
            $identity,
            $contestAlias,
            $problemAlias,
            $statementType,
            $problemsetId
        );
    }

    /**
     * Get the extra problem details with all the validations
     *
     * @return ProblemDetails|null
     */
    private static function getProblemDetails(
        ?\OmegaUp\DAO\VO\Identities $loggedIdentity,
        \OmegaUp\DAO\VO\Problems $problem,
        ?\OmegaUp\DAO\VO\Problemsets $problemset,
        string $statementLanguage,
        bool $showSolvers,
        bool $preventProblemsetOpen,
        ?string $contestAlias = null
    ): ?array {
        $response = [];

        // Get the expected commit version.
        $commit = $problem->commit;
        $version = strval($problem->current_version);
        if (!empty($problemset)) {
            $problemsetProblem = \OmegaUp\DAO\ProblemsetProblems::getByPK(
                $problemset->problemset_id,
                $problem->problem_id
            );
            if (is_null($problemsetProblem)) {
                return null;
            }
            $commit = $problemsetProblem->commit;
            $version = strval($problemsetProblem->version);
        }

        $response['statement'] = \OmegaUp\Controllers\Problem::getProblemStatement(
            strval($problem->alias),
            $commit,
            $statementLanguage
        );
        $response['settings'] = \OmegaUp\Controllers\Problem::getProblemSettingsDistrib(
            $problem,
            $commit
        );

        // Add preferred language of the user.
        if (!is_null($loggedIdentity) && !is_null($loggedIdentity->username)) {
            $userData = \OmegaUp\Controllers\User::getUserProfile(
                $loggedIdentity,
                $loggedIdentity,
                /**$omitRank=*/true
            );
            if (
                !empty($userData) &&
                !empty($userData['preferred_language'])
            ) {
                $response['preferred_language'] = strval(
                    $userData['preferred_language']
                );
            }
        }

        // Add the problem the response
        $response['title'] = strval($problem->title);
        $response['alias'] = strval($problem->alias);
        $response['input_limit'] = $problem->input_limit;
        $response['visits'] = $problem->visits;
        $response['submissions'] = $problem->submissions;
        $response['accepted'] = $problem->accepted;
        $response['difficulty'] = $problem->difficulty;
        $response['creation_date'] = $problem->creation_date;
        $response['source'] = strval($problem->source);
        $response['order'] = $problem->order;
        $response['visibility'] = $problem->visibility;
        $response['email_clarifications'] = $problem->email_clarifications;
        $response['allow_user_add_tags'] = $problem->allow_user_add_tags;
        $response['quality_seal'] = $problem->quality_seal;
        $response['version'] = $version;
        $response['commit'] = $commit;

        // If the problem is public or if the user has admin privileges, show the
        // problem source and alias of owner.
        if (
            \OmegaUp\DAO\Problems::isVisible($problem) ||
            (
                !is_null($loggedIdentity) &&
                \OmegaUp\Authorization::isProblemAdmin(
                    $loggedIdentity,
                    $problem
                )
            )
        ) {
            if (is_null($problem->acl_id)) {
                throw new \OmegaUp\Exceptions\NotFoundException(
                    'problemNotFound'
                );
            }
            $acl = \OmegaUp\DAO\ACLs::getByPK($problem->acl_id);
            if (is_null($acl) || is_null($acl->owner_id)) {
                throw new \OmegaUp\Exceptions\NotFoundException('userNotFound');
            }
            $problemsetter = \OmegaUp\DAO\Identities::findByUserId(
                $acl->owner_id
            );
            if (is_null($problemsetter) || is_null($problemsetter->username)) {
                throw new \OmegaUp\Exceptions\NotFoundException('userNotFound');
            }
            $response['problemsetter'] = [
                'username' => $problemsetter->username,
                'classname' => \OmegaUp\DAO\Users::getRankingClassName(
                    $problemsetter->user_id
                ),
                'name' => $problemsetter->name ?? $problemsetter->username,
                'creation_date' => \OmegaUp\DAO\DAO::fromMySQLTimestamp(
                    $response['creation_date']
                ),
            ];
        } else {
            unset($response['source']);
        }

        $problemsetId = !is_null(
            $problemset
        ) ? intval(
            $problemset->problemset_id
        ) : null;

        if (!is_null($loggedIdentity)) {
            // Get all the available runs done by the current_user
            $runsArray = \OmegaUp\DAO\Runs::getForProblemDetails(
                intval($problem->problem_id),
                $problemsetId,
                intval($loggedIdentity->identity_id)
            );

            // Add each filtered run to an array
            $results = [];
            foreach ($runsArray as $run) {
                $run['alias'] = strval($problem->alias);
                $run['username'] = strval($loggedIdentity->username);
                $results[] = $run;
            }
            $response['runs'] = $results;
        }

        if (!is_null($problemset) && !is_null($loggedIdentity)) {
            $response['admin'] = \OmegaUp\Authorization::isAdmin(
                $loggedIdentity,
                $problemset
            );
            if (!$response['admin'] || $preventProblemsetOpen !== true) {
                if (is_null($problemset->problemset_id)) {
                    throw new \OmegaUp\Exceptions\NotFoundException(
                        'problemsetNotFound'
                    );
                }
                // At this point, contestant_user relationship should be established.
                $container = \OmegaUp\DAO\Problemsets::getProblemsetContainer(
                    $problemset->problemset_id
                );
                if (is_null($container)) {
                    throw new \OmegaUp\Exceptions\NotFoundException(
                        'problemsetNotFound'
                    );
                }
                \OmegaUp\DAO\ProblemsetIdentities::checkAndSaveFirstTimeAccess(
                    $loggedIdentity,
                    $container,
                    \OmegaUp\Authorization::canSubmitToProblemset(
                        $loggedIdentity,
                        $problemset
                    )
                );
            }

            // As last step, register the problem as opened
            if (
                !\OmegaUp\DAO\ProblemsetProblemOpened::getByPK(
                    $problemsetId,
                    $problem->problem_id,
                    $loggedIdentity->identity_id
                )
            ) {
                \OmegaUp\DAO\ProblemsetProblemOpened::create(new \OmegaUp\DAO\VO\ProblemsetProblemOpened([
                    'problemset_id' => $problemset->problemset_id,
                    'problem_id' => $problem->problem_id,
                    'open_time' => \OmegaUp\Time::get(),
                    'identity_id' => $loggedIdentity->identity_id,
                ]));
            }
        } elseif ($showSolvers) {
            $response['solvers'] = \OmegaUp\DAO\Runs::getBestSolvingRunsForProblem(
                intval($problem->problem_id)
            );
        }

        if (!is_null($loggedIdentity)) {
            \OmegaUp\DAO\ProblemViewed::MarkProblemViewed(
                intval($loggedIdentity->identity_id),
                intval($problem->problem_id)
            );
        }

        // send the supported languages as a JSON array instead of csv
        // array_filter is needed to handle when $response['languages'] is empty
        /** @var list<string> */
        $response['languages'] = array_filter(
            explode(',', $problem->languages)
        );

        $response['points'] = round(
            100.0 / (log(
                max(
                    $response['accepted'],
                    1.0
                ) + 1,
                2
            )),
            2
        );
        if (is_null($loggedIdentity)) {
            $response['score'] = 0.0;
        } else {
            $response['score'] = self::bestScore(
                $problem,
                $problemsetId,
                $contestAlias,
                intval($loggedIdentity->identity_id)
            );
        }
        return $response;
    }

    /**
     * Returns the solution for a problem if conditions are satisfied.
     *
     * @throws \OmegaUp\Exceptions\InvalidFilesystemOperationException
     *
     * @return array{exists: bool, solution?: ProblemStatement}
     *
     * @omegaup-request-param mixed $contest_alias
     * @omegaup-request-param bool|null $forfeit_problem
     * @omegaup-request-param mixed $lang
     * @omegaup-request-param mixed $problem_alias
     * @omegaup-request-param mixed $problemset_id
     * @omegaup-request-param mixed $statement_type
     */
    public static function apiSolution(\OmegaUp\Request $r): array {
        $r->ensureMainUserIdentity();
        \OmegaUp\Validators::validateValidAlias(
            $r['problem_alias'],
            'problem_alias'
        );

        // Validate request
        $response = self::validateDetails(
            $r->identity,
            !is_null($r['contest_alias']) ? strval($r['contest_alias']) : null,
            $r['problem_alias'],
            !is_null($r['statement_type']) ? strval($r['statement_type']) : '',
            !is_null($r['problemset_id']) ? intval($r['problemset_id']) : null
        );
        if (is_null($response['problem'])) {
            return [
                'exists' => false,
            ];
        }
        $problemset = $response['problemset'];
        $problem = $response['problem'];
        $lang = \OmegaUp\Controllers\Identity::getPreferredLanguage(
            $r->identity,
            $r
        );

        // Get the expected commit version.
        $commit = $problem->commit;
        $version = strval($problem->current_version);
        if (!empty($problemset)) {
            $problemsetProblem = \OmegaUp\DAO\ProblemsetProblems::getByPK(
                $problemset->problemset_id,
                $problem->problem_id
            );
            if (is_null($problemsetProblem)) {
                return [
                    'exists' => false,
                ];
            }
            $commit = $problemsetProblem->commit;
            $version = strval($problemsetProblem->version);
        }

        if (
            !\OmegaUp\Authorization::canViewProblemSolution(
                $r->identity,
                $problem
            )
        ) {
            $forfeitProblem = $r->ensureOptionalBool('forfeit_problem');
            if ($forfeitProblem !== true) {
                throw new \OmegaUp\Exceptions\ForbiddenAccessException(
                    'problemSolutionNotVisible'
                );
            }
            $seenSolutions = \OmegaUp\DAO\ProblemsForfeited::getProblemsForfeitedCount(
                $r->user
            );
            $allowedSolutions = intval(
                \OmegaUp\DAO\Problems::getProblemsSolvedCount(
                    $r->identity
                ) /
                \OmegaUp\Controllers\ProblemForfeited::SOLVED_PROBLEMS_PER_ALLOWED_SOLUTION
            );
            // Validate that the user will not exceed the number of allowed solutions.
            if ($seenSolutions >= $allowedSolutions) {
                throw new \OmegaUp\Exceptions\ForbiddenAccessException(
                    'allowedSolutionsLimitReached'
                );
            }
            \OmegaUp\DAO\ProblemsForfeited::create(new \OmegaUp\DAO\VO\ProblemsForfeited([
                'user_id' => $r->user->user_id,
                'problem_id' => $problem->problem_id
            ]));
        }

        return [
            'exists' => true,
            'solution' => \OmegaUp\Controllers\Problem::getProblemSolution(
                $problem,
                $commit,
                $lang
            ),
        ];
    }

    /**
     * Entry point for Problem Versions API
     *
     * @omegaup-request-param mixed $problem_alias
     *
     * @throws \OmegaUp\Exceptions\ForbiddenAccessException
     * @throws \OmegaUp\Exceptions\NotFoundException
     *
     * @return array{published: null|string, log: list<ProblemVersion>}
     */
    public static function apiVersions(\OmegaUp\Request $r): array {
        $r->ensureIdentity();

        \OmegaUp\Validators::validateValidAlias(
            $r['problem_alias'],
            'problem_alias'
        );

        $problem = \OmegaUp\DAO\Problems::getByAlias($r['problem_alias']);
        if (is_null($problem) || is_null($problem->alias)) {
            throw new \OmegaUp\Exceptions\NotFoundException('problemNotFound');
        }

        return self::getVersions($problem, $r->identity);
    }

    /**
     * @return array{published: null|string, log: list<ProblemVersion>}
     */
    private static function getVersions(
        \OmegaUp\DAO\VO\Problems $problem,
        \OmegaUp\DAO\VO\Identities $identity
    ) {
        if (is_null($problem->alias)) {
            throw new \OmegaUp\Exceptions\NotFoundException('problemNotFound');
        }
        if (!\OmegaUp\Authorization::canEditProblem($identity, $problem)) {
            return [
                'published' => $problem->commit,
                'log' => [
                    [
                        'commit' => $problem->commit,
                        'tree' => null,
                        'author' => [
                            'time' => \OmegaUp\DAO\DAO::fromMySQLTimestamp(
                                $problem->creation_date
                            ),
                        ],
                        'committer' => [
                            'time' => \OmegaUp\DAO\DAO::fromMySQLTimestamp(
                                $problem->creation_date
                            ),
                        ],
                        'version' => $problem->current_version,
                    ],
                ],
            ];
        }

        $privateTreeMapping = [];
        foreach (
            (new \OmegaUp\ProblemArtifacts(
                $problem->alias,
                'private'
            ))->log() as $logEntry
        ) {
            $privateTreeMapping[$logEntry['commit']] = $logEntry['tree'];
        }

        $masterLog = [];
        foreach (
            (new \OmegaUp\ProblemArtifacts(
                $problem->alias,
                'master'
            ))->log() as $logEntry
        ) {
            if (count($logEntry['parents']) < 3) {
                // Master commits always have 3 or 4 parents. If they have
                // fewer, it's one of the commits in the merged branches.
                continue;
            }
            $logEntry['version'] = $privateTreeMapping[$logEntry['parents'][count(
                $logEntry['parents']
            ) - 1]];
            $logEntry['tree'] = [];
            foreach (
                (new \OmegaUp\ProblemArtifacts(
                    $problem->alias,
                    $logEntry['commit']
                ))->lsTreeRecursive() as $treeEntry
            ) {
                $logEntry['tree'][$treeEntry['path']] = $treeEntry['id'];
            }
            $logEntry['author']['time'] = \OmegaUp\DAO\DAO::fromMySQLTimestamp(
                $logEntry['author']['time']
            );
            $logEntry['committer']['time'] = \OmegaUp\DAO\DAO::fromMySQLTimestamp(
                $logEntry['committer']['time']
            );
            $masterLog[] = $logEntry;
        }
        $commit = (
            new \OmegaUp\ProblemArtifacts($problem->alias, 'published')
        )->commit();
        return [
            'published' => !is_null($commit) ? $commit['commit'] : null,
            'log' => $masterLog,
        ];
    }

    /**
     * Change the version of the problem.
     *
     * @omegaup-request-param mixed $commit
     * @omegaup-request-param mixed $problem_alias
     * @omegaup-request-param mixed $update_published
     *
     * @throws \OmegaUp\Exceptions\ForbiddenAccessException
     * @throws \OmegaUp\Exceptions\NotFoundException
     *
     * @return array{status: string}
     */
    public static function apiSelectVersion(\OmegaUp\Request $r): array {
        $r->ensureMainUserIdentity();

        \OmegaUp\Validators::validateValidAlias(
            $r['problem_alias'],
            'problem_alias'
        );
        \OmegaUp\Validators::validateStringOfLengthInRange(
            $r['commit'],
            'commit',
            1,
            40,
            false
        );
        // \OmegaUp\ProblemParams::UPDATE_PUBLISHED_NONE is not allowed here because
        // it would not make any sense!
        \OmegaUp\Validators::validateOptionalStringNonEmpty(
            $r['update_published'],
            'update_published'
        );
        \OmegaUp\Validators::validateOptionalInEnum(
            $r['update_published'],
            'update_published',
            [
                \OmegaUp\ProblemParams::UPDATE_PUBLISHED_NON_PROBLEMSET,
                \OmegaUp\ProblemParams::UPDATE_PUBLISHED_OWNED_PROBLEMSETS,
                \OmegaUp\ProblemParams::UPDATE_PUBLISHED_EDITABLE_PROBLEMSETS,
            ]
        );

        $updatePublished = \OmegaUp\ProblemParams::UPDATE_PUBLISHED_EDITABLE_PROBLEMSETS;
        if (!is_null($r['update_published'])) {
            $updatePublished = $r['update_published'];
        }

        $problem = \OmegaUp\DAO\Problems::getByAlias($r['problem_alias']);
        if (is_null($problem) || is_null($problem->alias)) {
            throw new \OmegaUp\Exceptions\NotFoundException('problemNotFound');
        }
        if (!\OmegaUp\Authorization::canEditProblem($r->identity, $problem)) {
            throw new \OmegaUp\Exceptions\ForbiddenAccessException();
        }

        $oldVersion = $problem->current_version;
        $oldCommit = $problem->commit;

        [$problem->commit, $problem->current_version] = \OmegaUp\Controllers\Problem::resolveCommit(
            $problem,
            $r['commit']
        );

        if ($oldCommit == $problem->commit && $oldVersion == $problem->current_version) {
            return [
                'status' => 'ok',
            ];
        }

        $problemArtifacts = new \OmegaUp\ProblemArtifacts(
            $problem->alias,
            $problem->commit
        );

        $problemDeployer = new \OmegaUp\ProblemDeployer($problem->alias);
        try {
            // Begin transaction
            \OmegaUp\DAO\DAO::transBegin();
            $commit = (new \OmegaUp\ProblemArtifacts(
                $problem->alias,
                'published'
            ))->commit();
            if (is_null($commit)) {
                throw new \OmegaUp\Exceptions\NotFoundException(
                    'problemVersionNotFound'
                );
            }
            $problemDeployer->updatePublished(
                $commit['commit'],
                $problem->commit,
                $r->identity
            );

            \OmegaUp\DAO\Runs::createRunsForVersion($problem);
            \OmegaUp\DAO\Runs::updateVersionToCurrent($problem);
            if (
                strval(
                    $updatePublished
                ) != \OmegaUp\ProblemParams::UPDATE_PUBLISHED_NON_PROBLEMSET
            ) {
                \OmegaUp\DAO\ProblemsetProblems::updateVersionToCurrent(
                    $problem,
                    $r->user,
                    $updatePublished
                );
            }

            \OmegaUp\DAO\Problems::update($problem);

            \OmegaUp\DAO\DAO::transEnd();
        } catch (\Exception $e) {
            // Operation failed in the data layer, rollback transaction
            \OmegaUp\DAO\DAO::transRollback();
            self::$log->error('Failed to update problem: ', $e);

            throw $e;
        }

        /** @psalm-suppress RedundantCondition OMEGAUP_ENABLE_REJUDGE_ON_PROBLEM_UPDATE may be defined as true in tests. */
        if (OMEGAUP_ENABLE_REJUDGE_ON_PROBLEM_UPDATE) {
            self::$log->info(
                'Calling \OmegaUp\Controllers\Problem::apiRejudge'
            );
            try {
                $runs = \OmegaUp\DAO\Runs::getNewRunsForVersion($problem);
                \OmegaUp\Grader::getInstance()->rejudge($runs, false);

                // Expire details of the runs
                foreach ($runs as $run) {
                    \OmegaUp\Cache::deleteFromCache(
                        \OmegaUp\Cache::RUN_ADMIN_DETAILS,
                        strval($run->run_id)
                    );
                }
                \OmegaUp\Cache::deleteFromCache(
                    \OmegaUp\Cache::PROBLEM_STATS,
                    $problem->alias
                );
            } catch (\Exception $e) {
                self::$log->error(
                    'Best effort \OmegaUp\Controllers\Problem::apiRejudge failed',
                    $e
                );
            }
        }
        $updatedStatementLanguages = [];
        foreach ($problemArtifacts->lsTree('statements') as $file) {
            $extension = pathinfo($file['name'], PATHINFO_EXTENSION);
            if ($extension != 'markdown') {
                continue;
            }
            $updatedStatementLanguages[] = pathinfo(
                $file['name'],
                PATHINFO_FILENAME
            );
        }
        self::invalidateCache(
            $problem,
            array_merge(
                $updatedStatementLanguages,
                \OmegaUp\Controllers\Problem::VALID_LANGUAGES
            )
        );

        return [
            'status' => 'ok',
        ];
    }

    /**
     * Return a report of which runs would change due to a version change.
     *
     * @omegaup-request-param mixed $problem_alias
     * @omegaup-request-param mixed $version
     *
     * @return array{diff: list<RunsDiff>}
     */
    public static function apiRunsDiff(\OmegaUp\Request $r): array {
        $r->ensureIdentity();

        \OmegaUp\Validators::validateValidAlias(
            $r['problem_alias'],
            'problem_alias'
        );
        \OmegaUp\Validators::validateStringNonEmpty($r['version'], 'version');

        $problem = \OmegaUp\DAO\Problems::getByAlias($r['problem_alias']);
        if (is_null($problem)) {
            throw new \OmegaUp\Exceptions\NotFoundException('problemNotFound');
        }
        if (!\OmegaUp\Authorization::canEditProblem($r->identity, $problem)) {
            throw new \OmegaUp\Exceptions\ForbiddenAccessException();
        }

        return [
            'diff' => \OmegaUp\DAO\Runs::getRunsDiffsForVersion(
                $problem,
                null,
                strval($problem->current_version),
                $r['version']
            ),
        ];
    }

    /**
     * Resolve a commit from the problem's master branch.
     *
     * @param \OmegaUp\DAO\VO\Problems $problem the problem.
     * @param ?string  $commit  the optional explicit commit hash.
     *
     * @throws \OmegaUp\Exceptions\NotFoundException
     *
     * @return array{string, string} the SHA1 of a commit in the problem's
     *                               master branch, plus the SHA1 of the
     *                               private branch tree associated with that
     *                               commit.
     */
    public static function resolveCommit(
        \OmegaUp\DAO\VO\Problems $problem,
        ?string $commit
    ): array {
        /** @var null|array{commit: string, tree: string, parents: string[], author: array{name: string, email: string, time: string}, committer: array{name: string, email: string, time: string}, message: string} */
        $masterCommit = null;
        if (is_null($commit)) {
            $masterCommit = (new \OmegaUp\ProblemArtifacts(
                strval($problem->alias),
                'published'
            ))->commit();
        } else {
            foreach (
                (new \OmegaUp\ProblemArtifacts(
                    strval($problem->alias),
                    'master'
                ))->log() as $logEntry
            ) {
                if (count($logEntry['parents']) < 3) {
                    // Master commits always have 3 or 4 parents. If they have
                    // fewer, it's one of the commits in the merged branches.
                    continue;
                }
                if ($logEntry['commit'] == $commit) {
                    $masterCommit = $logEntry;
                    break;
                }
            }
        }
        if (is_null($masterCommit)) {
            throw new \OmegaUp\Exceptions\NotFoundException(
                'problemVersionNotFound'
            );
        }

        // The private branch is always the last parent.
        $privateCommitHash = $masterCommit['parents'][count(
            $masterCommit['parents']
        ) - 1];
        $problemArtifacts = new \OmegaUp\ProblemArtifacts(
            strval($problem->alias),
            $privateCommitHash
        );
        $privateCommit = $problemArtifacts->commit();
        if (is_null($privateCommit)) {
            throw new \OmegaUp\Exceptions\NotFoundException(
                'problemVersionNotFound'
            );
        }

        // Update problem fields.
        return [$masterCommit['commit'], $privateCommit['tree']];
    }

    /**
     * Entry point for Problem runs API
     *
     * @omegaup-request-param mixed $language
     * @omegaup-request-param mixed $offset
     * @omegaup-request-param mixed $problem_alias
     * @omegaup-request-param mixed $rowcount
     * @omegaup-request-param mixed $show_all
     * @omegaup-request-param mixed $status
     * @omegaup-request-param mixed $username
     * @omegaup-request-param mixed $verdict
     *
     * @throws \OmegaUp\Exceptions\InvalidFilesystemOperationException
     *
     * @return array{runs: list<Run>}
     */
    public static function apiRuns(\OmegaUp\Request $r): array {
        // Get user
        $r->ensureIdentity();

        // Validate request
        \OmegaUp\Validators::validateStringNonEmpty(
            $r['problem_alias'],
            'problem_alias'
        );
        $problem = \OmegaUp\DAO\Problems::getByAlias($r['problem_alias']);
        if (is_null($problem)) {
            throw new \OmegaUp\Exceptions\NotFoundException('problemNotFound');
        }

        $response = [];

        if ($r['show_all']) {
            if (
                !\OmegaUp\Authorization::isProblemAdmin(
                    $r->identity,
                    $problem
                )
            ) {
                throw new \OmegaUp\Exceptions\ForbiddenAccessException();
            }
            $identity = null;
            if (!is_null($r['username'])) {
                try {
                    $identity = \OmegaUp\DAO\Identities::findByUsername(
                        strval($r['username'])
                    );
                } catch (\Exception $e) {
                    throw new \OmegaUp\Exceptions\NotFoundException(
                        'userNotFound'
                    );
                }
            }
            $response['runs'] = [];
            foreach (
                \OmegaUp\DAO\Runs::getAllRuns(
                    null,
                    !is_null($r['status']) ? strval($r['status']) : null,
                    !is_null($r['verdict']) ? strval($r['verdict']) : null,
                    $problem->problem_id,
                    !is_null($r['language']) ? strval($r['language']) : null,
                    !is_null($identity) ? intval($identity->identity_id) : null,
                    !is_null($r['offset']) ? intval($r['offset']) : null,
                    !is_null($r['rowcount']) ? intval($r['rowcount']) : null
                ) as $run
            ) {
                unset($run['run_id']);
                $response['runs'][] = $run;
            }
        } else {
            // Get all the available runs
            $runsArray = \OmegaUp\DAO\Runs::getForProblemDetails(
                intval($problem->problem_id),
                null,
                intval($r->identity->identity_id)
            );

            // Add each filtered run to an array
            $result = [];
            foreach ($runsArray as $run) {
                $run['alias'] = strval($problem->alias);
                $run['country'] = 'xx';
                $result[] = $run;
            }
            $response['runs'] = $result;
        }

        return $response;
    }

    /**
     * Entry point for Problem clarifications API
     *
     * @omegaup-request-param mixed $offset
     * @omegaup-request-param mixed $problem_alias
     * @omegaup-request-param mixed $rowcount
     *
     * @throws \OmegaUp\Exceptions\InvalidFilesystemOperationException
     *
     * @return array{clarifications: list<Clarification>}
     */
    public static function apiClarifications(\OmegaUp\Request $r): array {
        // Get user
        $r->ensureIdentity();

        \OmegaUp\Validators::validateStringNonEmpty(
            $r['problem_alias'],
            'problem_alias'
        );
        $problem = \OmegaUp\DAO\Problems::getByAlias($r['problem_alias']);
        if (is_null($problem) || is_null($problem->problem_id)) {
            throw new \OmegaUp\Exceptions\NotFoundException('problemNotFound');
        }

        $isProblemAdmin = \OmegaUp\Authorization::isProblemAdmin(
            $r->identity,
            $problem
        );

        $clarifications = \OmegaUp\DAO\Clarifications::GetProblemClarifications(
            $problem->problem_id,
            $isProblemAdmin,
            $r->identity->identity_id,
            !empty($r['offset']) ? intval($r['offset']) : null,
            intval($r['rowcount'])
        );

        // Add response to array
        return [
            'clarifications' => $clarifications,
        ];
    }

    /**
     * Stats of a problem
     *
     * @omegaup-request-param mixed $problem_alias
     *
     * @throws \OmegaUp\Exceptions\ForbiddenAccessException
     *
     * @return array{cases_stats: array<string, int>, pending_runs: list<string>, total_runs: int, verdict_counts: array<string, int>}
     */
    public static function apiStats(\OmegaUp\Request $r): array {
        // Get user
        $r->ensureIdentity();

        // Validate request
        \OmegaUp\Validators::validateStringNonEmpty(
            $r['problem_alias'],
            'problem_alias'
        );
        $problem = \OmegaUp\DAO\Problems::getByAlias($r['problem_alias']);
        if (is_null($problem)) {
            throw new \OmegaUp\Exceptions\NotFoundException('problemNotFound');
        }
        return self::getStats($problem, $r->identity);
    }

    /**
     * @omegaup-request-param mixed $problem_alias
     *
     * @return array{smartyProperties: array{payload: StatsPayload, title: string}, entrypoint: string}
     */
    public static function getStatsDataForSmarty(\OmegaUp\Request $r) {
        // Get user
        $r->ensureIdentity();

        // Validate request
        \OmegaUp\Validators::validateStringNonEmpty(
            $r['problem_alias'],
            'problem_alias'
        );
        $problem = \OmegaUp\DAO\Problems::getByAlias($r['problem_alias']);
        if (is_null($problem)) {
            throw new \OmegaUp\Exceptions\NotFoundException('problemNotFound');
        }
        return [
            'smartyProperties' => [
                'payload' => array_merge(
                    [
                        'alias' => $r['problem_alias'],
                        'entity_type' => 'problem',
                    ],
                    self::getStats($problem, $r->identity)
                ),
                'title' => 'omegaupTitleProblemStats',
            ],
            'entrypoint' => 'common_stats',
        ];
    }

    /**
     * @return array{cases_stats: array<string, int>, pending_runs: list<string>, total_runs: int, verdict_counts: array<string, int>}
     */
    public static function getStats(
        \OmegaUp\DAO\VO\Problems $problem,
        \OmegaUp\DAO\VO\Identities $identity
    ) {
        // We need to check that the user has privileges on the problem
        if (
            !\OmegaUp\Authorization::isProblemAdmin(
                $identity,
                $problem
            )
        ) {
            throw new \OmegaUp\Exceptions\ForbiddenAccessException();
        }

        // Array of GUIDs of pending runs
        $pendingRunsGuids = \OmegaUp\DAO\Runs::getPendingRunsOfProblem(
            intval($problem->problem_id)
        );

        // Count of pending runs (int)
        $totalRunsCount = \OmegaUp\DAO\Submissions::countTotalSubmissionsOfProblem(
            intval($problem->problem_id)
        );

        // List of verdicts
        $verdictCounts = [];

        foreach (\OmegaUp\Controllers\Run::VERDICTS as $verdict) {
            $verdictCounts[$verdict] = \OmegaUp\DAO\Runs::countTotalRunsOfProblemByVerdict(
                intval($problem->problem_id),
                $verdict
            );
        }

        // Array to count AC stats per case.
        // Let's try to get the last snapshot from cache.
        $problemStatsCache = new \OmegaUp\Cache(
            \OmegaUp\Cache::PROBLEM_STATS,
            strval($problem->alias)
        );
        /** @var array{counts: array<string, int>, last_submission_id: int}|null */
        $casesStats = $problemStatsCache->get();
        if (is_null($casesStats)) {
            // Initialize the array at counts = 0
            $casesStats = [
                'counts' => [],
                'last_submission_id' => 0,
            ];
        }

        // Get all runs of this problem after the last id we had
        $runs = \OmegaUp\DAO\Runs::searchWithRunIdGreaterThan(
            intval($problem->problem_id),
            intval($casesStats['last_submission_id'])
        );

        // For each run we got
        foreach ($runs as $run) {
            // Skip it if it failed to compile.
            if ($run->verdict == 'CE') {
                continue;
            }

            // Try to open the details file. It's okay if the file is missing.
            $detailsJson = \OmegaUp\Grader::getInstance()->getGraderResource(
                $run,
                'details.json',
                /*missingOk=*/true
            );
            if (!is_null($detailsJson)) {
                /** @var null|array{verdict: string, compile_meta: array{Main: RunMetadata}, score: int, contest_score: int, max_score: int, time: float, wall_time: float, memory: int, judged_by: string, groups: list<array{group: string, score: float, contest_score: int, max_score: int, cases: list<array{verdict: string, name: string, score: int, contest_score: int, max_score: int, meta: RunMetadata}>}>} */
                $details = json_decode($detailsJson, /*associative=*/true);
                if (!is_array($details)) {
                    self::$log->error(
                        "Failed to interpret run details: {$detailsJson}"
                    );
                    continue;
                }
                foreach ($details as $key => $item) {
                    if ($key !== 'groups' || !is_array($item)) {
                        continue;
                    }
                    foreach ($item as $group) {
                        if (!isset($group['cases'])) {
                            continue;
                        }
                        foreach ($group['cases'] as $case) {
                            $caseName = strval($case['name']);
                            if (
                                !array_key_exists(
                                    $caseName,
                                    $casesStats['counts']
                                )
                            ) {
                                $casesStats['counts'][$case['name']] = 0;
                            }
                            if ($case['score'] === 0) {
                                continue;
                            }
                            $casesStats['counts'][$case['name']]++;
                        }
                    }
                }
            }
        }

        // Save the last id we saw in case we saw something
        if (!empty($runs)) {
            $casesStats['last_submission_id'] = $runs[count(
                $runs
            ) - 1]->submission_id;
        }

        // Save in cache what we got
        $problemStatsCache->set(
            $casesStats,
            APC_USER_CACHE_PROBLEM_STATS_TIMEOUT
        );

        return [
            'total_runs' => $totalRunsCount,
            'pending_runs' => $pendingRunsGuids,
            'verdict_counts' => $verdictCounts,
            'cases_stats' => $casesStats['counts'],
        ];
    }

    /**
     * @omegaup-request-param mixed $difficulty_range
     * @omegaup-request-param mixed $language
     * @omegaup-request-param mixed $max_difficulty
     * @omegaup-request-param mixed $min_difficulty
     * @omegaup-request-param mixed $min_visibility
     * @omegaup-request-param mixed $sort_order
     * @omegaup-request-param mixed $only_karel
     * @omegaup-request-param mixed $order_by
     * @omegaup-request-param mixed $page
     * @omegaup-request-param mixed $programming_languages
     * @omegaup-request-param mixed $query
     * @omegaup-request-param mixed $require_all_tags
     * @omegaup-request-param mixed $some_tags
     *
     * @return array{difficultyRange: array{0: int, 1: int}|null, keyword: string, language: string, minVisibility: int, sortOrder: string, orderBy: string, page: int, programmingLanguages: list<string>, requireAllTags: bool, tags: list<string>}
     */
    private static function validateListParams(\OmegaUp\Request $r) {
        \OmegaUp\Validators::validateOptionalInEnum(
            $r['sort_order'],
            'sort_order',
            array_merge(
                [''],
                \OmegaUp\Controllers\Problem::VALID_SORTING_MODES
            )
        );
        \OmegaUp\Validators::validateOptionalNumber($r['page'], 'page');
        \OmegaUp\Validators::validateOptionalInEnum(
            $r['order_by'],
            'order_by',
            array_merge(
                [''],
                \OmegaUp\Controllers\Problem::VALID_SORTING_COLUMNS
            )
        );
        \OmegaUp\Validators::validateOptionalInEnum(
            $r['language'],
            'language',
            array_merge(
                ['all', ''],
                \OmegaUp\Controllers\Problem::VALID_LANGUAGES
            )
        );

        $tags = $r->getStringList('tag', []);

        $keyword = substr(strval($r['query']), 0, 256);
        if (!$keyword) {
            $keyword = '';
        }
        \OmegaUp\Validators::validateOptionalNumber(
            $r['min_difficulty'],
            'min_difficulty'
        );
        \OmegaUp\Validators::validateOptionalNumber(
            $r['max_difficulty'],
            'max_difficulty'
        );
        \OmegaUp\Validators::validateOptionalNumber(
            $r['min_visibility'],
            'min_visibility'
        );
        $minVisibility = empty(
            $r['min_visibility']
        ) ? \OmegaUp\ProblemParams::VISIBILITY_PUBLIC : intval(
            $r['min_visibility']
        );
        $difficultyRange = null;
        if (isset($r['difficulty_range'])) {
            [$minDifficulty, $maxDifficulty] = explode(
                ',',
                strval(
                    $r['difficulty_range']
                )
            );
            $difficultyRange = self::getDifficultyRange(
                intval($minDifficulty),
                intval($maxDifficulty)
            );
        }
        if (isset($r['only_karel'])) {
            $programmingLanguages = ['kp', 'kj'];
        } elseif (isset($r['programming_languages'])) {
            $programmingLanguages = explode(
                ',',
                strval(
                    $r['programming_languages']
                )
            );
        } else {
            $programmingLanguages = [];
        }

        return [
            'sortOrder' => strval($r['sort_order']),
            'page' => intval($r['page']),
            'orderBy' => strval($r['order_by']),
            'language' => strval($r['language']),
            'tags' => $tags,
            'keyword' => $keyword,
            'requireAllTags' => !isset(
                $r['require_all_tags']
            ) ? !isset(
                $r['some_tags']
            ) : boolval($r['require_all_tags']),
            'programmingLanguages' => $programmingLanguages,
            'difficultyRange' => $difficultyRange,
            'minVisibility' => $minVisibility,
        ];
    }

    /**
     * List of public and user's private problems
     *
     * @omegaup-request-param mixed $difficulty_range
     * @omegaup-request-param mixed $language
     * @omegaup-request-param mixed $max_difficulty
     * @omegaup-request-param mixed $min_difficulty
     * @omegaup-request-param mixed $min_visibility
     * @omegaup-request-param mixed $sort_order
     * @omegaup-request-param mixed $offset
     * @omegaup-request-param mixed $only_karel
     * @omegaup-request-param mixed $order_by
     * @omegaup-request-param mixed $page
     * @omegaup-request-param mixed $programming_languages
     * @omegaup-request-param mixed $query
     * @omegaup-request-param mixed $require_all_tags
     * @omegaup-request-param mixed $rowcount
     * @omegaup-request-param mixed $some_tags
     *
     * @return array{results: list<ProblemListItem>, total: int}
     */
    public static function apiList(\OmegaUp\Request $r) {
        // Authenticate request
        try {
            $r->ensureIdentity();
        } catch (\OmegaUp\Exceptions\UnauthorizedException $e) {
            // Do nothing, we allow unauthenticated users to use this API
        }

        // Defaults for offset and rowcount
        $offset = null;
        $rowcount = \OmegaUp\Controllers\Problem::PAGE_SIZE;

        if (is_null($r['page'])) {
            $offset = is_null($r['offset']) ? 0 : intval($r['offset']);
        }
        if (!is_null($r['rowcount'])) {
            $rowcount = intval($r['rowcount']);
        }

        [
            'sortOrder' => $sortOrder,
            'page' => $page,
            'orderBy' => $orderBy,
            'language' => $language,
            'tags' => $tags,
            'keyword' => $keyword,
            'requireAllTags' => $requireAllTags,
            'programmingLanguages' => $programmingLanguages,
            'difficultyRange' => $difficultyRange,
            'minVisibility' => $minVisibility,
        ] = self::validateListParams($r);

        return self::getList(
            $page ?: 1,
            $language ?: 'all',
            $orderBy ?: 'problem_id',
            $sortOrder ?: 'desc',
            $offset,
            $rowcount,
            $tags,
            $keyword,
            $requireAllTags,
            $programmingLanguages,
            $minVisibility,
            $difficultyRange,
            $r->identity,
            $r->user
        );
    }

    /**
     * @param list<string> $tags
     * @param array{0: int, 1: int}|null $difficultyRange
     * @param list<string> $programmingLanguages
     * @return array{results: list<ProblemListItem>, total: int}
     */
    private static function getList(
        int $page,
        string $language,
        string $orderBy,
        string $sortOrder,
        ?int $offset,
        int $rowcount,
        array $tags,
        string $keyword,
        bool $requireAllTags,
        array $programmingLanguages,
        int $minVisibility,
        ?array $difficultyRange,
        ?\OmegaUp\DAO\VO\Identities $identity,
        ?\OmegaUp\DAO\VO\Users $user
    ) {
        $authorIdentityId = null;
        $authorUserId = null;
        // There are basically three types of users:
        // - Non-logged in users: Anonymous
        // - Logged in users with normal permissions: Normal
        // - Logged in users with administrative rights: Admin
        $identityType = IDENTITY_ANONYMOUS;
        if (!is_null($identity)) {
            $authorIdentityId = intval($identity->identity_id);
            if (!is_null($user)) {
                $authorUserId = intval($user->user_id);
            }

            if (
                \OmegaUp\Authorization::isSystemAdmin($identity) ||
                \OmegaUp\Authorization::hasRole(
                    $identity,
                    \OmegaUp\Authorization::SYSTEM_ACL,
                    \OmegaUp\Authorization::REVIEWER_ROLE
                )
            ) {
                $identityType = IDENTITY_ADMIN;
            } else {
                $identityType = IDENTITY_NORMAL;
            }
        }

        if (is_null($offset)) {
            $offset = ($page - 1) * $rowcount;
        }

        [
            'problems' => $problems,
            'count' => $count,
        ] = \OmegaUp\DAO\Problems::byIdentityType(
            $identityType,
            $language,
            $orderBy,
            $sortOrder,
            $offset,
            $rowcount,
            $keyword,
            $authorIdentityId,
            $authorUserId,
            $tags,
            $minVisibility,
            $requireAllTags,
            $programmingLanguages,
            $difficultyRange
        );
        return [
            'total' => $count,
            'results' => $problems,
        ];
    }

    /**
     * Returns a list of problems where current user has admin rights (or is
     * the owner).
     *
     * @return array{pagerItems: list<PageItem>, problems: list<ProblemListItem>}
     *
     * @omegaup-request-param int $page
     * @omegaup-request-param int $page_size
     */
    public static function apiAdminList(\OmegaUp\Request $r): array {
        $r->ensureIdentity();

        $r->ensureOptionalInt('page');
        $r->ensureOptionalInt('page_size');

        $page = (isset($r['page']) ? intval($r['page']) : 1);
        $pageSize = (isset(
            $r['page_size']
        ) ? intval(
            $r['page_size']
        ) : \OmegaUp\Controllers\Problem::PAGE_SIZE);

        if (\OmegaUp\Authorization::isSystemAdmin($r->identity)) {
            [
                'problems' => $problems,
                'count' => $count,
            ] = \OmegaUp\DAO\Problems::getAllWithCount(
                $page,
                $pageSize
            );
        } else {
            [
                'problems' => $problems,
                'count' => $count,
            ] = \OmegaUp\DAO\Problems::getAllProblemsAdminedByIdentity(
                $r->identity->identity_id,
                $page,
                $pageSize
            );
        }

        $addedProblems = [];

        $hiddenTags = \OmegaUp\DAO\Users::getHideTags(
            $r->identity->identity_id
        );
        foreach ($problems as $problem) {
            /** @var ProblemListItem */
            $problemArray = $problem->asFilteredArray([
                'alias',
                'difficulty',
                'difficulty_histogram',
                'points',
                'quality',
                'quality_histogram',
                'ratio',
                'score',
                'tags',
                'title',
                'visibility',
                'quality_seal',
            ]);
            $problemArray['tags'] = $hiddenTags ? []  : \OmegaUp\DAO\Problems::getTagsForProblem(
                $problem,
                /*$public=*/false,
                $problem->allow_user_add_tags
            );
            $addedProblems[] = $problemArray;
        }

        $pagerItems = \OmegaUp\Pager::paginate(
            $count,
            $pageSize,
            $page ?: 1,
            5,
            []
        );

        return [
            'problems' => $addedProblems,
            'pagerItems' => $pagerItems,
        ];
    }

    /**
     * Gets a list of problems where current user is the owner
     *
     * @return array{pagerItems: list<PageItem>, problems: list<ProblemListItem>}
     *
     * @omegaup-request-param mixed $offset
     * @omegaup-request-param int $page
     * @omegaup-request-param int $page_size
     * @omegaup-request-param mixed $rowcount
     */
    public static function apiMyList(\OmegaUp\Request $r): array {
        $r->ensureMainUserIdentity();

        // Defaults for offset and rowcount
        $offset = null;
        $pageSize = \OmegaUp\Controllers\Problem::PAGE_SIZE;

        if (is_null($r['page'])) {
            $offset = is_null($r['offset']) ? 0 : intval($r['offset']);
        }
        if (!is_null($r['rowcount'])) {
            $pageSize = intval($r['rowcount']);
        }

        $r->ensureOptionalInt('page');
        $r->ensureOptionalInt('page_size');

        $page = isset($r['page']) ? intval($r['page']) : 1;

        [
            'problems' => $problems,
            'count' => $count,
        ] = \OmegaUp\DAO\Problems::getAllProblemsOwnedByUser(
            $r->user->user_id,
            $page,
            $pageSize
        );

        $addedProblems = [];

        $hiddenTags = \OmegaUp\DAO\Users::getHideTags(
            $r->identity->identity_id
        );
        foreach ($problems as $problem) {
            /** @var ProblemListItem */
            $problemArray = $problem->asFilteredArray([
                'alias',
                'difficulty',
                'difficulty_histogram',
                'points',
                'quality',
                'quality_histogram',
                'ratio',
                'score',
                'tags',
                'title',
                'visibility',
                'quality_seal',
            ]);
            $problemArray['tags'] = $hiddenTags ? [] : \OmegaUp\DAO\Problems::getTagsForProblem(
                $problem,
                /*$public=*/false,
                $problem->allow_user_add_tags
            );
            $addedProblems[] = $problemArray;
        }

        $pagerItems = \OmegaUp\Pager::paginate(
            $count,
            $pageSize,
            $page ?: 1,
            5,
            []
        );

        return [
            'problems' => $addedProblems,
            'pagerItems' => $pagerItems,
        ];
    }

    /**
     * Returns the best score for a problem
     *
     * @return array{score: float}
     *
     * @omegaup-request-param mixed $contest_alias
     * @omegaup-request-param mixed $problem_alias
     * @omegaup-request-param mixed $problemset_id
     * @omegaup-request-param mixed $statement_type
     * @omegaup-request-param mixed $username
     */
    public static function apiBestScore(\OmegaUp\Request $r) {
        $r->ensureIdentity();
        \OmegaUp\Validators::validateValidAlias(
            $r['problem_alias'],
            'problem_alias'
        );

        // Uses same params as apiDetails, except for lang, which is optional
        $problem = self::validateDetails(
            $r->identity,
            !is_null($r['contest_alias']) ? strval($r['contest_alias']) : null,
            $r['problem_alias'],
            !is_null($r['statement_type']) ? strval($r['statement_type']) : '',
            !is_null($r['problemset_id']) ? intval($r['problemset_id']) : null
        );

        // If username is set in the request, we use that identity as target.
        // else, we query using current_user
        $identity = self::resolveTargetIdentity($r);

        if (is_null($problem['problem'])) {
            throw new \OmegaUp\Exceptions\NotFoundException('problemNotFound');
        }

        return [
            'score' => self::bestScore(
                $problem['problem'],
                !is_null(
                    $r['problemset_id']
                ) ? intval(
                    $r['problemset_id']
                ) : $r['problemset_id'],
                strval($r['contest_alias']),
                $r->identity->identity_id,
                $identity
            ),
        ];
    }

    /**
     * Returns the best score of a problem.
     * If problemset is set, will only look for
     * runs inside the contest.
     *
     * Authentication is expected to be performed earlier.
     * @return float
     */
    private static function bestScore(
        \OmegaUp\DAO\VO\Problems $problem,
        ?int $problemsetId,
        ?string $contestAlias,
        int $currentLoggedIdentityId,
        ?\OmegaUp\DAO\VO\Identities $identity = null
    ): float {
        $currentIdentityId = (is_null(
            $identity
        ) ? $currentLoggedIdentityId : $identity->identity_id);

        $score = 0.0;
        // Add best score info
        $problemset = self::validateProblemset(
            $problem,
            $problemsetId,
            $contestAlias
        );

        if (is_null($problemset)) {
            $score = floatval(\OmegaUp\DAO\Runs::getBestProblemScore(
                intval($problem->problem_id),
                intval($currentIdentityId)
            ));
        } else {
            $score = floatval(\OmegaUp\DAO\Runs::getBestProblemScoreInProblemset(
                intval($problemset['problemset']->problemset_id),
                intval($problem->problem_id),
                intval($currentIdentityId)
            ));
        }
        return round($score, 2);
    }

    /**
     * Save language data for a problem.
     *
     * @return void
     */
    private static function updateLanguages(\OmegaUp\DAO\VO\Problems $problem): void {
        if (is_null($problem->alias)) {
            throw new \OmegaUp\Exceptions\NotFoundException('problemNotFound');
        }
        $problemArtifacts = new \OmegaUp\ProblemArtifacts($problem->alias);
        try {
            \OmegaUp\DAO\DAO::transBegin();

            // Removing existing data
            $deletedLanguages = \OmegaUp\DAO\ProblemsLanguages::deleteProblemLanguages(new \OmegaUp\DAO\VO\ProblemsLanguages([
                'problem_id' => $problem->problem_id,
            ]));

            foreach (\OmegaUp\DAO\Languages::getAll() as $lang) {
                if (
                    !$problemArtifacts->exists(
                        "statements/{$lang->name}.markdown"
                    )
                ) {
                    continue;
                }
                \OmegaUp\DAO\ProblemsLanguages::create(new \OmegaUp\DAO\VO\ProblemsLanguages([
                    'problem_id' => $problem->problem_id,
                    'language_id' => $lang->language_id,
                ]));
            }
            \OmegaUp\DAO\DAO::transEnd();
        } catch (\OmegaUp\Exceptions\ApiException $e) {
            // Operation failed in something we know it could fail, rollback transaction
            \OmegaUp\DAO\DAO::transRollback();
            throw $e;
        }
    }

    /**
     * Gets a Problem settings object with default values.
     *
     * @return array{limits: LimitsSettings, validator: array{name: string, tolerance: float}} The Problem settings object.
     */
    private static function getDefaultProblemSettings(): array {
        return [
            'limits' => [
                'ExtraWallTime' => '0s',
                'MemoryLimit' => '64MiB',
                'OutputLimit' => '10240KiB',
                'OverallWallTimeLimit' => '30s',
                'TimeLimit' => '1s',
            ],
            'validator' => [
                'name' => \OmegaUp\ProblemParams::VALIDATOR_TOKEN,
                'tolerance' => 1e-9,
            ],
        ];
    }

    /**
     * Updates the Problem's settings with the values from the request.
     *
     * @param array{limits: LimitsSettings, validator: array{name: string, tolerance?: float, custom_validator?: array{source: string, language: string, limits?: LimitsSettings}}} $problemSettings the original problem settings.
     * @param \OmegaUp\ProblemParams $params the params
     * @psalm-suppress ReferenceConstraintViolation for some reason, psalm cannot correctly infer the type for $problemSettings['validator']['limit']
     */
    private static function updateProblemSettings(
        array &$problemSettings,
        \OmegaUp\ProblemParams $params
    ): void {
        if (!is_null($params->extraWallTime)) {
            $problemSettings['limits']['ExtraWallTime'] = "{$params->extraWallTime}ms";
        }
        if (!is_null($params->memoryLimit)) {
            $problemSettings['limits']['MemoryLimit'] = "{$params->memoryLimit}KiB";
        }
        if (!is_null($params->outputLimit)) {
            $problemSettings['limits']['OutputLimit'] = "{$params->outputLimit}";
        }
        if (!is_null($params->memoryLimit)) {
            $problemSettings['limits']['OverallWallTimeLimit'] = "{$params->overallWallTimeLimit}ms";
        }
        if (!is_null($params->timeLimit)) {
            $problemSettings['limits']['TimeLimit'] = "{$params->timeLimit}ms";
        }
        if (!is_null($params->validator)) {
            $problemSettings['validator']['name'] = "{$params->validator}";
        }
        if ($problemSettings['validator']['name'] === 'custom') {
            if (empty($problemSettings['validator']['custom_validator'])) {
                $problemSettings['validator']['custom_validator'] = [];
            }
            if (
                empty(
                    $problemSettings['validator']['custom_validator']['limits']
                )
            ) {
                $problemSettings['validator']['custom_validator']['limits'] = [
                    'ExtraWallTime' => '0s',
                    'MemoryLimit' => '256MiB',
                    'OutputLimit' => '10KiB',
                    'OverallWallTimeLimit' => '5s',
                    'TimeLimit' => '30s',
                ];
            }
            $problemSettings['validator']['custom_validator']['limits']['TimeLimit'] = "{$params->validatorTimeLimit}ms";
        } else {
            if (!empty($problemSettings['validator']['custom_validator'])) {
                unset($problemSettings['validator']['custom_validator']);
            }
        }
    }

    /**
     * @return array{smartyProperties: array{payload: ProblemsMineInfoPayload, title: string}, entrypoint: string}
     */
    public static function getProblemsMineInfoForSmarty(\OmegaUp\Request $r): array {
        $r->ensureMainUserIdentity();

        $privateProblemsAlert = false;
        {
            $scopedSession = \OmegaUp\Controllers\Session::getSessionManagerInstance()->sessionStart();
            $privateProblemsAlert = (
                !isset($_SESSION['private_problems_alert']) &&
                \OmegaUp\DAO\Problems::getPrivateCount($r->user) > 0
            );
        if ($privateProblemsAlert) {
            $_SESSION['private_problems_alert'] = true;
        }
        }
        return [
            'smartyProperties' => [
                'payload' => [
                    'isSysadmin' => \OmegaUp\Authorization::isSystemAdmin(
                        $r->identity
                    ),
                    'privateProblemsAlert' => $privateProblemsAlert,
                ],
                'title' => 'omegaupTitleMyProblemsList',
            ],
            'entrypoint' => 'problem_mine',
        ];
    }

    /**
     * @return array{smartyProperties: array{input_limit: string, karel_problem: bool, memory_limit: string, overall_wall_time_limit: string, payload: ProblemDetailsPayload, points: float, problem_admin: bool, problem_alias: string, problemsetter: array{creation_date: \OmegaUp\Timestamp|null, name: string, username: string}|null, quality_payload: array{can_nominate_problem?: bool, dismissed: bool, dismissedBeforeAC?: bool, language?: string, nominated: bool, nominatedBeforeAC?: bool, problem_alias?: string, solved: bool, tried: bool}, nomination_payload: array{problem_alias: string, reviewer: bool, already_reviewed: bool}, solvers: list<array{language: string, memory: float, runtime: float, time: \OmegaUp\Timestamp, username: string}>, source: null|string, time_limit: string, title: string, quality_seal: bool, visibility: int}, template: string}
     *
     * @omegaup-request-param mixed $contest_alias
     * @omegaup-request-param mixed $lang
     * @omegaup-request-param bool|null $prevent_problemset_open
     * @omegaup-request-param mixed $problem_alias
     * @omegaup-request-param mixed $problemset_id
     * @omegaup-request-param mixed $statement_type
     */
    public static function getProblemDetailsForSmarty(
        \OmegaUp\Request $r
    ): array {
        try {
            $r->ensureIdentity();
        } catch (\OmegaUp\Exceptions\UnauthorizedException $e) {
            // Do nothing. Not logged user can access here
            $r->identity = null;
        }
        $preventProblemsetOpen = $r->ensureOptionalBool(
            'prevent_problemset_open'
        ) ?? false;
        \OmegaUp\Validators::validateOptionalStringNonEmpty(
            $r['contest_alias'],
            'contest_alias'
        );
        \OmegaUp\Validators::validateValidAlias(
            $r['problem_alias'],
            'problem_alias'
        );
        [
            'problem' => $problem,
            'problemset' => $problemset,
        ] = self::getValidProblemAndProblemset(
            $r->identity,
            !is_null($r['contest_alias']) ? strval($r['contest_alias']) : null,
            $r['problem_alias'],
            !is_null($r['statement_type']) ? strval($r['statement_type']) : '',
            !is_null($r['problemset_id']) ? intval($r['problemset_id']) : null
        );
        if (is_null($problem)) {
            throw new \OmegaUp\Exceptions\NotFoundException('problemNotFound');
        }

        // Get problem details from API
        $details = self::getProblemDetails(
            $r->identity,
            $problem,
            $problemset,
            \OmegaUp\Controllers\Identity::getPreferredLanguage($r->identity),
            /*showSolvers=*/true,
            $preventProblemsetOpen,
            $r['contest_alias']
        );
        if (is_null($details)) {
            throw new \OmegaUp\Exceptions\NotFoundException('problemNotFound');
        }

        $memoryLimit = intval(
            $details['settings']['limits']['MemoryLimit']
        ) / 1024 / 1024;
        $result = [
            'problem_alias' => $details['alias'],
            'visibility' => $details['visibility'],
            'quality_seal' => $details['quality_seal'],
            'source' => (
                isset($details['source']) ?
                strval($details['source']) :
                null
            ),
            'problemsetter' => $details['problemsetter'] ?? null,
            'title' => $details['title'],
            'points' => $details['points'],
            'time_limit' => $details['settings']['limits']['TimeLimit'],
            'overall_wall_time_limit' => $details['settings']['limits']['OverallWallTimeLimit'],
            'memory_limit' => "{$memoryLimit} MiB",
            'input_limit' => ($details['input_limit'] / 1024) . ' KiB',
            'solvers' => isset($details['solvers']) ? $details['solvers'] : [],
            'quality_payload' => [
                'solved' => false,
                'tried' => false,
                'nominated' => false,
                'dismissed' => false,
            ],
            'nomination_payload' => [
                'problem_alias' => $details['alias'],
                'reviewer' => false,
                'already_reviewed' => false,
            ],
            'karel_problem' => count(array_intersect(
                $details['languages'],
                ['kp', 'kj']
            )) == 2,
            'problem_admin' => false,
        ];
        if (
            isset($details['settings']['cases']) &&
            isset($details['settings']['cases']['sample']) &&
            isset($details['settings']['cases']['sample']['in'])
        ) {
            $result['sample_input'] = strval(
                $details['settings']['cases']['sample']['in']
            );
        }
        $details['histogram'] = [
            'difficulty_histogram' => $problem->difficulty_histogram,
            'quality_histogram' => $problem->quality_histogram,
            'quality' => floatval($problem->quality),
            'difficulty' => floatval($problem->difficulty),
        ];
        $details['user'] = ['logged_in' => false, 'admin' => false, 'reviewer' => false];
        $result['payload'] = $details;

        if (
            is_null($r->identity)
            || is_null($r->identity->user_id)
            || is_null($problem->problem_id)
        ) {
            return [
                'smartyProperties' => $result,
                'template' => 'arena.problem.tpl',
            ];
        }
        $nominationStatus = \OmegaUp\DAO\QualityNominations::getNominationStatusForProblem(
            $problem->problem_id,
            $r->identity->user_id
        );
        $isProblemAdmin = \OmegaUp\Authorization::isProblemAdmin(
            $r->identity,
            $problem
        );
        $isQualityReviewer = \OmegaUp\Authorization::isQualityReviewer(
            $r->identity
        );

        $result['nomination_payload']['reviewer'] = $isQualityReviewer;
        $result['nomination_payload']['already_reviewed'] = \OmegaUp\DAO\QualityNominations::reviewerHasQualityTagNominatedProblem(
            $r->identity,
            $problem
        );

        $nominationStatus['tried'] = false;
        $nominationStatus['solved'] = false;

        foreach ($details['runs'] ?? [] as $run) {
            if ($run['verdict'] === 'AC') {
                $nominationStatus['solved'] = true;
                break;
            } elseif ($run['verdict'] !== 'JE' && $run['verdict'] !== 'VE' && $run['verdict'] !== 'CE') {
                $nominationStatus['tried'] = true;
            }
        }
        $nominationStatus['problem_alias'] = $details['alias'];
        $nominationStatus['language'] = $details['statement']['language'];
        $nominationStatus['can_nominate_problem'] = !is_null($r->user);
        $user = [
            'logged_in' => true,
            'admin' => $isProblemAdmin,
            'reviewer' => $isQualityReviewer,
        ];
        $result['quality_payload'] = $nominationStatus;
        $result['problem_admin'] = $isProblemAdmin;
        $result['payload']['user'] = $user;
        $result['payload']['shouldShowFirstAssociatedIdentityRunWarning'] =
            !is_null($r->user) && !\OmegaUp\Controllers\User::isMainIdentity(
                $r->user,
                $r->identity
            ) && \OmegaUp\DAO\Problemsets::shouldShowFirstAssociatedIdentityRunWarning(
                $r->user
            );
        $result['payload']['solution_status'] = self::getProblemSolutionStatus(
            $problem,
            $r->identity
        );
        return [
            'smartyProperties' => $result,
            'template' => 'arena.problem.tpl',
        ];
    }

    /**
     * @return array{smartyProperties: array{LOAD_MATHJAX: bool, payload: ProblemDetailsv2Payload, title: string}, entrypoint: string}
     *
     * @omegaup-request-param mixed $contest_alias
     * @omegaup-request-param mixed $lang
     * @omegaup-request-param bool|null $prevent_problemset_open
     * @omegaup-request-param mixed $problem_alias
     * @omegaup-request-param mixed $problemset_id
     * @omegaup-request-param mixed $statement_type
     */
    public static function getProblemDetailsForSmartyV2(
        \OmegaUp\Request $r
    ): array {
        try {
            $r->ensureIdentity();
        } catch (\OmegaUp\Exceptions\UnauthorizedException $e) {
            // Do nothing. Not logged user can access here
            $r->identity = null;
        }
        $preventProblemsetOpen = $r->ensureOptionalBool(
            'prevent_problemset_open'
        ) ?? false;
        \OmegaUp\Validators::validateOptionalStringNonEmpty(
            $r['contest_alias'],
            'contest_alias'
        );
        \OmegaUp\Validators::validateValidAlias(
            $r['problem_alias'],
            'problem_alias'
        );
        [
            'problem' => $problem,
            'problemset' => $problemset,
        ] = self::getValidProblemAndProblemset(
            $r->identity,
            !is_null($r['contest_alias']) ? strval($r['contest_alias']) : null,
            $r['problem_alias'],
            !is_null($r['statement_type']) ? strval($r['statement_type']) : '',
            !is_null($r['problemset_id']) ? intval($r['problemset_id']) : null
        );
        if (is_null($problem)) {
            throw new \OmegaUp\Exceptions\NotFoundException('problemNotFound');
        }

        // Get problem details from API
        $details = self::getProblemDetails(
            $r->identity,
            $problem,
            $problemset,
            \OmegaUp\Controllers\Identity::getPreferredLanguage($r->identity),
            /*showSolvers=*/true,
            $preventProblemsetOpen,
            $r['contest_alias']
        );
        if (is_null($details)) {
            throw new \OmegaUp\Exceptions\NotFoundException('problemNotFound');
        }

        $sampleInput = null;
        if (
            isset($details['settings']['cases']) &&
            isset($details['settings']['cases']['sample']) &&
            isset($details['settings']['cases']['sample']['in'])
        ) {
            $sampleInput = strval(
                $details['settings']['cases']['sample']['in']
            );
        }

        $response = [
            'smartyProperties' => [
                'LOAD_MATHJAX' => true,
                'payload' => [
                    'problem' => [
                        'alias' => $details['alias'],
                        'karel_problem' => count(
                            array_intersect(
                                $details['languages'],
                                ['kp', 'kj']
                            )
                        ) === 2,
                        'limits' => [
                            'input_limit' => (
                                $details['input_limit'] / 1024
                            ) . ' KiB',
                            'memory_limit' => (
                                intval(
                                    $details['settings']['limits']['MemoryLimit']
                                ) / 1024 / 1024
                            ) . ' MiB',
                            'overall_wall_time_limit' => $details['settings']['limits']['OverallWallTimeLimit'],
                            'time_limit' => $details['settings']['limits']['TimeLimit'],
                        ],
                        'points' => $details['points'],
                        'problemsetter' => $details['problemsetter'] ?? null,
                        'quality_seal' => $details['quality_seal'],
                        'sample_input' => $sampleInput,
                        'settings' => $details['settings'],
                        'statement' => $details['statement'],
                        'source' => (
                            isset($details['source']) ?
                            strval($details['source']) :
                            null
                        ),
                        'title' => $details['title'],
                        'visibility' => $details['visibility'],
                    ],
                    'user' => [
                        'loggedIn' => false,
                        'admin' => false,
                        'reviewer' => false,
                    ],
                ],
                'title' => 'omegaupTitleProblem',
            ],
            'entrypoint' => 'problem_details',
        ];

        if (
            is_null($r->identity)
            || is_null($r->identity->user_id)
            || is_null($problem->problem_id)
        ) {
            return $response;
        }

        $isAdmin = \OmegaUp\Authorization::isProblemAdmin(
            $r->identity,
            $problem
        );

        $isQualityReviewer = \OmegaUp\Authorization::isQualityReviewer(
            $r->identity
        );

        $response['smartyProperties']['payload']['user'] = [
            'loggedIn' => true,
            'admin' => $isAdmin,
            'reviewer' => $isQualityReviewer,
        ];

        $nominationStatus = \OmegaUp\DAO\QualityNominations::getNominationStatusForProblem(
            $problem->problem_id,
            $r->identity->user_id
        );

        $nominationPayload = [
            'alreadyReviewed' => \OmegaUp\DAO\QualityNominations::reviewerHasQualityTagNominatedProblem(
                $r->identity,
                $problem
            ),
            'dismissed' => $nominationStatus['dismissed'],
            'dismissedBeforeAC' => $nominationStatus['dismissedBeforeAC'],
            'nominated' => $nominationStatus['nominated'],
            'nominatedBeforeAC' => $nominationStatus['nominatedBeforeAC'],
            'solved' => false,
            'tried' => false,
        ];

        foreach ($details['runs'] ?? [] as $run) {
            if ($run['verdict'] === 'AC') {
                $nominationPayload['solved'] = true;
                break;
            } elseif ($run['verdict'] !== 'JE' && $run['verdict'] !== 'VE' && $run['verdict'] !== 'CE') {
                $nominationPayload['tried'] = true;
            }
        }

        $response['smartyProperties']['payload']['nominationStatus'] = $nominationPayload;

        return $response;
    }

    /**
     * @omegaup-request-param mixed $difficulty_range
     * @omegaup-request-param mixed $language
     * @omegaup-request-param mixed $max_difficulty
     * @omegaup-request-param mixed $min_difficulty
     * @omegaup-request-param mixed $min_visibility
     * @omegaup-request-param mixed $sort_order
     * @omegaup-request-param mixed $offset
     * @omegaup-request-param mixed $only_karel
     * @omegaup-request-param mixed $order_by
     * @omegaup-request-param mixed $page
     * @omegaup-request-param mixed $programming_languages
     * @omegaup-request-param mixed $query
     * @omegaup-request-param mixed $require_all_tags
     * @omegaup-request-param mixed $rowcount
     * @omegaup-request-param mixed $some_tags
     *
     * @return array{smartyProperties: array{payload: ProblemListPayload, title: string}, entrypoint: string}
     */
    public static function getProblemListForSmarty(
        \OmegaUp\Request $r
    ): array {
        // Authenticate request
        try {
            $r->ensureIdentity();
        } catch (\OmegaUp\Exceptions\UnauthorizedException $e) {
            // Do nothing, we allow unauthenticated users to use this API
            $r->identity = null;
        }

        // Defaults for offset and pageSize
        $offset = null;
        $pageSize = \OmegaUp\Controllers\Problem::PAGE_SIZE;

        if (is_null($r['page'])) {
            $offset = is_null($r['offset']) ? 0 : intval($r['offset']);
        }
        if (!is_null($r['rowcount'])) {
            $pageSize = intval($r['rowcount']);
        }

        [
            'sortOrder' => $sortOrder,
            'page' => $page,
            'orderBy' => $orderBy,
            'language' => $language,
            'tags' => $tags,
            'keyword' => $keyword,
            'requireAllTags' => $requireAllTags,
            'programmingLanguages' => $programmingLanguages,
            'difficultyRange' => $difficultyRange,
            'minVisibility' => $minVisibility,
        ] = self::validateListParams($r);

        $response = self::getList(
            $page ?: 1,
            $language ?: 'all',
            $orderBy ?: 'problem_id',
            $sortOrder ?: 'desc',
            $offset,
            $pageSize,
            $tags,
            $keyword,
            $requireAllTags,
            $programmingLanguages,
            $minVisibility,
            $difficultyRange,
            $r->identity,
            $r->user
        );

        $params = [
            'query' => $keyword,
            'language' => $language,
            'order_by' => $orderBy,
            'sort_order' => $sortOrder,
            'tag' => $tags
        ];

        $pagerItems = \OmegaUp\Pager::paginateWithUrl(
            $response['total'],
            $pageSize,
            $page ?: 1,
            '/problem/list/',
            5,
            $params
        );

        $tagData = [];
        $allTags = self::getAllTagsFromCache();

        foreach ($allTags as $tag) {
            $tagData[] = ['name' => $tag->name];
        }

        return [
            'smartyProperties' => [
                'payload' => [
                    'problems' => $response['results'],
                    'loggedIn' => !is_null($r->identity),
                    'currentTags' => $tags,
                    'pagerItems' => $pagerItems,
                    'keyword' => $keyword,
                    'mode' => $sortOrder,
                    'column' => $orderBy,
                    'language' => $language,
                    'languages' => array_merge(
                        ['all'],
                        \OmegaUp\Controllers\Problem::VALID_LANGUAGES
                    ),
                    'modes' => \OmegaUp\Controllers\Problem::VALID_SORTING_MODES,
                    'columns' => \OmegaUp\Controllers\Problem::VALID_SORTING_COLUMNS,
                    'tags' => $tags,
                    'tagData' => $tagData,
                ],
                'title' => 'omegaupTitleProblems',
            ],
            'entrypoint' => 'problem_list',
        ];
    }

    /**
     * @return list<\OmegaUp\DAO\VO\Tags>
     */
    private static function getAllTagsFromCache() {
        return \OmegaUp\Cache::getFromCacheOrSet(
            \OmegaUp\Cache::TAGS_LIST,
            'all',
            /** @return list<\OmegaUp\DAO\VO\Tags> */
            function () {
                return \OmegaUp\DAO\Tags::getAll();
            },
            APC_USER_CACHE_SESSION_TIMEOUT
        );
    }

    /**
     * @return array{validLanguages: array<string, string>, validatorTypes: array<string, null|string>, visibilityStatuses: array<string, int>}
     */
    public static function getCommonPayloadForSmarty(): array {
        $validatorTypes = [
            \OmegaUp\ProblemParams::VALIDATOR_TOKEN_CASELESS => \OmegaUp\Translations::getInstance()->get(
                'problemEditFormTokenCaseless'
            ),
            \OmegaUp\ProblemParams::VALIDATOR_TOKEN_NUMERIC => \OmegaUp\Translations::getInstance()->get(
                'problemEditFormNumericTokensWithTolerance'
            ),
            \OmegaUp\ProblemParams::VALIDATOR_TOKEN => \OmegaUp\Translations::getInstance()->get(
                'problemEditFormTokenByToken'
            ),
            \OmegaUp\ProblemParams::VALIDATOR_LITERAL => \OmegaUp\Translations::getInstance()->get(
                'problemEditFormLiteral'
            ),
            \OmegaUp\ProblemParams::VALIDATOR_CUSTOM => \OmegaUp\Translations::getInstance()->get(
                'problemEditFormCustom'
            ),
        ];
        $sortedLanguages = \OmegaUp\Controllers\Run::DEFAULT_LANGUAGES;
        sort($sortedLanguages);
        $validLanguages = [
            join(
                ',',
                $sortedLanguages
            ) => 'C, C++, C++11, C#, Haskell, Java, Pascal, Python, Ruby, Lua',
            'kj,kp' => 'Karel',
            'cat' => \OmegaUp\Translations::getInstance()->get(
                'wordsJustOutput'
            ),
            '' => \OmegaUp\Translations::getInstance()->get(
                'wordsNoSubmissions'
            ),
        ];
        $visibilityStatuses = [
            'deleted' => \OmegaUp\ProblemParams::VISIBILITY_DELETED,
            'privateBanned' => \OmegaUp\ProblemParams::VISIBILITY_PRIVATE_BANNED,
            'publicBanned' => \OmegaUp\ProblemParams::VISIBILITY_PUBLIC_BANNED,
            'privateWarning' => \OmegaUp\ProblemParams::VISIBILITY_PRIVATE_WARNING,
            'private' => \OmegaUp\ProblemParams::VISIBILITY_PRIVATE,
            'publicWarning' => \OmegaUp\ProblemParams::VISIBILITY_PUBLIC_WARNING,
            'public' => \OmegaUp\ProblemParams::VISIBILITY_PUBLIC,
            'promoted' => \OmegaUp\ProblemParams::VISIBILITY_PROMOTED,
        ];
        return [
          'validatorTypes' => $validatorTypes,
          'validLanguages' => $validLanguages,
          'visibilityStatuses' => $visibilityStatuses,
        ];
    }

    /**
<<<<<<< HEAD
     * @return array{smartyProperties: array{payload: ProblemEditPayload}, entrypoint: string}
=======
     * @return array{smartyProperties: array{IS_UPDATE: true, LOAD_MATHJAX: true, STATUS_ERROR?: string, STATUS_SUCCESS: null|string, payload: ProblemEditPayload, problemAdminsPayload: ProblemAdminsPayload, problemEditPayload: ProblemEditTransitionalPayload, problemMarkdownPayload: ProblemMarkdownPayload, problemTagsPayload: ProblemTagsPayload, title: string}, template: string}
>>>>>>> 8cfef48d
     *
     * @omegaup-request-param string $contents
     * @omegaup-request-param string $directory
     * @omegaup-request-param bool|null $email_clarifications
     * @omegaup-request-param bool $allow_user_add_tags
     * @omegaup-request-param mixed $extra_wall_time
     * @omegaup-request-param mixed $input_limit
     * @omegaup-request-param mixed $lang
     * @omegaup-request-param mixed $languages
     * @omegaup-request-param mixed $memory_limit
     * @omegaup-request-param mixed $message
     * @omegaup-request-param mixed $output_limit
     * @omegaup-request-param mixed $overall_wall_time_limit
     * @omegaup-request-param mixed $problem
     * @omegaup-request-param mixed $problem_alias
     * @omegaup-request-param mixed $redirect
     * @omegaup-request-param mixed $request
     * @omegaup-request-param mixed $selected_tags
     * @omegaup-request-param string $show_diff
     * @omegaup-request-param mixed $source
     * @omegaup-request-param mixed $time_limit
     * @omegaup-request-param mixed $title
     * @omegaup-request-param mixed $update_published
     * @omegaup-request-param mixed $validator
     * @omegaup-request-param mixed $validator_time_limit
     * @omegaup-request-param mixed $visibility
     * @omegaup-request-param string $contents
     *
     */
    public static function getProblemEditDetailsForSmarty(
        \OmegaUp\Request $r
    ): array {
        $r->ensureMainUserIdentity();
        // HACK to prevent fails in validateCreateOrUpdate
        $r['problem_alias'] = strval($r['problem']);
        \OmegaUp\Validators::validateValidAlias(
            $r['problem_alias'],
            'problem_alias'
        );

        $problemParams = self::convertRequestToProblemParams(
            $r,
            /*$isRequired=*/ false
        );
        $problem = \OmegaUp\DAO\Problems::getByAlias($r['problem_alias']);
        if (is_null($problem) || is_null($problem->alias)) {
            throw new \OmegaUp\Exceptions\NotFoundException(
                'problemNotFound'
            );
        }

        $tags = [];
        $selectedTags = [];
        $allTags = self::getAllTagsFromCache();
        // TODO: Change this list when the final list be defined
        $filteredTags = array_slice($allTags, 0, 100);
        $tagnames = array_column($filteredTags, 'name');

        $problemSelectedTags = \OmegaUp\DAO\ProblemsTags::getProblemTags(
            $problem,
            !\OmegaUp\Authorization::canEditProblem($r->identity, $problem)
        );
        foreach ($problemSelectedTags as $selectedTag) {
            $key = array_search($selectedTag['name'], $tagnames);
            unset($filteredTags[$key]);
            $selectedTags[] = [
                'tagname' => $selectedTag['name'],
                'public' => $selectedTag['public'],
            ];
        }
        foreach ($filteredTags as $tag) {
            $tags[] = ['name' => $tag->name];
        }
        $versions = self::getVersions($problem, $r->identity);
        $lang = \OmegaUp\Controllers\Identity::getPreferredLanguage(
            $r->identity,
            $r
        );
        $solution = \OmegaUp\Controllers\Problem::getProblemSolution(
            $problem,
            $problem->commit,
            $lang
        );
        $publishedRevision = null;
        foreach ($versions['log'] as $revision) {
            if ($versions['published'] === $revision['commit']) {
                $publishedRevision = $revision;
                break;
            }
        }
        $admins = \OmegaUp\DAO\UserRoles::getProblemAdmins($problem);
        $groupAdmins = \OmegaUp\DAO\GroupRoles::getProblemAdmins($problem);

        $details = self::getProblemEditDetails($problem, $r->identity);
        $result = [
            'smartyProperties' => [
                'payload' => array_merge(
                    $details,
                    self::getCommonPayloadForSmarty()
                ),
<<<<<<< HEAD
=======
                'IS_UPDATE' => true,
                'LOAD_MATHJAX' => true,
                'STATUS_SUCCESS' => '',
                'problemAdminsPayload' => [
                    'admins' => $admins,
                    'alias' => $problem->alias,
                    'group_admins' => $groupAdmins,
                ],
                'problemTagsPayload' => [
                    'alias' => $problem->alias,
                    'title' => $problem->title,
                    'allowTags' => $problem->allow_user_add_tags,
                    'tags' => $tags,
                    'selectedTags' => $selectedTags,
                ],
                'problemMarkdownPayload' =>  [
                    'statement' => $details['statement'],
                    'alias' => $problem->alias,
                    'title' => $problem->title,
                    'source' => $problem->source,
                ],
                'problemEditPayload' => array_merge(
                    $details,
                    self::getCommonPayloadForSmarty()
                ),
                'title' => 'problemEditEditProblem',
>>>>>>> 8cfef48d
            ],
            'entrypoint' => 'problem_edit',
        ];
        $result['smartyProperties']['payload'] = array_merge(
            [
                'loadMathjax' => true,
                'statusSuccess' => false,
                'admins' => $admins,
                'groupAdmins' => $groupAdmins,
                'tags' => $tags,
                'selectedTags' => $selectedTags,
                'log' => $versions['log'],
                'publishedRevision' => $publishedRevision,
                'solution' => $solution,
            ],
            $result['smartyProperties']['payload']
        );
        if (isset($details['problemsetter'])) {
            $result['smartyProperties']['payload']['problemsetter'] = $details['problemsetter'];
        }
        if (!isset($r['request'])) {
            return $result;
        }

        // Validate commit message.
        \OmegaUp\Validators::validateStringNonEmpty($r['message'], 'message');
        if ($r['request'] === 'submit') {
            try {
                $originalVisibility = $problem->visibility;
                [
                    'problem' => $problem,
                ] = self::updateProblem(
                    $r->identity,
                    $r->user,
                    $problemParams,
                    $r['message'],
                    $problemParams->updatePublished,
                    boolval($r['redirect'])
                );
                $details = self::getProblemEditDetails($problem, $r->identity);
                $result['smartyProperties']['payload'] = array_merge(
                    $details,
                    self::getCommonPayloadForSmarty()
                );
                $result['smartyProperties']['payload'] = array_merge(
                    [
                        'loadMathjax' => true,
                        'statusSuccess' => false,
                        'admins' => $admins,
                        'groupAdmins' => $groupAdmins,
                        'tags' => $tags,
                        'selectedTags' => $selectedTags,
                        'log' => $versions['log'],
                        'publishedRevision' => $publishedRevision,
                        'solution' => $solution,
                    ],
                    $result['smartyProperties']['payload']
                );
            } catch (\OmegaUp\Exceptions\ApiException $e) {
                /** @var array{error?: string} */
                $response = $e->asResponseArray();
                if (empty($response['error'])) {
                    $statusError = '{error}';
                } else {
                    $statusError = $response['error'];
                }
                $result['smartyProperties']['payload']['statusError'] = $statusError;
                return $result;
            }
        } elseif ($r['request'] === 'markdown') {
            \OmegaUp\Validators::validateInEnum(
                $r['directory'],
                'directory',
                ['statements', 'solutions']
            );

            \OmegaUp\Validators::validateStringNonEmpty(
                $r['contents'],
                'contents'
            );
            /** @var mixed $statements */
            $statements = json_decode($r['contents'], /*$assoc=*/true);
            if (!is_array($statements)) {
                throw new \OmegaUp\Exceptions\NotFoundException(
                    'statementNotFound'
                );
            }
            foreach ($statements as $language => $statement) {
                \OmegaUp\Validators::validateInEnum(
                    $language,
                    'lang',
                    \OmegaUp\Controllers\Problem::ISO639_1
                );
                \OmegaUp\Validators::validateStringNonEmpty(
                    $statement,
                    'statement'
                );
                self::updateStatement(
                    $r->identity,
                    $r->user,
                    $problem,
                    strval($r['directory']),
                    $statement,
                    $r['message'],
                    strval($language),
                    $problemParams->updatePublished
                );
            }
            $details = self::getProblemEditDetails($problem, $r->identity);
            $result['smartyProperties']['payload']['statement'] = $details['statement'];
        }
        $result['smartyProperties']['payload']['statusSuccess'] = true;
        return $result;
    }

    /**
     * @return array{alias: string, allowUserAddTags: bool, emailClarifications: bool, extraWallTime: float, inputLimit: int, languages: string, memoryLimit: float, outputLimit: int, overallWallTimeLimit: float, problemsetter?: array{classname: string, creation_date: \OmegaUp\Timestamp|null, name: string, username: string}, source: string, statement: ProblemStatement, timeLimit: float, title: string, validator: string, validatorTimeLimit: float|int, visibility: int}
     */
    private static function getProblemEditDetails(
        \OmegaUp\DAO\VO\Problems $problem,
        \OmegaUp\DAO\VO\Identities $identity
    ) {
        $details = self::getProblemDetails(
            $identity,
            $problem,
            /*$problemset*/null,
            /*$statementLanguage*/'',
            /*$showSolvers*/false,
            /*$preventProblemsetOpen*/false
        );
        if (is_null($details)) {
            throw new \OmegaUp\Exceptions\NotFoundException(
                'problemNotFound'
            );
        }

        sort($details['languages']);
        $limitsSettings = $details['settings']['limits'];
        $validatorSettings = $details['settings']['validator'];

        $result = [
            'title' => $details['title'],
            'alias' => $details['alias'],
            'source' => $details['source'] ?? '',
            'visibility' => $details['visibility'],
            'emailClarifications' => $details['email_clarifications'],
            'allowUserAddTags' => $details['allow_user_add_tags'],
            'validator' => $validatorSettings['name'],
            'languages' => join(',', $details['languages']),
            'extraWallTime' => self::parseDuration(
                $limitsSettings['ExtraWallTime']
            ),
            'overallWallTimeLimit' => self::parseDuration(
                $limitsSettings['OverallWallTimeLimit']
            ),
            'timeLimit' => self::parseDuration($limitsSettings['TimeLimit']),
            'memoryLimit' => intval($limitsSettings['MemoryLimit']) / 1024,
            'inputLimit' => $details['input_limit'],
            'outputLimit' => intval($limitsSettings['OutputLimit']),
            'validatorTimeLimit' => 0,
            'statement' => $details['statement'],
        ];
        if (
            isset($validatorSettings['custom_validator']) &&
            isset($validatorSettings['custom_validator']['limits'])
        ) {
            $result['validatorTimeLimit'] = self::parseDuration(
                strval(
                    $validatorSettings['custom_validator']['limits']['TimeLimit']
                )
            );
        }
        if (isset($details['problemsetter'])) {
            $result['problemsetter'] = $details['problemsetter'];
        }
        return $result;
    }

    /**
     * @omegaup-request-param bool $allow_user_add_tags
     * @omegaup-request-param mixed $alias
     * @omegaup-request-param mixed $email_clarifications
     * @omegaup-request-param mixed $extra_wall_time
     * @omegaup-request-param mixed $input_limit
     * @omegaup-request-param mixed $languages
     * @omegaup-request-param mixed $memory_limit
     * @omegaup-request-param mixed $output_limit
     * @omegaup-request-param mixed $overall_wall_time_limit
     * @omegaup-request-param mixed $problem_alias
     * @omegaup-request-param mixed $request
     * @omegaup-request-param mixed $selected_tags
     * @omegaup-request-param string $show_diff
     * @omegaup-request-param mixed $source
     * @omegaup-request-param mixed $time_limit
     * @omegaup-request-param mixed $title
     * @omegaup-request-param mixed $update_published
     * @omegaup-request-param mixed $validator
     * @omegaup-request-param mixed $validator_time_limit
     * @omegaup-request-param mixed $visibility
     *
     * @return array{smartyProperties: array{payload: ProblemFormPayload}, entrypoint: string}
     */
    public static function getProblemNewForSmarty(
        \OmegaUp\Request $r
    ): array {
        $r->ensureMainUserIdentity();
        $tags = [];
        $selectedTags = null;

        $allTags = self::getAllTagsFromCache();
        // TODO: Change this list when the final list be defined
        $filteredTags = array_slice($allTags, 0, 100);
        foreach ($filteredTags as $tag) {
            $tags[] = ['name' => $tag->name];
        }
        if (isset($r['request']) && ($r['request'] === 'submit')) {
            // HACK to prevent fails in validateCreateOrUpdate
            $r['problem_alias'] = strval($r['alias']);
            $problemParams = null;
            try {
                $problemParams = self::convertRequestToProblemParams($r);
                self::createProblem($r->user, $r->identity, $problemParams);
                header("Location: /problem/{$r['problem_alias']}/edit/");
                die();
            } catch (\OmegaUp\Exceptions\ApiException $e) {
                /** @var array{error?: string} */
                $response = $e->asResponseArray();
                if (empty($response['error'])) {
                    $statusError = '{error}';
                } else {
                    $statusError = $response['error'];
                }
                if (
                    !is_null($problemParams)
                    && !is_null($problemParams->selectedTagsAsJSON)
                ) {
                    /** @var list<array{tagname: string, public: bool}> */
                    $selectedTags = json_decode(
                        $problemParams->selectedTagsAsJSON,
                        /*$assoc=*/true
                    );
                }
                return [
                    'smartyProperties' => [
                        'payload' => array_merge(
                            [
                                'title' => strval($r['title']),
                                'alias' => strval($r['problem_alias']),
                                'emailClarifications' => boolval(
                                    $r['email_clarifications']
                                ),
                                'source' => strval($r['source']),
                                'visibility' => intval($r['visibility']),
                                'statusError' => $statusError,
                                'selectedTags' => $selectedTags,
                                'allowUserAddTags' => true,
                                'timeLimit' => strval($r['time_limit']),
                                'validatorTimeLimit' => strval(
                                    $r['validator_time_limit']
                                ),
                                'overallWallTimeLimit' => strval(
                                    $r['overall_wall_time_limit']
                                ),
                                'extraWallTime' => strval(
                                    $r['extra_wall_time']
                                ),
                                'outputLimit' => strval($r['output_limit']),
                                'inputLimit' => strval($r['input_limit']),
                                'memoryLimit' =>  strval($r['memory_limit']),
                                'languages' => strval($r['languages']),
                                'validator' => strval($r['validator']),
                                'tags' => $tags,
                            ],
                            self::getCommonPayloadForSmarty()
                        ),
                    ],
                    'entrypoint' => 'problem_new',
                ];
            }
        }
        $sortedLanguages = \OmegaUp\Controllers\Run::DEFAULT_LANGUAGES;
        sort($sortedLanguages);

        return [
            'smartyProperties' => [
                'payload' => array_merge(
                    [
                        'title' => '',
                        'alias' => '',
                        'validator' => \OmegaUp\ProblemParams::VALIDATOR_TOKEN,
                        'emailClarifications' => false,
                        'source' => '',
                        'visibility' => 0,
                        'statusError' => '',
                        'selectedTags' => null,
                        'allowUserAddTags' => true,
                        'timeLimit' => 1000,
                        'validatorTimeLimit' => 1000,
                        'overallWallTimeLimit' => 60000,
                        'extraWallTime' => 0,
                        'outputLimit' => 10240,
                        'inputLimit' => 10240,
                        'memoryLimit' => 32768,
                        'languages' => join(
                            ',',
                            $sortedLanguages
                        ),
                        'tags' => $tags,
                    ],
                    self::getCommonPayloadForSmarty()
                ),
            ],
            'entrypoint' => 'problem_new',
        ];
    }

    /**
     * Returns true if the problem's solution exists, otherwise returns false.
     *
     * @param \OmegaUp\DAO\VO\Problems $problem The problem object.
     * @return bool The problem solution status.
     * @throws \OmegaUp\Exceptions\InvalidFilesystemOperationException
     */
    private static function getProblemSolutionExistenceImpl(
        \OmegaUp\DAO\VO\Problems $problem
    ): bool {
        $problemArtifacts = new \OmegaUp\ProblemArtifacts(
            strval(
                $problem->alias
            ),
            $problem->commit
        );
        $existingFiles = $problemArtifacts->lsTree('solutions');
        foreach ($existingFiles as $file) {
            $extension = pathinfo($file['name'], PATHINFO_EXTENSION);
            if ($extension !== 'markdown') {
                continue;
            }

            $lang = pathinfo($file['name'], PATHINFO_FILENAME);
            if (in_array($lang, self::ISO639_1)) {
                return true;
            }
        }
        return false;
    }

    private static function getProblemSolutionExistence(
        \OmegaUp\DAO\VO\Problems $problem
    ): bool {
        return \OmegaUp\Cache::getFromCacheOrSet(
            \OmegaUp\Cache::PROBLEM_SOLUTION_EXISTS,
            "{$problem->alias}-{$problem->commit}",
            function () use ($problem): bool {
                return \OmegaUp\Controllers\Problem::getProblemSolutionExistenceImpl(
                    $problem
                );
            },
            APC_USER_CACHE_PROBLEM_STATEMENT_TIMEOUT
        );
    }

    /**
     * Returns the status for a problem solution.
     *
     * @param \OmegaUp\DAO\VO\Problems $problem
     * @param Identity $user
     * @return string The status for the problem solution.
     */
    public static function getProblemSolutionStatus(
        \OmegaUp\DAO\VO\Problems $problem,
        \OmegaUp\DAO\VO\Identities $identity
    ): string {
        $exists = self::getProblemSolutionExistence($problem);
        if (!$exists) {
            return self::SOLUTION_NOT_FOUND;
        }
        if (
            \OmegaUp\Authorization::canViewProblemSolution(
                $identity,
                $problem
            )
        ) {
            return self::SOLUTION_UNLOCKED;
        }
        return self::SOLUTION_LOCKED;
    }

    /**
     * @return null|array{0: int, 1: int}
     */
    private static function getDifficultyRange(
        ?int $minDifficulty,
        ?int $maxDifficulty
    ) {
        if (
            is_null($minDifficulty) ||
            is_null($maxDifficulty) ||
            $minDifficulty > $maxDifficulty ||
            $minDifficulty < 0 ||
            $minDifficulty > 4 ||
            $maxDifficulty < 0 ||
            $maxDifficulty > 4
        ) {
            return null;
        }
        return [$minDifficulty, $maxDifficulty];
    }

    /**
     * @omegaup-request-param mixed $commit
     * @omegaup-request-param mixed $filename
     * @omegaup-request-param mixed $problem_alias
     */
    public static function apiTemplate(\OmegaUp\Request $r): void {
        \OmegaUp\Validators::validateStringNonEmpty(
            $r['problem_alias'],
            'problem_alias'
        );
        \OmegaUp\Validators::validateStringOfLengthInRange(
            $r['commit'],
            'commit',
            40,
            40
        );
        if (
            preg_match(
                '/^[0-9a-f]{40}$/',
                $r['commit']
            ) !== 1
        ) {
            throw new \OmegaUp\Exceptions\InvalidParameterException(
                'parameterInvalid',
                'commit'
            );
        }
        \OmegaUp\Validators::validateStringNonEmpty(
            $r['filename'],
            'filename'
        );
        if (
            preg_match(
                '/^[a-zA-Z0-9_-]+\.[a-zA-Z0-9_.-]+$/',
                $r['filename']
            ) !== 1
        ) {
            throw new \OmegaUp\Exceptions\InvalidParameterException(
                'parameterInvalid',
                'filename'
            );
        }

        self::regenerateTemplates($r['problem_alias'], $r['commit']);

        //The noredirect=1 part lets nginx know to not call us again if the file is not found.
        header(
            'Location: ' . TEMPLATES_URL_PATH . "{$r['problem_alias']}/{$r['commit']}/{$r['filename']}?noredirect=1"
        );
        header('HTTP/1.1 303 See Other');
        die();
    }

    public static function regenerateTemplates(
        string $problemAlias,
        string $commit
    ): void {
        $problem = \OmegaUp\DAO\Problems::getByAlias(
            $problemAlias
        );
        if (is_null($problem) || is_null($problem->alias)) {
            throw new \OmegaUp\Exceptions\NotFoundException(
                'problemNotFound'
            );
        }
        $problemDeployer = new \OmegaUp\ProblemDeployer($problem->alias);
        $problemDeployer->generateLibinteractiveTemplates($commit);
    }

    /**
     * @omegaup-request-param mixed $extension
     * @omegaup-request-param mixed $object_id
     * @omegaup-request-param mixed $problem_alias
     */
    public static function apiImage(\OmegaUp\Request $r): void {
        \OmegaUp\Validators::validateStringNonEmpty(
            $r['problem_alias'],
            'problem_alias'
        );
        \OmegaUp\Validators::validateStringOfLengthInRange(
            $r['object_id'],
            'object_id',
            40,
            40
        );
        if (
            preg_match(
                '/^[0-9a-f]{40}$/',
                $r['object_id']
            ) !== 1
        ) {
            throw new \OmegaUp\Exceptions\InvalidParameterException(
                'parameterInvalid',
                'object_id'
            );
        }
        \OmegaUp\Validators::validateInEnum(
            $r['extension'],
            'extension',
            self::IMAGE_EXTENSIONS
        );

        self::regenerateImage(
            $r['problem_alias'],
            $r['object_id'],
            strval($r['extension'])
        );

        //The noredirect=1 part lets nginx know to not call us again if the file is not found.
        header(
            'Location: ' . IMAGES_URL_PATH . "{$r['problem_alias']}/{$r['object_id']}.{$r['extension']}?noredirect=1"
        );
        header('HTTP/1.1 303 See Other');
        die();
    }

    public static function regenerateImage(
        string $problemAlias,
        string $objectId,
        string $extension
    ): void {
        $problem = \OmegaUp\DAO\Problems::getByAlias(
            $problemAlias
        );
        if (is_null($problem) || is_null($problem->alias)) {
            throw new \OmegaUp\Exceptions\NotFoundException(
                'problemNotFound'
            );
        }
        $problemArtifacts = new \OmegaUp\ProblemArtifacts(
            $problem->alias,
            $objectId
        );
        $imagePath = (
            IMAGES_PATH . "{$problem->alias}/{$objectId}.{$extension}"
        );
        @mkdir(IMAGES_PATH . $problem->alias, 0755, true);
        file_put_contents(
            $imagePath,
            $problemArtifacts->getByRevision()
        );
    }

    /**
     * @omegaup-request-param mixed $idl
     * @omegaup-request-param mixed $language
     * @omegaup-request-param mixed $name
     * @omegaup-request-param mixed $os
     *
     * @return array{smartyProperties: array{error?: string, error_field?: string}, template: string}
     */
    public static function getLibinteractiveGenForSmarty(\OmegaUp\Request $r): array {
        if (count($r) === 0) {
            // \OmegaUp\Request does not support empty().
            return [
                'smartyProperties' => [],
                'template' => 'libinteractive.gen.tpl',
            ];
        }
        try {
            \OmegaUp\Validators::validateInEnum(
                $r['language'],
                'language',
                ['c', 'cpp', 'java']
            );
            \OmegaUp\Validators::validateInEnum(
                $r['os'],
                'os',
                ['unix', 'windows']
            );
            \OmegaUp\Validators::validateValidAlias(
                $r['name'],
                'name'
            );
            \OmegaUp\Validators::validateStringNonEmpty(
                $r['idl'],
                'idl'
            );
        } catch (\OmegaUp\Exceptions\InvalidParameterException $e) {
            return [
                'smartyProperties' => [
                    'error' => \OmegaUp\Translations::getInstance()->get(
                        'parameterInvalid'
                    ) ?? 'parameterInvalid',
                    'error_field' => strval($e->parameter),
                ],
                'template' => 'libinteractive.gen.tpl',
            ];
        }
        $dirname = \OmegaUp\FileHandler::TempDir(
            sys_get_temp_dir(),
            'libinteractive'
        );
        try {
            file_put_contents("{$dirname}/{$r['name']}.idl", $r['idl']);
            $args = [
                '/usr/bin/java',
                '-jar',
                '/usr/share/java/libinteractive.jar',
                'generate',
                "{$r['name']}.idl",
                $r['language'],
                $r['language'],
                '--makefile',
                "--{$r['os']}",
            ];
            $descriptorspec = [
                0 => ['pipe', 'r'],
                1 => ['pipe', 'w'],
                2 => ['pipe', 'w']
            ];
            $cmd = join(' ', array_map('escapeshellarg', $args));
            $proc = proc_open(
                $cmd,
                $descriptorspec,
                $pipes,
                $dirname,
                ['LANG' => 'en_US.UTF-8']
            );
            if (!is_resource($proc)) {
                return [
                    'smartyProperties' => [
                        'error' => strval(error_get_last()),
                    ],
                    'template' => 'libinteractive.gen.tpl',
                ];
            }
            fclose($pipes[0]);
            $output = stream_get_contents($pipes[1]);
            fclose($pipes[1]);
            $err = stream_get_contents($pipes[2]);
            fclose($pipes[2]);
            $retval = proc_close($proc);

            if ($retval != 0) {
                return [
                    'smartyProperties' => [
                        'error' => "{$output}{$err}",
                    ],
                    'template' => 'libinteractive.gen.tpl',
                ];
            }
            $zip = new \ZipArchive();
            $zip->open(
                "{$dirname}/interactive.zip",
                \ZipArchive::CREATE | \ZipArchive::OVERWRITE
            );

            $files = new \RecursiveIteratorIterator(
                new \RecursiveDirectoryIterator($dirname),
                \RecursiveIteratorIterator::LEAVES_ONLY
            );

            /** @var \SplFileInfo $file */
            foreach ($files as $name => $file) {
                if ($file->isDir()) {
                    continue;
                }
                if ($file->getFilename() == 'interactive.zip') {
                    continue;
                }

                $filePath = $file->getRealPath();
                $relativePath = substr($filePath, strlen($dirname) + 1);

                // Add current file to archive
                $zip->addFile($filePath, $relativePath);
            }

            $zip->close();

            header('Content-Type: application/zip');
            header(
                "Content-Disposition: attachment; filename={$r['name']}.zip"
            );
            readfile("{$dirname}/interactive.zip");
            \OmegaUp\FileHandler::deleteDirRecursively($dirname);
            die();
        } catch (\Exception $e) {
            return [
                'smartyProperties' => [
                    'error' => strval($e),
                ],
                'template' => 'libinteractive.gen.tpl',
            ];
        } finally {
            \OmegaUp\FileHandler::deleteDirRecursively($dirname);
        }
    }
}<|MERGE_RESOLUTION|>--- conflicted
+++ resolved
@@ -24,21 +24,11 @@
  * @psalm-type ProblemAdmin=array{role: string, username: string}
  * @psalm-type ProblemGroupAdmin=array{alias: string, name: string, role: string}
  * @psalm-type ProblemVersion=array{author: array{email?: string, name?: string, time: \OmegaUp\Timestamp|null}, commit: string, committer: array{name?: string, email?: string, time: \OmegaUp\Timestamp|null}, message?: string, parents?: list<string>, tree: array<string, string>|null, version: null|string}
-<<<<<<< HEAD
- * @psalm-type ProblemEditPayload=array{admins: list<ProblemAdmin>, alias: string, allowUserAddTags: bool, emailClarifications: bool, extraWallTime: float, groupAdmins: list<ProblemGroupAdmin>, inputLimit: int, languages: string, loadMathjax: true, log: list<ProblemVersion>, memoryLimit: float, outputLimit: int, overallWallTimeLimit: float, problemsetter?: array{creation_date: \OmegaUp\Timestamp|null, name: string, username: string}, publishedRevision: array{author: array{email?: string, name?: string, time: \OmegaUp\Timestamp|null}, commit: string, committer: array{email?: string, name?: string, time: \OmegaUp\Timestamp|null}, message?: string, parents?: list<string>, tree: array<string, string>|null, version: null|string}|null, selectedTags: list<array{public: bool, tagname: string}>, solution: ProblemStatement, source: string, statement: ProblemStatement, statusError?: string, statusSuccess: bool, tags: list<array{name: null|string}>, timeLimit: float, title: string, validLanguages: array<string, string>, validator: string, validatorTimeLimit: float|int, validatorTypes: array<string, null|string>, visibility: int, visibilityStatuses: array<string, int>}
- * @psalm-type ProblemDetailsPayload=array{accepted: int, admin?: bool, alias: string, commit: string, creation_date: \OmegaUp\Timestamp, difficulty: float|null, email_clarifications: bool, histogram: array{difficulty: float, difficulty_histogram: null|string, quality: float, quality_histogram: null|string}, input_limit: int, languages: list<string>, order: string, points: float, preferred_language?: string, problemsetter?: array{creation_date: \OmegaUp\Timestamp|null, name: string, username: string}, quality_seal: bool, runs?: list<Run>, score: float, settings: ProblemSettings, shouldShowFirstAssociatedIdentityRunWarning?: bool, solution_status?: string, solvers?: list<array{language: string, memory: float, runtime: float, time: \OmegaUp\Timestamp, username: string}>, source?: string, statement: ProblemStatement, submissions: int, title: string, user: array{admin: bool, logged_in: bool, reviewer: bool}, version: string, visibility: int, visits: int}
- * @psalm-type ProblemDetailsv2Payload=array{problem: ProblemInfo}
- * @psalm-type ProblemFormPayload=array{alias: string, allowUserAddTags: true, emailClarifications: bool, extraWallTime: int|string, inputLimit: int|string, languages: string, memoryLimit: int|string, message?: string, outputLimit: int|string, overallWallTimeLimit: int|string, selectedTags: list<SelectedTag>|null, source: string, statusError: string, tags: list<array{name: null|string}>, timeLimit: int|string, title: string, validLanguages: array<string, string>, validator: string, validatorTimeLimit: int|string, validatorTypes: array<string, null|string>, visibility: int, visibilityStatuses: array<string, int>}
-=======
  * @psalm-type ProblemEditPayload=array{admins: list<ProblemAdmin>, alias: string, allowUserAddTags: bool, emailClarifications: bool, extraWallTime: float, groupAdmins: list<ProblemGroupAdmin>, inputLimit: int, languages: string, loadMathjax: true, log: list<ProblemVersion>, memoryLimit: float, outputLimit: int, overallWallTimeLimit: float, problemsetter?: array{classname: string, creation_date: \OmegaUp\Timestamp|null, name: string, username: string}, publishedRevision: array{author: array{email?: string, name?: string, time: \OmegaUp\Timestamp|null}, commit: string, committer: array{email?: string, name?: string, time: \OmegaUp\Timestamp|null}, message?: string, parents?: list<string>, tree: array<string, string>|null, version: null|string}|null, selectedTags: list<array{public: bool, tagname: string}>, solution: ProblemStatement, source: string, statement: ProblemStatement, statusError?: string, statusSuccess: bool, tags: list<array{name: null|string}>, timeLimit: float, title: string, validLanguages: array<string, string>, validator: string, validatorTimeLimit: float|int, validatorTypes: array<string, null|string>, visibility: int, visibilityStatuses: array<string, int>}
- * @psalm-type ProblemEditTransitionalPayload=array{alias: string, allowUserAddTags: bool, emailClarifications: bool, extraWallTime: float, inputLimit: int, languages: string, memoryLimit: float, outputLimit: int, overallWallTimeLimit: float, problemsetter?: array{classname: string, creation_date: \OmegaUp\Timestamp|null, name: string, username: string}, source: string, statement: array{images: array<string, string>, language: string, markdown: string}, timeLimit: float, title: string, validLanguages: array<string, string>, validator: string, validatorTimeLimit: float|int, validatorTypes: array<string, null|string>, visibility: int, visibilityStatuses: array<string, int>}
  * @psalm-type ProblemDetailsPayload=array{accepted: int, admin?: bool, alias: string, commit: string, creation_date: \OmegaUp\Timestamp, difficulty: float|null, email_clarifications: bool, histogram: array{difficulty: float, difficulty_histogram: null|string, quality: float, quality_histogram: null|string}, input_limit: int, languages: list<string>, order: string, points: float, preferred_language?: string, problemsetter?: array{classname: string, creation_date: \OmegaUp\Timestamp|null, name: string, username: string}, quality_seal: bool, runs?: list<Run>, score: float, settings: ProblemSettings, shouldShowFirstAssociatedIdentityRunWarning?: bool, solution_status?: string, solvers?: list<array{language: string, memory: float, runtime: float, time: \OmegaUp\Timestamp, username: string}>, source?: string, statement: ProblemStatement, submissions: int, title: string, user: array{admin: bool, logged_in: bool, reviewer: bool}, version: string, visibility: int, visits: int}
  * @psalm-type ProblemDetailsv2Payload=array{problem: ProblemInfo, user: UserInfoForProblem, nominationStatus?: NominationStatus}
- * @psalm-type ProblemMarkdownPayload=array{alias: string, problemsetter?: array{classname: string, creation_date: \OmegaUp\Timestamp|null, name: string, username: string}, source: null|string, statement: ProblemStatement, title: null|string}
  * @psalm-type ProblemFormPayload=array{alias: string, allowUserAddTags: true, emailClarifications: bool, extraWallTime: int|string, inputLimit: int|string, languages: string, memoryLimit: int|string, message?: string, outputLimit: int|string, overallWallTimeLimit: int|string, selectedTags: list<SelectedTag>|null, source: string, statusError: string, tags: list<array{name: null|string}>, timeLimit: int|string, title: string, validLanguages: array<string, string>, validator: string, validatorTimeLimit: int|string, validatorTypes: array<string, null|string>, visibility: int, visibilityStatuses: array<string, int>}
  * @psalm-type ProblemsMineInfoPayload=array{isSysadmin: bool, privateProblemsAlert: bool}
- * @psalm-type ProblemTagsPayload=array{alias: string, allowTags: bool, selectedTags: list<SelectedTag>, tags: list<array{name: null|string}>, title: null|string}
->>>>>>> 8cfef48d
  * @psalm-type ProblemListPayload=array{currentTags: list<string>, loggedIn: bool, pagerItems: list<PageItem>, problems: list<ProblemListItem>, keyword: string, language: string, mode: string, column: string, languages: list<string>, columns: list<string>, modes: list<string>, tagData: list<array{name: null|string}>, tags: list<string>}
  * @psalm-type RunsDiff=array{guid: string, new_score: float|null, new_status: null|string, new_verdict: null|string, old_score: float|null, old_status: null|string, old_verdict: null|string, problemset_id: int|null, username: string}
  * @psalm-type CommitRunsDiff=array<string, list<RunsDiff>>
@@ -4521,11 +4511,7 @@
     }
 
     /**
-<<<<<<< HEAD
-     * @return array{smartyProperties: array{payload: ProblemEditPayload}, entrypoint: string}
-=======
-     * @return array{smartyProperties: array{IS_UPDATE: true, LOAD_MATHJAX: true, STATUS_ERROR?: string, STATUS_SUCCESS: null|string, payload: ProblemEditPayload, problemAdminsPayload: ProblemAdminsPayload, problemEditPayload: ProblemEditTransitionalPayload, problemMarkdownPayload: ProblemMarkdownPayload, problemTagsPayload: ProblemTagsPayload, title: string}, template: string}
->>>>>>> 8cfef48d
+     * @return array{smartyProperties: array{payload: ProblemEditPayload, title: string}, entrypoint: string}
      *
      * @omegaup-request-param string $contents
      * @omegaup-request-param string $directory
@@ -4626,35 +4612,7 @@
                     $details,
                     self::getCommonPayloadForSmarty()
                 ),
-<<<<<<< HEAD
-=======
-                'IS_UPDATE' => true,
-                'LOAD_MATHJAX' => true,
-                'STATUS_SUCCESS' => '',
-                'problemAdminsPayload' => [
-                    'admins' => $admins,
-                    'alias' => $problem->alias,
-                    'group_admins' => $groupAdmins,
-                ],
-                'problemTagsPayload' => [
-                    'alias' => $problem->alias,
-                    'title' => $problem->title,
-                    'allowTags' => $problem->allow_user_add_tags,
-                    'tags' => $tags,
-                    'selectedTags' => $selectedTags,
-                ],
-                'problemMarkdownPayload' =>  [
-                    'statement' => $details['statement'],
-                    'alias' => $problem->alias,
-                    'title' => $problem->title,
-                    'source' => $problem->source,
-                ],
-                'problemEditPayload' => array_merge(
-                    $details,
-                    self::getCommonPayloadForSmarty()
-                ),
                 'title' => 'problemEditEditProblem',
->>>>>>> 8cfef48d
             ],
             'entrypoint' => 'problem_edit',
         ];
