--- conflicted
+++ resolved
@@ -129,17 +129,12 @@
     /**
      * Validates a Create or Update Problem API request
      *
-     * @param null|string|array<int, string> $languages
-     * @return array{languages: null|string, problem: \OmegaUp\DAO\VO\Problems|null, selectedTags: array{public: bool, tagname: string}[]|null}
+     * @return array{languages: null|list<string>, problem: \OmegaUp\DAO\VO\Problems|null, selectedTags: array{public: bool, tagname: string}[]|null}
      * @throws \OmegaUp\Exceptions\NotFoundException
      */
     private static function validateCreateOrUpdate(
-<<<<<<< HEAD
         \OmegaUp\DAO\VO\Identities $identity,
         \OmegaUp\ProblemParams $params,
-=======
-        \OmegaUp\Request $r,
->>>>>>> f352cb3e
         bool $isUpdate = false
     ) {
         $isRequired = true;
@@ -335,12 +330,8 @@
             null,
             $isRequired
         );
-        $languages = null;
-        if (!is_null($params->languages)) {
-            $languages = implode(',', $params->languages);
-        }
         \OmegaUp\Validators::validateValidSubset(
-            $languages,
+            $params->languages,
             'languages',
             array_keys(\OmegaUp\Controllers\Run::SUPPORTED_LANGUAGES),
             $isRequired
@@ -349,7 +340,7 @@
         return [
             'problem' => $problem,
             'selectedTags' => $selectedTags,
-            'languages' => $languages,
+            'languages' => $params->languages,
         ];
     }
 
@@ -365,7 +356,6 @@
         $r->ensureMainUserIdentity();
 
         self::createProblem(
-            $r,
             $r->user,
             $r->identity,
             self::convertRequestToProblemParams($r)
@@ -376,7 +366,6 @@
     }
 
     private static function createProblem(
-        \OmegaUp\Request $r,
         \OmegaUp\DAO\VO\Users $user,
         \OmegaUp\DAO\VO\Identities $identity,
         \OmegaUp\ProblemParams $params
@@ -392,7 +381,7 @@
 
         // Populate a new Problem object
         $problem = new \OmegaUp\DAO\VO\Problems([
-            'visibility' => $params->visibility,
+            'visibility' => $params->visibility ?? \OmegaUp\ProblemParams::VALIDATOR_TOKEN,
             'title' => $params->title,
             'visits' => 0,
             'input_limit' => $params->inputLimit,
@@ -401,12 +390,12 @@
             'source' => $params->source,
             'order' => 'normal', /* defaulting to normal */
             'alias' => $params->problemAlias,
-            'languages' => $languages,
+            'languages' => implode(',', $languages),
             'email_clarifications' => $params->emailClarifications,
         ]);
 
         $problemSettings = self::getDefaultProblemSettings();
-        self::updateProblemSettings($problemSettings, $r);
+        self::updateProblemSettings($problemSettings, $params);
         $acceptsSubmissions = $languages !== '';
 
         $acl = new \OmegaUp\DAO\VO\ACLs();
@@ -957,9 +946,16 @@
      * @throws \OmegaUp\Exceptions\ApiException
      */
     public static function apiUpdate(\OmegaUp\Request $r) {
+        $r->ensureMainUserIdentity();
+        // Validate commit message.
+        \OmegaUp\Validators::validateStringNonEmpty($r['message'], 'message');
         return self::updateProblem(
-            $r,
-            self::convertRequestToProblemParams($r)
+            $r->identity,
+            $r->user,
+            self::convertRequestToProblemParams($r),
+            strval($r['message']),
+            $r['update_published'] ?: \OmegaUp\ProblemParams::UPDATE_PUBLISHED_EDITABLE_PROBLEMSETS,
+            boolval($r['redirect'])
         );
     }
 
@@ -1154,34 +1150,35 @@
      * @return array{rejudged: bool}
      */
     private static function updateProblem(
-        \OmegaUp\Request $r,
-        \OmegaUp\ProblemParams $params
+        \OmegaUp\DAO\VO\Identities $identity,
+        \OmegaUp\DAO\VO\Users $user,
+        \OmegaUp\ProblemParams $params,
+        string $message,
+        string $updatePublished,
+        bool $redirect
     ) {
-        $r->ensureMainUserIdentity();
-
         [
             'problem' => $problem,
             'languages' => $languages,
         ] = self::validateCreateOrUpdate(
-            $r->identity,
+            $identity,
             $params,
             /*$isUpdate=*/ true
         );
-
-        // Validate commit message.
-        \OmegaUp\Validators::validateStringNonEmpty($r['message'], 'message');
 
         // Update the Problem object
         $valueProperties = [
             'visibility',
             'title',
-            'input_limit',
-            'email_clarifications',
+            'inputLimit',
+            'emailClarifications',
             'source',
             'order',
-            'languages',
+            'languages' =>  ['transform' => function ($value) {
+                return is_array($value) ? implode(',', $value) : $value;
+            }],
         ];
-        self::updateValueProperties($r, $problem, $valueProperties);
+        self::updateValueProperties(null, $problem, $valueProperties, $params);
 
         $response = [
             'rejudged' => false,
@@ -1194,16 +1191,12 @@
         unset($problemSettings['cases']);
         unset($problemSettings['slow']);
         $originalProblemSettings = self::arrayDeepCopy($problemSettings);
-        self::updateProblemSettings($problemSettings, $r);
+        self::updateProblemSettings($problemSettings, $params);
         $settingsUpdated = self::diffProblemSettings(
             $originalProblemSettings,
             $problemSettings
         );
         $acceptsSubmissions = $problem->languages !== '';
-        $updatePublished = \OmegaUp\ProblemParams::UPDATE_PUBLISHED_EDITABLE_PROBLEMSETS;
-        if (!is_null($r['update_published'])) {
-            $updatePublished = $r['update_published'];
-        }
         $updatedStatementLanguages = [];
 
         try {
@@ -1226,8 +1219,8 @@
                     $updatePublished != \OmegaUp\ProblemParams::UPDATE_PUBLISHED_NONE
                 );
                 $problemDeployer->commit(
-                    $r['message'],
-                    $r->identity,
+                    $message,
+                    $identity,
                     $operation,
                     $problemSettings
                 );
@@ -1253,7 +1246,7 @@
                     if ($updatePublished != \OmegaUp\ProblemParams::UPDATE_PUBLISHED_NON_PROBLEMSET) {
                         \OmegaUp\DAO\ProblemsetProblems::updateVersionToCurrent(
                             $problem,
-                            $r->user,
+                            $user,
                             $updatePublished
                         );
                     }
@@ -1307,7 +1300,7 @@
             }
         }
 
-        if ($r['redirect'] === true) {
+        if ($redirect === true) {
             header("Location: {$_SERVER['HTTP_REFERER']}");
         }
 
@@ -1470,22 +1463,15 @@
      *
      * @return array{status: string}
      */
-<<<<<<< HEAD
-    public static function apiUpdateSolution(\OmegaUp\Request $r) {
-        $r->ensureIdentity();
-        \OmegaUp\Validators::validateStringNonEmpty(
-            $r['problem_alias'],
-            'problem_alias'
-        );
-
-        $problem = \OmegaUp\DAO\Problems::getByAlias($r['problem_alias']);
-=======
     public static function apiUpdateSolution(\OmegaUp\Request $r): array {
         $r->ensureMainUserIdentity();
         [
             'problem' => $problem,
-        ] = self::validateCreateOrUpdate($r, true);
->>>>>>> f352cb3e
+        ] = self::validateCreateOrUpdate(
+            $r->identity,
+            self::convertRequestToProblemParams($r),
+            true
+        );
         if (is_null($problem)) {
             throw new \OmegaUp\Exceptions\NotFoundException(
                 'problemNotFound'
@@ -2014,11 +2000,7 @@
             'problem' => $problem,
             'problemset' => $problemset,
         ] = $result;
-<<<<<<< HEAD
-        if (is_null($problem)) {
-=======
         if (!$problemExisits || is_null($problem)) {
->>>>>>> f352cb3e
             return $result;
         }
         $details = self::getProblemDetails(
@@ -2163,7 +2145,7 @@
                     'problemNotFound'
                 );
             }
-            $acl = \OmegaUp\DAO\ACLs::getByPK(intval($problem->acl_id));
+            $acl = \OmegaUp\DAO\ACLs::getByPK($problem->acl_id);
             if (is_null($acl->owner_id)) {
                 throw new \OmegaUp\Exceptions\NotFoundException('userNotFound');
             }
@@ -2733,39 +2715,6 @@
     }
 
     /**
-     * Validate problem Details API
-     *
-<<<<<<< HEAD
-     * @throws \OmegaUp\Exceptions\NotFoundException
-     */
-    private static function validateRuns(
-        string $problemAlias
-    ): \OmegaUp\DAO\VO\Problems {
-=======
-     * @param \OmegaUp\Request $r
-     *
-     * @throws \OmegaUp\Exceptions\ApiException
-     * @throws \OmegaUp\Exceptions\NotFoundException
-     * @throws \OmegaUp\Exceptions\ForbiddenAccessException
-     *
-     * @return void
-     */
-    private static function validateRuns(\OmegaUp\Request $r): void {
-        \OmegaUp\Validators::validateStringNonEmpty(
-            $r['problem_alias'],
-            'problem_alias'
-        );
-
->>>>>>> f352cb3e
-        // Is the problem valid?
-        $problem = \OmegaUp\DAO\Problems::getByAlias($problemAlias);
-        if (is_null($problem)) {
-            throw new \OmegaUp\Exceptions\NotFoundException('problemNotFound');
-        }
-        return $problem;
-    }
-
-    /**
      * Entry point for Problem runs API
      *
      * @throws \OmegaUp\Exceptions\InvalidFilesystemOperationException
@@ -2776,8 +2725,11 @@
         // Get user
         $r->ensureIdentity();
 
-        // Validate request
-        $problem = self::validateRuns(strval($r['problem_alias']));
+        $problem = \OmegaUp\DAO\Problems::getByAlias(
+            strval(
+                $r['problem_alias']
+            )
+        );
         if (is_null($problem->problem_id)) {
             throw new \OmegaUp\Exceptions\NotFoundException('problemNotFound');
         }
@@ -2846,19 +2798,23 @@
     public static function apiClarifications(\OmegaUp\Request $r): array {
         // Get user
         $r->ensureIdentity();
-        $problem = self::validateRuns(strval($r['problem_alias']));
-
-        $is_problem_admin = \OmegaUp\Authorization::isProblemAdmin(
+
+        $problem = \OmegaUp\DAO\Problems::getByAlias(
+            strval(
+                $r['problem_alias']
+            )
+        );
+        if (is_null($problem->problem_id)) {
+            throw new \OmegaUp\Exceptions\NotFoundException('problemNotFound');
+        }
+        $problemAdmin = \OmegaUp\Authorization::isProblemAdmin(
             $r->identity,
             $problem
         );
-        if (is_null($problem->problem_id)) {
-            throw new \OmegaUp\Exceptions\NotFoundException('problemNotFound');
-        }
 
         $clarifications = \OmegaUp\DAO\Clarifications::GetProblemClarifications(
             $problem->problem_id,
-            $is_problem_admin,
+            $problemAdmin,
             $r->identity->identity_id,
             $r['offset'],
             $r['rowcount']
@@ -2885,8 +2841,14 @@
         // Get user
         $r->ensureIdentity();
 
-        // Validate request
-        $problem = self::validateRuns(strval($r['problem_alias']));
+        $problem = \OmegaUp\DAO\Problems::getByAlias(
+            strval(
+                $r['problem_alias']
+            )
+        );
+        if (is_null($problem)) {
+            throw new \OmegaUp\Exceptions\NotFoundException('problemNotFound');
+        }
 
         // We need to check that the user has privileges on the problem
         if (
@@ -2962,29 +2924,34 @@
                     );
                     continue;
                 }
-                foreach ($details as $key => $item) {
-                    if ($key !== 'groups' || !is_array($item)) {
+                foreach ($details as $group) {
+                    if (!isset($group['cases']) || !is_array($group['cases'])) {
                         continue;
                     }
-                    foreach ($item as $group) {
-                        if (!isset($group['cases'])) {
+                    foreach ($group['cases'] as $case) {
+                        if (
+                            !is_array($case) ||
+                            !isset($case['name']) ||
+                            !is_string($case['name'])
+                        ) {
+                            self::$log->error(
+                                "Failed to interpret run details: {$detailsJson}"
+                            );
                             continue;
                         }
-                        foreach ($group['cases'] as $case) {
-                            $caseName = strval($case['name']);
-                            if (
-                                !array_key_exists(
-                                    $caseName,
-                                    $casesStats['counts']
-                                )
-                            ) {
-                                $casesStats['counts'][$case['name']] = 0;
-                            }
-                            if ($case['score'] === 0) {
-                                continue;
-                            }
-                            $casesStats['counts'][$case['name']]++;
+                        $caseName = strval($case['name']);
+                        if (
+                            !array_key_exists(
+                                $caseName,
+                                $casesStats['counts']
+                            )
+                        ) {
+                            $casesStats['counts'][$case['name']] = 0;
                         }
+                        if ($case['score'] === 0) {
+                            continue;
+                        }
+                        $casesStats['counts'][$case['name']]++;
                     }
                 }
             }
@@ -3504,40 +3471,30 @@
      * Updates the Problem's settings with the values from the request.
      *
      * @param array{limits: array{ExtraWallTime: string, MemoryLimit: int|string, OutputLimit: int|string, OverallWallTimeLimit: string, TimeLimit: string}, validator: array{name: string, tolerance: float, limits?: array{ExtraWallTime: string, MemoryLimit: int|string, OutputLimit: int|string, OverallWallTimeLimit: string, TimeLimit: string}}} $problemSettings the original problem settings.
-     * @param \OmegaUp\Request $r the request
+     * @param \OmegaUp\ProblemParams $params the params
      * @psalm-suppress ReferenceConstraintViolation for some reason, psalm cannot correctly infer the type for $problemSettings['validator']['limit']
      */
     private static function updateProblemSettings(
         array &$problemSettings,
-        \OmegaUp\Request $r
+        \OmegaUp\ProblemParams $params
     ): void {
-        if (!is_null($r['extra_wall_time'])) {
-            $problemSettings['limits']['ExtraWallTime'] = intval(
-                $r['extra_wall_time']
-            ) . 'ms';
-        }
-        if (!is_null($r['memory_limit'])) {
-            $problemSettings['limits']['MemoryLimit'] = intval(
-                $r['memory_limit']
-            ) . 'KiB';
-        }
-        if (!is_null($r['output_limit'])) {
-            $problemSettings['limits']['OutputLimit'] = strval(
-                $r['output_limit']
-            );
-        }
-        if (!is_null($r['overall_wall_time_limit'])) {
-            $problemSettings['limits']['OverallWallTimeLimit'] = intval(
-                $r['overall_wall_time_limit']
-            ) . 'ms';
-        }
-        if (!is_null($r['time_limit'])) {
-            $problemSettings['limits']['TimeLimit'] = intval(
-                $r['time_limit']
-            ) . 'ms';
-        }
-        if (!is_null($r['validator'])) {
-            $problemSettings['validator']['name'] = strval($r['validator']);
+        if (!is_null($params->extraWallTime)) {
+            $problemSettings['limits']['ExtraWallTime'] = "{$params->extraWallTime}ms";
+        }
+        if (!is_null($params->memoryLimit)) {
+            $problemSettings['limits']['MemoryLimit'] = "{$params->memoryLimit}KiB";
+        }
+        if (!is_null($params->outputLimit)) {
+            $problemSettings['limits']['OutputLimit'] = "{$params->outputLimit}";
+        }
+        if (!is_null($params->overallWallTimeLimit)) {
+            $problemSettings['limits']['OverallWallTimeLimit'] = "{$params->overallWallTimeLimit}ms";
+        }
+        if (!is_null($params->timeLimit)) {
+            $problemSettings['limits']['TimeLimit'] = "{$params->timeLimit}ms";
+        }
+        if (!is_null($params->validator)) {
+            $problemSettings['validator']['name'] = "{$params->validator}";
         }
         if ($problemSettings['validator']['name'] == 'custom') {
             if (empty($problemSettings['validator']['limits'])) {
@@ -3549,10 +3506,8 @@
                     'TimeLimit' => '30s',
                 ];
             }
-            if (!is_null($r['validator_time_limit'])) {
-                $problemSettings['validator']['limits']['TimeLimit'] = intval(
-                    $r['validator_time_limit']
-                ) . 'ms';
+            if (!is_null($params->validatorTimeLimit)) {
+                $problemSettings['validator']['limits']['TimeLimit'] = "{$params->validatorTimeLimit}ms";
             }
         } else {
             if (!empty($problemSettings['validator']['limits'])) {
@@ -3790,6 +3745,8 @@
     public static function getProblemEditDetailsForSmarty(
         \OmegaUp\Request $r
     ): array {
+        $r->ensureMainUserIdentity();
+
         if (!isset($r['request'])) {
             return [
                 'IS_UPDATE' => true,
@@ -3799,9 +3756,18 @@
             ];
         }
         if ($r['request'] === 'submit') {
+            // Validate commit message.
+            \OmegaUp\Validators::validateStringNonEmpty(
+                $r['message'],
+                'message'
+            );
             self::updateProblem(
-                $r,
-                self::convertRequestToProblemParams($r)
+                $r->identity,
+                $r->user,
+                self::convertRequestToProblemParams($r),
+                strval($r['message']),
+                $r['update_published'] ?: \OmegaUp\ProblemParams::UPDATE_PUBLISHED_EDITABLE_PROBLEMSETS,
+                boolval($r['redirect'])
             );
         } elseif ($r['request'] === 'markdown') {
             self::updateStatement(new \OmegaUp\Request([
@@ -3836,7 +3802,6 @@
 
             try {
                 self::createProblem(
-                    $r,
                     $r->user,
                     $r->identity,
                     self::convertRequestToProblemParams($r)
