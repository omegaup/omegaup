<?php

 namespace OmegaUp\Controllers;

/**
 * ProblemsController
 */
class Problem extends \OmegaUp\Controllers\Controller {
    // SOLUTION STATUS
    const SOLUTION_NOT_FOUND = 'not_found';
    const SOLUTION_UNLOCKED = 'unlocked';
    const SOLUTION_LOCKED = 'locked';

    const RESTRICTED_TAG_NAMES = ['karel', 'lenguaje', 'solo-salida', 'interactive'];
    const VALID_LANGUAGES = ['en', 'es', 'pt'];
    const VALID_SORTING_MODES = ['asc', 'desc'];
    const VALID_SORTING_COLUMNS = [
        'title',
        'quality',
        'difficulty',
        'submissions',
        'accepted',
        'ratio',
        'points',
        'score',
        'creation_date'
    ];

    // ISO 639-1 langs
    const ISO639_1 = ['ab', 'aa', 'af', 'ak', 'sq', 'am', 'ar', 'an', 'hy',
        'as', 'av', 'ae', 'ay', 'az', 'bm', 'ba', 'eu', 'be', 'bn', 'bh', 'bi',
        'bs', 'br', 'bg', 'my', 'ca', 'ch', 'ce', 'ny', 'zh', 'cv', 'kw', 'co',
        'cr', 'hr', 'cs', 'da', 'dv', 'nl', 'dz', 'en', 'eo', 'et', 'ee', 'fo',
        'fj', 'fi', 'fr', 'ff', 'gl', 'ka', 'de', 'el', 'gn', 'gu', 'ht', 'ha',
        'he', 'hz', 'hi', 'ho', 'hu', 'ia', 'id', 'ie', 'ga', 'ig', 'ik', 'io',
        'is', 'it', 'iu', 'ja', 'jv', 'kl', 'kn', 'kr', 'ks', 'kk', 'km', 'ki',
        'rw', 'ky', 'kv', 'kg', 'ko', 'ku', 'kj', 'la', 'lb', 'lg', 'li', 'ln',
        'lo', 'lt', 'lu', 'lv', 'gv', 'mk', 'mg', 'ms', 'ml', 'mt', 'mi', 'mr',
        'mh', 'mn', 'na', 'nv', 'nd', 'ne', 'ng', 'nb', 'nn', 'no', 'ii', 'nr',
        'oc', 'oj', 'cu', 'om', 'or', 'os', 'pa', 'pi', 'fa', 'pl', 'ps', 'pt',
        'qu', 'rm', 'rn', 'ro', 'ru', 'sa', 'sc', 'sd', 'se', 'sm', 'sg', 'sr',
        'gd', 'sn', 'si', 'sk', 'sl', 'so', 'st', 'es', 'su', 'sw', 'ss', 'sv',
        'ta', 'te', 'tg', 'th', 'ti', 'bo', 'tk', 'tl', 'tn', 'to', 'tr', 'ts',
        'tt', 'tw', 'ty', 'ug', 'uk', 'ur', 'uz', 've', 'vi', 'vo', 'wa', 'cy',
        'wo', 'fy', 'xh', 'yi', 'yo', 'za', 'zu'];

    const IMAGE_EXTENSIONS = [
        'bmp', 'gif', 'ico', 'jpe', 'jpeg', 'jpg', 'png', 'svg',
        'svgz', 'tif', 'tiff',
    ];

    // Number of rows shown in problems list
    const PAGE_SIZE = 100;

    /**
     * Returns a ProblemParams instance from the Request values.
     *
     */
    private static function convertRequestToProblemParams(
        \OmegaUp\Request $r,
        bool $isRequired = true
    ): \OmegaUp\ProblemParams {
        // We need to check problem_alias
        \OmegaUp\Validators::validateStringNonEmpty(
            $r['problem_alias'],
            'problem_alias'
        );

        $params = [
            'problem_alias' => $r['problem_alias'],
        ];
        if (!is_null($r['email_clarifications'])) {
            $params['email_clarifications'] = boolval(
                $r['email_clarifications']
            );
        }
        if (!is_null($r['extra_wall_time'])) {
            $params['extra_wall_time'] = intval($r['extra_wall_time']);
        }
        if (!is_null($r['input_limit'])) {
            $params['input_limit'] = intval($r['input_limit']);
        }
        if (!is_null($r['languages'])) {
            if (is_array($r['languages'])) {
                $params['languages'] = implode(',', $r['languages']);
            } else {
                $params['languages'] = strval($r['languages']);
            }
        }
        if (!is_null($r['memory_limit'])) {
            $params['memory_limit'] = intval($r['memory_limit']);
        }
        if (!is_null($r['output_limit'])) {
            $params['output_limit'] = intval($r['output_limit']);
        }
        if (!is_null($r['overall_wall_time_limit'])) {
            $params['overall_wall_time_limit'] = intval(
                $r['overall_wall_time_limit']
            );
        }
        if (!is_null($r['selected_tags'])) {
            $params['selected_tags'] = strval($r['selected_tags']);
        }
        if (!is_null($r['source'])) {
            $params['source'] = strval($r['source']);
        }
        if (!is_null($r['time_limit'])) {
            $params['time_limit'] = intval($r['time_limit']);
        }
        if (!is_null($r['title'])) {
            $params['title'] = strval($r['title']);
        }
        if (!is_null($r['update_published'])) {
            $params['update_published'] = strval($r['update_published']);
        }
        if (!is_null($r['validator'])) {
            $params['validator'] = strval($r['validator']);
        }
        if (!is_null($r['validator_time_limit'])) {
            $params['validator_time_limit'] = intval(
                $r['validator_time_limit']
            );
        }
        if (!is_null($r['visibility'])) {
            $params['visibility'] = intval($r['visibility']);
        }
        return new \OmegaUp\ProblemParams($params, $isRequired);
    }

    /**
     * Validates a Create or Update Problem API request
     *
     * @return array{languages: null|string, problem: \OmegaUp\DAO\VO\Problems|null, selectedTags: array{public: bool, tagname: string}[]|null}
     * @throws \OmegaUp\Exceptions\NotFoundException
     */
    private static function validateCreateOrUpdate(
        \OmegaUp\DAO\VO\Identities $identity,
        \OmegaUp\ProblemParams $params,
        bool $isRequired = true
    ) {
        $isUpdate = !$isRequired;
        // https://github.com/omegaup/omegaup/issues/739
        if ($identity->username == 'omi') {
            throw new \OmegaUp\Exceptions\ForbiddenAccessException();
        }

        $problem = null;
        $selectedTags = [];

        // In case of update, params are optional
        if (!$isRequired) {
            $problem = \OmegaUp\DAO\Problems::getByAlias($params->problemAlias);
            if (is_null($problem)) {
                throw new \OmegaUp\Exceptions\NotFoundException(
                    'problemNotFound'
                );
            }

            // We need to check that the user can actually edit the problem
            if (
                !\OmegaUp\Authorization::canEditProblem(
                    $identity,
                    $problem
                )
            ) {
                throw new \OmegaUp\Exceptions\ForbiddenAccessException();
            }

            // Only reviewers can revert bans.
            if (
                ($problem->visibility === \OmegaUp\ProblemParams::VISIBILITY_PUBLIC_BANNED ||
                  $problem->visibility === \OmegaUp\ProblemParams::VISIBILITY_PRIVATE_BANNED) &&
                    !is_null($params->visibility) &&
                    $problem->visibility !== $params->visibility &&
                    !\OmegaUp\Authorization::isQualityReviewer($identity)
            ) {
                throw new \OmegaUp\Exceptions\InvalidParameterException(
                    'qualityNominationProblemHasBeenBanned',
                    'visibility'
                );
            }

            if ($problem->deprecated) {
                throw new \OmegaUp\Exceptions\PreconditionFailedException(
                    'problemDeprecated'
                );
            }

            if (
                !is_null($params->visibility)
                && $problem->visibility !== $params->visibility
            ) {
                if ($problem->visibility === \OmegaUp\ProblemParams::VISIBILITY_PROMOTED) {
                    throw new \OmegaUp\Exceptions\InvalidParameterException(
                        'qualityNominationProblemHasBeenPromoted',
                        'visibility'
                    );
                }
            }
            \OmegaUp\Validators::validateInEnum(
                $params->updatePublished,
                'update_published',
                [
                    \OmegaUp\ProblemParams::UPDATE_PUBLISHED_NONE,
                    \OmegaUp\ProblemParams::UPDATE_PUBLISHED_NON_PROBLEMSET,
                    \OmegaUp\ProblemParams::UPDATE_PUBLISHED_OWNED_PROBLEMSETS,
                    \OmegaUp\ProblemParams::UPDATE_PUBLISHED_EDITABLE_PROBLEMSETS,
                ]
            );
        } else {
            if (\OmegaUp\Validators::isRestrictedAlias($params->problemAlias)) {
                throw new \OmegaUp\Exceptions\DuplicatedEntryInDatabaseException(
                    'aliasInUse'
                );
            }
            if (!\OmegaUp\Validators::isValidAlias($params->problemAlias)) {
                throw new \OmegaUp\Exceptions\InvalidParameterException(
                    'parameterInvalidAlias',
                    'problem_alias'
                );
            }
            /** @var list<array{tagname: string, public: bool}>|null */
            $selectedTags = !is_null($params->selectedTagsAsJSON) ? json_decode(
                $params->selectedTagsAsJSON,
                /*$assoc=*/true
            ) : null;
            if (!empty($selectedTags)) {
                foreach ($selectedTags as $tag) {
                    if (empty($tag['tagname'])) {
                        throw new \OmegaUp\Exceptions\InvalidParameterException(
                            'parameterEmpty',
                            'tagname'
                        );
                    }
                }
            }
        }

        if (empty($params->title) && $isRequired) {
            throw new \OmegaUp\Exceptions\InvalidParameterException(
                'parameterEmpty',
                'title'
            );
        }
        if (empty($params->source) && $isRequired) {
            throw new \OmegaUp\Exceptions\InvalidParameterException(
                'parameterEmpty',
                'source'
            );
        }
        \OmegaUp\Validators::validateNumberInRange(
            $params->inputLimit,
            'input_limit',
            0,
            null,
            $isRequired
        );
        if (!is_null($params->languages)) {
            \OmegaUp\Validators::validateValidSubset(
                $params->languages,
                'languages',
                array_merge(
                    [''],
                    array_keys(\OmegaUp\Controllers\Run::SUPPORTED_LANGUAGES)
                )
            );
        }

        return [
            'problem' => $problem,
            'selectedTags' => $selectedTags,
            'languages' => is_array(
                $params->languages
            ) ? join(
                ',',
                $params->languages
            ) : $params->languages,
        ];
    }

    /**
     * Create a new problem
     *
     * @throws \OmegaUp\Exceptions\ApiException
     * @throws \OmegaUp\Exceptions\DuplicatedEntryInDatabaseException
     *
     * @return array{status: string}
     */
    public static function apiCreate(\OmegaUp\Request $r): array {
        $r->ensureMainUserIdentity();

        self::createProblem(
            $r->user,
            $r->identity,
            self::convertRequestToProblemParams($r)
        );
        return [
            'status' => 'ok',
        ];
    }

    private static function createProblem(
        \OmegaUp\DAO\VO\Users $user,
        \OmegaUp\DAO\VO\Identities $identity,
        \OmegaUp\ProblemParams $params
    ): void {
        // Validates request
        [
            'selectedTags' => $selectedTags,
            'languages' => $languages,
        ] = self::validateCreateOrUpdate(
            $identity,
            $params
        );

        // Populate a new Problem object
        $problem = new \OmegaUp\DAO\VO\Problems([
            'visibility' => $params->visibility ?? \OmegaUp\ProblemParams::VISIBILITY_PRIVATE,
            'title' => $params->title,
            'visits' => 0,
            'input_limit' => $params->inputLimit,
            'submissions' => 0,
            'accepted' => 0,
            'source' => $params->source,
            'order' => 'normal', /* defaulting to normal */
            'alias' => $params->problemAlias,
            'languages' => $languages,
            'email_clarifications' => $params->emailClarifications,
        ]);

        $problemSettings = self::getDefaultProblemSettings();
        self::updateProblemSettings($problemSettings, $params);
        $acceptsSubmissions = $languages !== '';

        $acl = new \OmegaUp\DAO\VO\ACLs();
        $acl->owner_id = $user->user_id;

        // Insert new problem
        try {
            \OmegaUp\DAO\DAO::transBegin();

            // Commit at the very end
            $problemDeployer = new \OmegaUp\ProblemDeployer(
                $params->problemAlias,
                $acceptsSubmissions
            );
            $problemDeployer->commit(
                'Initial commit',
                $identity,
                \OmegaUp\ProblemDeployer::CREATE,
                $problemSettings
            );
            $problem->commit = $problemDeployer->publishedCommit ?: '';
            $problem->current_version = $problemDeployer->privateTreeHash;

            // Save the contest object with data sent by user to the database
            \OmegaUp\DAO\ACLs::create($acl);
            $problem->acl_id = $acl->acl_id;
            \OmegaUp\DAO\Problems::create($problem);

            // Add tags
            if (!is_null($selectedTags)) {
                foreach ($selectedTags as $tag) {
                    $tagName = \OmegaUp\Controllers\Tag::normalize(
                        $tag['tagname']
                    );
                    if (in_array($tagName, self::RESTRICTED_TAG_NAMES)) {
                        continue;
                    }
                    self::addTag($tagName, $tag['public'], $problem);
                }
            }
            \OmegaUp\Controllers\Problem::setRestrictedTags($problem);
            \OmegaUp\DAO\DAO::transEnd();
        } catch (\OmegaUp\Exceptions\ApiException $e) {
            // Operation failed in something we know it could fail, rollback transaction
            \OmegaUp\DAO\DAO::transRollback();

            throw $e;
        } catch (\Exception $e) {
            self::$log->error("Failed to upload problem {$problem->alias}", $e);

            // Operation failed unexpectedly, rollback transaction
            \OmegaUp\DAO\DAO::transRollback();

            if (\OmegaUp\DAO\DAO::isDuplicateEntryException($e)) {
                throw new \OmegaUp\Exceptions\DuplicatedEntryInDatabaseException(
                    'problemTitleExists',
                    $e
                );
            }
            throw $e;
        }

        self::updateLanguages($problem);
    }

    /**
     * Adds an admin to a problem
     *
     * @throws \OmegaUp\Exceptions\ForbiddenAccessException
     *
     * @return array{status: string}
     */
    public static function apiAddAdmin(\OmegaUp\Request $r): array {
        if (OMEGAUP_LOCKDOWN) {
            throw new \OmegaUp\Exceptions\ForbiddenAccessException('lockdown');
        }

        // Authenticate logged user
        $r->ensureIdentity();

        // Check problem_alias
        \OmegaUp\Validators::validateStringNonEmpty(
            $r['problem_alias'],
            'problem_alias'
        );
        \OmegaUp\Validators::validateStringNonEmpty(
            $r['usernameOrEmail'],
            'usernameOrEmail'
        );

        $user = \OmegaUp\Controllers\User::resolveUser($r['usernameOrEmail']);
        if (is_null($user->user_id)) {
            throw new \OmegaUp\Exceptions\NotFoundException('userNotFound');
        }

        $problem = \OmegaUp\DAO\Problems::getByAlias($r['problem_alias']);
        if (is_null($problem) || is_null($problem->acl_id)) {
            throw new \OmegaUp\Exceptions\NotFoundException('problemNotFound');
        }

        // Only an admin can add other problem admins
        if (!\OmegaUp\Authorization::isProblemAdmin($r->identity, $problem)) {
            throw new \OmegaUp\Exceptions\ForbiddenAccessException();
        }

        \OmegaUp\Controllers\ACL::addUser($problem->acl_id, $user->user_id);

        return [
            'status' => 'ok',
        ];
    }

    /**
     * Adds a group admin to a problem
     *
     * @throws \OmegaUp\Exceptions\ForbiddenAccessException
     *
     * @return array{status: string}
     */
    public static function apiAddGroupAdmin(\OmegaUp\Request $r): array {
        if (OMEGAUP_LOCKDOWN) {
            throw new \OmegaUp\Exceptions\ForbiddenAccessException('lockdown');
        }

        // Authenticate logged user
        $r->ensureIdentity();

        // Check problem_alias
        \OmegaUp\Validators::validateStringNonEmpty(
            $r['problem_alias'],
            'problem_alias'
        );
        \OmegaUp\Validators::validateValidAlias($r['group'], 'group');

        $group = \OmegaUp\DAO\Groups::findByAlias($r['group']);
        if (is_null($group) || is_null($group->group_id)) {
            throw new \OmegaUp\Exceptions\InvalidParameterException(
                'invalidParameters'
            );
        }

        $problem = \OmegaUp\DAO\Problems::getByAlias($r['problem_alias']);
        if (is_null($problem) || is_null($problem->acl_id)) {
            throw new \OmegaUp\Exceptions\NotFoundException('problemNotFound');
        }

        // Only an admin can add other problem group admins
        if (!\OmegaUp\Authorization::isProblemAdmin($r->identity, $problem)) {
            throw new \OmegaUp\Exceptions\ForbiddenAccessException();
        }

        \OmegaUp\Controllers\ACL::addGroup($problem->acl_id, $group->group_id);

        return [
            'status' => 'ok',
        ];
    }

    /**
     * Adds a tag to a problem
     *
     * @throws \OmegaUp\Exceptions\ForbiddenAccessException
     *
     * @return array{name: string}
     */
    public static function apiAddTag(\OmegaUp\Request $r): array {
        // Check problem_alias
        \OmegaUp\Validators::validateStringNonEmpty(
            $r['problem_alias'],
            'problem_alias'
        );
        \OmegaUp\Validators::validateStringNonEmpty($r['name'], 'name');

        // Authenticate logged user
        $r->ensureIdentity();

        $problem = \OmegaUp\DAO\Problems::getByAlias($r['problem_alias']);
        if (is_null($problem)) {
            throw new \OmegaUp\Exceptions\NotFoundException('problemNotFound');
        }

        if (!\OmegaUp\Authorization::canEditProblem($r->identity, $problem)) {
            throw new \OmegaUp\Exceptions\ForbiddenAccessException();
        }

        self::addTag($r['name'], $r['public'] || false, $problem);

        return [
            'name' => $r['name'],
        ];
    }

    private static function addTag(
        string $tagName,
        bool $isPublic,
        \OmegaUp\DAO\VO\Problems $problem,
        bool $allowRestricted = false
    ): void {
        // Normalize name.
        $tagName = \OmegaUp\Controllers\Tag::normalize($tagName);

        if (
            !$allowRestricted &&
            in_array($tagName, self::RESTRICTED_TAG_NAMES)
        ) {
            throw new \OmegaUp\Exceptions\InvalidParameterException(
                'tagRestricted',
                'name'
            );
        }

        $tag = \OmegaUp\DAO\Tags::getByName($tagName);
        if (is_null($tag)) {
            $tag = new \OmegaUp\DAO\VO\Tags([
                'name' => $tagName,
            ]);
            \OmegaUp\DAO\Tags::create($tag);
        }

        \OmegaUp\DAO\ProblemsTags::replace(new \OmegaUp\DAO\VO\ProblemsTags([
            'problem_id' => $problem->problem_id,
            'tag_id' => $tag->tag_id,
            'public' => filter_var($isPublic, FILTER_VALIDATE_BOOLEAN),
            'source' => 'owner',
        ]));
    }

    /**
     * Removes an admin from a problem
     *
     * @throws \OmegaUp\Exceptions\ForbiddenAccessException
     *
     * @return array{status: string}
     */
    public static function apiRemoveAdmin(\OmegaUp\Request $r): array {
        // Authenticate logged user
        $r->ensureIdentity();

        // Check problem_alias
        \OmegaUp\Validators::validateStringNonEmpty(
            $r['problem_alias'],
            'problem_alias'
        );
        \OmegaUp\Validators::validateStringNonEmpty(
            $r['usernameOrEmail'],
            'usernameOrEmail'
        );

        $identity = \OmegaUp\Controllers\Identity::resolveIdentity(
            $r['usernameOrEmail']
        );
        if (is_null($identity->user_id)) {
            throw new \OmegaUp\Exceptions\NotFoundException('userNotFound');
        }

        $problem = \OmegaUp\DAO\Problems::getByAlias($r['problem_alias']);
        if (is_null($problem) || is_null($problem->acl_id)) {
            throw new \OmegaUp\Exceptions\NotFoundException('problemNotFound');
        }

        // Only admin is alowed to make modifications
        if (!\OmegaUp\Authorization::isProblemAdmin($r->identity, $problem)) {
            throw new \OmegaUp\Exceptions\ForbiddenAccessException();
        }

        // Check if admin to delete is actually an admin
        if (!\OmegaUp\Authorization::isProblemAdmin($identity, $problem)) {
            throw new \OmegaUp\Exceptions\NotFoundException();
        }

        \OmegaUp\Controllers\ACL::removeUser(
            $problem->acl_id,
            $identity->user_id
        );

        return [
            'status' => 'ok',
        ];
    }

    /**
     * Removes a group admin from a problem
     *
     * @throws \OmegaUp\Exceptions\ForbiddenAccessException
     *
     * @return array{status: string}
     */
    public static function apiRemoveGroupAdmin(\OmegaUp\Request $r): array {
        // Authenticate logged user
        $r->ensureIdentity();

        // Check problem_alias
        \OmegaUp\Validators::validateStringNonEmpty(
            $r['problem_alias'],
            'problem_alias'
        );
        \OmegaUp\Validators::validateValidAlias($r['group'], 'group');

        $group = \OmegaUp\DAO\Groups::findByAlias($r['group']);
        if (is_null($group) || is_null($group->group_id)) {
            throw new \OmegaUp\Exceptions\InvalidParameterException(
                'invalidParameters'
            );
        }

        $problem = \OmegaUp\DAO\Problems::getByAlias($r['problem_alias']);
        if (is_null($problem) || is_null($problem->acl_id)) {
            throw new \OmegaUp\Exceptions\NotFoundException('problemNotFound');
        }

        // Only admin is alowed to make modifications
        if (!\OmegaUp\Authorization::isProblemAdmin($r->identity, $problem)) {
            throw new \OmegaUp\Exceptions\ForbiddenAccessException();
        }

        \OmegaUp\Controllers\ACL::removeGroup(
            $problem->acl_id,
            $group->group_id
        );

        return [
            'status' => 'ok',
        ];
    }

    /**
     * Removes a tag from a contest
     *
     * @throws \OmegaUp\Exceptions\ForbiddenAccessException
     *
     * @return array{status: string}
     */
    public static function apiRemoveTag(\OmegaUp\Request $r): array {
        // Authenticate logged user
        $r->ensureIdentity();

        // Check whether problem exists
        \OmegaUp\Validators::validateStringNonEmpty(
            $r['problem_alias'],
            'problem_alias'
        );
        \OmegaUp\Validators::validateStringNonEmpty($r['name'], 'name');

        $problem = \OmegaUp\DAO\Problems::getByAlias($r['problem_alias']);
        if (is_null($problem)) {
            throw new \OmegaUp\Exceptions\NotFoundException('problem');
        }

        $tag = \OmegaUp\DAO\Tags::getByName($r['name']);
        if (is_null($tag)) {
            throw new \OmegaUp\Exceptions\NotFoundException('tag');
        }

        if (!\OmegaUp\Authorization::canEditProblem($r->identity, $problem)) {
            throw new \OmegaUp\Exceptions\ForbiddenAccessException();
        }

        if (in_array($tag->name, self::RESTRICTED_TAG_NAMES)) {
            throw new \OmegaUp\Exceptions\InvalidParameterException(
                'tagRestricted',
                'name'
            );
        }

        \OmegaUp\DAO\ProblemsTags::delete(new \OmegaUp\DAO\VO\ProblemsTags([
            'problem_id' => $problem->problem_id,
            'tag_id' => $tag->tag_id,
        ]));

        return [
            'status' => 'ok',
        ];
    }

    /**
     * Removes a problem whether user is the creator
     *
     * @throws \OmegaUp\Exceptions\ForbiddenAccessException
     *
     * @return array{status: string}
     */
    public static function apiDelete(\OmegaUp\Request $r): array {
        // Authenticate logged user
        $r->ensureIdentity();

        // Check whether problem exists
        \OmegaUp\Validators::validateStringNonEmpty(
            $r['problem_alias'],
            'problem_alias'
        );

        $problem = \OmegaUp\DAO\Problems::getByAlias($r['problem_alias']);
        if (is_null($problem) || is_null($problem->problem_id)) {
            throw new \OmegaUp\Exceptions\NotFoundException('problemNotFound');
        }

        if (!\OmegaUp\Authorization::canEditProblem($r->identity, $problem)) {
            throw new \OmegaUp\Exceptions\ForbiddenAccessException();
        }

        if (\OmegaUp\DAO\Problems::hasBeenUsedInCoursesOrContests($problem)) {
            throw new \OmegaUp\Exceptions\ForbiddenAccessException(
                'problemHasBeenUsedInContestOrCourse'
            );
        }

        \OmegaUp\DAO\Problems::deleteProblem($problem->problem_id);

        return [
            'status' => 'ok',
        ];
    }

    /**
     * Returns all problem administrators
     *
     * @return array{admins: list<array{role: string, username: string}>, group_admins: list<array{alias: string, name: string, role: string}>}
     */
    public static function apiAdmins(\OmegaUp\Request $r): array {
        // Authenticate request
        $r->ensureIdentity();

        \OmegaUp\Validators::validateStringNonEmpty(
            $r['problem_alias'],
            'problem_alias'
        );

        $problem = \OmegaUp\DAO\Problems::getByAlias($r['problem_alias']);
        if (is_null($problem)) {
            throw new \OmegaUp\Exceptions\NotFoundException('problemNotFound');
        }

        if (!\OmegaUp\Authorization::isProblemAdmin($r->identity, $problem)) {
            throw new \OmegaUp\Exceptions\ForbiddenAccessException();
        }

        return [
            'admins' => \OmegaUp\DAO\UserRoles::getProblemAdmins($problem),
            'group_admins' => \OmegaUp\DAO\GroupRoles::getProblemAdmins(
                $problem
            )
        ];
    }

    /**
     * Returns every tag associated to a given problem.
     *
     * @return array{tags: list<array{name: string, public: bool}>}
     */
    public static function apiTags(\OmegaUp\Request $r): array {
        // Authenticate request
        $r->ensureIdentity();

        \OmegaUp\Validators::validateStringNonEmpty(
            $r['problem_alias'],
            'problem_alias'
        );
        $includeVoted = ($r['include_voted'] == 'true');
        $problem = \OmegaUp\DAO\Problems::getByAlias($r['problem_alias']);
        if (is_null($problem)) {
            throw new \OmegaUp\Exceptions\NotFoundException('problemNotFound');
        }

        return [
            'tags' => \OmegaUp\DAO\ProblemsTags::getProblemTags(
                $problem,
                !\OmegaUp\Authorization::canEditProblem($r->identity, $problem),
                $includeVoted
            ),
        ];
    }

    /**
     * Rejudge problem
     *
     * @throws \OmegaUp\Exceptions\ApiException
     *
     * @return array{status: string}
     */
    public static function apiRejudge(\OmegaUp\Request $r): array {
        $r->ensureIdentity();

        \OmegaUp\Validators::validateStringNonEmpty(
            $r['problem_alias'],
            'problem_alias'
        );
        $problem = \OmegaUp\DAO\Problems::getByAlias($r['problem_alias']);
        if (is_null($problem)) {
            throw new \OmegaUp\Exceptions\NotFoundException('problemNotFound');
        }
        if ($problem->deprecated) {
            throw new \OmegaUp\Exceptions\PreconditionFailedException(
                'problemDeprecated'
            );
        }

        // We need to check that the user actually has admin privileges over
        // the problem.
        if (
            !\OmegaUp\Authorization::isProblemAdmin(
                $r->identity,
                $problem
            )
        ) {
            throw new \OmegaUp\Exceptions\ForbiddenAccessException();
        }

        // Call Grader
        $runs = [];
        try {
            \OmegaUp\DAO\DAO::transBegin();
            $runs = \OmegaUp\DAO\Runs::getByProblem(
                intval(
                    $problem->problem_id
                )
            );

            foreach ($runs as $run) {
                $run->status = 'new';
                $run->version = $problem->current_version;
                $run->verdict = 'JE';
                $run->score = 0;
                $run->contest_score = 0;
                \OmegaUp\DAO\Runs::update($run);

                // Expire details of the run
                \OmegaUp\Controllers\Run::invalidateCacheOnRejudge($run);
            }
            \OmegaUp\DAO\DAO::transEnd();
        } catch (\Exception $e) {
            \OmegaUp\DAO\DAO::transRollback();
            throw $e;
        }
        \OmegaUp\Grader::getInstance()->rejudge($runs, false);

        return [
            'status' => 'ok',
        ];
    }

    /**
     * Update problem contents
     *
     * @param \OmegaUp\Request $r
     * @return array{rejudged: bool}
     * @throws \OmegaUp\Exceptions\ApiException
     */
    public static function apiUpdate(\OmegaUp\Request $r) {
        $r->ensureMainUserIdentity();
        $problemParams = self::convertRequestToProblemParams(
            $r,
            /*$isRequired=*/ false
        );

        // Validate commit message.
        \OmegaUp\Validators::validateStringNonEmpty($r['message'], 'message');
        return self::updateProblem(
            $r->identity,
            $r->user,
            $problemParams,
            strval($r['message']),
            $problemParams->updatePublished,
            boolval($r['redirect'])
        );
    }

    /**
     * @psalm-suppress MixedInferredReturnType Psalm cannot effectively analyze templated arrays this way
     * @psalm-suppress MismatchingDocblockReturnType Psalm cannot effectively analyze templated arrays this way
     * @template T
     * @param T $array
     * @return T
     */
    private static function arrayDeepCopy($array): array {
        $copy = [];
        /**
         * @var string $key
         * @var mixed $value
         */
        foreach ($array as $key => $value) {
            if (is_array($value)) {
                $copy[$key] = self::arrayDeepCopy($value);
            } else {
                /** @psalm-suppress MixedAssignment Psalm cannot effectively allow assigning mixed this way */
                $copy[$key] = $value;
            }
        }
        /** @var T */
        return $copy;
    }

    /**
     * Converts a duration into milliseconds.
     */
    public static function parseDuration(string $duration): float {
        $milliseconds = 0.0;
        if (
            preg_match_all(
                '/([0-9]*(?:\\.[0-9]*)?)([a-zµ]+)/',
                $duration,
                $matches,
                PREG_SET_ORDER
            ) === false
        ) {
            return $milliseconds;
        }
        /** @var list<string> $match */
        foreach ($matches as $match) {
            if ($match[2] == 'h') {
                $milliseconds += floatval($match[1]) * 3600 * 1000;
            } elseif ($match[2] == 'm') {
                $milliseconds += floatval($match[1]) * 60 * 1000;
            } elseif ($match[2] == 's') {
                $milliseconds += floatval($match[1]) * 1000;
            } elseif ($match[2] == 'ms') {
                $milliseconds += floatval($match[1]);
            } elseif ($match[2] == 'us' || $match[2] == 'µs') {
                $milliseconds += floatval($match[1]) / 1000.0;
            } elseif ($match[2] == 'ns') {
                $milliseconds += floatval($match[1]) / (1000.0 * 1000.0);
            } else {
                throw new \Exception("Unrecognized suffix: {$match[2]}");
            }
        }
        return $milliseconds;
    }

    /**
     * Converts a size into bytes.
     * @param int|string $size
     */
    public static function parseSize($size): int {
        if (is_numeric($size)) {
            return intval($size);
        }
        $bytes = 0;
        if (
            preg_match_all(
                '/([0-9]+)([A-Za-z]+)/',
                $size,
                $matches,
                PREG_SET_ORDER
            ) === false
        ) {
            return $bytes;
        }
        /** @var list<string> $match */
        foreach ($matches as $match) {
            if ($match[2] == 'TiB') {
                $bytes += intval($match[1]) * 1024 * 1024 * 1024 * 1024;
            } elseif ($match[2] == 'GiB') {
                $bytes += intval($match[1]) * 1024 * 1024 * 1024;
            } elseif ($match[2] == 'MiB') {
                $bytes += intval($match[1]) * 1024 * 1024;
            } elseif ($match[2] == 'KiB') {
                $bytes += intval($match[1]) * 1024;
            } elseif ($match[2] == 'B') {
                $bytes += intval($match[1]);
            } else {
                throw new \Exception("Unrecognized suffix: {$match[2]}");
            }
        }
        return $bytes;
    }

    /**
     * @param array{limits: array{ExtraWallTime: string, MemoryLimit: int|string, OutputLimit: int|string, OverallWallTimeLimit: string, TimeLimit: string}, validator: array{name: string, tolerance: float, limits?: array{ExtraWallTime: string, MemoryLimit: int|string, OutputLimit: int|string, OverallWallTimeLimit: string, TimeLimit: string}}} $a
     * @param array{limits: array{ExtraWallTime: string, MemoryLimit: int|string, OutputLimit: int|string, OverallWallTimeLimit: string, TimeLimit: string}, validator: array{name: string, tolerance: float, limits?: array{ExtraWallTime: string, MemoryLimit: int|string, OutputLimit: int|string, OverallWallTimeLimit: string, TimeLimit: string}}} $b
     */
    private static function diffProblemSettings(array $a, array $b): bool {
        if (
            self::parseDuration($a['limits']['TimeLimit']) !==
            self::parseDuration($b['limits']['TimeLimit'])
        ) {
            return true;
        }
        if (
            self::parseDuration($a['limits']['ExtraWallTime']) !==
            self::parseDuration($b['limits']['ExtraWallTime'])
        ) {
            return true;
        }
        if (
            self::parseDuration($a['limits']['OverallWallTimeLimit']) !==
            self::parseDuration($b['limits']['OverallWallTimeLimit'])
        ) {
            return true;
        }
        if (
            self::parseSize($a['limits']['MemoryLimit']) !==
            self::parseSize($b['limits']['MemoryLimit'])
        ) {
            return true;
        }
        if (
            self::parseSize($a['limits']['OutputLimit']) !==
            self::parseSize($b['limits']['OutputLimit'])
        ) {
            return true;
        }
        if ($a['validator']['name'] !== $b['validator']['name']) {
            return true;
        }
        if ($a['validator']['tolerance'] !== $b['validator']['tolerance']) {
            return true;
        }
        if (
            empty($a['validator']['limits']) !==
            empty($b['validator']['limits'])
        ) {
            return true;
        }
        // No further checks are necessary.
        if (
            empty($a['validator']['limits']) ||
            empty($b['validator']['limits'])
        ) {
            return false;
        }

        if (
            self::parseDuration($a['validator']['limits']['TimeLimit']) !==
            self::parseDuration($b['validator']['limits']['TimeLimit'])
        ) {
            return true;
        }
        if (
            self::parseDuration($a['validator']['limits']['ExtraWallTime']) !==
            self::parseDuration($b['validator']['limits']['ExtraWallTime'])
        ) {
            return true;
        }
        if (
            self::parseDuration(
                $a['validator']['limits']['OverallWallTimeLimit']
            ) !==
            self::parseDuration(
                $b['validator']['limits']['OverallWallTimeLimit']
            )
        ) {
            return true;
        }
        if (
            self::parseSize($a['validator']['limits']['MemoryLimit']) !==
            self::parseSize($b['validator']['limits']['MemoryLimit'])
        ) {
            return true;
        }
        if (
            self::parseSize($a['validator']['limits']['OutputLimit']) !==
            self::parseSize($b['validator']['limits']['OutputLimit'])
        ) {
            return true;
        }
        return false;
    }

    /**
     * @return array{rejudged: bool}
     */
    public static function updateProblem(
        \OmegaUp\DAO\VO\Identities $identity,
        \OmegaUp\DAO\VO\Users $user,
        \OmegaUp\ProblemParams $params,
        string $message,
        string $updatePublished,
        bool $redirect
    ) {
        [
            'problem' => $problem,
            'languages' => $languages,
        ] = self::validateCreateOrUpdate(
            $identity,
            $params,
            /*$isRequired=*/ false
        );
        if (is_null($problem) || is_null($problem->alias)) {
            throw new \OmegaUp\Exceptions\NotFoundException(
                'problemNotFound'
            );
        }

        // Update the Problem object
        $valueProperties = [
            'visibility',
            'title',
            'inputLimit' => [
                'alias' => 'input_limit',
            ],
            'emailClarifications' => [
                'alias' => 'email_clarifications',
            ],
            'source',
            'order',
            'languages',
        ];
        $params->updateValueParams($problem, $valueProperties);
        $problem->languages = $languages ?: $problem->languages;

        $response = [
            'rejudged' => false,
        ];

        $problemSettings = self::getProblemSettingsDistrib(
            $problem,
            $problem->commit
        );
        unset($problemSettings['cases']);
        unset($problemSettings['slow']);
        $originalProblemSettings = self::arrayDeepCopy($problemSettings);
        self::updateProblemSettings($problemSettings, $params);
        $settingsUpdated = self::diffProblemSettings(
            $originalProblemSettings,
            $problemSettings
        );
        $acceptsSubmissions = $problem->languages !== '';
        $updatedStatementLanguages = [];
        $response['rejudged'] = false;

        try {
            //Begin transaction
            \OmegaUp\DAO\DAO::transBegin();

            $operation = \OmegaUp\ProblemDeployer::UPDATE_SETTINGS;
            if (
                isset($_FILES['problem_contents'])
                && is_array($_FILES['problem_contents'])
                && \OmegaUp\FileHandler::getFileUploader()->isUploadedFile(
                    strval($_FILES['problem_contents']['tmp_name'])
                )
            ) {
                $operation = \OmegaUp\ProblemDeployer::UPDATE_CASES;
            }
            if (
                $operation !== \OmegaUp\ProblemDeployer::UPDATE_SETTINGS ||
                $settingsUpdated
            ) {
                $problemDeployer = new \OmegaUp\ProblemDeployer(
                    $problem->alias,
                    $acceptsSubmissions,
                    $updatePublished != \OmegaUp\ProblemParams::UPDATE_PUBLISHED_NONE
                );
                $problemDeployer->commit(
                    $message,
                    $identity,
                    $operation,
                    $problemSettings
                );

                $needsUpdate = false;
                if (!is_null($problemDeployer->publishedCommit)) {
                    $oldCommit = $problem->commit;
                    $oldVersion = $problem->current_version;
                    [
                        $problem->commit,
                        $problem->current_version,
                    ] = \OmegaUp\Controllers\Problem::resolveCommit(
                        $problem,
                        $problemDeployer->publishedCommit
                    );
                    $response['rejudged'] = ($oldVersion != $problem->current_version);
                    $needsUpdate = $response['rejudged'] || ($oldCommit != $problem->commit);
                }

                if ($needsUpdate) {
                    \OmegaUp\DAO\Runs::createRunsForVersion($problem);
                    \OmegaUp\DAO\Runs::updateVersionToCurrent($problem);
                    if ($updatePublished != \OmegaUp\ProblemParams::UPDATE_PUBLISHED_NON_PROBLEMSET) {
                        \OmegaUp\DAO\ProblemsetProblems::updateVersionToCurrent(
                            $problem,
                            $user,
                            $updatePublished
                        );
                    }
                    $updatedStatementLanguages = $problemDeployer->getUpdatedLanguages();
                }
            }

            // Save the contest object with data sent by user to the database
            \OmegaUp\DAO\Problems::update($problem);

            \OmegaUp\Controllers\Problem::setRestrictedTags($problem);

            \OmegaUp\DAO\DAO::transEnd();
        } catch (\OmegaUp\Exceptions\ApiException $e) {
            // Operation failed in the data layer, rollback transaction
            \OmegaUp\DAO\DAO::transRollback();

            throw $e;
        } catch (\Exception $e) {
            // Operation failed in the data layer, rollback transaction
            \OmegaUp\DAO\DAO::transRollback();
            self::$log->error('Failed to update problem', $e);

            throw $e;
        }

        if ($response['rejudged'] && OMEGAUP_ENABLE_REJUDGE_ON_PROBLEM_UPDATE) {
            self::$log->info(
                'Calling \OmegaUp\Controllers\Problem::apiRejudge'
            );
            try {
                $runs = \OmegaUp\DAO\Runs::getNewRunsForVersion($problem);
                \OmegaUp\Grader::getInstance()->rejudge($runs, false);

                // Expire details of the runs
                foreach ($runs as $run) {
                    \OmegaUp\Cache::deleteFromCache(
                        \OmegaUp\Cache::RUN_ADMIN_DETAILS,
                        strval($run->run_id)
                    );
                }
                \OmegaUp\Cache::deleteFromCache(
                    \OmegaUp\Cache::PROBLEM_STATS,
                    strval($problem->alias)
                );
            } catch (\Exception $e) {
                self::$log->error(
                    'Best effort \OmegaUp\Controllers\Problem::apiRejudge failed',
                    $e
                );
            }
        }

        if ($redirect === true) {
            header("Location: {$_SERVER['HTTP_REFERER']}");
        }

        self::invalidateCache($problem, $updatedStatementLanguages);

        return $response;
    }

    private static function setRestrictedTags(\OmegaUp\DAO\VO\Problems $problem): void {
        \OmegaUp\DAO\ProblemsTags::clearRestrictedTags($problem);
        $languages = explode(',', $problem->languages);
        if (in_array('cat', $languages)) {
            \OmegaUp\Controllers\Problem::addTag(
                'solo-salida',
                true,
                $problem,
                true
            );
        } elseif (!empty(array_intersect(['kp', 'kj'], $languages))) {
            \OmegaUp\Controllers\Problem::addTag('karel', true, $problem, true);
        } else {
            \OmegaUp\Controllers\Problem::addTag(
                'lenguaje',
                true,
                $problem,
                true
            );
        }

        $problemArtifacts = new \OmegaUp\ProblemArtifacts(
            strval($problem->alias)
        );
        /** @var array{cases: array<string, mixed>, interactive?: array{idl: string, language: string, main_source: string, module_name: string, templates: array<string, string>}, limits: array{ExtraWallTime: string, MemoryLimit: int|string, OutputLimit: int|string, OverallWallTimeLimit: string, TimeLimit: string}, validator: array{limits?: array{ExtraWallTime: string, MemoryLimit: int|string, OutputLimit: int|string, OverallWallTimeLimit: string, TimeLimit: string}, name: string, tolerance: float}} $distribSettings */
        $distribSettings = json_decode(
            $problemArtifacts->get('settings.distrib.json'),
            /*assoc=*/true
        );
        if (!empty($distribSettings['interactive'])) {
            \OmegaUp\Controllers\Problem::addTag(
                'interactive',
                true,
                $problem,
                true
            );
        }
    }

    /**
     * Updates loose file
     *
     * @throws \OmegaUp\Exceptions\ApiException
     *
     * @return list<string>
     */
    private static function updateLooseFile(
        \OmegaUp\DAO\VO\Identities $identity,
        \OmegaUp\DAO\VO\Users $user,
        \OmegaUp\DAO\VO\Problems $problem,
        string $directory,
        string $contents,
        string $message,
        ?string $lang,
        string $updatePublished
    ): array {
        // Check that lang is in the ISO 639-1 code list, default is "es".
        \OmegaUp\Validators::validateOptionalInEnum(
            $lang,
            'lang',
            \OmegaUp\Controllers\Problem::ISO639_1
        );
        if (is_null($lang)) {
            $lang = \OmegaUp\Controllers\Identity::getPreferredLanguage(
                $identity
            );
        }
        if (is_null($problem->alias)) {
            throw new \OmegaUp\Exceptions\NotFoundException(
                'problemNotFound'
            );
        }

        $updatedFileLanguages = [];
        try {
            $problemDeployer = new \OmegaUp\ProblemDeployer($problem->alias);
            $problemDeployer->commitLooseFiles(
                "{$lang}.markdown: {$message}",
                $identity,
                [
                    "{$directory}/{$lang}.markdown" => $contents,
                ]
            );
            if ($updatePublished !== \OmegaUp\ProblemParams::UPDATE_PUBLISHED_NONE) {
                [
                    $problem->commit,
                    $problem->current_version
                ] = \OmegaUp\Controllers\Problem::resolveCommit(
                    $problem,
                    $problemDeployer->publishedCommit
                );
                if ($updatePublished !== \OmegaUp\ProblemParams::UPDATE_PUBLISHED_NON_PROBLEMSET) {
                    \OmegaUp\DAO\ProblemsetProblems::updateVersionToCurrent(
                        $problem,
                        $user,
                        $updatePublished
                    );
                }
                \OmegaUp\DAO\Problems::update($problem);
            }
            $updatedFileLanguages = $problemDeployer->getUpdatedLanguages();
        } catch (\OmegaUp\Exceptions\ApiException $e) {
            throw $e;
        }

        return $updatedFileLanguages;
    }

    /**
     * Updates problem statement only
     *
     * @throws \OmegaUp\Exceptions\ApiException
     *
     * @return array{status: string}
     */
    public static function apiUpdateStatement(\OmegaUp\Request $r): array {
        $r->ensureMainUserIdentity();
        $problemParams = self::convertRequestToProblemParams(
            $r,
            /*$isRequired=*/ false
        );
        \OmegaUp\Validators::validateStringNonEmpty(
            $r['problem_alias'],
            'problem_alias'
        );

        $problem = \OmegaUp\DAO\Problems::getByAlias($r['problem_alias']);
        if (is_null($problem)) {
            throw new \OmegaUp\Exceptions\NotFoundException(
                'problemNotFound'
            );
        }
        \OmegaUp\Validators::validateStringNonEmpty(
            $r['statement'],
            'statement'
        );
        \OmegaUp\Validators::validateStringNonEmpty($r['message'], 'message');
        \OmegaUp\Validators::validateOptionalInEnum(
            $r['lang'],
            'lang',
            \OmegaUp\Controllers\Problem::ISO639_1
        );
        self::updateStatement(
            $r->identity,
            $r->user,
            $problem,
            $r['statement'],
            $r['message'],
            $r['lang'],
            $problemParams->updatePublished
        );
        return [
            'status' => 'ok'
        ];
    }

    private static function updateStatement(
        \OmegaUp\DAO\VO\Identities $identity,
        \OmegaUp\DAO\VO\Users $user,
        \OmegaUp\DAO\VO\Problems $problem,
        string $statement,
        string $message,
        ?string $lang,
        string $updatePublished
    ): void {
        $updatedFileLanguages = self::updateLooseFile(
            $identity,
            $user,
            $problem,
            'statements',
            $statement,
            $message,
            $lang,
            $updatePublished
        );
        self::invalidateCache($problem, $updatedFileLanguages);
    }

    /**
     * Updates problem solution only
     *
     * @throws \OmegaUp\Exceptions\ApiException
     *
     * @return array{status: string}
     */
    public static function apiUpdateSolution(\OmegaUp\Request $r): array {
        $r->ensureMainUserIdentity();
        $problemParams = self::convertRequestToProblemParams(
            $r,
            /*$isRequired=*/ false
        );
        [
            'problem' => $problem,
        ] = self::validateCreateOrUpdate(
            $r->identity,
            $problemParams,
            /*$isRequired=*/ false
        );
        if (is_null($problem)) {
            throw new \OmegaUp\Exceptions\NotFoundException(
                'problemNotFound'
            );
        }
        \OmegaUp\Validators::validateStringNonEmpty($r['solution'], 'solution');
        \OmegaUp\Validators::validateStringNonEmpty($r['message'], 'message');
        \OmegaUp\Validators::validateOptionalInEnum(
            $r['lang'],
            'lang',
            \OmegaUp\Controllers\Problem::ISO639_1
        );

        $updatedFileLanguages = self::updateLooseFile(
            $r->identity,
            $r->user,
            $problem,
            'solutions',
            $r['solution'],
            $r['message'],
            $r['lang'],
            $problemParams->updatePublished
        );
        self::invalidateSolutionCache($problem, $updatedFileLanguages);
        return [
            'status' => 'ok'
        ];
    }

    /**
     * Invalidates the various caches of the problem, as well as updating the
     * languages.
     *
     * @param \OmegaUp\DAO\VO\Problems $problem the problem
     * @param list<string> $updatedLanguages the list of updated statement file
     *        languages.
     */
    private static function invalidateCache(
        \OmegaUp\DAO\VO\Problems $problem,
        $updatedLanguages
    ): void {
        self::updateLanguages($problem);

        // Invalidate problem statement or solution cache
        foreach ($updatedLanguages as $lang) {
            \OmegaUp\Cache::deleteFromCache(
                \OmegaUp\Cache::PROBLEM_STATEMENT,
                "{$problem->alias}-{$problem->commit}-{$lang}-markdown"
            );
        }
        \OmegaUp\Cache::deleteFromCache(
            \OmegaUp\Cache::PROBLEM_SETTINGS_DISTRIB,
            "{$problem->alias}-{$problem->commit}"
        );
    }

    /**
     * Invalidates the problem solution cache
     *
     * @param \OmegaUp\DAO\VO\Problems $problem the problem
     * @param list<string> $updatedLanguages the list of updated loose file
     *        languages.
     */
    private static function invalidateSolutionCache(
        \OmegaUp\DAO\VO\Problems $problem,
        $updatedLanguages
    ): void {
        // Invalidate problem solution cache
        foreach ($updatedLanguages as $lang) {
            \OmegaUp\Cache::deleteFromCache(
                \OmegaUp\Cache::PROBLEM_SOLUTION,
                "{$problem->alias}-{$problem->commit}-{$lang}-markdown"
            );
        }
        \OmegaUp\Cache::deleteFromCache(
            \OmegaUp\Cache::PROBLEM_SOLUTION_EXISTS,
            "{$problem->alias}-{$problem->commit}"
        );
    }

    /**
     * Validate problem Details API
     *
     * @throws \OmegaUp\Exceptions\ApiException
     * @throws \OmegaUp\Exceptions\NotFoundException
     * @throws \OmegaUp\Exceptions\ForbiddenAccessException
     *
     * @return array{exists: bool, lang: string, problem: null|\OmegaUp\DAO\VO\Problems, problemset: null|\OmegaUp\DAO\VO\Problemsets}
     */
    private static function validateDetails(
        ?\OmegaUp\DAO\VO\Identities $identity,
        ?string $contestAlias,
        string $problemAlias,
        ?string $lang,
        string $statementType,
        ?int $problemsetId
    ): array {
        // Lang is optional. Default is user's preferred.
        if (!is_null($lang)) {
            if (strlen($lang) < 2) {
                throw new \OmegaUp\Exceptions\InvalidParameterException(
                    'parameterStringTooShort',
                    'lang',
                    ['min_length' => '2']
                );
            }
            if (strlen($lang) > 2) {
                throw new \OmegaUp\Exceptions\InvalidParameterException(
                    'parameterStringTooLong',
                    'lang',
                    ['max_length' => '2']
                );
            }
        } else {
            $lang = \OmegaUp\Controllers\Identity::getPreferredLanguage(
                $identity
            );
        }
        $response = [
            'exists' => false,
            'problem' => null,
            'problemset' => null,
            'lang' => $lang,
        ];

        $problem = \OmegaUp\DAO\Problems::getByAlias($problemAlias);
        if (is_null($problem)) {
            return $response;
        }

        if ($statementType !== 'markdown' && $statementType !== '') {
            throw new \OmegaUp\Exceptions\NotFoundException(
                'invalidStatementType'
            );
        }

        // If we request a problem inside a contest
        $problemset = self::validateProblemset(
            $problem,
            $problemsetId,
            $contestAlias
        );

        $response['exists'] = true;
        $response['problem'] = $problem;

        if (!is_null($problemset) && isset($problemset['problemset'])) {
            if (is_null($identity)) {
                throw new \OmegaUp\Exceptions\NotFoundException('userNotFound');
            }
            if (
                !\OmegaUp\Authorization::isAdmin(
                    $identity,
                    $problemset['problemset']
                )
            ) {
                // If the contest is private, verify that our user is invited
                if (!empty($problemset['contest'])) {
                    if (
                        !\OmegaUp\Controllers\Contest::isPublic(
                            $problemset['contest']->admission_mode
                        )
                    ) {
                        if (
                            is_null(\OmegaUp\DAO\ProblemsetIdentities::getByPK(
                                $identity->identity_id,
                                $problemset['problemset']->problemset_id
                            ))
                        ) {
                            throw new \OmegaUp\Exceptions\ForbiddenAccessException();
                        }
                    }
                    // If the contest has not started, non-admin users should not see it
                    if (
                        !\OmegaUp\DAO\Contests::hasStarted(
                            $problemset['contest']
                        )
                    ) {
                        throw new \OmegaUp\Exceptions\ForbiddenAccessException(
                            'contestNotStarted'
                        );
                    }
                } else {    // Not a contest, but we still have a problemset
                    if (
                        !\OmegaUp\Authorization::canSubmitToProblemset(
                            $identity,
                            $problemset['problemset']
                        )
                    ) {
                        throw new \OmegaUp\Exceptions\ForbiddenAccessException();
                    }
                    // TODO: Check start times.
                }
            }
            $response['problemset'] = $problemset['problemset'];
        } else {
            if (
                is_null($identity)
                || !\OmegaUp\Authorization::canEditProblem(
                    $identity,
                    $problem
                )
            ) {
                // If the problem is requested outside a contest, we need to
                // check that it is not private
                if (!\OmegaUp\DAO\Problems::isVisible($problem)) {
                    throw new \OmegaUp\Exceptions\ForbiddenAccessException(
                        'problemIsPrivate'
                    );
                }
            }
        }
        return $response;
    }

    /**
     * Gets the problem resource (statement/solution) from the gitserver.
     *
     * @param array{directory: string, alias: string|null, commit: string, language: string} $params
     *
     * @throws \OmegaUp\Exceptions\InvalidFilesystemOperationException
     *
     * @return array{language: string, markdown: string, images: array<string, string>} The contents of the resource, plus some metadata.
     */
    public static function getProblemResourceImpl(array $params): array {
        if (is_null($params['alias'])) {
            throw new \OmegaUp\Exceptions\NotFoundException('problemNotFound');
        }
        $problemArtifacts = new \OmegaUp\ProblemArtifacts(
            $params['alias'],
            $params['commit']
        );
        $sourcePath = "{$params['directory']}/{$params['language']}.markdown";

        // Read the file that contains the source
        if (!$problemArtifacts->exists($sourcePath)) {
            // If there is no language file for the problem, return the Spanish
            // version.
            $params['language'] = 'es';
            $sourcePath = "{$params['directory']}/{$params['language']}.markdown";
        }

        $result = [
            'language' => $params['language'],
            'images' => [],
        ];
        try {
            $result['markdown'] = mb_convert_encoding(
                $problemArtifacts->get(
                    $sourcePath
                ),
                'utf-8'
            );
        } catch (\Exception $e) {
            throw new \OmegaUp\Exceptions\InvalidFilesystemOperationException(
                'statementNotFound'
            );
        }

        // Get all the images' mappings.
        $statementFiles = $problemArtifacts->lsTree($params['directory']);
        foreach ($statementFiles as $file) {
            $extension = pathinfo($file['name'], PATHINFO_EXTENSION);
            if (!in_array($extension, self::IMAGE_EXTENSIONS)) {
                continue;
            }
            $result['images'][$file['name']] = (
                IMAGES_URL_PATH . "{$params['alias']}/{$file['id']}.{$extension}"
            );
            $imagePath = (
                IMAGES_PATH . "{$params['alias']}/{$file['id']}.{$extension}"
            );
            if (!@file_exists($imagePath)) {
                @mkdir(IMAGES_PATH . $params['alias'], 0755, true);
                file_put_contents(
                    $imagePath,
                    $problemArtifacts->get(
                        "{$params['directory']}/{$file['name']}"
                    )
                );
            }
        }
        return $result;
    }

    /**
     * Gets the problem statement from the gitserver.
     *
     * @param string $alias    The problem alias.
     * @param string $commit   The git commit at which to get the statement.
     * @param string $language The language of the problem. Will default to
     *                           Spanish if not found.
     *
     * @throws \OmegaUp\Exceptions\InvalidFilesystemOperationException
     *
     * @return array{language: string, markdown: string, images: array<string, string>} The contents of the file.
     */
    public static function getProblemStatement(
        string $alias,
        string $commit,
        string $language
    ): array {
        return \OmegaUp\Cache::getFromCacheOrSet(
            \OmegaUp\Cache::PROBLEM_STATEMENT,
            "{$alias}-{$commit}-{$language}-markdown",
            /** @return array{language: string, images: array<string, string>, markdown: string} */
            function () use ($alias, $commit, $language) {
                return \OmegaUp\Controllers\Problem::getProblemResourceImpl([
                    'directory' => 'statements',
                    'alias' => $alias,
                    'commit' => $commit,
                    'language' => $language,
                ]);
            },
            APC_USER_CACHE_PROBLEM_STATEMENT_TIMEOUT
        );
        return $response;
    }

    /**
     * Gets the problem solution from the gitserver.
     *
     * @param \OmegaUp\DAO\VO\Problems $problem  The problem.
     * @param string   $commit   The git commit at which to get the solution.
     * @param string   $language The language of the solution. Will default to
     *                           Spanish if not found.
     *
     * @throws \OmegaUp\Exceptions\InvalidFilesystemOperationException
     *
     * @return array{language: string, markdown: string, images: array<string, string>} The contents of the file.
     */
    public static function getProblemSolution(
        \OmegaUp\DAO\VO\Problems $problem,
        string $commit,
        string $language
    ): array {
        return \OmegaUp\Cache::getFromCacheOrSet(
            \OmegaUp\Cache::PROBLEM_SOLUTION,
            "{$problem->alias}-{$commit}-{$language}-markdown",
            /** @return array{language: string, markdown: string, images: array<string, string>} */
            function () use ($problem, $commit, $language): array {
                return \OmegaUp\Controllers\Problem::getProblemResourceImpl([
                    'directory' => 'solutions',
                    'alias' => strval($problem->alias),
                    'commit' => $commit,
                    'language' => $language,
                ]);
            },
            APC_USER_CACHE_PROBLEM_STATEMENT_TIMEOUT
        );
    }

    /**
     * Gets the distributable problem settings for the problem, using the cache
     * if needed.
     *
     * @return array{cases: array<string, array{in: string, out: string, weight?: float}>, limits: array{ExtraWallTime: string, TimeLimit: string, OverallWallTimeLimit: string, MemoryLimit: int|string, OutputLimit: int|string}, validator: array{limits?: array{ExtraWallTime: string, MemoryLimit: int|string, OutputLimit: int|string, OverallWallTimeLimit: string, TimeLimit: string}, name: string, tolerance: float}, slow: bool}
     */
    private static function getProblemSettingsDistrib(
        \OmegaUp\DAO\VO\Problems $problem,
        string $commit
    ): array {
        return \OmegaUp\Cache::getFromCacheOrSet(
            \OmegaUp\Cache::PROBLEM_SETTINGS_DISTRIB,
            "{$problem->alias}-{$problem->commit}",
            /** @return array{cases: array<string, array{in: string, out: string, weight?: float}>, limits: array{ExtraWallTime: string, TimeLimit: string, OverallWallTimeLimit: string, MemoryLimit: int|int, OutputLimit: int|string}, validator: array{limits?: array{ExtraWallTime: string, MemoryLimit: int|string, OutputLimit: int|string, OverallWallTimeLimit: string, TimeLimit: string}, name: string, tolerance: float}, slow: bool} */
            function () use ($problem): array {
                return \OmegaUp\Controllers\Problem::getProblemSettingsDistribImpl([
                    'alias' => strval($problem->alias),
                    'commit' => $problem->commit,
                ]);
            },
            APC_USER_CACHE_PROBLEM_STATEMENT_TIMEOUT
        );
    }

    /**
     * Gets the distributable problem settings for the problem.
     *
     * @param array{alias: string, commit: string} $params
     *
     * @return array{cases: array<string, array{in: string, out: string, weight?: float}>, limits: array{ExtraWallTime: string, TimeLimit: string, OverallWallTimeLimit: string, MemoryLimit: int|int, OutputLimit: int|string}, validator: array{limits?: array{ExtraWallTime: string, MemoryLimit: int|string, OutputLimit: int|string, OverallWallTimeLimit: string, TimeLimit: string}, name: string, tolerance: float}, slow: bool}
     */
    public static function getProblemSettingsDistribImpl(array $params): array {
        /** @var array{cases: array<string, array{in: string, out: string, weight?: float}>, limits: array{ExtraWallTime: string, TimeLimit: string, OverallWallTimeLimit: string, MemoryLimit: int|int, OutputLimit: int|string}, validator: array{limits?: array{ExtraWallTime: string, MemoryLimit: int|string, OutputLimit: int|string, OverallWallTimeLimit: string, TimeLimit: string}, name: string, tolerance: float}, slow: bool} */
        return json_decode(
            (new \OmegaUp\ProblemArtifacts(
                $params['alias'],
                $params['commit']
            ))->get(
                'settings.distrib.json'
            ),
            /*assoc=*/true
        );
    }

    /**
     * Entry point for Problem Download API
     *
     * @param \OmegaUp\Request $r
     *
     * @throws \OmegaUp\Exceptions\InvalidFilesystemOperationException
     *
     * @return void
     */
    public static function apiDownload(\OmegaUp\Request $r): void {
        $r->ensureIdentity();

        // Validate request
        \OmegaUp\Validators::validateStringNonEmpty(
            $r['problem_alias'],
            'problem_alias'
        );
        $problem = self::validateDownload(
            $r->identity,
            $r['problem_alias']
        );

        header('Pragma: public');
        header('Expires: 0');
        header('Cache-Control: must-revalidate, post-check=0, pre-check=0');
        header('Content-Type: application/zip');
        header(
            "Content-Disposition: attachment;filename={$problem->alias}.zip"
        );
        header('Content-Transfer-Encoding: binary');
        $problemArtifacts = new \OmegaUp\ProblemArtifacts(
            strval($problem->alias)
        );
        $problemArtifacts->download();

        die();
    }

    /**
     * Validate problem Download API
     *
     * @throws \OmegaUp\Exceptions\ApiException
     * @throws \OmegaUp\Exceptions\NotFoundException
     * @throws \OmegaUp\Exceptions\ForbiddenAccessException
     *
     * @return \OmegaUp\DAO\VO\Problems
     */
    private static function validateDownload(
        \OmegaUp\DAO\VO\Identities $identity,
        string $problemAlias
    ): \OmegaUp\DAO\VO\Problems {
        $problem = \OmegaUp\DAO\Problems::getByAlias($problemAlias);
        if (is_null($problem)) {
            throw new \OmegaUp\Exceptions\NotFoundException('problemNotFound');
        }

        if (!\OmegaUp\Authorization::canEditProblem($identity, $problem)) {
            throw new \OmegaUp\Exceptions\ForbiddenAccessException();
        }

        return $problem;
    }

    /**
     * Validate problemset Details API
     *
     * @return null|array{contest?:\OmegaUp\DAO\VO\Contests, problemset: \OmegaUp\DAO\VO\Problemsets}
     * @throws \OmegaUp\Exceptions\ApiException
     * @throws \OmegaUp\Exceptions\NotFoundException
     */
    private static function validateProblemset(
        \OmegaUp\DAO\VO\Problems $problem,
        ?int $problemsetId,
        ?string $contestAlias = null
    ) {
        $problemNotFound = null;
        $response = [];
        if (!empty($contestAlias)) {
            // Is it a valid contest_alias?
            $response['contest'] = \OmegaUp\DAO\Contests::getByAlias(
                $contestAlias
            );
            if (is_null($response['contest'])) {
                throw new \OmegaUp\Exceptions\NotFoundException(
                    'contestNotFound'
                );
            }
            $response['problemset'] = \OmegaUp\DAO\Problemsets::getByPK(
                intval(
                    $response['contest']->problemset_id
                )
            );
            if (is_null($response['problemset'])) {
                throw new \OmegaUp\Exceptions\NotFoundException(
                    'contestNotFound'
                );
            }
            $problemNotFound = 'problemNotFoundInContest';
        } elseif (!is_null($problemsetId)) {
            // Is it a valid problemset_id?
            $response['problemset'] = \OmegaUp\DAO\Problemsets::getByPK(
                $problemsetId
            );
            if (is_null($response['problemset'])) {
                throw new \OmegaUp\Exceptions\NotFoundException(
                    'problemsetNotFound'
                );
            }
            $problemNotFound = 'problemNotFoundInProblemset';
        } else {
            // Nothing to see here, move along.
            return null;
        }

        // Is the problem actually in the problemset?
        if (
            is_null(\OmegaUp\DAO\ProblemsetProblems::getByPK(
                $response['problemset']->problemset_id,
                $problem->problem_id
            ))
        ) {
            throw new \OmegaUp\Exceptions\NotFoundException($problemNotFound);
        }

        return $response;
    }

    /**
     * Entry point for Problem Details API
     *
     * @throws \OmegaUp\Exceptions\InvalidFilesystemOperationException
     *
     * @return array{accepted?: int, admin?: bool, alias?: string, commit?: string, creation_date?: int, difficulty?: float|null, email_clarifications?: bool, exists: bool, input_limit?: int, languages?: list<string>, order?: string, points?: float, preferred_language?: string, problemsetter?: array{creation_date: int, name: string, username: string}, quality_seal?: bool, runs?: list<array{alias: string, contest_score: float|null, guid: string, language: string, memory: int, penalty: int, runtime: int, score: float, status: string, submit_delay: int, time: int, username: string, verdict: string}>, score?: float, settings?: array{cases: array<string, array{in: string, out: string, weight?: float}>, limits: array{MemoryLimit: int|string, OverallWallTimeLimit: string, TimeLimit: string}, validator?: array{name: string, tolerance?: float}}, solvers?: list<array{language: string, memory: float, runtime: float, time: int, username: string}>, source?: string, statement?: array{images: array<string, string>, language: string, markdown: string}, submissions?: int, title?: string, version?: string, visibility?: int, visits?: int}
     */
    public static function apiDetails(\OmegaUp\Request $r): array {
        $r->ensureBool('show_solvers', /*required=*/false);
        $r->ensureBool('prevent_problemset_open', /*required=*/false);
        \OmegaUp\Validators::validateOptionalStringNonEmpty($r['lang'], 'lang');
        \OmegaUp\Validators::validateOptionalStringNonEmpty(
            $r['contest_alias'],
            'contest_alias'
        );
        \OmegaUp\Validators::validateValidAlias(
            $r['problem_alias'],
            'problem_alias'
        );
        try {
            $r->ensureIdentity();
        } catch (\OmegaUp\Exceptions\UnauthorizedException $e) {
            // Do nothing. Not logged user can access here
        }
        $result = self::getValidProblemAndProblemset(
            $r->identity,
            $r['contest_alias'],
            $r['problem_alias'],
            $r['lang'],
            !is_null($r['statement_type']) ? strval($r['statement_type']) : '',
            !is_null($r['problemset_id']) ? intval($r['problemset_id']) : null
        );
        [
            'exists' => $problemExisits,
            'problem' => $problem,
            'problemset' => $problemset,
        ] = $result;
        unset($result['lang']);
        if (!$problemExisits || is_null($problem)) {
            return $result;
        }
        $details = self::getProblemDetails(
            $r->identity,
            $problem,
            $problemset,
            strval($r['lang']),
            boolval($r['show_solvers']),
            boolval($r['prevent_problemset_open']),
            $r['contest_alias']
        );
        if (is_null($details)) {
            return [
                'exists' => false,
            ];
        }
        $details['exists'] = true;
        return $details;
    }

    /**
     * Get user. Allow unauthenticated requests if we are not opening a problem
     * inside a contest
     *
     * @throws \OmegaUp\Exceptions\UnauthorizedException
     *
     * @return array{exists: bool, lang: string, problem: null|\OmegaUp\DAO\VO\Problems, problemset: null|\OmegaUp\DAO\VO\Problemsets}
     */
    private static function getValidProblemAndProblemset(
        ?\OmegaUp\DAO\VO\Identities $identity,
        ?string $contestAlias,
        string $problemAlias,
        ?string $lang,
        string $statementType,
        ?int $problemsetId
    ): array {
        if (is_null($identity) && !is_null($contestAlias)) {
            throw new \OmegaUp\Exceptions\UnauthorizedException(
                'userNotAllowed'
            );
        }

        // Validate request and return the object
        return self::validateDetails(
            $identity,
            $contestAlias,
            $problemAlias,
            $lang,
            $statementType,
            $problemsetId
        );
    }

    /**
     * Get the extra problem details with all the validations
     * @return null|array{statement: array{language: string, images: array<string, string>, markdown: string}, settings: array{cases: array<string, array{in: string, out: string, weight?: float}>, limits: array{TimeLimit: string, OverallWallTimeLimit: string, MemoryLimit: int|string}, validator: array{name: string, tolerance?: float}}, preferred_language?: string, problemsetter?: array{username: string, name: string, creation_date: int}, version: string, commit: string, title: string, alias: string, input_limit: int, visits: int, submissions: int, accepted: int, difficulty: null|float, creation_date: int, source?: string, order: string, points: null|float, visibility: int, quality_seal: bool, languages: list<string>, email_clarifications: bool, runs?: list<array{guid: string, language: string, status: string, verdict: string, runtime: int, penalty: int, memory: int, score: float, contest_score: float|null, time: int, submit_delay: int, alias: string, username: string}>, admin?: bool, solvers?: list<array{username: string, language: string, runtime: float, memory: float, time: int}>, points: float, score: float}
     */
    private static function getProblemDetails(
        ?\OmegaUp\DAO\VO\Identities $loggedIdentity,
        \OmegaUp\DAO\VO\Problems $problem,
        ?\OmegaUp\DAO\VO\Problemsets $problemset,
        string $statementLanguage,
        bool $showSolvers,
        bool $preventProblemsetOpen,
        ?string $contestAlias
    ): ?array {
        $response = [];

        // Get the expected commit version.
        $commit = $problem->commit;
        $version = strval($problem->current_version);
        if (!empty($problemset)) {
            $problemsetProblem = \OmegaUp\DAO\ProblemsetProblems::getByPK(
                $problemset->problemset_id,
                $problem->problem_id
            );
            if (is_null($problemsetProblem)) {
                return null;
            }
            $commit = $problemsetProblem->commit;
            $version = strval($problemsetProblem->version);
        }

        $response['statement'] = \OmegaUp\Controllers\Problem::getProblemStatement(
            strval($problem->alias),
            $commit,
            $statementLanguage
        );
        $response['settings'] = \OmegaUp\Controllers\Problem::getProblemSettingsDistrib(
            $problem,
            $commit
        );

        // Add preferred language of the user.
        if (!is_null($loggedIdentity) && !is_null($loggedIdentity->username)) {
            $userData = \OmegaUp\Controllers\User::getUserProfile(
                $loggedIdentity,
                $loggedIdentity,
                /**$omitRank=*/true
            );
            if (
                !empty($userData) &&
                !empty($userData['preferred_language'])
            ) {
                $response['preferred_language'] = strval(
                    $userData['preferred_language']
                );
            }
        }

        // Add the problem the response
        $response['title'] = strval($problem->title);
        $response['alias'] = strval($problem->alias);
        $response['input_limit'] = $problem->input_limit;
        $response['visits'] = $problem->visits;
        $response['submissions'] = $problem->submissions;
        $response['accepted'] = $problem->accepted;
        $response['difficulty'] = $problem->difficulty;
        $response['creation_date'] = $problem->creation_date;
        $response['source'] = strval($problem->source);
        $response['order'] = $problem->order;
        $response['visibility'] = $problem->visibility;
        $response['email_clarifications'] = $problem->email_clarifications;
        $response['quality_seal'] = $problem->quality_seal;
        $response['version'] = $version;
        $response['commit'] = $commit;

        // If the problem is public or if the user has admin privileges, show the
        // problem source and alias of owner.
        if (
            \OmegaUp\DAO\Problems::isVisible($problem) ||
            (
                !is_null($loggedIdentity) &&
                \OmegaUp\Authorization::isProblemAdmin(
                    $loggedIdentity,
                    $problem
                )
            )
        ) {
            if (is_null($problem->acl_id)) {
                throw new \OmegaUp\Exceptions\NotFoundException(
                    'problemNotFound'
                );
            }
            $acl = \OmegaUp\DAO\ACLs::getByPK($problem->acl_id);
            if (is_null($acl) || is_null($acl->owner_id)) {
                throw new \OmegaUp\Exceptions\NotFoundException('userNotFound');
            }
            $problemsetter = \OmegaUp\DAO\Identities::findByUserId(
                $acl->owner_id
            );
            if (is_null($problemsetter) || is_null($problemsetter->username)) {
                throw new \OmegaUp\Exceptions\NotFoundException('userNotFound');
            }
            $response['problemsetter'] = [
                'username' => $problemsetter->username,
                'name' => $problemsetter->name ?? $problemsetter->username,
                'creation_date' => intval(\OmegaUp\DAO\DAO::fromMySQLTimestamp(
                    $response['creation_date']
                )),
            ];
        } else {
            unset($response['source']);
        }

        $problemsetId = !is_null(
            $problemset
        ) ? intval(
            $problemset->problemset_id
        ) : null;

        if (!is_null($loggedIdentity)) {
            // Get all the available runs done by the current_user
            $runsArray = \OmegaUp\DAO\Runs::getForProblemDetails(
                intval($problem->problem_id),
                $problemsetId,
                intval($loggedIdentity->identity_id)
            );

            // Add each filtered run to an array
            $results = [];
            foreach ($runsArray as $run) {
                $run['alias'] = strval($problem->alias);
                $run['username'] = strval($loggedIdentity->username);
                $results[] = $run;
            }
            $response['runs'] = $results;
        }

        if (!is_null($problemset) && !is_null($loggedIdentity)) {
            $response['admin'] = \OmegaUp\Authorization::isAdmin(
                $loggedIdentity,
                $problemset
            );
            if (!$response['admin'] || $preventProblemsetOpen !== true) {
                if (is_null($problemset->problemset_id)) {
                    throw new \OmegaUp\Exceptions\NotFoundException(
                        'problemsetNotFound'
                    );
                }
                // At this point, contestant_user relationship should be established.
                $container = \OmegaUp\DAO\Problemsets::getProblemsetContainer(
                    $problemset->problemset_id
                );
                if (is_null($container)) {
                    throw new \OmegaUp\Exceptions\NotFoundException(
                        'problemsetNotFound'
                    );
                }
                \OmegaUp\DAO\ProblemsetIdentities::checkAndSaveFirstTimeAccess(
                    $loggedIdentity,
                    $container,
                    \OmegaUp\Authorization::canSubmitToProblemset(
                        $loggedIdentity,
                        $problemset
                    )
                );
            }

            // As last step, register the problem as opened
            if (
                !\OmegaUp\DAO\ProblemsetProblemOpened::getByPK(
                    $problemsetId,
                    $problem->problem_id,
                    $loggedIdentity->identity_id
                )
            ) {
                \OmegaUp\DAO\ProblemsetProblemOpened::create(new \OmegaUp\DAO\VO\ProblemsetProblemOpened([
                    'problemset_id' => $problemset->problemset_id,
                    'problem_id' => $problem->problem_id,
                    'open_time' => \OmegaUp\Time::get(),
                    'identity_id' => $loggedIdentity->identity_id,
                ]));
            }
        } elseif ($showSolvers) {
            $response['solvers'] = \OmegaUp\DAO\Runs::getBestSolvingRunsForProblem(
                intval($problem->problem_id)
            );
        }

        if (!is_null($loggedIdentity)) {
            \OmegaUp\DAO\ProblemViewed::MarkProblemViewed(
                intval($loggedIdentity->identity_id),
                intval($problem->problem_id)
            );
        }

        // send the supported languages as a JSON array instead of csv
        // array_filter is needed to handle when $response['languages'] is empty
        /** @var list<string> */
        $response['languages'] = array_filter(
            explode(',', $problem->languages)
        );

        $response['points'] = round(
            100.0 / (log(
                max(
                    $response['accepted'],
                    1.0
                ) + 1,
                2
            )),
            2
        );
        if (is_null($loggedIdentity)) {
            $response['score'] = 0.0;
        } else {
            $response['score'] = self::bestScore(
                $problem,
                $problemsetId,
                $contestAlias,
                intval($loggedIdentity->identity_id)
            );
        }
        return $response;
    }

    /**
     * Returns the solution for a problem if conditions are satisfied.
     *
     * @throws \OmegaUp\Exceptions\InvalidFilesystemOperationException
     *
     * @return array{exists: bool, solution?: array{language: string, markdown: string, images: array<string, string>}}
     */
    public static function apiSolution(\OmegaUp\Request $r): array {
        $r->ensureMainUserIdentity();
        \OmegaUp\Validators::validateValidAlias(
            $r['problem_alias'],
            'problem_alias'
        );

        // Validate request
        $response = self::validateDetails(
            $r->identity,
            !is_null($r['contest_alias']) ? strval($r['contest_alias']) : null,
            $r['problem_alias'],
            !is_null($r['lang']) ? strval($r['lang']) : null,
            !is_null($r['statement_type']) ? strval($r['statement_type']) : '',
            !is_null($r['problemset_id']) ? intval($r['problemset_id']) : null
        );
        if (is_null($response['problem'])) {
            return [
                'exists' => false,
            ];
        }
        $problemset = $response['problemset'];
        $problem = $response['problem'];
        $lang = $response['lang'];

        // Get the expected commit version.
        $commit = $problem->commit;
        $version = strval($problem->current_version);
        if (!empty($problemset)) {
            $problemsetProblem = \OmegaUp\DAO\ProblemsetProblems::getByPK(
                $problemset->problemset_id,
                $problem->problem_id
            );
            if (is_null($problemsetProblem)) {
                return [
                    'exists' => false,
                ];
            }
            $commit = $problemsetProblem->commit;
            $version = strval($problemsetProblem->version);
        }

        if (
            !\OmegaUp\Authorization::canViewProblemSolution(
                $r->identity,
                $problem
            )
        ) {
            $r->ensureBool('forfeit_problem', false /*isRequired*/);
            if ($r['forfeit_problem'] !== true) {
                throw new \OmegaUp\Exceptions\ForbiddenAccessException(
                    'problemSolutionNotVisible'
                );
            }
            $seenSolutions = \OmegaUp\DAO\ProblemsForfeited::getProblemsForfeitedCount(
                $r->user
            );
            $allowedSolutions = intval(
                \OmegaUp\DAO\Problems::getProblemsSolvedCount(
                    $r->identity
                ) /
                \OmegaUp\Controllers\ProblemForfeited::SOLVED_PROBLEMS_PER_ALLOWED_SOLUTION
            );
            // Validate that the user will not exceed the number of allowed solutions.
            if ($seenSolutions >= $allowedSolutions) {
                throw new \OmegaUp\Exceptions\ForbiddenAccessException(
                    'allowedSolutionsLimitReached'
                );
            }
            \OmegaUp\DAO\ProblemsForfeited::create(new \OmegaUp\DAO\VO\ProblemsForfeited([
                'user_id' => $r->user->user_id,
                'problem_id' => $problem->problem_id
            ]));
        }

        return [
            'exists' => true,
            'solution' => \OmegaUp\Controllers\Problem::getProblemSolution(
                $problem,
                $commit,
                $lang
            ),
        ];
    }

    /**
     * Entry point for Problem Versions API
     *
     * @throws \OmegaUp\Exceptions\ForbiddenAccessException
     * @throws \OmegaUp\Exceptions\NotFoundException
     *
     * @return array{published: null|string, log: list<array{commit: string, tree: array<string, string>|null, parents?: list<string>, author: array{name?: string, email?: string, time: int|null|string}, committer: array{name?: string, email?: string, time: int|null|string}, message?: string, version: null|string}>}
     */
    public static function apiVersions(\OmegaUp\Request $r): array {
        $r->ensureIdentity();

        \OmegaUp\Validators::validateValidAlias(
            $r['problem_alias'],
            'problem_alias'
        );

        $problem = \OmegaUp\DAO\Problems::getByAlias($r['problem_alias']);
        if (is_null($problem) || is_null($problem->alias)) {
            throw new \OmegaUp\Exceptions\NotFoundException('problemNotFound');
        }
        if (!\OmegaUp\Authorization::canEditProblem($r->identity, $problem)) {
            return [
                'published' => $problem->commit,
                'log' => [
                    [
                        'commit' => $problem->commit,
                        'tree' => null,
                        'author' => [
                            'time' => \OmegaUp\DAO\DAO::fromMySQLTimestamp(
                                $problem->creation_date
                            ),
                        ],
                        'committer' => [
                            'time' => \OmegaUp\DAO\DAO::fromMySQLTimestamp(
                                $problem->creation_date
                            ),
                        ],
                        'version' => $problem->current_version,
                    ],
                ],
            ];
        }

        $privateTreeMapping = [];
        foreach (
            (new \OmegaUp\ProblemArtifacts(
                $problem->alias,
                'private'
            ))->log() as $logEntry
        ) {
            $privateTreeMapping[$logEntry['commit']] = $logEntry['tree'];
        }

        $masterLog = [];
        foreach (
            (new \OmegaUp\ProblemArtifacts(
                $problem->alias,
                'master'
            ))->log() as $logEntry
        ) {
            if (count($logEntry['parents']) < 3) {
                // Master commits always have 3 or 4 parents. If they have
                // fewer, it's one of the commits in the merged branches.
                continue;
            }
            $logEntry['version'] = $privateTreeMapping[$logEntry['parents'][count(
                $logEntry['parents']
            ) - 1]];
            $logEntry['tree'] = [];
            foreach (
                (new \OmegaUp\ProblemArtifacts(
                    $problem->alias,
                    $logEntry['commit']
                ))->lsTreeRecursive() as $treeEntry
            ) {
                $logEntry['tree'][$treeEntry['path']] = $treeEntry['id'];
            }
            $masterLog[] = $logEntry;
        }
        $commit = (
            new \OmegaUp\ProblemArtifacts($problem->alias, 'published')
        )->commit();
        return [
            'published' => !is_null($commit) ? $commit['commit'] : null,
            'log' => $masterLog,
        ];
    }

    /**
     * Change the version of the problem.
     *
     * @throws \OmegaUp\Exceptions\ForbiddenAccessException
     * @throws \OmegaUp\Exceptions\NotFoundException
     *
     * @return array{status: string}
     */
    public static function apiSelectVersion(\OmegaUp\Request $r): array {
        $r->ensureMainUserIdentity();

        \OmegaUp\Validators::validateValidAlias(
            $r['problem_alias'],
            'problem_alias'
        );
        \OmegaUp\Validators::validateStringOfLengthInRange(
            $r['commit'],
            'commit',
            1,
            40,
            false
        );
        // \OmegaUp\ProblemParams::UPDATE_PUBLISHED_NONE is not allowed here because
        // it would not make any sense!
        \OmegaUp\Validators::validateOptionalStringNonEmpty(
            $r['update_published'],
            'update_published'
        );
        \OmegaUp\Validators::validateOptionalInEnum(
            $r['update_published'],
            'update_published',
            [
                \OmegaUp\ProblemParams::UPDATE_PUBLISHED_NON_PROBLEMSET,
                \OmegaUp\ProblemParams::UPDATE_PUBLISHED_OWNED_PROBLEMSETS,
                \OmegaUp\ProblemParams::UPDATE_PUBLISHED_EDITABLE_PROBLEMSETS,
            ]
        );

        $updatePublished = \OmegaUp\ProblemParams::UPDATE_PUBLISHED_EDITABLE_PROBLEMSETS;
        if (!is_null($r['update_published'])) {
            $updatePublished = $r['update_published'];
        }

        $problem = \OmegaUp\DAO\Problems::getByAlias($r['problem_alias']);
        if (is_null($problem) || is_null($problem->alias)) {
            throw new \OmegaUp\Exceptions\NotFoundException('problemNotFound');
        }
        if (!\OmegaUp\Authorization::canEditProblem($r->identity, $problem)) {
            throw new \OmegaUp\Exceptions\ForbiddenAccessException();
        }

        $oldVersion = $problem->current_version;
        $oldCommit = $problem->commit;

        [$problem->commit, $problem->current_version] = \OmegaUp\Controllers\Problem::resolveCommit(
            $problem,
            $r['commit']
        );

        if ($oldCommit == $problem->commit && $oldVersion == $problem->current_version) {
            return [
                'status' => 'ok',
            ];
        }

        $problemArtifacts = new \OmegaUp\ProblemArtifacts(
            $problem->alias,
            $problem->commit
        );

        // Update problem fields.
        /** @var array{Cases: list<array{Cases: list<array{Name: string, Weight: int}>, Name: string}>, Limits: array{ExtraWallTime: string, MemoryLimit: int, OutputLimit: int, OverallWallTimeLimit: string, TimeLimit: string}, Slow: null, Validator: array{Name: string, Tolerance: string, Limits: array{ExtraWallTime: string, MemoryLimit: int, OutputLimit: int, OverallWallTimeLimit: string, TimeLimit: string}}}*/
        $problemSettings = json_decode(
            $problemArtifacts->get('settings.json'),
            /*assoc=*/true
        );

        $problemDeployer = new \OmegaUp\ProblemDeployer($problem->alias);
        try {
            // Begin transaction
            \OmegaUp\DAO\DAO::transBegin();
            $commit = (new \OmegaUp\ProblemArtifacts(
                $problem->alias,
                'published'
            ))->commit();
            if (is_null($commit)) {
                throw new \OmegaUp\Exceptions\NotFoundException(
                    'problemVersionNotFound'
                );
            }
            $problemDeployer->updatePublished(
                $commit['commit'],
                $problem->commit,
                $r->identity
            );

            \OmegaUp\DAO\Runs::createRunsForVersion($problem);
            \OmegaUp\DAO\Runs::updateVersionToCurrent($problem);
            if (
                strval(
                    $updatePublished
                ) != \OmegaUp\ProblemParams::UPDATE_PUBLISHED_NON_PROBLEMSET
            ) {
                \OmegaUp\DAO\ProblemsetProblems::updateVersionToCurrent(
                    $problem,
                    $r->user,
                    $updatePublished
                );
            }

            \OmegaUp\DAO\Problems::update($problem);

            \OmegaUp\DAO\DAO::transEnd();
        } catch (\Exception $e) {
            // Operation failed in the data layer, rollback transaction
            \OmegaUp\DAO\DAO::transRollback();
            self::$log->error('Failed to update problem: ', $e);

            throw $e;
        }

        if (OMEGAUP_ENABLE_REJUDGE_ON_PROBLEM_UPDATE) {
            self::$log->info(
                'Calling \OmegaUp\Controllers\Problem::apiRejudge'
            );
            try {
                $runs = \OmegaUp\DAO\Runs::getNewRunsForVersion($problem);
                \OmegaUp\Grader::getInstance()->rejudge($runs, false);

                // Expire details of the runs
                foreach ($runs as $run) {
                    \OmegaUp\Cache::deleteFromCache(
                        \OmegaUp\Cache::RUN_ADMIN_DETAILS,
                        strval($run->run_id)
                    );
                }
                \OmegaUp\Cache::deleteFromCache(
                    \OmegaUp\Cache::PROBLEM_STATS,
                    $problem->alias
                );
            } catch (\Exception $e) {
                self::$log->error(
                    'Best effort \OmegaUp\Controllers\Problem::apiRejudge failed',
                    $e
                );
            }
        }
        $updatedStatementLanguages = [];
        foreach ($problemArtifacts->lsTree('statements') as $file) {
            $extension = pathinfo($file['name'], PATHINFO_EXTENSION);
            if ($extension != 'markdown') {
                continue;
            }
            $updatedStatementLanguages[] = pathinfo(
                $file['name'],
                PATHINFO_FILENAME
            );
        }
        self::invalidateCache(
            $problem,
            array_merge(
                $updatedStatementLanguages,
                \OmegaUp\Controllers\Problem::VALID_LANGUAGES
            )
        );

        return [
            'status' => 'ok',
        ];
    }

    /**
     * Return a report of which runs would change due to a version change.
     *
     * @return array{diff: list<array{username: string, guid: string, problemset_id: ?int, old_status: ?string, old_verdict: ?string, old_score: ?float, new_status: ?string, new_verdict: ?string, new_score: ?float}>}
     */
    public static function apiRunsDiff(\OmegaUp\Request $r): array {
        $r->ensureIdentity();

        \OmegaUp\Validators::validateValidAlias(
            $r['problem_alias'],
            'problem_alias'
        );
        \OmegaUp\Validators::validateStringNonEmpty($r['version'], 'version');

        $problem = \OmegaUp\DAO\Problems::getByAlias($r['problem_alias']);
        if (is_null($problem)) {
            throw new \OmegaUp\Exceptions\NotFoundException('problemNotFound');
        }
        if (!\OmegaUp\Authorization::canEditProblem($r->identity, $problem)) {
            throw new \OmegaUp\Exceptions\ForbiddenAccessException();
        }

        return [
            'diff' => \OmegaUp\DAO\Runs::getRunsDiffsForVersion(
                $problem,
                null,
                strval($problem->current_version),
                $r['version']
            ),
        ];
    }

    /**
     * Resolve a commit from the problem's master branch.
     *
     * @param \OmegaUp\DAO\VO\Problems $problem the problem.
     * @param ?string  $commit  the optional explicit commit hash.
     *
     * @throws \OmegaUp\Exceptions\NotFoundException
     *
     * @return array{string, string} the SHA1 of a commit in the problem's
     *                               master branch, plus the SHA1 of the
     *                               private branch tree associated with that
     *                               commit.
     */
    public static function resolveCommit(
        \OmegaUp\DAO\VO\Problems $problem,
        ?string $commit
    ): array {
        /** @var null|array{commit: string, tree: string, parents: string[], author: array{name: string, email: string, time: string}, committer: array{name: string, email: string, time: string}, message: string} */
        $masterCommit = null;
        if (is_null($commit)) {
            $masterCommit = (new \OmegaUp\ProblemArtifacts(
                strval($problem->alias),
                'published'
            ))->commit();
        } else {
            foreach (
                (new \OmegaUp\ProblemArtifacts(
                    strval($problem->alias),
                    'master'
                ))->log() as $logEntry
            ) {
                if (count($logEntry['parents']) < 3) {
                    // Master commits always have 3 or 4 parents. If they have
                    // fewer, it's one of the commits in the merged branches.
                    continue;
                }
                if ($logEntry['commit'] == $commit) {
                    $masterCommit = $logEntry;
                    break;
                }
            }
        }
        if (is_null($masterCommit)) {
            throw new \OmegaUp\Exceptions\NotFoundException(
                'problemVersionNotFound'
            );
        }

        // The private branch is always the last parent.
        $privateCommitHash = $masterCommit['parents'][count(
            $masterCommit['parents']
        ) - 1];
        $problemArtifacts = new \OmegaUp\ProblemArtifacts(
            strval($problem->alias),
            $privateCommitHash
        );
        $privateCommit = $problemArtifacts->commit();
        if (is_null($privateCommit)) {
            throw new \OmegaUp\Exceptions\NotFoundException(
                'problemVersionNotFound'
            );
        }

        // Update problem fields.
        return [$masterCommit['commit'], $privateCommit['tree']];
    }

    /**
     * Entry point for Problem runs API
     *
     * @throws \OmegaUp\Exceptions\InvalidFilesystemOperationException
     *
     * @return array{runs: list<array{guid: string, language: string, status: string, verdict: string, runtime: int, penalty: int, memory: int, score: float, contest_score: float|null, time: int, submit_delay: int, alias: string, username: string, run_id?: int, judged_by?: null|string, type?: null|string, country_id?: null|string, contest_alias?: null|string}>}
     */
    public static function apiRuns(\OmegaUp\Request $r): array {
        // Get user
        $r->ensureIdentity();

        // Validate request
        \OmegaUp\Validators::validateStringNonEmpty(
            $r['problem_alias'],
            'problem_alias'
        );
        $problem = \OmegaUp\DAO\Problems::getByAlias($r['problem_alias']);
        if (is_null($problem)) {
            throw new \OmegaUp\Exceptions\NotFoundException('problemNotFound');
        }

        $response = [];

        if ($r['show_all']) {
            if (
                !\OmegaUp\Authorization::isProblemAdmin(
                    $r->identity,
                    $problem
                )
            ) {
                throw new \OmegaUp\Exceptions\ForbiddenAccessException();
            }
            $identity = null;
            if (!is_null($r['username'])) {
                try {
                    $identity = \OmegaUp\DAO\Identities::findByUsername(
                        strval($r['username'])
                    );
                } catch (\Exception $e) {
                    throw new \OmegaUp\Exceptions\NotFoundException(
                        'userNotFound'
                    );
                }
            }
            $response['runs'] = \OmegaUp\DAO\Runs::getAllRuns(
                null,
                !is_null($r['status']) ? strval($r['status']) : null,
                !is_null($r['verdict']) ? strval($r['verdict']) : null,
                $problem->problem_id,
                !is_null($r['language']) ? strval($r['language']) : null,
                !is_null($identity) ? intval($identity->identity_id) : null,
                !is_null($r['offset']) ? intval($r['offset']) : null,
                !is_null($r['rowcount']) ? intval($r['rowcount']) : null
            );
        } else {
            // Get all the available runs
            $runsArray = \OmegaUp\DAO\Runs::getForProblemDetails(
                intval($problem->problem_id),
                null,
                intval($r->identity->identity_id)
            );

            // Add each filtered run to an array
            $result = [];
            foreach ($runsArray as $run) {
                $run['alias'] = strval($problem->alias);
                $run['username'] = $r->identity->username;
                $result[] = $run;
            }
            $response['runs'] = $result;
        }

        return $response;
    }

    /**
     * Entry point for Problem clarifications API
     *
     * @throws \OmegaUp\Exceptions\InvalidFilesystemOperationException
     *
     * @return array{clarifications: list<array{clarification_id: int, contest_alias: string, author: null|string, message: string, time: int, answer: null|string, public: bool}>}
     */
    public static function apiClarifications(\OmegaUp\Request $r): array {
        // Get user
        $r->ensureIdentity();

        \OmegaUp\Validators::validateStringNonEmpty(
            $r['problem_alias'],
            'problem_alias'
        );
        $problem = \OmegaUp\DAO\Problems::getByAlias($r['problem_alias']);
        if (is_null($problem) || is_null($problem->problem_id)) {
            throw new \OmegaUp\Exceptions\NotFoundException('problemNotFound');
        }

        $isProblemAdmin = \OmegaUp\Authorization::isProblemAdmin(
            $r->identity,
            $problem
        );

        $clarifications = \OmegaUp\DAO\Clarifications::GetProblemClarifications(
            $problem->problem_id,
            $isProblemAdmin,
            $r->identity->identity_id,
            !empty($r['offset']) ? intval($r['offset']) : null,
            intval($r['rowcount'])
        );

        foreach ($clarifications as &$clar) {
            $clar['time'] = intval($clar['time']);
        }

        // Add response to array
        return [
            'clarifications' => $clarifications,
        ];
    }

    /**
     * Stats of a problem
     *
     * @throws \OmegaUp\Exceptions\ForbiddenAccessException
     *
     * @return array{cases_stats: array<string, int>, pending_runs: list<array{guid: string}>, total_runs: int, verdict_counts: array<string, int>}
     */
    public static function apiStats(\OmegaUp\Request $r): array {
        // Get user
        $r->ensureIdentity();

        // Validate request
        \OmegaUp\Validators::validateStringNonEmpty(
            $r['problem_alias'],
            'problem_alias'
        );
        $problem = \OmegaUp\DAO\Problems::getByAlias($r['problem_alias']);
        if (is_null($problem)) {
            throw new \OmegaUp\Exceptions\NotFoundException('problemNotFound');
        }
        return self::getStats($problem, $r->identity);
    }

    /**
     * @return array{smartyProperties: array{payload: array{alias: string, entity_type: string, cases_stats: array<string, int>, pending_runs: list<array{guid: string}>, total_runs: int, verdict_counts: array<string, int>}}, template: string}
     */
    public static function getStatsDataForSmarty(\OmegaUp\Request $r) {
        // Get user
        $r->ensureIdentity();

        // Validate request
        \OmegaUp\Validators::validateStringNonEmpty(
            $r['problem_alias'],
            'problem_alias'
        );
        $problem = \OmegaUp\DAO\Problems::getByAlias($r['problem_alias']);
        if (is_null($problem)) {
            throw new \OmegaUp\Exceptions\NotFoundException('problemNotFound');
        }
        return [
            'smartyProperties' => [
                'payload' => array_merge(
                    [
                        'alias' => $r['problem_alias'],
                        'entity_type' => 'problem',
                    ],
                    self::getStats($problem, $r->identity)
                ),
            ],
            'template' => 'problem.stats.tpl',
        ];
    }

    /**
     * @return array{cases_stats: array<string, int>, pending_runs: list<array{guid: string}>, total_runs: int, verdict_counts: array<string, int>}
     */
    public static function getStats(
        \OmegaUp\DAO\VO\Problems $problem,
        \OmegaUp\DAO\VO\Identities $identity
    ) {
        // We need to check that the user has privileges on the problem
        if (
            !\OmegaUp\Authorization::isProblemAdmin(
                $identity,
                $problem
            )
        ) {
            throw new \OmegaUp\Exceptions\ForbiddenAccessException();
        }

        // Array of GUIDs of pending runs
        $pendingRunsGuids = \OmegaUp\DAO\Runs::getPendingRunsOfProblem(
            intval($problem->problem_id)
        );

        // Count of pending runs (int)
        $totalRunsCount = \OmegaUp\DAO\Submissions::countTotalSubmissionsOfProblem(
            intval($problem->problem_id)
        );

        // List of verdicts
        $verdictCounts = [];

        foreach (\OmegaUp\Controllers\Run::VERDICTS as $verdict) {
            $verdictCounts[$verdict] = \OmegaUp\DAO\Runs::countTotalRunsOfProblemByVerdict(
                intval($problem->problem_id),
                $verdict
            );
        }

        // Array to count AC stats per case.
        // Let's try to get the last snapshot from cache.
        $problemStatsCache = new \OmegaUp\Cache(
            \OmegaUp\Cache::PROBLEM_STATS,
            strval($problem->alias)
        );
        /** @var array{counts: array<string, int>, last_submission_id: int}|null */
        $casesStats = $problemStatsCache->get();
        if (is_null($casesStats)) {
            // Initialize the array at counts = 0
            $casesStats = [
                'counts' => [],
                'last_submission_id' => 0,
            ];
        }

        // Get all runs of this problem after the last id we had
        $runs = \OmegaUp\DAO\Runs::searchWithRunIdGreaterThan(
            intval($problem->problem_id),
            intval($casesStats['last_submission_id'])
        );

        // For each run we got
        foreach ($runs as $run) {
            // Skip it if it failed to compile.
            if ($run->verdict == 'CE') {
                continue;
            }

            // Try to open the details file. It's okay if the file is missing.
            $detailsJson = \OmegaUp\Grader::getInstance()->getGraderResource(
                $run,
                'details.json',
                /*missingOk=*/true
            );
            if (!is_null($detailsJson)) {
                /** @var null|array{verdict: string, compile_meta: array{Main: array{verdict: string, time: float, sys_time: float, wall_time: float, memory: int}}, score: int, contest_score: int, max_score: int, time: float, wall_time: float, memory: int, judged_by: string, groups: list<array{group: string, score: float, contest_score: int, max_score: int, cases: list<array{verdict: string, name: string, score: int, contest_score: int, max_score: int, meta: array{verdict: string, time: float, sys_time: int, wall_time: float, memory: int}}>}>} */
                $details = json_decode($detailsJson, /*associative=*/true);
                if (!is_array($details)) {
                    self::$log->error(
                        "Failed to interpret run details: {$detailsJson}"
                    );
                    continue;
                }
                foreach ($details as $key => $item) {
                    if ($key !== 'groups' || !is_array($item)) {
                        continue;
                    }
                    foreach ($item as $group) {
                        if (!isset($group['cases'])) {
                            continue;
                        }
                        foreach ($group['cases'] as $case) {
                            $caseName = strval($case['name']);
                            if (
                                !array_key_exists(
                                    $caseName,
                                    $casesStats['counts']
                                )
                            ) {
                                $casesStats['counts'][$case['name']] = 0;
                            }
                            if ($case['score'] === 0) {
                                continue;
                            }
                            $casesStats['counts'][$case['name']]++;
                        }
                    }
                }
            }
        }

        // Save the last id we saw in case we saw something
        if (!empty($runs)) {
            $casesStats['last_submission_id'] = $runs[count(
                $runs
            ) - 1]->submission_id;
        }

        // Save in cache what we got
        $problemStatsCache->set(
            $casesStats,
            APC_USER_CACHE_PROBLEM_STATS_TIMEOUT
        );

        return [
            'total_runs' => $totalRunsCount,
            'pending_runs' => $pendingRunsGuids,
            'verdict_counts' => $verdictCounts,
            'cases_stats' => $casesStats['counts'],
        ];
    }

    /**
     * @return array{difficultyRange: array{0: int, 1: int}|null, keyword: string, language: string, minVisibility: int, mode: string, orderBy: string, page: int, programmingLanguages: list<string>, requireAllTags: bool, tags: list<string>}
     */
    private static function validateListParams(\OmegaUp\Request $r) {
        \OmegaUp\Validators::validateOptionalInEnum(
            $r['mode'],
            'mode',
            array_merge(
                [''],
                \OmegaUp\Controllers\Problem::VALID_SORTING_MODES
            )
        );
        \OmegaUp\Validators::validateOptionalNumber($r['page'], 'page');
        \OmegaUp\Validators::validateOptionalInEnum(
            $r['order_by'],
            'order_by',
            array_merge(
                [''],
                \OmegaUp\Controllers\Problem::VALID_SORTING_COLUMNS
            )
        );
        \OmegaUp\Validators::validateOptionalInEnum(
            $r['language'],
            'language',
            array_merge(
                ['all', ''],
                \OmegaUp\Controllers\Problem::VALID_LANGUAGES
            )
        );

        $tags = $r->getStringList('tag', []);

        $keyword = substr(strval($r['query']), 0, 256);
        if (!$keyword) {
            $keyword = '';
        }
        \OmegaUp\Validators::validateOptionalNumber(
            $r['min_difficulty'],
            'min_difficulty'
        );
        \OmegaUp\Validators::validateOptionalNumber(
            $r['max_difficulty'],
            'max_difficulty'
        );
        \OmegaUp\Validators::validateOptionalNumber(
            $r['min_visibility'],
            'min_visibility'
        );
        $minVisibility = empty(
            $r['min_visibility']
        ) ? \OmegaUp\ProblemParams::VISIBILITY_PUBLIC : intval(
            $r['min_visibility']
        );
        $difficultyRange = null;
        if (isset($r['difficulty_range'])) {
            [$minDifficulty, $maxDifficulty] = explode(
                ',',
                strval(
                    $r['difficulty_range']
                )
            );
            $difficultyRange = self::getDifficultyRange(
                intval($minDifficulty),
                intval($maxDifficulty)
            );
        }
        if (isset($r['only_karel'])) {
            $programmingLanguages = ['kp', 'kj'];
        } elseif (isset($r['programming_languages'])) {
            $programmingLanguages = explode(
                ',',
                strval(
                    $r['programming_languages']
                )
            );
        } else {
            $programmingLanguages = [];
        }

        return [
            'mode' => strval($r['mode']),
            'page' => intval($r['page']),
            'orderBy' => strval($r['order_by']),
            'language' => strval($r['language']),
            'tags' => $tags,
            'keyword' => $keyword,
            'requireAllTags' => !isset(
                $r['require_all_tags']
            ) ? !isset(
                $r['some_tags']
            ) : boolval($r['require_all_tags']),
            'programmingLanguages' => $programmingLanguages,
            'difficultyRange' => $difficultyRange,
            'minVisibility' => $minVisibility,
        ];
    }

    /**
     * List of public and user's private problems
     *
     * @param \OmegaUp\Request $r
     * @return array{results: list<array{alias: string, difficulty: float|null, difficulty_histogram: list<int>, points: float, quality: float|null, quality_histogram: list<int>, ratio: float, score: float, tags: list<array{source: string, name: string}>, title: string, visibility: int, quality_seal: bool}>, total: int}
     */
    public static function apiList(\OmegaUp\Request $r) {
        // Authenticate request
        try {
            $r->ensureIdentity();
        } catch (\OmegaUp\Exceptions\UnauthorizedException $e) {
            // Do nothing, we allow unauthenticated users to use this API
        }

        // Defaults for offset and rowcount
        $offset = null;
        $rowcount = null;

        if (is_null($r['page'])) {
            $offset = is_null($r['offset']) ? 0 : intval($r['offset']);
            $rowcount = is_null(
                $r['rowcount']
            ) ? \OmegaUp\Controllers\Problem::PAGE_SIZE : intval(
                $r['rowcount']
            );
        }

        [
            'mode' => $mode,
            'page' => $page,
            'orderBy' => $orderBy,
            'language' => $language,
            'tags' => $tags,
            'keyword' => $keyword,
            'requireAllTags' => $requireAllTags,
            'programmingLanguages' => $programmingLanguages,
            'difficultyRange' => $difficultyRange,
            'minVisibility' => $minVisibility,
        ] = self::validateListParams($r);

        return self::getList(
            $page ?: 1,
            $language ?: 'all',
            $orderBy ?: 'problem_id',
            $mode ?: 'desc',
            $offset,
            $rowcount,
            $tags,
            $keyword,
            $requireAllTags,
            $programmingLanguages,
            $minVisibility,
            $difficultyRange,
            $r->identity,
            $r->user
        );
    }

    /**
     * @param list<string> $tags
     * @param array{0: int, 1: int}|null $difficultyRange
     * @param list<string> $programmingLanguages
<<<<<<< HEAD
     * @return array{results: list<array{alias: string, difficulty: float|null, difficulty_histogram: list<int>, points: float, quality: float|null, quality_histogram: list<int>, quality_seal: bool, ratio: float, score: float, tags: array{name: string, source: string}[], title: string, visibility: int}>, total: int}
=======
     * @return array{results: list<array{alias: string, difficulty: float|null, difficulty_histogram: list<int>, points: float, quality: float|null, quality_histogram: list<int>, ratio: float, score: float, tags: list<array{source: string, name: string}>, title: string, visibility: int, quality_seal: bool}>, total: int}
>>>>>>> 8d125562
     */
    private static function getList(
        int $page,
        string $language,
        string $orderBy,
        string $mode,
        ?int $offset,
        ?int $rowcount,
        array $tags,
        string $keyword,
        bool $requireAllTags,
        array $programmingLanguages,
        int $minVisibility,
        ?array $difficultyRange,
        ?\OmegaUp\DAO\VO\Identities $identity,
        ?\OmegaUp\DAO\VO\Users $user
    ) {
        $authorIdentityId = null;
        $authorUserId = null;
        // There are basically three types of users:
        // - Non-logged in users: Anonymous
        // - Logged in users with normal permissions: Normal
        // - Logged in users with administrative rights: Admin
        $identityType = IDENTITY_ANONYMOUS;
        if (!is_null($identity)) {
            $authorIdentityId = intval($identity->identity_id);
            if (!is_null($user)) {
                $authorUserId = intval($user->user_id);
            }

            if (
                \OmegaUp\Authorization::isSystemAdmin($identity) ||
                \OmegaUp\Authorization::hasRole(
                    $identity,
                    \OmegaUp\Authorization::SYSTEM_ACL,
                    \OmegaUp\Authorization::REVIEWER_ROLE
                )
            ) {
                $identityType = IDENTITY_ADMIN;
            } else {
                $identityType = IDENTITY_NORMAL;
            }
        }

        if (is_null($offset) || is_null($rowcount)) {
            $offset = ($page - 1) * PROBLEMS_PER_PAGE;
            $rowcount = PROBLEMS_PER_PAGE;
        }

        $total = 0;
        $problems = \OmegaUp\DAO\Problems::byIdentityType(
            $identityType,
            $language,
            $orderBy,
            $mode,
            $offset,
            $rowcount,
            $keyword,
            $authorIdentityId,
            $authorUserId,
            $tags,
            $minVisibility,
            $requireAllTags,
            $programmingLanguages,
            $difficultyRange,
            $total
        );
        return [
            'total' => $total,
            'results' => $problems,
        ];
    }

    /**
     * Returns a list of problems where current user has admin rights (or is
     * the owner).
     *
     * @return array{problems: list<array{tags: list<array{name: string, source: string}>}>}
     */
    public static function apiAdminList(\OmegaUp\Request $r): array {
        $r->ensureIdentity();

        $r->ensureInt('page', null, null, false);
        $r->ensureInt('page_size', null, null, false);

        $page = (isset($r['page']) ? intval($r['page']) : 1);
        $pageSize = (isset(
            $r['page_size']
        ) ? intval(
            $r['page_size']
        ) : \OmegaUp\Controllers\Problem::PAGE_SIZE);

        if (\OmegaUp\Authorization::isSystemAdmin($r->identity)) {
            $problems = \OmegaUp\DAO\Problems::getAll(
                $page,
                $pageSize,
                'problem_id',
                'DESC'
            );
        } else {
            $problems = \OmegaUp\DAO\Problems::getAllProblemsAdminedByIdentity(
                $r->identity->identity_id,
                $page,
                $pageSize
            );
        }

        $addedProblems = [];

        $hiddenTags = \OmegaUp\DAO\Users::getHideTags(
            $r->identity->identity_id
        );
        foreach ($problems as $problem) {
            $problemArray = $problem->asArray();
            $problemArray['tags'] = $hiddenTags ? [] : \OmegaUp\DAO\Problems::getTagsForProblem(
                $problem,
                false
            );
            $addedProblems[] = $problemArray;
        }

        return [
            'problems' => $addedProblems,
        ];
    }

    /**
     * Gets a list of problems where current user is the owner
     *
     * @return array{problems: list<array{tags: list<array{name: string, source: string}>}>}
     */
    public static function apiMyList(\OmegaUp\Request $r): array {
        $r->ensureMainUserIdentity();

        // Defaults for offset and rowcount
        $offset = null;
        $rowcount = \OmegaUp\Controllers\Problem::PAGE_SIZE;

        if (is_null($r['page'])) {
            $offset = is_null($r['offset']) ? 0 : intval($r['offset']);
            $rowcount = is_null(
                $r['rowcount']
            ) ? \OmegaUp\Controllers\Problem::PAGE_SIZE : intval(
                $r['rowcount']
            );
        }

        $r->ensureInt('page', null, null, false);
        $r->ensureInt('page_size', null, null, false);

        $page = isset($r['page']) ? intval($r['page']) : 1;

        $problems = \OmegaUp\DAO\Problems::getAllProblemsOwnedByUser(
            $r->user->user_id,
            $page,
            $rowcount
        );

        $addedProblems = [];

        $hiddenTags = \OmegaUp\DAO\Users::getHideTags(
            $r->identity->identity_id
        );
        foreach ($problems as $problem) {
            $problemArray = $problem->asArray();
            $problemArray['tags'] = $hiddenTags ? [] : \OmegaUp\DAO\Problems::getTagsForProblem(
                $problem,
                false
            );
            $addedProblems[] = $problemArray;
        }

        return [
            'problems' => $addedProblems,
        ];
    }

    /**
     * Returns the best score for a problem
     *
     * @return array{score: float}
     */
    public static function apiBestScore(\OmegaUp\Request $r) {
        $r->ensureIdentity();
        \OmegaUp\Validators::validateValidAlias(
            $r['problem_alias'],
            'problem_alias'
        );

        // Uses same params as apiDetails, except for lang, which is optional
        $problem = self::validateDetails(
            $r->identity,
            !is_null($r['contest_alias']) ? strval($r['contest_alias']) : null,
            $r['problem_alias'],
            !is_null($r['lang']) ? strval($r['lang']) : null,
            !is_null($r['statement_type']) ? strval($r['statement_type']) : '',
            !is_null($r['problemset_id']) ? intval($r['problemset_id']) : null
        );

        // If username is set in the request, we use that identity as target.
        // else, we query using current_user
        $identity = self::resolveTargetIdentity($r);

        if (is_null($problem['problem'])) {
            throw new \OmegaUp\Exceptions\NotFoundException('problemNotFound');
        }

        return [
            'score' => self::bestScore(
                $problem['problem'],
                !is_null(
                    $r['problemset_id']
                ) ? intval(
                    $r['problemset_id']
                ) : $r['problemset_id'],
                strval($r['contest_alias']),
                $r->identity->identity_id,
                $identity
            ),
        ];
    }

    /**
     * Returns the best score of a problem.
     * If problemset is set, will only look for
     * runs inside the contest.
     *
     * Authentication is expected to be performed earlier.
     * @return float
     */
    private static function bestScore(
        \OmegaUp\DAO\VO\Problems $problem,
        ?int $problemsetId,
        ?string $contestAlias,
        int $currentLoggedIdentityId,
        ?\OmegaUp\DAO\VO\Identities $identity = null
    ): float {
        $currentIdentityId = (is_null(
            $identity
        ) ? $currentLoggedIdentityId : $identity->identity_id);

        $score = 0.0;
        // Add best score info
        $problemset = self::validateProblemset(
            $problem,
            $problemsetId,
            $contestAlias
        );

        if (is_null($problemset)) {
            $score = floatval(\OmegaUp\DAO\Runs::getBestProblemScore(
                intval($problem->problem_id),
                intval($currentIdentityId)
            ));
        } else {
            $score = floatval(\OmegaUp\DAO\Runs::getBestProblemScoreInProblemset(
                intval($problemset['problemset']->problemset_id),
                intval($problem->problem_id),
                intval($currentIdentityId)
            ));
        }
        return round($score, 2);
    }

    /**
     * Save language data for a problem.
     *
     * @return void
     */
    private static function updateLanguages(\OmegaUp\DAO\VO\Problems $problem): void {
        if (is_null($problem->alias)) {
            throw new \OmegaUp\Exceptions\NotFoundException('problemNotFound');
        }
        $problemArtifacts = new \OmegaUp\ProblemArtifacts($problem->alias);
        try {
            \OmegaUp\DAO\DAO::transBegin();

            // Removing existing data
            $deletedLanguages = \OmegaUp\DAO\ProblemsLanguages::deleteProblemLanguages(new \OmegaUp\DAO\VO\ProblemsLanguages([
                'problem_id' => $problem->problem_id,
            ]));

            foreach (\OmegaUp\DAO\Languages::getAll() as $lang) {
                if (
                    !$problemArtifacts->exists(
                        "statements/{$lang->name}.markdown"
                    )
                ) {
                    continue;
                }
                \OmegaUp\DAO\ProblemsLanguages::create(new \OmegaUp\DAO\VO\ProblemsLanguages([
                    'problem_id' => $problem->problem_id,
                    'language_id' => $lang->language_id,
                ]));
            }
            \OmegaUp\DAO\DAO::transEnd();
        } catch (\OmegaUp\Exceptions\ApiException $e) {
            // Operation failed in something we know it could fail, rollback transaction
            \OmegaUp\DAO\DAO::transRollback();
            throw $e;
        }
    }

    /**
     * Gets a Problem settings object with default values.
     *
     * @return array{limits: array{ExtraWallTime: string, MemoryLimit: string, OutputLimit: string, OverallWallTimeLimit: string, TimeLimit: string}, validator: array{name: string, tolerance: float}} The Problem settings object.
     */
    private static function getDefaultProblemSettings(): array {
        return [
            'limits' => [
                'ExtraWallTime' => '0s',
                'MemoryLimit' => '64MiB',
                'OutputLimit' => '10240KiB',
                'OverallWallTimeLimit' => '30s',
                'TimeLimit' => '1s',
            ],
            'validator' => [
                'name' => \OmegaUp\ProblemParams::VALIDATOR_TOKEN,
                'tolerance' => 1e-9,
            ],
        ];
    }

    /**
     * Updates the Problem's settings with the values from the request.
     *
     * @param array{limits: array{ExtraWallTime: string, MemoryLimit: int|string, OutputLimit: int|string, OverallWallTimeLimit: string, TimeLimit: string}, validator: array{name: string, tolerance: float, limits?: array{ExtraWallTime: string, MemoryLimit: int|string, OutputLimit: int|string, OverallWallTimeLimit: string, TimeLimit: string}}} $problemSettings the original problem settings.
     * @param \OmegaUp\ProblemParams $params the params
     * @psalm-suppress ReferenceConstraintViolation for some reason, psalm cannot correctly infer the type for $problemSettings['validator']['limit']
     */
    private static function updateProblemSettings(
        array &$problemSettings,
        \OmegaUp\ProblemParams $params
    ): void {
        if (!is_null($params->extraWallTime)) {
            $problemSettings['limits']['ExtraWallTime'] = "{$params->extraWallTime}ms";
        }
        if (!is_null($params->memoryLimit)) {
            $problemSettings['limits']['MemoryLimit'] = "{$params->memoryLimit}KiB";
        }
        if (!is_null($params->outputLimit)) {
            $problemSettings['limits']['OutputLimit'] = "{$params->outputLimit}";
        }
        if (!is_null($params->memoryLimit)) {
            $problemSettings['limits']['OverallWallTimeLimit'] = "{$params->overallWallTimeLimit}ms";
        }
        if (!is_null($params->timeLimit)) {
            $problemSettings['limits']['TimeLimit'] = "{$params->timeLimit}ms";
        }
        if (!is_null($params->validator)) {
            $problemSettings['validator']['name'] = "{$params->validator}";
        }
        if ($problemSettings['validator']['name'] === 'custom') {
            if (empty($problemSettings['validator']['limits'])) {
                $problemSettings['validator']['limits'] = [
                    'ExtraWallTime' => '0s',
                    'MemoryLimit' => '256MiB',
                    'OutputLimit' => '10KiB',
                    'OverallWallTimeLimit' => '5s',
                    'TimeLimit' => '30s',
                ];
            }
            $problemSettings['validator']['limits']['TimeLimit'] = "{$params->validatorTimeLimit}ms";
        } else {
            if (!empty($problemSettings['validator']['limits'])) {
                unset($problemSettings['validator']['limits']);
            }
        }
    }

    /**
     * @return array{smartyProperties: array{isSysadmin: bool, privateProblemsAlert: bool}, template: string}
     */
    public static function getProblemsMineInfoForSmarty(\OmegaUp\Request $r): array {
        $r->ensureMainUserIdentity();

        $privateProblemsAlert = false;
        {
            $scopedSession = \OmegaUp\Controllers\Session::getSessionManagerInstance()->sessionStart();
            $privateProblemsAlert = (
                !isset($_SESSION['private_problems_alert']) &&
                \OmegaUp\DAO\Problems::getPrivateCount($r->user) > 0
            );
        if ($privateProblemsAlert) {
            $_SESSION['private_problems_alert'] = true;
        }
        }
        return [
            'smartyProperties' => [
                'isSysadmin' => \OmegaUp\Authorization::isSystemAdmin(
                    $r->identity
                ),
                'privateProblemsAlert' => $privateProblemsAlert,
            ],
            'template' => 'problem.mine.tpl',
        ];
    }

    /**
     * @return array{input_limit: string, karel_problem: bool, memory_limit: string, overall_wall_time_limit: string, payload: array{accepted: int, admin?: bool, alias: string, commit: string, creation_date: int, difficulty: float|null, email_clarifications: bool, histogram: array{difficulty: float, difficulty_histogram: null|string, quality: float, quality_histogram: null|string}, input_limit: int, languages: list<string>, order: string, points: float, preferred_language?: string, problemsetter?: array{creation_date: int, name: string, username: string}, runs?: list<array{alias: string, contest_score: float|null, guid: string, language: string, memory: int, penalty: int, runtime: int, score: float, status: string, submit_delay: int, time: int, username: string, verdict: string}>, score: float, settings: array{cases: array<string, array{in: string, out: string, weight?: float}>, limits: array{MemoryLimit: int|string, OverallWallTimeLimit: string, TimeLimit: string}, validator: array{name: string, tolerance?: float}}, shouldShowFirstAssociatedIdentityRunWarning?: bool, solution_status?: string, solvers?: list<array{language: string, memory: float, runtime: float, time: int, username: string}>, source?: string, statement: array{images: array<string, string>, language: string, markdown: string}, submissions: int, title: string, user: array{admin: bool, logged_in: bool}, version: string, visibility: int, visits: int}, points: float, problem_admin: bool, problem_alias: string, problemsetter: array{creation_date: int, name: string, username: string}|null, quality_payload: array{can_nominate_problem?: bool, dismissed: bool, dismissedBeforeAC?: bool, language?: string, nominated: bool, nominatedBeforeAC?: bool, problem_alias?: string, solved: bool, tried: bool}, nomination_payload: array{problem_alias: string, reviewer: bool, already_reviewed: bool}, solvers: list<array{language: string, memory: float, runtime: float, time: int, username: string}>, source: null|string, time_limit: string, title: string, quality_seal: bool, visibility: int}
     */
    public static function getProblemDetailsForSmarty(
        \OmegaUp\Request $r
    ): array {
        try {
            $r->ensureIdentity();
        } catch (\OmegaUp\Exceptions\UnauthorizedException $e) {
            // Do nothing. Not logged user can access here
            $r->identity = null;
        }
        $r->ensureBool('prevent_problemset_open', /*required=*/false);
        \OmegaUp\Validators::validateOptionalStringNonEmpty($r['lang'], 'lang');
        \OmegaUp\Validators::validateOptionalStringNonEmpty(
            $r['contest_alias'],
            'contest_alias'
        );
        \OmegaUp\Validators::validateValidAlias(
            $r['problem_alias'],
            'problem_alias'
        );
        [
            'problem' => $problem,
            'problemset' => $problemset,
        ] = self::getValidProblemAndProblemset(
            $r->identity,
            !is_null($r['contest_alias']) ? strval($r['contest_alias']) : null,
            $r['problem_alias'],
            $r['lang'],
            !is_null($r['statement_type']) ? strval($r['statement_type']) : '',
            !is_null($r['problemset_id']) ? intval($r['problemset_id']) : null
        );
        if (is_null($problem)) {
            throw new \OmegaUp\Exceptions\NotFoundException('problemNotFound');
        }

        // Get problem details from API
        $details = self::getProblemDetails(
            $r->identity,
            $problem,
            $problemset,
            strval($r['lang']),
            /*showSolvers=*/true,
            boolval($r['prevent_problemset_open']),
            $r['contest_alias']
        );
        if (is_null($details)) {
            throw new \OmegaUp\Exceptions\NotFoundException('problemNotFound');
        }

        $memoryLimit = intval(
            $details['settings']['limits']['MemoryLimit']
        ) / 1024 / 1024;
        $result = [
            'problem_alias' => $details['alias'],
            'visibility' => $details['visibility'],
            'quality_seal' => $details['quality_seal'],
            'source' => (
                isset($details['source']) ?
                strval($details['source']) :
                null
            ),
            'problemsetter' => $details['problemsetter'] ?? null,
            'title' => $details['title'],
            'points' => $details['points'],
            'time_limit' => $details['settings']['limits']['TimeLimit'],
            'overall_wall_time_limit' => $details['settings']['limits']['OverallWallTimeLimit'],
            'memory_limit' => "{$memoryLimit} MiB",
            'input_limit' => ($details['input_limit'] / 1024) . ' KiB',
            'solvers' => isset($details['solvers']) ? $details['solvers'] : [],
            'quality_payload' => [
                'solved' => false,
                'tried' => false,
                'nominated' => false,
                'dismissed' => false,
            ],
            'nomination_payload' => [
                'problem_alias' => $details['alias'],
                'reviewer' => false,
                'already_reviewed' => false,
            ],
            'karel_problem' => count(array_intersect(
                $details['languages'],
                ['kp', 'kj']
            )) == 2,
            'problem_admin' => false,
        ];
        if (
            isset($details['settings']['cases']) &&
            isset($details['settings']['cases']['sample']) &&
            isset($details['settings']['cases']['sample']['in'])
        ) {
            $result['sample_input'] = strval(
                $details['settings']['cases']['sample']['in']
            );
        }
        $details['histogram'] = [
            'difficulty_histogram' => $problem->difficulty_histogram,
            'quality_histogram' => $problem->quality_histogram,
            'quality' => floatval($problem->quality),
            'difficulty' => floatval($problem->difficulty),
        ];
        $details['user'] = ['logged_in' => false, 'admin' => false, 'reviewer' => false];
        $result['payload'] = $details;

        if (
            is_null($r->identity)
            || is_null($r->identity->user_id)
            || is_null($problem->problem_id)
        ) {
            return $result;
        }
        $nominationStatus = \OmegaUp\DAO\QualityNominations::getNominationStatusForProblem(
            $problem->problem_id,
            $r->identity->user_id
        );
        $isProblemAdmin = \OmegaUp\Authorization::isProblemAdmin(
            $r->identity,
            $problem
        );
        $isQualityReviewer = \OmegaUp\Authorization::isQualityReviewer(
            $r->identity
        );

        $result['nomination_payload']['reviewer'] = $isQualityReviewer;
        $result['nomination_payload']['already_reviewed'] = \OmegaUp\DAO\QualityNominations::reviewerHasQualityTagNominatedProblem(
            $r->identity,
            $problem
        );

        $nominationStatus['tried'] = false;
        $nominationStatus['solved'] = false;

        foreach ($details['runs'] ?? [] as $run) {
            if ($run['verdict'] === 'AC') {
                $nominationStatus['solved'] = true;
                break;
            } elseif ($run['verdict'] !== 'JE' && $run['verdict'] !== 'VE' && $run['verdict'] !== 'CE') {
                $nominationStatus['tried'] = true;
            }
        }
        $nominationStatus['problem_alias'] = $details['alias'];
        $nominationStatus['language'] = $details['statement']['language'];
        $nominationStatus['can_nominate_problem'] = !is_null($r->user);
        $user = [
            'logged_in' => true,
            'admin' => $isProblemAdmin,
            'reviewer' => $isQualityReviewer,
        ];
        $result['quality_payload'] = $nominationStatus;
        $result['problem_admin'] = $isProblemAdmin;
        $result['payload']['user'] = $user;
        $result['payload']['shouldShowFirstAssociatedIdentityRunWarning'] =
            !is_null($r->user) && !\OmegaUp\Controllers\User::isMainIdentity(
                $r->user,
                $r->identity
            ) && \OmegaUp\DAO\Problemsets::shouldShowFirstAssociatedIdentityRunWarning(
                $r->user
            );
        $result['payload']['solution_status'] = self::getProblemSolutionStatus(
            $problem,
            $r->identity
        );
        return $result;
    }

    /**
     * @return array{smartyProperties: array{KEYWORD: string, LANGUAGE: string, MODE: string, ORDER_BY: string, payload: array{currentTags: list<string>, loggedIn: bool, pagerItems: array{class: string, label: string, url: string}[], problems: list<array{alias: string, difficulty: float|null, difficulty_histogram: list<int>, points: float, quality: float|null, quality_histogram: list<int>, quality_seal: bool, ratio: float, score: float, tags: array{name: string, source: string}[], title: string, visibility: int}>}}, template: string}
     */
    public static function getProblemListForSmarty(
        \OmegaUp\Request $r
    ): array {
        // Authenticate request
        try {
            $r->ensureIdentity();
        } catch (\OmegaUp\Exceptions\UnauthorizedException $e) {
            // Do nothing, we allow unauthenticated users to use this API
            $r->identity = null;
        }

        // Defaults for offset and rowcount
        $offset = null;
        $rowcount = null;

        if (is_null($r['page'])) {
            $offset = is_null($r['offset']) ? 0 : intval($r['offset']);
            $rowcount = is_null(
                $r['rowcount']
            ) ? \OmegaUp\Controllers\Problem::PAGE_SIZE : intval(
                $r['rowcount']
            );
        }

        [
            'mode' => $mode,
            'page' => $page,
            'orderBy' => $orderBy,
            'language' => $language,
            'tags' => $tags,
            'keyword' => $keyword,
            'requireAllTags' => $requireAllTags,
            'programmingLanguages' => $programmingLanguages,
            'difficultyRange' => $difficultyRange,
            'minVisibility' => $minVisibility,
        ] = self::validateListParams($r);

        $response = self::getList(
            $page ?: 1,
            $language ?: 'all',
            $orderBy ?: 'problem_id',
            $mode ?: 'desc',
            $offset,
            $rowcount,
            $tags,
            $keyword,
            $requireAllTags,
            $programmingLanguages,
            $minVisibility,
            $difficultyRange,
            $r->identity,
            $r->user
        );

        $params = [
            'query' => $keyword,
            'language' => $language,
            'order_by' => $orderBy,
            'mode' => $mode,
            'tag' => $tags
        ];

        $pagerItems = \OmegaUp\Pager::paginate(
            $response['total'],
            $page ?: 1,
            '/problem/list/',
            5,
            $params
        );

        return [
            'smartyProperties' => [
                'KEYWORD' => $keyword,
                'MODE' => $mode,
                'ORDER_BY' => $orderBy,
                'LANGUAGE' => $language,
                'payload' => [
                    'problems' => $response['results'],
                    'loggedIn' => !is_null($r->identity),
                    'currentTags' => $tags,
                    'pagerItems' => $pagerItems,
                ],
            ],
            'template' => 'problems.tpl',
        ];
    }

    /**
     * @return array{IS_UPDATE: bool, LOAD_MATHJAX: bool, LOAD_PAGEDOWN: bool, STATUS_ERROR?: string, STATUS_SUCCESS?: null|string}
     */
    public static function getProblemEditDetailsForSmarty(
        \OmegaUp\Request $r
    ): array {
        $r->ensureMainUserIdentity();
        // HACK to prevent fails in validateCreateOrUpdate
        $r['problem_alias'] = strval($r['problem']);

        $problemParams = self::convertRequestToProblemParams(
            $r,
            /*$isRequired=*/ false
        );

        if (!isset($r['request'])) {
            return [
                'IS_UPDATE' => true,
                'LOAD_MATHJAX' => true,
                'LOAD_PAGEDOWN' => true,
                'STATUS_SUCCESS' => '',
            ];
        }
        // Validate commit message.
        \OmegaUp\Validators::validateStringNonEmpty($r['message'], 'message');
        if ($r['request'] === 'submit') {
            try {
                self::updateProblem(
                    $r->identity,
                    $r->user,
                    $problemParams,
                    strval($r['message']),
                    $problemParams->updatePublished,
                    boolval($r['redirect'])
                );
            } catch (\OmegaUp\Exceptions\ApiException $e) {
                /** @var array{error?: string} */
                $response = $e->asResponseArray();
                if (empty($response['error'])) {
                    $statusError = '{error}';
                } else {
                    $statusError = $response['error'];
                }
                return [
                    'IS_UPDATE' => true,
                    'LOAD_MATHJAX' => true,
                    'LOAD_PAGEDOWN' => true,
                    'STATUS_ERROR' => $statusError,
                ];
            }
        } elseif ($r['request'] === 'markdown') {
            [
                'problem' => $problem,
            ] = self::validateCreateOrUpdate($r->identity, $problemParams);
            if (is_null($problem)) {
                throw new \OmegaUp\Exceptions\NotFoundException(
                    'problemNotFound'
                );
            }
            \OmegaUp\Validators::validateStringNonEmpty(
                $r['wmd-input-statement'],
                'statement'
            );
            \OmegaUp\Validators::validateOptionalInEnum(
                $r['statement-language'],
                'lang',
                \OmegaUp\Controllers\Problem::ISO639_1
            );

            self::updateStatement(
                $r->identity,
                $r->user,
                $problem,
                $r['wmd-input-statement'],
                $r['message'],
                $r['statement-language'],
                $problemParams->updatePublished
            );
        }

        return [
            'IS_UPDATE' => true,
            'LOAD_MATHJAX' => true,
            'LOAD_PAGEDOWN' => true,
            'STATUS_SUCCESS' => \OmegaUp\Translations::getInstance()->get(
                'problemEditUpdatedSuccessfully'
            ),
        ];
    }

    /**
     * @return array{smartyProperties: array{ALIAS: string, EMAIL_CLARIFICATIONS: string, EXTRA_WALL_TIME: string, INPUT_LIMIT: string, LANGUAGES: string, MEMORY_LIMIT: string, OUTPUT_LIMIT: string, OVERALL_WALL_TIME_LIMIT: string, SELECTED_TAGS: string, SOURCE: string, TIME_LIMIT: string, TITLE: string, VALIDATOR: string, VALIDATOR_TIME_LIMIT: string, VISIBILITY: string}, template: string}
     */
    public static function getProblemNewForSmarty(
        \OmegaUp\Request $r
    ): array {
        $r->ensureMainUserIdentity();
        if (isset($r['request']) && ($r['request'] === 'submit')) {
            // HACK to prevent fails in validateCreateOrUpdate
            $r['problem_alias'] = strval($r['alias']);

            try {
                self::createProblem(
                    $r->user,
                    $r->identity,
                    self::convertRequestToProblemParams($r)
                );
                header("Location: /problem/{$r['problem_alias']}/edit/");
                die();
            } catch (\OmegaUp\Exceptions\ApiException $e) {
                /** @var array{error?: string} */
                $response = $e->asResponseArray();
                if (empty($response['error'])) {
                    $statusError = '{error}';
                } else {
                    $statusError = $response['error'];
                }
                return [
                    'smartyProperties' => [
                        'TITLE' => strval($r['title']),
                        'ALIAS' => strval($r['problem_alias']),
                        'VALIDATOR' => strval($r['validator']),
                        'TIME_LIMIT' => strval($r['time_limit']),
                        'VALIDATOR_TIME_LIMIT' => strval(
                            $r['validator_time_limit']
                        ),
                        'OVERALL_WALL_TIME_LIMIT' => strval(
                            $r['overall_wall_time_limit']
                        ),
                        'EXTRA_WALL_TIME' => strval($r['extra_wall_time']),
                        'OUTPUT_LIMIT' => strval($r['output_limit']),
                        'INPUT_LIMIT' => strval($r['input_limit']),
                        'MEMORY_LIMIT' => strval($r['memory_limit']),
                        'EMAIL_CLARIFICATIONS' => strval(
                            $r['email_clarifications']
                        ),
                        'SOURCE' => strval($r['source']),
                        'VISIBILITY' => strval($r['visibility']),
                        'LANGUAGES' => strval($r['languages']),
                        'SELECTED_TAGS' => strval($r['selected_tags']),
                        'STATUS_ERROR' => $statusError,
                        'IS_UPDATE' => false,
                    ],
                    'template' => 'problem.new.tpl',
                ];
            }
        }
        return [
            'smartyProperties' => [
                'TITLE' => '',
                'ALIAS' => '',
                'VALIDATOR' => \OmegaUp\ProblemParams::VALIDATOR_TOKEN,
                'TIME_LIMIT' => '1000',
                'VALIDATOR_TIME_LIMIT' => '1000',
                'OVERALL_WALL_TIME_LIMIT' => '60000',
                'EXTRA_WALL_TIME' => '0',
                'OUTPUT_LIMIT' => '10240',
                'INPUT_LIMIT' => '10240',
                'MEMORY_LIMIT' => '32768',
                'EMAIL_CLARIFICATIONS' => '0',
                'SOURCE' => '',
                'VISIBILITY' => '0',
                'LANGUAGES' => join(
                    ',',
                    \OmegaUp\Controllers\Run::DEFAULT_LANGUAGES
                ),
                'SELECTED_TAGS' => '',
                'IS_UPDATE' => false,
            ],
            'template' => 'problem.new.tpl',
        ];
    }

    /**
     * Returns true if the problem's solution exists, otherwise returns false.
     *
     * @param \OmegaUp\DAO\VO\Problems $problem The problem object.
     * @return bool The problem solution status.
     * @throws \OmegaUp\Exceptions\InvalidFilesystemOperationException
     */
    private static function getProblemSolutionExistenceImpl(
        \OmegaUp\DAO\VO\Problems $problem
    ): bool {
        $problemArtifacts = new \OmegaUp\ProblemArtifacts(
            strval(
                $problem->alias
            ),
            $problem->commit
        );
        $existingFiles = $problemArtifacts->lsTree('solutions');
        foreach ($existingFiles as $file) {
            $extension = pathinfo($file['name'], PATHINFO_EXTENSION);
            if ($extension !== 'markdown') {
                continue;
            }

            $lang = pathinfo($file['name'], PATHINFO_FILENAME);
            if (in_array($lang, self::ISO639_1)) {
                return true;
            }
        }
        return false;
    }

    private static function getProblemSolutionExistence(
        \OmegaUp\DAO\VO\Problems $problem
    ): bool {
        return \OmegaUp\Cache::getFromCacheOrSet(
            \OmegaUp\Cache::PROBLEM_SOLUTION_EXISTS,
            "{$problem->alias}-{$problem->commit}",
            function () use ($problem): bool {
                return \OmegaUp\Controllers\Problem::getProblemSolutionExistenceImpl(
                    $problem
                );
            },
            APC_USER_CACHE_PROBLEM_STATEMENT_TIMEOUT
        );
    }

    /**
     * Returns the status for a problem solution.
     *
     * @param \OmegaUp\DAO\VO\Problems $problem
     * @param Identity $user
     * @return string The status for the problem solution.
     */
    public static function getProblemSolutionStatus(
        \OmegaUp\DAO\VO\Problems $problem,
        \OmegaUp\DAO\VO\Identities $identity
    ): string {
        $exists = self::getProblemSolutionExistence($problem);
        if (!$exists) {
            return self::SOLUTION_NOT_FOUND;
        }
        if (
            \OmegaUp\Authorization::canViewProblemSolution(
                $identity,
                $problem
            )
        ) {
            return self::SOLUTION_UNLOCKED;
        }
        return self::SOLUTION_LOCKED;
    }

    /**
     * @return null|array{0: int, 1: int}
     */
    private static function getDifficultyRange(
        ?int $minDifficulty,
        ?int $maxDifficulty
    ) {
        if (
            is_null($minDifficulty) ||
            is_null($maxDifficulty) ||
            $minDifficulty > $maxDifficulty ||
            $minDifficulty < 0 ||
            $minDifficulty > 4 ||
            $maxDifficulty < 0 ||
            $maxDifficulty > 4
        ) {
            return null;
        }
        return [$minDifficulty, $maxDifficulty];
    }

    public static function apiTemplate(\OmegaUp\Request $r): void {
        \OmegaUp\Validators::validateStringNonEmpty(
            $r['problem_alias'],
            'problem_alias'
        );
        \OmegaUp\Validators::validateStringOfLengthInRange(
            $r['commit'],
            'commit',
            40,
            40
        );
        if (
            preg_match(
                '/^[0-9a-f]{40}$/',
                $r['commit']
            ) !== 1
        ) {
            throw new \OmegaUp\Exceptions\InvalidParameterException(
                'parameterInvalid',
                'commit'
            );
        }
        \OmegaUp\Validators::validateStringNonEmpty(
            $r['filename'],
            'filename'
        );
        if (
            preg_match(
                '/^[a-zA-Z0-9_-]+\.[a-zA-Z0-9_.-]+$/',
                $r['filename']
            ) !== 1
        ) {
            throw new \OmegaUp\Exceptions\InvalidParameterException(
                'parameterInvalid',
                'filename'
            );
        }

        self::regenerateTemplates($r['problem_alias'], $r['commit']);

        //The noredirect=1 part lets nginx know to not call us again if the file is not found.
        header(
            'Location: ' . TEMPLATES_URL_PATH . "{$r['problem_alias']}/{$r['commit']}/{$r['filename']}?noredirect=1"
        );
        header('HTTP/1.1 303 See Other');
        die();
    }

    public static function regenerateTemplates(
        string $problemAlias,
        string $commit
    ): void {
        $problem = \OmegaUp\DAO\Problems::getByAlias(
            $problemAlias
        );
        if (is_null($problem) || is_null($problem->alias)) {
            throw new \OmegaUp\Exceptions\NotFoundException(
                'problemNotFound'
            );
        }
        $problemDeployer = new \OmegaUp\ProblemDeployer($problem->alias);
        $problemDeployer->generateLibinteractiveTemplates($commit);
    }

    public static function apiImage(\OmegaUp\Request $r): void {
        \OmegaUp\Validators::validateStringNonEmpty(
            $r['problem_alias'],
            'problem_alias'
        );
        \OmegaUp\Validators::validateStringOfLengthInRange(
            $r['object_id'],
            'object_id',
            40,
            40
        );
        if (
            preg_match(
                '/^[0-9a-f]{40}$/',
                $r['object_id']
            ) !== 1
        ) {
            throw new \OmegaUp\Exceptions\InvalidParameterException(
                'parameterInvalid',
                'object_id'
            );
        }
        \OmegaUp\Validators::validateInEnum(
            $r['extension'],
            'extension',
            self::IMAGE_EXTENSIONS
        );

        self::regenerateImage(
            $r['problem_alias'],
            $r['object_id'],
            strval($r['extension'])
        );

        //The noredirect=1 part lets nginx know to not call us again if the file is not found.
        header(
            'Location: ' . IMAGES_URL_PATH . "{$r['problem_alias']}/{$r['object_id']}.{$r['extension']}?noredirect=1"
        );
        header('HTTP/1.1 303 See Other');
        die();
    }

    public static function regenerateImage(
        string $problemAlias,
        string $objectId,
        string $extension
    ): void {
        $problem = \OmegaUp\DAO\Problems::getByAlias(
            $problemAlias
        );
        if (is_null($problem) || is_null($problem->alias)) {
            throw new \OmegaUp\Exceptions\NotFoundException(
                'problemNotFound'
            );
        }
        $problemArtifacts = new \OmegaUp\ProblemArtifacts(
            $problem->alias,
            $objectId
        );
        $imagePath = (
            IMAGES_PATH . "{$problem->alias}/{$objectId}.{$extension}"
        );
        @mkdir(IMAGES_PATH . $problem->alias, 0755, true);
        file_put_contents(
            $imagePath,
            $problemArtifacts->getByRevision()
        );
    }

    /**
     * @return array{smartyProperties: array{error?: string, error_field?: string}, template: string}
     */
    public static function getLibinteractiveGenForSmarty(\OmegaUp\Request $r): array {
        if (count($r) === 0) {
            // \OmegaUp\Request does not support empty().
            return [
                'smartyProperties' => [],
                'template' => 'libinteractive.gen.tpl',
            ];
        }
        try {
            \OmegaUp\Validators::validateInEnum(
                $r['language'],
                'language',
                ['c', 'cpp', 'java']
            );
            \OmegaUp\Validators::validateInEnum(
                $r['os'],
                'os',
                ['unix', 'windows']
            );
            \OmegaUp\Validators::validateValidAlias(
                $r['name'],
                'name'
            );
            \OmegaUp\Validators::validateStringNonEmpty(
                $r['idl'],
                'idl'
            );
        } catch (\OmegaUp\Exceptions\InvalidParameterException $e) {
            return [
                'smartyProperties' => [
                    'error' => \OmegaUp\Translations::getInstance()->get(
                        'parameterInvalid'
                    ) ?? 'parameterInvalid',
                    'error_field' => strval($e->parameter),
                ],
                'template' => 'libinteractive.gen.tpl',
            ];
        }
        $dirname = \OmegaUp\FileHandler::TempDir(
            sys_get_temp_dir(),
            'libinteractive'
        );
        try {
            file_put_contents("{$dirname}/{$r['name']}.idl", $r['idl']);
            $args = [
                '/usr/bin/java',
                '-jar',
                '/usr/share/java/libinteractive.jar',
                'generate',
                "{$r['name']}.idl",
                $r['language'],
                $r['language'],
                '--makefile',
                "--{$r['os']}",
            ];
            $descriptorspec = [
                0 => ['pipe', 'r'],
                1 => ['pipe', 'w'],
                2 => ['pipe', 'w']
            ];
            $cmd = join(' ', array_map('escapeshellarg', $args));
            $proc = proc_open(
                $cmd,
                $descriptorspec,
                $pipes,
                $dirname,
                ['LANG' => 'en_US.UTF-8']
            );
            if (!is_resource($proc)) {
                return [
                    'smartyProperties' => [
                        'error' => strval(error_get_last()),
                    ],
                    'template' => 'libinteractive.gen.tpl',
                ];
            }
            fclose($pipes[0]);
            $output = stream_get_contents($pipes[1]);
            fclose($pipes[1]);
            $err = stream_get_contents($pipes[2]);
            fclose($pipes[2]);
            $retval = proc_close($proc);

            if ($retval != 0) {
                return [
                    'smartyProperties' => [
                        'error' => "{$output}{$err}",
                    ],
                    'template' => 'libinteractive.gen.tpl',
                ];
            }
            $zip = new \ZipArchive();
            $zip->open(
                "{$dirname}/interactive.zip",
                \ZipArchive::CREATE | \ZipArchive::OVERWRITE
            );

            $files = new \RecursiveIteratorIterator(
                new \RecursiveDirectoryIterator($dirname),
                \RecursiveIteratorIterator::LEAVES_ONLY
            );

            /** @var \SplFileInfo $file */
            foreach ($files as $name => $file) {
                if ($file->isDir()) {
                    continue;
                }
                if ($file->getFilename() == 'interactive.zip') {
                    continue;
                }

                $filePath = $file->getRealPath();
                $relativePath = substr($filePath, strlen($dirname) + 1);

                // Add current file to archive
                $zip->addFile($filePath, $relativePath);
            }

            $zip->close();

            header('Content-Type: application/zip');
            header(
                "Content-Disposition: attachment; filename={$r['name']}.zip"
            );
            readfile("{$dirname}/interactive.zip");
            \OmegaUp\FileHandler::deleteDirRecursively($dirname);
            die();
        } catch (\Exception $e) {
            return [
                'smartyProperties' => [
                    'error' => strval($e),
                ],
                'template' => 'libinteractive.gen.tpl',
            ];
        } finally {
            \OmegaUp\FileHandler::deleteDirRecursively($dirname);
        }
    }
}<|MERGE_RESOLUTION|>--- conflicted
+++ resolved
@@ -3210,11 +3210,7 @@
      * @param list<string> $tags
      * @param array{0: int, 1: int}|null $difficultyRange
      * @param list<string> $programmingLanguages
-<<<<<<< HEAD
-     * @return array{results: list<array{alias: string, difficulty: float|null, difficulty_histogram: list<int>, points: float, quality: float|null, quality_histogram: list<int>, quality_seal: bool, ratio: float, score: float, tags: array{name: string, source: string}[], title: string, visibility: int}>, total: int}
-=======
      * @return array{results: list<array{alias: string, difficulty: float|null, difficulty_histogram: list<int>, points: float, quality: float|null, quality_histogram: list<int>, ratio: float, score: float, tags: list<array{source: string, name: string}>, title: string, visibility: int, quality_seal: bool}>, total: int}
->>>>>>> 8d125562
      */
     private static function getList(
         int $page,
