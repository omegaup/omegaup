--- conflicted
+++ resolved
@@ -2933,30 +2933,6 @@
         if (is_null($problem->alias)) {
             throw new \OmegaUp\Exceptions\NotFoundException('problemNotFound');
         }
-<<<<<<< HEAD
-        if (!\OmegaUp\Authorization::canEditProblem($identity, $problem)) {
-            $emptyAuthorCommitter = [
-                'time' => \OmegaUp\DAO\DAO::fromMySQLTimestamp(
-                    $problem->creation_date
-                ),
-                'email' => '',
-                'name' => '',
-            ];
-            return [
-                'published' => $problem->commit,
-                'log' => [
-                    [
-                        'commit' => $problem->commit,
-                        'tree' => [],
-                        'parents' => [],
-                        'message' => '',
-                        'author' => $emptyAuthorCommitter,
-                        'committer' => $emptyAuthorCommitter,
-                        'version' => strval($problem->current_version),
-                    ],
-                ],
-            ];
-=======
         if (
             !\OmegaUp\Authorization::canEditProblem($identity, $problem) &&
             (
@@ -2968,7 +2944,6 @@
             )
         ) {
             throw new \OmegaUp\Exceptions\ForbiddenAccessException();
->>>>>>> a017c29d
         }
 
         $privateTreeMapping = [];
