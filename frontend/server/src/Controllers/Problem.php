--- conflicted
+++ resolved
@@ -9,12 +9,8 @@
  * @psalm-type ProblemListItem=array{alias: string, difficulty: float|null, difficulty_histogram: list<int>, points: float, quality: float|null, quality_histogram: list<int>, ratio: float, score: float, tags: list<array{source: string, name: string}>, title: string, visibility: int, quality_seal: bool}
  * @psalm-type StatsPayload=array{alias: string, entity_type: string, cases_stats?: array<string, int>, pending_runs: list<string>, total_runs: int, verdict_counts: array<string, int>, max_wait_time?: int, max_wait_time_guid?: null|string, distribution?: array<int, int>, size_of_bucket?: float, total_points?: float}
  * @psalm-type SelectedTag=array{public: bool, tagname: string}
-<<<<<<< HEAD
- * @psalm-type ProblemFormPayload=array{alias: string, allowUserAddTags: true, emailClarifications: bool, extraWallTime: int|string, inputLimit: int|string, isUpdate: false, languages: string, memoryLimit: int|string, message?: string, outputLimit: int|string, overallWallTimeLimit: int|string, selectedTags: list<SelectedTag>|null, showDiff: string, source: string, statusError: string, tags: list<array{name: null|string}>, timeLimit: int|string, title: string, validLanguages: array<string, string>, validator: string, validatorTimeLimit: int|string, validatorTypes: array<string, null|string>, visibility: int}
-=======
- * @psalm-type ProblemEditPayload=array{alias: string, allowUserAddTags: bool, emailClarifications: bool, extraWallTime: float, inputLimit: int, languages: string, memoryLimit: float|int, outputLimit: int, overallWallTimeLimit: float, source: string, timeLimit: float, title: string, validLanguages: array<string, string>, validator: string, validatorTimeLimit: float|int, validatorTypes: array<string, null|string>, visibility: int, visibilityStatuses: array<string, int>}
- * @psalm-type ProblemFormPayload=array{alias: string, allowUserAddTags: true, emailClarifications: bool, extraWallTime: int|string, inputLimit: int|string, languages: string, memoryLimit: int|string, message?: string, outputLimit: int|string, overallWallTimeLimit: int|string, selectedTags: list<SelectedTag>|null, source: string, statusError: string, tags: list<array{name: null|string}>, timeLimit: int|string, title: string, validLanguages: array<string, string>, validator: string, validatorTimeLimit: int|string, validatorTypes: array<string, null|string>, visibility: int, visibilityStatuses: array<string, int>}
->>>>>>> 1d47cfd5
+ * @psalm-type ProblemFormPayload=array{alias: string, allowUserAddTags: true, emailClarifications: bool, extraWallTime: int|string, inputLimit: int|string, languages: string, memoryLimit: int|string, message?: string, outputLimit: int|string, overallWallTimeLimit: int|string, selectedTags: list<SelectedTag>|null, showDiff: string, source: string, statusError: string, tags: list<array{name: null|string}>, timeLimit: int|string, title: string, validLanguages: array<string, string>, validator: string, validatorTimeLimit: int|string, validatorTypes: array<string, null|string>, visibility: int, visibilityStatuses: array<string, int>}
+ * @psalm-type ProblemEditPayload=array{alias: string, allowUserAddTags: bool, emailClarifications: bool, extraWallTime: float, inputLimit: int, languages: string, memoryLimit: float|int, outputLimit: int, overallWallTimeLimit: float, showDiff: string, source: string, timeLimit: float, title: string, validLanguages: array<string, string>, validator: string, validatorTimeLimit: float|int, validatorTypes: array<string, null|string>, visibility: int, visibilityStatuses: array<string, int>}
  * @psalm-type ProblemTagsPayload=array{alias: string, allowTags: bool, selectedTags: list<SelectedTag>, tags: list<array{name: null|string}>, title: null|string}
  * @psalm-type ProblemListPayload=array{currentTags: list<string>, loggedIn: bool, pagerItems: list<PageItem>, problems: list<ProblemListItem>, keyword: string, language: string, mode: string, column: string, languages: list<string>, columns: list<string>, modes: list<string>, tagData: list<array{name: null|string}>, tags: list<string>}
  */
@@ -2267,11 +2263,7 @@
 
     /**
      * Get the extra problem details with all the validations
-<<<<<<< HEAD
-     * @return null|array{allow_user_add_tags: bool, show_diff: string, statement: array{language: string, images: array<string, string>, markdown: string}, settings: array{cases: array<string, array{in: string, out: string, weight?: float}>, limits: array{TimeLimit: string, OverallWallTimeLimit: string, MemoryLimit: int|string}, validator: array{name: string, tolerance?: float}}, preferred_language?: string, problemsetter?: array{username: string, name: string, creation_date: int}, version: string, commit: string, title: string, alias: string, input_limit: int, visits: int, submissions: int, accepted: int, difficulty: null|float, creation_date: int, source?: string, order: string, points: null|float, visibility: int, quality_seal: bool, languages: list<string>, email_clarifications: bool, runs?: list<array{guid: string, language: string, status: string, verdict: string, runtime: int, penalty: int, memory: int, score: float, contest_score: float|null, time: \OmegaUp\Timestamp, submit_delay: int, alias: string, username: string}>, admin?: bool, solvers?: list<array{username: string, language: string, runtime: float, memory: float, time: int}>, points: float, score: float}
-=======
-     * @return null|array{allow_user_add_tags: bool, statement: array{language: string, images: array<string, string>, markdown: string}, settings: array{cases: array<string, array{in: string, out: string, weight?: float}>, limits: array{ExtraWallTime: string, MemoryLimit: int|string, OutputLimit: int|string, OverallWallTimeLimit: string, TimeLimit: string}, validator: array{name: string, tolerance?: float, custom_validator: array{limits: array{TimeLimit: int}}}}, preferred_language?: string, problemsetter?: array{username: string, name: string, creation_date: int}, version: string, commit: string, title: string, alias: string, input_limit: int, visits: int, submissions: int, accepted: int, difficulty: null|float, creation_date: int, source?: string, order: string, points: null|float, visibility: int, quality_seal: bool, languages: list<string>, email_clarifications: bool, runs?: list<array{guid: string, language: string, status: string, verdict: string, runtime: int, penalty: int, memory: int, score: float, contest_score: float|null, time: \OmegaUp\Timestamp, submit_delay: int, alias: string, username: string}>, admin?: bool, solvers?: list<array{username: string, language: string, runtime: float, memory: float, time: int}>, points: float, score: float}
->>>>>>> 1d47cfd5
+     * @return array{accepted: int, admin?: bool, alias: string, allow_user_add_tags: bool, commit: string, creation_date: int, difficulty: float|null, email_clarifications: bool, input_limit: int, languages: list<string>, order: string, points: float, preferred_language?: string, problemsetter?: array{creation_date: int, name: string, username: string}, quality_seal: bool, runs?: list<array{alias: string, contest_score: float|null, guid: string, language: string, memory: int, penalty: int, runtime: int, score: float, status: string, submit_delay: int, time: \OmegaUp\Timestamp, username: string, verdict: string}>, score: float, settings: array{cases: array<string, array{in: string, out: string, weight?: float}>, limits: array{ExtraWallTime: string, MemoryLimit: int|string, OutputLimit: int|string, OverallWallTimeLimit: string, TimeLimit: string}, slow: bool, validator: array{custom_validator: array{limits: array{TimeLimit: int}}, limits?: array{ExtraWallTime: string, MemoryLimit: int|string, OutputLimit: int|string, OverallWallTimeLimit: string, TimeLimit: string}, name: string, tolerance: float}}, show_diff: string, solvers?: list<array{language: string, memory: float, runtime: float, time: int, username: string}>, source?: string, statement: array{images: array<string, string>, language: string, markdown: string}, submissions: int, title: string, version: string, visibility: int, visits: int}|null
      */
     private static function getProblemDetails(
         ?\OmegaUp\DAO\VO\Identities $loggedIdentity,
@@ -2335,7 +2327,7 @@
         $response['accepted'] = $problem->accepted;
         $response['difficulty'] = $problem->difficulty;
         $response['creation_date'] = $problem->creation_date;
-        $response['source'] = strval($problem->source);
+        $response['source'] = $problem->source ?? '';
         $response['order'] = $problem->order;
         $response['visibility'] = $problem->visibility;
         $response['email_clarifications'] = $problem->email_clarifications;
@@ -4438,7 +4430,7 @@
     }
 
     /**
-     * @return array{alias: string, allowUserAddTags: bool, emailClarifications: bool, extraWallTime: float, inputLimit: int, languages: string, memoryLimit: float, outputLimit: int, overallWallTimeLimit: float, source: string, timeLimit: float, title: string, validator: string, validatorTimeLimit: float|int, visibility: int}
+     * @return array{alias: string, allowUserAddTags: bool, emailClarifications: bool, extraWallTime: float, inputLimit: int, languages: string, memoryLimit: float, outputLimit: int, overallWallTimeLimit: float, showDiff: string, source: string, timeLimit: float, title: string, validator: string, validatorTimeLimit: float|int, visibility: int}
      */
     private static function getProblemEditDetails(
         \OmegaUp\DAO\VO\Problems $problem,
@@ -4466,6 +4458,7 @@
             'title' => $details['title'],
             'alias' => $details['alias'],
             'source' => $details['source'] ?? '',
+            'showDiff' => $details['show_diff'],
             'visibility' => $details['visibility'],
             'emailClarifications' => $details['email_clarifications'],
             'allowUserAddTags' => $details['allow_user_add_tags'],
