<?php

 namespace OmegaUp\Controllers;

/**
 * ProblemsController
 */
class Problem extends \OmegaUp\Controllers\Controller {
    // SOLUTION STATUS
    const SOLUTION_NOT_FOUND = 'not_found';
    const SOLUTION_UNLOCKED = 'unlocked';
    const SOLUTION_LOCKED = 'locked';

    const RESTRICTED_TAG_NAMES = ['karel', 'lenguaje', 'solo-salida', 'interactive'];
    const VALID_LANGUAGES = ['en', 'es', 'pt'];
    const VALID_SORTING_MODES = ['asc', 'desc'];
    const VALID_SORTING_COLUMNS = [
        'title',
        'quality',
        'difficulty',
        'submissions',
        'accepted',
        'ratio',
        'points',
        'score',
        'creation_date'
    ];

    // ISO 639-1 langs
    const ISO639_1 = ['ab', 'aa', 'af', 'ak', 'sq', 'am', 'ar', 'an', 'hy',
        'as', 'av', 'ae', 'ay', 'az', 'bm', 'ba', 'eu', 'be', 'bn', 'bh', 'bi',
        'bs', 'br', 'bg', 'my', 'ca', 'ch', 'ce', 'ny', 'zh', 'cv', 'kw', 'co',
        'cr', 'hr', 'cs', 'da', 'dv', 'nl', 'dz', 'en', 'eo', 'et', 'ee', 'fo',
        'fj', 'fi', 'fr', 'ff', 'gl', 'ka', 'de', 'el', 'gn', 'gu', 'ht', 'ha',
        'he', 'hz', 'hi', 'ho', 'hu', 'ia', 'id', 'ie', 'ga', 'ig', 'ik', 'io',
        'is', 'it', 'iu', 'ja', 'jv', 'kl', 'kn', 'kr', 'ks', 'kk', 'km', 'ki',
        'rw', 'ky', 'kv', 'kg', 'ko', 'ku', 'kj', 'la', 'lb', 'lg', 'li', 'ln',
        'lo', 'lt', 'lu', 'lv', 'gv', 'mk', 'mg', 'ms', 'ml', 'mt', 'mi', 'mr',
        'mh', 'mn', 'na', 'nv', 'nd', 'ne', 'ng', 'nb', 'nn', 'no', 'ii', 'nr',
        'oc', 'oj', 'cu', 'om', 'or', 'os', 'pa', 'pi', 'fa', 'pl', 'ps', 'pt',
        'qu', 'rm', 'rn', 'ro', 'ru', 'sa', 'sc', 'sd', 'se', 'sm', 'sg', 'sr',
        'gd', 'sn', 'si', 'sk', 'sl', 'so', 'st', 'es', 'su', 'sw', 'ss', 'sv',
        'ta', 'te', 'tg', 'th', 'ti', 'bo', 'tk', 'tl', 'tn', 'to', 'tr', 'ts',
        'tt', 'tw', 'ty', 'ug', 'uk', 'ur', 'uz', 've', 'vi', 'vo', 'wa', 'cy',
        'wo', 'fy', 'xh', 'yi', 'yo', 'za', 'zu'];

    const IMAGE_EXTENSIONS = [
        'bmp', 'gif', 'ico', 'jpe', 'jpeg', 'jpg', 'png', 'svg',
        'svgz', 'tif', 'tiff',
    ];

    // Number of rows shown in problems list
    const PAGE_SIZE = 1000;

    /**
     * Returns a ProblemParams instance from the Request values.
     *
     */
    private static function convertRequestToProblemParams(
        \OmegaUp\Request $r,
        bool $isRequired = true
    ): \OmegaUp\ProblemParams {
        // We need to check problem_alias
        \OmegaUp\Validators::validateStringNonEmpty(
            $r['problem_alias'],
            'problem_alias'
        );

        $params = [
            'problem_alias' => $r['problem_alias'],
        ];
        if (!is_null($r['email_clarifications'])) {
            $params['email_clarifications'] = boolval(
                $r['email_clarifications']
            );
        }
        if (!is_null($r['extra_wall_time'])) {
            $params['extra_wall_time'] = intval($r['extra_wall_time']);
        }
        if (!is_null($r['input_limit'])) {
            $params['input_limit'] = intval($r['input_limit']);
        }
        if (!is_null($r['languages'])) {
            if (is_array($r['languages'])) {
                $params['languages'] = implode(',', $r['languages']);
            } else {
                $params['languages'] = strval($r['languages']);
            }
        }
        if (!is_null($r['memory_limit'])) {
            $params['memory_limit'] = intval($r['memory_limit']);
        }
        if (!is_null($r['output_limit'])) {
            $params['output_limit'] = intval($r['output_limit']);
        }
        if (!is_null($r['overall_wall_time_limit'])) {
            $params['overall_wall_time_limit'] = intval(
                $r['overall_wall_time_limit']
            );
        }
        if (!is_null($r['selected_tags'])) {
            $params['selected_tags'] = strval($r['selected_tags']);
        }
        if (!is_null($r['source'])) {
            $params['source'] = strval($r['source']);
        }
        if (!is_null($r['time_limit'])) {
            $params['time_limit'] = intval($r['time_limit']);
        }
        if (!is_null($r['title'])) {
            $params['title'] = strval($r['title']);
        }
        if (!is_null($r['update_published'])) {
            $params['update_published'] = strval($r['update_published']);
        }
        if (!is_null($r['validator'])) {
            $params['validator'] = strval($r['validator']);
        }
        if (!is_null($r['validator_time_limit'])) {
            $params['validator_time_limit'] = intval(
                $r['validator_time_limit']
            );
        }
        if (!is_null($r['visibility'])) {
            $params['visibility'] = intval($r['visibility']);
        }
        return new \OmegaUp\ProblemParams($params, $isRequired);
    }

    /**
     * Validates a Create or Update Problem API request
     *
     * @return array{languages: null|string, problem: \OmegaUp\DAO\VO\Problems|null, selectedTags: array{public: bool, tagname: string}[]|null}
     * @throws \OmegaUp\Exceptions\NotFoundException
     */
    private static function validateCreateOrUpdate(
        \OmegaUp\DAO\VO\Identities $identity,
        \OmegaUp\ProblemParams $params,
        bool $isRequired = true
    ) {
        $isUpdate = !$isRequired;
        // https://github.com/omegaup/omegaup/issues/739
        if ($identity->username == 'omi') {
            throw new \OmegaUp\Exceptions\ForbiddenAccessException();
        }

        $problem = null;
        $selectedTags = [];

        // In case of update, params are optional
        if (!$isRequired) {
            $problem = \OmegaUp\DAO\Problems::getByAlias($params->problemAlias);
            if (is_null($problem)) {
                throw new \OmegaUp\Exceptions\NotFoundException(
                    'problemNotFound'
                );
            }

            // We need to check that the user can actually edit the problem
            if (
                !\OmegaUp\Authorization::canEditProblem(
                    $identity,
                    $problem
                )
            ) {
                throw new \OmegaUp\Exceptions\ForbiddenAccessException();
            }

            // Only reviewers can revert bans.
            if (
                ($problem->visibility === \OmegaUp\ProblemParams::VISIBILITY_PUBLIC_BANNED ||
                  $problem->visibility === \OmegaUp\ProblemParams::VISIBILITY_PRIVATE_BANNED) &&
                    !is_null($params->visibility) &&
                    $problem->visibility !== $params->visibility &&
                    !\OmegaUp\Authorization::isQualityReviewer($identity)
            ) {
                throw new \OmegaUp\Exceptions\InvalidParameterException(
                    'qualityNominationProblemHasBeenBanned',
                    'visibility'
                );
            }

            if ($problem->deprecated) {
                throw new \OmegaUp\Exceptions\PreconditionFailedException(
                    'problemDeprecated'
                );
            }

            if (
                !is_null($params->visibility)
                && $problem->visibility !== $params->visibility
            ) {
                if ($problem->visibility === \OmegaUp\ProblemParams::VISIBILITY_PROMOTED) {
                    throw new \OmegaUp\Exceptions\InvalidParameterException(
                        'qualityNominationProblemHasBeenPromoted',
                        'visibility'
                    );
                }
            }
            \OmegaUp\Validators::validateInEnum(
                $params->updatePublished,
                'update_published',
                [
                    \OmegaUp\ProblemParams::UPDATE_PUBLISHED_NONE,
                    \OmegaUp\ProblemParams::UPDATE_PUBLISHED_NON_PROBLEMSET,
                    \OmegaUp\ProblemParams::UPDATE_PUBLISHED_OWNED_PROBLEMSETS,
                    \OmegaUp\ProblemParams::UPDATE_PUBLISHED_EDITABLE_PROBLEMSETS,
                ]
            );
        } else {
            if (\OmegaUp\Validators::isRestrictedAlias($params->problemAlias)) {
                throw new \OmegaUp\Exceptions\DuplicatedEntryInDatabaseException(
                    'aliasInUse'
                );
            }
            if (!\OmegaUp\Validators::isValidAlias($params->problemAlias)) {
                throw new \OmegaUp\Exceptions\InvalidParameterException(
                    'parameterInvalidAlias',
                    'problem_alias'
                );
            }
            /** @var array{tagname: string, public: bool}[]|null */
            $selectedTags = json_decode(
                $params->selectedTagsAsJSON,
                /*$assoc=*/true
            );
            if (!empty($selectedTags)) {
                foreach ($selectedTags as $tag) {
                    if (empty($tag['tagname'])) {
                        throw new \OmegaUp\Exceptions\InvalidParameterException(
                            'parameterEmpty',
                            'tagname'
                        );
                    }
                }
            }
        }

        if (empty($params->title) && $isRequired) {
            throw new \OmegaUp\Exceptions\InvalidParameterException(
                'parameterEmpty',
                'title'
            );
        }
        if (empty($params->source) && $isRequired) {
            throw new \OmegaUp\Exceptions\InvalidParameterException(
                'parameterEmpty',
                'source'
            );
        }
        \OmegaUp\Validators::validateNumberInRange(
            $params->validatorTimeLimit,
            'validator_time_limit',
            0,
            null,
            $isRequired
        );
        \OmegaUp\Validators::validateNumberInRange(
            $params->overallWallTimeLimit,
            'overall_wall_time_limit',
            0,
            60000,
            $isRequired
        );
        \OmegaUp\Validators::validateNumberInRange(
            $params->extraWallTime,
            'extra_wall_time',
            0,
            5000,
            $isRequired
        );
        \OmegaUp\Validators::validateNumberInRange(
            $params->outputLimit,
            'output_limit',
            0,
            null,
            $isRequired
        );
        \OmegaUp\Validators::validateNumberInRange(
            $params->inputLimit,
            'input_limit',
            0,
            null,
            $isRequired
        );
        if (!is_null($params->languages)) {
            \OmegaUp\Validators::validateValidSubset(
                $params->languages,
                'languages',
                array_merge(
                    [''],
                    array_keys(\OmegaUp\Controllers\Run::SUPPORTED_LANGUAGES)
                )
            );
        }

        return [
            'problem' => $problem,
            'selectedTags' => $selectedTags,
            'languages' => is_array(
                $params->languages
            ) ? join(
                ',',
                $params->languages
            ) : $params->languages,
        ];
    }

    /**
     * Create a new problem
     *
     * @throws \OmegaUp\Exceptions\ApiException
     * @throws \OmegaUp\Exceptions\DuplicatedEntryInDatabaseException
     *
     * @return array{status: string}
     */
    public static function apiCreate(\OmegaUp\Request $r): array {
        $r->ensureMainUserIdentity();

        self::createProblem(
            $r->user,
            $r->identity,
            self::convertRequestToProblemParams($r)
        );
        return [
            'status' => 'ok',
        ];
    }

    private static function createProblem(
        \OmegaUp\DAO\VO\Users $user,
        \OmegaUp\DAO\VO\Identities $identity,
        \OmegaUp\ProblemParams $params
    ): void {
        // Validates request
        [
            'selectedTags' => $selectedTags,
            'languages' => $languages,
        ] = self::validateCreateOrUpdate(
            $identity,
            $params
        );

        // Populate a new Problem object
        $problem = new \OmegaUp\DAO\VO\Problems([
            'visibility' => $params->visibility ?? \OmegaUp\ProblemParams::VISIBILITY_PRIVATE,
            'title' => $params->title,
            'visits' => 0,
            'input_limit' => $params->inputLimit,
            'submissions' => 0,
            'accepted' => 0,
            'source' => $params->source,
            'order' => 'normal', /* defaulting to normal */
            'alias' => $params->problemAlias,
            'languages' => $languages,
            'email_clarifications' => $params->emailClarifications,
        ]);

        $problemSettings = self::getDefaultProblemSettings();
        self::updateProblemSettings($problemSettings, $params);
        $acceptsSubmissions = $languages !== '';

        $acl = new \OmegaUp\DAO\VO\ACLs();
        $acl->owner_id = $user->user_id;

        // Insert new problem
        try {
            \OmegaUp\DAO\DAO::transBegin();

            // Commit at the very end
            $problemDeployer = new \OmegaUp\ProblemDeployer(
                $params->problemAlias,
                $acceptsSubmissions
            );
            $problemDeployer->commit(
                'Initial commit',
                $identity,
                \OmegaUp\ProblemDeployer::CREATE,
                $problemSettings
            );
            $problem->commit = $problemDeployer->publishedCommit ?: '';
            $problem->current_version = $problemDeployer->privateTreeHash;

            // Save the contest object with data sent by user to the database
            \OmegaUp\DAO\ACLs::create($acl);
            $problem->acl_id = $acl->acl_id;
            \OmegaUp\DAO\Problems::create($problem);

            // Add tags
            if (!is_null($selectedTags)) {
                foreach ($selectedTags as $tag) {
                    $tagName = \OmegaUp\Controllers\Tag::normalize(
                        $tag['tagname']
                    );
                    if (in_array($tagName, self::RESTRICTED_TAG_NAMES)) {
                        continue;
                    }
                    self::addTag($tagName, $tag['public'], $problem);
                }
            }
            \OmegaUp\Controllers\Problem::setRestrictedTags($problem);
            \OmegaUp\DAO\DAO::transEnd();
        } catch (\OmegaUp\Exceptions\ApiException $e) {
            // Operation failed in something we know it could fail, rollback transaction
            \OmegaUp\DAO\DAO::transRollback();

            throw $e;
        } catch (\Exception $e) {
            self::$log->error("Failed to upload problem {$problem->alias}", $e);

            // Operation failed unexpectedly, rollback transaction
            \OmegaUp\DAO\DAO::transRollback();

            if (\OmegaUp\DAO\DAO::isDuplicateEntryException($e)) {
                throw new \OmegaUp\Exceptions\DuplicatedEntryInDatabaseException(
                    'problemTitleExists',
                    $e
                );
            }
            throw $e;
        }

        self::updateLanguages($problem);
    }

    /**
     * Adds an admin to a problem
     *
     * @throws \OmegaUp\Exceptions\ForbiddenAccessException
     *
     * @return array{status: string}
     */
    public static function apiAddAdmin(\OmegaUp\Request $r): array {
        if (OMEGAUP_LOCKDOWN) {
            throw new \OmegaUp\Exceptions\ForbiddenAccessException('lockdown');
        }

        // Authenticate logged user
        $r->ensureIdentity();

        // Check problem_alias
        \OmegaUp\Validators::validateStringNonEmpty(
            $r['problem_alias'],
            'problem_alias'
        );

        $user = \OmegaUp\Controllers\User::resolveUser($r['usernameOrEmail']);

        $problem = \OmegaUp\DAO\Problems::getByAlias($r['problem_alias']);
        if (is_null($problem)) {
            throw new \OmegaUp\Exceptions\NotFoundException('problemNotFound');
        }

        // Only an admin can add other problem admins
        if (!\OmegaUp\Authorization::isProblemAdmin($r->identity, $problem)) {
            throw new \OmegaUp\Exceptions\ForbiddenAccessException();
        }

        \OmegaUp\Controllers\ACL::addUser($problem->acl_id, $user->user_id);

        return [
            'status' => 'ok',
        ];
    }

    /**
     * Adds a group admin to a problem
     *
     * @throws \OmegaUp\Exceptions\ForbiddenAccessException
     *
     * @return array{status: string}
     */
    public static function apiAddGroupAdmin(\OmegaUp\Request $r): array {
        if (OMEGAUP_LOCKDOWN) {
            throw new \OmegaUp\Exceptions\ForbiddenAccessException('lockdown');
        }

        // Authenticate logged user
        $r->ensureIdentity();

        // Check problem_alias
        \OmegaUp\Validators::validateStringNonEmpty(
            $r['problem_alias'],
            'problem_alias'
        );

        $group = \OmegaUp\DAO\Groups::findByAlias($r['group']);
        if (is_null($group)) {
            throw new \OmegaUp\Exceptions\InvalidParameterException(
                'invalidParameters'
            );
        }

        $problem = \OmegaUp\DAO\Problems::getByAlias($r['problem_alias']);
        if (is_null($problem)) {
            throw new \OmegaUp\Exceptions\NotFoundException('problemNotFound');
        }

        // Only an admin can add other problem group admins
        if (!\OmegaUp\Authorization::isProblemAdmin($r->identity, $problem)) {
            throw new \OmegaUp\Exceptions\ForbiddenAccessException();
        }

        \OmegaUp\Controllers\ACL::addGroup($problem->acl_id, $group->group_id);

        return [
            'status' => 'ok',
        ];
    }

    /**
     * Adds a tag to a problem
     *
     * @throws \OmegaUp\Exceptions\ForbiddenAccessException
     *
     * @return array{name: string}
     */
    public static function apiAddTag(\OmegaUp\Request $r): array {
        // Check problem_alias
        \OmegaUp\Validators::validateStringNonEmpty(
            $r['problem_alias'],
            'problem_alias'
        );
        \OmegaUp\Validators::validateStringNonEmpty($r['name'], 'name');

        // Authenticate logged user
        $r->ensureIdentity();

        $problem = \OmegaUp\DAO\Problems::getByAlias($r['problem_alias']);
        if (is_null($problem)) {
            throw new \OmegaUp\Exceptions\NotFoundException('problemNotFound');
        }

        if (!\OmegaUp\Authorization::canEditProblem($r->identity, $problem)) {
            throw new \OmegaUp\Exceptions\ForbiddenAccessException();
        }

        self::addTag($r['name'], $r['public'] || false, $problem);

        return [
            'name' => $r['name'],
        ];
    }

    private static function addTag(
        string $tagName,
        bool $isPublic,
        \OmegaUp\DAO\VO\Problems $problem,
        bool $allowRestricted = false
    ): void {
        // Normalize name.
        $tagName = \OmegaUp\Controllers\Tag::normalize($tagName);

        if (
            !$allowRestricted &&
            in_array($tagName, self::RESTRICTED_TAG_NAMES)
        ) {
            throw new \OmegaUp\Exceptions\InvalidParameterException(
                'tagRestricted',
                'name'
            );
        }

        $tag = \OmegaUp\DAO\Tags::getByName($tagName);
        if (is_null($tag)) {
            $tag = new \OmegaUp\DAO\VO\Tags([
                'name' => $tagName,
            ]);
            \OmegaUp\DAO\Tags::create($tag);
        }

        \OmegaUp\DAO\ProblemsTags::create(new \OmegaUp\DAO\VO\ProblemsTags([
            'problem_id' => $problem->problem_id,
            'tag_id' => $tag->tag_id,
            'public' => filter_var($isPublic, FILTER_VALIDATE_BOOLEAN),
            'source' => 'voted',
        ]));
    }

    /**
     * Removes an admin from a problem
     *
     * @throws \OmegaUp\Exceptions\ForbiddenAccessException
     *
     * @return array{status: string}
     */
    public static function apiRemoveAdmin(\OmegaUp\Request $r): array {
        // Authenticate logged user
        $r->ensureIdentity();

        // Check problem_alias
        \OmegaUp\Validators::validateStringNonEmpty(
            $r['problem_alias'],
            'problem_alias'
        );

        $identity = \OmegaUp\Controllers\Identity::resolveIdentity(
            $r['usernameOrEmail']
        );

        $problem = \OmegaUp\DAO\Problems::getByAlias($r['problem_alias']);
        if (is_null($problem)) {
            throw new \OmegaUp\Exceptions\NotFoundException('problemNotFound');
        }

        // Only admin is alowed to make modifications
        if (!\OmegaUp\Authorization::isProblemAdmin($r->identity, $problem)) {
            throw new \OmegaUp\Exceptions\ForbiddenAccessException();
        }

        // Check if admin to delete is actually an admin
        if (!\OmegaUp\Authorization::isProblemAdmin($identity, $problem)) {
            throw new \OmegaUp\Exceptions\NotFoundException();
        }

        \OmegaUp\Controllers\ACL::removeUser(
            $problem->acl_id,
            $identity->user_id
        );

        return [
            'status' => 'ok',
        ];
    }

    /**
     * Removes a group admin from a problem
     *
     * @throws \OmegaUp\Exceptions\ForbiddenAccessException
     *
     * @return array{status: string}
     */
    public static function apiRemoveGroupAdmin(\OmegaUp\Request $r): array {
        // Authenticate logged user
        $r->ensureIdentity();

        // Check problem_alias
        \OmegaUp\Validators::validateStringNonEmpty(
            $r['problem_alias'],
            'problem_alias'
        );

        $group = \OmegaUp\DAO\Groups::findByAlias($r['group']);
        if (is_null($group)) {
            throw new \OmegaUp\Exceptions\InvalidParameterException(
                'invalidParameters'
            );
        }

        $problem = \OmegaUp\DAO\Problems::getByAlias($r['problem_alias']);
        if (is_null($problem)) {
            throw new \OmegaUp\Exceptions\NotFoundException('problemNotFound');
        }

        // Only admin is alowed to make modifications
        if (!\OmegaUp\Authorization::isProblemAdmin($r->identity, $problem)) {
            throw new \OmegaUp\Exceptions\ForbiddenAccessException();
        }

        \OmegaUp\Controllers\ACL::removeGroup(
            $problem->acl_id,
            $group->group_id
        );

        return [
            'status' => 'ok',
        ];
    }

    /**
     * Removes a tag from a contest
     *
     * @throws \OmegaUp\Exceptions\ForbiddenAccessException
     *
     * @return array{status: string}
     */
    public static function apiRemoveTag(\OmegaUp\Request $r): array {
        // Authenticate logged user
        $r->ensureIdentity();

        // Check whether problem exists
        \OmegaUp\Validators::validateStringNonEmpty(
            $r['problem_alias'],
            'problem_alias'
        );
        \OmegaUp\Validators::validateStringNonEmpty($r['name'], 'name');

        $problem = \OmegaUp\DAO\Problems::getByAlias($r['problem_alias']);
        if (is_null($problem)) {
            throw new \OmegaUp\Exceptions\NotFoundException('problem');
        }

        $tag = \OmegaUp\DAO\Tags::getByName($r['name']);
        if (is_null($tag)) {
            throw new \OmegaUp\Exceptions\NotFoundException('tag');
        }

        if (!\OmegaUp\Authorization::canEditProblem($r->identity, $problem)) {
            throw new \OmegaUp\Exceptions\ForbiddenAccessException();
        }

        if (in_array($tag->name, self::RESTRICTED_TAG_NAMES)) {
            throw new \OmegaUp\Exceptions\InvalidParameterException(
                'tagRestricted',
                'name'
            );
        }

        \OmegaUp\DAO\ProblemsTags::delete(new \OmegaUp\DAO\VO\ProblemsTags([
            'problem_id' => $problem->problem_id,
            'tag_id' => $tag->tag_id,
        ]));

        return [
            'status' => 'ok',
        ];
    }

    /**
     * Removes a problem whether user is the creator
     *
     * @throws \OmegaUp\Exceptions\ForbiddenAccessException
     *
     * @return array{status: string}
     */
    public static function apiDelete(\OmegaUp\Request $r): array {
        // Authenticate logged user
        $r->ensureIdentity();

        // Check whether problem exists
        \OmegaUp\Validators::validateStringNonEmpty(
            $r['problem_alias'],
            'problem_alias'
        );

        $problem = \OmegaUp\DAO\Problems::getByAlias($r['problem_alias']);
        if (is_null($problem)) {
            throw new \OmegaUp\Exceptions\NotFoundException('problemNotFound');
        }

        if (!\OmegaUp\Authorization::canEditProblem($r->identity, $problem)) {
            throw new \OmegaUp\Exceptions\ForbiddenAccessException();
        }

        if (\OmegaUp\DAO\Problems::hasBeenUsedInCoursesOrContests($problem)) {
            throw new \OmegaUp\Exceptions\ForbiddenAccessException(
                'problemHasBeenUsedInContestOrCourse'
            );
        }

        \OmegaUp\DAO\Problems::deleteProblem($problem->problem_id);

        return [
            'status' => 'ok',
        ];
    }

    /**
     * Returns all problem administrators
     *
     * @return array{admins: list<array{role: string, username: string}>, group_admins: list<array{alias: string, name: string, role: string}>}
     */
    public static function apiAdmins(\OmegaUp\Request $r): array {
        // Authenticate request
        $r->ensureIdentity();

        \OmegaUp\Validators::validateStringNonEmpty(
            $r['problem_alias'],
            'problem_alias'
        );

        $problem = \OmegaUp\DAO\Problems::getByAlias($r['problem_alias']);
        if (is_null($problem)) {
            throw new \OmegaUp\Exceptions\NotFoundException('problemNotFound');
        }

        if (!\OmegaUp\Authorization::isProblemAdmin($r->identity, $problem)) {
            throw new \OmegaUp\Exceptions\ForbiddenAccessException();
        }

        return [
            'admins' => \OmegaUp\DAO\UserRoles::getProblemAdmins($problem),
            'group_admins' => \OmegaUp\DAO\GroupRoles::getProblemAdmins(
                $problem
            )
        ];
    }

    /**
     * Returns every tag associated to a given problem.
     *
     * @return array{tags: list<array{name: string, public: bool}>}
     */
    public static function apiTags(\OmegaUp\Request $r): array {
        // Authenticate request
        $r->ensureIdentity();

        \OmegaUp\Validators::validateStringNonEmpty(
            $r['problem_alias'],
            'problem_alias'
        );
        $includeVoted = ($r['include_voted'] == 'true');
        $problem = \OmegaUp\DAO\Problems::getByAlias($r['problem_alias']);
        if (is_null($problem)) {
            throw new \OmegaUp\Exceptions\NotFoundException('problemNotFound');
        }

        return [
            'tags' => \OmegaUp\DAO\ProblemsTags::getProblemTags(
                $problem,
                !\OmegaUp\Authorization::canEditProblem($r->identity, $problem),
                $includeVoted
            ),
        ];
    }

    /**
     * Rejudge problem
     *
     * @throws \OmegaUp\Exceptions\ApiException
     *
     * @return array{status: string}
     */
    public static function apiRejudge(\OmegaUp\Request $r): array {
        $r->ensureIdentity();

        \OmegaUp\Validators::validateStringNonEmpty(
            $r['problem_alias'],
            'problem_alias'
        );
        $problem = \OmegaUp\DAO\Problems::getByAlias($r['problem_alias']);
        if (is_null($problem)) {
            throw new \OmegaUp\Exceptions\NotFoundException('problemNotFound');
        }
        if ($problem->deprecated) {
            throw new \OmegaUp\Exceptions\PreconditionFailedException(
                'problemDeprecated'
            );
        }

        // We need to check that the user actually has admin privileges over
        // the problem.
        if (
            !\OmegaUp\Authorization::isProblemAdmin(
                $r->identity,
                $problem
            )
        ) {
            throw new \OmegaUp\Exceptions\ForbiddenAccessException();
        }

        // Call Grader
        $runs = [];
        try {
            \OmegaUp\DAO\DAO::transBegin();
            $runs = \OmegaUp\DAO\Runs::getByProblem(
                intval(
                    $problem->problem_id
                )
            );

            foreach ($runs as $run) {
                $run->status = 'new';
                $run->version = $problem->current_version;
                $run->verdict = 'JE';
                $run->score = 0;
                $run->contest_score = 0;
                \OmegaUp\DAO\Runs::update($run);

                // Expire details of the run
                \OmegaUp\Controllers\Run::invalidateCacheOnRejudge($run);
            }
            \OmegaUp\DAO\DAO::transEnd();
        } catch (\Exception $e) {
            \OmegaUp\DAO\DAO::transRollback();
            throw $e;
        }
        \OmegaUp\Grader::getInstance()->rejudge($runs, false);

        return [
            'status' => 'ok',
        ];
    }

    /**
     * Update problem contents
     *
     * @param \OmegaUp\Request $r
     * @return array{rejudged: bool}
     * @throws \OmegaUp\Exceptions\ApiException
     */
    public static function apiUpdate(\OmegaUp\Request $r) {
        $r->ensureMainUserIdentity();
        // Validate commit message.
        \OmegaUp\Validators::validateStringNonEmpty($r['message'], 'message');
        return self::updateProblem(
            $r->identity,
            $r->user,
            self::convertRequestToProblemParams($r, /*$isRequired=*/ false),
            strval($r['message']),
            $r['update_published'] ? strval(
                $r['update_published']
            ) : \OmegaUp\ProblemParams::UPDATE_PUBLISHED_EDITABLE_PROBLEMSETS,
            boolval($r['redirect'])
        );
    }

    /**
     * @psalm-suppress MixedInferredReturnType Psalm cannot effectively analyze templated arrays this way
     * @psalm-suppress MismatchingDocblockReturnType Psalm cannot effectively analyze templated arrays this way
     * @template T
     * @param T $array
     * @return T
     */
    private static function arrayDeepCopy($array): array {
        $copy = [];
        /** @var string $key */
        foreach ($array as $key => $value) {
            if (is_array($value)) {
                $copy[$key] = self::arrayDeepCopy($value);
            } else {
                $copy[$key] = $value;
            }
        }
        /** @var T */
        return $copy;
    }

    /**
     * Converts a duration into milliseconds.
     */
    public static function parseDuration(string $duration): float {
        $milliseconds = 0.0;
        if (
            preg_match_all(
                '/([0-9]*(?:\\.[0-9]*)?)([a-zµ]+)/',
                $duration,
                $matches,
                PREG_SET_ORDER
            ) === false
        ) {
            return $milliseconds;
        }
        /** @var list<string> $match */
        foreach ($matches as $match) {
            if ($match[2] == 'h') {
                $milliseconds += intval($match[1]) * 3600 * 1000;
            } elseif ($match[2] == 'm') {
                $milliseconds += intval($match[1]) * 60 * 1000;
            } elseif ($match[2] == 's') {
                $milliseconds += intval($match[1]) * 1000;
            } elseif ($match[2] == 'ms') {
                $milliseconds += intval($match[1]);
            } elseif ($match[2] == 'us' || $match[2] == 'µs') {
                $milliseconds += intval($match[1]) / 1000.0;
            } elseif ($match[2] == 'ns') {
                $milliseconds += intval($match[1]) / (1000.0 * 1000.0);
            } else {
                throw new \Exception("Unrecognized suffix: {$match[2]}");
            }
        }
        return $milliseconds;
    }

    /**
     * Converts a size into bytes.
     * @param int|string $size
     */
    public static function parseSize($size): int {
        if (is_numeric($size)) {
            return intval($size);
        }
        $bytes = 0;
        if (
            preg_match_all(
                '/([0-9]+)([A-Za-z]+)/',
                $size,
                $matches,
                PREG_SET_ORDER
            ) === false
        ) {
            return $bytes;
        }
        /** @var list<string> $match */
        foreach ($matches as $match) {
            if ($match[2] == 'TiB') {
                $bytes += intval($match[1]) * 1024 * 1024 * 1024 * 1024;
            } elseif ($match[2] == 'GiB') {
                $bytes += intval($match[1]) * 1024 * 1024 * 1024;
            } elseif ($match[2] == 'MiB') {
                $bytes += intval($match[1]) * 1024 * 1024;
            } elseif ($match[2] == 'KiB') {
                $bytes += intval($match[1]) * 1024;
            } elseif ($match[2] == 'B') {
                $bytes += intval($match[1]);
            } else {
                throw new \Exception("Unrecognized suffix: {$match[2]}");
            }
        }
        return $bytes;
    }

    /**
     * @param array{limits: array{ExtraWallTime: string, MemoryLimit: int|string, OutputLimit: int|string, OverallWallTimeLimit: string, TimeLimit: string}, validator: array{name: string, tolerance: float, limits?: array{ExtraWallTime: string, MemoryLimit: int|string, OutputLimit: int|string, OverallWallTimeLimit: string, TimeLimit: string}}} $a
     * @param array{limits: array{ExtraWallTime: string, MemoryLimit: int|string, OutputLimit: int|string, OverallWallTimeLimit: string, TimeLimit: string}, validator: array{name: string, tolerance: float, limits?: array{ExtraWallTime: string, MemoryLimit: int|string, OutputLimit: int|string, OverallWallTimeLimit: string, TimeLimit: string}}} $b
     */
    private static function diffProblemSettings(array $a, array $b): bool {
        if (
            self::parseDuration($a['limits']['TimeLimit']) !=
            self::parseDuration($b['limits']['TimeLimit'])
        ) {
            return true;
        }
        if (
            self::parseDuration($a['limits']['ExtraWallTime']) !=
            self::parseDuration($b['limits']['ExtraWallTime'])
        ) {
            return true;
        }
        if (
            self::parseDuration($a['limits']['OverallWallTimeLimit']) !=
            self::parseDuration($b['limits']['OverallWallTimeLimit'])
        ) {
            return true;
        }
        if (
            self::parseSize($a['limits']['MemoryLimit']) !=
            self::parseSize($b['limits']['MemoryLimit'])
        ) {
            return true;
        }
        if (
            self::parseSize($a['limits']['OutputLimit']) !=
            self::parseSize($b['limits']['OutputLimit'])
        ) {
            return true;
        }
        if ($a['validator']['name'] != $b['validator']['name']) {
            return true;
        }
        if ($a['validator']['tolerance'] != $b['validator']['tolerance']) {
            return true;
        }
        if (
            empty($a['validator']['limits']) !=
            empty($b['validator']['limits'])
        ) {
            return true;
        }
        // No further checks are necessary.
        if (
            empty($a['validator']['limits']) ||
            empty($b['validator']['limits'])
        ) {
            return false;
        }

        if (
            self::parseDuration($a['validator']['limits']['TimeLimit']) !=
            self::parseDuration($b['validator']['limits']['TimeLimit'])
        ) {
            return true;
        }
        if (
            self::parseDuration($a['validator']['limits']['ExtraWallTime']) !=
            self::parseDuration($b['validator']['limits']['ExtraWallTime'])
        ) {
            return true;
        }
        if (
            self::parseDuration(
                $a['validator']['limits']['OverallWallTimeLimit']
            ) !=
            self::parseDuration(
                $b['validator']['limits']['OverallWallTimeLimit']
            )
        ) {
            return true;
        }
        if (
            self::parseSize($a['validator']['limits']['MemoryLimit']) !=
            self::parseSize($b['validator']['limits']['MemoryLimit'])
        ) {
            return true;
        }
        if (
            self::parseSize($a['validator']['limits']['OutputLimit']) !=
            self::parseSize($b['validator']['limits']['OutputLimit'])
        ) {
            return true;
        }
        return false;
    }

    /**
     * @return array{rejudged: bool}
     */
    private static function updateProblem(
        \OmegaUp\DAO\VO\Identities $identity,
        \OmegaUp\DAO\VO\Users $user,
        \OmegaUp\ProblemParams $params,
        string $message,
        string $updatePublished,
        bool $redirect
    ) {
        [
            'problem' => $problem,
            'languages' => $languages,
        ] = self::validateCreateOrUpdate(
            $identity,
            $params,
            /*$isRequired=*/ false
        );
        if (is_null($problem) || is_null($problem->alias)) {
            throw new \OmegaUp\Exceptions\NotFoundException(
                'problemNotFound'
            );
        }

        // Update the Problem object
        $valueProperties = [
            'visibility',
            'title',
            'inputLimit',
            'emailClarifications',
            'source',
            'order',
            'languages',
        ];
        $params->updateValueParams($problem, $valueProperties);
        $problem->languages = $languages ?: $problem->languages;

        $response = [
            'rejudged' => false,
        ];

        $problemSettings = self::getProblemSettingsDistrib(
            $problem,
            $problem->commit
        );
        unset($problemSettings['cases']);
        unset($problemSettings['slow']);
        $originalProblemSettings = self::arrayDeepCopy($problemSettings);
        self::updateProblemSettings($problemSettings, $params);
        $settingsUpdated = self::diffProblemSettings(
            $originalProblemSettings,
            $problemSettings
        );
        $acceptsSubmissions = $problem->languages !== '';
        $updatedStatementLanguages = [];

        try {
            //Begin transaction
            \OmegaUp\DAO\DAO::transBegin();

            $operation = \OmegaUp\ProblemDeployer::UPDATE_SETTINGS;
            if (
                isset($_FILES['problem_contents'])
                && is_array($_FILES['problem_contents'])
                && \OmegaUp\FileHandler::getFileUploader()->isUploadedFile(
                    strval($_FILES['problem_contents']['tmp_name'])
                )
            ) {
                $operation = \OmegaUp\ProblemDeployer::UPDATE_CASES;
            }
            if ($operation != \OmegaUp\ProblemDeployer::UPDATE_SETTINGS || $settingsUpdated) {
                $problemDeployer = new \OmegaUp\ProblemDeployer(
                    $problem->alias,
                    $acceptsSubmissions,
                    $updatePublished != \OmegaUp\ProblemParams::UPDATE_PUBLISHED_NONE
                );
                $problemDeployer->commit(
                    $message,
                    $identity,
                    $operation,
                    $problemSettings
                );

                $needsUpdate = false;
                if (!is_null($problemDeployer->publishedCommit)) {
                    $oldCommit = $problem->commit;
                    $oldVersion = $problem->current_version;
                    [
                        $problem->commit,
                        $problem->current_version,
                    ] = \OmegaUp\Controllers\Problem::resolveCommit(
                        $problem,
                        $problemDeployer->publishedCommit
                    );
                    $response['rejudged'] = ($oldVersion != $problem->current_version);
                    $needsUpdate = $response['rejudged'] || ($oldCommit != $problem->commit);
                }

                if ($needsUpdate) {
                    \OmegaUp\DAO\Runs::createRunsForVersion($problem);
                    \OmegaUp\DAO\Runs::updateVersionToCurrent($problem);
                    if ($updatePublished != \OmegaUp\ProblemParams::UPDATE_PUBLISHED_NON_PROBLEMSET) {
                        \OmegaUp\DAO\ProblemsetProblems::updateVersionToCurrent(
                            $problem,
                            $user,
                            $updatePublished
                        );
                    }
                    $updatedStatementLanguages = $problemDeployer->getUpdatedLanguages();
                }
            }

            // Save the contest object with data sent by user to the database
            \OmegaUp\DAO\Problems::update($problem);

            \OmegaUp\Controllers\Problem::setRestrictedTags($problem);

            \OmegaUp\DAO\DAO::transEnd();
        } catch (\OmegaUp\Exceptions\ApiException $e) {
            // Operation failed in the data layer, rollback transaction
            \OmegaUp\DAO\DAO::transRollback();

            throw $e;
        } catch (\Exception $e) {
            // Operation failed in the data layer, rollback transaction
            \OmegaUp\DAO\DAO::transRollback();
            self::$log->error('Failed to update problem', $e);

            throw $e;
        }

        if ($response['rejudged'] && OMEGAUP_ENABLE_REJUDGE_ON_PROBLEM_UPDATE) {
            self::$log->info(
                'Calling \OmegaUp\Controllers\Problem::apiRejudge'
            );
            try {
                $runs = \OmegaUp\DAO\Runs::getNewRunsForVersion($problem);
                \OmegaUp\Grader::getInstance()->rejudge($runs, false);

                // Expire details of the runs
                foreach ($runs as $run) {
                    \OmegaUp\Cache::deleteFromCache(
                        \OmegaUp\Cache::RUN_ADMIN_DETAILS,
                        strval($run->run_id)
                    );
                }
                \OmegaUp\Cache::deleteFromCache(
                    \OmegaUp\Cache::PROBLEM_STATS,
                    strval($problem->alias)
                );
            } catch (\Exception $e) {
                self::$log->error(
                    'Best effort \OmegaUp\Controllers\Problem::apiRejudge failed',
                    $e
                );
            }
        }

        if ($redirect === true) {
            header("Location: {$_SERVER['HTTP_REFERER']}");
        }

        self::invalidateCache($problem, $updatedStatementLanguages);

        return $response;
    }

    private static function setRestrictedTags(\OmegaUp\DAO\VO\Problems $problem): void {
        \OmegaUp\DAO\ProblemsTags::clearRestrictedTags($problem);
        $languages = explode(',', $problem->languages);
        if (in_array('cat', $languages)) {
            \OmegaUp\Controllers\Problem::addTag(
                'solo-salida',
                true,
                $problem,
                true
            );
        } elseif (!empty(array_intersect(['kp', 'kj'], $languages))) {
            \OmegaUp\Controllers\Problem::addTag('karel', true, $problem, true);
        } else {
            \OmegaUp\Controllers\Problem::addTag(
                'lenguaje',
                true,
                $problem,
                true
            );
        }

        $problemArtifacts = new \OmegaUp\ProblemArtifacts(
            strval($problem->alias)
        );
        $distribSettings = json_decode(
            $problemArtifacts->get('settings.distrib.json'),
            /*assoc=*/true
        );
        if (!empty($distribSettings['interactive'])) {
            \OmegaUp\Controllers\Problem::addTag(
                'interactive',
                true,
                $problem,
                true
            );
        }
    }

    /**
     * Updates loose file
     *
     * @throws \OmegaUp\Exceptions\ApiException
     *
     * @return list<string>
     */
    private static function updateLooseFile(
        \OmegaUp\DAO\VO\Identities $identity,
        \OmegaUp\DAO\VO\Users $user,
        \OmegaUp\DAO\VO\Problems $problem,
        string $directory,
        string $contents,
        string $message,
        ?string $lang,
        ?string $updatePublished
    ): array {
        // Check that lang is in the ISO 639-1 code list, default is "es".
<<<<<<< HEAD
        \OmegaUp\Validators::validateInEnum(
            $lang,
=======
        \OmegaUp\Validators::validateOptionalInEnum(
            $r['lang'],
>>>>>>> 5216e79a
            'lang',
            \OmegaUp\Controllers\Problem::ISO639_1
        );
        if (is_null($lang)) {
            $lang = \OmegaUp\Controllers\Identity::getPreferredLanguage(
                $identity
            );
        }
        if (is_null($updatePublished)) {
            $updatePublished = \OmegaUp\ProblemParams::UPDATE_PUBLISHED_EDITABLE_PROBLEMSETS;
        }
        if (is_null($problem->alias)) {
            throw new \OmegaUp\Exceptions\NotFoundException(
                'problemNotFound'
            );
        }

        $updatedFileLanguages = [];
        try {
            $problemDeployer = new \OmegaUp\ProblemDeployer($problem->alias);
            $problemDeployer->commitLooseFiles(
                "{$lang}.markdown: {$message}",
                $identity,
                [
                    "{$directory}/{$lang}.markdown" => $contents,
                ]
            );
            if ($updatePublished != \OmegaUp\ProblemParams::UPDATE_PUBLISHED_NONE) {
                [
                    $problem->commit,
                    $problem->current_version
                ] = \OmegaUp\Controllers\Problem::resolveCommit(
                    $problem,
                    $problemDeployer->publishedCommit
                );
                if ($updatePublished != \OmegaUp\ProblemParams::UPDATE_PUBLISHED_NON_PROBLEMSET) {
                    \OmegaUp\DAO\ProblemsetProblems::updateVersionToCurrent(
                        $problem,
                        $user,
                        $updatePublished
                    );
                }
                \OmegaUp\DAO\Problems::update($problem);
            }
            $updatedFileLanguages = $problemDeployer->getUpdatedLanguages();
        } catch (\OmegaUp\Exceptions\ApiException $e) {
            throw $e;
        }

        return $updatedFileLanguages;
    }

    /**
     * Updates problem statement only
     *
     * @throws \OmegaUp\Exceptions\ApiException
     *
     * @return array{status: string}
     */
    public static function apiUpdateStatement(\OmegaUp\Request $r): array {
        $r->ensureMainUserIdentity();
        \OmegaUp\Validators::validateStringNonEmpty(
            $r['problem_alias'],
            'problem_alias'
        );
        $problem = \OmegaUp\DAO\Problems::getByAlias($r['problem_alias']);
        if (is_null($problem)) {
            throw new \OmegaUp\Exceptions\NotFoundException(
                'problemNotFound'
            );
        }
        \OmegaUp\Validators::validateStringNonEmpty(
            $r['statement'],
            'statement'
        );
        \OmegaUp\Validators::validateStringNonEmpty($r['message'], 'message');
        self::updateStatement(
            $r->identity,
            $r->user,
            $problem,
            $r['statement'],
            $r['message'],
            $r['lang'],
            !is_null(
                $r['update_published']
            ) ? strval(
                $r['update_published']
            ) : null
        );
        return [
            'status' => 'ok'
        ];
    }

    private static function updateStatement(
        \OmegaUp\DAO\VO\Identities $identity,
        \OmegaUp\DAO\VO\Users $user,
        \OmegaUp\DAO\VO\Problems $problem,
        string $statement,
        string $message,
        ?string $lang,
        ?string $updatePublished = \OmegaUp\ProblemParams::UPDATE_PUBLISHED_EDITABLE_PROBLEMSETS
    ): void {
        $updatedFileLanguages = self::updateLooseFile(
            $identity,
            $user,
            $problem,
            'statements',
            $statement,
            $message,
            $lang,
            $updatePublished
        );
        self::invalidateCache($problem, $updatedFileLanguages);
    }

    /**
     * Updates problem solution only
     *
     * @throws \OmegaUp\Exceptions\ApiException
     *
     * @return array{status: string}
     */
    public static function apiUpdateSolution(\OmegaUp\Request $r): array {
        $r->ensureMainUserIdentity();
        [
            'problem' => $problem,
        ] = self::validateCreateOrUpdate(
            $r->identity,
            self::convertRequestToProblemParams($r, /*$isRequired=*/ false),
            /*$isRequired=*/ false
        );
        if (is_null($problem)) {
            throw new \OmegaUp\Exceptions\NotFoundException(
                'problemNotFound'
            );
        }
        \OmegaUp\Validators::validateStringNonEmpty($r['solution'], 'solution');
        \OmegaUp\Validators::validateStringNonEmpty($r['message'], 'message');
        $updatedFileLanguages = self::updateLooseFile(
            $r->identity,
            $r->user,
            $problem,
            'solutions',
            $r['solution'],
            $r['message'],
            !is_null($r['lang']) ? strval($r['lang']) : null,
            !is_null(
                $r['update_published']
            ) ? strval(
                $r['update_published']
            ) : null
        );
        self::invalidateSolutionCache($problem, $updatedFileLanguages);
        return [
            'status' => 'ok'
        ];
    }

    /**
     * Invalidates the various caches of the problem, as well as updating the
     * languages.
     *
     * @param \OmegaUp\DAO\VO\Problems $problem the problem
     * @param array $updatedLanguages the array of updated statement file languages.
     *
     * @return void
     */
    private static function invalidateCache(
        \OmegaUp\DAO\VO\Problems $problem,
        array $updatedLanguages
    ): void {
        self::updateLanguages($problem);

        // Invalidate problem statement or solution cache
        foreach ($updatedLanguages as $lang) {
            \OmegaUp\Cache::deleteFromCache(
                \OmegaUp\Cache::PROBLEM_STATEMENT,
                "{$problem->alias}-{$problem->commit}-{$lang}-markdown"
            );
        }
        \OmegaUp\Cache::deleteFromCache(
            \OmegaUp\Cache::PROBLEM_SETTINGS_DISTRIB,
            "{$problem->alias}-{$problem->commit}"
        );
    }

    /**
     * Invalidates the problem solution cache
     *
     * @param \OmegaUp\DAO\VO\Problems $problem the problem
     * @param array $updatedLanguages the array of updated loose file languages.
     *
     * @return void
     */
    private static function invalidateSolutionCache(
        \OmegaUp\DAO\VO\Problems $problem,
        array $updatedLanguages
    ): void {
        // Invalidate problem solution cache
        foreach ($updatedLanguages as $lang) {
            \OmegaUp\Cache::deleteFromCache(
                \OmegaUp\Cache::PROBLEM_SOLUTION,
                "{$problem->alias}-{$problem->commit}-{$lang}-markdown"
            );
        }
        \OmegaUp\Cache::deleteFromCache(
            \OmegaUp\Cache::PROBLEM_SOLUTION_EXISTS,
            "{$problem->alias}-{$problem->commit}"
        );
    }

    /**
     * Validate problem Details API
     *
     * @throws \OmegaUp\Exceptions\ApiException
     * @throws \OmegaUp\Exceptions\NotFoundException
     * @throws \OmegaUp\Exceptions\ForbiddenAccessException
     *
     * @return array{exists: bool, lang: string, problem: null|\OmegaUp\DAO\VO\Problems, problemset: null|\OmegaUp\DAO\VO\Problemsets}
     */
    private static function validateDetails(
        ?\OmegaUp\DAO\VO\Identities $identity,
        ?string $contestAlias,
        ?string $problemAlias,
        ?string $lang,
        string $statementType,
        ?int $problemsetId
    ): array {
        \OmegaUp\Validators::validateStringNonEmpty(
            $problemAlias,
            'problem_alias'
        );

        // Lang is optional. Default is user's preferred.
        if (!is_null($lang)) {
            if (strlen($lang) < 2) {
                throw new \OmegaUp\Exceptions\InvalidParameterException(
                    'parameterStringTooShort',
                    'lang',
                    ['min_length' => '2']
                );
            }
            if (strlen($lang) > 2) {
                throw new \OmegaUp\Exceptions\InvalidParameterException(
                    'parameterStringTooLong',
                    'lang',
                    ['max_length' => '2']
                );
            }
        } else {
            $lang = \OmegaUp\Controllers\Identity::getPreferredLanguage(
                $identity
            );
        }
        $response = [
            'exists' => false,
            'problem' => null,
            'problemset' => null,
            'lang' => $lang,
        ];

        $problem = \OmegaUp\DAO\Problems::getByAlias($problemAlias);
        if (is_null($problem)) {
            return $response;
        }

        if ($statementType !== 'markdown' && $statementType !== '') {
            throw new \OmegaUp\Exceptions\NotFoundException(
                'invalidStatementType'
            );
        }

        // If we request a problem inside a contest
        $problemset = self::validateProblemset(
            $problem,
            $problemsetId,
            $contestAlias
        );

        $response['exists'] = true;
        $response['problem'] = $problem;

        if (!is_null($problemset) && isset($problemset['problemset'])) {
            if (is_null($identity)) {
                throw new \OmegaUp\Exceptions\NotFoundException('userNotFound');
            }
            if (
                !\OmegaUp\Authorization::isAdmin(
                    $identity,
                    $problemset['problemset']
                )
            ) {
                // If the contest is private, verify that our user is invited
                if (!empty($problemset['contest'])) {
                    if (
                        !\OmegaUp\Controllers\Contest::isPublic(
                            $problemset['contest']->admission_mode
                        )
                    ) {
                        if (
                            is_null(\OmegaUp\DAO\ProblemsetIdentities::getByPK(
                                $identity->identity_id,
                                $problemset['problemset']->problemset_id
                            ))
                        ) {
                            throw new \OmegaUp\Exceptions\ForbiddenAccessException();
                        }
                    }
                    // If the contest has not started, non-admin users should not see it
                    if (
                        !\OmegaUp\DAO\Contests::hasStarted(
                            $problemset['contest']
                        )
                    ) {
                        throw new \OmegaUp\Exceptions\ForbiddenAccessException(
                            'contestNotStarted'
                        );
                    }
                } else {    // Not a contest, but we still have a problemset
                    if (
                        !\OmegaUp\Authorization::canSubmitToProblemset(
                            $identity,
                            $problemset['problemset']
                        )
                    ) {
                        throw new \OmegaUp\Exceptions\ForbiddenAccessException();
                    }
                    // TODO: Check start times.
                }
            }
            $response['problemset'] = $problemset['problemset'];
        } else {
            if (
                is_null($identity)
                || !\OmegaUp\Authorization::canEditProblem(
                    $identity,
                    $problem
                )
            ) {
                // If the problem is requested outside a contest, we need to
                // check that it is not private
                if (!\OmegaUp\DAO\Problems::isVisible($problem)) {
                    throw new \OmegaUp\Exceptions\ForbiddenAccessException(
                        'problemIsPrivate'
                    );
                }
            }
        }
        return $response;
    }

    /**
     * Gets the problem resource (statement/solution) from the gitserver.
     *
     * @param array{directory: string, alias: string|null, commit: string, language: string} $params
     *
     * @throws \OmegaUp\Exceptions\InvalidFilesystemOperationException
     *
     * @return array{language: string, markdown: string, images: array<string, string>} The contents of the resource, plus some metadata.
     */
    public static function getProblemResourceImpl(array $params): array {
        if (is_null($params['alias'])) {
            throw new \OmegaUp\Exceptions\NotFoundException('problemNotFound');
        }
        $problemArtifacts = new \OmegaUp\ProblemArtifacts(
            $params['alias'],
            $params['commit']
        );
        $sourcePath = "{$params['directory']}/{$params['language']}.markdown";

        // Read the file that contains the source
        if (!$problemArtifacts->exists($sourcePath)) {
            // If there is no language file for the problem, return the Spanish
            // version.
            $params['language'] = 'es';
            $sourcePath = "{$params['directory']}/{$params['language']}.markdown";
        }

        $result = [
            'language' => $params['language'],
            'images' => [],
        ];
        try {
            $result['markdown'] = mb_convert_encoding(
                $problemArtifacts->get(
                    $sourcePath
                ),
                'utf-8'
            );
        } catch (\Exception $e) {
            throw new \OmegaUp\Exceptions\InvalidFilesystemOperationException(
                'statementNotFound'
            );
        }

        // Get all the images' mappings.
        $statementFiles = $problemArtifacts->lsTree($params['directory']);
        foreach ($statementFiles as $file) {
            $extension = pathinfo($file['name'], PATHINFO_EXTENSION);
            if (!in_array($extension, self::IMAGE_EXTENSIONS)) {
                continue;
            }
            $result['images'][$file['name']] = (
                IMAGES_URL_PATH . "{$params['alias']}/{$file['id']}.{$extension}"
            );
            $imagePath = (
                IMAGES_PATH . "{$params['alias']}/{$file['id']}.{$extension}"
            );
            if (!@file_exists($imagePath)) {
                @mkdir(IMAGES_PATH . $params['alias'], 0755, true);
                file_put_contents(
                    $imagePath,
                    $problemArtifacts->get(
                        "{$params['directory']}/{$file['name']}"
                    )
                );
            }
        }
        return $result;
    }

    /**
     * Gets the problem statement from the gitserver.
     *
     * @param string $alias    The problem alias.
     * @param string $commit   The git commit at which to get the statement.
     * @param string $language The language of the problem. Will default to
     *                           Spanish if not found.
     *
     * @throws \OmegaUp\Exceptions\InvalidFilesystemOperationException
     *
     * @return array{language: string, markdown: string, images: array<string, string>} The contents of the file.
     */
    public static function getProblemStatement(
        string $alias,
        string $commit,
        string $language
    ): array {
        return \OmegaUp\Cache::getFromCacheOrSet(
            \OmegaUp\Cache::PROBLEM_STATEMENT,
            "{$alias}-{$commit}-{$language}-markdown",
            /** @return array{language: string, images: array<string, string>, markdown: string} */
            function () use ($alias, $commit, $language) {
                return \OmegaUp\Controllers\Problem::getProblemResourceImpl([
                    'directory' => 'statements',
                    'alias' => $alias,
                    'commit' => $commit,
                    'language' => $language,
                ]);
            },
            APC_USER_CACHE_PROBLEM_STATEMENT_TIMEOUT
        );
        return $response;
    }

    /**
     * Gets the problem solution from the gitserver.
     *
     * @param \OmegaUp\DAO\VO\Problems $problem  The problem.
     * @param string   $commit   The git commit at which to get the solution.
     * @param string   $language The language of the solution. Will default to
     *                           Spanish if not found.
     *
     * @throws \OmegaUp\Exceptions\InvalidFilesystemOperationException
     *
     * @return array{language: string, markdown: string, images: array<string, string>} The contents of the file.
     */
    public static function getProblemSolution(
        \OmegaUp\DAO\VO\Problems $problem,
        string $commit,
        string $language
    ): array {
        return \OmegaUp\Cache::getFromCacheOrSet(
            \OmegaUp\Cache::PROBLEM_SOLUTION,
            "{$problem->alias}-{$commit}-{$language}-markdown",
            /** @return array{language: string, markdown: string, images: array<string, string>} */
            function () use ($problem, $commit, $language): array {
                return \OmegaUp\Controllers\Problem::getProblemResourceImpl([
                    'directory' => 'solutions',
                    'alias' => strval($problem->alias),
                    'commit' => $commit,
                    'language' => $language,
                ]);
            },
            APC_USER_CACHE_PROBLEM_STATEMENT_TIMEOUT
        );
    }

    /**
     * Gets the distributable problem settings for the problem, using the cache
     * if needed.
     *
     * @return array{cases: array<string, mixed>, limits: array{ExtraWallTime: string, TimeLimit: string, OverallWallTimeLimit: string, MemoryLimit: int|string, OutputLimit: int|string}, validator: array{limits?: array{ExtraWallTime: string, MemoryLimit: int|string, OutputLimit: int|string, OverallWallTimeLimit: string, TimeLimit: string}, name: string, tolerance: float}}
     */
    private static function getProblemSettingsDistrib(
        \OmegaUp\DAO\VO\Problems $problem,
        string $commit
    ): array {
        return \OmegaUp\Cache::getFromCacheOrSet(
            \OmegaUp\Cache::PROBLEM_SETTINGS_DISTRIB,
            "{$problem->alias}-{$problem->commit}",
            /** @return array{cases: array<string, mixed>, limits: array{ExtraWallTime: string, TimeLimit: string, OverallWallTimeLimit: string, MemoryLimit: int|int, OutputLimit: int|string}, validator: array{limits?: array{ExtraWallTime: string, MemoryLimit: int|string, OutputLimit: int|string, OverallWallTimeLimit: string, TimeLimit: string}, name: string, tolerance: float}} */
            function () use ($problem): array {
                return \OmegaUp\Controllers\Problem::getProblemSettingsDistribImpl([
                    'alias' => strval($problem->alias),
                    'commit' => $problem->commit,
                ]);
            },
            APC_USER_CACHE_PROBLEM_STATEMENT_TIMEOUT
        );
    }

    /**
     * Gets the distributable problem settings for the problem.
     *
     * @param array{alias: string, commit: string} $params
     *
     * @return array{cases: array<string, mixed>, limits: array{ExtraWallTime: string, TimeLimit: string, OverallWallTimeLimit: string, MemoryLimit: int|int, OutputLimit: int|string}, validator: array{limits?: array{ExtraWallTime: string, MemoryLimit: int|string, OutputLimit: int|string, OverallWallTimeLimit: string, TimeLimit: string}, name: string, tolerance: float}}
     */
    public static function getProblemSettingsDistribImpl(array $params): array {
        /** @var array{cases: array<string, mixed>, limits: array{ExtraWallTime: string, TimeLimit: string, OverallWallTimeLimit: string, MemoryLimit: int|int, OutputLimit: int|string}, validator: array{limits?: array{ExtraWallTime: string, MemoryLimit: int|string, OutputLimit: int|string, OverallWallTimeLimit: string, TimeLimit: string}, name: string, tolerance: float}} */
        return json_decode(
            (new \OmegaUp\ProblemArtifacts(
                $params['alias'],
                $params['commit']
            ))->get(
                'settings.distrib.json'
            ),
            /*assoc=*/true
        );
    }

    /**
     * Entry point for Problem Download API
     *
     * @param \OmegaUp\Request $r
     *
     * @throws \OmegaUp\Exceptions\InvalidFilesystemOperationException
     *
     * @return void
     */
    public static function apiDownload(\OmegaUp\Request $r): void {
        $r->ensureIdentity();

        // Validate request
        $problem = self::validateDownload($r);

        header('Pragma: public');
        header('Expires: 0');
        header('Cache-Control: must-revalidate, post-check=0, pre-check=0');
        header('Content-Type: application/zip');
        header(
            "Content-Disposition: attachment;filename={$problem->alias}.zip"
        );
        header('Content-Transfer-Encoding: binary');
        $problemArtifacts = new \OmegaUp\ProblemArtifacts(
            strval($problem->alias)
        );
        $problemArtifacts->download();

        die();
    }

    /**
     * Validate problem Details API
     *
     * @param \OmegaUp\Request $r
     *
     * @throws \OmegaUp\Exceptions\ApiException
     * @throws \OmegaUp\Exceptions\NotFoundException
     * @throws \OmegaUp\Exceptions\ForbiddenAccessException
     *
     * @return \OmegaUp\DAO\VO\Problems
     */
    private static function validateDownload(\OmegaUp\Request $r): \OmegaUp\DAO\VO\Problems {
        $r->ensureIdentity();

        \OmegaUp\Validators::validateStringNonEmpty(
            $r['problem_alias'],
            'problem_alias'
        );

        $problem = \OmegaUp\DAO\Problems::getByAlias($r['problem_alias']);
        if (is_null($problem)) {
            throw new \OmegaUp\Exceptions\NotFoundException('problemNotFound');
        }

        if (!\OmegaUp\Authorization::canEditProblem($r->identity, $problem)) {
            throw new \OmegaUp\Exceptions\ForbiddenAccessException();
        }

        return $problem;
    }

    /**
     * Validate problemset Details API
     *
     * @return null|array{contest?:\OmegaUp\DAO\VO\Contests, problemset: \OmegaUp\DAO\VO\Problemsets}
     * @throws \OmegaUp\Exceptions\ApiException
     * @throws \OmegaUp\Exceptions\NotFoundException
     */
    private static function validateProblemset(
        \OmegaUp\DAO\VO\Problems $problem,
        ?int $problemsetId,
        ?string $contestAlias = null
    ) {
        $problemNotFound = null;
        $response = [];
        if (!empty($contestAlias)) {
            // Is it a valid contest_alias?
            $response['contest'] = \OmegaUp\DAO\Contests::getByAlias(
                $contestAlias
            );
            if (is_null($response['contest'])) {
                throw new \OmegaUp\Exceptions\NotFoundException(
                    'contestNotFound'
                );
            }
            $response['problemset'] = \OmegaUp\DAO\Problemsets::getByPK(
                intval(
                    $response['contest']->problemset_id
                )
            );
            if (is_null($response['problemset'])) {
                throw new \OmegaUp\Exceptions\NotFoundException(
                    'contestNotFound'
                );
            }
            $problemNotFound = 'problemNotFoundInContest';
        } elseif (!is_null($problemsetId)) {
            // Is it a valid problemset_id?
            $response['problemset'] = \OmegaUp\DAO\Problemsets::getByPK(
                $problemsetId
            );
            if (is_null($response['problemset'])) {
                throw new \OmegaUp\Exceptions\NotFoundException(
                    'problemsetNotFound'
                );
            }
            $problemNotFound = 'problemNotFoundInProblemset';
        } else {
            // Nothing to see here, move along.
            return null;
        }

        // Is the problem actually in the problemset?
        if (
            is_null(\OmegaUp\DAO\ProblemsetProblems::getByPK(
                $response['problemset']->problemset_id,
                $problem->problem_id
            ))
        ) {
            throw new \OmegaUp\Exceptions\NotFoundException($problemNotFound);
        }

        return $response;
    }

    /**
     * Entry point for Problem Details API
     *
     * @throws \OmegaUp\Exceptions\InvalidFilesystemOperationException
     *
     * @return array{accepted?: int, admin?: bool, alias?: string, commit?: string, creation_date?: int, difficulty?: float|null, email_clarifications?: bool, exists: bool, input_limit?: int, languages?: list<string>, order?: string, points?: float, preferred_language?: string, problemsetter?: array{creation_date: int, name: string, username: string}, runs?: list<array{alias: string, contest_score: float|null, guid: string, language: string, memory: int, penalty: int, runtime: int, score: float, status: string, submit_delay: int, time: int, username: string, verdict: string}>, score?: float, settings?: array{cases: array<string, mixed>, limits: array{MemoryLimit: int|string, OverallWallTimeLimit: string, TimeLimit: string}, validator: mixed}, solvers?: list<array{language: string, memory: float, runtime: float, time: int, username: string}>, source?: string, statement?: array{images: array<string, string>, language: string, markdown: string}, status?: string, submissions?: int, title?: string, version?: string, visibility?: int, visits?: int}
     */
    public static function apiDetails(\OmegaUp\Request $r): array {
        $r->ensureBool('show_solvers', /*required=*/false);
        \OmegaUp\Validators::validateOptionalStringNonEmpty($r['lang'], 'lang');
        $identity = null;
        try {
            $r->ensureIdentity();
            $identity = $r->identity;
        } catch (\OmegaUp\Exceptions\UnauthorizedException $e) {
            // Do nothing. Not logged user can access here
        }
        $result = self::getValidProblemAndProblemset(
            $identity,
            $r['contest_alias'],
            $r['problem_alias'],
            $r['lang'],
            !is_null($r['statement_type']) ? strval($r['statement_type']) : '',
            !is_null($r['problemset_id']) ? intval($r['problemset_id']) : null
        );
        [
            'exists' => $problemExisits,
            'problem' => $problem,
            'problemset' => $problemset,
        ] = $result;
        unset($result['lang']);
        if (!$problemExisits || is_null($problem)) {
            return $result;
        }
        $details = self::getProblemDetails(
            $r,
            $problem,
            $problemset,
            strval($r['lang']),
            boolval($r['show_solvers']) === true
        );
        if (is_null($details)) {
            return [
                'exists' => false,
            ];
        }
        $details['exists'] = true;
        return $details;
    }

    /**
     * Get user. Allow unauthenticated requests if we are not opening a problem
     * inside a contest
     *
     * @throws \OmegaUp\Exceptions\UnauthorizedException
     *
     * @return array{status?: string, exists: bool, problem: null|\OmegaUp\DAO\VO\Problems, problemset: null|\OmegaUp\DAO\VO\Problemsets}
     */
    private static function getValidProblemAndProblemset(
        ?\OmegaUp\DAO\VO\Identities $identity,
        ?string $contestAlias,
        ?string $problemAlias,
        ?string $lang,
        string $statementType,
        ?int $problemsetId
    ): array {
        if (
            is_null($identity) &&
            !is_null($contestAlias) &&
            !is_null($problemAlias)
        ) {
            throw new \OmegaUp\Exceptions\UnauthorizedException(
                'userNotAllowed'
            );
        }

        // Validate request and return the object
        return self::validateDetails(
            $identity,
            $contestAlias,
            $problemAlias,
            $lang,
            $statementType,
            $problemsetId
        );
    }

    /**
     * Get the extra problem details with all the validations
     * @return null|array{statement: array{language: string, images: array<string, string>, markdown: string}, settings: array{cases: array<string, mixed>, limits: array{TimeLimit: string, OverallWallTimeLimit: string, MemoryLimit: int|string}, validator: mixed}, preferred_language?: string, problemsetter?: array{username: string, name: string, creation_date: int}, version: string, commit: string, title: string, alias: string, input_limit: int, visits: int, submissions: int, accepted: int, difficulty: null|float, creation_date: int, source?: string, order: string, points: null|float, visibility: int, languages: list<string>, email_clarifications: bool, runs?: list<array{guid: string, language: string, status: string, verdict: string, runtime: int, penalty: int, memory: int, score: float, contest_score: float|null, time: int, submit_delay: int, alias: string, username: string}>, admin?: bool, solvers?: list<array{username: string, language: string, runtime: float, memory: float, time: int}>, points: float, score: float}
     */
    private static function getProblemDetails(
        \OmegaUp\Request $r,
        \OmegaUp\DAO\VO\Problems $problem,
        ?\OmegaUp\DAO\VO\Problemsets $problemset,
        string $statementLanguage,
        bool $showSolvers
    ): ?array {
        $response = [];

        // Get the expected commit version.
        $commit = $problem->commit;
        $version = strval($problem->current_version);
        if (!empty($problemset)) {
            $problemsetProblem = \OmegaUp\DAO\ProblemsetProblems::getByPK(
                $problemset->problemset_id,
                $problem->problem_id
            );
            if (is_null($problemsetProblem)) {
                return null;
            }
            $commit = $problemsetProblem->commit;
            $version = strval($problemsetProblem->version);
        }

        $response['statement'] = \OmegaUp\Controllers\Problem::getProblemStatement(
            strval($problem->alias),
            $commit,
            $statementLanguage
        );
        $response['settings'] = \OmegaUp\Controllers\Problem::getProblemSettingsDistrib(
            $problem,
            $commit
        );

        // Add preferred language of the user.
        $request = new \OmegaUp\Request(
            ['omit_rank' => true, 'auth_token' => $r['auth_token']]
        );

        if (!is_null($r->identity) && !is_null($r->identity->username)) {
            self::authenticateOrAllowUnauthenticatedRequest($request);

            $identity = self::resolveTargetIdentity($request);
            if (is_null($identity)) {
                throw new \OmegaUp\Exceptions\InvalidParameterException(
                    'parameterNotFound',
                    'Identity'
                );
            }
            $userData = \OmegaUp\Controllers\User::getUserProfile(
                $r->identity,
                $identity,
                /**$omitRank=*/true
            );
            if (
                !empty($userData) &&
                !empty($userData['preferred_language'])
            ) {
                $response['preferred_language'] = strval(
                    $userData['preferred_language']
                );
            }
        }

        // Add the problem the response
        $response['title'] = strval($problem->title);
        $response['alias'] = strval($problem->alias);
        $response['input_limit'] = $problem->input_limit;
        $response['visits'] = $problem->visits;
        $response['submissions'] = $problem->submissions;
        $response['accepted'] = $problem->accepted;
        $response['difficulty'] = $problem->difficulty;
        $response['creation_date'] = $problem->creation_date;
        $response['source'] = strval($problem->source);
        $response['order'] = $problem->order;
        $response['visibility'] = $problem->visibility;
        $response['email_clarifications'] = $problem->email_clarifications;
        $response['version'] = $version;
        $response['commit'] = $commit;

        // If the problem is public or if the user has admin privileges, show the
        // problem source and alias of owner.
        if (
            \OmegaUp\DAO\Problems::isVisible($problem) ||
            (
                !is_null($r->identity) &&
                \OmegaUp\Authorization::isProblemAdmin($r->identity, $problem)
            )
        ) {
            if (is_null($problem->acl_id)) {
                throw new \OmegaUp\Exceptions\NotFoundException(
                    'problemNotFound'
                );
            }
            $acl = \OmegaUp\DAO\ACLs::getByPK($problem->acl_id);
            if (is_null($acl->owner_id)) {
                throw new \OmegaUp\Exceptions\NotFoundException('userNotFound');
            }
            $problemsetter = \OmegaUp\DAO\Identities::findByUserId(
                $acl->owner_id
            );
            $response['problemsetter'] = [
                'username' => strval($problemsetter->username),
                'name' => is_null($problemsetter->name) ?
                          strval($problemsetter->username) :
                          $problemsetter->name,
                'creation_date' => intval(\OmegaUp\DAO\DAO::fromMySQLTimestamp(
                    $response['creation_date']
                )),
            ];
        } else {
            unset($response['source']);
        }

        $problemsetId = !is_null(
            $problemset
        ) ? intval(
            $problemset->problemset_id
        ) : null;

        if (!is_null($r->identity)) {
            // Get all the available runs done by the current_user
            $runsArray = \OmegaUp\DAO\Runs::getForProblemDetails(
                intval($problem->problem_id),
                $problemsetId,
                intval($r->identity->identity_id)
            );

            // Add each filtered run to an array
            $results = [];
            foreach ($runsArray as $run) {
                $run['alias'] = strval($problem->alias);
                $run['username'] = strval($r->identity->username);
                $results[] = $run;
            }
            $response['runs'] = $results;
        }

        if (!is_null($problemset) && !is_null($r->identity)) {
            $result['admin'] = \OmegaUp\Authorization::isAdmin(
                $r->identity,
                $problemset
            );
            if (!$result['admin'] || $r['prevent_problemset_open'] !== 'true') {
                if (is_null($problemset->problemset_id)) {
                    throw new \OmegaUp\Exceptions\NotFoundException(
                        'problemsetNotFound'
                    );
                }
                // At this point, contestant_user relationship should be established.
                $container = \OmegaUp\DAO\Problemsets::getProblemsetContainer(
                    $problemset->problemset_id
                );
                if (is_null($container)) {
                    throw new \OmegaUp\Exceptions\NotFoundException(
                        'problemsetNotFound'
                    );
                }
                \OmegaUp\DAO\ProblemsetIdentities::checkAndSaveFirstTimeAccess(
                    $r->identity,
                    $container,
                    \OmegaUp\Authorization::canSubmitToProblemset(
                        $r->identity,
                        $problemset
                    )
                );
            }

            // As last step, register the problem as opened
            if (
                !\OmegaUp\DAO\ProblemsetProblemOpened::getByPK(
                    $problemsetId,
                    $problem->problem_id,
                    $r->identity->identity_id
                )
            ) {
                \OmegaUp\DAO\ProblemsetProblemOpened::create(new \OmegaUp\DAO\VO\ProblemsetProblemOpened([
                    'problemset_id' => $problemset->problemset_id,
                    'problem_id' => $problem->problem_id,
                    'open_time' => \OmegaUp\Time::get(),
                    'identity_id' => $r->identity->identity_id
                ]));
            }
        } elseif ($showSolvers) {
            $response['solvers'] = \OmegaUp\DAO\Runs::getBestSolvingRunsForProblem(
                intval($problem->problem_id)
            );
        }

        if (!is_null($r->identity)) {
            \OmegaUp\DAO\ProblemViewed::MarkProblemViewed(
                intval($r->identity->identity_id),
                intval($problem->problem_id)
            );
        }

        // send the supported languages as a JSON array instead of csv
        // array_filter is needed to handle when $response['languages'] is empty
        /** @var list<string> */
        $response['languages'] = array_filter(
            explode(',', $problem->languages)
        );

        $response['points'] = round(
            100.0 / (log(
                max(
                    $response['accepted'],
                    1.0
                ) + 1,
                2
            )),
            2
        );
        if (is_null($r->identity)) {
            $response['score'] = 0.0;
        } else {
            $response['score'] = self::bestScore(
                $problem,
                $problemsetId,
                $r['contest_alias'],
                intval($r->identity->identity_id)
            );
        }
        return $response;
    }

    /**
     * Returns the solution for a problem if conditions are satisfied.
     *
     * @throws \OmegaUp\Exceptions\InvalidFilesystemOperationException
     *
     * @return array{exists: bool, solution?: array{language: string, markdown: string, images: array<string, string>}}
     */
    public static function apiSolution(\OmegaUp\Request $r): array {
        $r->ensureMainUserIdentity();

        // Validate request
        $response = self::validateDetails(
            $r->identity,
            !is_null($r['contest_alias']) ? strval($r['contest_alias']) : null,
            $r['problem_alias'],
            !is_null($r['lang']) ? strval($r['lang']) : null,
            !is_null($r['statement_type']) ? strval($r['statement_type']) : '',
            !is_null($r['problemset_id']) ? intval($r['problemset_id']) : null
        );
        if (is_null($response['problem'])) {
            return [
                'exists' => false,
            ];
        }
        $problemset = $response['problemset'];
        $problem = $response['problem'];
        $lang = $response['lang'];

        // Get the expected commit version.
        $commit = $problem->commit;
        $version = strval($problem->current_version);
        if (!empty($problemset)) {
            $problemsetProblem = \OmegaUp\DAO\ProblemsetProblems::getByPK(
                $problemset->problemset_id,
                $problem->problem_id
            );
            if (is_null($problemsetProblem)) {
                return [
                    'exists' => false,
                ];
            }
            $commit = $problemsetProblem->commit;
            $version = strval($problemsetProblem->version);
        }

        if (
            !\OmegaUp\Authorization::canViewProblemSolution(
                $r->identity,
                $problem
            )
        ) {
            $r->ensureBool('forfeit_problem', false /*isRequired*/);
            if ($r['forfeit_problem'] !== true) {
                throw new \OmegaUp\Exceptions\ForbiddenAccessException(
                    'problemSolutionNotVisible'
                );
            }
            $seenSolutions = \OmegaUp\DAO\ProblemsForfeited::getProblemsForfeitedCount(
                $r->user
            );
            $allowedSolutions = intval(
                \OmegaUp\DAO\Problems::getProblemsSolvedCount(
                    $r->identity
                ) /
                \OmegaUp\Controllers\ProblemForfeited::SOLVED_PROBLEMS_PER_ALLOWED_SOLUTION
            );
            // Validate that the user will not exceed the number of allowed solutions.
            if ($seenSolutions >= $allowedSolutions) {
                throw new \OmegaUp\Exceptions\ForbiddenAccessException(
                    'allowedSolutionsLimitReached'
                );
            }
            \OmegaUp\DAO\ProblemsForfeited::create(new \OmegaUp\DAO\VO\ProblemsForfeited([
                'user_id' => $r->user->user_id,
                'problem_id' => $problem->problem_id
            ]));
        }

        return [
            'exists' => true,
            'solution' => \OmegaUp\Controllers\Problem::getProblemSolution(
                $problem,
                $commit,
                $lang
            ),
        ];
    }

    /**
     * Entry point for Problem Versions API
     *
     * @throws \OmegaUp\Exceptions\ForbiddenAccessException
     * @throws \OmegaUp\Exceptions\NotFoundException
     *
     * @return array{published: null|string, log: list<array{commit: string, tree: array<string, mixed>|null, parents?: array<array-key, string>, author: array{name?: string, email?: string, time: int|null|string}, committer: array{name?: string, email?: string, time: int|null|string}, message?: string, version: null|string}>}
     */
    public static function apiVersions(\OmegaUp\Request $r): array {
        $r->ensureIdentity();

        \OmegaUp\Validators::validateValidAlias(
            $r['problem_alias'],
            'problem_alias'
        );

        $problem = \OmegaUp\DAO\Problems::getByAlias($r['problem_alias']);
        if (is_null($problem) || is_null($problem->alias)) {
            throw new \OmegaUp\Exceptions\NotFoundException('problemNotFound');
        }
        if (!\OmegaUp\Authorization::canEditProblem($r->identity, $problem)) {
            return [
                'published' => $problem->commit,
                'log' => [
                    [
                        'commit' => $problem->commit,
                        'tree' => null,
                        'author' => [
                            'time' => \OmegaUp\DAO\DAO::fromMySQLTimestamp(
                                $problem->creation_date
                            ),
                        ],
                        'committer' => [
                            'time' => \OmegaUp\DAO\DAO::fromMySQLTimestamp(
                                $problem->creation_date
                            ),
                        ],
                        'version' => $problem->current_version,
                    ],
                ],
            ];
        }

        $privateTreeMapping = [];
        foreach (
            (new \OmegaUp\ProblemArtifacts(
                $problem->alias,
                'private'
            ))->log() as $logEntry
        ) {
            $privateTreeMapping[$logEntry['commit']] = $logEntry['tree'];
        }

        $masterLog = [];
        foreach (
            (new \OmegaUp\ProblemArtifacts(
                $problem->alias,
                'master'
            ))->log() as $logEntry
        ) {
            if (count($logEntry['parents']) < 3) {
                // Master commits always have 3 or 4 parents. If they have
                // fewer, it's one of the commits in the merged branches.
                continue;
            }
            $logEntry['version'] = $privateTreeMapping[$logEntry['parents'][count(
                $logEntry['parents']
            ) - 1]];
            $logEntry['tree'] = [];
            foreach (
                (new \OmegaUp\ProblemArtifacts(
                    $problem->alias,
                    $logEntry['commit']
                ))->lsTreeRecursive() as $treeEntry
            ) {
                $logEntry['tree'][$treeEntry['path']] = $treeEntry['id'];
            }
            $masterLog[] = $logEntry;
        }

        return [
            'published' => (new \OmegaUp\ProblemArtifacts(
                $problem->alias,
                'published'
            ))->commit()['commit'],
            'log' => $masterLog,
        ];
    }

    /**
     * Change the version of the problem.
     *
     * @throws \OmegaUp\Exceptions\ForbiddenAccessException
     * @throws \OmegaUp\Exceptions\NotFoundException
     *
     * @return array{status: string}
     */
    public static function apiSelectVersion(\OmegaUp\Request $r): array {
        $r->ensureMainUserIdentity();

        \OmegaUp\Validators::validateValidAlias(
            $r['problem_alias'],
            'problem_alias'
        );
        \OmegaUp\Validators::validateStringOfLengthInRange(
            $r['commit'],
            'commit',
            1,
            40,
            false
        );
        // \OmegaUp\ProblemParams::UPDATE_PUBLISHED_NONE is not allowed here because
        // it would not make any sense!
        \OmegaUp\Validators::validateOptionalStringNonEmpty(
            $r['update_published'],
            'update_published'
        );
        \OmegaUp\Validators::validateOptionalInEnum(
            $r['update_published'],
            'update_published',
            [
                \OmegaUp\ProblemParams::UPDATE_PUBLISHED_NON_PROBLEMSET,
                \OmegaUp\ProblemParams::UPDATE_PUBLISHED_OWNED_PROBLEMSETS,
                \OmegaUp\ProblemParams::UPDATE_PUBLISHED_EDITABLE_PROBLEMSETS,
            ]
        );

        $updatePublished = \OmegaUp\ProblemParams::UPDATE_PUBLISHED_EDITABLE_PROBLEMSETS;
        if (!is_null($r['update_published'])) {
            $updatePublished = $r['update_published'];
        }

        $problem = \OmegaUp\DAO\Problems::getByAlias($r['problem_alias']);
        if (is_null($problem) || is_null($problem->alias)) {
            throw new \OmegaUp\Exceptions\NotFoundException('problemNotFound');
        }
        if (!\OmegaUp\Authorization::canEditProblem($r->identity, $problem)) {
            throw new \OmegaUp\Exceptions\ForbiddenAccessException();
        }

        $oldVersion = $problem->current_version;
        $oldCommit = $problem->commit;

        [$problem->commit, $problem->current_version] = \OmegaUp\Controllers\Problem::resolveCommit(
            $problem,
            $r['commit']
        );

        if ($oldCommit == $problem->commit && $oldVersion == $problem->current_version) {
            return [
                'status' => 'ok',
            ];
        }

        $problemArtifacts = new \OmegaUp\ProblemArtifacts(
            $problem->alias,
            $problem->commit
        );

        // Update problem fields.
        /** @var array{Cases: list<array{Cases: list<array{Name: string, Weight: int}>, Name: string}>, Limits: array{ExtraWallTime: string, MemoryLimit: int, OutputLimit: int, OverallWallTimeLimit: string, TimeLimit: string}, Slow: null, Validator: array{Name: string, Tolerance: string, Limits: array{ExtraWallTime: string, MemoryLimit: int, OutputLimit: int, OverallWallTimeLimit: string, TimeLimit: string}}}*/
        $problemSettings = json_decode(
            $problemArtifacts->get('settings.json'),
            /*assoc=*/true
        );

        $problemDeployer = new \OmegaUp\ProblemDeployer($problem->alias);
        try {
            // Begin transaction
            \OmegaUp\DAO\DAO::transBegin();
            $commit = ((new \OmegaUp\ProblemArtifacts(
                $problem->alias,
                'published'
            ))->commit())['commit'];
            if (is_null($commit)) {
                throw new \OmegaUp\Exceptions\NotFoundException(
                    'problemVersionNotFound'
                );
            }
            $problemDeployer->updatePublished(
                $commit,
                $problem->commit,
                $r->identity
            );

            \OmegaUp\DAO\Runs::createRunsForVersion($problem);
            \OmegaUp\DAO\Runs::updateVersionToCurrent($problem);
            if (
                strval(
                    $updatePublished
                ) != \OmegaUp\ProblemParams::UPDATE_PUBLISHED_NON_PROBLEMSET
            ) {
                \OmegaUp\DAO\ProblemsetProblems::updateVersionToCurrent(
                    $problem,
                    $r->user,
                    $updatePublished
                );
            }

            \OmegaUp\DAO\Problems::update($problem);

            \OmegaUp\DAO\DAO::transEnd();
        } catch (\Exception $e) {
            // Operation failed in the data layer, rollback transaction
            \OmegaUp\DAO\DAO::transRollback();
            self::$log->error('Failed to update problem: ', $e);

            throw $e;
        }

        if (OMEGAUP_ENABLE_REJUDGE_ON_PROBLEM_UPDATE) {
            self::$log->info(
                'Calling \OmegaUp\Controllers\Problem::apiRejudge'
            );
            try {
                $runs = \OmegaUp\DAO\Runs::getNewRunsForVersion($problem);
                \OmegaUp\Grader::getInstance()->rejudge($runs, false);

                // Expire details of the runs
                foreach ($runs as $run) {
                    \OmegaUp\Cache::deleteFromCache(
                        \OmegaUp\Cache::RUN_ADMIN_DETAILS,
                        strval($run->run_id)
                    );
                }
                \OmegaUp\Cache::deleteFromCache(
                    \OmegaUp\Cache::PROBLEM_STATS,
                    $problem->alias
                );
            } catch (\Exception $e) {
                self::$log->error(
                    'Best effort \OmegaUp\Controllers\Problem::apiRejudge failed',
                    $e
                );
            }
        }
        $updatedStatementLanguages = [];
        foreach ($problemArtifacts->lsTree('statements') as $file) {
            $extension = pathinfo($file['name'], PATHINFO_EXTENSION);
            if ($extension != 'markdown') {
                continue;
            }
            $updatedStatementLanguages[] = pathinfo(
                $file['name'],
                PATHINFO_FILENAME
            );
        }
        self::invalidateCache(
            $problem,
            array_merge(
                $updatedStatementLanguages,
                \OmegaUp\Controllers\Problem::VALID_LANGUAGES
            )
        );

        return [
            'status' => 'ok',
        ];
    }

    /**
     * Return a report of which runs would change due to a version change.
     *
     * @return array{diff: list<array{username: string, guid: string, problemset_id: ?int, old_status: ?string, old_verdict: ?string, old_score: ?float, new_status: ?string, new_verdict: ?string, new_score: ?float}>}
     */
    public static function apiRunsDiff(\OmegaUp\Request $r): array {
        $r->ensureIdentity();

        \OmegaUp\Validators::validateValidAlias(
            $r['problem_alias'],
            'problem_alias'
        );
        \OmegaUp\Validators::validateStringNonEmpty($r['version'], 'version');

        $problem = \OmegaUp\DAO\Problems::getByAlias($r['problem_alias']);
        if (is_null($problem)) {
            throw new \OmegaUp\Exceptions\NotFoundException('problemNotFound');
        }
        if (!\OmegaUp\Authorization::canEditProblem($r->identity, $problem)) {
            throw new \OmegaUp\Exceptions\ForbiddenAccessException();
        }

        return [
            'diff' => \OmegaUp\DAO\Runs::getRunsDiffsForVersion(
                $problem,
                null,
                strval($problem->current_version),
                $r['version']
            ),
        ];
    }

    /**
     * Resolve a commit from the problem's master branch.
     *
     * @param \OmegaUp\DAO\VO\Problems $problem the problem.
     * @param ?string  $commit  the optional explicit commit hash.
     *
     * @throws \OmegaUp\Exceptions\NotFoundException
     *
     * @return array{string, string} the SHA1 of a commit in the problem's
     *                               master branch, plus the SHA1 of the
     *                               private branch tree associated with that
     *                               commit.
     */
    public static function resolveCommit(
        \OmegaUp\DAO\VO\Problems $problem,
        ?string $commit
    ): array {
        /** @var null|array{commit: string, tree: string, parents: string[], author: array{name: string, email: string, time: string}, committer: array{name: string, email: string, time: string}, message: string} */
        $masterCommit = null;
        if (is_null($commit)) {
            $masterCommit = (new \OmegaUp\ProblemArtifacts(
                strval($problem->alias),
                'published'
            ))->commit();
        } else {
            foreach (
                (new \OmegaUp\ProblemArtifacts(
                    strval($problem->alias),
                    'master'
                ))->log() as $logEntry
            ) {
                if (count($logEntry['parents']) < 3) {
                    // Master commits always have 3 or 4 parents. If they have
                    // fewer, it's one of the commits in the merged branches.
                    continue;
                }
                if ($logEntry['commit'] == $commit) {
                    $masterCommit = $logEntry;
                    break;
                }
            }
        }
        if (is_null($masterCommit)) {
            throw new \OmegaUp\Exceptions\NotFoundException(
                'problemVersionNotFound'
            );
        }

        // The private branch is always the last parent.
        $privateCommitHash = $masterCommit['parents'][count(
            $masterCommit['parents']
        ) - 1];
        $problemArtifacts = new \OmegaUp\ProblemArtifacts(
            strval($problem->alias),
            $privateCommitHash
        );
        $privateCommit = $problemArtifacts->commit();
        if (is_null($privateCommit)) {
            throw new \OmegaUp\Exceptions\NotFoundException(
                'problemVersionNotFound'
            );
        }

        // Update problem fields.
        return [$masterCommit['commit'], $privateCommit['tree']];
    }

    /**
     * Entry point for Problem runs API
     *
     * @throws \OmegaUp\Exceptions\InvalidFilesystemOperationException
     *
     * @return array{runs: list<array{guid: string, language: string, status: string, verdict: string, runtime: int, penalty: int, memory: int, score: float, contest_score: float|null, time: int, submit_delay: int, alias: mixed|string, username: string, run_id?: int, judged_by?: null|string, type?: null|string, country_id?: null|string, contest_alias?: null|string}>}
     */
    public static function apiRuns(\OmegaUp\Request $r): array {
        // Get user
        $r->ensureIdentity();

        // Validate request
        \OmegaUp\Validators::validateStringNonEmpty(
            $r['problem_alias'],
            'problem_alias'
        );
        $problem = \OmegaUp\DAO\Problems::getByAlias($r['problem_alias']);
        if (is_null($problem)) {
            throw new \OmegaUp\Exceptions\NotFoundException('problemNotFound');
        }

        $response = [];

        if ($r['show_all']) {
            if (
                !\OmegaUp\Authorization::isProblemAdmin(
                    $r->identity,
                    $problem
                )
            ) {
                throw new \OmegaUp\Exceptions\ForbiddenAccessException();
            }
            $identity = null;
            if (!is_null($r['username'])) {
                try {
                    $identity = \OmegaUp\DAO\Identities::findByUsername(
                        strval($r['username'])
                    );
                } catch (\Exception $e) {
                    throw new \OmegaUp\Exceptions\NotFoundException(
                        'userNotFound'
                    );
                }
            }
            $response['runs'] = \OmegaUp\DAO\Runs::getAllRuns(
                null,
                !is_null($r['status']) ? strval($r['status']) : null,
                !is_null($r['verdict']) ? strval($r['verdict']) : null,
                $problem->problem_id,
                !is_null($r['language']) ? strval($r['language']) : null,
                !is_null($identity) ? intval($identity->identity_id) : null,
                !is_null($r['offset']) ? intval($r['offset']) : null,
                !is_null($r['rowcount']) ? intval($r['rowcount']) : null
            );
        } else {
            // Get all the available runs
            $runsArray = \OmegaUp\DAO\Runs::getForProblemDetails(
                intval($problem->problem_id),
                null,
                intval($r->identity->identity_id)
            );

            // Add each filtered run to an array
            $result = [];
            foreach ($runsArray as $run) {
                $run['alias'] = $problem->alias;
                $run['username'] = $r->identity->username;
                $result[] = $run;
            }
            $response['runs'] = $result;
        }

        return $response;
    }

    /**
     * Entry point for Problem clarifications API
     *
     * @throws \OmegaUp\Exceptions\InvalidFilesystemOperationException
     *
     * @return array{clarifications: list<array{clarification_id: int, contest_alias: string, author: null|string, message: string, time: int, answer: null|string, public: bool}>}
     */
    public static function apiClarifications(\OmegaUp\Request $r): array {
        // Get user
        $r->ensureIdentity();

        \OmegaUp\Validators::validateStringNonEmpty(
            $r['problem_alias'],
            'problem_alias'
        );
        $problem = \OmegaUp\DAO\Problems::getByAlias($r['problem_alias']);
        if (is_null($problem) || is_null($problem->problem_id)) {
            throw new \OmegaUp\Exceptions\NotFoundException('problemNotFound');
        }

        $isProblemAdmin = \OmegaUp\Authorization::isProblemAdmin(
            $r->identity,
            $problem
        );

        $clarifications = \OmegaUp\DAO\Clarifications::GetProblemClarifications(
            $problem->problem_id,
            $isProblemAdmin,
            $r->identity->identity_id,
            $r['offset'],
            $r['rowcount']
        );

        foreach ($clarifications as &$clar) {
            $clar['time'] = intval($clar['time']);
        }

        // Add response to array
        return [
            'clarifications' => $clarifications,
        ];
    }

    /**
     * Stats of a problem
     *
     * @throws \OmegaUp\Exceptions\ForbiddenAccessException
     *
     * @return array{cases_stats: array<string, int>, pending_runs: list<array{guid: string}>, total_runs: int, verdict_counts: array<string, int>}
     */
    public static function apiStats(\OmegaUp\Request $r): array {
        // Get user
        $r->ensureIdentity();

        // Validate request
        \OmegaUp\Validators::validateStringNonEmpty(
            $r['problem_alias'],
            'problem_alias'
        );
        $problem = \OmegaUp\DAO\Problems::getByAlias($r['problem_alias']);
        if (is_null($problem)) {
            throw new \OmegaUp\Exceptions\NotFoundException('problemNotFound');
        }

        // We need to check that the user has privileges on the problem
        if (
            !\OmegaUp\Authorization::isProblemAdmin(
                $r->identity,
                $problem
            )
        ) {
            throw new \OmegaUp\Exceptions\ForbiddenAccessException();
        }

        // Array of GUIDs of pending runs
        $pendingRunsGuids = \OmegaUp\DAO\Runs::getPendingRunsOfProblem(
            intval($problem->problem_id)
        );

        // Count of pending runs (int)
        $totalRunsCount = \OmegaUp\DAO\Submissions::countTotalSubmissionsOfProblem(
            intval($problem->problem_id)
        );

        // List of verdicts
        $verdictCounts = [];

        foreach (\OmegaUp\Controllers\Run::VERDICTS as $verdict) {
            $verdictCounts[$verdict] = \OmegaUp\DAO\Runs::countTotalRunsOfProblemByVerdict(
                intval($problem->problem_id),
                $verdict
            );
        }

        // Array to count AC stats per case.
        // Let's try to get the last snapshot from cache.
        $problemStatsCache = new \OmegaUp\Cache(
            \OmegaUp\Cache::PROBLEM_STATS,
            strval($problem->alias)
        );
        /** @var array{counts: array<string, int>, last_submission_id: int}|null */
        $casesStats = $problemStatsCache->get();
        if (is_null($casesStats)) {
            // Initialize the array at counts = 0
            $casesStats = [
                'counts' => [],
                'last_submission_id' => 0,
            ];
        }

        // Get all runs of this problem after the last id we had
        $runs = \OmegaUp\DAO\Runs::searchWithRunIdGreaterThan(
            intval($problem->problem_id),
            intval($casesStats['last_submission_id'])
        );

        // For each run we got
        foreach ($runs as $run) {
            // Skip it if it failed to compile.
            if ($run->verdict == 'CE') {
                continue;
            }

            // Try to open the details file. It's okay if the file is missing.
            $detailsJson = \OmegaUp\Grader::getInstance()->getGraderResource(
                $run,
                'details.json',
                /*missingOk=*/true
            );
            if (!is_null($detailsJson)) {
                /** @var null|array{verdict: string, compile_meta: array{Main: array{verdict: string, time: float, sys_time: float, wall_time: float, memory: int}}, score: int, contest_score: int, max_score: int, time: float, wall_time: float, memory: int, judged_by: string, groups: list<array{group: string, score: float, contest_score: int, max_score: int, cases: list<array{verdict: string, name: string, score: int, contest_score: int, max_score: int, meta: array{verdict: string, time: float, sys_time: int, wall_time: float, memory: int}}>}>} */
                $details = json_decode($detailsJson, /*associative=*/true);
                if (!is_array($details)) {
                    self::$log->error(
                        "Failed to interpret run details: {$detailsJson}"
                    );
                    continue;
                }
                foreach ($details as $key => $item) {
                    if ($key !== 'groups' || !is_array($item)) {
                        continue;
                    }
                    foreach ($item as $group) {
                        if (!isset($group['cases'])) {
                            continue;
                        }
                        foreach ($group['cases'] as $case) {
                            $caseName = strval($case['name']);
                            if (
                                !array_key_exists(
                                    $caseName,
                                    $casesStats['counts']
                                )
                            ) {
                                $casesStats['counts'][$case['name']] = 0;
                            }
                            if ($case['score'] === 0) {
                                continue;
                            }
                            $casesStats['counts'][$case['name']]++;
                        }
                    }
                }
            }
        }

        // Save the last id we saw in case we saw something
        if (!empty($runs)) {
            $casesStats['last_submission_id'] = $runs[count(
                $runs
            ) - 1]->submission_id;
        }

        // Save in cache what we got
        $problemStatsCache->set(
            $casesStats,
            APC_USER_CACHE_PROBLEM_STATS_TIMEOUT
        );

        return [
            'total_runs' => $totalRunsCount,
            'pending_runs' => $pendingRunsGuids,
            'verdict_counts' => $verdictCounts,
            'cases_stats' => $casesStats['counts'],
        ];
    }

    /**
     * Validate list request
     *
     * @param \OmegaUp\Request $r
     * @return array{offset: null|int, rowcount: null|int}
     */
    private static function validateList(\OmegaUp\Request $r) {
        $r->ensureInt('offset', null, null, false);
        $r->ensureInt('rowcount', null, null, false);

        // Defaults for offset and rowcount
        $offset = null;
        $rowcount = null;
        if (!isset($r['page'])) {
            $offset = !isset($r['offset']) ? 0 : intval($r['offset']);
            $rowcount = !isset(
                $r['rowcount']
            ) ? \OmegaUp\Controllers\Problem::PAGE_SIZE : intval(
                $r['rowcount']
            );
        }

        return [
            'offset' => $offset,
            'rowcount' => $rowcount,
        ];
    }

    /**
     * @return array{difficultyRange: array{0: int, 1: int}|null, keyword: string, language: string, minVisibility: int, mode: string, orderBy: string, page: int, programmingLanguages: list<string>, requireAllTags: bool, tags: list<string>}
     */
    private static function validateListParams(\OmegaUp\Request $r) {
        \OmegaUp\Validators::validateOptionalInEnum(
            $r['mode'],
            'mode',
            array_merge(
                [''],
                \OmegaUp\Controllers\Problem::VALID_SORTING_MODES
            )
        );
        \OmegaUp\Validators::validateOptionalNumber($r['page'], 'page');
        \OmegaUp\Validators::validateOptionalInEnum(
            $r['order_by'],
            'order_by',
            array_merge(
                [''],
                \OmegaUp\Controllers\Problem::VALID_SORTING_COLUMNS
            )
        );
        \OmegaUp\Validators::validateOptionalInEnum(
            $r['language'],
            'language',
            array_merge(
                ['all', ''],
                \OmegaUp\Controllers\Problem::VALID_LANGUAGES
            )
        );

        $tags = $r->getStringList('tag', []);

        $keyword = substr(strval($r['query']), 0, 256);
        if (!$keyword) {
            $keyword = '';
        }
        \OmegaUp\Validators::validateOptionalNumber(
            $r['min_difficulty'],
            'min_difficulty'
        );
        \OmegaUp\Validators::validateOptionalNumber(
            $r['max_difficulty'],
            'max_difficulty'
        );
        \OmegaUp\Validators::validateOptionalNumber(
            $r['min_visibility'],
            'min_visibility'
        );
        $minVisibility = empty(
            $r['min_visibility']
        ) ? \OmegaUp\ProblemParams::VISIBILITY_PUBLIC : intval(
            $r['min_visibility']
        );
        $difficultyRange = null;
        if (isset($r['difficulty_range'])) {
            [$minDifficulty, $maxDifficulty] = explode(
                ',',
                strval(
                    $r['difficulty_range']
                )
            );
            $difficultyRange = self::getDifficultyRange(
                intval($minDifficulty),
                intval($maxDifficulty)
            );
        }
        if (isset($r['only_karel'])) {
            $programmingLanguages = ['kp', 'kj'];
        } elseif (isset($r['programming_languages'])) {
            $programmingLanguages = explode(
                ',',
                strval(
                    $r['programming_languages']
                )
            );
        } else {
            $programmingLanguages = [];
        }

        return [
            'mode' => strval($r['mode']),
            'page' => $r['page'],
            'orderBy' => strval($r['order_by']),
            'language' => strval($r['language']),
            'tags' => $tags,
            'keyword' => $keyword,
            'requireAllTags' => !isset(
                $r['require_all_tags']
            ) ? !isset(
                $r['some_tags']
            ) : boolval($r['require_all_tags']),
            'programmingLanguages' => $programmingLanguages,
            'difficultyRange' => $difficultyRange,
            'minVisibility' => $minVisibility,
        ];
    }

    /**
     * List of public and user's private problems
     *
     * @param \OmegaUp\Request $r
     * @return array{results: array{alias: string, difficulty: float|null, difficulty_histogram: list<int>, points: float, quality: float|null, quality_histogram: list<int>, ratio: float, score: float, tags: array{source: string, name: string}[], title: string, visibility: int}[], total: int}
     */
    public static function apiList(\OmegaUp\Request $r) {
        // Authenticate request
        try {
            $r->ensureIdentity();
        } catch (\OmegaUp\Exceptions\UnauthorizedException $e) {
            // Do nothing, we allow unauthenticated users to use this API
        }
        [
            'offset' => $offset,
            'rowcount' => $rowcount,
        ] = self::validateList($r);
        [
            'mode' => $mode,
            'page' => $page,
            'orderBy' => $orderBy,
            'language' => $language,
            'tags' => $tags,
            'keyword' => $keyword,
            'requireAllTags' => $requireAllTags,
            'programmingLanguages' => $programmingLanguages,
            'difficultyRange' => $difficultyRange,
            'minVisibility' => $minVisibility,
        ] = self::validateListParams($r);

        return self::getList(
            $page ?: 1,
            $language ?: 'all',
            $orderBy ?: 'problem_id',
            $mode ?: 'desc',
            $offset,
            $rowcount,
            $tags,
            $keyword,
            $requireAllTags,
            $programmingLanguages,
            $minVisibility,
            $difficultyRange,
            $r->identity,
            $r->user
        );
    }

    /**
     * @param list<string> $tags
     * @param array{0: int, 1: int}|null $difficultyRange
     * @param list<string> $programmingLanguages
     * @return array{results: array{alias: string, difficulty: float|null, difficulty_histogram: list<int>, points: float, quality: float|null, quality_histogram: list<int>, ratio: float, score: float, tags: array{source: string, name: string}[], title: string, visibility: int}[], total: int}
     */
    private static function getList(
        int $page,
        string $language,
        string $orderBy,
        string $mode,
        ?int $offset,
        ?int $rowcount,
        array $tags,
        string $keyword,
        bool $requireAllTags,
        array $programmingLanguages,
        int $minVisibility,
        ?array $difficultyRange,
        ?\OmegaUp\DAO\VO\Identities $identity,
        ?\OmegaUp\DAO\VO\Users $user
    ) {
        $authorIdentityId = null;
        $authorUserId = null;
        // There are basically three types of users:
        // - Non-logged in users: Anonymous
        // - Logged in users with normal permissions: Normal
        // - Logged in users with administrative rights: Admin
        $identityType = IDENTITY_ANONYMOUS;
        if (!is_null($identity)) {
            $authorIdentityId = intval($identity->identity_id);
            if (!is_null($user)) {
                $authorUserId = intval($user->user_id);
            }

            if (
                \OmegaUp\Authorization::isSystemAdmin($identity) ||
                \OmegaUp\Authorization::hasRole(
                    $identity,
                    \OmegaUp\Authorization::SYSTEM_ACL,
                    \OmegaUp\Authorization::REVIEWER_ROLE
                )
            ) {
                $identityType = IDENTITY_ADMIN;
            } else {
                $identityType = IDENTITY_NORMAL;
            }
        }

        if (is_null($offset) || is_null($rowcount)) {
            $offset = ($page - 1) * PROBLEMS_PER_PAGE;
            $rowcount = PROBLEMS_PER_PAGE;
        }

        $total = 0;
        $problems = \OmegaUp\DAO\Problems::byIdentityType(
            $identityType,
            $language,
            $orderBy,
            $mode,
            $offset,
            $rowcount,
            $keyword,
            $authorIdentityId,
            $authorUserId,
            $tags,
            $minVisibility,
            $requireAllTags,
            $programmingLanguages,
            $difficultyRange,
            $total
        );
        return [
            'total' => $total,
            'results' => $problems,
        ];
    }

    /**
     * Returns a list of problems where current user has admin rights (or is
     * the owner).
     *
     * @return array{problems: list<array{tags: list<array{name: string, source: string}>}>}
     */
    public static function apiAdminList(\OmegaUp\Request $r): array {
        $r->ensureIdentity();

        $r->ensureInt('page', null, null, false);
        $r->ensureInt('page_size', null, null, false);

        $page = (isset($r['page']) ? intval($r['page']) : 1);
        $pageSize = (isset(
            $r['page_size']
        ) ? intval(
            $r['page_size']
        ) : \OmegaUp\Controllers\Problem::PAGE_SIZE);

        if (\OmegaUp\Authorization::isSystemAdmin($r->identity)) {
            $problems = \OmegaUp\DAO\Problems::getAll(
                $page,
                $pageSize,
                'problem_id',
                'DESC'
            );
        } else {
            $problems = \OmegaUp\DAO\Problems::getAllProblemsAdminedByIdentity(
                $r->identity->identity_id,
                $page,
                $pageSize
            );
        }

        $addedProblems = [];

        $hiddenTags = \OmegaUp\DAO\Users::getHideTags(
            $r->identity->identity_id
        );
        foreach ($problems as $problem) {
            $problemArray = $problem->asArray();
            $problemArray['tags'] = $hiddenTags ? [] : \OmegaUp\DAO\Problems::getTagsForProblem(
                $problem,
                false
            );
            $addedProblems[] = $problemArray;
        }

        return [
            'problems' => $addedProblems,
        ];
    }

    /**
     * Gets a list of problems where current user is the owner
     *
     * @return array{problems: list<array{tags: array<array-key, array{name: string, source: string}>}>}
     */
    public static function apiMyList(\OmegaUp\Request $r): array {
        $r->ensureMainUserIdentity();
        [
            'offset' => $offset,
            'rowcount' => $pageSize,
        ] = self::validateList($r);

        $r->ensureInt('page', null, null, false);
        $r->ensureInt('page_size', null, null, false);

        $page = isset($r['page']) ? intval($r['page']) : 1;

        $problems = \OmegaUp\DAO\Problems::getAllProblemsOwnedByUser(
            $r->user->user_id,
            $page,
            $pageSize ?? 1000
        );

        $addedProblems = [];

        $hiddenTags = \OmegaUp\DAO\Users::getHideTags(
            $r->identity->identity_id
        );
        foreach ($problems as $problem) {
            $problemArray = $problem->asArray();
            $problemArray['tags'] = $hiddenTags ? [] : \OmegaUp\DAO\Problems::getTagsForProblem(
                $problem,
                false
            );
            $addedProblems[] = $problemArray;
        }

        return [
            'problems' => $addedProblems,
        ];
    }

    /**
     * Returns the best score for a problem
     *
     * @return array{score: float}
     */
    public static function apiBestScore(\OmegaUp\Request $r) {
        $r->ensureIdentity();

        // Uses same params as apiDetails, except for lang, which is optional
        $problem = self::validateDetails(
            $r->identity,
            !is_null($r['contest_alias']) ? strval($r['contest_alias']) : null,
            !is_null($r['problem_alias']) ? strval($r['problem_alias']) : null,
            !is_null($r['lang']) ? strval($r['lang']) : null,
            !is_null($r['statement_type']) ? strval($r['statement_type']) : '',
            !is_null($r['problemset_id']) ? intval($r['problemset_id']) : null
        );

        // If username is set in the request, we use that identity as target.
        // else, we query using current_user
        $identity = self::resolveTargetIdentity($r);

        if (is_null($problem['problem'])) {
            throw new \OmegaUp\Exceptions\NotFoundException('problemNotFound');
        }

        return [
            'score' => self::bestScore(
                $problem['problem'],
                !is_null(
                    $r['problemset_id']
                ) ? intval(
                    $r['problemset_id']
                ) : $r['problemset_id'],
                strval($r['contest_alias']),
                $r->identity->identity_id,
                $identity
            ),
        ];
    }

    /**
     * Returns the best score of a problem.
     * If problemset is set, will only look for
     * runs inside the contest.
     *
     * Authentication is expected to be performed earlier.
     * @return float
     */
    private static function bestScore(
        \OmegaUp\DAO\VO\Problems $problem,
        ?int $problemsetId,
        ?string $contestAlias,
        int $currentLoggedIdentityId,
        ?\OmegaUp\DAO\VO\Identities $identity = null
    ): float {
        $currentIdentityId = (is_null(
            $identity
        ) ? $currentLoggedIdentityId : $identity->identity_id);

        $score = 0.0;
        // Add best score info
        $problemset = self::validateProblemset(
            $problem,
            $problemsetId,
            $contestAlias
        );

        if (is_null($problemset)) {
            $score = floatval(\OmegaUp\DAO\Runs::getBestProblemScore(
                intval($problem->problem_id),
                intval($currentIdentityId)
            ));
        } else {
            $score = floatval(\OmegaUp\DAO\Runs::getBestProblemScoreInProblemset(
                intval($problemset['problemset']->problemset_id),
                intval($problem->problem_id),
                intval($currentIdentityId)
            ));
        }
        return round($score, 2);
    }

    /**
     * Save language data for a problem.
     *
     * @return void
     */
    private static function updateLanguages(\OmegaUp\DAO\VO\Problems $problem): void {
        if (is_null($problem->alias)) {
            throw new \OmegaUp\Exceptions\NotFoundException('problemNotFound');
        }
        $problemArtifacts = new \OmegaUp\ProblemArtifacts($problem->alias);
        try {
            \OmegaUp\DAO\DAO::transBegin();

            // Removing existing data
            $deletedLanguages = \OmegaUp\DAO\ProblemsLanguages::deleteProblemLanguages(new \OmegaUp\DAO\VO\ProblemsLanguages([
                'problem_id' => $problem->problem_id,
            ]));

            foreach (\OmegaUp\DAO\Languages::getAll() as $lang) {
                if (
                    !$problemArtifacts->exists(
                        "statements/{$lang->name}.markdown"
                    )
                ) {
                    continue;
                }
                \OmegaUp\DAO\ProblemsLanguages::create(new \OmegaUp\DAO\VO\ProblemsLanguages([
                    'problem_id' => $problem->problem_id,
                    'language_id' => $lang->language_id,
                ]));
            }
            \OmegaUp\DAO\DAO::transEnd();
        } catch (\OmegaUp\Exceptions\ApiException $e) {
            // Operation failed in something we know it could fail, rollback transaction
            \OmegaUp\DAO\DAO::transRollback();
            throw $e;
        }
    }

    /**
     * Gets a Problem settings object with default values.
     *
     * @return array{limits: array{ExtraWallTime: string, MemoryLimit: string, OutputLimit: string, OverallWallTimeLimit: string, TimeLimit: string}, validator: array{name: string, tolerance: float}} The Problem settings object.
     */
    private static function getDefaultProblemSettings(): array {
        return [
            'limits' => [
                'ExtraWallTime' => '0s',
                'MemoryLimit' => '64MiB',
                'OutputLimit' => '10240KiB',
                'OverallWallTimeLimit' => '30s',
                'TimeLimit' => '1s',
            ],
            'validator' => [
                'name' => \OmegaUp\ProblemParams::VALIDATOR_TOKEN,
                'tolerance' => 1e-9,
            ],
        ];
    }

    /**
     * Updates the Problem's settings with the values from the request.
     *
     * @param array{limits: array{ExtraWallTime: string, MemoryLimit: int|string, OutputLimit: int|string, OverallWallTimeLimit: string, TimeLimit: string}, validator: array{name: string, tolerance: float, limits?: array{ExtraWallTime: string, MemoryLimit: int|string, OutputLimit: int|string, OverallWallTimeLimit: string, TimeLimit: string}}} $problemSettings the original problem settings.
     * @param \OmegaUp\ProblemParams $params the params
     * @psalm-suppress ReferenceConstraintViolation for some reason, psalm cannot correctly infer the type for $problemSettings['validator']['limit']
     */
    private static function updateProblemSettings(
        array &$problemSettings,
        \OmegaUp\ProblemParams $params
    ): void {
        $problemSettings['limits']['ExtraWallTime'] = "{$params->extraWallTime}ms";
        if (!is_null($params->memoryLimit)) {
            $problemSettings['limits']['MemoryLimit'] = "{$params->memoryLimit}KiB";
        }
        $problemSettings['limits']['OutputLimit'] = "{$params->outputLimit}";
        $problemSettings['limits']['OverallWallTimeLimit'] = "{$params->overallWallTimeLimit}ms";
        if (!is_null($params->timeLimit)) {
            $problemSettings['limits']['TimeLimit'] = "{$params->timeLimit}ms";
        }
        if (!is_null($params->validator)) {
            $problemSettings['validator']['name'] = "{$params->validator}";
        }
        if ($problemSettings['validator']['name'] == 'custom') {
            if (empty($problemSettings['validator']['limits'])) {
                $problemSettings['validator']['limits'] = [
                    'ExtraWallTime' => '0s',
                    'MemoryLimit' => '256MiB',
                    'OutputLimit' => '10KiB',
                    'OverallWallTimeLimit' => '5s',
                    'TimeLimit' => '30s',
                ];
            }
            $problemSettings['validator']['limits']['TimeLimit'] = "{$params->validatorTimeLimit}ms";
        } else {
            if (!empty($problemSettings['validator']['limits'])) {
                unset($problemSettings['validator']['limits']);
            }
        }
    }

    /**
     * @return array{isSysadmin: bool, privateProblemsAlert: bool}
     */
    public static function getProblemsMineInfoForSmarty(\OmegaUp\Request $r): array {
        $r->ensureMainUserIdentity();

        $privateProblemsAlert = false;
        {
            $scopedSession = \OmegaUp\Controllers\Session::getSessionManagerInstance()->sessionStart();
            $privateProblemsAlert = (
                !isset($_SESSION['private_problems_alert']) &&
                \OmegaUp\DAO\Problems::getPrivateCount($r->user) > 0
            );
        if ($privateProblemsAlert) {
            $_SESSION['private_problems_alert'] = true;
        }
        }
        return [
            'isSysadmin' => \OmegaUp\Authorization::isSystemAdmin($r->identity),
            'privateProblemsAlert' => $privateProblemsAlert,
        ];
    }

    /**
     * @return array{input_limit: string, karel_problem: bool, memory_limit: string, overall_wall_time_limit: string, payload: array{accepted: int, admin?: bool, alias: string, commit: string, creation_date: int, difficulty: float|null, email_clarifications: bool, histogram: array{difficulty: float, difficulty_histogram: null|string, quality: float, quality_histogram: null|string}, input_limit: int, languages: list<string>, order: string, points: float, preferred_language?: string, problemsetter?: array{creation_date: int, name: string, username: string}, runs?: list<array{alias: string, contest_score: float|null, guid: string, language: string, memory: int, penalty: int, runtime: int, score: float, status: string, submit_delay: int, time: int, username: string, verdict: string}>, score: float, settings: array{cases: array<string, mixed>, limits: array{MemoryLimit: int|string, OverallWallTimeLimit: string, TimeLimit: string}, validator: mixed}, shouldShowFirstAssociatedIdentityRunWarning?: bool, solution_status?: string, solvers?: list<array{language: string, memory: float, runtime: float, time: int, username: string}>, source?: string, statement: array{images: array<string, string>, language: string, markdown: string}, submissions: int, title: string, user: array{admin: bool, logged_in: bool}, version: string, visibility: int, visits: int}, points: float, problem_admin: bool, problem_alias: string, problemsetter: array{creation_date: int, name: string, username: string}|null, quality_payload: array{can_nominate_problem?: bool, dismissed: bool, dismissedBeforeAC?: bool, language?: string, nominated: bool, nominatedBeforeAC?: bool, problem_alias?: string, solved: bool, tried: bool}, qualitynomination_reportproblem_payload: array{problem_alias: string}, solvers: list<array{language: string, memory: float, runtime: float, time: int, username: string}>, source: null|string, time_limit: string, title: string, visibility: int}
     */
    public static function getProblemDetailsForSmarty(
        \OmegaUp\Request $r
    ): array {
        $identity = null;
        try {
            $r->ensureIdentity();
            $identity = $r->identity;
        } catch (\OmegaUp\Exceptions\UnauthorizedException $e) {
            // Do nothing. Not logged user can access here
        }
        \OmegaUp\Validators::validateOptionalStringNonEmpty($r['lang'], 'lang');
        [
            'problem' => $problem,
            'problemset' => $problemset,
        ] = self::getValidProblemAndProblemset(
            $identity,
            !is_null($r['contest_alias']) ? strval($r['contest_alias']) : null,
            !is_null($r['problem_alias']) ? strval($r['problem_alias']) : null,
            $r['lang'],
            !is_null($r['statement_type']) ? strval($r['statement_type']) : '',
            !is_null($r['problemset_id']) ? intval($r['problemset_id']) : null
        );
        if (is_null($problem)) {
            throw new \OmegaUp\Exceptions\NotFoundException('problemNotFound');
        }

        // Get problem details from API
        $details = self::getProblemDetails(
            $r,
            $problem,
            $problemset,
            strval($r['lang']),
            /*showSolvers=*/true
        );
        if (is_null($details)) {
            throw new \OmegaUp\Exceptions\NotFoundException('problemNotFound');
        }

        $memoryLimit = intval(
            $details['settings']['limits']['MemoryLimit']
        ) / 1024 / 1024;
        $result = [
            'problem_alias' => $details['alias'],
            'visibility' => $details['visibility'],
            'source' => (
                isset($details['source']) ?
                strval($details['source']) :
                null
            ),
            'problemsetter' => $details['problemsetter'] ?? null,
            'title' => $details['title'],
            'points' => $details['points'],
            'time_limit' => $details['settings']['limits']['TimeLimit'],
            'overall_wall_time_limit' => $details['settings']['limits']['OverallWallTimeLimit'],
            'memory_limit' => "{$memoryLimit} MiB",
            'input_limit' => ($details['input_limit'] / 1024) . ' KiB',
            'solvers' => isset($details['solvers']) ? $details['solvers'] : [],
            'quality_payload' => [
                'solved' => false,
                'tried' => false,
                'nominated' => false,
                'dismissed' => false,
            ],
            'qualitynomination_reportproblem_payload' => [
                'problem_alias' => $details['alias'],
            ],
            'karel_problem' => count(array_intersect(
                $details['languages'],
                ['kp', 'kj']
            )) == 2,
            'problem_admin' => false,
        ];
        if (
            isset($details['settings']['cases']) &&
            isset($details['settings']['cases']['sample']) &&
            isset($result['settings']['cases']['sample']['in'])
        ) {
            $result['sample_input'] = strval(
                $result['settings']['cases']['sample']['in']
            );
        }
        $details['histogram'] = [
            'difficulty_histogram' => $problem->difficulty_histogram,
            'quality_histogram' => $problem->quality_histogram,
            'quality' => floatval($problem->quality),
            'difficulty' => floatval($problem->difficulty),
        ];
        $details['user'] = ['logged_in' => false, 'admin' => false];
        $result['payload'] = $details;

        if (
            is_null($identity)
            || is_null($identity->user_id)
            || is_null($problem->problem_id)
        ) {
            return $result;
        }
        $nominationStatus = \OmegaUp\DAO\QualityNominations::getNominationStatusForProblem(
            $problem->problem_id,
            $identity->user_id
        );
        $isProblemAdmin = \OmegaUp\Authorization::isProblemAdmin(
            $identity,
            $problem
        );

        $nominationStatus['tried'] = false;
        $nominationStatus['solved'] = false;

        foreach ($details['runs'] ?? [] as $run) {
            if ($run['verdict'] === 'AC') {
                $nominationStatus['solved'] = true;
                break;
            } elseif ($run['verdict'] !== 'JE' && $run['verdict'] !== 'VE' && $run['verdict'] !== 'CE') {
                $nominationStatus['tried'] = true;
            }
        }
        $nominationStatus['problem_alias'] = $details['alias'];
        $nominationStatus['language'] = $details['statement']['language'];
        $nominationStatus['can_nominate_problem'] = !is_null($r->user);
        $user = [
            'logged_in' => true,
            'admin' => $isProblemAdmin
        ];
        $result['quality_payload'] = $nominationStatus;
        $result['problem_admin'] = $isProblemAdmin;
        $result['payload']['user'] = $user;
        $result['payload']['shouldShowFirstAssociatedIdentityRunWarning'] =
            !is_null($r->user) && !\OmegaUp\Controllers\User::isMainIdentity(
                $r->user,
                $identity
            ) && \OmegaUp\DAO\Problemsets::shouldShowFirstAssociatedIdentityRunWarning(
                $r->user
            );
        $result['payload']['solution_status'] = self::getProblemSolutionStatus(
            $problem,
            $identity
        );
        return $result;
    }

    /**
     * @return array{KEYWORD: string, LANGUAGE: string, MODE: string, ORDER_BY: string, current_tags: string[]|string, pager_items: array{class: string, label: string, url: string}[], problems: array{alias: string, difficulty: float|null, difficulty_histogram: list<int>, points: float, quality: float|null, quality_histogram: list<int>, ratio: float, score: float, tags: array{source: string, name: string}[], title: string, visibility: int}[]}
     */
    public static function getProblemListForSmarty(
        \OmegaUp\Request $r
    ): array {
        // Authenticate request
        try {
            $r->ensureIdentity();
        } catch (\OmegaUp\Exceptions\UnauthorizedException $e) {
            // Do nothing, we allow unauthenticated users to use this API
        }
        [
            'offset' => $offset,
            'rowcount' => $rowcount,
        ] = self::validateList($r);
        [
            'mode' => $mode,
            'page' => $page,
            'orderBy' => $orderBy,
            'language' => $language,
            'tags' => $tags,
            'keyword' => $keyword,
            'requireAllTags' => $requireAllTags,
            'programmingLanguages' => $programmingLanguages,
            'difficultyRange' => $difficultyRange,
            'minVisibility' => $minVisibility,
        ] = self::validateListParams($r);

        $response = self::getList(
            $page ?: 1,
            $language ?: 'all',
            $orderBy ?: 'problem_id',
            $mode ?: 'desc',
            $offset,
            $rowcount,
            $tags,
            $keyword,
            $requireAllTags,
            $programmingLanguages,
            $minVisibility,
            $difficultyRange,
            $r->identity,
            $r->user
        );

        $params = [
            'query' => $keyword,
            'language' => $language,
            'order_by' => $orderBy,
            'mode' => $mode,
            'tag' => $tags
        ];

        $pagerItems = \OmegaUp\Pager::paginate(
            $response['total'],
            $page ?: 1,
            '/problem/list/',
            5,
            $params
        );

        return [
            'KEYWORD' => $keyword,
            'MODE' => $mode,
            'ORDER_BY' => $orderBy,
            'LANGUAGE' => $language,
            'problems' => $response['results'],
            'current_tags' => $tags,
            'pager_items' => $pagerItems,
        ];
    }

    /**
     * @return array{IS_UPDATE: bool, LOAD_MATHJAX: bool, LOAD_PAGEDOWN: bool, STATUS_SUCCESS: null|string}
     */
    public static function getProblemEditDetailsForSmarty(
        \OmegaUp\Request $r
    ): array {
        $r->ensureMainUserIdentity();

        if (!isset($r['request'])) {
            return [
                'IS_UPDATE' => true,
                'LOAD_MATHJAX' => true,
                'LOAD_PAGEDOWN' => true,
                'STATUS_SUCCESS' => '',
            ];
        }
        // Validate commit message.
        \OmegaUp\Validators::validateStringNonEmpty($r['message'], 'message');
        if ($r['request'] === 'submit') {
            self::updateProblem(
                $r->identity,
                $r->user,
                self::convertRequestToProblemParams($r, /*$isRequired=*/ false),
                strval($r['message']),
                !is_null(
                    $r['update_published']
                ) ? strval(
                    $r['update_published']
                ) : \OmegaUp\ProblemParams::UPDATE_PUBLISHED_EDITABLE_PROBLEMSETS,
                boolval($r['redirect'])
            );
        } elseif ($r['request'] === 'markdown') {
            \OmegaUp\Validators::validateStringNonEmpty(
                $r['problem_alias'],
                'problem_alias'
            );
            $problem = \OmegaUp\DAO\Problems::getByAlias($r['problem_alias']);
            if (is_null($problem)) {
                throw new \OmegaUp\Exceptions\NotFoundException(
                    'problemNotFound'
                );
            }
            \OmegaUp\Validators::validateStringNonEmpty(
                $r['wmd-input-statement'],
                'statement'
            );
            \OmegaUp\Validators::validateStringNonEmpty(
                $r['statement-language'],
                'lang'
            );

            self::updateStatement(
                $r->identity,
                $r->user,
                $problem,
                $r['wmd-input-statement'],
                $r['message'],
                $r['statement-language']
            );
        }

        return [
            'IS_UPDATE' => true,
            'LOAD_MATHJAX' => true,
            'LOAD_PAGEDOWN' => true,
            'STATUS_SUCCESS' => \OmegaUp\Translations::getInstance()->get(
                'problemEditUpdatedSuccessfully'
            ),
        ];
    }

    /**
     * @return array{ALIAS: string, EMAIL_CLARIFICATIONS: string, EXTRA_WALL_TIME: string, INPUT_LIMIT: string, LANGUAGES: string, MEMORY_LIMIT: string, OUTPUT_LIMIT: string, OVERALL_WALL_TIME_LIMIT: string, SELECTED_TAGS: string, SOURCE: string, TIME_LIMIT: string, TITLE: string, VALIDATOR: string, VALIDATOR_TIME_LIMIT: string, VISIBILITY: string}
     */
    public static function getProblemNewForSmarty(
        \OmegaUp\Request $r
    ): array {
        $r->ensureMainUserIdentity();

        if (isset($r['request']) && ($r['request'] === 'submit')) {
            // HACK to prevent fails in validateCreateOrUpdate
            $r['problem_alias'] = strval($r['alias']);

            try {
                self::createProblem(
                    $r->user,
                    $r->identity,
                    self::convertRequestToProblemParams($r)
                );
                header("Location: /problem/{$r['problem_alias']}/edit/");
                die();
            } catch (\OmegaUp\Exceptions\ApiException $e) {
                /** @var array{error?: string} */
                $response = $e->asResponseArray();
                if (empty($response['error'])) {
                    $statusError = '{error}';
                } else {
                    $statusError = $response['error'];
                }
                return [
                    'TITLE' => strval($r['title']),
                    'ALIAS' => strval($r['problem_alias']),
                    'VALIDATOR' => strval($r['validator']),
                    'TIME_LIMIT' => strval($r['time_limit']),
                    'VALIDATOR_TIME_LIMIT' => strval(
                        $r['validator_time_limit']
                    ),
                    'OVERALL_WALL_TIME_LIMIT' => strval(
                        $r['overall_wall_time_limit']
                    ),
                    'EXTRA_WALL_TIME' => strval($r['extra_wall_time']),
                    'OUTPUT_LIMIT' => strval($r['output_limit']),
                    'INPUT_LIMIT' => strval($r['input_limit']),
                    'MEMORY_LIMIT' => strval($r['memory_limit']),
                    'EMAIL_CLARIFICATIONS' => strval(
                        $r['email_clarifications']
                    ),
                    'SOURCE' => strval($r['source']),
                    'VISIBILITY' => strval($r['visibility']),
                    'LANGUAGES' => strval($r['languages']),
                    'SELECTED_TAGS' => strval($r['selected_tags']),
                    'STATUS_ERROR' => $statusError,
                ];
            }
        }
        return [
            'TITLE' => '',
            'ALIAS' => '',
            'VALIDATOR' => \OmegaUp\ProblemParams::VALIDATOR_TOKEN,
            'TIME_LIMIT' => '1000',
            'VALIDATOR_TIME_LIMIT' => '1000',
            'OVERALL_WALL_TIME_LIMIT' => '60000',
            'EXTRA_WALL_TIME' => '0',
            'OUTPUT_LIMIT' => '10240',
            'INPUT_LIMIT' => '10240',
            'MEMORY_LIMIT' => '32768',
            'EMAIL_CLARIFICATIONS' => '0',
            'SOURCE' => '',
            'VISIBILITY' => '0',
            'LANGUAGES' => join(
                ',',
                \OmegaUp\Controllers\Run::DEFAULT_LANGUAGES
            ),
            'SELECTED_TAGS' => '',
            'IS_UPDATE' => false,
        ];
    }

    /**
     * Returns true if the problem's solution exists, otherwise returns false.
     *
     * @param \OmegaUp\DAO\VO\Problems $problem The problem object.
     * @return bool The problem solution status.
     * @throws \OmegaUp\Exceptions\InvalidFilesystemOperationException
     */
    private static function getProblemSolutionExistenceImpl(
        \OmegaUp\DAO\VO\Problems $problem
    ): bool {
        $problemArtifacts = new \OmegaUp\ProblemArtifacts(
            strval(
                $problem->alias
            ),
            $problem->commit
        );
        $existingFiles = $problemArtifacts->lsTree('solutions');
        foreach ($existingFiles as $file) {
            $extension = pathinfo($file['name'], PATHINFO_EXTENSION);
            if ($extension !== 'markdown') {
                continue;
            }

            $lang = pathinfo($file['name'], PATHINFO_FILENAME);
            if (in_array($lang, self::ISO639_1)) {
                return true;
            }
        }
        return false;
    }

    private static function getProblemSolutionExistence(
        \OmegaUp\DAO\VO\Problems $problem
    ): bool {
        return \OmegaUp\Cache::getFromCacheOrSet(
            \OmegaUp\Cache::PROBLEM_SOLUTION_EXISTS,
            "{$problem->alias}-{$problem->commit}",
            function () use ($problem): bool {
                return \OmegaUp\Controllers\Problem::getProblemSolutionExistenceImpl(
                    $problem
                );
            },
            APC_USER_CACHE_PROBLEM_STATEMENT_TIMEOUT
        );
    }

    /**
     * Returns the status for a problem solution.
     *
     * @param \OmegaUp\DAO\VO\Problems $problem
     * @param Identity $user
     * @return string The status for the problem solution.
     */
    public static function getProblemSolutionStatus(
        \OmegaUp\DAO\VO\Problems $problem,
        \OmegaUp\DAO\VO\Identities $identity
    ): string {
        $exists = self::getProblemSolutionExistence($problem);
        if (!$exists) {
            return self::SOLUTION_NOT_FOUND;
        }
        if (
            \OmegaUp\Authorization::canViewProblemSolution(
                $identity,
                $problem
            )
        ) {
            return self::SOLUTION_UNLOCKED;
        }
        return self::SOLUTION_LOCKED;
    }

    /**
     * @return null|array{0: int, 1: int}
     */
    private static function getDifficultyRange(
        ?int $minDifficulty,
        ?int $maxDifficulty
    ) {
        if (
            is_null($minDifficulty) ||
            is_null($maxDifficulty) ||
            $minDifficulty > $maxDifficulty ||
            $minDifficulty < 0 ||
            $minDifficulty > 4 ||
            $maxDifficulty < 0 ||
            $maxDifficulty > 4
        ) {
            return null;
        }
        return [$minDifficulty, $maxDifficulty];
    }

    public static function apiTemplate(\OmegaUp\Request $r): void {
        \OmegaUp\Validators::validateStringNonEmpty(
            $r['problem_alias'],
            'problem_alias'
        );
        \OmegaUp\Validators::validateStringOfLengthInRange(
            $r['commit'],
            'commit',
            40,
            40
        );
        if (
            preg_match(
                '/^[0-9a-f]{40}$/',
                $r['commit']
            ) !== 1
        ) {
            throw new \OmegaUp\Exceptions\InvalidParameterException(
                'parameterInvalid',
                'commit'
            );
        }
        \OmegaUp\Validators::validateStringNonEmpty(
            $r['filename'],
            'filename'
        );
        if (
            preg_match(
                '/^[a-zA-Z0-9_-]+\.[a-zA-Z0-9_.-]+$/',
                $r['filename']
            ) !== 1
        ) {
            throw new \OmegaUp\Exceptions\InvalidParameterException(
                'parameterInvalid',
                'filename'
            );
        }

        self::regenerateTemplates($r['problem_alias'], $r['commit']);

        //The noredirect=1 part lets nginx know to not call us again if the file is not found.
        header(
            'Location: ' . TEMPLATES_URL_PATH . "{$r['problem_alias']}/{$r['commit']}/{$r['filename']}?noredirect=1"
        );
        header('HTTP/1.1 303 See Other');
        die();
    }

    public static function regenerateTemplates(
        string $problemAlias,
        string $commit
    ): void {
        $problem = \OmegaUp\DAO\Problems::getByAlias(
            $problemAlias
        );
        if (is_null($problem) || is_null($problem->alias)) {
            throw new \OmegaUp\Exceptions\NotFoundException(
                'problemNotFound'
            );
        }
        $problemDeployer = new \OmegaUp\ProblemDeployer($problem->alias);
        $problemDeployer->generateLibinteractiveTemplates($commit);
    }

    public static function apiImage(\OmegaUp\Request $r): void {
        \OmegaUp\Validators::validateStringNonEmpty(
            $r['problem_alias'],
            'problem_alias'
        );
        \OmegaUp\Validators::validateStringOfLengthInRange(
            $r['object_id'],
            'object_id',
            40,
            40
        );
        if (
            preg_match(
                '/^[0-9a-f]{40}$/',
                $r['object_id']
            ) !== 1
        ) {
            throw new \OmegaUp\Exceptions\InvalidParameterException(
                'parameterInvalid',
                'object_id'
            );
        }
        \OmegaUp\Validators::validateInEnum(
            $r['extension'],
            'extension',
            self::IMAGE_EXTENSIONS
        );

        self::regenerateImage(
            $r['problem_alias'],
            $r['object_id'],
            strval($r['extension'])
        );

        //The noredirect=1 part lets nginx know to not call us again if the file is not found.
        header(
            'Location: ' . IMAGES_URL_PATH . "{$r['problem_alias']}/{$r['object_id']}.{$r['extension']}?noredirect=1"
        );
        header('HTTP/1.1 303 See Other');
        die();
    }

    public static function regenerateImage(
        string $problemAlias,
        string $objectId,
        string $extension
    ): void {
        $problem = \OmegaUp\DAO\Problems::getByAlias(
            $problemAlias
        );
        if (is_null($problem) || is_null($problem->alias)) {
            throw new \OmegaUp\Exceptions\NotFoundException(
                'problemNotFound'
            );
        }
        $problemArtifacts = new \OmegaUp\ProblemArtifacts(
            $problem->alias,
            $objectId
        );
        $imagePath = (
            IMAGES_PATH . "{$problem->alias}/{$objectId}.{$extension}"
        );
        @mkdir(IMAGES_PATH . $problem->alias, 0755, true);
        file_put_contents(
            $imagePath,
            $problemArtifacts->getByRevision()
        );
    }

    /**
     * @return array{smartyProperties: array{error?: string, error_field?: string}, template: string}
     */
    public static function getLibinteractiveGenForSmarty(\OmegaUp\Request $r): array {
        if (count($r) === 0) {
            // \OmegaUp\Request does not support empty().
            return [
                'smartyProperties' => [],
                'template' => 'libinteractive.gen.tpl',
            ];
        }
        try {
            \OmegaUp\Validators::validateInEnum(
                $r['language'],
                'language',
                ['c', 'cpp', 'java']
            );
            \OmegaUp\Validators::validateInEnum(
                $r['os'],
                'os',
                ['unix', 'windows']
            );
            \OmegaUp\Validators::validateValidAlias(
                $r['name'],
                'name'
            );
            \OmegaUp\Validators::validateStringNonEmpty(
                $r['idl'],
                'idl'
            );
        } catch (\OmegaUp\Exceptions\InvalidParameterException $e) {
            return [
                'smartyProperties' => [
                    'error' => \OmegaUp\Translations::getInstance()->get(
                        'parameterInvalid'
                    ) ?? 'parameterInvalid',
                    'error_field' => strval($e->parameter),
                ],
                'template' => 'libinteractive.gen.tpl',
            ];
        }
        $dirname = \OmegaUp\FileHandler::TempDir(
            sys_get_temp_dir(),
            'libinteractive'
        );
        try {
            file_put_contents("{$dirname}/{$r['name']}.idl", $r['idl']);
            $args = [
                '/usr/bin/java',
                '-jar',
                '/usr/share/java/libinteractive.jar',
                'generate',
                "{$r['name']}.idl",
                $r['language'],
                $r['language'],
                '--makefile',
                "--{$r['os']}",
            ];
            $descriptorspec = [
                0 => ['pipe', 'r'],
                1 => ['pipe', 'w'],
                2 => ['pipe', 'w']
            ];
            $cmd = join(' ', array_map('escapeshellarg', $args));
            $proc = proc_open(
                $cmd,
                $descriptorspec,
                $pipes,
                $dirname,
                ['LANG' => 'en_US.UTF-8']
            );
            if (!is_resource($proc)) {
                return [
                    'smartyProperties' => [
                        'error' => strval(error_get_last()),
                    ],
                    'template' => 'libinteractive.gen.tpl',
                ];
            }
            fclose($pipes[0]);
            $output = stream_get_contents($pipes[1]);
            fclose($pipes[1]);
            $err = stream_get_contents($pipes[2]);
            fclose($pipes[2]);
            $retval = proc_close($proc);

            if ($retval != 0) {
                return [
                    'smartyProperties' => [
                        'error' => "{$output}{$err}",
                    ],
                    'template' => 'libinteractive.gen.tpl',
                ];
            }
            $zip = new \ZipArchive();
            $zip->open(
                "{$dirname}/interactive.zip",
                \ZipArchive::CREATE | \ZipArchive::OVERWRITE
            );

            $files = new \RecursiveIteratorIterator(
                new \RecursiveDirectoryIterator($dirname),
                \RecursiveIteratorIterator::LEAVES_ONLY
            );

            /** @var \SplFileInfo $file */
            foreach ($files as $name => $file) {
                if ($file->isDir()) {
                    continue;
                }
                if ($file->getFilename() == 'interactive.zip') {
                    continue;
                }

                $filePath = $file->getRealPath();
                $relativePath = substr($filePath, strlen($dirname) + 1);

                // Add current file to archive
                $zip->addFile($filePath, $relativePath);
            }

            $zip->close();

            header('Content-Type: application/zip');
            header(
                "Content-Disposition: attachment; filename={$r['name']}.zip"
            );
            readfile("{$dirname}/interactive.zip");
            \OmegaUp\FileHandler::deleteDirRecursively($dirname);
            die();
        } catch (\Exception $e) {
            return [
                'smartyProperties' => [
                    'error' => strval($e),
                ],
                'template' => 'libinteractive.gen.tpl',
            ];
        } finally {
            \OmegaUp\FileHandler::deleteDirRecursively($dirname);
        }
    }
}<|MERGE_RESOLUTION|>--- conflicted
+++ resolved
@@ -1313,16 +1313,11 @@
         string $contents,
         string $message,
         ?string $lang,
-        ?string $updatePublished
+        string $updatePublished = \OmegaUp\ProblemParams::UPDATE_PUBLISHED_EDITABLE_PROBLEMSETS
     ): array {
         // Check that lang is in the ISO 639-1 code list, default is "es".
-<<<<<<< HEAD
-        \OmegaUp\Validators::validateInEnum(
+        \OmegaUp\Validators::validateOptionalInEnum(
             $lang,
-=======
-        \OmegaUp\Validators::validateOptionalInEnum(
-            $r['lang'],
->>>>>>> 5216e79a
             'lang',
             \OmegaUp\Controllers\Problem::ISO639_1
         );
@@ -1330,9 +1325,6 @@
             $lang = \OmegaUp\Controllers\Identity::getPreferredLanguage(
                 $identity
             );
-        }
-        if (is_null($updatePublished)) {
-            $updatePublished = \OmegaUp\ProblemParams::UPDATE_PUBLISHED_EDITABLE_PROBLEMSETS;
         }
         if (is_null($problem->alias)) {
             throw new \OmegaUp\Exceptions\NotFoundException(
@@ -1350,7 +1342,7 @@
                     "{$directory}/{$lang}.markdown" => $contents,
                 ]
             );
-            if ($updatePublished != \OmegaUp\ProblemParams::UPDATE_PUBLISHED_NONE) {
+            if ($updatePublished !== \OmegaUp\ProblemParams::UPDATE_PUBLISHED_NONE) {
                 [
                     $problem->commit,
                     $problem->current_version
@@ -1358,7 +1350,7 @@
                     $problem,
                     $problemDeployer->publishedCommit
                 );
-                if ($updatePublished != \OmegaUp\ProblemParams::UPDATE_PUBLISHED_NON_PROBLEMSET) {
+                if ($updatePublished !== \OmegaUp\ProblemParams::UPDATE_PUBLISHED_NON_PROBLEMSET) {
                     \OmegaUp\DAO\ProblemsetProblems::updateVersionToCurrent(
                         $problem,
                         $user,
@@ -1398,20 +1390,32 @@
             $r['statement'],
             'statement'
         );
+        \OmegaUp\Validators::validateOptionalInEnum(
+            $r['lang'],
+            'lang',
+            \OmegaUp\Controllers\Problem::ISO639_1
+        );
         \OmegaUp\Validators::validateStringNonEmpty($r['message'], 'message');
-        self::updateStatement(
-            $r->identity,
-            $r->user,
-            $problem,
-            $r['statement'],
-            $r['message'],
-            $r['lang'],
-            !is_null(
-                $r['update_published']
-            ) ? strval(
-                $r['update_published']
-            ) : null
-        );
+        if (!is_null($r['update_published'])) {
+            self::updateStatement(
+                $r->identity,
+                $r->user,
+                $problem,
+                $r['statement'],
+                $r['message'],
+                $r['lang'],
+                strval($r['update_published'])
+            );
+        } else {
+            self::updateStatement(
+                $r->identity,
+                $r->user,
+                $problem,
+                $r['statement'],
+                $r['message'],
+                $r['lang']
+            );
+        }
         return [
             'status' => 'ok'
         ];
@@ -1424,7 +1428,7 @@
         string $statement,
         string $message,
         ?string $lang,
-        ?string $updatePublished = \OmegaUp\ProblemParams::UPDATE_PUBLISHED_EDITABLE_PROBLEMSETS
+        string $updatePublished = \OmegaUp\ProblemParams::UPDATE_PUBLISHED_EDITABLE_PROBLEMSETS
     ): void {
         $updatedFileLanguages = self::updateLooseFile(
             $identity,
@@ -1462,20 +1466,28 @@
         }
         \OmegaUp\Validators::validateStringNonEmpty($r['solution'], 'solution');
         \OmegaUp\Validators::validateStringNonEmpty($r['message'], 'message');
-        $updatedFileLanguages = self::updateLooseFile(
-            $r->identity,
-            $r->user,
-            $problem,
-            'solutions',
-            $r['solution'],
-            $r['message'],
-            !is_null($r['lang']) ? strval($r['lang']) : null,
-            !is_null(
-                $r['update_published']
-            ) ? strval(
-                $r['update_published']
-            ) : null
-        );
+        if (!is_null($r['update_published'])) {
+            $updatedFileLanguages = self::updateLooseFile(
+                $r->identity,
+                $r->user,
+                $problem,
+                'solutions',
+                $r['solution'],
+                $r['message'],
+                !is_null($r['lang']) ? strval($r['lang']) : null,
+                strval($r['update_published'])
+            );
+        } else {
+            $updatedFileLanguages = self::updateLooseFile(
+                $r->identity,
+                $r->user,
+                $problem,
+                'solutions',
+                $r['solution'],
+                $r['message'],
+                !is_null($r['lang']) ? strval($r['lang']) : null
+            );
+        }
         self::invalidateSolutionCache($problem, $updatedFileLanguages);
         return [
             'status' => 'ok'
@@ -1992,15 +2004,13 @@
     public static function apiDetails(\OmegaUp\Request $r): array {
         $r->ensureBool('show_solvers', /*required=*/false);
         \OmegaUp\Validators::validateOptionalStringNonEmpty($r['lang'], 'lang');
-        $identity = null;
         try {
             $r->ensureIdentity();
-            $identity = $r->identity;
         } catch (\OmegaUp\Exceptions\UnauthorizedException $e) {
             // Do nothing. Not logged user can access here
         }
         $result = self::getValidProblemAndProblemset(
-            $identity,
+            $r->identity,
             $r['contest_alias'],
             $r['problem_alias'],
             $r['lang'],
@@ -2850,8 +2860,8 @@
             $problem->problem_id,
             $isProblemAdmin,
             $r->identity->identity_id,
-            $r['offset'],
-            $r['rowcount']
+            !empty($r['offset']) ? intval($r['offset']) : null,
+            intval($r['rowcount'])
         );
 
         foreach ($clarifications as &$clar) {
@@ -3567,19 +3577,18 @@
     public static function getProblemDetailsForSmarty(
         \OmegaUp\Request $r
     ): array {
-        $identity = null;
         try {
             $r->ensureIdentity();
-            $identity = $r->identity;
         } catch (\OmegaUp\Exceptions\UnauthorizedException $e) {
             // Do nothing. Not logged user can access here
+            $r->identity = null;
         }
         \OmegaUp\Validators::validateOptionalStringNonEmpty($r['lang'], 'lang');
         [
             'problem' => $problem,
             'problemset' => $problemset,
         ] = self::getValidProblemAndProblemset(
-            $identity,
+            $r->identity,
             !is_null($r['contest_alias']) ? strval($r['contest_alias']) : null,
             !is_null($r['problem_alias']) ? strval($r['problem_alias']) : null,
             $r['lang'],
@@ -3655,18 +3664,18 @@
         $result['payload'] = $details;
 
         if (
-            is_null($identity)
-            || is_null($identity->user_id)
+            is_null($r->identity)
+            || is_null($r->identity->user_id)
             || is_null($problem->problem_id)
         ) {
             return $result;
         }
         $nominationStatus = \OmegaUp\DAO\QualityNominations::getNominationStatusForProblem(
             $problem->problem_id,
-            $identity->user_id
+            $r->identity->user_id
         );
         $isProblemAdmin = \OmegaUp\Authorization::isProblemAdmin(
-            $identity,
+            $r->identity,
             $problem
         );
 
@@ -3694,13 +3703,13 @@
         $result['payload']['shouldShowFirstAssociatedIdentityRunWarning'] =
             !is_null($r->user) && !\OmegaUp\Controllers\User::isMainIdentity(
                 $r->user,
-                $identity
+                $r->identity
             ) && \OmegaUp\DAO\Problemsets::shouldShowFirstAssociatedIdentityRunWarning(
                 $r->user
             );
         $result['payload']['solution_status'] = self::getProblemSolutionStatus(
             $problem,
-            $identity
+            $r->identity
         );
         return $result;
     }
