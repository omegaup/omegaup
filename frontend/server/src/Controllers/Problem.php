--- conflicted
+++ resolved
@@ -10,14 +10,10 @@
  * @psalm-type ProblemDetails=array{accepted: int, admin?: bool, alias: string, allow_user_add_tags: bool, commit: string, creation_date: \OmegaUp\Timestamp, difficulty: float|null, email_clarifications: bool, input_limit: int, languages: list<string>, order: string, points: float, preferred_language?: string, problemsetter?: array{creation_date: \OmegaUp\Timestamp|null, name: string, username: string}, quality_seal: bool, runs?: list<array{alias: string, contest_score: float|null, guid: string, language: string, memory: int, penalty: int, runtime: int, score: float, status: string, submit_delay: int, time: \OmegaUp\Timestamp, username: string, verdict: string}>, score: float, settings: array{cases: array<string, array{in: string, out: string, weight?: float}>, limits: array{ExtraWallTime: string, MemoryLimit: int|string, OutputLimit: int|string, OverallWallTimeLimit: string, TimeLimit: string}, slow: bool, validator: array{custom_validator: array{limits: array{TimeLimit: int}}, limits?: array{ExtraWallTime: string, MemoryLimit: int|string, OutputLimit: int|string, OverallWallTimeLimit: string, TimeLimit: string}, name: string, tolerance: float}}, solvers?: list<array{language: string, memory: float, runtime: float, time: \OmegaUp\Timestamp, username: string}>, source?: string, statement: array{images: array<string, string>, language: string, markdown: string}, submissions: int, title: string, version: string, visibility: int, visits: int}
  * @psalm-type StatsPayload=array{alias: string, entity_type: string, cases_stats?: array<string, int>, pending_runs: list<string>, total_runs: int, verdict_counts: array<string, int>, max_wait_time?: \OmegaUp\Timestamp|null, max_wait_time_guid?: null|string, distribution?: array<int, int>, size_of_bucket?: float, total_points?: float}
  * @psalm-type SelectedTag=array{public: bool, tagname: string}
-<<<<<<< HEAD
  * @psalm-type ProblemAdmin=array{role: string, username: string}
  * @psalm-type ProblemGroupAdmin=array{alias: string, name: string, role: string}
  * @psalm-type ProblemAdminsPayload=array{admins: list<ProblemAdmin>, alias: string, group_admins: list<ProblemGroupAdmin>}
- * @psalm-type ProblemEditPayload=array{alias: string, allowUserAddTags: bool, emailClarifications: bool, extraWallTime: float, inputLimit: int, languages: string, memoryLimit: float|int, outputLimit: int, overallWallTimeLimit: float, source: string, timeLimit: float, title: string, validLanguages: array<string, string>, validator: string, validatorTimeLimit: float|int, validatorTypes: array<string, null|string>, visibility: int, visibilityStatuses: array<string, int>}
-=======
  * @psalm-type ProblemEditPayload=array{alias: string, allowUserAddTags: bool, emailClarifications: bool, extraWallTime: float, inputLimit: int, languages: string, memoryLimit: float|int, outputLimit: int, overallWallTimeLimit: float, problemsetter?: array{creation_date: \OmegaUp\Timestamp|null, name: string, username: string}, source: string, statement: array{images: array<string, string>, language: string, markdown: string}, timeLimit: float, title: string, validLanguages: array<string, string>, validator: string, validatorTimeLimit: float|int, validatorTypes: array<string, null|string>, visibility: int, visibilityStatuses: array<string, int>}
->>>>>>> 00ff7d2c
  * @psalm-type ProblemFormPayload=array{alias: string, allowUserAddTags: true, emailClarifications: bool, extraWallTime: int|string, inputLimit: int|string, languages: string, memoryLimit: int|string, message?: string, outputLimit: int|string, overallWallTimeLimit: int|string, selectedTags: list<SelectedTag>|null, source: string, statusError: string, tags: list<array{name: null|string}>, timeLimit: int|string, title: string, validLanguages: array<string, string>, validator: string, validatorTimeLimit: int|string, validatorTypes: array<string, null|string>, visibility: int, visibilityStatuses: array<string, int>}
  * @psalm-type ProblemTagsPayload=array{alias: string, allowTags: bool, selectedTags: list<SelectedTag>, tags: list<array{name: null|string}>, title: null|string}
  * @psalm-type ProblemListPayload=array{currentTags: list<string>, loggedIn: bool, pagerItems: list<PageItem>, problems: list<ProblemListItem>, keyword: string, language: string, mode: string, column: string, languages: list<string>, columns: list<string>, modes: list<string>, tagData: list<array{name: null|string}>, tags: list<string>}
@@ -4252,7 +4248,7 @@
     }
 
     /**
-     * @return array{smartyProperties: array{IS_UPDATE: true, LOAD_MATHJAX: true, STATUS_ERROR?: string, STATUS_SUCCESS: null|string, problemEditPayload?: ProblemEditPayload, problemTagsPayload: array{alias: string, selectedTags: list<array{public: bool, tagname: string}>, tags: list<array{name: null|string}>}}, template: string}
+     * @return array{smartyProperties: array{IS_UPDATE: true, LOAD_MATHJAX: true, STATUS_ERROR?: string, STATUS_SUCCESS: null|string, problemAdminsPayload: ProblemAdminsPayload, problemEditPayload?: ProblemEditPayload, problemTagsPayload: array{alias: string, selectedTags: list<array{public: bool, tagname: string}>, tags: list<array{name: null|string}>}}, template: string}
      *
      * @omegaup-request-param bool $allow_user_add_tags
      * @omegaup-request-param bool|null $email_clarifications
@@ -4278,11 +4274,7 @@
      * @omegaup-request-param mixed $validator_time_limit
      * @omegaup-request-param mixed $visibility
      * @omegaup-request-param mixed $wmd-input-statement
-<<<<<<< HEAD
-     *
-     * @return array{smartyProperties: array{IS_UPDATE: true, LOAD_MATHJAX: true, STATUS_ERROR?: string, STATUS_SUCCESS: null|string, problemAdminsPayload: ProblemAdminsPayload, problemEditPayload?: ProblemEditPayload, problemTagsPayload: array{alias: string, selectedTags: list<array{public: bool, tagname: string}>, tags: list<array{name: null|string}>}}, template: string}
-=======
->>>>>>> 00ff7d2c
+     *
      */
     public static function getProblemEditDetailsForSmarty(
         \OmegaUp\Request $r
