<?php

 namespace OmegaUp\Controllers;

/**
 * ProblemsController
 */
class Problem extends \OmegaUp\Controllers\Controller {
    // SOLUTION STATUS
    const SOLUTION_NOT_FOUND = 'not_found';
    const SOLUTION_UNLOCKED = 'unlocked';
    const SOLUTION_LOCKED = 'locked';

    const RESTRICTED_TAG_NAMES = ['karel', 'lenguaje', 'solo-salida', 'interactive'];
    const VALID_LANGUAGES = ['en', 'es', 'pt'];
    const VALID_SORTING_MODES = ['asc', 'desc'];
    const VALID_SORTING_COLUMNS = [
        'title',
        'quality',
        'difficulty',
        'submissions',
        'accepted',
        'ratio',
        'points',
        'score',
        'creation_date'
    ];

    // ISO 639-1 langs
    const ISO639_1 = ['ab', 'aa', 'af', 'ak', 'sq', 'am', 'ar', 'an', 'hy',
        'as', 'av', 'ae', 'ay', 'az', 'bm', 'ba', 'eu', 'be', 'bn', 'bh', 'bi',
        'bs', 'br', 'bg', 'my', 'ca', 'ch', 'ce', 'ny', 'zh', 'cv', 'kw', 'co',
        'cr', 'hr', 'cs', 'da', 'dv', 'nl', 'dz', 'en', 'eo', 'et', 'ee', 'fo',
        'fj', 'fi', 'fr', 'ff', 'gl', 'ka', 'de', 'el', 'gn', 'gu', 'ht', 'ha',
        'he', 'hz', 'hi', 'ho', 'hu', 'ia', 'id', 'ie', 'ga', 'ig', 'ik', 'io',
        'is', 'it', 'iu', 'ja', 'jv', 'kl', 'kn', 'kr', 'ks', 'kk', 'km', 'ki',
        'rw', 'ky', 'kv', 'kg', 'ko', 'ku', 'kj', 'la', 'lb', 'lg', 'li', 'ln',
        'lo', 'lt', 'lu', 'lv', 'gv', 'mk', 'mg', 'ms', 'ml', 'mt', 'mi', 'mr',
        'mh', 'mn', 'na', 'nv', 'nd', 'ne', 'ng', 'nb', 'nn', 'no', 'ii', 'nr',
        'oc', 'oj', 'cu', 'om', 'or', 'os', 'pa', 'pi', 'fa', 'pl', 'ps', 'pt',
        'qu', 'rm', 'rn', 'ro', 'ru', 'sa', 'sc', 'sd', 'se', 'sm', 'sg', 'sr',
        'gd', 'sn', 'si', 'sk', 'sl', 'so', 'st', 'es', 'su', 'sw', 'ss', 'sv',
        'ta', 'te', 'tg', 'th', 'ti', 'bo', 'tk', 'tl', 'tn', 'to', 'tr', 'ts',
        'tt', 'tw', 'ty', 'ug', 'uk', 'ur', 'uz', 've', 'vi', 'vo', 'wa', 'cy',
        'wo', 'fy', 'xh', 'yi', 'yo', 'za', 'zu'];

    const IMAGE_EXTENSIONS = [
        'bmp', 'gif', 'ico', 'jpe', 'jpeg', 'jpg', 'png', 'svg',
        'svgz', 'tif', 'tiff',
    ];

    // Number of rows shown in problems list
    const PAGE_SIZE = 1000;

    /**
     * Returns a ProblemParams instance from the Request values.
     *
     */
    private static function convertRequestToProblemParams(
        \OmegaUp\Request $r
    ): \OmegaUp\ProblemParams {
        // We need to check problem_alias
        \OmegaUp\Validators::validateStringNonEmpty(
            $r['problem_alias'],
            'problem_alias'
        );

        $params = [
            'problem_alias' => $r['problem_alias'],
        ];
        if (!is_null($r['email_clarifications'])) {
            $params['email_clarifications'] = boolval(
                $r['email_clarifications']
            );
        }
        if (!is_null($r['extra_wall_time'])) {
            $params['extra_wall_time'] = intval($r['extra_wall_time']);
        }
        if (!is_null($r['input_limit'])) {
            $params['input_limit'] = intval($r['input_limit']);
        }
        if (!is_null($r['languages'])) {
            if (is_array($r['languages'])) {
                $params['languages'] = implode(',', $r['languages']);
            } else {
                $params['languages'] = strval($r['languages']);
            }
        }
        if (!is_null($r['memory_limit'])) {
            $params['memory_limit'] = intval($r['memory_limit']);
        }
        if (!is_null($r['output_limit'])) {
            $params['output_limit'] = intval($r['output_limit']);
        }
        if (!is_null($r['overall_wall_time_limit'])) {
            $params['overall_wall_time_limit'] = intval(
                $r['overall_wall_time_limit']
            );
        }
        if (!is_null($r['selected_tags'])) {
            $params['selected_tags'] = strval($r['selected_tags']);
        }
        if (!is_null($r['source'])) {
            $params['source'] = strval($r['source']);
        }
        if (!is_null($r['time_limit'])) {
            $params['time_limit'] = intval($r['time_limit']);
        }
        if (!is_null($r['title'])) {
            $params['title'] = strval($r['title']);
        }
        if (!is_null($r['update_published'])) {
            $params['update_published'] = strval($r['update_published']);
        }
        if (!is_null($r['validator'])) {
            $params['validator'] = strval($r['validator']);
        }
        if (!is_null($r['validator_time_limit'])) {
            $params['validator_time_limit'] = intval(
                $r['validator_time_limit']
            );
        }
        if (!is_null($r['visibility'])) {
            $params['visibility'] = intval($r['visibility']);
        }
        return new \OmegaUp\ProblemParams($params);
    }

    /**
     * Validates a Create or Update Problem API request
     *
     * @return array{languages: string, problem: \OmegaUp\DAO\VO\Problems|null, selectedTags: array{tagname: string, public: bool}[]|null}
     * @throws \OmegaUp\Exceptions\NotFoundException
     */
    private static function validateCreateOrUpdate(
        \OmegaUp\Request $r,
        bool $isUpdate = false
    ) {
        $r->ensureMainUserIdentity();

        $isRequired = true;
        // https://github.com/omegaup/omegaup/issues/739
        if ($r->identity->username == 'omi') {
            throw new \OmegaUp\Exceptions\ForbiddenAccessException();
        }

        $problem = null;
        $selectedTags = [];
        $languages = null;

        // In case of update, params are optional
        if ($isUpdate) {
            $isRequired = false;

            // We need to check problem_alias
            \OmegaUp\Validators::validateStringNonEmpty(
                $r['problem_alias'],
                'problem_alias'
            );

            $problem = \OmegaUp\DAO\Problems::getByAlias(
                $r['problem_alias']
            );
            if (is_null($problem)) {
                throw new \OmegaUp\Exceptions\NotFoundException(
                    'problemNotFound'
                );
            }

            // We need to check that the user can actually edit the problem
            if (
                !\OmegaUp\Authorization::canEditProblem(
                    $r->identity,
                    $problem
                )
            ) {
                throw new \OmegaUp\Exceptions\ForbiddenAccessException();
            }

            // Only reviewers can revert bans.
            if (
                ($problem->visibility == \OmegaUp\ProblemParams::VISIBILITY_PUBLIC_BANNED ||
                  $problem->visibility == \OmegaUp\ProblemParams::VISIBILITY_PRIVATE_BANNED) &&
                    array_key_exists('visibility', $r) &&
                    $problem->visibility != $r['visibility'] &&
                    !\OmegaUp\Authorization::isQualityReviewer($r->identity)
            ) {
                throw new \OmegaUp\Exceptions\InvalidParameterException(
                    'qualityNominationProblemHasBeenBanned',
                    'visibility'
                );
            }

            if ($problem->deprecated) {
                throw new \OmegaUp\Exceptions\PreconditionFailedException(
                    'problemDeprecated'
                );
            }

            if (
                !is_null($r['visibility']) &&
                $problem->visibility != $r['visibility']
            ) {
                if ($problem->visibility == \OmegaUp\ProblemParams::VISIBILITY_PROMOTED) {
                    throw new \OmegaUp\Exceptions\InvalidParameterException(
                        'qualityNominationProblemHasBeenPromoted',
                        'visibility'
                    );
                } else {
                    \OmegaUp\Validators::validateInEnum(
                        $r['visibility'],
                        'visibility',
                        [
                            \OmegaUp\ProblemParams::VISIBILITY_PRIVATE,
                            \OmegaUp\ProblemParams::VISIBILITY_PUBLIC,
                            \OmegaUp\ProblemParams::VISIBILITY_PUBLIC_BANNED,
                            \OmegaUp\ProblemParams::VISIBILITY_PRIVATE_BANNED
                        ]
                    );
                }
            }
            \OmegaUp\Validators::validateInEnum(
                $r['update_published'],
                'update_published',
                [
                    \OmegaUp\ProblemParams::UPDATE_PUBLISHED_NONE,
                    \OmegaUp\ProblemParams::UPDATE_PUBLISHED_NON_PROBLEMSET,
                    \OmegaUp\ProblemParams::UPDATE_PUBLISHED_OWNED_PROBLEMSETS,
                    \OmegaUp\ProblemParams::UPDATE_PUBLISHED_EDITABLE_PROBLEMSETS,
                ],
                false
            );
        } else {
            \OmegaUp\Validators::validateValidAlias(
                $r['problem_alias'],
                'problem_alias'
            );
            \OmegaUp\Validators::validateInEnum(
                $r['visibility'],
                'visibility',
                [\OmegaUp\ProblemParams::VISIBILITY_PRIVATE, \OmegaUp\ProblemParams::VISIBILITY_PUBLIC]
            );
            /** @var array{tagname: string, public: bool}[]|null */
            $selectedTags = json_decode($r['selected_tags'], /*assoc=*/true);
            if (!empty($selectedTags)) {
                foreach ($selectedTags as $tag) {
                    if (empty($tag['tagname'])) {
                        throw new \OmegaUp\Exceptions\InvalidParameterException(
                            'parameterEmpty',
                            'tagname'
                        );
                    }
                }
            }
        }

        \OmegaUp\Validators::validateOptionalStringNonEmpty(
            $r['title'],
            'title',
            $isRequired
        );
        \OmegaUp\Validators::validateOptionalStringNonEmpty(
            $r['source'],
            'source',
            $isRequired
        );
        \OmegaUp\Validators::validateInEnum(
            $r['validator'],
            'validator',
            [
                \OmegaUp\ProblemParams::VALIDATOR_TOKEN,
                \OmegaUp\ProblemParams::VALIDATOR_TOKEN_CASELESS,
                \OmegaUp\ProblemParams::VALIDATOR_TOKEN_NUMERIC,
                \OmegaUp\ProblemParams::VALIDATOR_LITERAL,
                \OmegaUp\ProblemParams::VALIDATOR_CUSTOM,
            ],
            $isRequired
        );
        $r->ensureInt('time_limit', 0, null, $isRequired);
        $r->ensureInt('validator_time_limit', 0, null, $isRequired);
        $r->ensureInt('overall_wall_time_limit', 0, 60000, $isRequired);
        $r->ensureInt('extra_wall_time', 0, 5000, $isRequired);
        $r->ensureInt('memory_limit', 0, null, $isRequired);
        $r->ensureInt('output_limit', 0, null, $isRequired);
        $r->ensureInt('input_limit', 0, null, $isRequired);

        // HACK! I don't know why "languages" doesn't make it into $r, and I've spent far too much time
        // on it already, so I'll just leave this here for now...
        if (!isset($r['languages']) && isset($_REQUEST['languages'])) {
            $languages = implode(',', $_REQUEST['languages']);
        } elseif (isset($r['languages']) && is_array($r['languages'])) {
            $languages = implode(',', $r['languages']);
        } else {
            $languages = strval($r['languages']);
        }
        \OmegaUp\Validators::validateValidSubset(
            $r['languages'],
            'languages',
            array_keys(\OmegaUp\Controllers\Run::SUPPORTED_LANGUAGES),
            $isRequired
        );

        return [
            'problem' => $problem,
            'selectedTags' => $selectedTags,
            'languages' => $languages,
        ];
    }

    /**
     * Create a new problem
     *
     * @throws \OmegaUp\Exceptions\ApiException
     * @throws \OmegaUp\Exceptions\DuplicatedEntryInDatabaseException
     *
     * @return array{status: string}
     */
    public static function apiCreate(\OmegaUp\Request $r): array {
        $r->ensureMainUserIdentity();

        self::createProblem(
            $r,
            $r['title'],
            $r['problem_alias'],
            $r['validator'],
            $r['time_limit'],
            $r['validator_time_limit'],
            $r['overall_wall_time_limit'],
            $r['extra_wall_time'],
            $r['memory_limit'],
            $r['output_limit'],
            $r['input_limit'],
            $r['source'],
            $r['email_clarifications'],
            $r['visibility'],
            $r->user,
            $r->identity
        );
        return [
            'status' => 'ok',
        ];
    }

    private static function createProblem(
        \OmegaUp\Request $r,
        ?string $title,
        string $problemAlias,
        ?string $validator,
        ?int $timeLimit,
        int $validatorTimeLimit,
        int $overallWallTimeLimit,
        int $extraWallTime,
        ?int $memoryLimit,
        int $outputLimit,
        int $inputLimit,
        ?string $source,
        ?string $emailClarifications,
        bool $visibility,
        \OmegaUp\DAO\VO\Users $user,
        \OmegaUp\DAO\VO\Identities $identity
    ): void {
        // Validates request
        [
            'selectedTags' => $selectedTags,
            'languages' => $languages,
        ] = self::validateCreateOrUpdate($r);

        // Populate a new Problem object
        $problem = new \OmegaUp\DAO\VO\Problems([
            'visibility' => $visibility, /* private by default */
            'title' => $title,
            'visits' => 0,
            'input_limit' => $inputLimit,
            'submissions' => 0,
            'accepted' => 0,
            'source' => $source,
            'order' => 'normal', /* defaulting to normal */
            'alias' => $problemAlias,
            'languages' => $languages,
            'email_clarifications' => $emailClarifications,
        ]);

        $problemSettings = self::getDefaultProblemSettings();
        self::updateProblemSettings($problemSettings, $r);
        $acceptsSubmissions = $languages !== '';

        $acl = new \OmegaUp\DAO\VO\ACLs();
        $acl->owner_id = $user->user_id;

        // Insert new problem
        try {
            \OmegaUp\DAO\DAO::transBegin();

            // Commit at the very end
            $problemDeployer = new \OmegaUp\ProblemDeployer(
                $problemAlias,
                $acceptsSubmissions
            );
            $problemDeployer->commit(
                'Initial commit',
                $identity,
                \OmegaUp\ProblemDeployer::CREATE,
                $problemSettings
            );
            $problem->commit = $problemDeployer->publishedCommit;
            $problem->current_version = $problemDeployer->privateTreeHash;

            // Save the contest object with data sent by user to the database
            \OmegaUp\DAO\ACLs::create($acl);
            $problem->acl_id = $acl->acl_id;
            \OmegaUp\DAO\Problems::create($problem);

            // Add tags
            if (!is_null($selectedTags)) {
                foreach ($selectedTags as $tag) {
                    $tagName = \OmegaUp\Controllers\Tag::normalize(
                        $tag['tagname']
                    );
                    if (in_array($tagName, self::RESTRICTED_TAG_NAMES)) {
                        continue;
                    }
                    self::addTag($tagName, $tag['public'], $problem);
                }
            }
            \OmegaUp\Controllers\Problem::setRestrictedTags($problem);
            \OmegaUp\DAO\DAO::transEnd();
        } catch (\OmegaUp\Exceptions\ApiException $e) {
            // Operation failed in something we know it could fail, rollback transaction
            \OmegaUp\DAO\DAO::transRollback();

            throw $e;
        } catch (\Exception $e) {
            self::$log->error("Failed to upload problem {$problem->alias}", $e);

            // Operation failed unexpectedly, rollback transaction
            \OmegaUp\DAO\DAO::transRollback();

            if (\OmegaUp\DAO\DAO::isDuplicateEntryException($e)) {
                throw new \OmegaUp\Exceptions\DuplicatedEntryInDatabaseException(
                    'problemTitleExists',
                    $e
                );
            }
            throw $e;
        }

        self::updateLanguages($problem);
    }

    /**
     * Adds an admin to a problem
     *
     * @throws \OmegaUp\Exceptions\ForbiddenAccessException
     *
     * @return array{status: string}
     */
    public static function apiAddAdmin(\OmegaUp\Request $r): array {
        if (OMEGAUP_LOCKDOWN) {
            throw new \OmegaUp\Exceptions\ForbiddenAccessException('lockdown');
        }

        // Authenticate logged user
        $r->ensureIdentity();

        // Check problem_alias
        \OmegaUp\Validators::validateStringNonEmpty(
            $r['problem_alias'],
            'problem_alias'
        );

        $user = \OmegaUp\Controllers\User::resolveUser($r['usernameOrEmail']);

        $problem = \OmegaUp\DAO\Problems::getByAlias($r['problem_alias']);
        if (is_null($problem)) {
            throw new \OmegaUp\Exceptions\NotFoundException('problemNotFound');
        }

        // Only an admin can add other problem admins
        if (!\OmegaUp\Authorization::isProblemAdmin($r->identity, $problem)) {
            throw new \OmegaUp\Exceptions\ForbiddenAccessException();
        }

        \OmegaUp\Controllers\ACL::addUser($problem->acl_id, $user->user_id);

        return [
            'status' => 'ok',
        ];
    }

    /**
     * Adds a group admin to a problem
     *
     * @throws \OmegaUp\Exceptions\ForbiddenAccessException
     *
     * @return array{status: string}
     */
    public static function apiAddGroupAdmin(\OmegaUp\Request $r): array {
        if (OMEGAUP_LOCKDOWN) {
            throw new \OmegaUp\Exceptions\ForbiddenAccessException('lockdown');
        }

        // Authenticate logged user
        $r->ensureIdentity();

        // Check problem_alias
        \OmegaUp\Validators::validateStringNonEmpty(
            $r['problem_alias'],
            'problem_alias'
        );

        $group = \OmegaUp\DAO\Groups::findByAlias($r['group']);
        if (is_null($group)) {
            throw new \OmegaUp\Exceptions\InvalidParameterException(
                'invalidParameters'
            );
        }

        $problem = \OmegaUp\DAO\Problems::getByAlias($r['problem_alias']);
        if (is_null($problem)) {
            throw new \OmegaUp\Exceptions\NotFoundException('problemNotFound');
        }

        // Only an admin can add other problem group admins
        if (!\OmegaUp\Authorization::isProblemAdmin($r->identity, $problem)) {
            throw new \OmegaUp\Exceptions\ForbiddenAccessException();
        }

        \OmegaUp\Controllers\ACL::addGroup($problem->acl_id, $group->group_id);

        return [
            'status' => 'ok',
        ];
    }

    /**
     * Adds a tag to a problem
     *
     * @throws \OmegaUp\Exceptions\ForbiddenAccessException
     *
     * @return array{name: string}
     */
    public static function apiAddTag(\OmegaUp\Request $r): array {
        // Check problem_alias
        \OmegaUp\Validators::validateStringNonEmpty(
            $r['problem_alias'],
            'problem_alias'
        );
        \OmegaUp\Validators::validateStringNonEmpty($r['name'], 'name');

        // Authenticate logged user
        $r->ensureIdentity();

        $problem = \OmegaUp\DAO\Problems::getByAlias($r['problem_alias']);
        if (is_null($problem)) {
            throw new \OmegaUp\Exceptions\NotFoundException('problemNotFound');
        }

        if (!\OmegaUp\Authorization::canEditProblem($r->identity, $problem)) {
            throw new \OmegaUp\Exceptions\ForbiddenAccessException();
        }

        self::addTag($r['name'], $r['public'] || false, $problem);

        return [
            'name' => $r['name'],
        ];
    }

    private static function addTag(
        string $tagName,
        bool $isPublic,
        \OmegaUp\DAO\VO\Problems $problem,
        bool $allowRestricted = false
    ): void {
        // Normalize name.
        $tagName = \OmegaUp\Controllers\Tag::normalize($tagName);

        if (
            !$allowRestricted &&
            in_array($tagName, self::RESTRICTED_TAG_NAMES)
        ) {
            throw new \OmegaUp\Exceptions\InvalidParameterException(
                'tagRestricted',
                'name'
            );
        }

        $tag = \OmegaUp\DAO\Tags::getByName($tagName);
        if (is_null($tag)) {
            $tag = new \OmegaUp\DAO\VO\Tags([
                'name' => $tagName,
            ]);
            \OmegaUp\DAO\Tags::create($tag);
        }

        \OmegaUp\DAO\ProblemsTags::create(new \OmegaUp\DAO\VO\ProblemsTags([
            'problem_id' => $problem->problem_id,
            'tag_id' => $tag->tag_id,
            'public' => filter_var($isPublic, FILTER_VALIDATE_BOOLEAN),
            'autogenerated' => 0,
        ]));
    }

    /**
     * Removes an admin from a problem
     *
     * @throws \OmegaUp\Exceptions\ForbiddenAccessException
     *
     * @return array{status: string}
     */
    public static function apiRemoveAdmin(\OmegaUp\Request $r): array {
        // Authenticate logged user
        $r->ensureIdentity();

        // Check problem_alias
        \OmegaUp\Validators::validateStringNonEmpty(
            $r['problem_alias'],
            'problem_alias'
        );

        $identity = \OmegaUp\Controllers\Identity::resolveIdentity(
            $r['usernameOrEmail']
        );

        $problem = \OmegaUp\DAO\Problems::getByAlias($r['problem_alias']);
        if (is_null($problem)) {
            throw new \OmegaUp\Exceptions\NotFoundException('problemNotFound');
        }

        // Only admin is alowed to make modifications
        if (!\OmegaUp\Authorization::isProblemAdmin($r->identity, $problem)) {
            throw new \OmegaUp\Exceptions\ForbiddenAccessException();
        }

        // Check if admin to delete is actually an admin
        if (!\OmegaUp\Authorization::isProblemAdmin($identity, $problem)) {
            throw new \OmegaUp\Exceptions\NotFoundException();
        }

        \OmegaUp\Controllers\ACL::removeUser(
            $problem->acl_id,
            $identity->user_id
        );

        return [
            'status' => 'ok',
        ];
    }

    /**
     * Removes a group admin from a problem
     *
     * @throws \OmegaUp\Exceptions\ForbiddenAccessException
     *
     * @return array{status: string}
     */
    public static function apiRemoveGroupAdmin(\OmegaUp\Request $r): array {
        // Authenticate logged user
        $r->ensureIdentity();

        // Check problem_alias
        \OmegaUp\Validators::validateStringNonEmpty(
            $r['problem_alias'],
            'problem_alias'
        );

        $group = \OmegaUp\DAO\Groups::findByAlias($r['group']);
        if (is_null($group)) {
            throw new \OmegaUp\Exceptions\InvalidParameterException(
                'invalidParameters'
            );
        }

        $problem = \OmegaUp\DAO\Problems::getByAlias($r['problem_alias']);
        if (is_null($problem)) {
            throw new \OmegaUp\Exceptions\NotFoundException('problemNotFound');
        }

        // Only admin is alowed to make modifications
        if (!\OmegaUp\Authorization::isProblemAdmin($r->identity, $problem)) {
            throw new \OmegaUp\Exceptions\ForbiddenAccessException();
        }

        \OmegaUp\Controllers\ACL::removeGroup(
            $problem->acl_id,
            $group->group_id
        );

        return [
            'status' => 'ok',
        ];
    }

    /**
     * Removes a tag from a contest
     *
     * @throws \OmegaUp\Exceptions\ForbiddenAccessException
     *
     * @return array{status: string}
     */
    public static function apiRemoveTag(\OmegaUp\Request $r): array {
        // Authenticate logged user
        $r->ensureIdentity();

        // Check whether problem exists
        \OmegaUp\Validators::validateStringNonEmpty(
            $r['problem_alias'],
            'problem_alias'
        );
        \OmegaUp\Validators::validateStringNonEmpty($r['name'], 'name');

        $problem = \OmegaUp\DAO\Problems::getByAlias($r['problem_alias']);
        if (is_null($problem)) {
            throw new \OmegaUp\Exceptions\NotFoundException('problem');
        }

        $tag = \OmegaUp\DAO\Tags::getByName($r['name']);
        if (is_null($tag)) {
            throw new \OmegaUp\Exceptions\NotFoundException('tag');
        }

        if (!\OmegaUp\Authorization::canEditProblem($r->identity, $problem)) {
            throw new \OmegaUp\Exceptions\ForbiddenAccessException();
        }

        if (in_array($tag->name, self::RESTRICTED_TAG_NAMES)) {
            throw new \OmegaUp\Exceptions\InvalidParameterException(
                'tagRestricted',
                'name'
            );
        }

        \OmegaUp\DAO\ProblemsTags::delete(new \OmegaUp\DAO\VO\ProblemsTags([
            'problem_id' => $problem->problem_id,
            'tag_id' => $tag->tag_id,
        ]));

        return [
            'status' => 'ok',
        ];
    }

    /**
     * Removes a problem whether user is the creator
     *
     * @throws \OmegaUp\Exceptions\ForbiddenAccessException
     *
     * @return array{status: string}
     */
    public static function apiDelete(\OmegaUp\Request $r): array {
        // Authenticate logged user
        $r->ensureIdentity();

        // Check whether problem exists
        \OmegaUp\Validators::validateStringNonEmpty(
            $r['problem_alias'],
            'problem_alias'
        );

        $problem = \OmegaUp\DAO\Problems::getByAlias($r['problem_alias']);
        if (is_null($problem)) {
            throw new \OmegaUp\Exceptions\NotFoundException('problemNotFound');
        }

        if (!\OmegaUp\Authorization::canEditProblem($r->identity, $problem)) {
            throw new \OmegaUp\Exceptions\ForbiddenAccessException();
        }

        if (\OmegaUp\DAO\Problems::hasBeenUsedInCoursesOrContests($problem)) {
            throw new \OmegaUp\Exceptions\ForbiddenAccessException(
                'problemHasBeenUsedInContestOrCourse'
            );
        }

        \OmegaUp\DAO\Problems::deleteProblem($problem->problem_id);

        return [
            'status' => 'ok',
        ];
    }

    /**
     * Returns all problem administrators
     *
     * @return array{admins: list<array{role: string, username: string}>, group_admins: list<array{alias: string, name: string, role: string}>}
     */
    public static function apiAdmins(\OmegaUp\Request $r): array {
        // Authenticate request
        $r->ensureIdentity();

        \OmegaUp\Validators::validateStringNonEmpty(
            $r['problem_alias'],
            'problem_alias'
        );

        $problem = \OmegaUp\DAO\Problems::getByAlias($r['problem_alias']);
        if (is_null($problem)) {
            throw new \OmegaUp\Exceptions\NotFoundException('problemNotFound');
        }

        if (!\OmegaUp\Authorization::isProblemAdmin($r->identity, $problem)) {
            throw new \OmegaUp\Exceptions\ForbiddenAccessException();
        }

        return [
            'admins' => \OmegaUp\DAO\UserRoles::getProblemAdmins($problem),
            'group_admins' => \OmegaUp\DAO\GroupRoles::getProblemAdmins(
                $problem
            )
        ];
    }

    /**
     * Returns every tag associated to a given problem.
     *
     * @return array{tags: list<array{name: string, public: bool}>}
     */
    public static function apiTags(\OmegaUp\Request $r): array {
        // Authenticate request
        $r->ensureIdentity();

        \OmegaUp\Validators::validateStringNonEmpty(
            $r['problem_alias'],
            'problem_alias'
        );
        $includeAutogenerated = ($r['include_autogenerated'] == 'true');
        $problem = \OmegaUp\DAO\Problems::getByAlias($r['problem_alias']);
        if (is_null($problem)) {
            throw new \OmegaUp\Exceptions\NotFoundException('problemNotFound');
        }

        return [
            'tags' => \OmegaUp\DAO\ProblemsTags::getProblemTags(
                $problem,
                !\OmegaUp\Authorization::canEditProblem($r->identity, $problem),
                $includeAutogenerated
            ),
        ];
    }

    /**
     * Rejudge problem
     *
     * @throws \OmegaUp\Exceptions\ApiException
     *
     * @return array{status: string}
     */
    public static function apiRejudge(\OmegaUp\Request $r): array {
        $r->ensureIdentity();

        \OmegaUp\Validators::validateStringNonEmpty(
            $r['problem_alias'],
            'problem_alias'
        );
        $problem = \OmegaUp\DAO\Problems::getByAlias($r['problem_alias']);
        if (is_null($problem)) {
            throw new \OmegaUp\Exceptions\NotFoundException('problemNotFound');
        }
        if ($problem->deprecated) {
            throw new \OmegaUp\Exceptions\PreconditionFailedException(
                'problemDeprecated'
            );
        }

        // We need to check that the user actually has admin privileges over
        // the problem.
        if (
            !\OmegaUp\Authorization::isProblemAdmin(
                $r->identity,
                $problem
            )
        ) {
            throw new \OmegaUp\Exceptions\ForbiddenAccessException();
        }

        // Call Grader
        $runs = [];
        try {
            \OmegaUp\DAO\DAO::transBegin();
            $runs = \OmegaUp\DAO\Runs::getByProblem(
                intval(
                    $problem->problem_id
                )
            );

            foreach ($runs as $run) {
                $run->status = 'new';
                $run->version = $problem->current_version;
                $run->verdict = 'JE';
                $run->score = 0;
                $run->contest_score = 0;
                \OmegaUp\DAO\Runs::update($run);

                // Expire details of the run
                \OmegaUp\Controllers\Run::invalidateCacheOnRejudge($run);
            }
            \OmegaUp\DAO\DAO::transEnd();
        } catch (\Exception $e) {
            \OmegaUp\DAO\DAO::transRollback();
            throw $e;
        }
        \OmegaUp\Grader::getInstance()->rejudge($runs, false);

        return [
            'status' => 'ok',
        ];
    }

    /**
     * Update problem contents
     *
     * @param \OmegaUp\Request $r
     * @return array{rejudged: bool}
     * @throws \OmegaUp\Exceptions\ApiException
     */
    public static function apiUpdate(\OmegaUp\Request $r) {
        return self::updateProblem($r);
    }

    /**
     * @psalm-suppress MixedInferredReturnType Psalm cannot effectively analyze templated arrays this way
     * @psalm-suppress MismatchingDocblockReturnType Psalm cannot effectively analyze templated arrays this way
     * @template T
     * @param T $array
     * @return T
     */
    private static function arrayDeepCopy($array): array {
        $copy = [];
        /** @var string $key */
        foreach ($array as $key => $value) {
            if (is_array($value)) {
                $copy[$key] = self::arrayDeepCopy($value);
            } else {
                $copy[$key] = $value;
            }
        }
        /** @var T */
        return $copy;
    }

    /**
     * Converts a duration into milliseconds.
     */
    public static function parseDuration(string $duration): float {
        $milliseconds = 0.0;
        if (
            preg_match_all(
                '/([0-9]*(?:\\.[0-9]*)?)([a-zµ]+)/',
                $duration,
                $matches,
                PREG_SET_ORDER
            ) === false
        ) {
            return $milliseconds;
        }
        /** @var list<string> $match */
        foreach ($matches as $match) {
            if ($match[2] == 'h') {
                $milliseconds += intval($match[1]) * 3600 * 1000;
            } elseif ($match[2] == 'm') {
                $milliseconds += intval($match[1]) * 60 * 1000;
            } elseif ($match[2] == 's') {
                $milliseconds += intval($match[1]) * 1000;
            } elseif ($match[2] == 'ms') {
                $milliseconds += intval($match[1]);
            } elseif ($match[2] == 'us' || $match[2] == 'µs') {
                $milliseconds += intval($match[1]) / 1000.0;
            } elseif ($match[2] == 'ns') {
                $milliseconds += intval($match[1]) / (1000.0 * 1000.0);
            } else {
                throw new \Exception("Unrecognized suffix: {$match[2]}");
            }
        }
        return $milliseconds;
    }

    /**
     * Converts a size into bytes.
     * @param int|string $size
     */
    public static function parseSize($size): int {
        if (is_numeric($size)) {
            return intval($size);
        }
        $bytes = 0;
        if (
            preg_match_all(
                '/([0-9]+)([A-Za-z]+)/',
                $size,
                $matches,
                PREG_SET_ORDER
            ) === false
        ) {
            return $bytes;
        }
        /** @var list<string> $match */
        foreach ($matches as $match) {
            if ($match[2] == 'TiB') {
                $bytes += intval($match[1]) * 1024 * 1024 * 1024 * 1024;
            } elseif ($match[2] == 'GiB') {
                $bytes += intval($match[1]) * 1024 * 1024 * 1024;
            } elseif ($match[2] == 'MiB') {
                $bytes += intval($match[1]) * 1024 * 1024;
            } elseif ($match[2] == 'KiB') {
                $bytes += intval($match[1]) * 1024;
            } elseif ($match[2] == 'B') {
                $bytes += intval($match[1]);
            } else {
                throw new \Exception("Unrecognized suffix: {$match[2]}");
            }
        }
        return $bytes;
    }

    /**
     * @param array{limits: array{ExtraWallTime: string, MemoryLimit: int|string, OutputLimit: int|string, OverallWallTimeLimit: string, TimeLimit: string}, validator: array{name: string, tolerance: float, limits?: array{ExtraWallTime: string, MemoryLimit: int|string, OutputLimit: int|string, OverallWallTimeLimit: string, TimeLimit: string}}} $a
     * @param array{limits: array{ExtraWallTime: string, MemoryLimit: int|string, OutputLimit: int|string, OverallWallTimeLimit: string, TimeLimit: string}, validator: array{name: string, tolerance: float, limits?: array{ExtraWallTime: string, MemoryLimit: int|string, OutputLimit: int|string, OverallWallTimeLimit: string, TimeLimit: string}}} $b
     */
    private static function diffProblemSettings(array $a, array $b): bool {
        if (
            self::parseDuration($a['limits']['TimeLimit']) !=
            self::parseDuration($b['limits']['TimeLimit'])
        ) {
            return true;
        }
        if (
            self::parseDuration($a['limits']['ExtraWallTime']) !=
            self::parseDuration($b['limits']['ExtraWallTime'])
        ) {
            return true;
        }
        if (
            self::parseDuration($a['limits']['OverallWallTimeLimit']) !=
            self::parseDuration($b['limits']['OverallWallTimeLimit'])
        ) {
            return true;
        }
        if (
            self::parseSize($a['limits']['MemoryLimit']) !=
            self::parseSize($b['limits']['MemoryLimit'])
        ) {
            return true;
        }
        if (
            self::parseSize($a['limits']['OutputLimit']) !=
            self::parseSize($b['limits']['OutputLimit'])
        ) {
            return true;
        }
        if ($a['validator']['name'] != $b['validator']['name']) {
            return true;
        }
        if ($a['validator']['tolerance'] != $b['validator']['tolerance']) {
            return true;
        }
        if (
            empty($a['validator']['limits']) !=
            empty($b['validator']['limits'])
        ) {
            return true;
        }
        // No further checks are necessary.
        if (
            empty($a['validator']['limits']) ||
            empty($b['validator']['limits'])
        ) {
            return false;
        }

        if (
            self::parseDuration($a['validator']['limits']['TimeLimit']) !=
            self::parseDuration($b['validator']['limits']['TimeLimit'])
        ) {
            return true;
        }
        if (
            self::parseDuration($a['validator']['limits']['ExtraWallTime']) !=
            self::parseDuration($b['validator']['limits']['ExtraWallTime'])
        ) {
            return true;
        }
        if (
            self::parseDuration(
                $a['validator']['limits']['OverallWallTimeLimit']
            ) !=
            self::parseDuration(
                $b['validator']['limits']['OverallWallTimeLimit']
            )
        ) {
            return true;
        }
        if (
            self::parseSize($a['validator']['limits']['MemoryLimit']) !=
            self::parseSize($b['validator']['limits']['MemoryLimit'])
        ) {
            return true;
        }
        if (
            self::parseSize($a['validator']['limits']['OutputLimit']) !=
            self::parseSize($b['validator']['limits']['OutputLimit'])
        ) {
            return true;
        }
        return false;
    }

    /**
     * @return array{rejudged: bool}
     */
    public static function updateProblem(\OmegaUp\Request $r) {
        $r->ensureMainUserIdentity();

        [
            'problem' => $problem,
            'languages' => $languages,
        ] = self::validateCreateOrUpdate($r, true /* is update */);

        // Validate commit message.
        \OmegaUp\Validators::validateStringNonEmpty($r['message'], 'message');

        // Update the Problem object
        $valueProperties = [
            'visibility',
            'title',
            'input_limit',
            'email_clarifications',
            'source',
            'order',
            'languages',
        ];
        self::updateValueProperties($r, $problem, $valueProperties);

        $response = [
            'rejudged' => false,
        ];

        $problemSettings = self::getProblemSettingsDistrib(
            $problem,
            $problem->commit
        );
        unset($problemSettings['cases']);
        unset($problemSettings['slow']);
        $originalProblemSettings = self::arrayDeepCopy($problemSettings);
        self::updateProblemSettings($problemSettings, $r);
        $settingsUpdated = self::diffProblemSettings(
            $originalProblemSettings,
            $problemSettings
        );
        $acceptsSubmissions = $problem->languages !== '';
        $updatePublished = \OmegaUp\ProblemParams::UPDATE_PUBLISHED_EDITABLE_PROBLEMSETS;
        if (!is_null($r['update_published'])) {
            $updatePublished = $r['update_published'];
        }
        $updatedStatementLanguages = [];

        try {
            //Begin transaction
            \OmegaUp\DAO\DAO::transBegin();

            $operation = \OmegaUp\ProblemDeployer::UPDATE_SETTINGS;
            if (
                isset($_FILES['problem_contents'])
                && \OmegaUp\FileHandler::getFileUploader()->isUploadedFile(
                    $_FILES['problem_contents']['tmp_name']
                )
            ) {
                $operation = \OmegaUp\ProblemDeployer::UPDATE_CASES;
            }
            if ($operation != \OmegaUp\ProblemDeployer::UPDATE_SETTINGS || $settingsUpdated) {
                $problemDeployer = new \OmegaUp\ProblemDeployer(
                    $problem->alias,
                    $acceptsSubmissions,
                    $updatePublished != \OmegaUp\ProblemParams::UPDATE_PUBLISHED_NONE
                );
                $problemDeployer->commit(
                    $r['message'],
                    $r->identity,
                    $operation,
                    $problemSettings
                );

                $needsUpdate = false;
                if (!is_null($problemDeployer->publishedCommit)) {
                    $oldCommit = $problem->commit;
                    $oldVersion = $problem->current_version;
                    [
                        $problem->commit,
                        $problem->current_version,
                    ] = \OmegaUp\Controllers\Problem::resolveCommit(
                        $problem,
                        $problemDeployer->publishedCommit
                    );
                    $response['rejudged'] = ($oldVersion != $problem->current_version);
                    $needsUpdate = $response['rejudged'] || ($oldCommit != $problem->commit);
                }

                if ($needsUpdate) {
                    \OmegaUp\DAO\Runs::createRunsForVersion($problem);
                    \OmegaUp\DAO\Runs::updateVersionToCurrent($problem);
                    if ($updatePublished != \OmegaUp\ProblemParams::UPDATE_PUBLISHED_NON_PROBLEMSET) {
                        \OmegaUp\DAO\ProblemsetProblems::updateVersionToCurrent(
                            $problem,
                            $r->user,
                            $updatePublished
                        );
                    }
                    $updatedStatementLanguages = $problemDeployer->getUpdatedLanguages();
                }
            }

            // Save the contest object with data sent by user to the database
            \OmegaUp\DAO\Problems::update($problem);

            \OmegaUp\Controllers\Problem::setRestrictedTags($problem);

            \OmegaUp\DAO\DAO::transEnd();
        } catch (\OmegaUp\Exceptions\ApiException $e) {
            // Operation failed in the data layer, rollback transaction
            \OmegaUp\DAO\DAO::transRollback();

            throw $e;
        } catch (\Exception $e) {
            // Operation failed in the data layer, rollback transaction
            \OmegaUp\DAO\DAO::transRollback();
            self::$log->error('Failed to update problem', $e);

            throw $e;
        }

        if ($response['rejudged'] && OMEGAUP_ENABLE_REJUDGE_ON_PROBLEM_UPDATE) {
            self::$log->info(
                'Calling \OmegaUp\Controllers\Problem::apiRejudge'
            );
            try {
                $runs = \OmegaUp\DAO\Runs::getNewRunsForVersion($problem);
                \OmegaUp\Grader::getInstance()->rejudge($runs, false);

                // Expire details of the runs
                foreach ($runs as $run) {
                    \OmegaUp\Cache::deleteFromCache(
                        \OmegaUp\Cache::RUN_ADMIN_DETAILS,
                        $run->run_id
                    );
                }
                \OmegaUp\Cache::deleteFromCache(
                    \OmegaUp\Cache::PROBLEM_STATS,
                    strval($problem->alias)
                );
            } catch (\Exception $e) {
                self::$log->error(
                    'Best effort \OmegaUp\Controllers\Problem::apiRejudge failed',
                    $e
                );
            }
        }

        if ($r['redirect'] === true) {
            header("Location: {$_SERVER['HTTP_REFERER']}");
        }

        self::invalidateCache($problem, $updatedStatementLanguages);

        return $response;
    }

    private static function setRestrictedTags(\OmegaUp\DAO\VO\Problems $problem): void {
        \OmegaUp\DAO\ProblemsTags::clearRestrictedTags($problem);
        $languages = explode(',', $problem->languages);
        if (in_array('cat', $languages)) {
            \OmegaUp\Controllers\Problem::addTag(
                'solo-salida',
                true,
                $problem,
                true
            );
        } elseif (!empty(array_intersect(['kp', 'kj'], $languages))) {
            \OmegaUp\Controllers\Problem::addTag('karel', true, $problem, true);
        } else {
            \OmegaUp\Controllers\Problem::addTag(
                'lenguaje',
                true,
                $problem,
                true
            );
        }

        $problemArtifacts = new \OmegaUp\ProblemArtifacts(
            strval($problem->alias)
        );
        $distribSettings = json_decode(
            $problemArtifacts->get('settings.distrib.json'),
            /*assoc=*/true
        );
        if (!empty($distribSettings['interactive'])) {
            \OmegaUp\Controllers\Problem::addTag(
                'interactive',
                true,
                $problem,
                true
            );
        }
    }

    /**
     * Updates loose file
     *
     * @throws \OmegaUp\Exceptions\ApiException
     *
     * @return list<string>
     */
    private static function updateLooseFile(
        \OmegaUp\Request $r,
        \OmegaUp\DAO\VO\Identities $identity,
        \OmegaUp\DAO\VO\Users $user,
        \OmegaUp\DAO\VO\Problems $problem,
        string $directory,
        string $contents
    ): array {
        \OmegaUp\Validators::validateStringNonEmpty($r['message'], 'message');
        // Check that lang is in the ISO 639-1 code list, default is "es".
        \OmegaUp\Validators::validateInEnum(
            $r['lang'],
            'lang',
            \OmegaUp\Controllers\Problem::ISO639_1,
            false /* is_required */
        );
        if (is_null($r['lang'])) {
            $r['lang'] = \OmegaUp\Controllers\Identity::getPreferredLanguage(
                $r
            );
        }
        $updatePublished = \OmegaUp\ProblemParams::UPDATE_PUBLISHED_EDITABLE_PROBLEMSETS;
        if (!is_null($r['update_published'])) {
            $updatePublished = $r['update_published'];
        }

        $updatedFileLanguages = [];
        try {
            $problemDeployer = new \OmegaUp\ProblemDeployer(
                $r['problem_alias']
            );
            $problemDeployer->commitLooseFiles(
                "{$r['lang']}.markdown: {$r['message']}",
                $identity,
                [
                    "{$directory}/{$r['lang']}.markdown" => $contents,
                ]
            );
            if ($updatePublished != \OmegaUp\ProblemParams::UPDATE_PUBLISHED_NONE) {
                [$problem->commit, $problem->current_version] = \OmegaUp\Controllers\Problem::resolveCommit(
                    $problem,
                    $problemDeployer->publishedCommit
                );
                if ($updatePublished != \OmegaUp\ProblemParams::UPDATE_PUBLISHED_NON_PROBLEMSET) {
                    \OmegaUp\DAO\ProblemsetProblems::updateVersionToCurrent(
                        $problem,
                        $user,
                        $updatePublished
                    );
                }
                \OmegaUp\DAO\Problems::update($problem);
            }
            $updatedFileLanguages = $problemDeployer->getUpdatedLanguages();
        } catch (\OmegaUp\Exceptions\ApiException $e) {
            throw $e;
        }

        return $updatedFileLanguages;
    }

    /**
     * Updates problem statement only
     *
     * @throws \OmegaUp\Exceptions\ApiException
     *
     * @return array{status: string}
     */
    public static function apiUpdateStatement(\OmegaUp\Request $r): array {
        self::updateStatement($r);
        return [
            'status' => 'ok'
        ];
    }

    private static function updateStatement(\OmegaUp\Request $r): void {
        $r->ensureMainUserIdentity();
        [
            'problem' => $problem,
        ] = self::validateCreateOrUpdate($r, true);
        if (is_null($problem)) {
            throw new \OmegaUp\Exceptions\NotFoundException(
                'problemNotFound'
            );
        }
        \OmegaUp\Validators::validateStringNonEmpty(
            $r['statement'],
            'statement'
        );
        $updatedFileLanguages = self::updateLooseFile(
            $r,
            $r->identity,
            $r->user,
            $problem,
            'statements',
            $r['statement']
        );
        self::invalidateCache($problem, $updatedFileLanguages);
    }

    /**
     * Updates problem solution only
     *
     * @throws \OmegaUp\Exceptions\ApiException
     *
     * @return array{status: string}
     */
    public static function apiUpdateSolution(\OmegaUp\Request $r): array {
        $r->ensureMainUserIdentity();
        [
            'problem' => $problem,
        ] = self::validateCreateOrUpdate($r, true);
        if (is_null($problem)) {
            throw new \OmegaUp\Exceptions\NotFoundException(
                'problemNotFound'
            );
        }
        \OmegaUp\Validators::validateStringNonEmpty($r['solution'], 'solution');
        $updatedFileLanguages = self::updateLooseFile(
            $r,
            $r->identity,
            $r->user,
            $problem,
            'solutions',
            $r['solution']
        );
        self::invalidateSolutionCache($problem, $updatedFileLanguages);
        return [
            'status' => 'ok'
        ];
    }

    /**
     * Invalidates the various caches of the problem, as well as updating the
     * languages.
     *
     * @param \OmegaUp\DAO\VO\Problems $problem the problem
     * @param array $updatedLanguages the array of updated statement file languages.
     *
     * @return void
     */
    private static function invalidateCache(
        \OmegaUp\DAO\VO\Problems $problem,
        array $updatedLanguages
    ): void {
        self::updateLanguages($problem);

        // Invalidate problem statement or solution cache
        foreach ($updatedLanguages as $lang) {
            \OmegaUp\Cache::deleteFromCache(
                \OmegaUp\Cache::PROBLEM_STATEMENT,
                "{$problem->alias}-{$problem->commit}-{$lang}-markdown"
            );
        }
        \OmegaUp\Cache::deleteFromCache(
            \OmegaUp\Cache::PROBLEM_SETTINGS_DISTRIB,
            "{$problem->alias}-{$problem->commit}"
        );
    }

    /**
     * Invalidates the problem solution cache
     *
     * @param \OmegaUp\DAO\VO\Problems $problem the problem
     * @param array $updatedLanguages the array of updated loose file languages.
     *
     * @return void
     */
    private static function invalidateSolutionCache(
        \OmegaUp\DAO\VO\Problems $problem,
        array $updatedLanguages
    ): void {
        // Invalidate problem solution cache
        foreach ($updatedLanguages as $lang) {
            \OmegaUp\Cache::deleteFromCache(
                \OmegaUp\Cache::PROBLEM_SOLUTION,
                "{$problem->alias}-{$problem->commit}-{$lang}-markdown"
            );
        }
        \OmegaUp\Cache::deleteFromCache(
            \OmegaUp\Cache::PROBLEM_SOLUTION_EXISTS,
            "{$problem->alias}-{$problem->commit}"
        );
    }

    /**
     * Validate problem Details API
     *
     * @throws \OmegaUp\Exceptions\ApiException
     * @throws \OmegaUp\Exceptions\NotFoundException
     * @throws \OmegaUp\Exceptions\ForbiddenAccessException
     *
     * @return array{exists: bool, problem: null|\OmegaUp\DAO\VO\Problems, problemset: null|\OmegaUp\DAO\VO\Problemsets}
     */
    private static function validateDetails(\OmegaUp\Request $r): array {
        \OmegaUp\Validators::validateOptionalStringNonEmpty(
            $r['contest_alias'],
            'contest_alias'
        );
        \OmegaUp\Validators::validateStringNonEmpty(
            $r['problem_alias'],
            'problem_alias'
        );

        // Lang is optional. Default is user's preferred.
        if (!is_null($r['lang'])) {
            \OmegaUp\Validators::validateStringOfLengthInRange(
                $r['lang'],
                'lang',
                2,
                2
            );
        } else {
            $r['lang'] = \OmegaUp\Controllers\Identity::getPreferredLanguage(
                $r
            );
        }

        $problem = \OmegaUp\DAO\Problems::getByAlias($r['problem_alias']);
        if (is_null($problem)) {
            return [
                'exists' => false,
                'problem' => null,
                'problemset' => null,
            ];
        }

        if (isset($r['statement_type']) && $r['statement_type'] != 'markdown') {
            throw new \OmegaUp\Exceptions\NotFoundException(
                'invalidStatementType'
            );
        }

        // If we request a problem inside a contest
        $problemset = self::validateProblemset(
            $problem,
            !is_null(
                $r['problemset_id']
            ) ? intval(
                $r['problemset_id']
            ) : $r['problemset_id'],
            $r['contest_alias']
        );

        $response = [
            'exists' => true,
            'problem' => $problem,
            'problemset' => null,
        ];
        if (!is_null($problemset) && isset($problemset['problemset'])) {
            if (
                !is_null($r->identity) &&
                !\OmegaUp\Authorization::isAdmin(
                    $r->identity,
                    $problemset['problemset']
                )
            ) {
                // If the contest is private, verify that our user is invited
                if (!empty($problemset['contest'])) {
                    if (
                        !\OmegaUp\Controllers\Contest::isPublic(
                            $problemset['contest']->admission_mode
                        )
                    ) {
                        if (
                            is_null(\OmegaUp\DAO\ProblemsetIdentities::getByPK(
                                $r->identity->identity_id,
                                $problemset['problemset']->problemset_id
                            ))
                        ) {
                            throw new \OmegaUp\Exceptions\ForbiddenAccessException();
                        }
                    }
                    // If the contest has not started, non-admin users should not see it
                    if (
                        !\OmegaUp\DAO\Contests::hasStarted(
                            $problemset['contest']
                        )
                    ) {
                        throw new \OmegaUp\Exceptions\ForbiddenAccessException(
                            'contestNotStarted'
                        );
                    }
                } else {    // Not a contest, but we still have a problemset
                    if (
                        !\OmegaUp\Authorization::canSubmitToProblemset(
                            $r->identity,
                            $problemset['problemset']
                        )
                    ) {
                        throw new \OmegaUp\Exceptions\ForbiddenAccessException();
                    }
                    // TODO: Check start times.
                }
            }
            $response['problemset'] = $problemset['problemset'];
        } else {
            if (
                is_null($r->identity)
                || !\OmegaUp\Authorization::canEditProblem(
                    $r->identity,
                    $problem
                )
            ) {
                // If the problem is requested outside a contest, we need to
                // check that it is not private
                if (!\OmegaUp\DAO\Problems::isVisible($problem)) {
                    throw new \OmegaUp\Exceptions\ForbiddenAccessException(
                        'problemIsPrivate'
                    );
                }
            }
        }
        return $response;
    }

    /**
     * Gets the problem resource (statement/solution) from the gitserver.
     *
     * @param array{directory: string, alias: string|null, commit: string, language: string} $params
     *
     * @throws \OmegaUp\Exceptions\InvalidFilesystemOperationException
     *
     * @return array{language: string, markdown: string, images: array<string, string>} The contents of the resource, plus some metadata.
     */
    public static function getProblemResourceImpl(array $params): array {
        if (is_null($params['alias'])) {
            throw new \OmegaUp\Exceptions\NotFoundException('problemNotFound');
        }
        $problemArtifacts = new \OmegaUp\ProblemArtifacts(
            $params['alias'],
            $params['commit']
        );
        $sourcePath = "{$params['directory']}/{$params['language']}.markdown";

        // Read the file that contains the source
        if (!$problemArtifacts->exists($sourcePath)) {
            // If there is no language file for the problem, return the Spanish
            // version.
            $params['language'] = 'es';
            $sourcePath = "{$params['directory']}/{$params['language']}.markdown";
        }

        $result = [
            'language' => $params['language'],
            'images' => [],
        ];
        try {
            $result['markdown'] = mb_convert_encoding(
                $problemArtifacts->get(
                    $sourcePath
                ),
                'utf-8'
            );
        } catch (\Exception $e) {
            throw new \OmegaUp\Exceptions\InvalidFilesystemOperationException(
                'statementNotFound'
            );
        }

        // Get all the images' mappings.
        $statementFiles = $problemArtifacts->lsTree($params['directory']);
        foreach ($statementFiles as $file) {
            $extension = pathinfo($file['name'], PATHINFO_EXTENSION);
            if (!in_array($extension, self::IMAGE_EXTENSIONS)) {
                continue;
            }
            $result['images'][$file['name']] = (
                IMAGES_URL_PATH . "{$params['alias']}/{$file['id']}.{$extension}"
            );
            $imagePath = (
                IMAGES_PATH . "{$params['alias']}/{$file['id']}.{$extension}"
            );
            if (!@file_exists($imagePath)) {
                @mkdir(IMAGES_PATH . $params['alias'], 0755, true);
                file_put_contents(
                    $imagePath,
                    $problemArtifacts->get(
                        "{$params['directory']}/{$file['name']}"
                    )
                );
            }
        }
        return $result;
    }

    /**
     * Gets the problem statement from the gitserver.
     *
     * @param string $alias    The problem alias.
     * @param string $commit   The git commit at which to get the statement.
     * @param string $language The language of the problem. Will default to
     *                           Spanish if not found.
     *
     * @throws \OmegaUp\Exceptions\InvalidFilesystemOperationException
     *
     * @return array{language: string, markdown: string, images: array<string, string>} The contents of the file.
     */
    public static function getProblemStatement(
        string $alias,
        string $commit,
        string $language
    ): array {
        return \OmegaUp\Cache::getFromCacheOrSet(
            \OmegaUp\Cache::PROBLEM_STATEMENT,
            "{$alias}-{$commit}-{$language}-markdown",
            /** @return array{language: string, images: array<string, string>, markdown: string} */
            function () use ($alias, $commit, $language) {
                return \OmegaUp\Controllers\Problem::getProblemResourceImpl([
                    'directory' => 'statements',
                    'alias' => $alias,
                    'commit' => $commit,
                    'language' => $language,
                ]);
            },
            APC_USER_CACHE_PROBLEM_STATEMENT_TIMEOUT
        );
        return $response;
    }

    /**
     * Gets the problem solution from the gitserver.
     *
     * @param \OmegaUp\DAO\VO\Problems $problem  The problem.
     * @param string   $commit   The git commit at which to get the solution.
     * @param string   $language The language of the solution. Will default to
     *                           Spanish if not found.
     *
     * @throws \OmegaUp\Exceptions\InvalidFilesystemOperationException
     *
     * @return array{language: string, markdown: string, images: array<string, string>} The contents of the file.
     */
    public static function getProblemSolution(
        \OmegaUp\DAO\VO\Problems $problem,
        string $commit,
        string $language
    ): array {
        return \OmegaUp\Cache::getFromCacheOrSet(
            \OmegaUp\Cache::PROBLEM_SOLUTION,
            "{$problem->alias}-{$commit}-{$language}-markdown",
            /** @return array{language: string, markdown: string, images: array<string, string>} */
            function () use ($problem, $commit, $language): array {
                return \OmegaUp\Controllers\Problem::getProblemResourceImpl([
                    'directory' => 'solutions',
                    'alias' => strval($problem->alias),
                    'commit' => $commit,
                    'language' => $language,
                ]);
            },
            APC_USER_CACHE_PROBLEM_STATEMENT_TIMEOUT
        );
    }

    /**
     * Gets the distributable problem settings for the problem, using the cache
     * if needed.
     *
     * @return array{cases: array<string, mixed>, limits: array{ExtraWallTime: string, TimeLimit: string, OverallWallTimeLimit: string, MemoryLimit: int|string, OutputLimit: int|string}, validator: array{limits?: array{ExtraWallTime: string, MemoryLimit: int|string, OutputLimit: int|string, OverallWallTimeLimit: string, TimeLimit: string}, name: string, tolerance: float}}
     */
    private static function getProblemSettingsDistrib(
        \OmegaUp\DAO\VO\Problems $problem,
        string $commit
    ): array {
        return \OmegaUp\Cache::getFromCacheOrSet(
            \OmegaUp\Cache::PROBLEM_SETTINGS_DISTRIB,
            "{$problem->alias}-{$problem->commit}",
            /** @return array{cases: array<string, mixed>, limits: array{ExtraWallTime: string, TimeLimit: string, OverallWallTimeLimit: string, MemoryLimit: int|int, OutputLimit: int|string}, validator: array{limits?: array{ExtraWallTime: string, MemoryLimit: int|string, OutputLimit: int|string, OverallWallTimeLimit: string, TimeLimit: string}, name: string, tolerance: float}} */
            function () use ($problem): array {
                return \OmegaUp\Controllers\Problem::getProblemSettingsDistribImpl([
                    'alias' => strval($problem->alias),
                    'commit' => $problem->commit,
                ]);
            },
            APC_USER_CACHE_PROBLEM_STATEMENT_TIMEOUT
        );
    }

    /**
     * Gets the distributable problem settings for the problem.
     *
     * @param array{alias: string, commit: string} $params
     *
     * @return array{cases: array<string, mixed>, limits: array{ExtraWallTime: string, TimeLimit: string, OverallWallTimeLimit: string, MemoryLimit: int|int, OutputLimit: int|string}, validator: array{limits?: array{ExtraWallTime: string, MemoryLimit: int|string, OutputLimit: int|string, OverallWallTimeLimit: string, TimeLimit: string}, name: string, tolerance: float}}
     */
    public static function getProblemSettingsDistribImpl(array $params): array {
        /** @var array{cases: array<string, mixed>, limits: array{ExtraWallTime: string, TimeLimit: string, OverallWallTimeLimit: string, MemoryLimit: int|int, OutputLimit: int|string}, validator: array{limits?: array{ExtraWallTime: string, MemoryLimit: int|string, OutputLimit: int|string, OverallWallTimeLimit: string, TimeLimit: string}, name: string, tolerance: float}} */
        return json_decode(
            (new \OmegaUp\ProblemArtifacts(
                $params['alias'],
                $params['commit']
            ))->get(
                'settings.distrib.json'
            ),
            /*assoc=*/true
        );
    }

    /**
     * Entry point for Problem Download API
     *
     * @param \OmegaUp\Request $r
     *
     * @throws \OmegaUp\Exceptions\InvalidFilesystemOperationException
     *
     * @return void
     */
    public static function apiDownload(\OmegaUp\Request $r): void {
        $r->ensureIdentity();

        // Validate request
        $problem = self::validateDownload($r);

        header('Pragma: public');
        header('Expires: 0');
        header('Cache-Control: must-revalidate, post-check=0, pre-check=0');
        header('Content-Type: application/zip');
        header(
            "Content-Disposition: attachment;filename={$problem->alias}.zip"
        );
        header('Content-Transfer-Encoding: binary');
        $problemArtifacts = new \OmegaUp\ProblemArtifacts(
            strval($problem->alias)
        );
        $problemArtifacts->download();

        die();
    }

    /**
     * Validate problem Details API
     *
     * @param \OmegaUp\Request $r
     *
     * @throws \OmegaUp\Exceptions\ApiException
     * @throws \OmegaUp\Exceptions\NotFoundException
     * @throws \OmegaUp\Exceptions\ForbiddenAccessException
     *
     * @return \OmegaUp\DAO\VO\Problems
     */
    private static function validateDownload(\OmegaUp\Request $r): \OmegaUp\DAO\VO\Problems {
        $r->ensureIdentity();

        \OmegaUp\Validators::validateStringNonEmpty(
            $r['problem_alias'],
            'problem_alias'
        );

        $problem = \OmegaUp\DAO\Problems::getByAlias($r['problem_alias']);
        if (is_null($problem)) {
            throw new \OmegaUp\Exceptions\NotFoundException('problemNotFound');
        }

        if (!\OmegaUp\Authorization::canEditProblem($r->identity, $problem)) {
            throw new \OmegaUp\Exceptions\ForbiddenAccessException();
        }

        return $problem;
    }

    /**
     * Validate problemset Details API
     *
     * @return null|array{contest?:\OmegaUp\DAO\VO\Contests, problemset: \OmegaUp\DAO\VO\Problemsets}
     * @throws \OmegaUp\Exceptions\ApiException
     * @throws \OmegaUp\Exceptions\NotFoundException
     */
    private static function validateProblemset(
        \OmegaUp\DAO\VO\Problems $problem,
        ?int $problemsetId,
        ?string $contestAlias = null
    ) {
        $problemNotFound = null;
        $response = [];
        if (!empty($contestAlias)) {
            // Is it a valid contest_alias?
            $response['contest'] = \OmegaUp\DAO\Contests::getByAlias(
                $contestAlias
            );
            if (is_null($response['contest'])) {
                throw new \OmegaUp\Exceptions\NotFoundException(
                    'contestNotFound'
                );
            }
            $response['problemset'] = \OmegaUp\DAO\Problemsets::getByPK(
                intval(
                    $response['contest']->problemset_id
                )
            );
            if (is_null($response['problemset'])) {
                throw new \OmegaUp\Exceptions\NotFoundException(
                    'contestNotFound'
                );
            }
            $problemNotFound = 'problemNotFoundInContest';
        } elseif (!is_null($problemsetId)) {
            // Is it a valid problemset_id?
            $response['problemset'] = \OmegaUp\DAO\Problemsets::getByPK(
                $problemsetId
            );
            if (is_null($response['problemset'])) {
                throw new \OmegaUp\Exceptions\NotFoundException(
                    'problemsetNotFound'
                );
            }
            $problemNotFound = 'problemNotFoundInProblemset';
        } else {
            // Nothing to see here, move along.
            return null;
        }

        // Is the problem actually in the problemset?
        if (
            is_null(\OmegaUp\DAO\ProblemsetProblems::getByPK(
                $response['problemset']->problemset_id,
                $problem->problem_id
            ))
        ) {
            throw new \OmegaUp\Exceptions\NotFoundException($problemNotFound);
        }

        return $response;
    }

    /**
     * Entry point for Problem Details API
     *
     * @throws \OmegaUp\Exceptions\InvalidFilesystemOperationException
     *
     * @return array{accepted?: int, admin?: bool, alias?: string, commit?: string, creation_date?: int, difficulty?: float|null, email_clarifications?: bool, exists: bool, input_limit?: int, languages?: list<string>, order?: string, points?: float, preferred_language?: string, problemsetter?: array{creation_date: int, name: string, username: string}, runs?: list<array{alias: string, contest_score: float|null, guid: string, language: string, memory: int, penalty: int, runtime: int, score: float, status: string, submit_delay: int, time: int, username: string, verdict: string}>, score?: float, settings?: array{cases: array<string, mixed>, limits: array{MemoryLimit: int|string, OverallWallTimeLimit: string, TimeLimit: string}, validator: mixed}, solvers?: list<array{language: string, memory: float, runtime: float, time: int, username: string}>, source?: string, statement?: array{images: array<string, string>, language: string, markdown: string}, status?: string, submissions?: int, title?: string, version?: string, visibility?: int, visits?: int}
     */
    public static function apiDetails(\OmegaUp\Request $r): array {
        $r->ensureBool('show_solvers', /*required=*/false);
        \OmegaUp\Validators::validateOptionalStringNonEmpty($r['lang'], 'lang');
        $result = self::getValidProblemAndProblemset($r);
        [
            'exists' => $problemExisits,
            'problem' => $problem,
            'problemset' => $problemset,
        ] = $result;
        if (!$problemExisits || is_null($problem)) {
            return $result;
        }
        $details = self::getProblemDetails(
            $r,
            $problem,
            $problemset,
            strval($r['lang']),
            boolval($r['show_solvers']) === true
        );
        if (is_null($details)) {
            return [
                'exists' => false,
            ];
        }
        $details['exists'] = true;
        return $details;
    }

    /**
     * Get user. Allow unauthenticated requests if we are not opening a problem
     * inside a contest
     *
     * @throws \OmegaUp\Exceptions\UnauthorizedException
     *
     * @return array{status?: string, exists: bool, problem: null|\OmegaUp\DAO\VO\Problems, problemset: null|\OmegaUp\DAO\VO\Problemsets}
     */
    private static function getValidProblemAndProblemset(\OmegaUp\Request $r): array {
        try {
            $r->ensureIdentity();
        } catch (\OmegaUp\Exceptions\UnauthorizedException $e) {
            if (
                !is_null($r['contest_alias']) ||
                !is_null($r['problemset_id'])
            ) {
                throw $e;
            }
        }

        // Validate request and return the object
        return self::validateDetails($r);
    }

    /**
     * Get the extra problem details with all the validations
     * @return null|array{statement: array{language: string, images: array<string, string>, markdown: string}, settings: array{cases: array<string, mixed>, limits: array{TimeLimit: string, OverallWallTimeLimit: string, MemoryLimit: int|string}, validator: mixed}, preferred_language?: string, problemsetter?: array{username: string, name: string, creation_date: int}, version: string, commit: string, title: string, alias: string, input_limit: int, visits: int, submissions: int, accepted: int, difficulty: null|float, creation_date: int, source?: string, order: string, points: null|float, visibility: int, languages: list<string>, email_clarifications: bool, runs?: list<array{guid: string, language: string, status: string, verdict: string, runtime: int, penalty: int, memory: int, score: float, contest_score: float|null, time: int, submit_delay: int, alias: string, username: string}>, admin?: bool, solvers?: list<array{username: string, language: string, runtime: float, memory: float, time: int}>, points: float, score: float}
     */
    private static function getProblemDetails(
        \OmegaUp\Request $r,
        \OmegaUp\DAO\VO\Problems $problem,
        ?\OmegaUp\DAO\VO\Problemsets $problemset,
        string $statementLanguage,
        bool $showSolvers
    ): ?array {
        $response = [];

        // Get the expected commit version.
        $commit = $problem->commit;
        $version = strval($problem->current_version);
        if (!empty($problemset)) {
            $problemsetProblem = \OmegaUp\DAO\ProblemsetProblems::getByPK(
                $problemset->problemset_id,
                $problem->problem_id
            );
            if (is_null($problemsetProblem)) {
                return null;
            }
            $commit = $problemsetProblem->commit;
            $version = strval($problemsetProblem->version);
        }

        $response['statement'] = \OmegaUp\Controllers\Problem::getProblemStatement(
            strval($problem->alias),
            $commit,
            $statementLanguage
        );
        $response['settings'] = \OmegaUp\Controllers\Problem::getProblemSettingsDistrib(
            $problem,
            $commit
        );

        // Add preferred language of the user.
        $request = new \OmegaUp\Request(
            ['omit_rank' => true, 'auth_token' => $r['auth_token']]
        );
        if (!is_null($r->identity)) {
            self::authenticateOrAllowUnauthenticatedRequest($request);

            $identity = self::resolveTargetIdentity($request);
            if (is_null($identity)) {
                throw new \OmegaUp\Exceptions\InvalidParameterException(
                    'parameterNotFound',
                    'Identity'
                );
            }
            $userData = \OmegaUp\Controllers\User::getUserProfile(
                $r->identity,
                $identity,
                /**$omitRank=*/true
            );
            if (
                !empty($userData) &&
                !empty($userData['preferred_language'])
            ) {
                $response['preferred_language'] = strval(
                    $userData['preferred_language']
                );
            }
        }

        // Add the problem the response
        $response['title'] = strval($problem->title);
        $response['alias'] = strval($problem->alias);
        $response['input_limit'] = $problem->input_limit;
        $response['visits'] = $problem->visits;
        $response['submissions'] = $problem->submissions;
        $response['accepted'] = $problem->accepted;
        $response['difficulty'] = $problem->difficulty;
        $response['creation_date'] = $problem->creation_date;
        $response['source'] = strval($problem->source);
        $response['order'] = $problem->order;
        $response['visibility'] = $problem->visibility;
        $response['email_clarifications'] = $problem->email_clarifications;
        $response['version'] = $version;
        $response['commit'] = $commit;

        // If the problem is public or if the user has admin privileges, show the
        // problem source and alias of owner.
        if (
            !is_null($r->identity) &&
            (\OmegaUp\DAO\Problems::isVisible($problem) ||
             \OmegaUp\Authorization::isProblemAdmin($r->identity, $problem))
        ) {
            $acl = \OmegaUp\DAO\ACLs::getByPK(intval($problem->acl_id));
            if (is_null($acl->owner_id)) {
                throw new \OmegaUp\Exceptions\NotFoundException('userNotFound');
            }
            $problemsetter = \OmegaUp\DAO\Identities::findByUserId(
                $acl->owner_id
            );
            $response['problemsetter'] = [
                'username' => strval($problemsetter->username),
                'name' => is_null($problemsetter->name) ?
                          strval($problemsetter->username) :
                          $problemsetter->name,
                'creation_date' => intval(\OmegaUp\DAO\DAO::fromMySQLTimestamp(
                    $response['creation_date']
                )),
            ];
        } else {
            unset($response['source']);
        }

        $problemsetId = !is_null(
            $problemset
        ) ? intval(
            $problemset->problemset_id
        ) : null;

        if (!is_null($r->identity)) {
            // Get all the available runs done by the current_user
            $runsArray = \OmegaUp\DAO\Runs::getForProblemDetails(
                intval($problem->problem_id),
                $problemsetId,
                intval($r->identity->identity_id)
            );

            // Add each filtered run to an array
            $results = [];
            foreach ($runsArray as $run) {
                $run['alias'] = strval($problem->alias);
                $run['username'] = strval($r->identity->username);
                $results[] = $run;
            }
            $response['runs'] = $results;
        }

        if (!is_null($problemset) && !is_null($r->identity)) {
            $result['admin'] = \OmegaUp\Authorization::isAdmin(
                $r->identity,
                $problemset
            );
            if (!$result['admin'] || $r['prevent_problemset_open'] !== 'true') {
                // At this point, contestant_user relationship should be established.
                $container = \OmegaUp\DAO\Problemsets::getProblemsetContainer(
                    $problemset->problemset_id
                );
                if (is_null($container)) {
                    throw new \OmegaUp\Exceptions\NotFoundException(
                        'problemsetNotFound'
                    );
                }
                \OmegaUp\DAO\ProblemsetIdentities::checkAndSaveFirstTimeAccess(
                    $r->identity,
                    $container,
                    \OmegaUp\Authorization::canSubmitToProblemset(
                        $r->identity,
                        $problemset
                    )
                );
            }

            // As last step, register the problem as opened
            if (
                !\OmegaUp\DAO\ProblemsetProblemOpened::getByPK(
                    $problemsetId,
                    $problem->problem_id,
                    $r->identity->identity_id
                )
            ) {
                \OmegaUp\DAO\ProblemsetProblemOpened::create(new \OmegaUp\DAO\VO\ProblemsetProblemOpened([
                    'problemset_id' => $problemset->problemset_id,
                    'problem_id' => $problem->problem_id,
                    'open_time' => \OmegaUp\Time::get(),
                    'identity_id' => $r->identity->identity_id
                ]));
            }
        } elseif ($showSolvers) {
            $response['solvers'] = \OmegaUp\DAO\Runs::getBestSolvingRunsForProblem(
                intval($problem->problem_id)
            );
        }

        if (!is_null($r->identity)) {
            \OmegaUp\DAO\ProblemViewed::MarkProblemViewed(
                intval($r->identity->identity_id),
                intval($problem->problem_id)
            );
        }

        // send the supported languages as a JSON array instead of csv
        // array_filter is needed to handle when $response['languages'] is empty
        /** @var list<string> */
        $response['languages'] = array_filter(
            explode(',', $problem->languages)
        );

        $response['points'] = round(
            100.0 / (log(
                max(
                    $response['accepted'],
                    1.0
                ) + 1,
                2
            )),
            2
        );
        if (is_null($r->identity)) {
            $response['score'] = 0.0;
        } else {
            $response['score'] = self::bestScore(
                $problem,
                $problemsetId,
                $r['contest_alias'],
                intval($r->identity->identity_id)
            );
        }
        return $response;
    }

    /**
     * Returns the solution for a problem if conditions are satisfied.
     *
     * @throws \OmegaUp\Exceptions\InvalidFilesystemOperationException
     *
     * @return array{exists: bool, solution?: array{language: string, markdown: string, images: array<string, string>}}
     */
    public static function apiSolution(\OmegaUp\Request $r): array {
        $r->ensureMainUserIdentity();

        // Validate request
        $problem = self::validateDetails($r);
        if (is_null($problem['problem'])) {
            return [
                'exists' => false,
            ];
        }
        $problemset = $problem['problemset'];
        $problem = $problem['problem'];

        // Get the expected commit version.
        $commit = $problem->commit;
        $version = strval($problem->current_version);
        if (!empty($problemset)) {
            $problemsetProblem = \OmegaUp\DAO\ProblemsetProblems::getByPK(
                $problemset->problemset_id,
                $problem->problem_id
            );
            if (is_null($problemsetProblem)) {
                return [
                    'exists' => false,
                ];
            }
            $commit = $problemsetProblem->commit;
            $version = strval($problemsetProblem->version);
        }

        if (
            !\OmegaUp\Authorization::canViewProblemSolution(
                $r->identity,
                $problem
            )
        ) {
            $r->ensureBool('forfeit_problem', false /*isRequired*/);
            if ($r['forfeit_problem'] !== true) {
                throw new \OmegaUp\Exceptions\ForbiddenAccessException(
                    'problemSolutionNotVisible'
                );
            }
            $seenSolutions = \OmegaUp\DAO\ProblemsForfeited::getProblemsForfeitedCount(
                $r->user
            );
            $allowedSolutions = intval(
                \OmegaUp\DAO\Problems::getProblemsSolvedCount(
                    $r->identity
                ) /
                \OmegaUp\Controllers\ProblemForfeited::SOLVED_PROBLEMS_PER_ALLOWED_SOLUTION
            );
            // Validate that the user will not exceed the number of allowed solutions.
            if ($seenSolutions >= $allowedSolutions) {
                throw new \OmegaUp\Exceptions\ForbiddenAccessException(
                    'allowedSolutionsLimitReached'
                );
            }
            \OmegaUp\DAO\ProblemsForfeited::create(new \OmegaUp\DAO\VO\ProblemsForfeited([
                'user_id' => $r->user->user_id,
                'problem_id' => $problem->problem_id
            ]));
        }

        return [
            'exists' => true,
            'solution' => \OmegaUp\Controllers\Problem::getProblemSolution(
                $problem,
                $commit,
                $r['lang']
            ),
        ];
    }

    /**
     * Entry point for Problem Versions API
     *
     * @throws \OmegaUp\Exceptions\ForbiddenAccessException
     * @throws \OmegaUp\Exceptions\NotFoundException
     *
     * @return array{published: null|string, log: list<array{commit: string, tree: array<string, mixed>|null, parents?: array<array-key, string>, author: array{name?: string, email?: string, time: int|null|string}, committer: array{name?: string, email?: string, time: int|null|string}, message?: string, version: null|string}>}
     */
    public static function apiVersions(\OmegaUp\Request $r): array {
        $r->ensureIdentity();

        \OmegaUp\Validators::validateValidAlias(
            $r['problem_alias'],
            'problem_alias'
        );

        $problem = \OmegaUp\DAO\Problems::getByAlias($r['problem_alias']);
        if (is_null($problem) || is_null($problem->alias)) {
            throw new \OmegaUp\Exceptions\NotFoundException('problemNotFound');
        }
        if (!\OmegaUp\Authorization::canEditProblem($r->identity, $problem)) {
            return [
                'published' => $problem->commit,
                'log' => [
                    [
                        'commit' => $problem->commit,
                        'tree' => null,
                        'author' => [
                            'time' => \OmegaUp\DAO\DAO::fromMySQLTimestamp(
                                $problem->creation_date
                            ),
                        ],
                        'committer' => [
                            'time' => \OmegaUp\DAO\DAO::fromMySQLTimestamp(
                                $problem->creation_date
                            ),
                        ],
                        'version' => $problem->current_version,
                    ],
                ],
            ];
        }

        $privateTreeMapping = [];
        foreach (
            (new \OmegaUp\ProblemArtifacts(
                $problem->alias,
                'private'
            ))->log() as $logEntry
        ) {
            $privateTreeMapping[$logEntry['commit']] = $logEntry['tree'];
        }

        $masterLog = [];
        foreach (
            (new \OmegaUp\ProblemArtifacts(
                $problem->alias,
                'master'
            ))->log() as $logEntry
        ) {
            if (count($logEntry['parents']) < 3) {
                // Master commits always have 3 or 4 parents. If they have
                // fewer, it's one of the commits in the merged branches.
                continue;
            }
            $logEntry['version'] = $privateTreeMapping[$logEntry['parents'][count(
                $logEntry['parents']
            ) - 1]];
            $logEntry['tree'] = [];
            foreach (
                (new \OmegaUp\ProblemArtifacts(
                    $problem->alias,
                    $logEntry['commit']
                ))->lsTreeRecursive() as $treeEntry
            ) {
                $logEntry['tree'][$treeEntry['path']] = $treeEntry['id'];
            }
            $masterLog[] = $logEntry;
        }

        return [
            'published' => (new \OmegaUp\ProblemArtifacts(
                $problem->alias,
                'published'
            ))->commit()['commit'],
            'log' => $masterLog,
        ];
    }

    /**
     * Change the version of the problem.
     *
     * @throws \OmegaUp\Exceptions\ForbiddenAccessException
     * @throws \OmegaUp\Exceptions\NotFoundException
     *
     * @return array{status: string}
     */
    public static function apiSelectVersion(\OmegaUp\Request $r): array {
        $r->ensureMainUserIdentity();

        \OmegaUp\Validators::validateValidAlias(
            $r['problem_alias'],
            'problem_alias'
        );
        \OmegaUp\Validators::validateStringOfLengthInRange(
            $r['commit'],
            'commit',
            1,
            40,
            false
        );
        // \OmegaUp\ProblemParams::UPDATE_PUBLISHED_NONE is not allowed here because
        // it would not make any sense!
        \OmegaUp\Validators::validateInEnum(
            $r['update_published'],
            'update_published',
            [
                \OmegaUp\ProblemParams::UPDATE_PUBLISHED_NON_PROBLEMSET,
                \OmegaUp\ProblemParams::UPDATE_PUBLISHED_OWNED_PROBLEMSETS,
                \OmegaUp\ProblemParams::UPDATE_PUBLISHED_EDITABLE_PROBLEMSETS,
            ],
            false
        );

        $updatePublished = \OmegaUp\ProblemParams::UPDATE_PUBLISHED_EDITABLE_PROBLEMSETS;
        if (!is_null($r['update_published'])) {
            $updatePublished = $r['update_published'];
        }

        $problem = \OmegaUp\DAO\Problems::getByAlias($r['problem_alias']);
        if (is_null($problem) || is_null($problem->alias)) {
            throw new \OmegaUp\Exceptions\NotFoundException('problemNotFound');
        }
        if (!\OmegaUp\Authorization::canEditProblem($r->identity, $problem)) {
            throw new \OmegaUp\Exceptions\ForbiddenAccessException();
        }

        $oldVersion = $problem->current_version;
        $oldCommit = $problem->commit;

        [$problem->commit, $problem->current_version] = \OmegaUp\Controllers\Problem::resolveCommit(
            $problem,
            $r['commit']
        );

        if ($oldCommit == $problem->commit && $oldVersion == $problem->current_version) {
            return [
                'status' => 'ok',
            ];
        }

        $problemArtifacts = new \OmegaUp\ProblemArtifacts(
            $problem->alias,
            $problem->commit
        );

        // Update problem fields.
        $problemSettings = json_decode(
            $problemArtifacts->get('settings.json'),
            /*assoc=*/true
        );

        $problemDeployer = new \OmegaUp\ProblemDeployer($problem->alias);
        try {
            // Begin transaction
            \OmegaUp\DAO\DAO::transBegin();
            $commit = ((new \OmegaUp\ProblemArtifacts(
                $problem->alias,
                'published'
            ))->commit())['commit'];
            if (is_null($commit)) {
                throw new \OmegaUp\Exceptions\NotFoundException(
                    'problemVersionNotFound'
                );
            }
            $problemDeployer->updatePublished(
                $commit,
                $problem->commit,
                $r->identity
            );

            \OmegaUp\DAO\Runs::createRunsForVersion($problem);
            \OmegaUp\DAO\Runs::updateVersionToCurrent($problem);
            if ($updatePublished != \OmegaUp\ProblemParams::UPDATE_PUBLISHED_NON_PROBLEMSET) {
                \OmegaUp\DAO\ProblemsetProblems::updateVersionToCurrent(
                    $problem,
                    $r->user,
                    $updatePublished
                );
            }

            \OmegaUp\DAO\Problems::update($problem);

            \OmegaUp\DAO\DAO::transEnd();
        } catch (\Exception $e) {
            // Operation failed in the data layer, rollback transaction
            \OmegaUp\DAO\DAO::transRollback();
            self::$log->error('Failed to update problem: ', $e);

            throw $e;
        }

        if (OMEGAUP_ENABLE_REJUDGE_ON_PROBLEM_UPDATE) {
            self::$log->info(
                'Calling \OmegaUp\Controllers\Problem::apiRejudge'
            );
            try {
                $runs = \OmegaUp\DAO\Runs::getNewRunsForVersion($problem);
                \OmegaUp\Grader::getInstance()->rejudge($runs, false);

                // Expire details of the runs
                foreach ($runs as $run) {
                    \OmegaUp\Cache::deleteFromCache(
                        \OmegaUp\Cache::RUN_ADMIN_DETAILS,
                        $run->run_id
                    );
                }
                \OmegaUp\Cache::deleteFromCache(
                    \OmegaUp\Cache::PROBLEM_STATS,
                    $problem->alias
                );
            } catch (\Exception $e) {
                self::$log->error(
                    'Best effort \OmegaUp\Controllers\Problem::apiRejudge failed',
                    $e
                );
            }
        }
        $updatedStatementLanguages = [];
        foreach ($problemArtifacts->lsTree('statements') as $file) {
            $extension = pathinfo($file['name'], PATHINFO_EXTENSION);
            if ($extension != 'markdown') {
                continue;
            }
            $updatedStatementLanguages[] = pathinfo(
                $file['name'],
                PATHINFO_FILENAME
            );
        }
        self::invalidateCache(
            $problem,
            array_merge(
                $updatedStatementLanguages,
                \OmegaUp\Controllers\Problem::VALID_LANGUAGES
            )
        );

        return [
            'status' => 'ok',
        ];
    }

    /**
     * Return a report of which runs would change due to a version change.
     *
     * @return array{diff: list<array{username: string, guid: string, problemset_id: ?int, old_status: ?string, old_verdict: ?string, old_score: ?float, new_status: ?string, new_verdict: ?string, new_score: ?float}>}
     */
    public static function apiRunsDiff(\OmegaUp\Request $r): array {
        $r->ensureIdentity();

        \OmegaUp\Validators::validateValidAlias(
            $r['problem_alias'],
            'problem_alias'
        );
        \OmegaUp\Validators::validateStringNonEmpty($r['version'], 'version');

        $problem = \OmegaUp\DAO\Problems::getByAlias($r['problem_alias']);
        if (is_null($problem)) {
            throw new \OmegaUp\Exceptions\NotFoundException('problemNotFound');
        }
        if (!\OmegaUp\Authorization::canEditProblem($r->identity, $problem)) {
            throw new \OmegaUp\Exceptions\ForbiddenAccessException();
        }

        return [
            'diff' => \OmegaUp\DAO\Runs::getRunsDiffsForVersion(
                $problem,
                null,
                strval($problem->current_version),
                $r['version']
            ),
        ];
    }

    /**
     * Resolve a commit from the problem's master branch.
     *
     * @param \OmegaUp\DAO\VO\Problems $problem the problem.
     * @param ?string  $commit  the optional explicit commit hash.
     *
     * @throws \OmegaUp\Exceptions\NotFoundException
     *
     * @return array{string, string} the SHA1 of a commit in the problem's
     *                               master branch, plus the SHA1 of the
     *                               private branch tree associated with that
     *                               commit.
     */
    public static function resolveCommit(
        \OmegaUp\DAO\VO\Problems $problem,
        ?string $commit
    ): array {
        /** @var null|array{commit: string, tree: string, parents: string[], author: array{name: string, email: string, time: string}, committer: array{name: string, email: string, time: string}, message: string} */
        $masterCommit = null;
        if (is_null($commit)) {
            $masterCommit = (new \OmegaUp\ProblemArtifacts(
                strval($problem->alias),
                'published'
            ))->commit();
        } else {
            foreach (
                (new \OmegaUp\ProblemArtifacts(
                    strval($problem->alias),
                    'master'
                ))->log() as $logEntry
            ) {
                if (count($logEntry['parents']) < 3) {
                    // Master commits always have 3 or 4 parents. If they have
                    // fewer, it's one of the commits in the merged branches.
                    continue;
                }
                if ($logEntry['commit'] == $commit) {
                    $masterCommit = $logEntry;
                    break;
                }
            }
        }
        if (is_null($masterCommit)) {
            throw new \OmegaUp\Exceptions\NotFoundException(
                'problemVersionNotFound'
            );
        }

        // The private branch is always the last parent.
        $privateCommitHash = $masterCommit['parents'][count(
            $masterCommit['parents']
        ) - 1];
        $problemArtifacts = new \OmegaUp\ProblemArtifacts(
            strval($problem->alias),
            $privateCommitHash
        );
        $privateCommit = $problemArtifacts->commit();
        if (is_null($privateCommit)) {
            throw new \OmegaUp\Exceptions\NotFoundException(
                'problemVersionNotFound'
            );
        }

        // Update problem fields.
        return [$masterCommit['commit'], $privateCommit['tree']];
    }

    /**
     * Entry point for Problem runs API
     *
     * @throws \OmegaUp\Exceptions\InvalidFilesystemOperationException
     *
     * @return array{runs: list<array{guid: string, language: string, status: string, verdict: string, runtime: int, penalty: int, memory: int, score: float, contest_score: float|null, time: int, submit_delay: int, alias: mixed|string, username: string, run_id?: int, judged_by?: null|string, type?: null|string, country_id?: null|string, contest_alias?: null|string}>}
     */
    public static function apiRuns(\OmegaUp\Request $r): array {
        // Get user
        $r->ensureIdentity();

        // Validate request
        \OmegaUp\Validators::validateStringNonEmpty(
            $r['problem_alias'],
            'problem_alias'
        );
        $problem = \OmegaUp\DAO\Problems::getByAlias($r['problem_alias']);
        if (is_null($problem)) {
            throw new \OmegaUp\Exceptions\NotFoundException('problemNotFound');
        }

        $response = [];

        if ($r['show_all']) {
            if (
                !\OmegaUp\Authorization::isProblemAdmin(
                    $r->identity,
                    $problem
                )
            ) {
                throw new \OmegaUp\Exceptions\ForbiddenAccessException();
            }
            if (!is_null($r['username'])) {
                try {
                    $r['identity'] = \OmegaUp\DAO\Identities::findByUsername(
                        $r['username']
                    );
                } catch (\Exception $e) {
                    throw new \OmegaUp\Exceptions\NotFoundException(
                        'userNotFound'
                    );
                }
            }
            $response['runs'] = \OmegaUp\DAO\Runs::getAllRuns(
                null,
                $r['status'],
                $r['verdict'],
                $problem->problem_id,
                $r['language'],
                !is_null($r['identity']) ? $r['identity']->identity_id : null,
                $r['offset'],
                $r['rowcount']
            );
        } else {
            // Get all the available runs
            $runsArray = \OmegaUp\DAO\Runs::getForProblemDetails(
                intval($problem->problem_id),
                null,
                intval($r->identity->identity_id)
            );

            // Add each filtered run to an array
            $result = [];
            foreach ($runsArray as $run) {
                $run['alias'] = $problem->alias;
                $run['username'] = $r->identity->username;
                $result[] = $run;
            }
            $response['runs'] = $result;
        }

        return $response;
    }

    /**
     * Entry point for Problem clarifications API
     *
     * @throws \OmegaUp\Exceptions\InvalidFilesystemOperationException
     *
     * @return array{clarifications: list<array{clarification_id: int, contest_alias: string, author: null|string, message: string, time: int, answer: null|string, public: bool}>}
     */
    public static function apiClarifications(\OmegaUp\Request $r): array {
        // Get user
        $r->ensureIdentity();

        \OmegaUp\Validators::validateStringNonEmpty(
            $r['problem_alias'],
            'problem_alias'
        );
        $problem = \OmegaUp\DAO\Problems::getByAlias($r['problem_alias']);
        if (is_null($problem)) {
            throw new \OmegaUp\Exceptions\NotFoundException('problemNotFound');
        }

        $is_problem_admin = \OmegaUp\Authorization::isProblemAdmin(
            $r->identity,
            $problem
        );

        $clarifications = \OmegaUp\DAO\Clarifications::GetProblemClarifications(
            $problem->problem_id,
            $is_problem_admin,
            $r->identity->identity_id,
            $r['offset'],
            $r['rowcount']
        );

        foreach ($clarifications as &$clar) {
            $clar['time'] = intval($clar['time']);
        }

        // Add response to array
        return [
            'clarifications' => $clarifications,
        ];
    }

    /**
     * Stats of a problem
     *
     * @throws \OmegaUp\Exceptions\ForbiddenAccessException
     *
     * @return array{total_runs: int, pending_runs: array, verdict_counts: array<string, int>, cases_stats: array<string, int>}
     */
    public static function apiStats(\OmegaUp\Request $r): array {
        // Get user
        $r->ensureIdentity();

        // Validate request
        \OmegaUp\Validators::validateStringNonEmpty(
            $r['problem_alias'],
            'problem_alias'
        );
        $problem = \OmegaUp\DAO\Problems::getByAlias($r['problem_alias']);
        if (is_null($problem)) {
            throw new \OmegaUp\Exceptions\NotFoundException('problemNotFound');
        }

        // We need to check that the user has priviledges on the problem
        if (
            !\OmegaUp\Authorization::isProblemAdmin(
                $r->identity,
                $problem
            )
        ) {
            throw new \OmegaUp\Exceptions\ForbiddenAccessException();
        }

        // Array of GUIDs of pending runs
        $pendingRunsGuids = \OmegaUp\DAO\Runs::getPendingRunsOfProblem(
            intval($problem->problem_id)
        );

        // Count of pending runs (int)
        $totalRunsCount = \OmegaUp\DAO\Submissions::countTotalSubmissionsOfProblem(
            intval($problem->problem_id)
        );

        // List of verdicts
        $verdictCounts = [];

        foreach (\OmegaUp\Controllers\Run::VERDICTS as $verdict) {
<<<<<<< HEAD
            $verdictCounts[$verdict] = \OmegaUp\DAO\Runs::countTotalRunsOfProblemByVerdict(
                intval($r['problem']->problem_id),
=======
            $verdict_counts[$verdict] = \OmegaUp\DAO\Runs::countTotalRunsOfProblemByVerdict(
                intval($problem->problem_id),
>>>>>>> 5b07107b
                $verdict
            );
        }

        // Array to count AC stats per case.
        // Let's try to get the last snapshot from cache.
        $problemStatsCache = new \OmegaUp\Cache(
            \OmegaUp\Cache::PROBLEM_STATS,
            strval($problem->alias)
        );
        /** @var array{counts: array<string, int>, last_submission_id: int}|null */
        $casesStats = $problemStatsCache->get();
        if (is_null($casesStats)) {
            // Initialize the array at counts = 0
            $casesStats = [
                'counts' => [],
                'last_submission_id' => 0,
            ];
        }

        // Get all runs of this problem after the last id we had
        $runs = \OmegaUp\DAO\Runs::searchWithRunIdGreaterThan(
            intval($problem->problem_id),
            intval($casesStats['last_submission_id'])
        );

        // For each run we got
        foreach ($runs as $run) {
            // Skip it if it failed to compile.
            if ($run->verdict == 'CE') {
                continue;
            }

            // Try to open the details file. It's okay if the file is missing.
            $detailsJson = \OmegaUp\Grader::getInstance()->getGraderResource(
                $run,
                'details.json',
                /*missingOk=*/true
            );
            if (!is_null($detailsJson)) {
                /** @var null|mixed */
                $details = json_decode($detailsJson, /*associative=*/true);
                if (!is_array($details)) {
                    self::$log->error(
                        "Failed to interpret run details: {$detailsJson}"
                    );
                    continue;
                }
                foreach ($details as $group) {
                    if (!isset($group['cases']) || !is_array($group['cases'])) {
                        continue;
                    }
                    foreach ($group['cases'] as $case) {
                        if (
                            !is_array($case) ||
                            !isset($case['name']) ||
                            !is_string($case['name'])
                        ) {
                            self::$log->error(
                                "Failed to interpret run details: {$detailsJson}"
                            );
                            continue;
                        }
                        $caseName = strval($case['name']);
                        if (
                            !array_key_exists(
                                $caseName,
                                $casesStats['counts']
                            )
                        ) {
                            $casesStats['counts'][$caseName] = 0;
                        }
                        if ($case->score == 0) {
                            continue;
                        }
                        $casesStats['counts'][$caseName]++;
                    }
                }
            }
        }

        // Save the last id we saw in case we saw something
        if (!empty($runs)) {
            $casesStats['last_submission_id'] = $runs[count(
                $runs
            ) - 1]->submission_id;
        }

        // Save in cache what we got
        $problemStatsCache->set(
            $casesStats,
            APC_USER_CACHE_PROBLEM_STATS_TIMEOUT
        );

        return [
            'total_runs' => $totalRunsCount,
            'pending_runs' => $pendingRunsGuids,
            'verdict_counts' => $verdictCounts,
            'cases_stats' => $casesStats['counts'],
        ];
    }

    /**
     * Validate list request
     *
     * @param \OmegaUp\Request $r
     * @return array{offset: null|int, rowcount: null|int}
     */
    private static function validateList(\OmegaUp\Request $r) {
        $r->ensureInt('offset', null, null, false);
        $r->ensureInt('rowcount', null, null, false);

        // Defaults for offset and rowcount
        $offset = null;
        $rowcount = null;
        if (!isset($r['page'])) {
            $offset = !isset($r['offset']) ? 0 : intval($r['offset']);
            $rowcount = !isset(
                $r['rowcount']
            ) ? \OmegaUp\Controllers\Problem::PAGE_SIZE : intval(
                $r['rowcount']
            );
        }

        return [
            'offset' => $offset,
            'rowcount' => $rowcount,
        ];
    }

    /**
     * @return array{difficultyRange: array{0: int, 1: int}|null, keyword: string, language: string, minVisibility: int, mode: string, orderBy: string, page: int, programmingLanguages: list<string>, requireAllTags: bool, tags: list<string>}
     */
    private static function validateListParams(\OmegaUp\Request $r) {
        \OmegaUp\Validators::validateInEnum(
            $r['mode'],
            'mode',
            array_merge(
                [''],
                \OmegaUp\Controllers\Problem::VALID_SORTING_MODES
            ),
            false
        );
        \OmegaUp\Validators::validateOptionalNumber($r['page'], 'page');
        \OmegaUp\Validators::validateInEnum(
            $r['order_by'],
            'order_by',
            array_merge(
                [''],
                \OmegaUp\Controllers\Problem::VALID_SORTING_COLUMNS
            ),
            false
        );
        \OmegaUp\Validators::validateInEnum(
            $r['language'],
            'language',
            array_merge(
                ['all', ''],
                \OmegaUp\Controllers\Problem::VALID_LANGUAGES
            ),
            false
        );
        $tags = [];
        if (isset($r['tag'])) {
            /** @var string|list<string> $r['tag'] */
            $tags = self::getTagList($r['tag']);
        }

        $keyword = substr(strval($r['query']), 0, 256);
        if (!$keyword) {
            $keyword = '';
        }
        \OmegaUp\Validators::validateOptionalNumber(
            $r['min_difficulty'],
            'min_difficulty'
        );
        \OmegaUp\Validators::validateOptionalNumber(
            $r['max_difficulty'],
            'max_difficulty'
        );
        \OmegaUp\Validators::validateOptionalNumber(
            $r['min_visibility'],
            'min_visibility'
        );
        $minVisibility = empty(
            $r['min_visibility']
        ) ? \OmegaUp\ProblemParams::VISIBILITY_PUBLIC : intval(
            $r['min_visibility']
        );
        $difficultyRange = null;
        if (isset($r['difficulty_range'])) {
            [$minDifficulty, $maxDifficulty] = explode(
                ',',
                strval(
                    $r['difficulty_range']
                )
            );
            $difficultyRange = self::getDifficultyRange(
                intval($minDifficulty),
                intval($maxDifficulty)
            );
        }
        if (isset($r['only_karel'])) {
            $programmingLanguages = ['kp', 'kj'];
        } elseif (isset($r['programming_languages'])) {
            $programmingLanguages = explode(
                ',',
                strval(
                    $r['programming_languages']
                )
            );
        } else {
            $programmingLanguages = [];
        }

        return [
            'mode' => strval($r['mode']),
            'page' => $r['page'],
            'orderBy' => strval($r['order_by']),
            'language' => strval($r['language']),
            'tags' => $tags,
            'keyword' => $keyword,
            'requireAllTags' => !isset(
                $r['require_all_tags']
            ) ? !isset(
                $r['some_tags']
            ) : boolval($r['require_all_tags']),
            'programmingLanguages' => $programmingLanguages,
            'difficultyRange' => $difficultyRange,
            'minVisibility' => $minVisibility,
        ];
    }

    /**
     * List of public and user's private problems
     *
     * @param \OmegaUp\Request $r
     * @return array{results: array{alias: string, difficulty: float|null, difficulty_histogram: list<int>, points: float, quality: float|null, quality_histogram: list<int>, ratio: float, score: float, tags: array{autogenerated: bool, name: string}[], title: string, visibility: int}[], total: int}
     */
    public static function apiList(\OmegaUp\Request $r) {
        // Authenticate request
        try {
            $r->ensureIdentity();
        } catch (\OmegaUp\Exceptions\UnauthorizedException $e) {
            // Do nothing, we allow unauthenticated users to use this API
        }
        [
            'offset' => $offset,
            'rowcount' => $rowcount,
        ] = self::validateList($r);
        [
            'mode' => $mode,
            'page' => $page,
            'orderBy' => $orderBy,
            'language' => $language,
            'tags' => $tags,
            'keyword' => $keyword,
            'requireAllTags' => $requireAllTags,
            'programmingLanguages' => $programmingLanguages,
            'difficultyRange' => $difficultyRange,
            'minVisibility' => $minVisibility,
        ] = self::validateListParams($r);

        return self::getList(
            $page ?: 1,
            $language ?: 'all',
            $orderBy ?: 'problem_id',
            $mode ?: 'desc',
            $offset,
            $rowcount,
            $tags,
            $keyword,
            $requireAllTags,
            $programmingLanguages,
            $minVisibility,
            $difficultyRange,
            $r->identity,
            $r->user
        );
    }

    /**
     * @param list<string> $tags
     * @param array{0: int, 1: int}|null $difficultyRange
     * @param list<string> $programmingLanguages
     * @return array{results: array{alias: string, difficulty: float|null, difficulty_histogram: list<int>, points: float, quality: float|null, quality_histogram: list<int>, ratio: float, score: float, tags: array{autogenerated: bool, name: string}[], title: string, visibility: int}[], total: int}
     */
    private static function getList(
        int $page,
        string $language,
        string $orderBy,
        string $mode,
        ?int $offset,
        ?int $rowcount,
        array $tags,
        string $keyword,
        bool $requireAllTags,
        array $programmingLanguages,
        int $minVisibility,
        ?array $difficultyRange,
        ?\OmegaUp\DAO\VO\Identities $identity,
        ?\OmegaUp\DAO\VO\Users $user
    ) {
        $authorIdentityId = null;
        $authorUserId = null;
        // There are basically three types of users:
        // - Non-logged in users: Anonymous
        // - Logged in users with normal permissions: Normal
        // - Logged in users with administrative rights: Admin
        $identityType = IDENTITY_ANONYMOUS;
        if (!is_null($identity)) {
            $authorIdentityId = intval($identity->identity_id);
            if (!is_null($user)) {
                $authorUserId = intval($user->user_id);
            }

            if (
                \OmegaUp\Authorization::isSystemAdmin($identity) ||
                \OmegaUp\Authorization::hasRole(
                    $identity,
                    \OmegaUp\Authorization::SYSTEM_ACL,
                    \OmegaUp\Authorization::REVIEWER_ROLE
                )
            ) {
                $identityType = IDENTITY_ADMIN;
            } else {
                $identityType = IDENTITY_NORMAL;
            }
        }

        if (is_null($offset) || is_null($rowcount)) {
            $offset = ($page - 1) * PROBLEMS_PER_PAGE;
            $rowcount = PROBLEMS_PER_PAGE;
        }

        $total = 0;
        $problems = \OmegaUp\DAO\Problems::byIdentityType(
            $identityType,
            $language,
            $orderBy,
            $mode,
            $offset,
            $rowcount,
            $keyword,
            $authorIdentityId,
            $authorUserId,
            $tags,
            $minVisibility,
            $requireAllTags,
            $programmingLanguages,
            $difficultyRange,
            $total
        );
        return [
            'total' => $total,
            'results' => $problems,
        ];
    }

    /**
     * Returns a list of problems where current user has admin rights (or is
     * the owner).
     *
     * @return array{problems: list<array{tags: list<array{name: string, autogenerated: bool}>}>}
     */
    public static function apiAdminList(\OmegaUp\Request $r): array {
        $r->ensureIdentity();

        $r->ensureInt('page', null, null, false);
        $r->ensureInt('page_size', null, null, false);

        $page = (isset($r['page']) ? intval($r['page']) : 1);
        $pageSize = (isset(
            $r['page_size']
        ) ? intval(
            $r['page_size']
        ) : \OmegaUp\Controllers\Problem::PAGE_SIZE);

        if (\OmegaUp\Authorization::isSystemAdmin($r->identity)) {
            $problems = \OmegaUp\DAO\Problems::getAll(
                $page,
                $pageSize,
                'problem_id',
                'DESC'
            );
        } else {
            $problems = \OmegaUp\DAO\Problems::getAllProblemsAdminedByIdentity(
                $r->identity->identity_id,
                $page,
                $pageSize
            );
        }

        $addedProblems = [];

        $hiddenTags = \OmegaUp\DAO\Users::getHideTags(
            $r->identity->identity_id
        );
        foreach ($problems as $problem) {
            $problemArray = $problem->asArray();
            $problemArray['tags'] = $hiddenTags ? [] : \OmegaUp\DAO\Problems::getTagsForProblem(
                $problem,
                false
            );
            $addedProblems[] = $problemArray;
        }

        return [
            'problems' => $addedProblems,
        ];
    }

    /**
     * Gets a list of problems where current user is the owner
     *
     * @return array{problems: list<array{tags: array<array-key, array{name: string, autogenerated: bool}>}>}
     */
    public static function apiMyList(\OmegaUp\Request $r): array {
        $r->ensureMainUserIdentity();
        [
            'offset' => $offset,
            'rowcount' => $pageSize,
        ] = self::validateList($r);

        $r->ensureInt('page', null, null, false);
        $r->ensureInt('page_size', null, null, false);

        $page = isset($r['page']) ? intval($r['page']) : 1;

        $problems = \OmegaUp\DAO\Problems::getAllProblemsOwnedByUser(
            $r->user->user_id,
            $page,
            $pageSize ?? 1000
        );

        $addedProblems = [];

        $hiddenTags = \OmegaUp\DAO\Users::getHideTags(
            $r->identity->identity_id
        );
        foreach ($problems as $problem) {
            $problemArray = $problem->asArray();
            $problemArray['tags'] = $hiddenTags ? [] : \OmegaUp\DAO\Problems::getTagsForProblem(
                $problem,
                false
            );
            $addedProblems[] = $problemArray;
        }

        return [
            'problems' => $addedProblems,
        ];
    }

    /**
     * Returns the best score for a problem
     *
     * @return array{score: float}
     */
    public static function apiBestScore(\OmegaUp\Request $r) {
        $r->ensureIdentity();

        // Uses same params as apiDetails, except for lang, which is optional
        $problem = self::validateDetails($r);

        // If username is set in the request, we use that identity as target.
        // else, we query using current_user
        $identity = self::resolveTargetIdentity($r);

        if (is_null($problem['problem'])) {
            throw new \OmegaUp\Exceptions\NotFoundException('problemNotFound');
        }

        return [
            'score' => self::bestScore(
                $problem['problem'],
                !is_null(
                    $r['problemset_id']
                ) ? intval(
                    $r['problemset_id']
                ) : $r['problemset_id'],
                strval($r['contest_alias']),
                $r->identity->identity_id,
                $identity
            ),
        ];
    }

    /**
     * Returns the best score of a problem.
     * If problemset is set, will only look for
     * runs inside the contest.
     *
     * Authentication is expected to be performed earlier.
     * @return float
     */
    private static function bestScore(
        \OmegaUp\DAO\VO\Problems $problem,
        ?int $problemsetId,
        ?string $contestAlias,
        int $currentLoggedIdentityId,
        ?\OmegaUp\DAO\VO\Identities $identity = null
    ): float {
        $currentIdentityId = (is_null(
            $identity
        ) ? $currentLoggedIdentityId : $identity->identity_id);

        $score = 0.0;
        // Add best score info
        $problemset = self::validateProblemset(
            $problem,
            $problemsetId,
            $contestAlias
        );

        if (is_null($problemset)) {
            $score = floatval(\OmegaUp\DAO\Runs::getBestProblemScore(
                intval($problem->problem_id),
                intval($currentIdentityId)
            ));
        } else {
            $score = floatval(\OmegaUp\DAO\Runs::getBestProblemScoreInProblemset(
                intval($problemset['problemset']->problemset_id),
                intval($problem->problem_id),
                intval($currentIdentityId)
            ));
        }
        return round($score, 2);
    }

    /**
     * Save language data for a problem.
     *
     * @return void
     */
    private static function updateLanguages(\OmegaUp\DAO\VO\Problems $problem): void {
        if (is_null($problem->alias)) {
            throw new \OmegaUp\Exceptions\NotFoundException('problemNotFound');
        }
        $problemArtifacts = new \OmegaUp\ProblemArtifacts($problem->alias);
        try {
            \OmegaUp\DAO\DAO::transBegin();

            // Removing existing data
            $deletedLanguages = \OmegaUp\DAO\ProblemsLanguages::deleteProblemLanguages(new \OmegaUp\DAO\VO\ProblemsLanguages([
                'problem_id' => $problem->problem_id,
            ]));

            foreach (\OmegaUp\DAO\Languages::getAll() as $lang) {
                if (
                    !$problemArtifacts->exists(
                        "statements/{$lang->name}.markdown"
                    )
                ) {
                    continue;
                }
                \OmegaUp\DAO\ProblemsLanguages::create(new \OmegaUp\DAO\VO\ProblemsLanguages([
                    'problem_id' => $problem->problem_id,
                    'language_id' => $lang->language_id,
                ]));
            }
            \OmegaUp\DAO\DAO::transEnd();
        } catch (\OmegaUp\Exceptions\ApiException $e) {
            // Operation failed in something we know it could fail, rollback transaction
            \OmegaUp\DAO\DAO::transRollback();
            throw $e;
        }
    }

    /**
     * Gets a Problem settings object with default values.
     *
     * @return array{limits: array{ExtraWallTime: string, MemoryLimit: string, OutputLimit: string, OverallWallTimeLimit: string, TimeLimit: string}, validator: array{name: string, tolerance: float}} The Problem settings object.
     */
    private static function getDefaultProblemSettings(): array {
        return [
            'limits' => [
                'ExtraWallTime' => '0s',
                'MemoryLimit' => '64MiB',
                'OutputLimit' => '10240KiB',
                'OverallWallTimeLimit' => '30s',
                'TimeLimit' => '1s',
            ],
            'validator' => [
                'name' => \OmegaUp\ProblemParams::VALIDATOR_TOKEN,
                'tolerance' => 1e-9,
            ],
        ];
    }

    /**
     * Updates the Problem's settings with the values from the request.
     *
     * @param array{limits: array{ExtraWallTime: string, MemoryLimit: int|string, OutputLimit: int|string, OverallWallTimeLimit: string, TimeLimit: string}, validator: array{name: string, tolerance: float, limits?: array{ExtraWallTime: string, MemoryLimit: int|string, OutputLimit: int|string, OverallWallTimeLimit: string, TimeLimit: string}}} $problemSettings the original problem settings.
     * @param \OmegaUp\Request $r the request
     * @psalm-suppress ReferenceConstraintViolation for some reason, psalm cannot correctly infer the type for $problemSettings['validator']['limit']
     */
    private static function updateProblemSettings(
        array &$problemSettings,
        \OmegaUp\Request $r
    ): void {
        if (!is_null($r['extra_wall_time'])) {
            $problemSettings['limits']['ExtraWallTime'] = intval(
                $r['extra_wall_time']
            ) . 'ms';
        }
        if (!is_null($r['memory_limit'])) {
            $problemSettings['limits']['MemoryLimit'] = intval(
                $r['memory_limit']
            ) . 'KiB';
        }
        if (!is_null($r['output_limit'])) {
            $problemSettings['limits']['OutputLimit'] = strval(
                $r['output_limit']
            );
        }
        if (!is_null($r['overall_wall_time_limit'])) {
            $problemSettings['limits']['OverallWallTimeLimit'] = intval(
                $r['overall_wall_time_limit']
            ) . 'ms';
        }
        if (!is_null($r['time_limit'])) {
            $problemSettings['limits']['TimeLimit'] = intval(
                $r['time_limit']
            ) . 'ms';
        }
        if (!is_null($r['validator'])) {
            $problemSettings['validator']['name'] = strval($r['validator']);
        }
        if ($problemSettings['validator']['name'] == 'custom') {
            if (empty($problemSettings['validator']['limits'])) {
                $problemSettings['validator']['limits'] = [
                    'ExtraWallTime' => '0s',
                    'MemoryLimit' => '256MiB',
                    'OutputLimit' => '10KiB',
                    'OverallWallTimeLimit' => '5s',
                    'TimeLimit' => '30s',
                ];
            }
            if (!is_null($r['validator_time_limit'])) {
                $problemSettings['validator']['limits']['TimeLimit'] = intval(
                    $r['validator_time_limit']
                ) . 'ms';
            }
        } else {
            if (!empty($problemSettings['validator']['limits'])) {
                unset($problemSettings['validator']['limits']);
            }
        }
    }

    /**
     * @return array{isSysadmin: bool, privateProblemsAlert: bool}
     */
    public static function getProblemsMineInfoForSmarty(\OmegaUp\Request $r): array {
        $r->ensureMainUserIdentity();

        $privateProblemsAlert = false;
        {
            $scopedSession = \OmegaUp\Controllers\Session::getSessionManagerInstance()->sessionStart();
            $privateProblemsAlert = (
                !isset($_SESSION['private_problems_alert']) &&
                \OmegaUp\DAO\Problems::getPrivateCount($r->user) > 0
            );
        if ($privateProblemsAlert) {
            $_SESSION['private_problems_alert'] = true;
        }
        }
        return [
            'isSysadmin' => \OmegaUp\Authorization::isSystemAdmin($r->identity),
            'privateProblemsAlert' => $privateProblemsAlert,
        ];
    }

    /**
     * @return array{input_limit: string, karel_problem: bool, memory_limit: string, overall_wall_time_limit: string, payload: array{accepted: int, admin?: bool, alias: string, commit: string, creation_date: int, difficulty: float|null, email_clarifications: bool, histogram: array{difficulty: float, difficulty_histogram: null|string, quality: float, quality_histogram: null|string}, input_limit: int, languages: list<string>, order: string, points: float, preferred_language?: string, problemsetter?: array{creation_date: int, name: string, username: string}, runs?: list<array{alias: string, contest_score: float|null, guid: string, language: string, memory: int, penalty: int, runtime: int, score: float, status: string, submit_delay: int, time: int, username: string, verdict: string}>, score: float, settings: array{cases: array<string, mixed>, limits: array{MemoryLimit: int|string, OverallWallTimeLimit: string, TimeLimit: string}, validator: mixed}, shouldShowFirstAssociatedIdentityRunWarning?: bool, solution_status?: string, solvers?: list<array{language: string, memory: float, runtime: float, time: int, username: string}>, source?: string, statement: array{images: array<string, string>, language: string, markdown: string}, submissions: int, title: string, user: array{admin: bool, logged_in: bool}, version: string, visibility: int, visits: int}, points: float, problem_admin: bool, problem_alias: string, problemsetter: array{creation_date: int, name: string, username: string}|null, quality_payload: array{can_nominate_problem?: bool, dismissed: bool, dismissedBeforeAC?: bool, language?: string, nominated: bool, nominatedBeforeAC?: bool, problem_alias?: string, solved: bool, tried: bool}, qualitynomination_reportproblem_payload: array{problem_alias: string}, solvers: list<array{language: string, memory: float, runtime: float, time: int, username: string}>, source: null|string, time_limit: string, title: string, visibility: int}
     */
    public static function getProblemDetailsForSmarty(
        \OmegaUp\Request $r
    ): array {
        \OmegaUp\Validators::validateOptionalStringNonEmpty($r['lang'], 'lang');
        [
            'problem' => $problem,
            'problemset' => $problemset,
        ] = self::getValidProblemAndProblemset($r);
        if (is_null($problem)) {
            throw new \OmegaUp\Exceptions\NotFoundException('problemNotFound');
        }

        // Get problem details from API
        $details = self::getProblemDetails(
            $r,
            $problem,
            $problemset,
            strval($r['lang']),
            /*showSolvers=*/true
        );
        if (is_null($details)) {
            throw new \OmegaUp\Exceptions\NotFoundException('problemNotFound');
        }

        $memoryLimit = intval(
            $details['settings']['limits']['MemoryLimit']
        ) / 1024 / 1024;
        $result = [
            'problem_alias' => $details['alias'],
            'visibility' => $details['visibility'],
            'source' => (
                isset($details['source']) ?
                strval($details['source']) :
                null
            ),
            'problemsetter' => $details['problemsetter'] ?? null,
            'title' => $details['title'],
            'points' => $details['points'],
            'time_limit' => $details['settings']['limits']['TimeLimit'],
            'overall_wall_time_limit' => $details['settings']['limits']['OverallWallTimeLimit'],
            'memory_limit' => "{$memoryLimit} MiB",
            'input_limit' => ($details['input_limit'] / 1024) . ' KiB',
            'solvers' => isset($details['solvers']) ? $details['solvers'] : [],
            'quality_payload' => [
                'solved' => false,
                'tried' => false,
                'nominated' => false,
                'dismissed' => false,
            ],
            'qualitynomination_reportproblem_payload' => [
                'problem_alias' => $details['alias'],
            ],
            'karel_problem' => count(array_intersect(
                $details['languages'],
                ['kp', 'kj']
            )) == 2,
            'problem_admin' => false,
        ];
        if (
            isset($details['settings']['cases']) &&
            isset($details['settings']['cases']['sample']) &&
            isset($result['settings']['cases']['sample']['in'])
        ) {
            $result['sample_input'] = strval(
                $result['settings']['cases']['sample']['in']
            );
        }
        $details['histogram'] = [
            'difficulty_histogram' => $problem->difficulty_histogram,
            'quality_histogram' => $problem->quality_histogram,
            'quality' => floatval($problem->quality),
            'difficulty' => floatval($problem->difficulty),
        ];
        $details['user'] = ['logged_in' => false, 'admin' => false];
        $result['payload'] = $details;

        if (
            is_null($r->identity)
            || is_null($r->identity->user_id)
            || is_null($problem->problem_id)
        ) {
            return $result;
        }
        $nominationStatus = \OmegaUp\DAO\QualityNominations::getNominationStatusForProblem(
            $problem->problem_id,
            $r->identity->user_id
        );
        $isProblemAdmin = \OmegaUp\Authorization::isProblemAdmin(
            $r->identity,
            $problem
        );

        $nominationStatus['tried'] = false;
        $nominationStatus['solved'] = false;

        foreach ($details['runs'] ?? [] as $run) {
            if ($run['verdict'] === 'AC') {
                $nominationStatus['solved'] = true;
                break;
            } elseif ($run['verdict'] !== 'JE' && $run['verdict'] !== 'VE' && $run['verdict'] !== 'CE') {
                $nominationStatus['tried'] = true;
            }
        }
        $nominationStatus['problem_alias'] = $details['alias'];
        $nominationStatus['language'] = $details['statement']['language'];
        $nominationStatus['can_nominate_problem'] = !is_null($r->user);
        $user = [
            'logged_in' => true,
            'admin' => $isProblemAdmin
        ];
        $result['quality_payload'] = $nominationStatus;
        $result['problem_admin'] = $isProblemAdmin;
        $result['payload']['user'] = $user;
        $result['payload']['shouldShowFirstAssociatedIdentityRunWarning'] =
            !is_null($r->user) && !\OmegaUp\Controllers\User::isMainIdentity(
                $r->user,
                $r->identity
            ) && \OmegaUp\DAO\Problemsets::shouldShowFirstAssociatedIdentityRunWarning(
                $r->user
            );
        $result['payload']['solution_status'] = self::getProblemSolutionStatus(
            $problem,
            $r->identity
        );
        return $result;
    }

    /**
     * @return array{KEYWORD: string, LANGUAGE: string, MODE: string, ORDER_BY: string, current_tags: string[]|string, pager_items: array{class: string, label: string, url: string}[], problems: array{alias: string, difficulty: float|null, difficulty_histogram: list<int>, points: float, quality: float|null, quality_histogram: list<int>, ratio: float, score: float, tags: array{autogenerated: bool, name: string}[], title: string, visibility: int}[]}
     */
    public static function getProblemListForSmarty(
        \OmegaUp\Request $r
    ): array {
        // Authenticate request
        try {
            $r->ensureIdentity();
        } catch (\OmegaUp\Exceptions\UnauthorizedException $e) {
            // Do nothing, we allow unauthenticated users to use this API
        }
        [
            'offset' => $offset,
            'rowcount' => $rowcount,
        ] = self::validateList($r);
        [
            'mode' => $mode,
            'page' => $page,
            'orderBy' => $orderBy,
            'language' => $language,
            'tags' => $tags,
            'keyword' => $keyword,
            'requireAllTags' => $requireAllTags,
            'programmingLanguages' => $programmingLanguages,
            'difficultyRange' => $difficultyRange,
            'minVisibility' => $minVisibility,
        ] = self::validateListParams($r);

        $response = self::getList(
            $page ?: 1,
            $language ?: 'all',
            $orderBy ?: 'problem_id',
            $mode ?: 'desc',
            $offset,
            $rowcount,
            $tags,
            $keyword,
            $requireAllTags,
            $programmingLanguages,
            $minVisibility,
            $difficultyRange,
            $r->identity,
            $r->user
        );

        $params = [
            'query' => $keyword,
            'language' => $language,
            'order_by' => $orderBy,
            'mode' => $mode,
            'tag' => $tags
        ];

        $pagerItems = \OmegaUp\Pager::paginate(
            $response['total'],
            $page ?: 1,
            '/problem/list/',
            5,
            $params
        );

        return [
            'KEYWORD' => $keyword,
            'MODE' => $mode,
            'ORDER_BY' => $orderBy,
            'LANGUAGE' => $language,
            'problems' => $response['results'],
            'current_tags' => $tags,
            'pager_items' => $pagerItems,
        ];
    }

    /**
     * @return array{IS_UPDATE: bool, LOAD_MATHJAX: bool, LOAD_PAGEDOWN: bool, STATUS_SUCCESS: null|string}
     */
    public static function getProblemEditDetailsForSmarty(
        \OmegaUp\Request $r
    ): array {
        if (!isset($r['request'])) {
            return [
                'IS_UPDATE' => true,
                'LOAD_MATHJAX' => true,
                'LOAD_PAGEDOWN' => true,
                'STATUS_SUCCESS' => '',
            ];
        }
        if ($r['request'] === 'submit') {
            self::updateProblem(new \OmegaUp\Request([
                'problem_alias' => $r['problem_alias'] ?? null,
                'title' => $r['title'] ?? null,
                'message' => $r['message'] ?? null,
                'validator' => $r['validator'] ?? null,
                'time_limit' => $r['time_limit'] ?? null,
                'validator_time_limit' => $r['validator_time_limit'] ?? null,
                'overall_wall_time_limit' => $r['overall_wall_time_limit'] ?? null,
                'extra_wall_time' => $r['extra_wall_time'] ?? null,
                'memory_limit' => $r['memory_limit'] ?? null,
                'output_limit' => $r['output_limit'] ?? null,
                'input_limit' => $r['input_limit'] ?? null,
                'source' => $r['source'] ?? null,
                'visibility' => $r['visibility'] ?? null,
                'languages' => $r['languages'] ?? null,
                'email_clarifications' => $r['email_clarifications'] ?? null,
            ]));
        } elseif ($r['request'] === 'markdown') {
            self::updateStatement(new \OmegaUp\Request([
                'problem_alias' => $r['problem_alias'] ?? null,
                'statement' => $r['wmd-input-statement'] ?? null,
                'message' => $r['message'] ?? null,
                'lang' => $r['statement-language'] ?? null,
            ]));
        }

        return [
            'IS_UPDATE' => true,
            'LOAD_MATHJAX' => true,
            'LOAD_PAGEDOWN' => true,
            'STATUS_SUCCESS' => \OmegaUp\Translations::getInstance()->get(
                'problemEditUpdatedSuccessfully'
            ),
        ];
    }

    /**
     * @return array{ALIAS: string, EMAIL_CLARIFICATIONS: string, EXTRA_WALL_TIME: string, INPUT_LIMIT: string, LANGUAGES: string, MEMORY_LIMIT: string, OUTPUT_LIMIT: string, OVERALL_WALL_TIME_LIMIT: string, SELECTED_TAGS: string, SOURCE: string, TIME_LIMIT: string, TITLE: string, VALIDATOR: string, VALIDATOR_TIME_LIMIT: string, VISIBILITY: string}
     */
    public static function getProblemNewForSmarty(
        \OmegaUp\Request $r
    ): array {
        $r->ensureMainUserIdentity();

        if (isset($r['request']) && ($r['request'] === 'submit')) {
            // HACK to prevent fails in validateCreateOrUpdate
            $r['problem_alias'] = strval($r['alias']);

            try {
                self::createProblem(
                    $r,
                    isset($r['title']) ? strval($r['title']) : null,
                    strval($r['problem_alias']),
                    isset($r['validator']) ? strval($r['validator']) : null,
                    isset($r['time_limit']) ? intval($r['time_limit']) : null,
                    intval($r['validator_time_limit']),
                    intval($r['overall_wall_time_limit']),
                    intval($r['extra_wall_time']),
                    isset(
                        $r['memory_limit']
                    ) ? intval(
                        $r['memory_limit']
                    ) : null,
                    intval($r['output_limit']),
                    intval($r['input_limit']),
                    isset($r['source']) ? strval($r['source']) : null,
                    isset(
                        $r['email_clarifications']
                    ) ? strval(
                        $r['email_clarifications']
                    ) : null,
                    boolval($r['visibility']),
                    $r->user,
                    $r->identity
                );
                header("Location: /problem/{$r['problem_alias']}/edit/");
                die();
            } catch (\OmegaUp\Exceptions\ApiException $e) {
                /** @var array{error?: string} */
                $response = $e->asResponseArray();
                if (empty($response['error'])) {
                    $statusError = '{error}';
                } else {
                    $statusError = $response['error'];
                }
                return [
                    'TITLE' => strval($r['title']),
                    'ALIAS' => strval($r['problem_alias']),
                    'VALIDATOR' => strval($r['validator']),
                    'TIME_LIMIT' => strval($r['time_limit']),
                    'VALIDATOR_TIME_LIMIT' => strval(
                        $r['validator_time_limit']
                    ),
                    'OVERALL_WALL_TIME_LIMIT' => strval(
                        $r['overall_wall_time_limit']
                    ),
                    'EXTRA_WALL_TIME' => strval($r['extra_wall_time']),
                    'OUTPUT_LIMIT' => strval($r['output_limit']),
                    'INPUT_LIMIT' => strval($r['input_limit']),
                    'MEMORY_LIMIT' => strval($r['memory_limit']),
                    'EMAIL_CLARIFICATIONS' => strval(
                        $r['email_clarifications']
                    ),
                    'SOURCE' => strval($r['source']),
                    'VISIBILITY' => strval($r['visibility']),
                    'LANGUAGES' => strval($r['languages']),
                    'SELECTED_TAGS' => strval($r['selected_tags']),
                    'STATUS_ERROR' => $statusError,
                ];
            }
        }
        return [
            'TITLE' => '',
            'ALIAS' => '',
            'VALIDATOR' => \OmegaUp\ProblemParams::VALIDATOR_TOKEN,
            'TIME_LIMIT' => '1000',
            'VALIDATOR_TIME_LIMIT' => '1000',
            'OVERALL_WALL_TIME_LIMIT' => '60000',
            'EXTRA_WALL_TIME' => '0',
            'OUTPUT_LIMIT' => '10240',
            'INPUT_LIMIT' => '10240',
            'MEMORY_LIMIT' => '32768',
            'EMAIL_CLARIFICATIONS' => '0',
            'SOURCE' => '',
            'VISIBILITY' => '0',
            'LANGUAGES' => join(
                ',',
                \OmegaUp\Controllers\Run::DEFAULT_LANGUAGES
            ),
            'SELECTED_TAGS' => '',
            'IS_UPDATE' => false,
        ];
    }

    /**
     * Returns true if the problem's solution exists, otherwise returns false.
     *
     * @param \OmegaUp\DAO\VO\Problems $problem The problem object.
     * @return bool The problem solution status.
     * @throws \OmegaUp\Exceptions\InvalidFilesystemOperationException
     */
    private static function getProblemSolutionExistenceImpl(
        \OmegaUp\DAO\VO\Problems $problem
    ): bool {
        $problemArtifacts = new \OmegaUp\ProblemArtifacts(
            strval(
                $problem->alias
            ),
            $problem->commit
        );
        $existingFiles = $problemArtifacts->lsTree('solutions');
        foreach ($existingFiles as $file) {
            $extension = pathinfo($file['name'], PATHINFO_EXTENSION);
            if ($extension !== 'markdown') {
                continue;
            }

            $lang = pathinfo($file['name'], PATHINFO_FILENAME);
            if (in_array($lang, self::ISO639_1)) {
                return true;
            }
        }
        return false;
    }

    private static function getProblemSolutionExistence(
        \OmegaUp\DAO\VO\Problems $problem
    ): bool {
        return \OmegaUp\Cache::getFromCacheOrSet(
            \OmegaUp\Cache::PROBLEM_SOLUTION_EXISTS,
            "{$problem->alias}-{$problem->commit}",
            function () use ($problem): bool {
                return \OmegaUp\Controllers\Problem::getProblemSolutionExistenceImpl(
                    $problem
                );
            },
            APC_USER_CACHE_PROBLEM_STATEMENT_TIMEOUT
        );
    }

    /**
     * Returns the status for a problem solution.
     *
     * @param \OmegaUp\DAO\VO\Problems $problem
     * @param Identity $user
     * @return string The status for the problem solution.
     */
    public static function getProblemSolutionStatus(
        \OmegaUp\DAO\VO\Problems $problem,
        \OmegaUp\DAO\VO\Identities $identity
    ): string {
        $exists = self::getProblemSolutionExistence($problem);
        if (!$exists) {
            return self::SOLUTION_NOT_FOUND;
        }
        if (
            \OmegaUp\Authorization::canViewProblemSolution(
                $identity,
                $problem
            )
        ) {
            return self::SOLUTION_UNLOCKED;
        }
        return self::SOLUTION_LOCKED;
    }

    /**
     * @param string|list<string> $tags
     * @return list<string>
     */
    private static function getTagList($tags): array {
        if (is_array($tags)) {
            return $tags;
        }

        // Still allow strings to be sent to avoid breaking permalinks.
        if (empty($tags)) {
            return [];
        }
        $tags = explode(',', strval($tags));

        /** @var list<string> */
        return array_unique($tags);
    }

    /**
     * @return null|array{0: int, 1: int}
     */
    private static function getDifficultyRange(
        ?int $minDifficulty,
        ?int $maxDifficulty
    ) {
        if (
            is_null($minDifficulty) ||
            is_null($maxDifficulty) ||
            $minDifficulty > $maxDifficulty ||
            $minDifficulty < 0 ||
            $minDifficulty > 4 ||
            $maxDifficulty < 0 ||
            $maxDifficulty > 4
        ) {
            return null;
        }
        return [$minDifficulty, $maxDifficulty];
    }

    public static function apiTemplate(\OmegaUp\Request $r): void {
        \OmegaUp\Validators::validateStringNonEmpty(
            $r['problem_alias'],
            'problem_alias'
        );
        \OmegaUp\Validators::validateStringOfLengthInRange(
            $r['commit'],
            'commit',
            40,
            40
        );
        if (
            preg_match(
                '/^[0-9a-f]{40}$/',
                $r['commit']
            ) !== 1
        ) {
            throw new \OmegaUp\Exceptions\InvalidParameterException(
                'parameterInvalid',
                'commit'
            );
        }
        \OmegaUp\Validators::validateStringNonEmpty(
            $r['filename'],
            'filename'
        );
        if (
            preg_match(
                '/^[a-zA-Z0-9_-]+\.[a-zA-Z0-9_.-]+$/',
                $r['filename']
            ) !== 1
        ) {
            throw new \OmegaUp\Exceptions\InvalidParameterException(
                'parameterInvalid',
                'filename'
            );
        }

        self::regenerateTemplates($r['problem_alias'], $r['commit']);

        //The noredirect=1 part lets nginx know to not call us again if the file is not found.
        header(
            'Location: ' . TEMPLATES_URL_PATH . "{$r['problem_alias']}/{$r['commit']}/{$r['filename']}?noredirect=1"
        );
        header('HTTP/1.1 303 See Other');
        die();
    }

    public static function regenerateTemplates(
        string $problemAlias,
        string $commit
    ): void {
        $problem = \OmegaUp\DAO\Problems::getByAlias(
            $problemAlias
        );
        if (is_null($problem) || is_null($problem->alias)) {
            throw new \OmegaUp\Exceptions\NotFoundException(
                'problemNotFound'
            );
        }
        $problemDeployer = new \OmegaUp\ProblemDeployer($problem->alias);
        $problemDeployer->generateLibinteractiveTemplates($commit);
    }

    public static function apiImage(\OmegaUp\Request $r): void {
        \OmegaUp\Validators::validateStringNonEmpty(
            $r['problem_alias'],
            'problem_alias'
        );
        \OmegaUp\Validators::validateStringOfLengthInRange(
            $r['object_id'],
            'object_id',
            40,
            40
        );
        if (
            preg_match(
                '/^[0-9a-f]{40}$/',
                $r['object_id']
            ) !== 1
        ) {
            throw new \OmegaUp\Exceptions\InvalidParameterException(
                'parameterInvalid',
                'object_id'
            );
        }
        \OmegaUp\Validators::validateInEnum(
            $r['extension'],
            'extension',
            self::IMAGE_EXTENSIONS
        );

        self::regenerateImage(
            $r['problem_alias'],
            $r['object_id'],
            strval($r['extension'])
        );

        //The noredirect=1 part lets nginx know to not call us again if the file is not found.
        header(
            'Location: ' . IMAGES_URL_PATH . "{$r['problem_alias']}/{$r['object_id']}.{$r['extension']}?noredirect=1"
        );
        header('HTTP/1.1 303 See Other');
        die();
    }

    public static function regenerateImage(
        string $problemAlias,
        string $objectId,
        string $extension
    ): void {
        $problem = \OmegaUp\DAO\Problems::getByAlias(
            $problemAlias
        );
        if (is_null($problem) || is_null($problem->alias)) {
            throw new \OmegaUp\Exceptions\NotFoundException(
                'problemNotFound'
            );
        }
        $problemArtifacts = new \OmegaUp\ProblemArtifacts(
            $problem->alias,
            $objectId
        );
        $imagePath = (
            IMAGES_PATH . "{$problem->alias}/{$objectId}.{$extension}"
        );
        @mkdir(IMAGES_PATH . $problem->alias, 0755, true);
        file_put_contents(
            $imagePath,
            $problemArtifacts->getByRevision()
        );
    }

    /**
     * @return array{smartyProperties: array{error?: string, error_field?: string}, template: string}
     */
    public static function getLibinteractiveGenForSmarty(\OmegaUp\Request $r): array {
        if (count($r) === 0) {
            // \OmegaUp\Request does not support empty().
            return [
                'smartyProperties' => [],
                'template' => 'libinteractive.gen.tpl',
            ];
        }
        try {
            \OmegaUp\Validators::validateInEnum(
                $r['language'],
                'language',
                ['c', 'cpp', 'java']
            );
            \OmegaUp\Validators::validateInEnum(
                $r['os'],
                'os',
                ['unix', 'windows']
            );
            \OmegaUp\Validators::validateValidAlias(
                $r['name'],
                'name'
            );
            \OmegaUp\Validators::validateStringNonEmpty(
                $r['idl'],
                'idl'
            );
        } catch (\OmegaUp\Exceptions\InvalidParameterException $e) {
            return [
                'smartyProperties' => [
                    'error' => \OmegaUp\Translations::getInstance()->get(
                        'parameterInvalid'
                    ) ?? 'parameterInvalid',
                    'error_field' => strval($e->parameter),
                ],
                'template' => 'libinteractive.gen.tpl',
            ];
        }
        $dirname = \OmegaUp\FileHandler::TempDir(
            sys_get_temp_dir(),
            'libinteractive'
        );
        try {
            file_put_contents("{$dirname}/{$r['name']}.idl", $r['idl']);
            $args = [
                '/usr/bin/java',
                '-jar',
                '/usr/share/java/libinteractive.jar',
                'generate',
                "{$r['name']}.idl",
                $r['language'],
                $r['language'],
                '--makefile',
                "--{$r['os']}",
            ];
            $descriptorspec = [
                0 => ['pipe', 'r'],
                1 => ['pipe', 'w'],
                2 => ['pipe', 'w']
            ];
            $cmd = join(' ', array_map('escapeshellarg', $args));
            $proc = proc_open(
                $cmd,
                $descriptorspec,
                $pipes,
                $dirname,
                ['LANG' => 'en_US.UTF-8']
            );
            if (!is_resource($proc)) {
                return [
                    'smartyProperties' => [
                        'error' => strval(error_get_last()),
                    ],
                    'template' => 'libinteractive.gen.tpl',
                ];
            }
            fclose($pipes[0]);
            $output = stream_get_contents($pipes[1]);
            fclose($pipes[1]);
            $err = stream_get_contents($pipes[2]);
            fclose($pipes[2]);
            $retval = proc_close($proc);

            if ($retval != 0) {
                return [
                    'smartyProperties' => [
                        'error' => "{$output}{$err}",
                    ],
                    'template' => 'libinteractive.gen.tpl',
                ];
            }
            $zip = new \ZipArchive();
            $zip->open(
                "{$dirname}/interactive.zip",
                \ZipArchive::CREATE | \ZipArchive::OVERWRITE
            );

            $files = new \RecursiveIteratorIterator(
                new \RecursiveDirectoryIterator($dirname),
                \RecursiveIteratorIterator::LEAVES_ONLY
            );

            /** @var \SplFileInfo $file */
            foreach ($files as $name => $file) {
                if ($file->isDir()) {
                    continue;
                }
                if ($file->getFilename() == 'interactive.zip') {
                    continue;
                }

                $filePath = $file->getRealPath();
                $relativePath = substr($filePath, strlen($dirname) + 1);

                // Add current file to archive
                $zip->addFile($filePath, $relativePath);
            }

            $zip->close();

            header('Content-Type: application/zip');
            header(
                "Content-Disposition: attachment; filename={$r['name']}.zip"
            );
            readfile("{$dirname}/interactive.zip");
            \OmegaUp\FileHandler::deleteDirRecursively($dirname);
            die();
        } catch (\Exception $e) {
            return [
                'smartyProperties' => [
                    'error' => strval($e),
                ],
                'template' => 'libinteractive.gen.tpl',
            ];
        } finally {
            \OmegaUp\FileHandler::deleteDirRecursively($dirname);
        }
    }
}<|MERGE_RESOLUTION|>--- conflicted
+++ resolved
@@ -2799,13 +2799,8 @@
         $verdictCounts = [];
 
         foreach (\OmegaUp\Controllers\Run::VERDICTS as $verdict) {
-<<<<<<< HEAD
             $verdictCounts[$verdict] = \OmegaUp\DAO\Runs::countTotalRunsOfProblemByVerdict(
-                intval($r['problem']->problem_id),
-=======
-            $verdict_counts[$verdict] = \OmegaUp\DAO\Runs::countTotalRunsOfProblemByVerdict(
                 intval($problem->problem_id),
->>>>>>> 5b07107b
                 $verdict
             );
         }
