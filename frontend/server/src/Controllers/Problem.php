--- conflicted
+++ resolved
@@ -130,7 +130,7 @@
     /**
      * Validates a Create or Update Problem API request
      *
-     * @return array{languages: null|list<string>, problem: \OmegaUp\DAO\VO\Problems|null, selectedTags: array{public: bool, tagname: string}[]|null}
+     * @return array{languages: null|string, problem: \OmegaUp\DAO\VO\Problems|null, selectedTags: array{public: bool, tagname: string}[]|null}
      * @throws \OmegaUp\Exceptions\NotFoundException
      */
     private static function validateCreateOrUpdate(
@@ -284,7 +284,6 @@
             null,
             $isRequired
         );
-<<<<<<< HEAD
         \OmegaUp\Validators::validateValidSubset(
             $params->languages,
             'languages',
@@ -293,31 +292,17 @@
                 array_keys(\OmegaUp\Controllers\Run::SUPPORTED_LANGUAGES)
             ),
             $isRequired
-=======
-        $r->ensureInt('time_limit', 0, null, $isRequired);
-        $r->ensureInt('validator_time_limit', 0, null, $isRequired);
-        $r->ensureInt('overall_wall_time_limit', 0, 60000, $isRequired);
-        $r->ensureInt('extra_wall_time', 0, 5000, $isRequired);
-        $r->ensureInt('memory_limit', 0, null, $isRequired);
-        $r->ensureInt('output_limit', 0, null, $isRequired);
-        $r->ensureInt('input_limit', 0, null, $isRequired);
-
-        $languages = $r->getStringList('languages', [], $isRequired);
-        \OmegaUp\Validators::validateValidSubset(
-            $languages,
-            'languages',
-            array_keys(\OmegaUp\Controllers\Run::SUPPORTED_LANGUAGES)
->>>>>>> e5cb2f7c
         );
 
         return [
             'problem' => $problem,
             'selectedTags' => $selectedTags,
-<<<<<<< HEAD
-            'languages' => $params->languages,
-=======
-            'languages' => join(',', $languages),
->>>>>>> e5cb2f7c
+            'languages' => is_array(
+                $params->languages
+            ) ? join(
+                ',',
+                $params->languages
+            ) : $params->languages,
         ];
     }
 
@@ -355,7 +340,6 @@
             $identity,
             $params
         );
-        $languages = implode(',', $languages);
 
         // Populate a new Problem object
         $problem = new \OmegaUp\DAO\VO\Problems([
@@ -1142,10 +1126,7 @@
             'languages',
         ];
         self::updateValueProperties(null, $problem, $valueProperties, $params);
-        $problem->languages = $languages ? implode(
-            ',',
-            $languages
-        ) : $problem->languages;
+        $problem->languages = $languages ?: $problem->languages;
 
         $response = [
             'rejudged' => false,
