<?php

 namespace OmegaUp\Controllers;

/**
 *  IdentityController
 *
 * @author juan.pablo
 */
class Identity extends \OmegaUp\Controllers\Controller {
    /**
     * Given a username or a email, returns the identity object
     *
     * @throws \OmegaUp\Exceptions\ApiException
     */
    public static function resolveIdentity(
        ?string $userOrEmail
    ): \OmegaUp\DAO\VO\Identities {
        \OmegaUp\Validators::validateStringNonEmpty(
            $userOrEmail,
            'usernameOrEmail'
        );
        $identity = \OmegaUp\DAO\Identities::findByUsername($userOrEmail);
        if (!is_null($identity)) {
            return $identity;
        }
        $identity = \OmegaUp\DAO\Identities::findByEmail($userOrEmail);
        if (!is_null($identity)) {
            return $identity;
        }
        $exception = new \OmegaUp\Exceptions\NotFoundException(
            'userOrMailNotFound'
        );
        $exception->addCustomMessageToArray(
            'userEmail',
            $userOrEmail
        );
        throw $exception;
    }

    /**
     * Tests a if a password is valid for a given identity.
     */
    public static function testPassword(
        \OmegaUp\DAO\VO\Identities $identity,
        string $password
    ): bool {
        if (is_null($identity->password)) {
            // The user had logged in through a third-party account.
            throw new \OmegaUp\Exceptions\LoginDisabledException(
                'loginThroughThirdParty'
            );
        }

        if (empty($identity->password)) {
            throw new \OmegaUp\Exceptions\LoginDisabledException(
                'loginDisabled'
            );
        }

        return \OmegaUp\SecurityTools::compareHashedStrings(
            $password,
            $identity->password
        );
    }

    /**
     * Entry point for Create an Identity API
     *
     * @throws \OmegaUp\Exceptions\DuplicatedEntryInDatabaseException
     *
     * @return array{username: string}
     *
     * @omegaup-request-param null|string $country_id
     * @omegaup-request-param string $gender
     * @omegaup-request-param null|string $group_alias
     * @omegaup-request-param mixed $identities
     * @omegaup-request-param string $name
     * @omegaup-request-param string $password
     * @omegaup-request-param string $school_name
     * @omegaup-request-param null|string $state_id
     * @omegaup-request-param string $username
     */
    public static function apiCreate(\OmegaUp\Request $r): array {
        \OmegaUp\Experiments::getInstance()->ensureEnabled(
            \OmegaUp\Experiments::IDENTITIES
        );
        $group = self::validateGroupOwnership($r);
        if (is_null($group->alias)) {
            throw new \OmegaUp\Exceptions\NotFoundException(
                'groupNotFound'
            );
        }
        \OmegaUp\Validators::validateStringNonEmpty(
            $r['username'],
            'username'
        );
        \OmegaUp\Validators::validateStringNonEmpty(
            $r['name'],
            'name'
        );
        \OmegaUp\Validators::validateStringNonEmpty(
            $r['password'],
            'password'
        );
        \OmegaUp\Validators::validateStringNonEmpty(
            $r['gender'],
            'gender'
        );
        \OmegaUp\Validators::validateStringNonEmpty(
            $r['school_name'],
            'school_name'
        );

        // Save objects into DB
        try {
            \OmegaUp\DAO\DAO::transBegin();

            // Prepare DAOs
            $countryId = $r->ensureOptionalString('country_id');
            $stateId = $r->ensureOptionalString('state_id');
            $identity = self::createIdentity(
                $r['username'],
                $r['name'],
                $r['password'],
                $countryId,
                $stateId,
                $r['gender'],
                $group->alias
            );

            $state = null;
            if (!is_null($countryId) && !is_null($stateId)) {
                $state = \OmegaUp\DAO\States::getByPK(
                    $countryId,
                    $stateId
                );
            }
            $schoolId = \OmegaUp\Controllers\School::createSchool(
                trim($r['school_name']),
                $state
            );

            // Save in DB
            \OmegaUp\DAO\Identities::create($identity);
            \OmegaUp\DAO\GroupsIdentities::create(
                new \OmegaUp\DAO\VO\GroupsIdentities([
                    'group_id' => intval($group->group_id),
                    'identity_id' => $identity->identity_id,
                ])
            );

            // Create IdentitySchool
            $identitySchool = new \OmegaUp\DAO\VO\IdentitiesSchools([
                'identity_id' => $identity->identity_id,
                'school_id' => $schoolId,
            ]);

            \OmegaUp\DAO\IdentitiesSchools::create($identitySchool);

            // Save current_identity_school_id on Identity
            $identity->current_identity_school_id = $identitySchool->identity_school_id;
            \OmegaUp\DAO\Identities::update($identity);

            \OmegaUp\DAO\DAO::transEnd();
        } catch (\OmegaUp\Exceptions\ApiException $e) {
            \OmegaUp\DAO\DAO::transRollback();
            throw $e;
        }

        return [
            'username' => strval($identity->username),
        ];
    }

    /**
     * Entry point for Create bulk Identities API
     *
     * @return array{status: string}
     *
     * @omegaup-request-param null|string $group_alias
     * @omegaup-request-param string $identities
     * @omegaup-request-param mixed $name
     * @omegaup-request-param mixed $username
     */
    public static function apiBulkCreate(\OmegaUp\Request $r): array {
        \OmegaUp\Experiments::getInstance()->ensureEnabled(
            \OmegaUp\Experiments::IDENTITIES
        );
        $group = self::validateGroupOwnership($r);
        if (is_null($group->alias)) {
            throw new \OmegaUp\Exceptions\NotFoundException(
                'groupNotFound'
            );
        }

        \OmegaUp\Validators::validateStringNonEmpty(
            $r['identities'],
            'identities'
        );

        /** @var list<array{country_id: string, gender: string, name: string, password: string, school_name: string, state_id: string, username: string}>|null $identities */
        $identities = json_decode($r['identities'], true);

        if (!is_array($identities)) {
            throw new \OmegaUp\Exceptions\InvalidParameterException(
                'parameterInvalid',
                'identities'
            );
        }
        /** @var array<string, bool> $seenUsernames */
        $seenUsernames = [];
        foreach ($identities as $identity) {
            if (isset($seenUsernames[$identity['username']])) {
                throw new \OmegaUp\Exceptions\DuplicatedEntryInDatabaseException(
                    'aliasInUse'
                );
            }
            $seenUsernames[$identity['username']] = true;
        }

        // Save objects into DB
        try {
            \OmegaUp\DAO\DAO::transBegin();

            foreach ($identities as $identity) {
                // Prepare DAOs
                $countryId = empty(
                    $identity['country_id']
                ) ? null : strval(
                    $identity['country_id']
                );
                $stateId = empty(
                    $identity['state_id']
                ) ? null : strval(
                    $identity['state_id']
                );
                $newIdentity = self::createIdentity(
                    $identity['username'],
                    $identity['name'],
                    $identity['password'],
                    $countryId,
                    $stateId,
                    $identity['gender'],
                    $group->alias
                );

                $state = null;
                if (!is_null($countryId) && !is_null($stateId)) {
                    $state = \OmegaUp\DAO\States::getByPK(
                        $countryId,
                        $stateId
                    );
                }
                $schoolId = \OmegaUp\Controllers\School::createSchool(
                    trim($identity['school_name']),
                    $state
                );

                self::saveIdentityGroupInsideTransaction(
                    $newIdentity,
                    $group
                );

                // Create IdentitySchool
                $identitySchool = new \OmegaUp\DAO\VO\IdentitiesSchools([
                    'identity_id' => $newIdentity->identity_id,
                    'school_id' => $schoolId,
                ]);

                \OmegaUp\DAO\IdentitiesSchools::create($identitySchool);

                // Save current_identity_school_id on Identity
                $newIdentity->current_identity_school_id = $identitySchool->identity_school_id;
                \OmegaUp\DAO\Identities::update($newIdentity);
            }

            \OmegaUp\DAO\DAO::transEnd();
        } catch (\OmegaUp\Exceptions\ApiException $e) {
            \OmegaUp\DAO\DAO::transRollback();
            throw $e;
        }

        return [
            'status' => 'ok'
        ];
    }

    /**
     * @omegaup-request-param null|string $group_alias
     * @omegaup-request-param mixed $identities
     * @omegaup-request-param mixed $name
     * @omegaup-request-param mixed $username
     */
    private static function validateGroupOwnership(\OmegaUp\Request $r): \OmegaUp\DAO\VO\Groups {
        $r->ensureIdentity();
        if (!\OmegaUp\Authorization::isGroupIdentityCreator($r->identity)) {
            throw new \OmegaUp\Exceptions\ForbiddenAccessException(
                'userNotAllowed'
            );
        }
        $groupAlias = $r->ensureString(
            'group_alias',
            fn (string $alias) => \OmegaUp\Validators::alias($alias)
        );
        $group = \OmegaUp\Controllers\Group::validateGroupAndOwner(
            $groupAlias,
            $r->identity
        );
        if (is_null($group)) {
            throw new \OmegaUp\Exceptions\NotFoundException(
                'groupNotFound'
            );
        }
        if (
            !is_array($r['identities']) &&
            !isset($r['username']) &&
            !isset($r['name']) &&
            !isset($r['group_alias'])
        ) {
            throw new \OmegaUp\Exceptions\InvalidParameterException(
                'parameterInvalid',
                'identities'
            );
        }
        return $group;
    }

    private static function updateIdentity(
        ?string $username,
        ?string $name,
        ?\OmegaUp\DAO\VO\States $state,
        ?string $gender,
        string $aliasGroup,
        \OmegaUp\DAO\VO\Identities $originalIdentity
    ): \OmegaUp\DAO\VO\Identities {
        self::validateIdentity($username, $name, $gender, $aliasGroup);

        return new \OmegaUp\DAO\VO\Identities([
            'username' => $username,
            'name' => $name ?? $originalIdentity->name,
            'country_id' => !is_null(
                $state
            ) ? $state->country_id : $originalIdentity->country_id,
            'state_id' => !is_null(
                $state
            ) ? $state->state_id : $originalIdentity->state_id,
            'gender' => $gender ?? $originalIdentity->gender,
            'current_identity_school_id' => $originalIdentity->current_identity_school_id,
            'password' => $originalIdentity->password,
            'user_id' => $originalIdentity->user_id,
        ]);
    }

    /**
     * Save object Identities in DB, and add user into group.
     * This function is expected to be called inside a transaction.
     */
    private static function saveIdentityGroupInsideTransaction(
        \OmegaUp\DAO\VO\Identities $identity,
        \OmegaUp\DAO\VO\Groups $group
    ): void {
        if (is_null($identity->username)) {
            throw new \OmegaUp\Exceptions\NotFoundException(
                'userNotExist'
            );
        }
        if (is_null($identity->country_id) && !is_null($identity->state_id)) {
            throw new \OmegaUp\Exceptions\InvalidParameterException(
                'parameterInvalidStateNeedsToBelongToCountry',
                $identity->username
            );
        } elseif (
            !is_null($identity->country_id)
            && !is_null($identity->state_id)
        ) {
            $countryStates = \OmegaUp\DAO\States::getByCountry(
                $identity->country_id
            );
            $states = array_map(
                /**
                 * @param \OmegaUp\DAO\VO\States $state
                 */
                fn ($state) => $state->state_id,
                $countryStates
            );
            if (!in_array($identity->state_id, $states)) {
                throw new \OmegaUp\Exceptions\InvalidParameterException(
                    'parameterInvalidStateDoesNotBelongToCountry',
                    $identity->username
                );
            }
        }
        $preexistingIdentity = \OmegaUp\DAO\Identities::findByUsername(
            $identity->username
        );
        if (!is_null($preexistingIdentity)) {
            $identity->identity_id = $preexistingIdentity->identity_id;
            $identity->user_id = $preexistingIdentity->user_id;
            // No need to save the object here since it will be updated a bit
            // later.
            return;
        }
        \OmegaUp\DAO\Identities::create($identity);
        \OmegaUp\DAO\GroupsIdentities::create(
            new \OmegaUp\DAO\VO\GroupsIdentities([
                'group_id' => intval($group->group_id),
                'identity_id' => $identity->identity_id,
            ])
        );
    }

    /**
     * Entry point for Update an Identity API
     *
     * @return array{status: string}
     *
     * @omegaup-request-param null|string $country_id
     * @omegaup-request-param string $gender
     * @omegaup-request-param string $group_alias
     * @omegaup-request-param mixed $identities
     * @omegaup-request-param string $name
     * @omegaup-request-param string $original_username
     * @omegaup-request-param string $school_name
     * @omegaup-request-param null|string $state_id
     * @omegaup-request-param string $username
     */
    public static function apiUpdate(\OmegaUp\Request $r): array {
        \OmegaUp\Experiments::getInstance()->ensureEnabled(
            \OmegaUp\Experiments::IDENTITIES
        );
        self::validateUpdateRequest($r);
        \OmegaUp\Validators::validateStringNonEmpty(
            $r['original_username'],
            'original_username'
        );
        \OmegaUp\Validators::validateStringNonEmpty(
            $r['username'],
            'username'
        );
        \OmegaUp\Validators::validateStringNonEmpty(
            $r['name'],
            'name'
        );
        \OmegaUp\Validators::validateStringNonEmpty(
            $r['gender'],
            'gender'
        );
        $groupAlias = $r->ensureString(
            'group_alias',
            fn (string $alias) => \OmegaUp\Validators::alias($alias)
        );
        \OmegaUp\Validators::validateStringNonEmpty(
            $r['school_name'],
            'school_name'
        );

        $originalIdentity = self::resolveIdentity($r['original_username']);

        $originalSchoolId = null;
        if (!is_null($originalIdentity->current_identity_school_id)) {
            $originalIdentitySchool = \OmegaUp\DAO\IdentitiesSchools::getByPK(
                $originalIdentity->current_identity_school_id
            );
            $originalSchoolId = !is_null(
                $originalIdentitySchool
            ) ? $originalIdentitySchool->school_id : null;
        }

        // Prepare DAOs
        $state = null;
        $countryId = $r->ensureOptionalString('country_id');
        $stateId = $r->ensureOptionalString('state_id');
        if (!is_null($countryId) && !is_null($stateId)) {
            $state = \OmegaUp\DAO\States::getByPK($countryId, $stateId);
        }
        $identity = self::updateIdentity(
            $r['username'],
            $r['name'],
            $state,
            $r['gender'],
            $groupAlias,
            $originalIdentity
        );

        $identity->identity_id = $originalIdentity->identity_id;

        $schoolId = \OmegaUp\Controllers\School::createSchool(
            trim($r['school_name']),
            $state
        );

        if ($originalSchoolId !== $schoolId) {
            $newIdentitySchool = \OmegaUp\DAO\IdentitiesSchools::createNewSchoolForIdentity(
                $identity,
                $schoolId, /* new school_id */
                null /* graduation_date */
            );
            $identity->current_identity_school_id = $newIdentitySchool->identity_school_id;
        }

        // Save in DB
        \OmegaUp\DAO\Identities::update($identity);

        \OmegaUp\Cache::deleteFromCache(
            \OmegaUp\Cache::USER_PROFILE,
            strval($identity->username)
        );

        return [
            'status' => 'ok',
        ];
    }

    /**
     * Entry point for change passowrd of an identity
     *
     * @throws \OmegaUp\Exceptions\DuplicatedEntryInDatabaseException
     *
     * @return array{status: string}
     *
     * @omegaup-request-param string $group_alias
     * @omegaup-request-param mixed $identities
     * @omegaup-request-param mixed $name
     * @omegaup-request-param string $password
     * @omegaup-request-param string $username
     */
    public static function apiChangePassword(\OmegaUp\Request $r): array {
        \OmegaUp\Experiments::getInstance()->ensureEnabled(
            \OmegaUp\Experiments::IDENTITIES
        );
        \OmegaUp\Validators::validateStringNonEmpty(
            $r['username'],
            'username'
        );
        \OmegaUp\Validators::validateStringNonEmpty(
            $r['password'],
            'password'
        );
        self::validateUpdateRequest($r);
        $identity = self::resolveIdentity($r['username']);

        \OmegaUp\SecurityTools::testStrongPassword($r['password']);
        $identity->password = \OmegaUp\SecurityTools::hashString(
            $r['password']
        );

        // Save object into DB
        try {
            // Update password
            \OmegaUp\DAO\Identities::update($identity);
        } catch (\OmegaUp\Exceptions\ApiException $e) {
            throw $e;
        }

        return [
            'status' => 'ok',
        ];
    }

    /**
     * Entry point for switching between associated identities for a user
     *
     * @throws \OmegaUp\Exceptions\InvalidParameterException
     *
     * @return array{status: string}
     *
<<<<<<< HEAD
     * @omegaup-request-param null|string $auth_token
=======
>>>>>>> 627e36a0
     * @omegaup-request-param string $usernameOrEmail
     */
    public static function apiSelectIdentity(\OmegaUp\Request $r) {
        $r->ensureIdentity();

        $usernameOrEmail = $r->ensureString(
            'usernameOrEmail',
<<<<<<< HEAD
            fn (string $username) => \OmegaUp\Validators::username($username)
        );

        \OmegaUp\Controllers\Session::loginWithAssociatedIdentity(
            $r,
            $usernameOrEmail,
            $r->identity
        );
=======
            fn (string $username) => \OmegaUp\Validators::usernameOrEmail(
                $username
            )
        );

        // TODO: Call function loginWithAssociatedIdentity
>>>>>>> 627e36a0

        return [
            'status' => 'ok',
        ];
    }

    /**
     * @param \OmegaUp\Request $r
     *
     * @throws \OmegaUp\Exceptions\InvalidParameterException
     *
     * @return void
     *
     * @omegaup-request-param string $group_alias
     * @omegaup-request-param mixed $identities
     * @omegaup-request-param mixed $name
     * @omegaup-request-param mixed $username
     */
    private static function validateUpdateRequest(\OmegaUp\Request $r): void {
        $r->ensureIdentity();
        if (!\OmegaUp\Authorization::isGroupIdentityCreator($r->identity)) {
            throw new \OmegaUp\Exceptions\ForbiddenAccessException(
                'userNotAllowed'
            );
        }
        $groupAlias = $r->ensureString(
            'group_alias',
            fn (string $alias) => \OmegaUp\Validators::alias($alias)
        );
        \OmegaUp\Controllers\Group::validateGroupAndOwner(
            $groupAlias,
            $r->identity
        );
        if (
            !is_array($r['identities']) &&
            !isset($r['username']) &&
            !isset($r['name']) &&
            !isset($r['group_alias'])
        ) {
            throw new \OmegaUp\Exceptions\InvalidParameterException(
                'parameterInvalid',
                'identities'
            );
        }
    }

    public static function validateIdentity(
        ?string $username,
        ?string &$name,
        ?string &$gender,
        string $groupAlias
    ): void {
        // Validate request
        \OmegaUp\Validators::validateValidUsernameIdentity(
            $username,
            'username'
        );

        // Check group is present
        $identityUsername = explode(':', $username);
        if (count($identityUsername) != 2) {
            throw new \OmegaUp\Exceptions\InvalidParameterException(
                'parameterInvalid',
                'username'
            );
        }
        $identityGroupAlias = $identityUsername[0];
        if ($identityGroupAlias != $groupAlias) {
            throw new \OmegaUp\Exceptions\InvalidParameterException(
                'parameterInvalid',
                'group_alias'
            );
        }

        if (!is_null($name)) {
            /** @var null|string $name */
            $name = trim($name);
            \OmegaUp\Validators::validateStringOfLengthInRange(
                $name,
                'name',
                1,
                50
            );
        }

        if (!is_null($gender)) {
            $gender = trim($gender);
        }
        if (!empty($gender)) {
            \OmegaUp\Validators::validateInEnum(
                $gender,
                'gender',
                \OmegaUp\Controllers\User::ALLOWED_GENDER_OPTIONS
            );
        }
    }

    private static function createIdentity(
        ?string $username,
        ?string $name,
        string $password,
        ?string $countryId,
        ?string $stateId,
        ?string $gender,
        string $aliasGroup
    ): \OmegaUp\DAO\VO\Identities {
        self::validateIdentity($username, $name, $gender, $aliasGroup);

        // Check password
        \OmegaUp\SecurityTools::testStrongPassword($password);
        $hashedPassword = \OmegaUp\SecurityTools::hashString($password);

        return new \OmegaUp\DAO\VO\Identities([
            'username' => $username,
            'name' => $name,
            'password' => $hashedPassword,
            'country_id' => $countryId,
            'state_id' => $stateId,
            'gender' => $gender,
        ]);
    }

    /**
     * Get identity profile from cache
     *
     * @return array{birth_date: \OmegaUp\Timestamp|null, classname: null|string, country: null|string, country_id: null|string, email?: null|string, gender: null|string, graduation_date: \OmegaUp\Timestamp|null|string, gravatar_92: null|string, hide_problem_tags: bool, is_private: bool, locale: string, name: null|string, preferred_language: null|string, rankinfo: array{author_ranking: int|null, name: string|null, problems_solved: int|null, rank: int|null}, scholar_degree: null|string, school: null|string, school_id: int|null, state: null|string, state_id: null|string, username: null|string, verified: bool|null}
     */
    public static function getProfile(
        ?\OmegaUp\DAO\VO\Identities $loggedIdentity,
        \OmegaUp\DAO\VO\Identities $identity,
        ?\OmegaUp\DAO\VO\Users $user,
        bool $omitRank,
        string $category = 'all'
    ): array {
        if (is_null($identity->username)) {
            throw new \OmegaUp\Exceptions\InvalidParameterException(
                'parameterNotFound',
                'username'
            );
        }
        $response = \OmegaUp\Cache::getFromCacheOrSet(
            \OmegaUp\Cache::USER_PROFILE,
            $identity->username,
            /** @return array{birth_date: \OmegaUp\Timestamp|null, classname: null|string, country: null|string, country_id: null|string, email?: null|string, gender: null|string, graduation_date: \OmegaUp\Timestamp|null|string, gravatar_92: null|string, hide_problem_tags: bool, is_private: bool, locale: string, name: null|string, preferred_language: null|string, scholar_degree: null|string, school: null|string, school_id: int|null, state: null|string, state_id: null|string, username: null|string, verified: bool|null} */
            function () use ($identity, $user) {
                if (!is_null($user)) {
                    return \OmegaUp\Controllers\User::getProfileImpl(
                        $user,
                        $identity
                    );
                }
                return \OmegaUp\Controllers\Identity::getProfileImpl($identity);
            }
        );

        if ($omitRank) {
            $response['rankinfo'] = [
                'name' => null,
                'problems_solved' => null,
                'rank' => null,
                'author_ranking' => null,
            ];
        } else {
            $response['rankinfo'] =
                \OmegaUp\Controllers\User::getUserRankInfo(
                    $identity
                );
        }

        // Do not leak plain emails in case the request is for a profile other than
        // the logged identity's one. Admins can see emails
        if (
            !is_null($loggedIdentity)
            && (\OmegaUp\Authorization::isSystemAdmin($loggedIdentity)
                || $identity->identity_id === $loggedIdentity->identity_id)
        ) {
            return $response;
        }

        // Mentors can see current coder of the month email.
        if (
            !is_null($loggedIdentity)
            && \OmegaUp\Authorization::canViewEmail($loggedIdentity)
            && \OmegaUp\DAO\CoderOfTheMonth::isLastCoderOfTheMonth(
                $identity->username,
                $category
            )
        ) {
            return $response;
        }
        unset($response['email']);
        return $response;
    }

    /**
     * Returns the profile of the identity given
     *
     * @return array{birth_date: \OmegaUp\Timestamp|null, classname: null|string, country: null|string, country_id: null|string, gender: null|string, graduation_date: null|string, gravatar_92: null, hide_problem_tags: bool, is_private: true, locale: string, name: null|string, preferred_language: null, scholar_degree: null|string, school: null|string, school_id: int|null, state: null|string, state_id: null|string, username: null|string, verified: bool|null}
     */
    private static function getProfileImpl(\OmegaUp\DAO\VO\Identities $identity) {
        $extendedProfile = \OmegaUp\DAO\Identities::getExtendedProfileDataByPk(
            $identity->identity_id
        );
        if (is_null($extendedProfile)) {
            throw new \OmegaUp\Exceptions\NotFoundException('userNotExist');
        }
        $schoolId = null;
        if (!is_null($identity->current_identity_school_id)) {
            $identitySchool = \OmegaUp\DAO\IdentitiesSchools::getByPK(
                $identity->current_identity_school_id
            );
            if (!is_null($identitySchool)) {
                $schoolId = $identitySchool->school_id;
            }
        }

        return [
            'birth_date' => $extendedProfile['birth_date'],
            'classname' => $extendedProfile['classname'],
            'gender' => $extendedProfile['gender'],
            'graduation_date' => $extendedProfile['graduation_date'],
            'gravatar_92' => null,
            'hide_problem_tags' => $extendedProfile['hide_problem_tags'],
            'scholar_degree' => $extendedProfile['scholar_degree'],
            'verified' => $extendedProfile['verified'],
            'username' => $identity->username,
            'name' => $identity->name,
            'preferred_language' => null,
            'country' => $extendedProfile['country'],
            'country_id' => $identity->country_id,
            'state' => $extendedProfile['state'],
            'state_id' => $identity->state_id,
            'school' => $extendedProfile['school'],
            'school_id' => $schoolId,
            'is_private' => true,
            'locale' => \OmegaUp\Controllers\Identity::convertToSupportedLanguage(
                $extendedProfile['locale'] ?? ''
            ),
        ];
    }

    /**
     * Returns the prefered language as a string (en,es,fra) of the identity given
     * If no identity is given, language is retrived from the browser.
     *
     * @omegaup-request-param null|string $lang
     */
    public static function getPreferredLanguage(
        ?\OmegaUp\DAO\VO\Identities $identity,
        ?\OmegaUp\Request $request = null
    ): string {
        // for quick debugging
        $requestLanguage = (
            !is_null($request) ?
            $request->ensureOptionalString('lang') :
            null
        );
        if (!empty($requestLanguage)) {
            return self::convertToSupportedLanguage($requestLanguage);
        }
        $requestLang = \OmegaUp\Request::getRequestVar('lang');
        if (!empty($requestLang)) {
            return self::convertToSupportedLanguage($requestLang);
        }

        try {
            if (!is_null($identity) && !is_null($identity->language_id)) {
                $result = \OmegaUp\DAO\Languages::getByPK(
                    $identity->language_id
                );
                if (is_null($result) || is_null($result->name)) {
                    self::$log->warn('Invalid language id for identity');
                } else {
                    return \OmegaUp\Controllers\Identity::convertToSupportedLanguage(
                        $result->name
                    );
                }
            }
        } catch (\OmegaUp\Exceptions\NotFoundException $ex) {
            self::$log->debug($ex);
        } catch (\OmegaUp\Exceptions\InvalidParameterException $ex) {
            self::$log->debug($ex);
        }

        /** @var array<string, float> */
        $langs = [];

        $acceptLanguage = \OmegaUp\Request::getServerVar(
            'HTTP_ACCEPT_LANGUAGE'
        );
        if (!empty($acceptLanguage)) {
            // break up string into pieces (languages and q factors)
            if (
                preg_match_all(
                    '/([a-z]{1,8}(?:-[a-z]{1,8})?)\s*(?:;\s*q\s*=\s*(1|0\.[0-9]+))?/i',
                    $acceptLanguage,
                    $langParse
                ) !== false &&
                !empty($langParse[1])
            ) {
                // create a list like "en" => 0.8
                /** @var array{0: list<string>, 1: list<string>, 2: list<string>} $langParse */
                [$_, $lang, $q] = $langParse;
                $langs = array_combine($lang, $q);

                // set default to 1 for any without q factor
                foreach ($langs as $lang => $val) {
                    if ($val === '') {
                        $langs[$lang] = 1.0;
                    } else {
                        $langs[$lang] = floatval($val);
                    }
                }

                // sort list based on value
                arsort($langs, SORT_NUMERIC);
            }
        }

        foreach ($langs as $langCode => $langWeight) {
            switch (substr($langCode, 0, 2)) {
                case 'en':
                    return 'en';

                case 'es':
                    return 'es';

                case 'pt':
                    return 'pt';
            }
        }

        // Fallback to spanish.
        return 'es';
    }

    public static function convertToSupportedLanguage(?string $lang): string {
        switch ($lang) {
            case 'en':
            case 'en-us':
                return 'en';

            case 'es':
            case 'es-mx':
                return 'es';

            case 'pt':
            case 'pt-pt':
            case 'pt-br':
                return 'pt';

            case 'pseudo':
                return 'pseudo';
        }

        // Fallback to spanish.
        return 'es';
    }
}<|MERGE_RESOLUTION|>--- conflicted
+++ resolved
@@ -565,10 +565,7 @@
      *
      * @return array{status: string}
      *
-<<<<<<< HEAD
      * @omegaup-request-param null|string $auth_token
-=======
->>>>>>> 627e36a0
      * @omegaup-request-param string $usernameOrEmail
      */
     public static function apiSelectIdentity(\OmegaUp\Request $r) {
@@ -576,8 +573,9 @@
 
         $usernameOrEmail = $r->ensureString(
             'usernameOrEmail',
-<<<<<<< HEAD
-            fn (string $username) => \OmegaUp\Validators::username($username)
+            fn (string $username) => \OmegaUp\Validators::usernameOrEmail(
+                $username
+            )
         );
 
         \OmegaUp\Controllers\Session::loginWithAssociatedIdentity(
@@ -585,14 +583,6 @@
             $usernameOrEmail,
             $r->identity
         );
-=======
-            fn (string $username) => \OmegaUp\Validators::usernameOrEmail(
-                $username
-            )
-        );
-
-        // TODO: Call function loginWithAssociatedIdentity
->>>>>>> 627e36a0
 
         return [
             'status' => 'ok',
