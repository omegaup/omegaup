<?php

 namespace OmegaUp\Controllers;

/**
 *  CourseController
 *
 * @psalm-type Progress=array{score: float, max_score: float}
 * @psalm-type AssignmentProgress=array<string, Progress>
 * @psalm-type CourseAssignment=array{alias: string, assignment_type: string, description: string, finish_time: \OmegaUp\Timestamp|null, max_points: float, name: string, order: int, publish_time_delay: int|null, scoreboard_url: string, scoreboard_url_admin: string, start_time: \OmegaUp\Timestamp}
 * @psalm-type CourseDetails=array{admission_mode?: string, alias: string, assignments?: list<CourseAssignment>, basic_information_required: bool, description: string, finish_time?: \OmegaUp\Timestamp|null, isCurator?: bool, is_admin?: bool, name: string, requests_user_information: string, school_id?: int|null, school_name?: null|string, show_scoreboard?: bool, start_time?: \OmegaUp\Timestamp, student_count?: int}
 * @psalm-type RunMetadata=array{verdict: string, time: float, sys_time: int, wall_time: float, memory: int}
 * @psalm-type Run=array{guid: string, language: string, status: string, verdict: string, runtime: int, penalty: int, memory: int, score: float, contest_score: float|null, time: \OmegaUp\Timestamp, submit_delay: int, type: null|string, username: string, classname: string, alias: string, country: string, contest_alias: null|string}
 * @psalm-type ScoreboardRankingProblem=array{alias: string, penalty: float, percent: float, pending?: int, place?: int, points: float, run_details?: array{cases?: list<array{contest_score: float, max_score: float, meta: RunMetadata, name: null|string, out_diff: string, score: float, verdict: string}>, details: array{groups: list<array{cases: list<array{meta: RunMetadata}>}>}}, runs: int}
 * @psalm-type ScoreboardRankingEntry=array{classname: string, country: string, is_invited: bool, name: null|string, place?: int, problems: list<ScoreboardRankingProblem>, total: array{penalty: float, points: float}, username: string}
 * @psalm-type Scoreboard=array{finish_time: \OmegaUp\Timestamp|null, problems: list<array{alias: string, order: int}>, ranking: list<ScoreboardRankingEntry>, start_time: \OmegaUp\Timestamp, time: \OmegaUp\Timestamp, title: string}
 * @psalm-type ScoreboardEvent=array{classname: string, country: string, delta: float, is_invited: bool, total: array{points: float, penalty: float}, name: null|string, username: string, problem: array{alias: string, points: float, penalty: float}}
<<<<<<< HEAD
 * @psalm-type FilteredCourse=array{alias: string, counts: array<string, int>, finish_time: \OmegaUp\Timestamp|null, name: string, start_time: \OmegaUp\Timestamp}
 * @psalm-type CoursesList=array{admin: list<FilteredCourse>, student: list<FilteredCourse>, public: list<FilteredCourse>}
 * @psalm-type CourseListPayload=array{courses: array{admin: array{accessMode: string, activeTab: string, filteredCourses: array{current: array{courses?: list<FilteredCourse>, timeType: string}, past: array{courses?: list<FilteredCourse>, timeType: string}}}, student: array{accessMode: string, activeTab: string, filteredCourses: array{current: array{courses?: list<FilteredCourse>, timeType: string}, past: array{courses?: list<FilteredCourse>, timeType: string}}}, public: array{accessMode: string, activeTab: string, filteredCourses: array{current: array{courses?: list<FilteredCourse>, timeType: string}, past: array{courses?: list<FilteredCourse>, timeType: string}}}}}
=======
 * @psalm-type CourseProblemTried=array{alias: string, title: string, username: string}
 * @psalm-type CourseSubmissionsListPayload=array{solvedProblems: array<string, list<CourseProblemTried>>, unsolvedProblems: array<string, list<CourseProblemTried>>}
>>>>>>> d64965ef
 */
class Course extends \OmegaUp\Controllers\Controller {
    // Admision mode constants
    const ADMISSION_MODE_PUBLIC = 'public';
    const ADMISSION_MODE_PRIVATE = 'private';
    const ADMISSION_MODE_REGISTRATION = 'registration';

    // Number of rows shown in course list
    const PAGE_SIZE = 100;

    /**
     * Validate assignment_alias existis into the course and
     * return Assignments object
     *
     * @param \OmegaUp\DAO\VO\Courses $course
     * @param string $assignmentAlias
     * @throws \OmegaUp\Exceptions\NotFoundException
     */
    private static function validateCourseAssignmentAlias(
        \OmegaUp\DAO\VO\Courses $course,
        string $assignmentAlias
    ): \OmegaUp\DAO\VO\Assignments {
        $assignment = \OmegaUp\DAO\Courses::getAssignmentByAlias(
            $course,
            $assignmentAlias
        );
        if (is_null($assignment)) {
            throw new \OmegaUp\Exceptions\NotFoundException(
                'assignmentNotFound'
            );
        }

        return $assignment;
    }

    /**
     * Validates request for creating a new Assignment
     *
     * @throws \OmegaUp\Exceptions\InvalidParameterException
     *
     * @omegaup-request-param mixed $alias
     * @omegaup-request-param mixed $assignment_type
     * @omegaup-request-param mixed $description
     * @omegaup-request-param OmegaUp\Timestamp|null $finish_time
     * @omegaup-request-param mixed $name
     * @omegaup-request-param OmegaUp\Timestamp $start_time
     * @omegaup-request-param bool|null $unlimited_duration
     */
    private static function validateCreateAssignment(
        \OmegaUp\Request $r,
        \OmegaUp\DAO\VO\Courses $course
    ): void {
        /** @var \OmegaUp\Timestamp */
        $courseStartTime = \OmegaUp\DAO\DAO::fromMySQLTimestamp(
            $course->start_time
        );
        $courseFinishTime = \OmegaUp\DAO\DAO::fromMySQLTimestamp(
            $course->finish_time
        );

        \OmegaUp\Validators::validateStringNonEmpty(
            $r['name'],
            'name'
        );
        \OmegaUp\Validators::validateStringNonEmpty(
            $r['description'],
            'description'
        );

        $r->ensureOptionalBool('unlimited_duration');
        $startTime = $r->ensureTimestamp(
            'start_time',
            $courseStartTime->time,
            is_null($courseFinishTime) ? null : $courseFinishTime->time
        );
        $finishTime = $r->ensureOptionalTimestamp(
            'finish_time',
            $courseStartTime->time,
            is_null($courseFinishTime) ? null : $courseFinishTime->time,
            /*$isRequired=*/(
                !is_null($courseFinishTime) ||
                !$r['unlimited_duration']
            )
        );

        if (
            !is_null($finishTime) &&
            $startTime->time > $finishTime->time
        ) {
            throw new \OmegaUp\Exceptions\InvalidParameterException(
                'courseInvalidStartTime'
            );
        }

        \OmegaUp\Validators::validateInEnum(
            $r['assignment_type'],
            'assignment_type',
            ['test', 'homework']
        );
        \OmegaUp\Validators::validateValidAlias(
            $r['alias'],
            'alias',
            /*$isRequired=*/true
        );
    }

    /**
     * Validates clone Courses
     *
     * @omegaup-request-param mixed $alias
     * @omegaup-request-param mixed $name
     * @omegaup-request-param int $start_time
     */
    private static function validateClone(\OmegaUp\Request $r): void {
        \OmegaUp\Validators::validateStringNonEmpty($r['name'], 'name');
        $r->ensureInt('start_time');
        \OmegaUp\Validators::validateValidAlias($r['alias'], 'alias', true);
    }

    /**
     * Validates create Courses
     *
     * @param \OmegaUp\Request $r
     *
     * @throws \OmegaUp\Exceptions\InvalidParameterException
     * @throws \OmegaUp\Exceptions\ForbiddenAccessException
     *
     * @omegaup-request-param mixed $admission_mode
     * @omegaup-request-param mixed $alias
     * @omegaup-request-param mixed $description
     * @omegaup-request-param mixed $finish_time
     * @omegaup-request-param mixed $name
     * @omegaup-request-param bool|null $needs_basic_information
     * @omegaup-request-param mixed $requests_user_information
     * @omegaup-request-param int $school_id
     * @omegaup-request-param bool|null $show_scoreboard
     * @omegaup-request-param mixed $start_time
     * @omegaup-request-param bool|null $unlimited_duration
     */
    private static function validateCreate(
        \OmegaUp\Request $r
    ): void {
        self::validateBasicCreateOrUpdate($r);

        if (
            !is_null($r['finish_time']) &&
            $r['start_time'] > $r['finish_time']
        ) {
            throw new \OmegaUp\Exceptions\InvalidParameterException(
                'courseInvalidStartTime'
            );
        }
    }

    /**
     * Validates update Courses
     *
     * @throws \OmegaUp\Exceptions\InvalidParameterException
     * @throws \OmegaUp\Exceptions\ForbiddenAccessException
     *
     * @omegaup-request-param mixed $admission_mode
     * @omegaup-request-param mixed $alias
     * @omegaup-request-param mixed $description
     * @omegaup-request-param OmegaUp\Timestamp|null $finish_time
     * @omegaup-request-param mixed $name
     * @omegaup-request-param bool|null $needs_basic_information
     * @omegaup-request-param mixed $requests_user_information
     * @omegaup-request-param int $school_id
     * @omegaup-request-param bool|null $show_scoreboard
     * @omegaup-request-param OmegaUp\Timestamp|null $start_time
     * @omegaup-request-param mixed $unlimited_duration
     */
    private static function validateUpdate(
        \OmegaUp\Request $r,
        string $courseAlias
    ): \OmegaUp\DAO\VO\Courses {
        self::validateBasicCreateOrUpdate($r, true /*is update*/);

        // Get the actual start and finish time of the course, considering that
        // in case of update, parameters can be optional.
        $originalCourse = self::validateCourseExists($courseAlias);

        $startTime = $r->ensureOptionalTimestamp(
            'start_time'
        ) ?? $originalCourse->start_time;
        $finishTime = $r->ensureOptionalTimestamp('finish_time');

        if (
            (
                is_null($r['unlimited_duration']) ||
                !$r['unlimited_duration']
            ) &&
            !is_null($finishTime) &&
            $startTime->time > $finishTime->time
        ) {
            throw new \OmegaUp\Exceptions\InvalidParameterException(
                'courseInvalidStartTime'
            );
        }

        return $originalCourse;
    }

    /**
     * Validates basic information of a course
     *
     * @param \OmegaUp\Request $r
     * @param bool $isUpdate
     *
     * @throws \OmegaUp\Exceptions\InvalidParameterException
     * @throws \OmegaUp\Exceptions\ForbiddenAccessException
     *
     * @omegaup-request-param mixed $admission_mode
     * @omegaup-request-param mixed $alias
     * @omegaup-request-param mixed $description
     * @omegaup-request-param int|null $finish_time
     * @omegaup-request-param mixed $name
     * @omegaup-request-param bool|null $needs_basic_information
     * @omegaup-request-param mixed $requests_user_information
     * @omegaup-request-param int $school_id
     * @omegaup-request-param bool|null $show_scoreboard
     * @omegaup-request-param int $start_time
     * @omegaup-request-param bool|null $unlimited_duration
     */
    private static function validateBasicCreateOrUpdate(
        \OmegaUp\Request $r,
        bool $isUpdate = false
    ): void {
        $r->ensureMainUserIdentity();
        $isRequired = !$isUpdate;

        \OmegaUp\Validators::validateOptionalStringNonEmpty(
            $r['name'],
            'name',
            $isRequired
        );
        \OmegaUp\Validators::validateOptionalStringNonEmpty(
            $r['description'],
            'description',
            $isRequired
        );

        $r->ensureOptionalInt('start_time', null, null, !$isUpdate);
        $r->ensureOptionalInt(
            'finish_time',
            null,
            null,
            /* required */ (
                !$isUpdate &&
                !($r->ensureOptionalBool('unlimited_duration') ?? false)
            )
        );

        \OmegaUp\Validators::validateValidAlias(
            $r['alias'],
            'alias',
            $isRequired
        );

        // Show scoreboard, needs basic information and request user information are always optional
        $r->ensureOptionalBool('needs_basic_information');
        $r->ensureOptionalBool('show_scoreboard');
        \OmegaUp\Validators::validateOptionalInEnum(
            $r['requests_user_information'],
            'requests_user_information',
            ['no', 'optional', 'required']
        );

        $r->ensureOptionalInt('school_id');

        if (is_null($r['school_id'])) {
            $school = null;
        } else {
            $school = \OmegaUp\DAO\Schools::getByPK(intval($r['school_id']));
            if (is_null($school)) {
                throw new \OmegaUp\Exceptions\InvalidParameterException(
                    'schoolNotFound'
                );
            }
        }

        \OmegaUp\Validators::validateOptionalInEnum(
            $r['admission_mode'],
            'admission_mode',
            [
                self::ADMISSION_MODE_PUBLIC,
                self::ADMISSION_MODE_REGISTRATION,
                self::ADMISSION_MODE_PRIVATE,
            ]
        );

        if (
            is_null($r['admission_mode']) ||
            $r['admission_mode'] !== self::ADMISSION_MODE_PUBLIC
        ) {
            return;
        }

        // Only curator can set public
        if (
            !\OmegaUp\Authorization::canCreatePublicCourse($r->identity)
        ) {
            throw new \OmegaUp\Exceptions\ForbiddenAccessException();
        }
    }

    /**
     * Validates course exists. Expects course alias, returns
     * course. Throws if not found.
     * @throws \OmegaUp\Exceptions\NotFoundException
     */
    private static function validateCourseExists(string $courseAlias): \OmegaUp\DAO\VO\Courses {
        $course = \OmegaUp\DAO\Courses::getByAlias($courseAlias);
        if (is_null($course)) {
            throw new \OmegaUp\Exceptions\NotFoundException('courseNotFound');
        }
        return $course;
    }

    /**
     * Gets the Group assigned to the Course.
     *
     * @throws \OmegaUp\Exceptions\NotFoundException
     */
    private static function resolveGroup(
        \OmegaUp\DAO\VO\Courses $course
    ): \OmegaUp\DAO\VO\Groups {
        if (is_null($course->group_id)) {
            throw new \OmegaUp\Exceptions\NotFoundException('courseNotFound');
        }

        $group = \OmegaUp\DAO\Groups::getByPK($course->group_id);
        if (is_null($group)) {
            throw new \OmegaUp\Exceptions\NotFoundException(
                'courseGroupNotFound'
            );
        }
        return $group;
    }

    /**
     * Clone a course
     *
     * @throws \OmegaUp\Exceptions\InvalidParameterException
     * @throws \OmegaUp\Exceptions\DuplicatedEntryInDatabaseException
     *
     * @return array{alias: string}
     *
     * @omegaup-request-param mixed $alias
     * @omegaup-request-param mixed $course_alias
     * @omegaup-request-param mixed $name
     * @omegaup-request-param OmegaUp\Timestamp $start_time
     */
    public static function apiClone(\OmegaUp\Request $r): array {
        if (OMEGAUP_LOCKDOWN) {
            throw new \OmegaUp\Exceptions\ForbiddenAccessException('lockdown');
        }

        $r->ensureMainUserIdentity();
        self::validateClone($r);
        \OmegaUp\Validators::validateValidAlias(
            $r['alias'],
            'alias'
        );
        \OmegaUp\Validators::validateStringNonEmpty(
            $r['course_alias'],
            'course_alias'
        );
        $originalCourse = self::validateCourseExists($r['course_alias']);

        $startTime = $r->ensureTimestamp('start_time');
        $offset = $startTime->time - $originalCourse->start_time->time;

        $cloneCourseFinishTime = null;
        if (!is_null($originalCourse->finish_time)) {
            $cloneCourseFinishTime = new \OmegaUp\Timestamp(
                $originalCourse->finish_time->time + $offset
            );
        }

        \OmegaUp\DAO\DAO::transBegin();

        try {
            // Create the course (and group)
            $course = \OmegaUp\Controllers\Course::createCourseAndGroup(new \OmegaUp\DAO\VO\Courses([
                'name' => $r['name'],
                'description' => $originalCourse->description,
                'alias' => $r['alias'],
                'school_id' => $originalCourse->school_id,
                'start_time' => $startTime,
                'finish_time' => $cloneCourseFinishTime,
                'admission_mode' => self::ADMISSION_MODE_PRIVATE,
                'show_scoreboard' => $originalCourse->show_scoreboard,
                'needs_basic_information' => $originalCourse->needs_basic_information,
                'requests_user_information' => $originalCourse->requests_user_information
            ]), $r->user);

            $assignmentsProblems = \OmegaUp\DAO\ProblemsetProblems::getProblemsAssignmentByCourseAlias(
                $originalCourse
            );

            foreach ($assignmentsProblems as $assignment => $assignmentProblems) {
                // Create and assign homeworks and tests to new course
                $problemset = self::createAssignment($originalCourse, new \OmegaUp\DAO\VO\Assignments([
                    'course_id' => $course->course_id,
                    'acl_id' => $course->acl_id,
                    'name' => $assignmentProblems['name'],
                    'description' => $assignmentProblems['description'],
                    'alias' => $assignmentProblems['assignment_alias'],
                    'publish_time_delay' => $assignmentProblems['publish_time_delay'],
                    'assignment_type' => $assignmentProblems['assignment_type'],
                    'start_time' => new \OmegaUp\Timestamp(
                        $assignmentProblems['start_time']->time +
                        $offset
                    ),
                    'finish_time' => (
                        is_null($assignmentProblems['finish_time']) ?
                        null :
                        new \OmegaUp\Timestamp(
                            $assignmentProblems['finish_time']->time +
                            $offset
                        )
                    ),
                    'order' => $assignmentProblems['order'],
                    'max_points' => $assignmentProblems['max_points'],
                ]));
                if (is_null($problemset->problemset_id)) {
                    throw new \OmegaUp\Exceptions\NotFoundException(
                        'problemsetNotFound'
                    );
                }

                foreach ($assignmentProblems['problems'] as $problem) {
                    // Create and assign problems to new course
                    self::addProblemToAssignment(
                        $problem['problem_alias'],
                        $problemset->problemset_id,
                        $r->identity,
                        false, // visbility mode validation no needed when it is a clone
                        100,
                        null,
                        1
                    );
                }
            }
            \OmegaUp\DAO\DAO::transEnd();
        } catch (\Exception $e) {
            \OmegaUp\DAO\DAO::transRollback();
            throw $e;
        }

        return [
            'alias' => $r['alias']
        ];
    }

    /**
     * Create new course API
     *
     * @return array{status: string}
     *
     * @throws \OmegaUp\Exceptions\InvalidParameterException
     * @throws \OmegaUp\Exceptions\DuplicatedEntryInDatabaseException
     *
     * @omegaup-request-param mixed $admission_mode
     * @omegaup-request-param mixed $alias
     * @omegaup-request-param mixed $description
     * @omegaup-request-param mixed $finish_time
     * @omegaup-request-param mixed $name
     * @omegaup-request-param mixed $needs_basic_information
     * @omegaup-request-param mixed $public
     * @omegaup-request-param mixed $requests_user_information
     * @omegaup-request-param mixed $school_id
     * @omegaup-request-param mixed $show_scoreboard
     * @omegaup-request-param mixed $start_time
     * @omegaup-request-param bool|null $unlimited_duration
     */
    public static function apiCreate(\OmegaUp\Request $r) {
        if (OMEGAUP_LOCKDOWN) {
            throw new \OmegaUp\Exceptions\ForbiddenAccessException('lockdown');
        }

        $r->ensureMainUserIdentity();
        if (isset($r['public'])) {
            $r['admission_mode'] = boolval(
                $r['public']
            ) ? self::ADMISSION_MODE_PUBLIC : self::ADMISSION_MODE_PRIVATE;
        }
        self::validateCreate($r);

        self::createCourseAndGroup(new \OmegaUp\DAO\VO\Courses([
            'name' => $r['name'],
            'description' => $r['description'],
            'alias' => $r['alias'],
            'school_id' => $r['school_id'],
            'start_time' => $r['start_time'],
            'finish_time' => $r['finish_time'],
            'admission_mode' => $r['admission_mode'] ?: self::ADMISSION_MODE_PRIVATE,
            'show_scoreboard' => $r['show_scoreboard'],
            'needs_basic_information' => $r['needs_basic_information'],
            'requests_user_information' => $r['requests_user_information'],
        ]), $r->user);

        return [
            'status' => 'ok',
        ];
    }

    /**
     * Function to create a new course with its corresponding group
     */
    private static function createCourseAndGroup(
        \OmegaUp\DAO\VO\Courses $course,
        \OmegaUp\DAO\VO\Users $creator
    ): \OmegaUp\DAO\VO\Courses {
        if (is_null($course->alias)) {
            throw new \OmegaUp\Exceptions\NotFoundException('courseNotFound');
        }
        if (is_null($creator->user_id)) {
            throw new \OmegaUp\Exceptions\NotFoundException('userNotFound');
        }
        if (!is_null(\OmegaUp\DAO\Courses::getByAlias($course->alias))) {
            throw new \OmegaUp\Exceptions\DuplicatedEntryInDatabaseException(
                'aliasInUse'
            );
        }

        \OmegaUp\DAO\DAO::transBegin();

        $group = \OmegaUp\Controllers\Group::createGroup(
            $course->alias,
            "students-{$course->alias}",
            "students-{$course->alias}",
            $creator->user_id
        );

        try {
            $acl = new \OmegaUp\DAO\VO\ACLs(['owner_id' => $creator->user_id]);
            \OmegaUp\DAO\ACLs::create($acl);

            \OmegaUp\DAO\GroupRoles::create(new \OmegaUp\DAO\VO\GroupRoles([
                'group_id' => $group->group_id,
                'acl_id' => $acl->acl_id,
                'role_id' => \OmegaUp\Authorization::CONTESTANT_ROLE,
            ]));

            $course->group_id = $group->group_id;
            $course->acl_id = $acl->acl_id;

            \OmegaUp\DAO\Courses::create($course);

            \OmegaUp\DAO\DAO::transEnd();
        } catch (\Exception $e) {
            \OmegaUp\DAO\DAO::transRollback();
            if (\OmegaUp\DAO\DAO::isDuplicateEntryException($e)) {
                throw new \OmegaUp\Exceptions\DuplicatedEntryInDatabaseException(
                    'titleInUse',
                    $e
                );
            }
            throw $e;
        }
        return $course;
    }

    /**
     * Function to create a new assignment
     *
     * @throws \OmegaUp\Exceptions\DuplicatedEntryInDatabaseException
     */
    private static function createAssignment(
        \OmegaUp\DAO\VO\Courses $course,
        \OmegaUp\DAO\VO\Assignments $assignment
    ): \OmegaUp\DAO\VO\Problemsets {
        \OmegaUp\DAO\DAO::transBegin();
        try {
            // Create the backing problemset
            $problemset = new \OmegaUp\DAO\VO\Problemsets([
                'acl_id' => $assignment->acl_id,
                'type' => 'Assignment',
                'scoreboard_url' => \OmegaUp\SecurityTools::randomString(30),
                'scoreboard_url_admin' => \OmegaUp\SecurityTools::randomString(
                    30
                ),
            ]);

            \OmegaUp\DAO\Problemsets::create($problemset);
            $assignment->problemset_id = $problemset->problemset_id;

            \OmegaUp\DAO\Assignments::create($assignment);

            // Update assignment_id in problemset object
            $problemset->assignment_id = $assignment->assignment_id;
            \OmegaUp\DAO\Problemsets::update($problemset);

            \OmegaUp\DAO\DAO::transEnd();
        } catch (\Exception $e) {
            \OmegaUp\DAO\DAO::transRollback();
            if (\OmegaUp\DAO\DAO::isDuplicateEntryException($e)) {
                throw new \OmegaUp\Exceptions\DuplicatedEntryInDatabaseException(
                    'aliasInUse',
                    $e
                );
            }
            throw $e;
        }
        return $problemset;
    }

    /**
     * Function to add problems to a specific assignment
     *
     * @param string $problemAlias
     * @param int $problemsetId
     * @param int $userId
     * @param bool $validateVisibility validations no needed when it is a clone
     * @param ?int $points = 100
     * @param ?string $commit
     * @param ?int $order = 1
     */
    private static function addProblemToAssignment(
        string $problemAlias,
        int $problemsetId,
        \OmegaUp\DAO\VO\Identities $identity,
        bool $validateVisibility,
        ?float $points = 100,
        ?string $commit = null,
        ?int $order = 1
    ): void {
        // Get this problem
        $problem = \OmegaUp\DAO\Problems::getByAlias($problemAlias);
        if (is_null($problem)) {
            throw new \OmegaUp\Exceptions\NotFoundException('problemNotFound');
        }

        [$masterCommit, $currentVersion] = \OmegaUp\Controllers\Problem::resolveCommit(
            $problem,
            $commit
        );

        $assignedPoints = is_null($points) ? 100 : $points;
        \OmegaUp\Controllers\Problemset::addProblem(
            $problemsetId,
            $problem,
            $masterCommit,
            $currentVersion,
            $identity,
            $problem->languages === '' ? 0 : $assignedPoints,
            is_null($order) ? 1 : $order,
            $validateVisibility
        );
    }

    /**
     * API to Create an assignment
     *
     * @return array{status: string}
     *
     * @omegaup-request-param mixed $alias
     * @omegaup-request-param mixed $assignment_type
     * @omegaup-request-param mixed $course_alias
     * @omegaup-request-param mixed $description
     * @omegaup-request-param mixed $finish_time
     * @omegaup-request-param mixed $name
     * @omegaup-request-param mixed $order
     * @omegaup-request-param mixed $publish_time_delay
     * @omegaup-request-param mixed $start_time
     * @omegaup-request-param bool|null $unlimited_duration
     */
    public static function apiCreateAssignment(\OmegaUp\Request $r): array {
        if (OMEGAUP_LOCKDOWN) {
            throw new \OmegaUp\Exceptions\ForbiddenAccessException('lockdown');
        }

        $r->ensureIdentity();
        \OmegaUp\Validators::validateStringNonEmpty(
            $r['course_alias'],
            'course_alias'
        );
        \OmegaUp\Validators::validateOptionalNumber(
            $r['order'],
            'order'
        );
        $course = self::validateCourseExists($r['course_alias']);
        self::validateCreateAssignment($r, $course);

        if (!\OmegaUp\Authorization::isCourseAdmin($r->identity, $course)) {
            throw new \OmegaUp\Exceptions\ForbiddenAccessException();
        }

        self::createAssignment($course, new \OmegaUp\DAO\VO\Assignments([
            'course_id' => $course->course_id,
            'acl_id' => $course->acl_id,
            'name' => $r['name'],
            'description' => $r['description'],
            'alias' => $r['alias'],
            'publish_time_delay' => $r['publish_time_delay'],
            'assignment_type' => $r['assignment_type'],
            'start_time' => $r['start_time'],
            'finish_time' => $r['finish_time'],
            'order' => intval($r['order']),
        ]));

        return [
            'status' => 'ok',
        ];
    }

    /**
     * Update an assignment
     *
     * @return array{status: 'ok'}
     *
     * @omegaup-request-param mixed $assignment
     * @omegaup-request-param mixed $course
     * @omegaup-request-param OmegaUp\Timestamp $finish_time
     * @omegaup-request-param OmegaUp\Timestamp $start_time
     * @omegaup-request-param bool|null $unlimited_duration
     */
    public static function apiUpdateAssignment(\OmegaUp\Request $r): array {
        if (OMEGAUP_LOCKDOWN) {
            throw new \OmegaUp\Exceptions\ForbiddenAccessException('lockdown');
        }

        $r->ensureIdentity();
        \OmegaUp\Validators::validateStringNonEmpty($r['course'], 'course');
        \OmegaUp\Validators::validateStringNonEmpty(
            $r['assignment'],
            'assignment'
        );
        [
            'course' => $course,
            'assignment' => $assignment
        ] = self::validateAssignmentDetails(
            $r['course'],
            $r['assignment'],
            $r->identity
        );
        if (!\OmegaUp\Authorization::isCourseAdmin($r->identity, $course)) {
            throw new \OmegaUp\Exceptions\ForbiddenAccessException();
        }

        if (is_null($r['start_time'])) {
            $r['start_time'] = $assignment->start_time;
        }
        $startTime = $r->ensureTimestamp(
            'start_time',
            $course->start_time->time,
            is_null($course->finish_time) ? null : $course->finish_time->time
        );

        if (is_null($r['finish_time'])) {
            $r['finish_time'] = $assignment->finish_time;
        }
        $finishTime = $r->ensureTimestamp(
            'finish_time',
            $course->start_time->time,
            is_null($course->finish_time) ? null : $course->finish_time->time
        );

        $unlimitedDuration = $r->ensureOptionalBool(
            'unlimited_duration'
        ) ?? false;

        if ($unlimitedDuration && !is_null($course->finish_time)) {
            throw new \OmegaUp\Exceptions\InvalidParameterException(
                'courseDoesNotHaveUnlimitedDuration'
            );
        }

        if ($startTime->time > $finishTime->time) {
            throw new \OmegaUp\Exceptions\InvalidParameterException(
                'courseInvalidStartTime'
            );
        }

        // Prevent date changes if a course already has runs
        if ($startTime->time !== $assignment->start_time->time) {
            $runCount = \OmegaUp\DAO\Submissions::countTotalSubmissionsOfProblemset(
                intval($assignment->problemset_id)
            );

            if ($runCount > 0) {
                throw new \OmegaUp\Exceptions\InvalidParameterException(
                    'courseUpdateAlreadyHasRuns'
                );
            }
        }

        $valueProperties = [
            'name',
            'description',
            'start_time',
            'finish_time',
            'assignment_type',
        ];
        self::updateValueProperties($r, $assignment, $valueProperties);

        if (is_null($course->finish_time) && $unlimitedDuration) {
            $assignment->finish_time = null;
        }
        \OmegaUp\DAO\DAO::transBegin();
        try {
            \OmegaUp\DAO\Assignments::update($assignment);

            \OmegaUp\DAO\ProblemsetIdentities::recalculateEndTimeAsFinishTime(
                $assignment
            );

            \OmegaUp\DAO\DAO::transEnd();
        } catch (\Exception $e) {
            \OmegaUp\DAO\DAO::transRollback();
            throw $e;
        }

        return [
            'status' => 'ok',
        ];
    }

    /**
     * Adds a problem to an assignment
     *
     * @omegaup-request-param mixed $assignment_alias
     * @omegaup-request-param mixed $commit
     * @omegaup-request-param mixed $course_alias
     * @omegaup-request-param mixed $points
     * @omegaup-request-param mixed $problem_alias
     *
     * @return array{status: 'ok'}
     */
    public static function apiAddProblem(\OmegaUp\Request $r): array {
        if (OMEGAUP_LOCKDOWN) {
            throw new \OmegaUp\Exceptions\ForbiddenAccessException('lockdown');
        }

        $r->ensureIdentity();
        \OmegaUp\Validators::validateStringNonEmpty(
            $r['course_alias'],
            'course_alias'
        );
        \OmegaUp\Validators::validateStringNonEmpty(
            $r['problem_alias'],
            'problem_alias'
        );
        \OmegaUp\Validators::validateStringNonEmpty(
            $r['assignment_alias'],
            'assignment_alias'
        );
        $course = self::validateCourseExists($r['course_alias']);
        if (is_null($course->course_id)) {
            throw new \OmegaUp\Exceptions\NotFoundException(
                'courseNotFound'
            );
        }

        if (!\OmegaUp\Authorization::isCourseAdmin($r->identity, $course)) {
            throw new \OmegaUp\Exceptions\ForbiddenAccessException();
        }

        // Get the associated problemset with this assignment
        $problemset = \OmegaUp\DAO\Assignments::getProblemset(
            $course->course_id,
            $r['assignment_alias']
        );
        if (is_null($problemset) || is_null($problemset->problemset_id)) {
            throw new \OmegaUp\Exceptions\NotFoundException(
                'problemsetNotFound'
            );
        }

        $points = 100;
        if (is_numeric($r['points'])) {
            $points = intval($r['points']);
        }

        \OmegaUp\Validators::validateStringOfLengthInRange(
            $r['commit'],
            'commit',
            1,
            40,
            false
        );
        self::addProblemToAssignment(
            $r['problem_alias'],
            $problemset->problemset_id,
            $r->identity,
            true, /* validateVisibility */
            $points,
            $r['commit']
        );

        \OmegaUp\DAO\Courses::updateAssignmentMaxPoints(
            $course,
            $r['assignment_alias']
        );

        return [
            'status' => 'ok',
        ];
    }

    /**
     * @omegaup-request-param mixed $assignment_alias
     * @omegaup-request-param mixed $course_alias
     * @omegaup-request-param mixed $problems
     *
     * @return array{status: string}
     */
    public static function apiUpdateProblemsOrder(\OmegaUp\Request $r): array {
        if (OMEGAUP_LOCKDOWN) {
            throw new \OmegaUp\Exceptions\ForbiddenAccessException('lockdown');
        }

        $r->ensureIdentity();
        \OmegaUp\Validators::validateStringNonEmpty(
            $r['course_alias'],
            'course_alias'
        );
        \OmegaUp\Validators::validateStringNonEmpty(
            $r['assignment_alias'],
            'assignment_alias'
        );
        \OmegaUp\Validators::validateStringNonEmpty(
            $r['problems'],
            'problems'
        );
        $course = self::validateCourseExists($r['course_alias']);
        if (is_null($course->course_id)) {
            throw new \OmegaUp\Exceptions\NotFoundException(
                'courseNotFound'
            );
        }

        if (!\OmegaUp\Authorization::isCourseAdmin($r->identity, $course)) {
            throw new \OmegaUp\Exceptions\ForbiddenAccessException();
        }

        // Get the associated problemset with this assignment
        $problemSet = \OmegaUp\DAO\Assignments::getProblemset(
            $course->course_id,
            $r['assignment_alias']
        );
        if (is_null($problemSet) || is_null($problemSet->problemset_id)) {
            throw new \OmegaUp\Exceptions\NotFoundException(
                'problemsetNotFound'
            );
        }

        /** @var null|mixed */
        $rawAliases = json_decode($r['problems'], true);
        if (!is_array($rawAliases) || empty($rawAliases)) {
            throw new \OmegaUp\Exceptions\InvalidParameterException(
                'parameterInvalid',
                'problems'
            );
        }

        $aliases = [];
        /** @var mixed $alias */
        foreach ($rawAliases as $alias) {
            if (!is_string($alias)) {
                throw new \OmegaUp\Exceptions\InvalidParameterException(
                    'parameterInvalid',
                    'problems'
                );
            }
            $aliases[] = $alias;
        }

        \OmegaUp\DAO\DAO::transBegin();
        try {
            $order = 1;
            foreach ($aliases as $alias) {
                $currentProblem = \OmegaUp\DAO\Problems::getByAlias(
                    $alias
                );

                if (
                    is_null($currentProblem) ||
                    is_null($currentProblem->problem_id)
                ) {
                    throw new \OmegaUp\Exceptions\NotFoundException(
                        'problemNotFound'
                    );
                }

                \OmegaUp\DAO\ProblemsetProblems::updateProblemsOrder(
                    $problemSet->problemset_id,
                    $currentProblem->problem_id,
                    $order++
                );
            }
            \OmegaUp\DAO\DAO::transEnd();
        } catch (\Exception $e) {
            \OmegaUp\DAO\DAO::transRollback();
            throw $e;
        }

        return [
            'status' => 'ok',
        ];
    }

    /**
     * @omegaup-request-param mixed $assignments
     * @omegaup-request-param mixed $course_alias
     *
     * @return array{status: string}
     */
    public static function apiUpdateAssignmentsOrder(\OmegaUp\Request $r): array {
        if (OMEGAUP_LOCKDOWN) {
            throw new \OmegaUp\Exceptions\ForbiddenAccessException('lockdown');
        }

        $r->ensureIdentity();
        \OmegaUp\Validators::validateStringNonEmpty(
            $r['course_alias'],
            'course_alias'
        );
        \OmegaUp\Validators::validateStringNonEmpty(
            $r['assignments'],
            'assignments'
        );
        $course = self::validateCourseExists($r['course_alias']);
        if (is_null($course->course_id)) {
            throw new \OmegaUp\Exceptions\NotFoundException(
                'courseNotFound'
            );
        }

        if (!\OmegaUp\Authorization::isCourseAdmin($r->identity, $course)) {
            throw new \OmegaUp\Exceptions\ForbiddenAccessException();
        }

        /** @var null|mixed */
        $rawAliases = json_decode($r['assignments'], true);
        if (!is_array($rawAliases) || empty($rawAliases)) {
            throw new \OmegaUp\Exceptions\InvalidParameterException(
                'parameterInvalid',
                'assignments'
            );
        }

        $aliases = [];
        /** @var mixed $alias */
        foreach ($rawAliases as $alias) {
            if (!is_string($alias)) {
                throw new \OmegaUp\Exceptions\InvalidParameterException(
                    'parameterInvalid',
                    'assignments'
                );
            }
            $aliases[] = $alias;
        }

        \OmegaUp\DAO\DAO::transBegin();
        try {
            $order = 1;
            foreach ($aliases as $alias) {
                $currentAssignment = \OmegaUp\DAO\Assignments::getByAliasAndCourse(
                    $alias,
                    $course->course_id
                );

                if (
                    empty($currentAssignment) ||
                    is_null($currentAssignment->assignment_id)
                ) {
                    throw new \OmegaUp\Exceptions\NotFoundException(
                        'assignmentNotFound'
                    );
                }

                \OmegaUp\DAO\Assignments::updateAssignmentsOrder(
                    $currentAssignment->assignment_id,
                    $order++
                );
            }
            \OmegaUp\DAO\DAO::transEnd();
        } catch (\Exception $e) {
            \OmegaUp\DAO\DAO::transRollback();
            throw $e;
        }

        return [
            'status' => 'ok',
        ];
    }

    /**
     * @omegaup-request-param mixed $course_alias
     * @omegaup-request-param mixed $problem_alias
     *
     * @return array{identities: list<string>}
     */
    public static function apiGetProblemUsers(\OmegaUp\Request $r) {
        if (OMEGAUP_LOCKDOWN) {
            throw new \OmegaUp\Exceptions\ForbiddenAccessException('lockdown');
        }

        $r->ensureIdentity();
        \OmegaUp\Validators::validateStringNonEmpty(
            $r['course_alias'],
            'course_alias'
        );
        \OmegaUp\Validators::validateStringNonEmpty(
            $r['problem_alias'],
            'problem_alias'
        );
        $course = self::validateCourseExists($r['course_alias']);
        if (is_null($course->course_id) || is_null($course->group_id)) {
            throw new \OmegaUp\Exceptions\NotFoundException(
                'courseNotFound'
            );
        }

        if (!\OmegaUp\Authorization::isCourseAdmin($r->identity, $course)) {
            throw new \OmegaUp\Exceptions\ForbiddenAccessException();
        }

        // Get this problem
        $problem = \OmegaUp\DAO\Problems::getByAlias($r['problem_alias']);
        if (is_null($problem) || is_null($problem->problem_id)) {
            throw new \OmegaUp\Exceptions\NotFoundException('problemNotFound');
        }

        $identities = \OmegaUp\DAO\Problems::getIdentitiesInGroupWhoAttemptedProblem(
            $course->group_id,
            $problem->problem_id
        );

        return [
            'identities' => $identities,
        ];
    }

    /**
     * Remove a problem from an assignment
     *
     * @omegaup-request-param mixed $assignment_alias
     * @omegaup-request-param mixed $course_alias
     * @omegaup-request-param mixed $problem_alias
     *
     * @return array{status: string}
     */
    public static function apiRemoveProblem(\OmegaUp\Request $r): array {
        if (OMEGAUP_LOCKDOWN) {
            throw new \OmegaUp\Exceptions\ForbiddenAccessException('lockdown');
        }

        $r->ensureIdentity();
        \OmegaUp\Validators::validateStringNonEmpty(
            $r['course_alias'],
            'course_alias'
        );
        \OmegaUp\Validators::validateStringNonEmpty(
            $r['assignment_alias'],
            'assignment_alias'
        );
        \OmegaUp\Validators::validateStringNonEmpty(
            $r['problem_alias'],
            'problem_alias'
        );
        $course = self::validateCourseExists($r['course_alias']);
        if (is_null($course->course_id)) {
            throw new \OmegaUp\Exceptions\NotFoundException(
                'courseNotFound'
            );
        }

        if (!\OmegaUp\Authorization::isCourseAdmin($r->identity, $course)) {
            throw new \OmegaUp\Exceptions\ForbiddenAccessException();
        }

        // Get the associated problemset with this assignment
        $problemSet = \OmegaUp\DAO\Assignments::getProblemset(
            $course->course_id,
            $r['assignment_alias']
        );
        if (is_null($problemSet)) {
            throw new \OmegaUp\Exceptions\NotFoundException(
                'problemsetNotFound'
            );
        }

        // Get this problem
        $problem = \OmegaUp\DAO\Problems::getByAlias($r['problem_alias']);
        if (is_null($problem)) {
            throw new \OmegaUp\Exceptions\NotFoundException('problemNotFound');
        }

        // Delete the entry from the database.
        $problemsetProblem = \OmegaUp\DAO\ProblemsetProblems::getByPK(
            $problemSet->problemset_id,
            $problem->problem_id
        );
        if (is_null($problemsetProblem)) {
            throw new \OmegaUp\Exceptions\NotFoundException(
                'problemNotPartOfAssignment'
            );
        }
        if (
            \OmegaUp\DAO\Submissions::countTotalRunsOfProblemInProblemset(
                intval($problem->problem_id),
                intval($problemSet->problemset_id)
            ) > 0 &&
            !\OmegaUp\Authorization::isSystemAdmin($r->identity)
        ) {
            throw new \OmegaUp\Exceptions\ForbiddenAccessException(
                'cannotRemoveProblemWithSubmissions'
            );
        }
        \OmegaUp\DAO\ProblemsetProblems::delete($problemsetProblem);

        \OmegaUp\DAO\Courses::updateAssignmentMaxPoints(
            $course,
            $r['assignment_alias']
        );

        return [
            'status' => 'ok',
        ];
    }

    /**
     * List course assignments
     *
     * @omegaup-request-param mixed $course_alias
     *
     * @return array{assignments: list<array{alias: string, assignment_type: string, description: string, finish_time: \OmegaUp\Timestamp|null, has_runs: bool, name: string, order: int, scoreboard_url: string, scoreboard_url_admin: string, start_time: \OmegaUp\Timestamp}>}
     *
     * @throws \OmegaUp\Exceptions\InvalidParameterException
     */
    public static function apiListAssignments(\OmegaUp\Request $r) {
        if (OMEGAUP_LOCKDOWN) {
            throw new \OmegaUp\Exceptions\ForbiddenAccessException('lockdown');
        }

        $r->ensureIdentity();
        \OmegaUp\Validators::validateStringNonEmpty(
            $r['course_alias'],
            'course_alias'
        );
        $course = self::validateCourseExists($r['course_alias']);
        if (is_null($course->course_id)) {
            throw new \OmegaUp\Exceptions\NotFoundException(
                'courseNotFound'
            );
        }
        $group = self::resolveGroup($course);

        // Only Course Admins or Group Members (students) can see these results
        if (
            !\OmegaUp\Authorization::canViewCourse(
                $r->identity,
                $course,
                $group
            )
        ) {
            throw new \OmegaUp\Exceptions\ForbiddenAccessException();
        }

        $assignments = \OmegaUp\DAO\Assignments::getSortedCourseAssignments(
            $course->course_id
        );

        $response = [
            'assignments' => [],
        ];
        $time = \OmegaUp\Time::get();
        foreach ($assignments as $assignment) {
            $assignment['has_runs'] = \OmegaUp\DAO\Submissions::countTotalSubmissionsOfProblemset(
                intval($assignment['problemset_id'])
            ) > 0;
            unset($assignment['problemset_id']);
            if (
                $assignment['start_time']->time > $time &&
                !\OmegaUp\Authorization::isCourseAdmin($r->identity, $course)
            ) {
                // Non-admins should not be able to see the assignments ahead
                // of time.
                continue;
            }
            $response['assignments'][] = $assignment;
        }

        return $response;
    }

    /**
     * Remove an assignment from a course
     *
     * @omegaup-request-param mixed $assignment_alias
     * @omegaup-request-param mixed $course_alias
     */
    public static function apiRemoveAssignment(\OmegaUp\Request $r): void {
        if (OMEGAUP_LOCKDOWN) {
            throw new \OmegaUp\Exceptions\ForbiddenAccessException('lockdown');
        }

        $r->ensureIdentity();
        \OmegaUp\Validators::validateStringNonEmpty(
            $r['course_alias'],
            'course_alias'
        );
        \OmegaUp\Validators::validateStringNonEmpty(
            $r['assignment_alias'],
            'assignment_alias'
        );
        $course = self::validateCourseExists($r['course_alias']);
        if (is_null($course->course_id)) {
            throw new \OmegaUp\Exceptions\NotFoundException(
                'courseNotFound'
            );
        }

        if (!\OmegaUp\Authorization::isCourseAdmin($r->identity, $course)) {
            throw new \OmegaUp\Exceptions\ForbiddenAccessException();
        }

        // Get the associated problemset with this assignment
        $problemSet = \OmegaUp\DAO\Assignments::getProblemset(
            $course->course_id,
            $r['assignment_alias']
        );
        if (is_null($problemSet)) {
            throw new \OmegaUp\Exceptions\NotFoundException(
                'problemsetNotFound'
            );
        }

        throw new \OmegaUp\Exceptions\UnimplementedException();
    }

    /**
     * Converts a Course object into an array
     *
     * @return array{alias: string, name: string, start_time: \OmegaUp\Timestamp, finish_time: \OmegaUp\Timestamp|null, public: bool, counts: array<string, int>}
     */
    private static function convertCourseToArray(\OmegaUp\DAO\VO\Courses $course): array {
        if (is_null($course->course_id)) {
            throw new \OmegaUp\Exceptions\NotFoundException(
                'courseNotFound'
            );
        }
        $relevantColumns = [
            'alias',
            'name',
            'start_time',
            'finish_time',
            'admission_mode',
        ];
        /** @var array{alias: string, name: string, start_time: \OmegaUp\Timestamp, finish_time: \OmegaUp\Timestamp, public: bool} */
        $arr = $course->asFilteredArray($relevantColumns);

        $arr['counts'] = \OmegaUp\DAO\Assignments::getAssignmentCountsForCourse(
            $course->course_id
        );
        return $arr;
    }

    /**
     * Lists all the courses this user is associated with.
     *
     * Returns courses for which the current user is an admin and
     * for in which the user is a student.
     *
     * @return CoursesList
     *
     * @throws \OmegaUp\Exceptions\InvalidParameterException
     *
     * @omegaup-request-param int $page
     * @omegaup-request-param int $page_size
     */
    public static function apiListCourses(\OmegaUp\Request $r) {
        if (OMEGAUP_LOCKDOWN) {
            throw new \OmegaUp\Exceptions\ForbiddenAccessException('lockdown');
        }

        $r->ensureIdentity();

        $r->ensureOptionalInt('page');
        $r->ensureOptionalInt('page_size');

        $page = (isset($r['page']) ? intval($r['page']) : 1);
        $pageSize = (isset($r['page_size']) ? intval($r['page_size']) : 1000);

        return self::getCoursesList($r->identity, $page, $pageSize);
    }

    /**
     * @return CoursesList
     */
    private static function getCoursesList(
        \OmegaUp\DAO\VO\Identities $identity,
        int $page,
        int $pageSize
    ) {
        if (is_null($identity->identity_id)) {
            throw new \OmegaUp\Exceptions\NotFoundException('userNotFound');
        }
        // TODO(pablo): Cache
        // Courses the user is an admin for.
        $adminCourses = [];
        if (\OmegaUp\Authorization::isSystemAdmin($identity)) {
            $adminCourses = \OmegaUp\DAO\Courses::getAll(
                $page,
                $pageSize,
                'course_id',
                'DESC'
            );
        } else {
            $adminCourses = \OmegaUp\DAO\Courses::getAllCoursesAdminedByIdentity(
                $identity->identity_id,
                $page,
                $pageSize
            );
        }

        // Courses the user is a student in.
        $studentCourses = \OmegaUp\DAO\Courses::getCoursesForStudent(
            $identity->identity_id
        );

        $response = [
            'admin' => [],
            'student' => [],
            'public' => [],
        ];
        foreach ($adminCourses as $course) {
            $response['admin'][] = \OmegaUp\Controllers\Course::convertCourseToArray(
                $course
            );
        }
        foreach ($studentCourses as $course) {
            $courseAsArray = \OmegaUp\Controllers\Course::convertCourseToArray(
                $course
            );
            $response['student'][] = $courseAsArray;
            if ($course->admission_mode !== self::ADMISSION_MODE_PRIVATE) {
                $response['public'][] = $courseAsArray;
            }
        }

        return $response;
    }

    /**
     * It checks whether user has previous activity in any course in order to
     * redirect to right location
     *
     * @return array{smartyProperties: array<empty, empty>, template: string}
     */
    public static function schoolsIndexForSmarty(\OmegaUp\Request $r) {
        if (OMEGAUP_LOCKDOWN) {
            throw new \OmegaUp\Exceptions\ForbiddenAccessException('lockdown');
        }

        try {
            $r->ensureIdentity();
        } catch (\OmegaUp\Exceptions\UnauthorizedException $e) {
            // User is not logged. Anyways, we need to show intro school page
            return [
                'smartyProperties' => [],
                'template' => 'schools.intro.tpl',
            ];
        }

        if (
            !empty(
                \OmegaUp\DAO\Courses::getCoursesForStudent(
                    $r->identity->identity_id
                )
            )
        ) {
            die(header('Location: /course/'));
        }

        // Default values to search courses for logged user
        $page = 1;
        $pageSize = 1;
        if (\OmegaUp\Authorization::isSystemAdmin($r->identity)) {
            if (
                !empty(
                    \OmegaUp\DAO\Courses::getAll(
                        $page,
                        $pageSize,
                        'course_id',
                        'DESC'
                    )
                )
            ) {
                die(header('Location: /course/'));
            }
        }

        if (
            !empty(
                \OmegaUp\DAO\Courses::getAllCoursesAdminedByIdentity(
                    $r->identity->identity_id,
                    $page,
                    $pageSize
                )
            )
        ) {
            die(header('Location: /course/'));
        }
        // User is logged in, but there is no information about courses
        return [
            'smartyProperties' => [],
            'template' => 'schools.intro.tpl',
        ];
    }

    /**
     * Returns the list of requests made by participants who are interested to
     * join the course
     *
     * @omegaup-request-param string $course_alias
     *
     * @return array{users: list<array{accepted: bool|null, admin?: array{name: null|string, username: string}, country: null|string, country_id: null|string, last_update: \OmegaUp\Timestamp|null, request_time: \OmegaUp\Timestamp, username: string}>}
     */
    public static function apiRequests(\OmegaUp\Request $r): array {
        // Authenticate request
        $r->ensureMainUserIdentity();

        \OmegaUp\Validators::validateStringNonEmpty(
            $r['course_alias'],
            'course_alias'
        );

        $course = self::validateCourseExists($r['course_alias']);
        if (is_null($course->course_id)) {
            throw new \OmegaUp\Exceptions\NotFoundException('courseNotFound');
        }
        if (!\OmegaUp\Authorization::isCourseAdmin($r->identity, $course)) {
            throw new \OmegaUp\Exceptions\ForbiddenAccessException();
        }

        $usersRequests =
            \OmegaUp\DAO\CourseIdentityRequest::getRequestsForCourseWithFirstAdmin(
                $course->course_id
            );

        return ['users' => $usersRequests];
    }

    /**
     * Stores the resolution given to a certain request made by a contestant
     * interested to join the course.
     *
     * @omegaup-request-param string $course_alias
     * @omegaup-request-param bool $resolution
     * @omegaup-request-param string $username
     *
     * @return array{status: string}
     */
    public static function apiArbitrateRequest(\OmegaUp\Request $r): array {
        $r->ensureMainUserIdentity();

        \OmegaUp\Validators::validateStringNonEmpty(
            $r['course_alias'],
            'course_alias'
        );
        \OmegaUp\Validators::validateStringNonEmpty(
            $r['username'],
            'username'
        );

        if (is_null($r['resolution'])) {
            throw new \OmegaUp\Exceptions\InvalidParameterException(
                'invalidParameters'
            );
        }

        $course = self::validateCourseExists($r['course_alias']);
        if (!\OmegaUp\Authorization::isCourseAdmin($r->identity, $course)) {
            throw new \OmegaUp\Exceptions\ForbiddenAccessException();
        }

        $targetIdentity = \OmegaUp\DAO\Identities::findByUsername(
            $r['username']
        );
        if (is_null($targetIdentity) || is_null($targetIdentity->username)) {
            throw new \OmegaUp\Exceptions\NotFoundException(
                'userNotFound'
            );
        }

        $request = \OmegaUp\DAO\CourseIdentityRequest::getByPK(
            $targetIdentity->identity_id,
            $course->course_id
        );

        if (is_null($request)) {
            throw new \OmegaUp\Exceptions\InvalidParameterException(
                'userNotInListOfRequests'
            );
        }

        $request->accepted = $r->ensureBool('resolution');
        $request->last_update = new \OmegaUp\Timestamp(\OmegaUp\Time::get());

        \OmegaUp\DAO\CourseIdentityRequest::update($request);

        // Save this action in the history
        \OmegaUp\DAO\CourseIdentityRequestHistory::create(
            new \OmegaUp\DAO\VO\CourseIdentityRequestHistory([
                'identity_id' => $request->identity_id,
                'course_id' => $course->course_id,
                'time' => $request->last_update,
                'admin_id' => intval($r->user->user_id),
                'accepted' => $request->accepted,
            ])
        );

        self::$log->info(
            "Arbitrated course for user, username={$targetIdentity->username}, state={$request->accepted}"
        );

        return ['status' => 'ok'];
    }

    /**
     * List students in a course
     *
     * @omegaup-request-param mixed $course_alias
     *
     * @return array{students: list<array{name: null|string, progress: array<string, float>, username: string}>}
     */
    public static function apiListStudents(\OmegaUp\Request $r): array {
        if (OMEGAUP_LOCKDOWN) {
            throw new \OmegaUp\Exceptions\ForbiddenAccessException('lockdown');
        }

        $r->ensureIdentity();
        \OmegaUp\Validators::validateStringNonEmpty(
            $r['course_alias'],
            'course_alias'
        );
        $course = self::validateCourseExists($r['course_alias']);
        if (is_null($course->course_id) || is_null($course->group_id)) {
            throw new \OmegaUp\Exceptions\NotFoundException(
                'courseNotFound'
            );
        }

        if (!\OmegaUp\Authorization::isCourseAdmin($r->identity, $course)) {
            throw new \OmegaUp\Exceptions\ForbiddenAccessException();
        }

        return [
            'students' => \OmegaUp\DAO\Courses::getStudentsInCourseWithProgressPerAssignment(
                $course->course_id,
                $course->group_id
            ),
        ];
    }

    /**
     * @omegaup-request-param mixed $assignment_alias
     * @omegaup-request-param mixed $course_alias
     * @omegaup-request-param mixed $usernameOrEmail
     *
     * @return array{problems: list<array{accepted: int, alias: string, commit: string, difficulty: float, languages: string, letter: string, order: int, points: float, submissions: int, title: string, version: string, visibility: int, visits: int, runs: list<array{guid: string, language: string, source?: string, status: string, verdict: string, runtime: int, penalty: int, memory: int, score: float, contest_score: float|null, time: \OmegaUp\Timestamp, submit_delay: int}>}>}
     */
    public static function apiStudentProgress(\OmegaUp\Request $r): array {
        if (OMEGAUP_LOCKDOWN) {
            throw new \OmegaUp\Exceptions\ForbiddenAccessException('lockdown');
        }

        $r->ensureIdentity();
        \OmegaUp\Validators::validateStringNonEmpty(
            $r['course_alias'],
            'course_alias'
        );
        $course = self::validateCourseExists($r['course_alias']);
        if (is_null($course->course_id) || is_null($course->group_id)) {
            throw new \OmegaUp\Exceptions\NotFoundException(
                'courseNotFound'
            );
        }

        if (!\OmegaUp\Authorization::isCourseAdmin($r->identity, $course)) {
            throw new \OmegaUp\Exceptions\ForbiddenAccessException();
        }

        \OmegaUp\Validators::validateStringNonEmpty(
            $r['usernameOrEmail'],
            'usernameOrEmail'
        );
        $resolvedIdentity = \OmegaUp\Controllers\Identity::resolveIdentity(
            $r['usernameOrEmail']
        );
        if (
            is_null(\OmegaUp\DAO\GroupsIdentities::getByPK(
                $course->group_id,
                $resolvedIdentity->identity_id
            ))
        ) {
            throw new \OmegaUp\Exceptions\NotFoundException(
                'courseStudentNotInCourse'
            );
        }

        \OmegaUp\Validators::validateStringNonEmpty(
            $r['assignment_alias'],
            'assignment_alias'
        );
        $assignment = \OmegaUp\DAO\Assignments::getByAliasAndCourse(
            $r['assignment_alias'],
            $course->course_id
        );
        if (is_null($assignment) || is_null($assignment->problemset_id)) {
            throw new \OmegaUp\Exceptions\NotFoundException(
                'assignmentNotFound'
            );
        }

        $rawProblems = \OmegaUp\DAO\ProblemsetProblems::getProblemsByProblemset(
            $assignment->problemset_id
        );
        $letter = 0;
        $problems = [];
        foreach ($rawProblems as $problem) {
            $runsArray = \OmegaUp\DAO\Runs::getForProblemDetails(
                intval($problem['problem_id']),
                intval($assignment->problemset_id),
                intval($resolvedIdentity->identity_id)
            );
            $problem['runs'] = [];
            foreach ($runsArray as $run) {
                try {
                    $run['source'] = \OmegaUp\Controllers\Submission::getSource(
                        $run['guid']
                    );
                } catch (\Exception $e) {
                    self::$log->error(
                        "Error fetching source for {$run['guid']}",
                        $e
                    );
                }
                $problem['runs'][] = $run;
            }
            unset($problem['problem_id']);
            $problem['letter'] = \OmegaUp\Controllers\Contest::columnName(
                $letter++
            );
            $problems[] = $problem;
        }

        return [
            'problems' => $problems,
        ];
    }

    /**
     * Returns details of a given course
     *
     * @omegaup-request-param mixed $alias
     *
     * @return array{assignments: AssignmentProgress}
     */
    public static function apiMyProgress(\OmegaUp\Request $r): array {
        if (OMEGAUP_LOCKDOWN) {
            throw new \OmegaUp\Exceptions\ForbiddenAccessException('lockdown');
        }

        $r->ensureIdentity();
        \OmegaUp\Validators::validateStringNonEmpty($r['alias'], 'alias');
        $course = self::validateCourseExists($r['alias']);
        if (is_null($course->course_id)) {
            throw new \OmegaUp\Exceptions\NotFoundException(
                'courseNotFound'
            );
        }
        $group = self::resolveGroup($course);

        // Only Course Admins or Group Members (students) can see these results
        if (
            !\OmegaUp\Authorization::canViewCourse(
                $r->identity,
                $course,
                $group
            )
        ) {
            throw new \OmegaUp\Exceptions\ForbiddenAccessException();
        }

        $assignments = \OmegaUp\DAO\Courses::getAssignmentsProgress(
            $course->course_id,
            $r->identity->identity_id
        );

        return [
            'assignments' => $assignments,
        ];
    }

    /**
     * Add Student to Course.
     *
     * @omegaup-request-param mixed $accept_teacher
     * @omegaup-request-param mixed $accept_teacher_git_object_id
     * @omegaup-request-param mixed $course_alias
     * @omegaup-request-param mixed $privacy_git_object_id
     * @omegaup-request-param mixed $share_user_information
     * @omegaup-request-param mixed $statement_type
     * @omegaup-request-param mixed $usernameOrEmail
     *
     * @return array{status: string}
     */
    public static function apiAddStudent(\OmegaUp\Request $r): array {
        if (OMEGAUP_LOCKDOWN) {
            throw new \OmegaUp\Exceptions\ForbiddenAccessException('lockdown');
        }

        $r->ensureIdentity();

        \OmegaUp\Validators::validateStringNonEmpty(
            $r['course_alias'],
            'course_alias'
        );
        $course = self::validateCourseExists($r['course_alias']);
        if (is_null($course->course_id) || is_null($course->group_id)) {
            throw new \OmegaUp\Exceptions\NotFoundException(
                'courseNotFound'
            );
        }

        \OmegaUp\Validators::validateStringNonEmpty(
            $r['usernameOrEmail'],
            'usernameOrEmail'
        );
        $resolvedIdentity = \OmegaUp\Controllers\Identity::resolveIdentity(
            $r['usernameOrEmail']
        );

        // Only course admins or users adding themselves when the course is public
        if (
            !\OmegaUp\Authorization::isCourseAdmin($r->identity, $course)
            && ($course->admission_mode !== self::ADMISSION_MODE_PUBLIC
            || $resolvedIdentity->identity_id !== $r->identity->identity_id)
            && $course->requests_user_information == 'no'
            && is_null($r['accept_teacher'])
        ) {
            throw new \OmegaUp\Exceptions\ForbiddenAccessException();
        }

        $groupIdentity = new \OmegaUp\DAO\VO\GroupsIdentities([
            'group_id' => $course->group_id,
            'identity_id' => $resolvedIdentity->identity_id,
            'share_user_information' => $r['share_user_information'],
            'accept_teacher' => $r['accept_teacher'],
        ]);

        \OmegaUp\DAO\DAO::transBegin();

        try {
            // Only users adding themselves are saved in consent log
            if (
                $resolvedIdentity->identity_id === $r->identity->identity_id
                 && $course->requests_user_information !== 'no'
            ) {
                \OmegaUp\Validators::validateStringNonEmpty(
                    $r['privacy_git_object_id'],
                    'privacy_git_object_id'
                );
                \OmegaUp\Validators::validateStringNonEmpty(
                    $r['statement_type'],
                    'statement_type'
                );
                $privacyStatementId = \OmegaUp\DAO\PrivacyStatements::getId(
                    $r['privacy_git_object_id'],
                    $r['statement_type']
                );
                if (is_null($privacyStatementId)) {
                    throw new \OmegaUp\Exceptions\NotFoundException(
                        'privacyStatementNotFound'
                    );
                }
                if (
                    !\OmegaUp\DAO\PrivacyStatementConsentLog::hasAcceptedPrivacyStatement(
                        $resolvedIdentity->identity_id,
                        $privacyStatementId
                    )
                ) {
                    $privacyStatementConsentId = \OmegaUp\DAO\PrivacyStatementConsentLog::saveLog(
                        $resolvedIdentity->identity_id,
                        $privacyStatementId
                    );
                } else {
                    $privacyStatementConsentId = \OmegaUp\DAO\PrivacyStatementConsentLog::getId(
                        $resolvedIdentity->identity_id,
                        $privacyStatementId
                    );
                }

                $groupIdentity->privacystatement_consent_id = $privacyStatementConsentId;
            }
            if (
                $resolvedIdentity->identity_id === $r->identity->identity_id
                 && !empty($r['accept_teacher'])
            ) {
                \OmegaUp\Validators::validateStringNonEmpty(
                    $r['accept_teacher_git_object_id'],
                    'accept_teacher_git_object_id'
                );
                $privacyStatementId = \OmegaUp\DAO\PrivacyStatements::getId(
                    $r['accept_teacher_git_object_id'],
                    'accept_teacher'
                );
                if (is_null($privacyStatementId)) {
                    throw new \OmegaUp\Exceptions\NotFoundException(
                        'privacyStatementNotFound'
                    );
                }
                if (
                    !\OmegaUp\DAO\PrivacyStatementConsentLog::hasAcceptedPrivacyStatement(
                        $resolvedIdentity->identity_id,
                        $privacyStatementId
                    )
                ) {
                    \OmegaUp\DAO\PrivacyStatementConsentLog::saveLog(
                        $resolvedIdentity->identity_id,
                        $privacyStatementId
                    );
                }
            }
            \OmegaUp\DAO\GroupsIdentities::replace($groupIdentity);

            \OmegaUp\DAO\DAO::transEnd();
        } catch (\Exception $e) {
            \OmegaUp\DAO\DAO::transRollback();
            throw $e;
        }

        return [
            'status' => 'ok',
        ];
    }

    /**
     * Remove Student from Course
     *
     * @omegaup-request-param mixed $course_alias
     * @omegaup-request-param mixed $usernameOrEmail
     *
     * @return array{status: string}
     */
    public static function apiRemoveStudent(\OmegaUp\Request $r): array {
        if (OMEGAUP_LOCKDOWN) {
            throw new \OmegaUp\Exceptions\ForbiddenAccessException('lockdown');
        }

        $r->ensureIdentity();
        \OmegaUp\Validators::validateStringNonEmpty(
            $r['course_alias'],
            'course_alias'
        );
        \OmegaUp\Validators::validateStringNonEmpty(
            $r['usernameOrEmail'],
            'usernameOrEmail'
        );
        $course = self::validateCourseExists($r['course_alias']);
        if (is_null($course->group_id)) {
            throw new \OmegaUp\Exceptions\NotFoundException(
                'courseNotFound'
            );
        }

        if (!\OmegaUp\Authorization::isCourseAdmin($r->identity, $course)) {
            throw new \OmegaUp\Exceptions\ForbiddenAccessException();
        }

        $resolvedIdentity = \OmegaUp\Controllers\Identity::resolveIdentity(
            $r['usernameOrEmail']
        );

        if (
            is_null(\OmegaUp\DAO\GroupsIdentities::getByPK(
                $course->group_id,
                $resolvedIdentity->identity_id
            ))
        ) {
            throw new \OmegaUp\Exceptions\NotFoundException(
                'courseStudentNotInCourse'
            );
        }

        \OmegaUp\DAO\GroupsIdentities::delete(new \OmegaUp\DAO\VO\GroupsIdentities([
            'group_id' => $course->group_id,
            'identity_id' => $resolvedIdentity->identity_id,
        ]));

        return [
            'status' => 'ok',
        ];
    }

    /**
     * Returns all course administrators
     *
     * @omegaup-request-param mixed $course_alias
     *
     * @return array{admins: list<array{role: string, username: string}>, group_admins: list<array{alias: string, name: string, role: string}>}
     */
    public static function apiAdmins(\OmegaUp\Request $r): array {
        // Authenticate request
        $r->ensureIdentity();

        \OmegaUp\Validators::validateStringNonEmpty(
            $r['course_alias'],
            'course_alias'
        );

        $course = \OmegaUp\DAO\Courses::getByAlias($r['course_alias']);
        if (is_null($course)) {
            throw new \OmegaUp\Exceptions\NotFoundException('courseNotFound');
        }

        if (!\OmegaUp\Authorization::isCourseAdmin($r->identity, $course)) {
            throw new \OmegaUp\Exceptions\ForbiddenAccessException();
        }

        return [
            'admins' => \OmegaUp\DAO\UserRoles::getCourseAdmins($course),
            'group_admins' => \OmegaUp\DAO\GroupRoles::getCourseAdmins($course)
        ];
    }

    /**
     * Adds an admin to a course
     *
     * @omegaup-request-param mixed $course_alias
     * @omegaup-request-param mixed $usernameOrEmail
     *
     * @throws \OmegaUp\Exceptions\ForbiddenAccessException
     *
     * @return array{status: string}
     */
    public static function apiAddAdmin(\OmegaUp\Request $r): array {
        if (OMEGAUP_LOCKDOWN) {
            throw new \OmegaUp\Exceptions\ForbiddenAccessException('lockdown');
        }

        // Authenticate logged user
        $r->ensureIdentity();

        // Check course_alias
        \OmegaUp\Validators::validateStringNonEmpty(
            $r['course_alias'],
            'course_alias'
        );
        \OmegaUp\Validators::validateStringNonEmpty(
            $r['usernameOrEmail'],
            'usernameOrEmail'
        );

        $resolvedUser = \OmegaUp\Controllers\User::resolveUser(
            $r['usernameOrEmail']
        );

        $course = \OmegaUp\DAO\Courses::getByAlias($r['course_alias']);
        if (is_null($course)) {
            throw new \OmegaUp\Exceptions\NotFoundException('courseNotFound');
        }

        // Only director is allowed to make modifications
        if (!\OmegaUp\Authorization::isCourseAdmin($r->identity, $course)) {
            throw new \OmegaUp\Exceptions\ForbiddenAccessException();
        }

        \OmegaUp\Controllers\ACL::addUser(
            intval($course->acl_id),
            intval($resolvedUser->user_id)
        );

        return [
            'status' => 'ok',
        ];
    }

    /**
     * Removes an admin from a course
     *
     * @omegaup-request-param mixed $course_alias
     * @omegaup-request-param mixed $usernameOrEmail
     *
     * @throws \OmegaUp\Exceptions\ForbiddenAccessException
     *
     * @return array{status: string}
     */
    public static function apiRemoveAdmin(\OmegaUp\Request $r): array {
        // Authenticate logged user
        $r->ensureIdentity();

        // Check course_alias
        \OmegaUp\Validators::validateStringNonEmpty(
            $r['course_alias'],
            'course_alias'
        );
        \OmegaUp\Validators::validateStringNonEmpty(
            $r['usernameOrEmail'],
            'usernameOrEmail'
        );

        $resolvedIdentity = \OmegaUp\Controllers\Identity::resolveIdentity(
            $r['usernameOrEmail']
        );
        if (is_null($resolvedIdentity->user_id)) {
            // Unassociated identities can't be course admins
            throw new \OmegaUp\Exceptions\ForbiddenAccessException();
        }
        $resolvedUser = \OmegaUp\DAO\Users::getByPK($resolvedIdentity->user_id);
        if (is_null($resolvedUser)) {
            throw new \OmegaUp\Exceptions\NotFoundException('courseNotFound');
        }

        $course = \OmegaUp\DAO\Courses::getByAlias($r['course_alias']);
        if (is_null($course)) {
            throw new \OmegaUp\Exceptions\NotFoundException('courseNotFound');
        }

        // Only admin is alowed to make modifications
        if (!\OmegaUp\Authorization::isCourseAdmin($r->identity, $course)) {
            throw new \OmegaUp\Exceptions\ForbiddenAccessException();
        }

        // Check if admin to delete is actually an admin
        if (
            !\OmegaUp\Authorization::isCourseAdmin(
                $resolvedIdentity,
                $course
            )
        ) {
            throw new \OmegaUp\Exceptions\NotFoundException();
        }

        \OmegaUp\Controllers\ACL::removeUser(
            intval($course->acl_id),
            intval($resolvedUser->user_id)
        );

        return [
            'status' => 'ok',
        ];
    }

    /**
     * Adds an group admin to a course
     *
     * @omegaup-request-param mixed $course_alias
     * @omegaup-request-param mixed $group
     *
     * @throws \OmegaUp\Exceptions\ForbiddenAccessException
     *
     * @return array{status: string}
     */
    public static function apiAddGroupAdmin(\OmegaUp\Request $r): array {
        if (OMEGAUP_LOCKDOWN) {
            throw new \OmegaUp\Exceptions\ForbiddenAccessException('lockdown');
        }

        // Authenticate logged user
        $r->ensureIdentity();

        // Check course_alias
        \OmegaUp\Validators::validateStringNonEmpty(
            $r['course_alias'],
            'course_alias'
        );
        \OmegaUp\Validators::validateStringNonEmpty($r['group'], 'group');

        $group = \OmegaUp\DAO\Groups::findByAlias($r['group']);
        if (is_null($group)) {
            throw new \OmegaUp\Exceptions\InvalidParameterException(
                'invalidParameters'
            );
        }

        $course = \OmegaUp\DAO\Courses::getByAlias($r['course_alias']);
        if (is_null($course)) {
            throw new \OmegaUp\Exceptions\NotFoundException('courseNotFound');
        }

        // Only admins are allowed to modify course
        if (!\OmegaUp\Authorization::isCourseAdmin($r->identity, $course)) {
            throw new \OmegaUp\Exceptions\ForbiddenAccessException();
        }

        \OmegaUp\Controllers\ACL::addGroup(
            intval($course->acl_id),
            intval($group->group_id)
        );

        return [
            'status' => 'ok',
        ];
    }

    /**
     * Removes a group admin from a course
     *
     * @omegaup-request-param mixed $course_alias
     * @omegaup-request-param mixed $group
     *
     * @throws \OmegaUp\Exceptions\ForbiddenAccessException
     *
     * @return array{status: string}
     */
    public static function apiRemoveGroupAdmin(\OmegaUp\Request $r): array {
        // Authenticate logged user
        $r->ensureIdentity();

        // Check course_alias
        \OmegaUp\Validators::validateStringNonEmpty(
            $r['course_alias'],
            'course_alias'
        );
        \OmegaUp\Validators::validateStringNonEmpty($r['group'], 'group');

        $group = \OmegaUp\DAO\Groups::findByAlias($r['group']);
        if (is_null($group)) {
            throw new \OmegaUp\Exceptions\InvalidParameterException(
                'invalidParameters'
            );
        }

        $course = \OmegaUp\DAO\Courses::getByAlias($r['course_alias']);
        if (is_null($course)) {
            throw new \OmegaUp\Exceptions\NotFoundException('courseNotFound');
        }

        // Only admin is alowed to make modifications
        if (!\OmegaUp\Authorization::isCourseAdmin($r->identity, $course)) {
            throw new \OmegaUp\Exceptions\ForbiddenAccessException();
        }

        \OmegaUp\Controllers\ACL::removeGroup(
            intval($course->acl_id),
            intval($group->group_id)
        );

        return [
            'status' => 'ok',
        ];
    }

    /**
     * Show course intro only on public courses when user is not yet registered
     *
     * @omegaup-request-param mixed $assignment_alias
     * @omegaup-request-param mixed $course_alias
     *
     * @throws \OmegaUp\Exceptions\NotFoundException Course not found or trying to directly access a private course.
     * @throws \OmegaUp\Exceptions\ForbiddenAccessException
     *
     * @return array{name: string, description: string, alias: string, currentUsername: string, needsBasicInformation: bool, requestsUserInformation: string, shouldShowAcceptTeacher: bool, statements: array{privacy: array{markdown: null|string, gitObjectId: null|string, statementType: null|string}, acceptTeacher: array{gitObjectId: null|string, markdown: string, statementType: string}}, isFirstTimeAccess: bool, shouldShowResults: bool}
     */
    public static function apiIntroDetails(\OmegaUp\Request $r) {
        $introDetails = self::getIntroDetails($r);
        if (!isset($introDetails['smartyProperties']['coursePayload'])) {
            throw new \OmegaUp\Exceptions\NotFoundException();
        }
        return $introDetails['smartyProperties']['coursePayload'];
    }

    /**
     * @omegaup-request-param mixed $assignment_alias
     * @omegaup-request-param mixed $course_alias
     *
     * @return array{inContest: bool, smartyProperties: array{coursePayload?: array{alias: string, currentUsername: string, description: string, isFirstTimeAccess: bool, name: string, needsBasicInformation: bool, requestsUserInformation: string, shouldShowAcceptTeacher: bool, shouldShowResults: bool, statements: array{acceptTeacher: array{gitObjectId: null|string, markdown: string, statementType: string}, privacy: array{gitObjectId: null|string, markdown: null|string, statementType: null|string}}, userRegistrationAccepted?: bool|null, userRegistrationAnswered?: bool, userRegistrationRequested?: bool}, payload?: array{details?: array{alias: string, assignments?: list<array{alias: string, assignment_type: string, description: string, finish_time: \OmegaUp\Timestamp|null, max_points: float, name: string, order: int, publish_time_delay: int|null, scoreboard_url: string, scoreboard_url_admin: string, start_time: \OmegaUp\Timestamp}>, basic_information_required: bool, description: string, finish_time?: \OmegaUp\Timestamp|null, is_admin?: bool, name: string, public?: bool, requests_user_information: string, school_id?: int|null, school_name?: null|string, show_scoreboard?: bool, start_time?: \OmegaUp\Timestamp, student_count?: int}, progress?: AssignmentProgress, shouldShowFirstAssociatedIdentityRunWarning?: bool}, showRanking?: bool}, template: string}
     */
    public static function getCourseDetailsForSmarty(\OmegaUp\Request $r): array {
        return self::getIntroDetails($r);
    }

    /**
     * @return array{entrypoint: string, smartyProperties: array{payload: CourseSubmissionsListPayload, title: string}}
     *
     * @omegaup-request-param mixed $course
     */
    public static function getCourseSubmissionsListForSmarty(\OmegaUp\Request $r) {
        $r->ensureMainUserIdentity();
        \OmegaUp\Validators::validateStringNonEmpty(
            $r['course'],
            'course'
        );
        $course = self::validateCourseExists($r['course']);

        if (!\OmegaUp\Authorization::isCourseAdmin($r->identity, $course)) {
            throw new \OmegaUp\Exceptions\ForbiddenAccessException(
                'userNotAllowed'
            );
        }

        $solvedProblems = \OmegaUp\DAO\Problems::getSolvedProblemsByUsersOfCourse(
            $r['course']
        );
        $userSolvedProblems = [];
        foreach ($solvedProblems as $problem) {
            $userSolvedProblems[$problem['username']][] = $problem;
        }

        $unsolvedProblems = \OmegaUp\DAO\Problems::getUnsolvedProblemsByUsersOfCourse(
            $r['course']
        );
        $userUnsolvedProblems = [];
        foreach ($unsolvedProblems as $problem) {
            $userUnsolvedProblems[$problem['username']][] = $problem;
        }

        return [
            'smartyProperties' => [
                'payload' => [
                    'solvedProblems' => $userSolvedProblems,
                    'unsolvedProblems' => $userUnsolvedProblems,
                ],
                'title' => 'courseSubmissionsList',
            ],
            'entrypoint' => 'course_submissions_list',
        ];
    }

    /**
     * @omegaup-request-param mixed $course
     * @omegaup-request-param mixed $student
     *
     * @return array{payload: array{course: CourseDetails, students: array{name: null|string, progress: array<string, float>, username: string}[], student?: string}}
     */
    public static function getStudentsInformationForSmarty(
        \OmegaUp\Request $r
    ): array {
        $r->ensureIdentity();
        \OmegaUp\Validators::validateStringNonEmpty($r['course'], 'course');
        \OmegaUp\Validators::validateOptionalStringNonEmpty(
            $r['student'],
            'student'
        );

        $course = self::validateCourseExists($r['course']);

        if (is_null($course->course_id) || is_null($course->group_id)) {
            throw new \OmegaUp\Exceptions\NotFoundException('courseNotFound');
        }

        if (!\OmegaUp\Authorization::isCourseAdmin($r->identity, $course)) {
            throw new \OmegaUp\Exceptions\ForbiddenAccessException();
        }

        $result = [
            'payload' => [
                'course' => self::getCommonCourseDetails(
                    $course,
                    $r->identity,
                    /*onlyIntroDetails=*/false
                ),
                'students' => \OmegaUp\DAO\Courses::getStudentsInCourseWithProgressPerAssignment(
                    $course->course_id,
                    $course->group_id
                ),
            ],
        ];

        if (empty($r['student'])) {
            return $result;
        }

        $result['payload']['student'] = $r['student'];
        return $result;
    }

    /**
     * @omegaup-request-param int $page
     * @omegaup-request-param int $page_size
     *
     * @return array{entrypoint: string, smartyProperties: array{payload: CourseListPayload, title: string}}
     */
    public static function getCourseListDetailsForSamrty(\OmegaUp\Request $r): array {
        $r->ensureIdentity();
        $r->ensureOptionalInt('page');
        $r->ensureOptionalInt('page_size');

        $page = (isset($r['page']) ? intval($r['page']) : 1);
        $pageSize = (isset($r['page_size']) ? intval($r['page_size']) : 1000);

        $courses = self::getCoursesList($r->identity, $page, $pageSize);
        $coursesTypes = ['public', 'student', 'admin'];

        $filteredCourses = [];
        foreach ($coursesTypes as $courseType) {
            $filteredCourses[$courseType] = [
                'filteredCourses' => [
                    'current' => ['timeType' => 'current'],
                    'past' => ['timeType' => 'past'],
                ],
                'accessMode' => $courseType,
                'activeTab' => '',
            ];
            foreach ($courses[$courseType] as $course) {
                if (
                    is_null($course['finish_time'])
                    || $course['finish_time']->time > \OmegaUp\Time::get()
                ) {
                    $filteredCourses[$courseType]['filteredCourses']['current']['courses'][] = $course;
                    $filteredCourses[$courseType]['activeTab'] = 'current';
                } else {
                    $filteredCourses[$courseType]['filteredCourses']['past']['courses'][] = $course;
                }
            }
            if (
                $filteredCourses[$courseType]['activeTab'] === ''
                && !empty(
                    $filteredCourses[$courseType]['filteredCourses']['past']['courses']
                )
            ) {
                $filteredCourses[$courseType]['activeTab'] = 'past';
            }
        }

        return [
            'smartyProperties' => [
                'payload' => [
                    'courses' => $filteredCourses,
                ],
                'title' => 'courseList',
            ],
            'entrypoint' => 'course_list',
        ];
    }

    /**
     * Refactor of apiIntroDetails in order to be called from php files and APIs
     *
     * @omegaup-request-param mixed $assignment_alias
     * @omegaup-request-param mixed $course_alias
     *
     * @return array{inContest: bool, smartyProperties: array{coursePayload?: array{alias: string, currentUsername: string, description: string, isFirstTimeAccess: bool, name: string, needsBasicInformation: bool, requestsUserInformation: string, shouldShowAcceptTeacher: bool, shouldShowResults: bool, statements: array{acceptTeacher: array{gitObjectId: null|string, markdown: string, statementType: string}, privacy: array{gitObjectId: null|string, markdown: null|string, statementType: null|string}}, userRegistrationAccepted?: bool|null, userRegistrationAnswered?: bool, userRegistrationRequested?: bool}, payload?: array{details?: CourseDetails, progress?: AssignmentProgress, shouldShowFirstAssociatedIdentityRunWarning?: bool}, showRanking?: bool}, template: string}
     */
    public static function getIntroDetails(\OmegaUp\Request $r): array {
        if (OMEGAUP_LOCKDOWN) {
            throw new \OmegaUp\Exceptions\ForbiddenAccessException('lockdown');
        }
        $r->ensureIdentity();
        \OmegaUp\Validators::validateStringNonEmpty(
            $r['course_alias'],
            'course_alias'
        );
        $course = self::validateCourseExists($r['course_alias']);
        if (is_null($course->course_id)) {
            throw new \OmegaUp\Exceptions\NotFoundException('courseNotFound');
        }
        $group = self::resolveGroup($course);
        $showAssignment = !empty($r['assignment_alias']);
        $shouldShowIntro = !\OmegaUp\Authorization::canViewCourse(
            $r->identity,
            $course,
            $group
        );
        $hasSharedUserInformation = true;
        $hasAcceptedTeacher = true;
        $registrationResponse = [];
        if (!\OmegaUp\Authorization::isGroupAdmin($r->identity, $group)) {
            [
                'share_user_information' => $hasSharedUserInformation,
                'accept_teacher' => $hasAcceptedTeacher,
            ] = \OmegaUp\DAO\Courses::getSharingInformation(
                $r->identity->identity_id,
                $course,
                $group
            );
        }
        if (
            $shouldShowIntro &&
            $course->admission_mode === self::ADMISSION_MODE_PRIVATE
        ) {
            throw new \OmegaUp\Exceptions\ForbiddenAccessException();
        }
        if ($course->admission_mode === self::ADMISSION_MODE_REGISTRATION) {
            $registration = \OmegaUp\DAO\CourseIdentityRequest::getByPK(
                $r->identity->identity_id,
                $course->course_id
            );

            $registrationResponse['userRegistrationRequested'] = !is_null(
                $registration
            );
            if (is_null($registration)) {
                $registrationResponse['userRegistrationAnswered'] = false;
            } else {
                $registrationResponse['userRegistrationAnswered'] = !is_null(
                    $registration->accepted
                );
                $registrationResponse['userRegistrationAccepted'] = $registration->accepted;
            }
        }

        $courseDetails = self::getCommonCourseDetails(
            $course,
            $r->identity,
            true  /*onlyIntroDetails*/
        );
        $requestUserInformation = $courseDetails['requests_user_information'];

        $isCourseAdmin = \OmegaUp\Authorization::isCourseAdmin(
            $r->identity,
            $course
        );
        if ($isCourseAdmin && !$showAssignment) {
            return [
                'smartyProperties' => [
                    'showRanking' => true,
                    'payload' => [
                        'details' => self::getCommonCourseDetails(
                            $course,
                            $r->identity,
                            /*$onlyIntroDetails=*/ false
                        ),
                        'progress' => \OmegaUp\DAO\Courses::getAssignmentsProgress(
                            $course->course_id,
                            $r->identity->identity_id
                        ),
                    ],
                ],
                'template' => 'course.details.tpl',
                'inContest' => false,
            ];
        }

        if ($showAssignment) {
            return [
                'smartyProperties' => [
                    'showRanking' => \OmegaUp\Controllers\Course::shouldShowScoreboard(
                        $r->identity,
                        $course,
                        $group
                    ),
                    'payload' => ['shouldShowFirstAssociatedIdentityRunWarning' =>
                        !is_null($r->user) &&
                        !\OmegaUp\Controllers\User::isMainIdentity(
                            $r->user,
                            $r->identity
                        ) &&
                        \OmegaUp\DAO\Problemsets::shouldShowFirstAssociatedIdentityRunWarning(
                            $r->user
                        ),
                    ],
                ],
                'template' => 'arena.contest.course.tpl',
                'inContest' => true,
            ];
        }

        if (
            $shouldShowIntro
            || !$hasAcceptedTeacher
            || (!$hasSharedUserInformation
            && $requestUserInformation !== 'no'
            )
        ) {
            $needsBasicInformation = $courseDetails['basic_information_required']
                && (!is_null($r->identity->country_id)
                || !is_null(
                    $r->identity->state_id
                ) || !is_null(
                    $r->identity->current_identity_school_id
                ));

            // Privacy Statement Information
            $privacyStatementMarkdown = \OmegaUp\PrivacyStatement::getForProblemset(
                $r->identity->language_id,
                'course',
                $requestUserInformation
            );

            $privacyStatement = [
                'markdown' => $privacyStatementMarkdown,
                'gitObjectId' => null,
                'statementType' => null,
            ];
            if (!is_null($privacyStatementMarkdown)) {
                $statementType = "course_{$requestUserInformation}_consent";
                $statement =
                    \OmegaUp\DAO\PrivacyStatements::getLatestPublishedStatement(
                        $statementType
                    );
                $privacyStatement['statementType'] = $statementType;
                if (!is_null($statement)) {
                    $privacyStatement['gitObjectId'] = $statement['git_object_id'];
                }
            }

            $markdown = \OmegaUp\PrivacyStatement::getForConsent(
                $r->identity->language_id,
                'accept_teacher'
            );
            $acceptTeacherStatement = [
                'markdown' => $markdown,
                'statementType' => 'accept_teacher',
                'gitObjectId' => null,
            ];
            $teacherStatement =
                \OmegaUp\DAO\PrivacyStatements::getLatestPublishedStatement(
                    'accept_teacher'
                );
            if (!is_null($teacherStatement)) {
                $acceptTeacherStatement['gitObjectId'] = $teacherStatement['git_object_id'];
            }
            return [
                'smartyProperties' => [
                    'coursePayload' => array_merge(
                        $registrationResponse,
                        [
                            'name' => $courseDetails['name'],
                            'description' => $courseDetails['description'],
                            'alias' => $courseDetails['alias'],
                            'currentUsername' => $r->identity->username,
                            'needsBasicInformation' => $needsBasicInformation,
                            'requestsUserInformation' =>
                                $courseDetails['requests_user_information'],
                            'shouldShowAcceptTeacher' => !$hasAcceptedTeacher,
                            'statements' => [
                                'privacy' => $privacyStatement,
                                'acceptTeacher' => $acceptTeacherStatement,
                            ],
                            'isFirstTimeAccess' => !$hasSharedUserInformation,
                            'shouldShowResults' => $shouldShowIntro,
                        ]
                    ),
                ],
                'template' => 'arena.course.intro.tpl',
                'inContest' => false,
            ];
        }

        return [
            'smartyProperties' => [
                'showRanking' => \OmegaUp\Controllers\Course::shouldShowScoreboard(
                    $r->identity,
                    $course,
                    $group
                ),
                'payload' => [
                    'details' => self::getCommonCourseDetails(
                        $course,
                        $r->identity,
                        /*$onlyIntroDetails=*/ false
                    ),
                    'progress' => \OmegaUp\DAO\Courses::getAssignmentsProgress(
                        $course->course_id,
                        $r->identity->identity_id
                    ),
                ],
            ],
            'template' => 'course.details.tpl',
            'inContest' => false,
        ];
    }

    /**
     * @omegaup-request-param mixed $course_alias
     *
     * @return array{status: string}
     */
    public static function apiRegisterForCourse(\OmegaUp\Request $r): array {
        // Authenticate request
        $r->ensureIdentity();

        \OmegaUp\Validators::validateStringNonEmpty(
            $r['course_alias'],
            'course_alias'
        );

        $course = self::validateCourseExists($r['course_alias']);

        if ($course->admission_mode !== self::ADMISSION_MODE_REGISTRATION) {
            throw new \OmegaUp\Exceptions\ForbiddenAccessException(
                'courseDoesNotAdmitRegistration'
            );
        }

        \OmegaUp\DAO\CourseIdentityRequest::create(
            new \OmegaUp\DAO\VO\CourseIdentityRequest([
                'identity_id' => $r->identity->identity_id,
                'course_id' => $course->course_id,
                'request_time' => \OmegaUp\Time::get(),
            ])
        );

        return ['status' => 'ok'];
    }

    /**
     * Returns course details common between admin & non-admin
     *
     * @return CourseDetails
     */
    private static function getCommonCourseDetails(
        \OmegaUp\DAO\VO\Courses $course,
        \OmegaUp\DAO\VO\Identities $identity,
        bool $onlyIntroDetails
    ): array {
        $isAdmin = \OmegaUp\Authorization::isCourseAdmin($identity, $course);

        if ($onlyIntroDetails) {
            $result = [
                'name' => strval($course->name),
                'description' => strval($course->description),
                'alias' => strval($course->alias),
                'basic_information_required' => boolval(
                    $course->needs_basic_information
                ),
                'requests_user_information' => $course->requests_user_information,
            ];
        } else {
            $result = [
                'assignments' => \OmegaUp\DAO\Courses::getAllAssignments(
                    strval($course->alias),
                    $isAdmin
                ),
                'name' => strval($course->name),
                'description' => strval($course->description),
                'alias' => strval($course->alias),
                'school_id' => intval($course->school_id),
                'start_time' => $course->start_time,
                'finish_time' => $course->finish_time,
                'is_admin' => $isAdmin,
                'isCurator' => \OmegaUp\Authorization::canCreatePublicCourse(
                    $identity
                ),
                'admission_mode' => $course->admission_mode,
                'basic_information_required' => boolval(
                    $course->needs_basic_information
                ),
                'show_scoreboard' => boolval($course->show_scoreboard),
                'requests_user_information' => $course->requests_user_information
            ];

            if ($isAdmin) {
                if (is_null($course->group_id)) {
                    throw new \OmegaUp\Exceptions\NotFoundException(
                        'courseNotFound'
                    );
                }
                $group = \OmegaUp\DAO\Groups::getByPK($course->group_id);
                if (is_null($group) || is_null($group->group_id)) {
                    throw new \OmegaUp\Exceptions\NotFoundException(
                        'courseGroupNotFound'
                    );
                }
                $result['student_count'] =
                    \OmegaUp\DAO\GroupsIdentities::GetMemberCountById(
                        $group->group_id
                    );
            }
            if (!is_null($course->school_id)) {
                $school = \OmegaUp\DAO\Schools::getByPK($course->school_id);
                if (!is_null($school)) {
                    $result['school_name'] = $school->name;
                    $result['school_id'] = $school->school_id;
                }
            }
        }

        return $result;
    }

    /**
     * Returns all details of a given Course
     *
     * @omegaup-request-param mixed $alias
     *
     * @return CourseDetails
     */
    public static function apiAdminDetails(\OmegaUp\Request $r): array {
        if (OMEGAUP_LOCKDOWN) {
            throw new \OmegaUp\Exceptions\ForbiddenAccessException('lockdown');
        }
        $r->ensureIdentity();
        \OmegaUp\Validators::validateStringNonEmpty($r['alias'], 'alias');
        $course = self::validateCourseExists($r['alias']);
        $group = self::resolveGroup($course);

        if (!\OmegaUp\Authorization::isCourseAdmin($r->identity, $course)) {
            throw new \OmegaUp\Exceptions\ForbiddenAccessException();
        }

        return self::getCommonCourseDetails(
            $course,
            $r->identity,
            false /*onlyIntroDetails*/
        );
    }

    /**
     * Returns a report with all user activity for a course.
     *
     * @omegaup-request-param mixed $course_alias
     *
     * @return array{events: list<array{username: string, ip: int, time: \OmegaUp\Timestamp, classname?: string, alias?: string}>}
     */
    public static function apiActivityReport(\OmegaUp\Request $r): array {
        $r->ensureIdentity();
        \OmegaUp\Validators::validateStringNonEmpty(
            $r['course_alias'],
            'course_alias'
        );
        $course = self::validateCourseExists($r['course_alias']);
        if (is_null($course->course_id)) {
            throw new \OmegaUp\Exceptions\NotFoundException(
                'courseNotFound'
            );
        }

        if (!\OmegaUp\Authorization::isCourseAdmin($r->identity, $course)) {
            throw new \OmegaUp\Exceptions\ForbiddenAccessException();
        }

        $accesses = \OmegaUp\DAO\ProblemsetAccessLog::getAccessForCourse(
            $course->course_id
        );
        $submissions = \OmegaUp\DAO\SubmissionLog::GetSubmissionsForCourse(
            $course->course_id
        );

        return [
            'events' => \OmegaUp\ActivityReport::getActivityReport(
                $accesses,
                $submissions
            ),
        ];
    }

    /**
     * Validates and authenticate token for operations when user can be logged
     * in or not. This is the only private function that receives Request as a
     * parameter because it needs authenticate it wheter there is no token.
     *
     * @throws \OmegaUp\Exceptions\NotFoundException
     * @throws \OmegaUp\Exceptions\ForbiddenAccessException
     *
     * @return array{assignment: \OmegaUp\DAO\VO\Assignments, course: \OmegaUp\DAO\VO\Courses, courseAdmin: bool, courseAssignments: list<array{name: string, description: string, alias: string, publish_time_delay: ?int, assignment_type: string, start_time: \OmegaUp\Timestamp, finish_time: \OmegaUp\Timestamp|null, max_points: float, order: int, scoreboard_url: string, scoreboard_url_admin: string}>, hasToken: bool}
     */
    private static function authenticateAndValidateToken(
        string $courseAlias,
        string $assignmentAlias,
        ?string $token,
        \OmegaUp\Request $r
    ): array {
        if (is_null($token)) {
            $r->ensureIdentity();
            [
                'course' => $course,
                'assignment' => $assignment
            ] = self::validateAssignmentDetails(
                $courseAlias,
                $assignmentAlias,
                $r->identity
            );
            $isAdmin = \OmegaUp\Authorization::isCourseAdmin(
                $r->identity,
                $course
            );

            return [
                'hasToken' => false,
                'courseAdmin' => $isAdmin,
                'courseAssignments' => \OmegaUp\DAO\Courses::getAllAssignments(
                    strval($course->alias),
                    $isAdmin
                ),
                'assignment' => $assignment,
                'course' => $course,
            ];
        }

        $courseAdmin = false;

        $course = self::validateCourseExists($courseAlias);
        $assignment = self::validateCourseAssignmentAlias(
            $course,
            $assignmentAlias
        );
        if (is_null($assignment->assignment_id)) {
            throw new \OmegaUp\Exceptions\NotFoundException(
                'assignmentNotFound'
            );
        }

        $assignmentProblemset = \OmegaUp\DAO\Assignments::getByIdWithScoreboardUrls(
            $assignment->assignment_id
        );
        if (is_null($assignmentProblemset)) {
            throw new \OmegaUp\Exceptions\NotFoundException(
                'assignmentNotFound'
            );
        }

        if ($token === $assignmentProblemset['scoreboard_url_admin']) {
            $courseAdmin = true;
        } elseif ($token !== $assignmentProblemset['scoreboard_url']) {
            throw new \OmegaUp\Exceptions\ForbiddenAccessException(
                'invalidScoreboardUrl'
            );
        }

        // hasToken is true, it means we do not autenticate request user
        return [
            'courseAdmin' => $courseAdmin,
            'courseAssignments' => \OmegaUp\DAO\Courses::getAllAssignments(
                strval($course->alias),
                $courseAdmin
            ),
            'hasToken' => true,
            'assignment' => $assignment,
            'course' => $course,
        ];
    }

    /**
     * Validates assignment by course alias and assignment alias given
     *
     * @return array{course: \OmegaUp\DAO\VO\Courses, assignment: \OmegaUp\DAO\VO\Assignments}
     */
    private static function validateAssignmentDetails(
        ?string $courseAlias,
        ?string $assignmentAlias,
        \OmegaUp\DAO\VO\Identities $identity
    ): array {
        \OmegaUp\Validators::validateStringNonEmpty($courseAlias, 'course');
        \OmegaUp\Validators::validateStringNonEmpty(
            $assignmentAlias,
            'assignment'
        );
        $course = \OmegaUp\DAO\Courses::getByAlias($courseAlias);
        if (is_null($course) || is_null($course->course_id)) {
            throw new \OmegaUp\Exceptions\NotFoundException('courseNotFound');
        }
        $assignment = \OmegaUp\DAO\Assignments::getByAliasAndCourse(
            $assignmentAlias,
            intval($course->course_id)
        );
        if (is_null($assignment) || is_null($assignment->acl_id)) {
            throw new \OmegaUp\Exceptions\NotFoundException(
                'assignmentNotFound'
            );
        }

        // Admins are almighty, no need to check anything else.
        if (\OmegaUp\Authorization::isCourseAdmin($identity, $course)) {
            return [
                'course' => $course,
                'assignment' => $assignment
            ];
        }

        if (
            $assignment->start_time->time > \OmegaUp\Time::get() ||
            !\OmegaUp\DAO\GroupRoles::isContestant(
                intval($identity->identity_id),
                $assignment->acl_id
            )
        ) {
            throw new \OmegaUp\Exceptions\ForbiddenAccessException();
        }
        return [
            'course' => $course,
            'assignment' => $assignment
        ];
    }

    /**
     * Returns details of a given assignment
     *
     * @omegaup-request-param mixed $assignment
     * @omegaup-request-param mixed $course
     * @omegaup-request-param mixed $lang
     * @omegaup-request-param mixed $token
     * @omegaup-request-param mixed $username
     *
     * @return array{admin: bool, alias: string, assignment_type: null|string, courseAssignments: list<array{name: string, description: string, alias: string, publish_time_delay: ?int, assignment_type: string, start_time: \OmegaUp\Timestamp, finish_time: \OmegaUp\Timestamp|null, max_points: float, order: int, scoreboard_url: string, scoreboard_url_admin: string}>, description: null|string, director: string, finish_time: \OmegaUp\Timestamp|null, name: string, problems: list<array{accepted: int, alias: string, commit: string, difficulty: float, languages: string, letter: string, order: int, points: float, quality_payload: array{canNominateProblem: bool, dismissed: bool, dismissedBeforeAC: bool, language?: string, nominated: bool, nominatedBeforeAC: bool, problemAlias: string, solved: bool, tried: bool}, submissions: int, title: string, version: string, visibility: int, visits: int}>, problemset_id: int, start_time: \OmegaUp\Timestamp}
     */
    public static function apiAssignmentDetails(\OmegaUp\Request $r): array {
        if (OMEGAUP_LOCKDOWN) {
            throw new \OmegaUp\Exceptions\ForbiddenAccessException('lockdown');
        }
        \OmegaUp\Validators::validateStringNonEmpty(
            $r['course'],
            'course'
        );
        \OmegaUp\Validators::validateStringNonEmpty(
            $r['assignment'],
            'assignment'
        );
        \OmegaUp\Validators::validateOptionalStringNonEmpty(
            $r['token'],
            'token'
        );

        $tokenAuthenticationResult = self::authenticateAndValidateToken(
            $r['course'],
            $r['assignment'],
            $r['token'],
            $r
        );
        if (is_null($tokenAuthenticationResult['course']->acl_id)) {
            throw new \OmegaUp\Exceptions\NotFoundException(
                'courseNotFound'
            );
        }
        if (is_null($tokenAuthenticationResult['assignment']->problemset_id)) {
            throw new \OmegaUp\Exceptions\NotFoundException(
                'assignmentNotFound'
            );
        }

        $problems = [];
        $problemIndex = 0;
        foreach (
            \OmegaUp\DAO\ProblemsetProblems::getProblemsByProblemset(
                $tokenAuthenticationResult['assignment']->problemset_id
            ) as $problem
        ) {
            $problem['letter'] = \OmegaUp\Controllers\Contest::columnName(
                $problemIndex++
            );

            if (
                is_null($r->identity)
                || is_null($r->identity->user_id)
                || is_null($r->identity->identity_id)
            ) {
                $nominationStatus = [
                    'solved' => false,
                    'tried' => false,
                    'nominated' => false,
                    'dismissed' => false,
                    'nominatedBeforeAC' => false,
                    'dismissedBeforeAC' => false,
                ];
            } else {
                $nominationStatus = \OmegaUp\DAO\QualityNominations::getNominationStatusForProblem(
                    $problem['problem_id'],
                    $r->identity->user_id
                );

                [
                    'tried' => $tried,
                    'solved' => $solved,
                ] = \OmegaUp\DAO\Runs::getSolvedAndTriedProblemByIdentity(
                    $problem['problem_id'],
                    $r->identity->identity_id
                );

                $nominationStatus['tried'] = $tried;
                $nominationStatus['solved'] = $solved;
                $nominationStatus['language'] = \OmegaUp\Controllers\Problem::getProblemStatement(
                    $problem['alias'],
                    $problem['commit'],
                    \OmegaUp\Controllers\Identity::getPreferredLanguage(
                        self::resolveTargetIdentity($r)
                    )
                )['language'];
            }
            $nominationStatus['canNominateProblem'] = !is_null($r->user);
            $nominationStatus['problemAlias'] = $problem['alias'];
            $problem['quality_payload'] = $nominationStatus;
            unset($problem['problem_id']);

            $problems[] = $problem;
        }

        $acl = \OmegaUp\DAO\ACLs::getByPK(
            $tokenAuthenticationResult['course']->acl_id
        );
        if (is_null($acl) || is_null($acl->owner_id)) {
            throw new \OmegaUp\Exceptions\NotFoundException();
        }
        $director = \OmegaUp\DAO\Identities::findByUserId(
            intval(
                $acl->owner_id
            )
        );
        if (is_null($director)) {
            throw new \OmegaUp\Exceptions\NotFoundException('userNotFound');
        }

        // Log the operation only when there is not a token in request
        if (!$tokenAuthenticationResult['hasToken']) {
            // Authenticate request
            $r->ensureIdentity();
            \OmegaUp\DAO\ProblemsetAccessLog::create(new \OmegaUp\DAO\VO\ProblemsetAccessLog([
                'identity_id' => $r->identity->identity_id,
                'problemset_id' => $tokenAuthenticationResult['assignment']->problemset_id,
                'ip' => ip2long(strval($_SERVER['REMOTE_ADDR'])),
            ]));
        }

        return [
            'name' => strval($tokenAuthenticationResult['assignment']->name),
            'alias' => strval($tokenAuthenticationResult['assignment']->alias),
            'description' => $tokenAuthenticationResult['assignment']->description,
            'assignment_type' => $tokenAuthenticationResult['assignment']->assignment_type,
            'start_time' => $tokenAuthenticationResult['assignment']->start_time,
            'finish_time' => $tokenAuthenticationResult['assignment']->finish_time,
            'problems' => $problems,
            'courseAssignments' => $tokenAuthenticationResult['courseAssignments'],
            'director' => strval($director->username),
            'problemset_id' => $tokenAuthenticationResult['assignment']->problemset_id,
            'admin' => $tokenAuthenticationResult['courseAdmin'],
        ];
    }

    /**
     * Returns all runs for a course
     *
     * @omegaup-request-param mixed $assignment_alias
     * @omegaup-request-param mixed $course_alias
     * @omegaup-request-param mixed $language
     * @omegaup-request-param mixed $offset
     * @omegaup-request-param mixed $problem_alias
     * @omegaup-request-param mixed $rowcount
     * @omegaup-request-param mixed $status
     * @omegaup-request-param mixed $username
     * @omegaup-request-param mixed $verdict
     *
     * @return array{runs: list<Run>}
     */
    public static function apiRuns(\OmegaUp\Request $r): array {
        // Authenticate request
        $r->ensureIdentity();

        // Validate request
        [
            'assignment' => $assignment,
            'problem' => $problem,
            'identity' => $identity,
        ] = self::validateRuns($r);

        // Get our runs
        $runs = \OmegaUp\DAO\Runs::getAllRuns(
            $assignment->problemset_id,
            !is_null($r['status']) ? strval($r['status']) : null,
            !is_null($r['verdict']) ? strval($r['verdict']) : null,
            !is_null($problem) ? $problem->problem_id : null,
            !is_null($r['language']) ? strval($r['language']) : null,
            !is_null($identity) ? $identity->identity_id : null,
            !is_null($r['offset']) ? intval($r['offset']) : null,
            !is_null($r['rowcount']) ? intval($r['rowcount']) : null
        );

        $result = [];
        foreach ($runs as $run) {
            unset($run['run_id']);
            $run['contest_score'] = floatval($run['contest_score']);
            $result[] = $run;
        }

        return [
            'runs' => $result,
        ];
    }

    /**
     * Validates runs API
     *
     * @return array{assignment: \OmegaUp\DAO\VO\Assignments, problem: \OmegaUp\DAO\VO\Problems|null, identity: \OmegaUp\DAO\VO\Identities|null}
     *
     * @throws \OmegaUp\Exceptions\NotFoundException
     * @throws \OmegaUp\Exceptions\ForbiddenAccessException
     *
     * @omegaup-request-param mixed $assignment_alias
     * @omegaup-request-param mixed $course_alias
     * @omegaup-request-param mixed $language
     * @omegaup-request-param int $offset
     * @omegaup-request-param mixed $problem_alias
     * @omegaup-request-param int $rowcount
     * @omegaup-request-param mixed $status
     * @omegaup-request-param mixed $username
     * @omegaup-request-param mixed $verdict
     */
    private static function validateRuns(
        \OmegaUp\Request $r
    ): array {
        $r->ensureIdentity();
        // Defaults for offset and rowcount
        if (!isset($r['offset'])) {
            $r['offset'] = 0;
        }
        if (!isset($r['rowcount'])) {
            $r['rowcount'] = 100;
        }
        \OmegaUp\Validators::validateStringNonEmpty(
            $r['assignment_alias'],
            'assignment_alias'
        );
        \OmegaUp\Validators::validateStringNonEmpty(
            $r['course_alias'],
            'course_alias'
        );

        $course = self::validateCourseExists($r['course_alias']);

        if (is_null($course->course_id)) {
            throw new \OmegaUp\Exceptions\NotFoundException('courseNotFound');
        }

        $assignment = \OmegaUp\DAO\Assignments::getByAliasAndCourse(
            $r['assignment_alias'],
            $course->course_id
        );
        if (is_null($assignment)) {
            throw new \OmegaUp\Exceptions\NotFoundException(
                'assignmentNotFound'
            );
        }

        if (!\OmegaUp\Authorization::isCourseAdmin($r->identity, $course)) {
            throw new \OmegaUp\Exceptions\ForbiddenAccessException(
                'userNotAllowed'
            );
        }

        $r->ensureOptionalInt('offset');
        $r->ensureOptionalInt('rowcount');
        \OmegaUp\Validators::validateOptionalInEnum(
            $r['status'],
            'status',
            ['new', 'waiting', 'compiling', 'running', 'ready']
        );
        \OmegaUp\Validators::validateOptionalInEnum(
            $r['verdict'],
            'verdict',
            \OmegaUp\Controllers\Run::VERDICTS
        );

        // Check filter by problem, is optional
        $problem = null;
        if (!is_null($r['problem_alias'])) {
            $problem = \OmegaUp\DAO\Problems::getByAlias(
                strval($r['problem_alias'])
            );

            if (is_null($problem)) {
                throw new \OmegaUp\Exceptions\NotFoundException(
                    'problemNotFound'
                );
            }
        }

        \OmegaUp\Validators::validateOptionalInEnum(
            $r['language'],
            'language',
            array_keys(\OmegaUp\Controllers\Run::SUPPORTED_LANGUAGES)
        );

        // Get user if we have something in username
        $identity = null;
        if (!is_null($r['username'])) {
            $identity = \OmegaUp\Controllers\Identity::resolveIdentity(
                strval($r['username'])
            );
        }

        return [
            'assignment' => $assignment,
            'problem' => $problem,
            'identity' => $identity,
        ];
    }

    /**
     * Returns details of a given course
     *
     * @omegaup-request-param mixed $alias
     *
     * @return CourseDetails
     */
    public static function apiDetails(\OmegaUp\Request $r): array {
        if (OMEGAUP_LOCKDOWN) {
            throw new \OmegaUp\Exceptions\ForbiddenAccessException('lockdown');
        }

        $r->ensureIdentity();
        \OmegaUp\Validators::validateStringNonEmpty(
            $r['alias'],
            'alias'
        );
        $course = self::validateCourseExists($r['alias']);
        $group = self::resolveGroup($course);

        // Only Course Admins or Group Members (students) can see these results
        if (
            !\OmegaUp\Authorization::canViewCourse(
                $r->identity,
                $course,
                $group
            )
        ) {
            throw new \OmegaUp\Exceptions\ForbiddenAccessException();
        }

        return self::getCommonCourseDetails(
            $course,
            $r->identity,
            false /*onlyIntroDetails*/
        );
    }

    /**
     * Edit Course contents
     *
     * @return array{status: string}
     *
     * @omegaup-request-param mixed $admission_mode
     * @omegaup-request-param mixed $alias
     * @omegaup-request-param mixed $course_alias
     * @omegaup-request-param mixed $description
     * @omegaup-request-param OmegaUp\Timestamp|null $finish_time
     * @omegaup-request-param mixed $name
     * @omegaup-request-param bool|null $needs_basic_information
     * @omegaup-request-param mixed $requests_user_information
     * @omegaup-request-param int $school_id
     * @omegaup-request-param bool|null $show_scoreboard
     * @omegaup-request-param OmegaUp\Timestamp|null $start_time
     * @omegaup-request-param mixed $unlimited_duration
     */
    public static function apiUpdate(\OmegaUp\Request $r): array {
        if (OMEGAUP_LOCKDOWN) {
            throw new \OmegaUp\Exceptions\ForbiddenAccessException('lockdown');
        }

        $r->ensureIdentity();
        \OmegaUp\Validators::validateStringNonEmpty(
            $r['course_alias'],
            'course_alias'
        );
        $originalCourse = self::validateUpdate($r, $r['course_alias']);

        if (
            !\OmegaUp\Authorization::isCourseAdmin(
                $r->identity,
                $originalCourse
            )
        ) {
            throw new \OmegaUp\Exceptions\ForbiddenAccessException();
        }

        $valueProperties = [
            'alias',
            'name',
            'description',
            'start_time',
            'finish_time',
            'school_id',
            'show_scoreboard' => ['transform' => function (string $value): bool {
                return boolval($value);
            }],
            'needs_basic_information' => ['transform' => function (string $value): bool {
                return boolval($value);
            }],
            'requests_user_information',
            'admission_mode',
        ];
        self::updateValueProperties($r, $originalCourse, $valueProperties);

        // Set null finish time if required
        if (
            !is_null($r['unlimited_duration']) &&
            $r['unlimited_duration']
        ) {
            $originalCourse->finish_time = null;
        }

        // Push changes
        \OmegaUp\DAO\Courses::update($originalCourse);

        // TODO: Expire cache

        self::$log->info("Course updated (alias): {$r['course_alias']}");
        return [
            'status' => 'ok',
        ];
    }

    /**
     * Gets Scoreboard for an assignment
     *
     * @omegaup-request-param mixed $assignment
     * @omegaup-request-param mixed $course
     * @omegaup-request-param mixed $token
     *
     * @return Scoreboard
     */
    public static function apiAssignmentScoreboard(\OmegaUp\Request $r): array {
        $r->ensureIdentity();
        \OmegaUp\Validators::validateStringNonEmpty(
            $r['course'],
            'course'
        );
        \OmegaUp\Validators::validateStringNonEmpty(
            $r['assignment'],
            'assignment'
        );
        \OmegaUp\Validators::validateOptionalStringNonEmpty(
            $r['token'],
            'token'
        );
        $tokenAuthenticationResult = self::authenticateAndValidateToken(
            $r['course'],
            $r['assignment'],
            $r['token'],
            $r
        );
        $group = self::resolveGroup($tokenAuthenticationResult['course']);

        if (!$tokenAuthenticationResult['hasToken']) {
            if (
                !\OmegaUp\Authorization::canViewCourse(
                    $r->identity,
                    $tokenAuthenticationResult['course'],
                    $group
                )
            ) {
                throw new \OmegaUp\Exceptions\ForbiddenAccessException();
            }
        }

        $scoreboard = new \OmegaUp\Scoreboard(
            new \OmegaUp\ScoreboardParams([
                'alias' => $tokenAuthenticationResult['assignment']->alias,
                'title' => $tokenAuthenticationResult['assignment']->name,
                'problemset_id' => $tokenAuthenticationResult['assignment']->problemset_id,
                'start_time' => $tokenAuthenticationResult['assignment']->start_time,
                'finish_time' => $tokenAuthenticationResult['assignment']->finish_time,
                'acl_id' => $tokenAuthenticationResult['assignment']->acl_id,
                'group_id' => $tokenAuthenticationResult['course']->group_id,
                'admin' => $tokenAuthenticationResult['courseAdmin'],
            ])
        );

        return $scoreboard->generate(
            false /*withRunDetails*/,
            true /*sortByName*/
        );
    }

    /**
     * Returns the Scoreboard events
     *
     * @omegaup-request-param mixed $assignment
     * @omegaup-request-param mixed $course
     * @omegaup-request-param mixed $token
     *
     * @throws \OmegaUp\Exceptions\NotFoundException
     *
     * @return array{events: list<ScoreboardEvent>}
     */
    public static function apiAssignmentScoreboardEvents(\OmegaUp\Request $r): array {
        \OmegaUp\Validators::validateStringNonEmpty(
            $r['course'],
            'course'
        );
        \OmegaUp\Validators::validateStringNonEmpty(
            $r['assignment'],
            'assignment'
        );
        \OmegaUp\Validators::validateOptionalStringNonEmpty(
            $r['token'],
            'token'
        );
        $tokenAuthenticationResult = self::authenticateAndValidateToken(
            $r['course'],
            $r['assignment'],
            $r['token'],
            $r
        );
        if (is_null($tokenAuthenticationResult['course']->group_id)) {
            throw new \OmegaUp\Exceptions\NotFoundException('courseNotFound');
        }

        $scoreboard = new \OmegaUp\Scoreboard(
            \OmegaUp\ScoreboardParams::fromAssignment(
                $tokenAuthenticationResult['assignment'],
                $tokenAuthenticationResult['course']->group_id,
                $tokenAuthenticationResult['courseAdmin']/*show_all_runs*/
            )
        );

        // Push scoreboard data in response
        return [
            'events' => $scoreboard->events()
        ];
    }

    /**
     * Get Problems solved by users of a course
     *
     * @omegaup-request-param mixed $course_alias
     *
     * @return array{user_problems: array<string, list<array{alias: string, title: string, username: string}>>}
     */
    public static function apiListSolvedProblems(\OmegaUp\Request $r): array {
        $r->ensureIdentity();
        \OmegaUp\Validators::validateStringNonEmpty(
            $r['course_alias'],
            'course_alias'
        );
        $course = self::validateCourseExists($r['course_alias']);

        if (!\OmegaUp\Authorization::isCourseAdmin($r->identity, $course)) {
            throw new \OmegaUp\Exceptions\ForbiddenAccessException(
                'userNotAllowed'
            );
        }
        $solvedProblems = \OmegaUp\DAO\Problems::getSolvedProblemsByUsersOfCourse(
            $r['course_alias']
        );
        $userProblems = [];
        foreach ($solvedProblems as $problem) {
            $userProblems[$problem['username']][] = $problem;
        }
        return ['user_problems' => $userProblems];
    }

    /**
     * Get Problems unsolved by users of a course
     *
     * @omegaup-request-param mixed $course_alias
     *
     * @return array{user_problems: array<string, list<array{alias: string, title: string, username: string}>>}
     */
    public static function apiListUnsolvedProblems(\OmegaUp\Request $r): array {
        $r->ensureIdentity();
        \OmegaUp\Validators::validateStringNonEmpty(
            $r['course_alias'],
            'course_alias'
        );
        $course = self::validateCourseExists($r['course_alias']);

        if (!\OmegaUp\Authorization::isCourseAdmin($r->identity, $course)) {
            throw new \OmegaUp\Exceptions\ForbiddenAccessException(
                'userNotAllowed'
            );
        }

        $unsolvedProblems = \OmegaUp\DAO\Problems::getUnsolvedProblemsByUsersOfCourse(
            $r['course_alias']
        );
        $userProblems = [];
        foreach ($unsolvedProblems as $problem) {
            $userProblems[$problem['username']][] = $problem;
        }
        return ['user_problems' => $userProblems];
    }

    public static function shouldShowScoreboard(
        \OmegaUp\DAO\VO\Identities $identity,
        \OmegaUp\DAO\VO\Courses $course,
        \OmegaUp\DAO\VO\Groups $group
    ): bool {
        return \OmegaUp\Authorization::canViewCourse(
            $identity,
            $course,
            $group
        ) &&
               $course->show_scoreboard;
    }
}<|MERGE_RESOLUTION|>--- conflicted
+++ resolved
@@ -15,14 +15,11 @@
  * @psalm-type ScoreboardRankingEntry=array{classname: string, country: string, is_invited: bool, name: null|string, place?: int, problems: list<ScoreboardRankingProblem>, total: array{penalty: float, points: float}, username: string}
  * @psalm-type Scoreboard=array{finish_time: \OmegaUp\Timestamp|null, problems: list<array{alias: string, order: int}>, ranking: list<ScoreboardRankingEntry>, start_time: \OmegaUp\Timestamp, time: \OmegaUp\Timestamp, title: string}
  * @psalm-type ScoreboardEvent=array{classname: string, country: string, delta: float, is_invited: bool, total: array{points: float, penalty: float}, name: null|string, username: string, problem: array{alias: string, points: float, penalty: float}}
-<<<<<<< HEAD
  * @psalm-type FilteredCourse=array{alias: string, counts: array<string, int>, finish_time: \OmegaUp\Timestamp|null, name: string, start_time: \OmegaUp\Timestamp}
  * @psalm-type CoursesList=array{admin: list<FilteredCourse>, student: list<FilteredCourse>, public: list<FilteredCourse>}
- * @psalm-type CourseListPayload=array{courses: array{admin: array{accessMode: string, activeTab: string, filteredCourses: array{current: array{courses?: list<FilteredCourse>, timeType: string}, past: array{courses?: list<FilteredCourse>, timeType: string}}}, student: array{accessMode: string, activeTab: string, filteredCourses: array{current: array{courses?: list<FilteredCourse>, timeType: string}, past: array{courses?: list<FilteredCourse>, timeType: string}}}, public: array{accessMode: string, activeTab: string, filteredCourses: array{current: array{courses?: list<FilteredCourse>, timeType: string}, past: array{courses?: list<FilteredCourse>, timeType: string}}}}}
-=======
+ * @psalm-type CourseListPayload=array{courses: array{admin: array{accessMode: string, activeTab: string, filteredCourses: array{current: array{courses: list<FilteredCourse>, timeType: string}, past: array{courses: list<FilteredCourse>, timeType: string}}}, student: array{accessMode: string, activeTab: string, filteredCourses: array{current: array{courses: list<FilteredCourse>, timeType: string}, past: array{courses: list<FilteredCourse>, timeType: string}}}, public: array{accessMode: string, activeTab: string, filteredCourses: array{current: array{courses: list<FilteredCourse>, timeType: string}, past: array{courses: list<FilteredCourse>, timeType: string}}}}}
  * @psalm-type CourseProblemTried=array{alias: string, title: string, username: string}
  * @psalm-type CourseSubmissionsListPayload=array{solvedProblems: array<string, list<CourseProblemTried>>, unsolvedProblems: array<string, list<CourseProblemTried>>}
->>>>>>> d64965ef
  */
 class Course extends \OmegaUp\Controllers\Controller {
     // Admision mode constants
@@ -2418,8 +2415,14 @@
         foreach ($coursesTypes as $courseType) {
             $filteredCourses[$courseType] = [
                 'filteredCourses' => [
-                    'current' => ['timeType' => 'current'],
-                    'past' => ['timeType' => 'past'],
+                    'current' => [
+                        'courses' => [],
+                        'timeType' => 'current',
+                    ],
+                    'past' => [
+                        'courses' => [],
+                        'timeType' => 'past',
+                    ],
                 ],
                 'accessMode' => $courseType,
                 'activeTab' => '',
