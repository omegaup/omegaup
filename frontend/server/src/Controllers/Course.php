--- conflicted
+++ resolved
@@ -169,15 +169,11 @@
      * @throws \OmegaUp\Exceptions\InvalidParameterException
      * @throws \OmegaUp\Exceptions\ForbiddenAccessException
      */
-<<<<<<< HEAD
-    private static function validateBasicCreateOrUpdate(\OmegaUp\Request $r, bool $isUpdate = false) : void {
-        $r->ensureMainUserIdentity();
-=======
     private static function validateBasicCreateOrUpdate(
         \OmegaUp\Request $r,
         bool $isUpdate = false
     ): void {
->>>>>>> 6263bd72
+        $r->ensureMainUserIdentity();
         $isRequired = true;
 
         \OmegaUp\Validators::validateOptionalStringNonEmpty(
@@ -241,15 +237,7 @@
      * @return \OmegaUp\DAO\VO\Courses
      * @throws \OmegaUp\Exceptions\NotFoundException
      */
-<<<<<<< HEAD
-    private static function validateCourseExists(string $courseAlias) : \OmegaUp\DAO\VO\Courses {
-=======
     private static function validateCourseExists(string $courseAlias): \OmegaUp\DAO\VO\Courses {
-        \OmegaUp\Validators::validateStringNonEmpty(
-            $courseAlias,
-            'course_alias'
-        );
->>>>>>> 6263bd72
         $course = \OmegaUp\DAO\Courses::getByAlias($courseAlias);
         if (is_null($course)) {
             throw new \OmegaUp\Exceptions\NotFoundException('courseNotFound');
@@ -266,13 +254,8 @@
      */
     private static function resolveGroup(
         \OmegaUp\DAO\VO\Courses $course,
-<<<<<<< HEAD
         ?\OmegaUp\DAO\VO\Groups $group = null
-    ) : \OmegaUp\DAO\VO\Groups {
-=======
-        ?\OmegaUp\DAO\VO\Groups $group
     ): \OmegaUp\DAO\VO\Groups {
->>>>>>> 6263bd72
         if (!is_null($group)) {
             return $group;
         }
@@ -282,7 +265,9 @@
 
         $group = \OmegaUp\DAO\Groups::getByPK($course->group_id);
         if (is_null($group)) {
-            throw new \OmegaUp\Exceptions\NotFoundException('courseGroupNotFound');
+            throw new \OmegaUp\Exceptions\NotFoundException(
+                'courseGroupNotFound'
+            );
         }
         return $group;
     }
@@ -410,6 +395,9 @@
         \OmegaUp\DAO\VO\Courses $course,
         \OmegaUp\DAO\VO\Users $creator
     ): \OmegaUp\DAO\VO\Courses {
+        if (is_null($course->alias)) {
+            throw new \OmegaUp\Exceptions\NotFoundException('courseNotFound');
+        }
         if (!is_null(\OmegaUp\DAO\Courses::getByAlias($course->alias))) {
             throw new \OmegaUp\Exceptions\DuplicatedEntryInDatabaseException(
                 'aliasInUse'
@@ -1291,9 +1279,10 @@
 
         try {
             // Only users adding themselves are saved in consent log
-<<<<<<< HEAD
-            if ($resolvedIdentity->identity_id === $r->identity->identity_id
-                 && $course->requests_user_information != 'no') {
+            if (
+                $resolvedIdentity->identity_id === $r->identity->identity_id
+                 && $course->requests_user_information !== 'no'
+            ) {
                 $privacyStatementId = \OmegaUp\DAO\PrivacyStatements::getId(
                     $r['privacy_git_object_id'],
                     $r['statement_type']
@@ -1301,51 +1290,29 @@
                 if (is_null($privacyStatementId)) {
                     throw new  \OmegaUp\Exceptions\NotFoundException();
                 }
-                if (!\OmegaUp\DAO\PrivacyStatementConsentLog::hasAcceptedPrivacyStatement(
-                    $resolvedIdentity->identity_id,
-                    $privacyStatementId
-                )) {
-                    $privacystatementConsentId = \OmegaUp\DAO\PrivacyStatementConsentLog::saveLog(
-=======
-            if (
-                $resolvedIdentity->identity_id === $r->identity->identity_id
-                 && $course->requests_user_information != 'no'
-            ) {
-                $privacystatement_id = \OmegaUp\DAO\PrivacyStatements::getId(
-                    $r['privacy_git_object_id'],
-                    $r['statement_type']
-                );
                 if (
                     !\OmegaUp\DAO\PrivacyStatementConsentLog::hasAcceptedPrivacyStatement(
                         $resolvedIdentity->identity_id,
-                        $privacystatement_id
+                        $privacyStatementId
                     )
                 ) {
-                    $privacystatement_consent_id = \OmegaUp\DAO\PrivacyStatementConsentLog::saveLog(
->>>>>>> 6263bd72
+                    $privacyStatementConsentId = \OmegaUp\DAO\PrivacyStatementConsentLog::saveLog(
                         $resolvedIdentity->identity_id,
                         $privacyStatementId
                     );
                 } else {
-<<<<<<< HEAD
-                    $privacystatementConsentId =
-                        \OmegaUp\DAO\PrivacyStatementConsentLog::getId(
-                            $resolvedIdentity->identity_id,
-                            $privacyStatementId
-                        );
-=======
-                    $privacystatement_consent_id = \OmegaUp\DAO\PrivacyStatementConsentLog::getId(
+                    $privacyStatementConsentId = \OmegaUp\DAO\PrivacyStatementConsentLog::getId(
                         $resolvedIdentity->identity_id,
-                        $privacystatement_id
+                        $privacyStatementId
                     );
->>>>>>> 6263bd72
                 }
 
-                $groupIdentity->privacystatement_consent_id = $privacystatementConsentId;
+                $groupIdentity->privacystatement_consent_id = $privacyStatementConsentId;
             }
-<<<<<<< HEAD
-            if ($resolvedIdentity->identity_id === $r->identity->identity_id
-                 && !empty($r['accept_teacher'])) {
+            if (
+                $resolvedIdentity->identity_id === $r->identity->identity_id
+                 && !empty($r['accept_teacher'])
+            ) {
                 $privacyStatementId = \OmegaUp\DAO\PrivacyStatements::getId(
                     $r['accept_teacher_git_object_id'],
                     'accept_teacher'
@@ -1353,26 +1320,12 @@
                 if (is_null($privacyStatementId)) {
                     throw new  \OmegaUp\Exceptions\NotFoundException();
                 }
-                if (!\OmegaUp\DAO\PrivacyStatementConsentLog::hasAcceptedPrivacyStatement(
-                    $resolvedIdentity->identity_id,
-                    $privacyStatementId
-                )) {
-=======
-            if (
-                $resolvedIdentity->identity_id === $r->identity->identity_id
-                 && !empty($r['accept_teacher'])
-            ) {
-                $privacystatement_id = \OmegaUp\DAO\PrivacyStatements::getId(
-                    $r['accept_teacher_git_object_id'],
-                    'accept_teacher'
-                );
                 if (
                     !\OmegaUp\DAO\PrivacyStatementConsentLog::hasAcceptedPrivacyStatement(
                         $resolvedIdentity->identity_id,
-                        $privacystatement_id
+                        $privacyStatementId
                     )
                 ) {
->>>>>>> 6263bd72
                     \OmegaUp\DAO\PrivacyStatementConsentLog::saveLog(
                         $resolvedIdentity->identity_id,
                         $privacyStatementId
@@ -1652,29 +1605,19 @@
      * @return array
      */
     public static function apiIntroDetails(\OmegaUp\Request $r) {
-<<<<<<< HEAD
         $introDetails = self::getIntroDetails($r);
         if (!isset($introDetails['smartyProperties']['coursePayload'])) {
             throw new \OmegaUp\Exceptions\NotFoundException();
         }
         $result = $introDetails['smartyProperties']['coursePayload'];
-=======
-        $result = self::getIntroDetails(
-            $r
-        )['smartyProperties']['coursePayload'];
->>>>>>> 6263bd72
         $result['status'] = 'ok';
         return $result;
     }
 
-<<<<<<< HEAD
     /**
      * @return array{smartyProperties: array{coursePayload?: array{name: string, description: string, alias: string, currentUsername: string, needsBasicInformation: bool, requestsUserInformation: string, shouldShowAcceptTeacher: bool, statements: array{privacy: array{markdown: string|null, gitObjectId: null|string, statementType: null|string}, acceptTeacher: array{gitObjectId: string|null, markdown: string, statementType: string}}, isFirstTimeAccess: bool, shouldShowResults: bool}, showRanking?: bool, payload?: array{shouldShowFirstAssociatedIdentityRunWarning: bool}}, template: string}
      */
-    public static function getCourseDetailsForSmarty(\OmegaUp\Request $r) : array {
-=======
     public static function getCourseDetailsForSmarty(\OmegaUp\Request $r): array {
->>>>>>> 6263bd72
         return self::getIntroDetails($r);
     }
 
@@ -1683,10 +1626,13 @@
      */
     public static function getStudentsInformationForSmarty(
         \OmegaUp\Request $r
-    ) : array {
+    ): array {
         $r->ensureIdentity();
         \OmegaUp\Validators::validateStringNonEmpty($r['course'], 'course');
-        \OmegaUp\Validators::validateOptionalStringNonEmpty($r['student'], 'student');
+        \OmegaUp\Validators::validateOptionalStringNonEmpty(
+            $r['student'],
+            'student'
+        );
 
         $course = self::validateCourseExists($r['course']);
 
@@ -1746,10 +1692,12 @@
                 $course,
                 $group
             );
-            $isFirstTimeAccess =
-                is_null($sharingInformation['share_user_information']);
-            $shouldShowAcceptTeacher =
-                is_null($sharingInformation['accept_teacher']);
+            $isFirstTimeAccess = empty(
+                $sharingInformation['share_user_information']
+            );
+            $shouldShowAcceptTeacher = empty(
+                $sharingInformation['accept_teacher']
+            );
         }
         if ($shouldShowIntro && !$course->public) {
             throw new \OmegaUp\Exceptions\ForbiddenAccessException();
@@ -1804,9 +1752,6 @@
                 $r->identity->language_id,
                 'accept_teacher'
             );
-            if (is_null($markdown)) {
-                throw new \OmegaUp\Exceptions\InvalidFilesystemOperationException();
-            }
             $acceptTeacherStatement = [
                 'markdown' => $markdown,
                 'statementType' => 'accept_teacher',
@@ -1891,7 +1836,6 @@
         if ($onlyIntroDetails) {
             $result = [
                 'status' => 'ok',
-<<<<<<< HEAD
                 'name' => strval($course->name),
                 'description' => strval($course->description),
                 'alias' => strval($course->alias),
@@ -1899,21 +1843,11 @@
                     $course->needs_basic_information
                 ),
                 'requests_user_information' => $course->requests_user_information,
-=======
-                'name' => $course->name,
-                'description' => $course->description,
-                'alias' => $course->alias,
-                'basic_information_required' => boolval(
-                    $course->needs_basic_information
-                ),
-                'requests_user_information' => $course->requests_user_information
->>>>>>> 6263bd72
             ];
         } else {
             $result = [
                 'status' => 'ok',
                 'assignments' => \OmegaUp\DAO\Courses::getAllAssignments(
-<<<<<<< HEAD
                     strval($course->alias),
                     $isAdmin
                 ),
@@ -1921,26 +1855,12 @@
                 'description' => strval($course->description),
                 'alias' => strval($course->alias),
                 'school_id' => intval($course->school_id),
-                'start_time' => intval(
-                    \OmegaUp\DAO\DAO::fromMySQLTimestamp($course->start_time)
-                ),
-                'finish_time' => intval(
-                    \OmegaUp\DAO\DAO::fromMySQLTimestamp($course->finish_time)
-=======
-                    $course->alias,
-                    $isAdmin
-                ),
-                'name' => $course->name,
-                'description' => $course->description,
-                'alias' => $course->alias,
-                'school_id' => $course->school_id,
-                'start_time' => \OmegaUp\DAO\DAO::fromMySQLTimestamp(
+                'start_time' => intval(\OmegaUp\DAO\DAO::fromMySQLTimestamp(
                     $course->start_time
-                ),
-                'finish_time' => \OmegaUp\DAO\DAO::fromMySQLTimestamp(
+                )),
+                'finish_time' => intval(\OmegaUp\DAO\DAO::fromMySQLTimestamp(
                     $course->finish_time
->>>>>>> 6263bd72
-                ),
+                )),
                 'is_admin' => $isAdmin,
                 'public' => $course->public,
                 'basic_information_required' => boolval(
@@ -1957,11 +1877,7 @@
                     );
                 }
                 $group = \OmegaUp\DAO\Groups::getByPK($course->group_id);
-<<<<<<< HEAD
                 if (is_null($group) || is_null($group->group_id)) {
-=======
-                if (is_null($group)) {
->>>>>>> 6263bd72
                     throw new \OmegaUp\Exceptions\NotFoundException(
                         'courseGroupNotFound'
                     );
@@ -2572,11 +2488,6 @@
         return ['status' => 'ok', 'user_problems' => $userProblems];
     }
 
-    /**
-     * @param $identity_id
-     * @param \OmegaUp\DAO\VO\Courses $course
-     * @param \OmegaUp\DAO\VO\Groups $group
-     */
     public static function shouldShowScoreboard(
         \OmegaUp\DAO\VO\Identities $identity,
         \OmegaUp\DAO\VO\Courses $course,
