--- conflicted
+++ resolved
@@ -46,11 +46,7 @@
  * @psalm-type PrivacyStatement=array{markdown: string, statementType: string, gitObjectId?: string}
  * @psalm-type IntroDetailsPayload=array{alias: string, currentUsername: string, description: string, isFirstTimeAccess: bool, name: string, needsBasicInformation: bool, requestsUserInformation: string, shouldShowAcceptTeacher: bool, shouldShowFirstAssociatedIdentityRunWarning: bool, shouldShowResults: bool, statements: array{acceptTeacher?: PrivacyStatement, privacy?: PrivacyStatement}, userRegistrationAccepted?: bool|null, userRegistrationAnswered?: bool, userRegistrationRequested?: bool}
  * @psalm-type AddedProblem=array{alias: string, commit?: string, points: float}
-<<<<<<< HEAD
  * @psalm-type Event=array{courseAlias?: string, courseName?: string, name: string, problem?: string}
-=======
- * @psalm-type Event=array{name: string, problem?: string}
->>>>>>> b82d3c64
  * @psalm-type ActivityEvent=array{classname: string, event: Event, ip: int, time: \OmegaUp\Timestamp, username: string}
  * @psalm-type ActivityFeedPayload=array{alias: string, events: list<ActivityEvent>, type: string}
  */
@@ -3206,13 +3202,7 @@
         $r->ensureMainUserIdentity();
         $courseAlias = $r->ensureString(
             'course',
-<<<<<<< HEAD
-            fn (string $courseAlias) => \OmegaUp\Validators::stringNonEmpty(
-                $courseAlias
-            )
-=======
             fn (string $courseAlias) => \OmegaUp\Validators::alias($courseAlias)
->>>>>>> b82d3c64
         );
         $course = self::validateCourseExists($courseAlias);
 
@@ -3228,21 +3218,8 @@
             'smartyProperties' => [
                 'payload' => [
                     'alias' => $courseAlias,
-<<<<<<< HEAD
-                    'events' => \OmegaUp\ActivityReport::getCourseActivityReport(
-                        \OmegaUp\DAO\ProblemsetAccessLog::getAccessForCourse(
-                            $course->course_id
-                        ),
-                        \OmegaUp\DAO\SubmissionLog::getSubmissionsForCourse(
-                            $course->course_id
-                        ),
-                        \OmegaUp\DAO\CourseCloneLog::getCloneAttemptsForCourse(
-                            $course->course_id
-                        )
-=======
                     'events' => \OmegaUp\ActivityReport::getActivityReport(
                         \OmegaUp\DAO\Courses::getActivityReport($course)
->>>>>>> b82d3c64
                     ),
                     'type' => 'course',
                 ],
@@ -3700,16 +3677,6 @@
             throw new \OmegaUp\Exceptions\ForbiddenAccessException();
         }
 
-<<<<<<< HEAD
-        $accesses = \OmegaUp\DAO\ProblemsetAccessLog::getAccessForCourse(
-            $course->course_id
-        );
-        $submissions = \OmegaUp\DAO\SubmissionLog::getSubmissionsForCourse(
-            $course->course_id
-        );
-
-=======
->>>>>>> b82d3c64
         return [
             'events' => \OmegaUp\ActivityReport::getActivityReport(
                 \OmegaUp\DAO\Courses::getActivityReport($course)
