<?php

namespace OmegaUp\Controllers;

/**
 *  CourseController
 *
 * @psalm-type PageItem=array{class: string, label: string, page: int, url?: string}
 * @psalm-type Progress=array{score: float, max_score: float}
 * @psalm-type AssignmentProgress=array<string, Progress>
 * @psalm-type ProblemQualityPayload=array{canNominateProblem: bool, dismissed: bool, dismissedBeforeAc: bool, language?: string, nominated: bool, nominatedBeforeAc: bool, problemAlias: string, solved: bool, tried: bool}
 * @psalm-type ProblemsetProblem=array{accepted: int, accepts_submissions: bool, alias: string, commit: string, difficulty: float, has_submissions: bool, input_limit: int, is_extra_problem: bool, languages: string, letter?: string, order: int, points: float, problem_id?: int, quality_payload?: ProblemQualityPayload, quality_seal: bool, submissions: int, title: string, version: string, visibility: int, visits: int}
 * @psalm-type IdentityRequest=array{accepted: bool|null, admin?: array{name: null|string, username: string}, classname: string, country: null|string, country_id: null|string, last_update: \OmegaUp\Timestamp|null, name: null|string, request_time: \OmegaUp\Timestamp, username: string}
 * @psalm-type CourseAdmin=array{role: string, username: string}
 * @psalm-type Clarification=array{answer: null|string, assignment_alias?: null|string, author: string, clarification_id: int, contest_alias?: null|string, message: string, problem_alias: string, public: bool, receiver: null|string, time: \OmegaUp\Timestamp}
 * @psalm-type CourseGroupAdmin=array{alias: string, name: string, role: string}
 * @psalm-type CourseAssignment=array{alias: string, assignment_type: string, description: string, finish_time: \OmegaUp\Timestamp|null, has_runs: bool, max_points: float, name: string, opened: bool, order: int, problemCount: int, problemset_id: int, publish_time_delay: int|null, scoreboard_url: string, scoreboard_url_admin: string, start_time: \OmegaUp\Timestamp}
 * @psalm-type CourseDetails=array{admission_mode: string, alias: string, archived: boolean, assignments: list<CourseAssignment>, clarifications: list<Clarification>, description: string, objective: string|null, level: string|null, finish_time: \OmegaUp\Timestamp|null, is_admin: bool, is_curator: bool, is_teaching_assistant: bool, languages: list<string>|null, name: string, needs_basic_information: bool, requests_user_information: string, school_id: int|null, school_name: null|string, show_scoreboard: bool, start_time: \OmegaUp\Timestamp, student_count?: int, unlimited_duration: bool}
 * @psalm-type RunMetadata=array{verdict: string, time: float, sys_time: int, wall_time: float, memory: int}
 * @psalm-type Run=array{alias: string, classname: string, contest_alias: null|string, contest_score: float|null, country: string, execution: null|string, guid: string, language: string, memory: int, output: null|string, penalty: int, runtime: int, score: float, score_by_group?: array<string, float|null>, status: string, status_memory: null|string, status_runtime: null|string, submit_delay: int, time: \OmegaUp\Timestamp, type: null|string, username: string, verdict: string}
 * @psalm-type CaseResult=array{contest_score: float, max_score: float, meta: RunMetadata, name: string, out_diff?: string, score: float, verdict: string}
 * @psalm-type ScoreboardRankingProblemDetailsGroup=array{cases: list<array{meta: RunMetadata}>}
 * @psalm-type ScoreboardRankingProblem=array{alias: string, penalty: float, percent: float, pending?: int, place?: int, points: float, run_details?: array{cases?: list<CaseResult>, details: array{groups: list<ScoreboardRankingProblemDetailsGroup>}}, runs: int}
 * @psalm-type ScoreboardRankingEntry=array{classname: string, country: string, is_invited: bool, name: null|string, place?: int, problems: list<ScoreboardRankingProblem>, total: array{penalty: float, points: float}, username: string}
 * @psalm-type Scoreboard=array{finish_time: \OmegaUp\Timestamp|null, problems: list<array{alias: string, order: int}>, ranking: list<ScoreboardRankingEntry>, start_time: \OmegaUp\Timestamp, time: \OmegaUp\Timestamp, title: string}
 * @psalm-type ScoreboardEvent=array{classname: string, country: string, delta: float, is_invited: bool, total: array{points: float, penalty: float}, name: null|string, username: string, problem: array{alias: string, points: float, penalty: float}}
 * @psalm-type FilteredCourse=array{accept_teacher: bool|null, admission_mode: string, alias: string, assignments: list<CourseAssignment>, counts: array<string, int>, description: string, finish_time: \OmegaUp\Timestamp|null, is_open: bool, name: string, progress?: float, school_name: null|string, start_time: \OmegaUp\Timestamp}
 * @psalm-type CoursesList=array{admin: list<FilteredCourse>, public: list<FilteredCourse>, student: list<FilteredCourse>, archived: list<FilteredCourse>, teachingAssistant: list<FilteredCourse>}
 * @psalm-type CourseCloneDetailsPayload=array{creator: array{classname: string, username: string}, details: CourseDetails, token: null|string}
 * @psalm-type CoursesByTimeType=array{courses: list<FilteredCourse>, timeType: string}
 * @psalm-type CoursesByAccessMode=array{accessMode: string, activeTab: string, filteredCourses: array{current: CoursesByTimeType, past: CoursesByTimeType}}
 * @psalm-type CourseProblemTried=array{alias: string, title: string, username: string}
 * @psalm-type CourseSubmissionsListPayload=array{solvedProblems: array<string, list<CourseProblemTried>>, unsolvedProblems: array<string, list<CourseProblemTried>>}
 * @psalm-type AdminCourses=array{admin: array{accessMode: string, activeTab: string, filteredCourses: array{current: CoursesByTimeType, past: CoursesByTimeType, archived: CoursesByTimeType, teachingAssistant: CoursesByTimeType}}}
 * @psalm-type StudentCourses=array<string, CoursesByAccessMode>
 * @psalm-type CourseListMinePayload=array{courses: AdminCourses}
 * @psalm-type CourseProblemVerdict=array{assignment_alias: string, problem_alias: string, problem_id: int, runs: int, verdict: null|string}
 * @psalm-type CourseProblemStatistics=array{assignment_alias: string, average: float, avg_runs: float, completed_score_percentage: float, high_score_percentage: float, low_score_percentage: float, max_points: float, maximum: float, minimum: float, problem_alias: string, variance: float}
 * @psalm-type CourseStatisticsPayload=array{course: CourseDetails, problemStats: list<CourseProblemStatistics>, verdicts: list<CourseProblemVerdict>}
 * @psalm-type CourseStudent=array{name: null|string, username: string}
 * @psalm-type StudentProgress=array{classname: string, country_id: null|string, name: string|null, points: array<string, array<string, float>>, progress: array<string, array<string, float>>, score: array<string, array<string, float>>, username: string}
 * @psalm-type StudentProgressInCourse=array{assignments: array<string, array{problems: array<string, array{progress: float, score: float}>, progress: float, score: float}>, classname: string, country_id: null|string, courseProgress: float, courseScore: float, name: null|string, username: string}
 * @psalm-type AssignmentsProblemsPoints=array{alias: string, extraPoints: float, name: string, points: float, problems: list<array{alias: string, title: string, isExtraProblem: bool, order: int, points: float}>, order: int}
 * @psalm-type CourseNewPayload=array{is_admin: bool, hasVisitedSection: bool, is_curator: bool, languages: array<string, string>}
 * @psalm-type CourseEditPayload=array{admins: list<CourseAdmin>, teachingAssistants: list<CourseAdmin>, allLanguages: array<string, string>, assignmentProblems: list<ProblemsetProblem>, course: CourseDetails, groupsAdmins: list<CourseGroupAdmin>, groupsTeachingAssistants: list<CourseGroupAdmin>, identityRequests: list<IdentityRequest>, selectedAssignment: CourseAssignment|null, students: list<CourseStudent>, tags: list<string>}
 * @psalm-type StudentsProgressPayload=array{course: CourseDetails, assignmentsProblems: list<AssignmentsProblemsPoints>, students: list<StudentProgressInCourse>, totalRows: int, page: int, length: int, pagerItems: list<PageItem>}
 * @psalm-type SubmissionFeedbackThread=array{author: string, authorClassname: string, submission_feedback_thread_id: int, text: string, timestamp: \OmegaUp\Timestamp}
 * @psalm-type SubmissionFeedback=array{author: string, author_classname: string, feedback: string, date: \OmegaUp\Timestamp, range_bytes_end: int|null, range_bytes_start: int|null, submission_feedback_id: int, feedback_thread?: list<SubmissionFeedbackThread>}
 * @psalm-type CourseRun=array{feedback: null|array{author: string, author_classname: string, feedback: string, date: \OmegaUp\Timestamp, range_bytes_end: int|null, range_bytes_start: int|null}, guid: string, language: string, source?: string, status: string, verdict: string, runtime: int, penalty: int, memory: int, score: float, contest_score: float|null, time: \OmegaUp\Timestamp, submit_delay: int}
 * @psalm-type CourseProblem=array{accepted: int, alias: string, commit: string, difficulty: float, languages: string, letter: string, order: int, points: float, submissions: int, title: string, version: string, visibility: int, visits: int, runs: list<CourseRun>}
 * @psalm-type StudentProgressPayload=array{course: CourseDetails, students: list<StudentProgress>, student: string}
 * @psalm-type StudentProgressByAssignmentPayload=array{course: CourseDetails, students: list<StudentProgress>, student: string, problems: list<CourseProblem>, assignment: string}
 * @psalm-type CourseDetailsPayload=array{details: CourseDetails, progress?: AssignmentProgress}
 * @psalm-type PrivacyStatement=array{markdown: string, statementType: string, gitObjectId?: string}
 * @psalm-type IntroCourseDetails=array{details: CourseDetails, progress: array<string, array<string, float>>}
 * @psalm-type IntroDetailsPayload=array{course: CourseDetails, isFirstTimeAccess: bool, needsBasicInformation: bool, shouldShowAcceptTeacher: bool, shouldShowResults: bool, statements: array{acceptTeacher?: PrivacyStatement, privacy?: PrivacyStatement}, userRegistrationAccepted?: bool|null, userRegistrationAnswered?: bool, userRegistrationRequested?: bool}
 * @psalm-type NavbarProblemsetProblem=array{acceptsSubmissions: bool, alias: string, bestScore: int, hasRuns: bool, maxScore: float|int, text: string, myBestScore?: float|null, hasMyRuns?: bool|null}
 * @psalm-type ArenaAssignment=array{alias: string|null, assignment_type: string, description: null|string, director: string, finish_time: \OmegaUp\Timestamp|null, name: string|null, problems: list<NavbarProblemsetProblem>, problemset_id: int, runs: list<Run>, start_time: \OmegaUp\Timestamp, totalRuns: int|null}
 * @psalm-type AssignmentDetailsPayload=array{showRanking: bool, scoreboard?: Scoreboard, courseDetails: CourseDetails, currentAssignment: ArenaAssignment, shouldShowFirstAssociatedIdentityRunWarning: bool, isTeachingAssistant: bool}
 * @psalm-type AssignmentDetails=array{admin: bool, alias: string, assignmentType: string, courseAssignments: list<CourseAssignment>, description: string, director: string, finishTime: \OmegaUp\Timestamp|null, name: string, problems: list<ProblemsetProblem>, problemsetId: int, startTime: \OmegaUp\Timestamp}
 * @psalm-type CourseScoreboardPayload=array{assignment: AssignmentDetails, problems: list<NavbarProblemsetProblem>, scoreboard: Scoreboard, scoreboardToken:null|string}
 * @psalm-type AddedProblem=array{alias: string, commit?: string, points: float, is_extra_problem?: bool}
 * @psalm-type Event=array{courseAlias?: string, courseName?: string, name: string, problem?: string}
 * @psalm-type ActivityEvent=array{classname: string, event: Event, ip: int|null, time: \OmegaUp\Timestamp, username: string}
 * @psalm-type ActivityFeedPayload=array{alias: string, events: list<ActivityEvent>, type: string, page: int, length: int, pagerItems: list<PageItem>}
 * @psalm-type CourseClarificationsPayload=array{page: int, length: int, pagerItems: list<PageItem>, clarifications: list<Clarification>, is_admin: bool, is_teaching_assistant: bool}
 * @psalm-type CourseCardPublic=array{alias: string, alreadyStarted: bool, lessonCount: int, level: null|string, name: string, school_name: null|string, studentCount: int}
 * @psalm-type CourseCardEnrolled=array{alias: string, name: string, progress: float, school_name: null|string}
 * @psalm-type CourseCardFinished=array{alias: string, name: string}
 * @psalm-type CourseTabsPayload=array{courses: array{enrolled: list<CourseCardEnrolled>, finished: list<CourseCardFinished>, public: list<CourseCardPublic>}, hasVisitedSection: bool}
 * @psalm-type SettingLimits=array{input_limit: string, memory_limit: string, overall_wall_time_limit: string, time_limit: string}
 * @psalm-type NominationStatus=array{alreadyReviewed: bool, canNominateProblem: bool, dismissed: bool, dismissedBeforeAc: bool, language: string, nominated: bool, nominatedBeforeAc: bool, solved: bool, tried: bool}
 * @psalm-type ProblemsetterInfo=array{classname: string, creation_date: \OmegaUp\Timestamp|null, name: string, username: string}
 * @psalm-type InteractiveSettingsDistrib=array{idl: string, module_name: string, language: string, main_source: string, templates: array<string, string>}
 * @psalm-type LimitsSettings=array{ExtraWallTime: string, MemoryLimit: int|string, OutputLimit: int|string, OverallWallTimeLimit: string, TimeLimit: string}
 * @psalm-type ProblemSettingsDistrib=array{cases: array<string, array{in: string, out: string, weight?: float}>, interactive?: InteractiveSettingsDistrib, limits: LimitsSettings, validator: array{custom_validator?: array{language: string, limits?: LimitsSettings, source: string}, group_score_policy?: string, name: string, tolerance?: float}}
 * @psalm-type BestSolvers=array{classname: string, language: string, memory: float, runtime: float, time: \OmegaUp\Timestamp, username: string}
 * @psalm-type ProblemStatement=array{images: array<string, string>, sources: array<string, string>, language: string, markdown: string}
 * @psalm-type ProblemCasesContents=array<string, array{contestantOutput?: string, in: string, out: string}>
 * @psalm-type RunDetailsGroup=array{cases: list<CaseResult>, contest_score: float, group: string, max_score: float, score: float, verdict?: string}
 * @psalm-type RunDetailsV2=array{admin: bool, cases: ProblemCasesContents, compile_error?: string, details?: array{compile_meta?: array<string, RunMetadata>, groups?: list<RunDetailsGroup>, judged_by: string, max_score?: float, memory?: float, score: float, time?: float, verdict: string, wall_time?: float}, feedback?: string, judged_by?: string, logs?: string, show_diff: string, source?: string, source_link?: bool, source_name?: string, source_url?: string, feedback: null|SubmissionFeedback}
 * @psalm-type RunWithDetails=array{alias: string, classname: string, contest_alias: null|string, contest_score: float|null, country: string, details: null|RunDetailsV2, execution: null|string, guid: string, language: string, memory: int, output: null|string, penalty: int, runtime: int, score: float, score_by_group?: array<string, float|null>, status: string, status_memory: null|string, status_runtime: null|string, submit_delay: int, time: \OmegaUp\Timestamp, type: null|string, username: string, verdict: string}
 * @psalm-type ProblemDetails=array{accepts_submissions: bool, accepted: int, admin?: bool, alias: string, allow_user_add_tags: bool, commit: string, creation_date: \OmegaUp\Timestamp, difficulty: float|null, email_clarifications: bool, input_limit: int, karel_problem: bool, languages: list<string>, letter?: string, limits: SettingLimits, nextSubmissionTimestamp?: \OmegaUp\Timestamp, nominationStatus: NominationStatus, order: string, points: float, preferred_language?: string, problem_id: int, problemsetter?: ProblemsetterInfo, quality_seal: bool, runs?: list<RunWithDetails>, score: float, settings: ProblemSettingsDistrib, show_diff: string, solvers?: list<BestSolvers>, source?: string, statement: ProblemStatement, submissions: int, title: string, version: string, visibility: int, visits: int}
 * @psalm-type ArenaCourseDetails=array{alias: string, assignments: list<CourseAssignment>, name: string, languages: list<string>|null}
 * @psalm-type ArenaCourseAssignment=array{alias: string, name: string, description: string, problemset_id: int}
 * @psalm-type ArenaCourseProblem=array{alias: string, letter: string, title: string}
 * @psalm-type ArenaCoursePayload=array{course: ArenaCourseDetails, assignment: ArenaCourseAssignment, clarifications: list<Clarification>, problems: list<ArenaCourseProblem>, currentProblem: null|ProblemDetails, runs: list<Run>, scoreboard: null|Scoreboard}
 * @psalm-type ListItem=array{key: string, value: string}
 */
class Course extends \OmegaUp\Controllers\Controller {
    // Admision mode constants
    const ADMISSION_MODE_PUBLIC = 'public';
    const ADMISSION_MODE_PRIVATE = 'private';
    const ADMISSION_MODE_REGISTRATION = 'registration';

    // Course level constants
    const COURSE_LEVEL_INTRODUCTORY = 'introductory';
    const COURSE_LEVEL_INTERMEDIATE = 'intermediate';
    const COURSE_LEVEL_ADVANCED = 'advanced';

    // Number of rows shown in course list
    const PAGE_SIZE = 100;

    /**
     * Validate assignment_alias existis into the course and
     * return Assignments object
     *
     * @param \OmegaUp\DAO\VO\Courses $course
     * @param string $assignmentAlias
     * @throws \OmegaUp\Exceptions\NotFoundException
     */
    private static function validateCourseAssignmentAlias(
        \OmegaUp\DAO\VO\Courses $course,
        string $assignmentAlias
    ): \OmegaUp\DAO\VO\Assignments {
        $assignment = \OmegaUp\DAO\Courses::getAssignmentByAlias(
            $course,
            $assignmentAlias
        );
        if (is_null($assignment)) {
            throw new \OmegaUp\Exceptions\NotFoundException(
                'assignmentNotFound'
            );
        }

        return $assignment;
    }

    /**
     * Validates request for creating a new Assignment
     *
     * @return array{addedProblems: list<AddedProblem>}
     *
     * @throws \OmegaUp\Exceptions\InvalidParameterException
     *
     * @omegaup-request-param string $alias
     * @omegaup-request-param 'homework'|'lesson'|'test' $assignment_type
     * @omegaup-request-param string $description
     * @omegaup-request-param \OmegaUp\Timestamp|null $finish_time
     * @omegaup-request-param string $name
     * @omegaup-request-param null|string $problems
     * @omegaup-request-param \OmegaUp\Timestamp $start_time
     * @omegaup-request-param bool|null $unlimited_duration
     */
    private static function validateCreateAssignment(
        \OmegaUp\Request $r,
        \OmegaUp\DAO\VO\Courses $course
    ): array {
        \OmegaUp\Validators::validateStringNonEmpty(
            $r['name'],
            'name'
        );
        \OmegaUp\Validators::validateStringNonEmpty(
            $r['description'],
            'description'
        );

        $unlimitedDuration = $r->ensureOptionalBool(
            'unlimited_duration'
        ) ?? false;
        $startTime = $r->ensureTimestamp(
            'start_time',
            lowerBound: null,
            upperBound: is_null(
                $course->finish_time
            ) ? null : $course->finish_time->time
        );
        if ($unlimitedDuration && !is_null($course->finish_time)) {
            throw new \OmegaUp\Exceptions\InvalidParameterException(
                'courseDoesNotHaveUnlimitedDuration',
                'unlimited_duration'
            );
        }
        $finishTime = $r->ensureOptionalTimestamp(
            'finish_time',
            lowerBound: null,
            upperBound: is_null(
                $course->finish_time
            ) ? null : $course->finish_time->time,
            required: !is_null($course->finish_time) || !$unlimitedDuration,
        );

        if ($startTime->time < $course->start_time->time) {
            throw new \OmegaUp\Exceptions\InvalidParameterException(
                'courseAssignmentStartDateBeforeCourseStartDate',
                'start_time'
            );
        }

        if (
            !is_null($finishTime)
            && $finishTime->time < $course->start_time->time
        ) {
            throw new \OmegaUp\Exceptions\InvalidParameterException(
                'courseAssignmentEndDateBeforeCourseStartDate',
                'finish_time'
            );
        }

        if (
            !is_null($finishTime) &&
            $startTime->time > $finishTime->time
        ) {
            throw new \OmegaUp\Exceptions\InvalidParameterException(
                'courseInvalidStartTime',
                'finish_time'
            );
        }

        $r->ensureEnum(
            'assignment_type',
            ['test', 'lesson', 'homework']
        );
        $r->ensureString(
            'alias',
            fn (string $alias) => \OmegaUp\Validators::alias($alias)
        );

        $addedProblems = [];
        $problemsJson = $r->ensureOptionalString('problems');
        if (!empty($problemsJson)) {
          /** @var list<array{alias: string, commit?: string, points?: int|float|string, is_extra_problem?: bool}> */
            $problemsData = json_decode(
                $problemsJson,
                associative: true,
            );
            foreach ($problemsData as $problemData) {
                if (!isset($problemData['alias'])) {
                    throw new \OmegaUp\Exceptions\InvalidParameterException(
                        'parameterEmpty',
                        'problems'
                    );
                }

                if (
                    is_null(
                        \OmegaUp\DAO\Problems::getByAlias(
                            $problemData['alias']
                        )
                    )
                ) {
                    throw new \OmegaUp\Exceptions\NotFoundException(
                        'problemNotFound'
                    );
                }
                if (!empty($problemData['points'])) {
                    \OmegaUp\Validators::validateNumber(
                        $problemData['points'],
                        'points'
                    );
                    $problemData['points'] = floatval($problemData['points']);
                } else {
                    $problemData['points'] = 100.0;
                }

                $addedProblems[] = $problemData;
            }
        }

        return ['addedProblems' => $addedProblems];
    }

    /**
     * Validates clone Courses
     *
     * @omegaup-request-param string $name
     * @omegaup-request-param int $start_time
     */
    private static function validateClone(
        \OmegaUp\Request $r,
        \OmegaUp\DAO\VO\Courses $course
    ): void {
        \OmegaUp\Validators::validateStringNonEmpty($r['name'], 'name');
        $r->ensureInt('start_time');
        if (
            is_null($r->identity)
            || (
                !\OmegaUp\Authorization::isCourseAdmin($r->identity, $course)
                && $course->admission_mode !== self::ADMISSION_MODE_PUBLIC
            )
        ) {
            throw new \OmegaUp\Exceptions\ForbiddenAccessException();
        }
    }

    /**
     * Validates update Courses
     *
     * @throws \OmegaUp\Exceptions\InvalidParameterException
     * @throws \OmegaUp\Exceptions\ForbiddenAccessException
     *
     * @omegaup-request-param 'private'|'public'|'registration'|null $admission_mode
     * @omegaup-request-param null|string $alias
     * @omegaup-request-param null|string $description
     * @omegaup-request-param null|string $objective
     * @omegaup-request-param \OmegaUp\Timestamp|null $finish_time
     * @omegaup-request-param null|string $languages
     * @omegaup-request-param null|string $level
     * @omegaup-request-param null|string $name
     * @omegaup-request-param bool|null $needs_basic_information
     * @omegaup-request-param 'no'|'optional'|'required'|null $requests_user_information
     * @omegaup-request-param int $school_id
     * @omegaup-request-param bool|null $show_scoreboard
     * @omegaup-request-param \OmegaUp\Timestamp|null $start_time
     * @omegaup-request-param bool|null $unlimited_duration
     */
    private static function validateUpdate(
        \OmegaUp\Request $r,
        string $courseAlias
    ): \OmegaUp\DAO\VO\Courses {
        self::validateBasicCreateOrUpdate($r, isUpdate: true);

        // Get the actual start and finish time of the course, considering that
        // in case of update, parameters can be optional.
        $originalCourse = self::validateCourseExists($courseAlias);

        $startTime = $r->ensureOptionalTimestamp(
            'start_time'
        ) ?? $originalCourse->start_time;
        $finishTime = $r->ensureOptionalTimestamp('finish_time');
        $unlimitedDuration = $r->ensureOptionalBool(
            'unlimited_duration'
        ) ?? false;

        if (
            !$unlimitedDuration &&
            !is_null($finishTime) &&
            $startTime->time > $finishTime->time
        ) {
            throw new \OmegaUp\Exceptions\InvalidParameterException(
                'courseInvalidStartTime',
                'finish_time'
            );
        }
        return $originalCourse;
    }

    /**
     * Returns a CourseParams instance from the Request values.
     *
     * @omegaup-request-param string $alias
     * @omegaup-request-param null|string $admission_mode
     * @omegaup-request-param bool|null $archived
     * @omegaup-request-param string $description
     * @omegaup-request-param null|int $finish_time
     * @omegaup-request-param null|string $languages
     * @omegaup-request-param null|string $level
     * @omegaup-request-param int|null $minimum_progress_for_certificate
     * @omegaup-request-param string $name
     * @omegaup-request-param null|bool $needs_basic_information
     * @omegaup-request-param null|string $objective
     * @omegaup-request-param null|string $requests_user_information
     * @omegaup-request-param int|null $school_id
     * @omegaup-request-param null|bool $show_scoreboard
     * @omegaup-request-param int $start_time
     */
    private static function convertRequestToCourseParams(
        \OmegaUp\Request $r
    ): \OmegaUp\CourseParams {
        $params = [
            'alias' => $r->ensureString(
                'alias',
                fn (string $alias) => \OmegaUp\Validators::alias($alias)
            ),
            'admission_mode' => $r->ensureOptionalString('admission_mode'),
            'archived' => $r->ensureOptionalBool('archived'),
            'description' => $r->ensureString('description'),
            'finish_time' => $r->ensureOptionalInt('finish_time'),
            'languages' => $r->ensureOptionalString('languages'),
            'level' => $r->ensureOptionalString('level'),
            'minimum_progress_for_certificate' => $r->ensureOptionalInt(
                'minimum_progress_for_certificate',
                lowerBound: 0,
                upperBound: 100
            ),
            'name' => $r->ensureString('name'),
            'needs_basic_information' => $r->ensureOptionalBool(
                'needs_basic_information'
            ) ?? false,
            'objective' => $r->ensureOptionalString('objective'),
            'requests_user_information' => $r->ensureOptionalString(
                'requests_user_information'
            ),
            'school_id' => $r->ensureOptionalInt('school_id'),
            'show_scoreboard' => $r->ensureOptionalBool(
                'show_scoreboard'
            ) ?? false,
            'start_time' => $r->ensureInt('start_time'),
        ];
        return new \OmegaUp\CourseParams($params);
    }

    /**
     * Validates basic information of a course
     *
     * @param \OmegaUp\Request $r
     * @param bool $isUpdate
     *
     * @throws \OmegaUp\Exceptions\InvalidParameterException
     * @throws \OmegaUp\Exceptions\ForbiddenAccessException
     *
     * @omegaup-request-param 'private'|'public'|'registration'|null $admission_mode
     * @omegaup-request-param null|string $alias
     * @omegaup-request-param null|string $description
     * @omegaup-request-param null|string $level
     * @omegaup-request-param null|string $objective
     * @omegaup-request-param int|null $finish_time
     * @omegaup-request-param null|string $languages
     * @omegaup-request-param null|string $name
     * @omegaup-request-param bool|null $needs_basic_information
     * @omegaup-request-param 'no'|'optional'|'required'|null $requests_user_information
     * @omegaup-request-param int $school_id
     * @omegaup-request-param bool|null $show_scoreboard
     * @omegaup-request-param int $start_time
     * @omegaup-request-param bool|null $unlimited_duration
     */
    private static function validateBasicCreateOrUpdate(
        \OmegaUp\Request $r,
        bool $isUpdate = false
    ): void {
        $r->ensureMainUserIdentity();
        $isRequired = !$isUpdate;

        \OmegaUp\Validators::validateOptionalStringNonEmpty(
            $r['name'],
            'name',
            $isRequired
        );
        \OmegaUp\Validators::validateOptionalStringNonEmpty(
            $r['description'],
            'description',
            $isRequired
        );
        \OmegaUp\Validators::validateOptionalStringNonEmpty(
            $r['objective'],
            'objective',
            required: false // TODO: This should be $isRequired when the UI is ready
        );

        $r->ensureOptionalInt('start_time', null, null, !$isUpdate);
        $r->ensureOptionalInt(
            'finish_time',
            lowerBound: null,
            upperBound: null,
            required: (
                !$isUpdate &&
                !($r->ensureOptionalBool('unlimited_duration') ?? false)
            ),
        );

        $r->ensureOptionalString(
            'alias',
            $isRequired,
            fn (string $alias) => \OmegaUp\Validators::alias($alias)
        );

        // Show scoreboard, needs basic information and request user information are always optional
        $r->ensureOptionalBool('needs_basic_information');
        $r->ensureOptionalBool('show_scoreboard');
        $r->ensureOptionalEnum(
            'requests_user_information',
            ['no', 'optional', 'required']
        );
        $r->ensureOptionalInt('school_id');

        if (is_null($r['school_id'])) {
            $school = null;
        } else {
            $school = \OmegaUp\DAO\Schools::getByPK(intval($r['school_id']));
            if (is_null($school)) {
                throw new \OmegaUp\Exceptions\InvalidParameterException(
                    'schoolNotFound'
                );
            }
        }
        $languages = $r->ensureOptionalString('languages');
        if (!is_null($languages)) {
            $languagesSet = explode(',', $languages);
            \OmegaUp\Validators::validateValidSubset(
                $languagesSet,
                'languages',
                array_keys(\OmegaUp\Controllers\Run::SUPPORTED_LANGUAGES)
            );
        }

        $r->ensureOptionalEnum(
            'admission_mode',
            [
                self::ADMISSION_MODE_PUBLIC,
                self::ADMISSION_MODE_REGISTRATION,
                self::ADMISSION_MODE_PRIVATE,
            ]
        );

        if (
            is_null($r['admission_mode']) ||
            $r['admission_mode'] !== self::ADMISSION_MODE_PUBLIC
        ) {
            return;
        }

        $r->ensureOptionalEnum(
            'level',
            [
                self::COURSE_LEVEL_INTRODUCTORY,
                self::COURSE_LEVEL_INTERMEDIATE,
                self::COURSE_LEVEL_ADVANCED,
            ]
        );

        // Only curator can set public
        if (
            !\OmegaUp\Authorization::canCreatePublicCourse($r->identity)
        ) {
            throw new \OmegaUp\Exceptions\ForbiddenAccessException();
        }
    }

    /**
     * Validates course exists. Expects course alias, returns
     * course. Throws if not found.
     * @throws \OmegaUp\Exceptions\NotFoundException
     */
    private static function validateCourseExists(string $courseAlias): \OmegaUp\DAO\VO\Courses {
        $course = \OmegaUp\DAO\Courses::getByAlias($courseAlias);
        if (is_null($course)) {
            throw new \OmegaUp\Exceptions\NotFoundException('courseNotFound');
        }
        return $course;
    }

    /**
     * Gets the Group assigned to the Course.
     *
     * @throws \OmegaUp\Exceptions\NotFoundException
     */
    public static function resolveGroup(
        \OmegaUp\DAO\VO\Courses $course
    ): \OmegaUp\DAO\VO\Groups {
        if (is_null($course->group_id)) {
            throw new \OmegaUp\Exceptions\NotFoundException('courseNotFound');
        }

        $group = \OmegaUp\DAO\Groups::getByPK($course->group_id);
        if (is_null($group)) {
            throw new \OmegaUp\Exceptions\NotFoundException(
                'courseGroupNotFound'
            );
        }
        return $group;
    }

    /**
     * @return array{token: string}
     *
     * @omegaup-request-param string $course_alias
     */
    public static function apiGenerateTokenForCloneCourse(
        \OmegaUp\Request $r
    ): array {
        \OmegaUp\Controllers\Controller::ensureNotInLockdown();

        $r->ensureMainUserIdentity();
        $courseAlias = $r->ensureString(
            'course_alias',
            fn (string $courseAlias) => \OmegaUp\Validators::alias($courseAlias)
        );
        $course = self::validateCourseExists($courseAlias);

        if (!\OmegaUp\Authorization::isCourseAdmin($r->identity, $course)) {
            throw new \OmegaUp\Exceptions\ForbiddenAccessException();
        }

        if ($course->admission_mode === \OmegaUp\Controllers\Course::ADMISSION_MODE_PUBLIC) {
            throw new \OmegaUp\Exceptions\ForbiddenAccessException(
                'unnecessaryTokenForPublicCourses'
            );
        }

        $claims = [
            'course' => strval($course->alias),
            'permissions' => 'clone',
        ];
        return [
            'token' => \OmegaUp\SecurityTools::getCourseCloneAuthorizationToken(
                $claims,
                issuer: $r->identity->username
            ),
        ];
    }

    /**
     * Clone a course
     *
     * @throws \OmegaUp\Exceptions\InvalidParameterException
     * @throws \OmegaUp\Exceptions\DuplicatedEntryInDatabaseException
     *
     * @return array{alias: string}
     *
     * @omegaup-request-param string $alias
     * @omegaup-request-param string $course_alias
     * @omegaup-request-param string $name
     * @omegaup-request-param \OmegaUp\Timestamp $start_time
     * @omegaup-request-param null|string $token
     */
    public static function apiClone(\OmegaUp\Request $r): array {
        \OmegaUp\Controllers\Controller::ensureNotInLockdown();

        $r->ensureMainUserIdentityIsOver13();
        $courseAlias = $r->ensureString(
            'course_alias',
            fn (string $alias) => \OmegaUp\Validators::stringNonEmpty($alias)
        );
        $newAlias = $r->ensureString(
            'alias',
            fn (string $alias) => \OmegaUp\Validators::alias($alias)
        );

        $newName = $r->ensureString(
            'name',
            fn (string $name) => \OmegaUp\Validators::stringNonEmpty($name)
        );
        $token = $r->ensureOptionalString('token');
        $originalCourse = self::validateCourseExists($courseAlias);
        $decodedToken = null;
        if (!is_null($token)) {
            try {
                $decodedToken = \OmegaUp\SecurityTools::getDecodedCloneCourseToken(
                    $token,
                    $courseAlias
                );
            } catch (\OmegaUp\Exceptions\TokenValidateException $e) {
                self::$log->error(
                    "Error validating token for course {$courseAlias}: $e"
                );
                \OmegaUp\DAO\CourseCloneLog::create(
                    new \OmegaUp\DAO\VO\CourseCloneLog([
                        'ip' => (
                            \OmegaUp\Request::getServerVar('REMOTE_ADDR') ?? ''
                        ),
                        'course_id' => $originalCourse->course_id,
                        'new_course_id' => null,
                        'token_payload' => json_encode($e->claims),
                        'timestamp' => \OmegaUp\Time::get(),
                        'user_id' => $r->user->user_id,
                        'result' => $e->getMessage(),
                    ])
                );
                if ($e->getMessage() === 'token_invalid') {
                    throw new \OmegaUp\Exceptions\InvalidParameterException(
                        'tokenDecodeInvalid',
                        'token'
                    );
                }
                if ($e->getMessage() === 'token_expired') {
                    throw new \OmegaUp\Exceptions\InvalidParameterException(
                        'tokenDecodeExpired',
                        'token'
                    );
                }
                throw new \OmegaUp\Exceptions\InvalidParameterException(
                    'tokenDecodeUnknown',
                    'token'
                );
            } catch (\Exception $e) {
                self::$log->error(
                    "Error decoding token for course {$courseAlias}",
                    ['exception' => $e],
                );

                \OmegaUp\DAO\CourseCloneLog::create(
                    new \OmegaUp\DAO\VO\CourseCloneLog([
                        'ip' => (
                            \OmegaUp\Request::getServerVar('REMOTE_ADDR') ?? ''
                        ),
                        'course_id' => $originalCourse->course_id,
                        'new_course_id' => null,
                        'token_payload' => '',
                        'timestamp' => \OmegaUp\Time::get(),
                        'user_id' => $r->user->user_id,
                        'result' => 'token_corrupted',
                    ])
                );
                throw new \OmegaUp\Exceptions\InvalidParameterException(
                    'tokenDecodeCorrupted',
                    'token'
                );
            }
        } else {
            self::validateClone($r, $originalCourse);
        }

        $startTime = $r->ensureTimestamp('start_time');
        $offset = $startTime->time - $originalCourse->start_time->time;

        $cloneCourseFinishTime = null;
        if (!is_null($originalCourse->finish_time)) {
            $cloneCourseFinishTime = new \OmegaUp\Timestamp(
                $originalCourse->finish_time->time + $offset
            );
        }

        \OmegaUp\DAO\DAO::transBegin();
        $course = null;

        $result = 'unknown';
        try {
            // Create the course (and group)
            $course = \OmegaUp\Controllers\Course::createCourseAndGroup(
                new \OmegaUp\DAO\VO\Courses([
                    'name' => $newName,
                    'description' => $originalCourse->description,
                    'objective' => $originalCourse->objective,
                    'alias' => $newAlias,
                    'languages' => $originalCourse->languages,
                    'school_id' => $originalCourse->school_id,
                    'start_time' => $startTime,
                    'finish_time' => $cloneCourseFinishTime,
                    'admission_mode' => self::ADMISSION_MODE_PRIVATE,
                    'show_scoreboard' => $originalCourse->show_scoreboard,
                    'needs_basic_information' => $originalCourse->needs_basic_information,
                    'requests_user_information' => $originalCourse->requests_user_information
                ]),
                $r->user
            );

            $assignmentsProblems = \OmegaUp\DAO\ProblemsetProblems::getProblemsAssignmentByCourseAlias(
                $originalCourse
            );

            foreach ($assignmentsProblems as $_assignmentAlias => $assignmentProblems) {
                // Create and assign homeworks, lessons and tests to new course
                $problemset = self::createAssignment(
                    $originalCourse,
                    new \OmegaUp\DAO\VO\Assignments([
                        'course_id' => $course->course_id,
                        'acl_id' => $course->acl_id,
                        'name' => $assignmentProblems['name'],
                        'description' => $assignmentProblems['description'],
                        'alias' => $assignmentProblems['assignment_alias'],
                        'publish_time_delay' => $assignmentProblems['publish_time_delay'],
                        'assignment_type' => $assignmentProblems['assignment_type'],
                        'start_time' => new \OmegaUp\Timestamp(
                            $assignmentProblems['start_time']->time +
                            $offset
                        ),
                        'finish_time' => (
                            is_null($assignmentProblems['finish_time']) ?
                            null :
                            new \OmegaUp\Timestamp(
                                $assignmentProblems['finish_time']->time +
                                $offset
                            )
                        ),
                        'order' => $assignmentProblems['order'],
                        'max_points' => $assignmentProblems['max_points'],
                    ]),
                    $r->identity
                );
                if (is_null($problemset->problemset_id)) {
                    throw new \OmegaUp\Exceptions\NotFoundException(
                        'problemsetNotFound'
                    );
                }

                foreach ($assignmentProblems['problems'] as $problem) {
                    // Create and assign problems to new course
                    self::addProblemToAssignment(
                        problemAlias: $problem['problem_alias'],
                        problemsetId: $problemset->problemset_id,
                        identity: $r->identity,
                        validateVisibility: false, // visbility mode validation no needed when it is a clone
                        isExtraProblem: $problem['is_extra_problem'],
                        points: 100,
                        commit: null,
                        order: $problem['order']
                    );
                }
            }
            \OmegaUp\DAO\DAO::transEnd();
            $result = 'success';
        } catch (\Exception $e) {
            \OmegaUp\DAO\DAO::transRollback();
            $result = 'unknown';
            throw $e;
        } finally {
            \OmegaUp\DAO\CourseCloneLog::create(
                new \OmegaUp\DAO\VO\CourseCloneLog([
                    'ip' => (
                        \OmegaUp\Request::getServerVar('REMOTE_ADDR') ?? ''
                    ),
                    'course_id' => $originalCourse->course_id,
                    'new_course_id' => !is_null(
                        $course
                    ) ? $course->course_id : null,
                    'token_payload' => json_encode($decodedToken),
                    'timestamp' => \OmegaUp\Time::get(),
                    'user_id' => $r->user->user_id,
                    'result' => $result,
                ])
            );
        }

        return [
            'alias' => $newAlias,
        ];
    }

    /**
     * Create new course API
     *
     * @return array{status: string}
     *
     * @throws \OmegaUp\Exceptions\InvalidParameterException
     * @throws \OmegaUp\Exceptions\DuplicatedEntryInDatabaseException
     *
     * @omegaup-request-param null|string $admission_mode
     * @omegaup-request-param string $alias
     * @omegaup-request-param bool|null $archived
     * @omegaup-request-param string $description
     * @omegaup-request-param int|null $finish_time
     * @omegaup-request-param null|string $languages
     * @omegaup-request-param null|string $level
     * @omegaup-request-param int|null $minimum_progress_for_certificate
     * @omegaup-request-param string $name
     * @omegaup-request-param bool|null $needs_basic_information
     * @omegaup-request-param null|string $objective
     * @omegaup-request-param null|string $requests_user_information
     * @omegaup-request-param int|null $school_id
     * @omegaup-request-param bool|null $show_scoreboard
     * @omegaup-request-param int $start_time
     */
    public static function apiCreate(\OmegaUp\Request $r) {
        \OmegaUp\Controllers\Controller::ensureNotInLockdown();

        $r->ensureMainUserIdentityIsOver13();
        $courseParams = self::convertRequestToCourseParams($r);

        if (is_null($courseParams->schoolId)) {
            $school = null;
        } else {
            $school = \OmegaUp\DAO\Schools::getByPK($courseParams->schoolId);
            if (is_null($school)) {
                throw new \OmegaUp\Exceptions\InvalidParameterException(
                    'schoolNotFound'
                );
            }
        }

        // Only curator can set public
        $admissionMode = $r->ensureOptionalString('admission_mode');
        if (
            !is_null($admissionMode) &&
            $admissionMode === self::ADMISSION_MODE_PUBLIC &&
            !\OmegaUp\Authorization::canCreatePublicCourse($r->identity)
        ) {
            throw new \OmegaUp\Exceptions\ForbiddenAccessException();
        }
        $course = new \OmegaUp\DAO\VO\Courses([
            'name' => $courseParams->name,
            'alias' => $courseParams->courseAlias,
            'level' => $courseParams->level,
            'description' => $courseParams->description,
            'objective' => $courseParams->objective,
            'school_id' => $courseParams->schoolId,
            'languages' => isset(
                $courseParams->languages
            ) ? implode(
                ',',
                $courseParams->languages
            ) : null,
            'start_time' => $courseParams->startTime,
            'finish_time' => $courseParams->finishTime,
            'admission_mode' => $courseParams->admissionMode,
            'show_scoreboard' => $courseParams->showScoreboard,
            'needs_basic_information' => $courseParams->needsBasicInformation,
            'requests_user_information' => $courseParams->requestsUserInformation,
          ]);

        if (\OmegaUp\Authorization::isCertificateGenerator($r->identity)) {
            $course->minimum_progress_for_certificate = $courseParams->minimumProgressForCertificate;
        }

        self::createCourseAndGroup($course, $r->user);

        return [
            'status' => 'ok',
        ];
    }

    /**
     * Function to create a new course with its corresponding group
     */
    private static function createCourseAndGroup(
        \OmegaUp\DAO\VO\Courses $course,
        \OmegaUp\DAO\VO\Users $creator
    ): \OmegaUp\DAO\VO\Courses {
        if (is_null($course->alias)) {
            throw new \OmegaUp\Exceptions\NotFoundException('courseNotFound');
        }
        if (is_null($creator->user_id)) {
            throw new \OmegaUp\Exceptions\NotFoundException('userNotExist');
        }
        if (!is_null(\OmegaUp\DAO\Courses::getByAlias($course->alias))) {
                $exception = new \OmegaUp\Exceptions\DuplicatedEntryInDatabaseException(
                    'aliasInUse'
                );
                $exception->addCustomMessageToArray('parameter', 'alias');
                throw $exception;
        }

        \OmegaUp\DAO\DAO::transBegin();

        $group = \OmegaUp\Controllers\Group::createGroup(
            $course->alias,
            "students-{$course->alias}",
            "students-{$course->alias}",
            $creator->user_id
        );

        try {
            $acl = new \OmegaUp\DAO\VO\ACLs(['owner_id' => $creator->user_id]);
            \OmegaUp\DAO\ACLs::create($acl);

            \OmegaUp\DAO\GroupRoles::create(new \OmegaUp\DAO\VO\GroupRoles([
                'group_id' => $group->group_id,
                'acl_id' => $acl->acl_id,
                'role_id' => \OmegaUp\Authorization::CONTESTANT_ROLE,
            ]));

            $course->group_id = $group->group_id;
            $course->acl_id = $acl->acl_id;

            \OmegaUp\DAO\Courses::create($course);

            \OmegaUp\DAO\DAO::transEnd();
        } catch (\Exception $e) {
            \OmegaUp\DAO\DAO::transRollback();
            if (\OmegaUp\DAO\DAO::isDuplicateEntryException($e)) {
                throw new \OmegaUp\Exceptions\DuplicatedEntryInDatabaseException(
                    'titleInUse',
                    $e
                );
            }
            throw $e;
        }
        return $course;
    }

    /**
     * Function to create a new assignment
     *
     * @param list<AddedProblem> $addedProblems
     *
     * @throws \OmegaUp\Exceptions\DuplicatedEntryInDatabaseException
     */
    private static function createAssignment(
        \OmegaUp\DAO\VO\Courses $course,
        \OmegaUp\DAO\VO\Assignments $assignment,
        \OmegaUp\DAO\VO\Identities $identity,
        array $addedProblems = []
    ): \OmegaUp\DAO\VO\Problemsets {
        if (is_null($assignment->alias)) {
            throw new \OmegaUp\Exceptions\NotFoundException(
                'assignmentNotFound'
            );
        }
        \OmegaUp\DAO\DAO::transBegin();
        try {
            // Create the backing problemset
            $problemset = new \OmegaUp\DAO\VO\Problemsets([
                'acl_id' => $assignment->acl_id,
                'type' => 'Assignment',
                'languages' => $course->languages,
                'scoreboard_url' => \OmegaUp\SecurityTools::randomString(30),
                'scoreboard_url_admin' => \OmegaUp\SecurityTools::randomString(
                    30
                ),
            ]);

            \OmegaUp\DAO\Problemsets::create($problemset);
            $assignment->problemset_id = $problemset->problemset_id;

            \OmegaUp\DAO\Assignments::create($assignment);

            // Update assignment_id in problemset object
            $problemset->assignment_id = $assignment->assignment_id;
            \OmegaUp\DAO\Problemsets::update($problemset);

            if (is_null($problemset->problemset_id)) {
                throw new \OmegaUp\Exceptions\NotFoundException(
                    'problemNotFound'
                );
            }

            if (!empty($addedProblems)) {
                foreach ($addedProblems as $i => $addedProblem) {
                    // Create and assign problems to new course
                    self::addProblemToAssignment(
                        problemAlias: $addedProblem['alias'],
                        problemsetId: $problemset->problemset_id,
                        identity: $identity,
                        validateVisibility: false,
                        isExtraProblem: $addedProblem['is_extra_problem'] ?? false,
                        points: $addedProblem['points'],
                        commit: $addedProblem['commit'] ?? null,
                        order: $i + 1,
                    );
                }

                \OmegaUp\DAO\Courses::updateAssignmentMaxPoints(
                    $course,
                    $assignment->alias
                );
            }

            \OmegaUp\DAO\DAO::transEnd();
        } catch (\Exception $e) {
            \OmegaUp\DAO\DAO::transRollback();
            if (\OmegaUp\DAO\DAO::isDuplicateEntryException($e)) {
                $exception = new \OmegaUp\Exceptions\DuplicatedEntryInDatabaseException(
                    'aliasInUse'
                );
                $exception->addCustomMessageToArray('parameter', 'alias');
                throw $exception;
            }
            throw $e;
        }
        return $problemset;
    }

    /**
     * Function to add problems to a specific assignment
     *
     * @param string $problemAlias
     * @param int $problemsetId
     * @param int $userId
     * @param bool $validateVisibility validations no needed when it is a clone
     * @param ?string $commit
     * @param ?int $order = 1
     */
    private static function addProblemToAssignment(
        string $problemAlias,
        int $problemsetId,
        \OmegaUp\DAO\VO\Identities $identity,
        bool $validateVisibility,
        bool $isExtraProblem = false,
        ?float $points = 100,
        ?string $commit = null,
        ?int $order = 1
    ): void {
        // Get this problem
        $problem = \OmegaUp\DAO\Problems::getByAlias($problemAlias);
        if (is_null($problem)) {
            throw new \OmegaUp\Exceptions\NotFoundException('problemNotFound');
        }

        [$masterCommit, $currentVersion] = \OmegaUp\Controllers\Problem::resolveCommit(
            $problem,
            $commit
        );

        $assignedPoints = $points ?? 100.0;
        \OmegaUp\Controllers\Problemset::addProblem(
            $problemsetId,
            $problem,
            $commit ?? $masterCommit,
            $currentVersion,
            $identity,
            $problem->languages === '' ? 0 : $assignedPoints,
            is_null($order) ? 1 : $order,
            $validateVisibility,
            $isExtraProblem
        );
    }

    /**
     * @param \OmegaUp\DAO\VO\Courses $course
     * @param string $assignmentAlias
     * @param string $notificationType
     */
    private static function sendNotificationToStudent(
        \OmegaUp\DAO\VO\Courses $course,
        string $assignmentAlias,
        string $notificationType
    ): void {
        if (is_null($course->group_id) || is_null($course->course_id)) {
            throw new \OmegaUp\Exceptions\NotFoundException(
                'courseNotFound'
            );
        }

        $students = [];
        $notificationContents = [];

            $students = \OmegaUp\DAO\Courses::getStudentsInCourse(
                $course->course_id,
                $course->group_id
            );

            $notificationContents = [
                'type' => $notificationType,
                'body' => [
                    'localizationParams' => [
                        'courseName' => $course->name,
                    ],
                    'url' => "/course/{$course->alias}/assignment/{$assignmentAlias}/",
                    'iconUrl' => '/media/info.png',
                ],
            ];

            if ($notificationType == \OmegaUp\DAO\Notifications::COURSE_ASSIGNMENT_PROBLEM_ADDED) {
                $notificationContents['body']['localizationString'] = new \OmegaUp\TranslationString(
                    'notificationCourseAssignmentProblemAdded'
                );
            } else {
                $notificationContents['body']['localizationString'] = new \OmegaUp\TranslationString(
                    'notificationCourseAssignmentAdded'
                );
            }
            foreach ($students as $student) {
                \OmegaUp\DAO\Notifications::create(
                    new \OmegaUp\DAO\VO\Notifications([
                        'user_id' => $student['user_id'],
                        'contents' =>  json_encode($notificationContents),
                    ])
                );
            }
    }

    /**
     * API to Create an assignment
     *
     * @return array{status: string}
     *
     * @omegaup-request-param mixed $alias
     * @omegaup-request-param mixed $assignment_type
     * @omegaup-request-param string $course_alias
     * @omegaup-request-param mixed $description
     * @omegaup-request-param mixed $finish_time
     * @omegaup-request-param mixed $name
     * @omegaup-request-param int|null $order
     * @omegaup-request-param null|string $problems
     * @omegaup-request-param mixed $publish_time_delay
     * @omegaup-request-param mixed $start_time
     * @omegaup-request-param bool|null $unlimited_duration
     */
    public static function apiCreateAssignment(\OmegaUp\Request $r): array {
        \OmegaUp\Controllers\Controller::ensureNotInLockdown();

        $r->ensureIdentity();
        $courseAlias = $r->ensureString(
            'course_alias',
            fn (string $alias) => \OmegaUp\Validators::alias($alias)
        );
        $order = $r->ensureOptionalInt('order');
        $course = self::validateCourseExists($courseAlias);
        [
            'addedProblems' => $addedProblems,
        ] = self::validateCreateAssignment($r, $course);

        if (is_null($course->course_id)) {
            throw new \OmegaUp\Exceptions\NotFoundException(
                'courseNotFound'
            );
        }
        if (!\OmegaUp\Authorization::isCourseAdmin($r->identity, $course)) {
            throw new \OmegaUp\Exceptions\ForbiddenAccessException();
        }

        self::createAssignment(
            $course,
            new \OmegaUp\DAO\VO\Assignments([
                'course_id' => $course->course_id,
                'acl_id' => $course->acl_id,
                'name' => $r['name'],
                'description' => $r['description'],
                'alias' => $r['alias'],
                'publish_time_delay' => $r['publish_time_delay'],
                'assignment_type' => $r['assignment_type'],
                'start_time' => $r['start_time'],
                'finish_time' => $r['finish_time'],
                'order' => $order ?? \OmegaUp\DAO\Assignments::getNextPositionOrder(
                    $course->course_id
                ),
            ]),
            $r->identity,
            $addedProblems
        );

        self::sendNotificationToStudent(
            $course,
            $r['alias'],
            \OmegaUp\DAO\Notifications::COURSE_ASSIGNMENT_ADDED
        );

        return [
            'status' => 'ok',
        ];
    }

    /**
     * Update an assignment
     *
     * @return array{status: 'ok'}
     *
     * @omegaup-request-param string $assignment
     * @omegaup-request-param string $course
     * @omegaup-request-param \OmegaUp\Timestamp|null $finish_time
     * @omegaup-request-param \OmegaUp\Timestamp|null $start_time
     * @omegaup-request-param bool|null $unlimited_duration
     */
    public static function apiUpdateAssignment(\OmegaUp\Request $r): array {
        \OmegaUp\Controllers\Controller::ensureNotInLockdown();

        $r->ensureIdentity();
        $courseAlias = $r->ensureString(
            'course',
            fn (string $alias) => \OmegaUp\Validators::alias($alias)
        );
        $assignmentAlias = $r->ensureString(
            'assignment',
            fn (string $alias) => \OmegaUp\Validators::alias($alias)
        );
        [
            'course' => $course,
            'assignment' => $assignment
        ] = self::validateAssignmentDetails(
            $courseAlias,
            $assignmentAlias,
            $r->identity
        );
        if (!\OmegaUp\Authorization::isCourseAdmin($r->identity, $course)) {
            throw new \OmegaUp\Exceptions\ForbiddenAccessException();
        }

        $unlimitedDuration = $r->ensureOptionalBool(
            'unlimited_duration'
        ) ?? false;
        if ($unlimitedDuration && !is_null($course->finish_time)) {
            throw new \OmegaUp\Exceptions\InvalidParameterException(
                'courseDoesNotHaveUnlimitedDuration',
                'unlimited_duration'
            );
        }
        $startTime = $r->ensureOptionalTimestamp(
            'start_time',
            lowerBound: null,
            upperBound: is_null(
                $course->finish_time
            ) ? null : $course->finish_time->time
        );
        $finishTime = $r->ensureOptionalTimestamp(
            'finish_time',
            lowerBound: null,
            upperBound: is_null(
                $course->finish_time
            ) ? null : $course->finish_time->time,
            required: !is_null($course->finish_time) || !$unlimitedDuration,
        );

        if (
            !is_null(
                $startTime
            ) && $startTime->time < $course->start_time->time
        ) {
            throw new \OmegaUp\Exceptions\InvalidParameterException(
                'courseAssignmentStartDateBeforeCourseStartDate',
                'start_time'
            );
        }

        if (
            !is_null($finishTime)
            && $finishTime->time < $course->start_time->time
        ) {
            throw new \OmegaUp\Exceptions\InvalidParameterException(
                'courseAssignmentEndDateBeforeCourseStartDate',
                'finish_time'
            );
        }

        if (
            !is_null(
                $startTime
            ) && !is_null(
                $finishTime
            ) && $startTime->time > $finishTime->time
        ) {
            throw new \OmegaUp\Exceptions\InvalidParameterException(
                'courseInvalidStartTime',
                'finish_time'
            );
        }

        // Prevent date changes if a course already has runs from students
        if (
            !is_null(
                $startTime
            ) && $startTime->time !== $assignment->start_time->time
        ) {
            /** @var list<int> $adminsIds */
            $adminsIds = array_map(
                fn($admin) => $admin['user_id'],
                array_filter(
                    \OmegaUp\DAO\UserRoles::getCourseAdmins(
                        $course
                    ),
                    fn($admin) => !is_null($admin['user_id']),
                )
            );
            $runCount = \OmegaUp\DAO\Submissions::countTotalStudentsSubmissionsOfProblemset(
                intval($assignment->problemset_id),
                $adminsIds
            );
            if ($runCount > 0) {
                throw new \OmegaUp\Exceptions\InvalidParameterException(
                    'courseUpdateAlreadyHasRuns'
                );
            }
        }

        $valueProperties = [
            'name',
            'description',
            'assignment_type',
        ];

        if (!is_null($startTime)) {
            array_push($valueProperties, 'start_time');
        }
        if (!is_null($finishTime)) {
            array_push($valueProperties, 'finish_time');
        }
        self::updateValueProperties($r, $assignment, $valueProperties);

        if (is_null($course->finish_time) && $unlimitedDuration) {
            $assignment->finish_time = null;
        }
        \OmegaUp\DAO\DAO::transBegin();
        try {
            \OmegaUp\DAO\Assignments::update($assignment);

            \OmegaUp\DAO\ProblemsetIdentities::recalculateEndTimeAsFinishTime(
                $assignment
            );

            \OmegaUp\DAO\DAO::transEnd();
        } catch (\Exception $e) {
            \OmegaUp\DAO\DAO::transRollback();
            throw $e;
        }

        return [
            'status' => 'ok',
        ];
    }

    /**
     * Adds a problem to an assignment
     *
     * @return array{status: 'ok', solutionStatus: string}
     *
     * @omegaup-request-param string $assignment_alias
     * @omegaup-request-param null|string $commit
     * @omegaup-request-param string $course_alias
     * @omegaup-request-param float $points
     * @omegaup-request-param string $problem_alias
     * @omegaup-request-param null|bool $is_extra_problem
     */
    public static function apiAddProblem(\OmegaUp\Request $r): array {
        \OmegaUp\Controllers\Controller::ensureNotInLockdown();

        $r->ensureIdentity();
        $courseAlias = $r->ensureString(
            'course_alias',
            fn (string $alias) => \OmegaUp\Validators::alias($alias)
        );
        $problemAlias = $r->ensureString(
            'problem_alias',
            fn (string $alias) => \OmegaUp\Validators::alias($alias)
        );
        $assignmentAlias = $r->ensureString(
            'assignment_alias',
            fn (string $alias) => \OmegaUp\Validators::alias($alias)
        );

        $isExtraProblem = $r->ensureOptionalBool('is_extra_problem') ?? false;

        $course = self::validateCourseExists($courseAlias);
        if (is_null($course->course_id)) {
            throw new \OmegaUp\Exceptions\NotFoundException(
                'courseNotFound'
            );
        }

        if (!\OmegaUp\Authorization::isCourseAdmin($r->identity, $course)) {
            throw new \OmegaUp\Exceptions\ForbiddenAccessException();
        }

        // Get the associated problemset with this assignment
        $problemset = \OmegaUp\DAO\Assignments::getProblemset(
            $course->course_id,
            $assignmentAlias
        );
        if (is_null($problemset) || is_null($problemset->problemset_id)) {
            throw new \OmegaUp\Exceptions\NotFoundException(
                'problemsetNotFound'
            );
        }

        \OmegaUp\Validators::validateStringOfLengthInRange(
            $r['commit'],
            'commit',
            1,
            40,
            false
        );
        self::addProblemToAssignment(
            problemAlias: $problemAlias,
            problemsetId: $problemset->problemset_id,
            identity: $r->identity,
            validateVisibility: true,
            isExtraProblem: $isExtraProblem,
            points: $r->ensureOptionalFloat('points') ?? 100.0,
            commit: $r['commit']
        );

        \OmegaUp\DAO\Courses::updateAssignmentMaxPoints(
            $course,
            $assignmentAlias
        );

        self::sendNotificationToStudent(
            $course,
            $assignmentAlias,
            \OmegaUp\DAO\Notifications::COURSE_ASSIGNMENT_PROBLEM_ADDED
        );

        $problem = \OmegaUp\DAO\Problems::getByAlias($problemAlias);
        $solutionStatus = \OmegaUp\Controllers\Problem::SOLUTION_NOT_FOUND;

        if (is_null($problem)) {
            throw new \OmegaUp\Exceptions\NotFoundException('problemNotFound');
        }

        if (\OmegaUp\DAO\Problems::isVisible($problem)) {
            $solutionStatus = \OmegaUp\Controllers\Problem::getProblemSolutionStatus(
                $problem,
                $r->identity
            );
        }

        return [
            'status' => 'ok',
            'solutionStatus' => $solutionStatus,
        ];
    }

    /**
     * @return array{status: string}
     *
     * @omegaup-request-param string $assignment_alias
     * @omegaup-request-param string $course_alias
     * @omegaup-request-param string $problems
     */
    public static function apiUpdateProblemsOrder(\OmegaUp\Request $r): array {
        \OmegaUp\Controllers\Controller::ensureNotInLockdown();

        $r->ensureIdentity();
        $courseAlias = $r->ensureString(
            'course_alias',
            fn (string $alias) => \OmegaUp\Validators::alias($alias)
        );
        $assignmentAlias = $r->ensureString(
            'assignment_alias',
            fn (string $alias) => \OmegaUp\Validators::alias($alias)
        );
        \OmegaUp\Validators::validateStringNonEmpty(
            $r['problems'],
            'problems'
        );
        $course = self::validateCourseExists($courseAlias);
        if (is_null($course->course_id)) {
            throw new \OmegaUp\Exceptions\NotFoundException(
                'courseNotFound'
            );
        }

        if (!\OmegaUp\Authorization::isCourseAdmin($r->identity, $course)) {
            throw new \OmegaUp\Exceptions\ForbiddenAccessException();
        }

        // Get the associated problemset with this assignment
        $problemSet = \OmegaUp\DAO\Assignments::getProblemset(
            $course->course_id,
            $assignmentAlias
        );
        if (is_null($problemSet) || is_null($problemSet->problemset_id)) {
            throw new \OmegaUp\Exceptions\NotFoundException(
                'problemsetNotFound'
            );
        }

        /** @var null|mixed */
        $rawAliases = json_decode($r['problems'], true);
        if (!is_array($rawAliases) || empty($rawAliases)) {
            throw new \OmegaUp\Exceptions\InvalidParameterException(
                'parameterInvalid',
                'problems'
            );
        }

        $aliases = [];
        /** @var mixed $alias */
        foreach ($rawAliases as $alias) {
            if (!is_string($alias)) {
                throw new \OmegaUp\Exceptions\InvalidParameterException(
                    'parameterInvalid',
                    'problems'
                );
            }
            $aliases[] = $alias;
        }

        \OmegaUp\DAO\DAO::transBegin();
        try {
            $order = 1;
            foreach ($aliases as $alias) {
                $currentProblem = \OmegaUp\DAO\Problems::getByAlias(
                    $alias
                );

                if (
                    is_null($currentProblem) ||
                    is_null($currentProblem->problem_id)
                ) {
                    throw new \OmegaUp\Exceptions\NotFoundException(
                        'problemNotFound'
                    );
                }

                \OmegaUp\DAO\ProblemsetProblems::updateProblemsOrder(
                    $problemSet->problemset_id,
                    $currentProblem->problem_id,
                    $order++
                );
            }
            \OmegaUp\DAO\DAO::transEnd();
        } catch (\Exception $e) {
            \OmegaUp\DAO\DAO::transRollback();
            throw $e;
        }

        return [
            'status' => 'ok',
        ];
    }

    /**
     * @return array{status: string}
     *
     * @omegaup-request-param string $assignments
     * @omegaup-request-param string $course_alias
     */
    public static function apiUpdateAssignmentsOrder(\OmegaUp\Request $r): array {
        \OmegaUp\Controllers\Controller::ensureNotInLockdown();

        $r->ensureIdentity();
        $courseAlias = $r->ensureString(
            'course_alias',
            fn (string $alias) => \OmegaUp\Validators::alias($alias)
        );
        \OmegaUp\Validators::validateStringNonEmpty(
            $r['assignments'],
            'assignments'
        );
        $course = self::validateCourseExists($courseAlias);
        if (is_null($course->course_id)) {
            throw new \OmegaUp\Exceptions\NotFoundException(
                'courseNotFound'
            );
        }

        if (!\OmegaUp\Authorization::isCourseAdmin($r->identity, $course)) {
            throw new \OmegaUp\Exceptions\ForbiddenAccessException();
        }

        /** @var null|mixed */
        $rawAliases = json_decode($r['assignments'], true);
        if (!is_array($rawAliases) || empty($rawAliases)) {
            throw new \OmegaUp\Exceptions\InvalidParameterException(
                'parameterInvalid',
                'assignments'
            );
        }

        $aliases = [];
        /** @var mixed $alias */
        foreach ($rawAliases as $alias) {
            if (!is_string($alias)) {
                throw new \OmegaUp\Exceptions\InvalidParameterException(
                    'parameterInvalid',
                    'assignments'
                );
            }
            $aliases[] = $alias;
        }

        \OmegaUp\DAO\DAO::transBegin();
        try {
            $order = 1;
            foreach ($aliases as $alias) {
                $currentAssignment = \OmegaUp\DAO\Assignments::getByAliasAndCourse(
                    $alias,
                    $course->course_id
                );

                if (
                    empty($currentAssignment) ||
                    is_null($currentAssignment->assignment_id)
                ) {
                    throw new \OmegaUp\Exceptions\NotFoundException(
                        'assignmentNotFound'
                    );
                }

                \OmegaUp\DAO\Assignments::updateAssignmentsOrder(
                    $currentAssignment->assignment_id,
                    $order++
                );
            }
            \OmegaUp\DAO\DAO::transEnd();
        } catch (\Exception $e) {
            \OmegaUp\DAO\DAO::transRollback();
            throw $e;
        }

        return [
            'status' => 'ok',
        ];
    }

    /**
     * @return array{identities: list<string>}
     *
     * @omegaup-request-param string $course_alias
     * @omegaup-request-param string $problem_alias
     */
    public static function apiGetProblemUsers(\OmegaUp\Request $r) {
        \OmegaUp\Controllers\Controller::ensureNotInLockdown();

        $r->ensureIdentity();
        $courseAlias = $r->ensureString(
            'course_alias',
            fn (string $alias) => \OmegaUp\Validators::alias($alias)
        );
        $problemAlias = $r->ensureString(
            'problem_alias',
            fn (string $alias) => \OmegaUp\Validators::alias($alias)
        );
        $course = self::validateCourseExists($courseAlias);
        if (is_null($course->course_id) || is_null($course->group_id)) {
            throw new \OmegaUp\Exceptions\NotFoundException(
                'courseNotFound'
            );
        }

        if (!\OmegaUp\Authorization::isCourseAdmin($r->identity, $course)) {
            throw new \OmegaUp\Exceptions\ForbiddenAccessException();
        }

        // Get this problem
        $problem = \OmegaUp\DAO\Problems::getByAlias($problemAlias);
        if (is_null($problem) || is_null($problem->problem_id)) {
            throw new \OmegaUp\Exceptions\NotFoundException('problemNotFound');
        }

        $identities = \OmegaUp\DAO\Problems::getIdentitiesInGroupWhoAttemptedProblem(
            $course->group_id,
            $problem->problem_id
        );

        return [
            'identities' => $identities,
        ];
    }

    /**
     * Remove a problem from an assignment
     *
     * @return array{status: string}
     *
     * @omegaup-request-param string $assignment_alias
     * @omegaup-request-param string $course_alias
     * @omegaup-request-param string $problem_alias
     */
    public static function apiRemoveProblem(\OmegaUp\Request $r): array {
        \OmegaUp\Controllers\Controller::ensureNotInLockdown();

        $r->ensureIdentity();
        $courseAlias = $r->ensureString(
            'course_alias',
            fn (string $alias) => \OmegaUp\Validators::alias($alias)
        );
        $problemAlias = $r->ensureString(
            'problem_alias',
            fn (string $alias) => \OmegaUp\Validators::alias($alias)
        );
        $assignmentAlias = $r->ensureString(
            'assignment_alias',
            fn (string $alias) => \OmegaUp\Validators::alias($alias)
        );
        $course = self::validateCourseExists($courseAlias);
        if (is_null($course->course_id)) {
            throw new \OmegaUp\Exceptions\NotFoundException(
                'courseNotFound'
            );
        }

        if (!\OmegaUp\Authorization::isCourseAdmin($r->identity, $course)) {
            throw new \OmegaUp\Exceptions\ForbiddenAccessException();
        }

        // Get the associated problemset with this assignment
        $problemSet = \OmegaUp\DAO\Assignments::getProblemset(
            $course->course_id,
            $assignmentAlias
        );
        if (is_null($problemSet)) {
            throw new \OmegaUp\Exceptions\NotFoundException(
                'problemsetNotFound'
            );
        }

        // Get this problem
        $problem = \OmegaUp\DAO\Problems::getByAlias($problemAlias);
        if (is_null($problem)) {
            throw new \OmegaUp\Exceptions\NotFoundException('problemNotFound');
        }

        // Delete the entry from the database.
        $problemsetProblem = \OmegaUp\DAO\ProblemsetProblems::getByPK(
            $problemSet->problemset_id,
            $problem->problem_id
        );
        if (is_null($problemsetProblem)) {
            throw new \OmegaUp\Exceptions\NotFoundException(
                'problemNotPartOfAssignment'
            );
        }
        if (
            \OmegaUp\DAO\Submissions::countTotalRunsOfProblemInProblemset(
                intval($problem->problem_id),
                intval($problemSet->problemset_id)
            ) > 0 &&
            !\OmegaUp\Authorization::isSystemAdmin($r->identity)
        ) {
            throw new \OmegaUp\Exceptions\ForbiddenAccessException(
                'cannotRemoveProblemWithSubmissions'
            );
        }
        \OmegaUp\DAO\ProblemsetProblems::delete($problemsetProblem);

        \OmegaUp\DAO\Courses::updateAssignmentMaxPoints(
            $course,
            $assignmentAlias
        );

        return [
            'status' => 'ok',
        ];
    }

    /**
     * List course assignments
     *
     * @return array{assignments: list<CourseAssignment>}
     *
     * @throws \OmegaUp\Exceptions\InvalidParameterException
     *
     * @omegaup-request-param string $course_alias
     */
    public static function apiListAssignments(\OmegaUp\Request $r) {
        \OmegaUp\Controllers\Controller::ensureNotInLockdown();

        $r->ensureIdentity();
        $courseAlias = $r->ensureString(
            'course_alias',
            fn (string $alias) => \OmegaUp\Validators::alias($alias)
        );
        $course = self::validateCourseExists($courseAlias);
        if (is_null($course->course_id)) {
            throw new \OmegaUp\Exceptions\NotFoundException(
                'courseNotFound'
            );
        }
        $group = self::resolveGroup($course);

        // Only Course Admins, Teaching Assistant or Group Members (students)
        // can see these results
        if (
            !\OmegaUp\Authorization::canViewCourse(
                $r->identity,
                $course,
                $group
            )
        ) {
            throw new \OmegaUp\Exceptions\ForbiddenAccessException();
        }

        $assignments = \OmegaUp\DAO\Assignments::getSortedCourseAssignments(
            $course->course_id
        );

        $response = [
            'assignments' => [],
        ];
        $time = \OmegaUp\Time::get();
        foreach ($assignments as $assignment) {
            if (
                $assignment['start_time']->time > $time &&
                !\OmegaUp\Authorization::isCourseAdmin($r->identity, $course)
            ) {
                // Non-admins should not be able to see the assignments ahead
                // of time.
                continue;
            }
            $response['assignments'][] = $assignment;
        }

        return $response;
    }

    /**
     * Remove an assignment from a course
     *
     * @return array{status: string}
     *
     * @omegaup-request-param string $assignment_alias
     * @omegaup-request-param string $course_alias
     */
    public static function apiRemoveAssignment(\OmegaUp\Request $r): array {
        \OmegaUp\Controllers\Controller::ensureNotInLockdown();

        $r->ensureMainUserIdentity();
        $courseAlias = $r->ensureString(
            'course_alias',
            fn (string $alias) => \OmegaUp\Validators::alias($alias)
        );
        $assignmentAlias = $r->ensureString(
            'assignment_alias',
            fn (string $alias) => \OmegaUp\Validators::alias($alias)
        );
        [
            'course' => $course,
            'assignment' => $assignment,
        ] = self::validateAssignmentDetails(
            $courseAlias,
            $assignmentAlias,
            $r->identity
        );
        if (is_null($course->course_id)) {
            throw new \OmegaUp\Exceptions\NotFoundException(
                'courseNotFound'
            );
        }

        if (!\OmegaUp\Authorization::isCourseAdmin($r->identity, $course)) {
            throw new \OmegaUp\Exceptions\ForbiddenAccessException();
        }

        // Get the associated problemset with this assignment
        $problemset = \OmegaUp\DAO\Assignments::getProblemset(
            $course->course_id,
            $assignmentAlias
        );
        if (is_null($problemset) || is_null($problemset->problemset_id)) {
            throw new \OmegaUp\Exceptions\NotFoundException(
                'problemsetNotFound'
            );
        }

        /** @var list<int> $adminsIds */
        $adminsIds = array_map(
            fn($admin) => $admin['user_id'],
            array_filter(
                \OmegaUp\DAO\UserRoles::getCourseAdmins(
                    $course
                ),
                fn($admin) => !is_null($admin['user_id']),
            )
        );
        $runCount = \OmegaUp\DAO\Submissions::countTotalStudentsSubmissionsOfProblemset(
            intval($assignment->problemset_id),
            $adminsIds
        );
        if ($runCount > 0) {
            throw new \OmegaUp\Exceptions\InvalidParameterException(
                'courseUpdateAlreadyHasRuns'
            );
        }

        \OmegaUp\DAO\DAO::transBegin();

        try {
            \OmegaUp\DAO\Assignments::unlinkProblemset(
                $assignment,
                $problemset
            );

            \OmegaUp\DAO\ProblemsetAccessLog::removeAccessLogFromProblemset(
                $problemset->problemset_id
            );

            \OmegaUp\DAO\ProblemsetIdentities::removeIdentitiesFromProblemset(
                $problemset->problemset_id
            );

            \OmegaUp\DAO\ProblemsetProblemOpened::removeProblemOpenedFromProblemset(
                $problemset->problemset_id
            );

            \OmegaUp\DAO\ProblemsetProblems::removeProblemsFromProblemset(
                $problemset->problemset_id
            );

            \OmegaUp\DAO\Assignments::delete($assignment);

            \OmegaUp\DAO\Problemsets::delete($problemset);

            \OmegaUp\DAO\DAO::transEnd();
        } catch (\Exception $e) {
            \OmegaUp\DAO\DAO::transRollback();
            throw $e;
        }

        return [
            'status' => 'ok',
        ];
    }

    /**
     * Converts a Course object into an array
     *
     * @return FilteredCourse
     */
    public static function convertCourseToArray(\OmegaUp\DAO\VO\Courses $course): array {
        if (is_null($course->course_id)) {
            throw new \OmegaUp\Exceptions\NotFoundException(
                'courseNotFound'
            );
        }
        $relevantColumns = [
            'admission_mode',
            'alias',
            'description',
            'finish_time',
            'name',
            'start_time',
        ];
        /** @var array{admission_mode: string, alias: string, assignments: list<CourseAssignment>, description: string, finish_time: \OmegaUp\Timestamp|null, name: string, start_time: \OmegaUp\Timestamp} */
        $arr = $course->asFilteredArray($relevantColumns);
        $arr['assignments'] = [];
        $arr['school_name'] = null;
        $arr['accept_teacher'] = null;
        $arr['is_open'] = false;
        $arr['finish_time'] = $course->finish_time;

        $arr['counts'] = \OmegaUp\DAO\Assignments::getAssignmentCountsForCourse(
            $course->course_id
        );
        return $arr;
    }

    /**
     * @param list<string> $courseTypes
     * @return CoursesList
     */
    private static function getCoursesList(
        \OmegaUp\DAO\VO\Identities $identity,
        int $page,
        int $pageSize,
        array $courseTypes = ['admin', 'student', 'public']
    ) {
        if (is_null($identity->identity_id)) {
            throw new \OmegaUp\Exceptions\NotFoundException('userNotExist');
        }
        $response = [
            'admin' => [],
            'student' => [],
            'public' => [],
            'archived' => [],
            'teachingAssistant' => [],
        ];

        if (in_array('admin', $courseTypes)) {
            // TODO(pablo): Cache
            // Courses the user is an admin for.
            if (\OmegaUp\Authorization::isSystemAdmin($identity)) {
                $adminCourses = \OmegaUp\DAO\Courses::getAll(
                    $page,
                    $pageSize,
                    'course_id',
                    'DESC'
                );

                foreach ($adminCourses as $course) {
                    $response['admin'][] = \OmegaUp\Controllers\Course::convertCourseToArray(
                        $course
                    );
                }
            } else {
                $adminCoursesByIdentity = \OmegaUp\DAO\Courses::getAllCoursesAdminedByIdentity(
                    $identity->identity_id,
                    $page,
                    $pageSize
                );

                $response = array_merge($response, $adminCoursesByIdentity);
            }
        }

        if (in_array('student', $courseTypes)) {
            $response['student'] = \OmegaUp\DAO\Courses::getCoursesForStudent(
                $identity->identity_id
            );
        }

        if (in_array('public', $courseTypes)) {
            $response['public'] = \OmegaUp\DAO\Courses::getPublicCourses();
        }

        if (in_array('archived', $courseTypes)) {
            $response['archived'] = \OmegaUp\DAO\Courses::getArchivedCoursesAdminedByIdentity(
                $identity->identity_id
            );
        }
        return $response;
    }

    /**
     * Returns the list of requests made by participants who are interested to
     * join the course
     *
     * @omegaup-request-param string $course_alias
     *
     * @return array{users: list<IdentityRequest>}
     */
    public static function apiRequests(\OmegaUp\Request $r): array {
        // Authenticate request
        $r->ensureMainUserIdentity();

        $courseAlias = $r->ensureString(
            'course_alias',
            fn (string $alias) => \OmegaUp\Validators::alias($alias)
        );

        $course = self::validateCourseExists($courseAlias);
        if (is_null($course->course_id)) {
            throw new \OmegaUp\Exceptions\NotFoundException('courseNotFound');
        }
        if (
            !\OmegaUp\Authorization::isAdminOrTeachingAssistant(
                $r->identity,
                $course
            )
        ) {
            throw new \OmegaUp\Exceptions\ForbiddenAccessException();
        }

        $usersRequests =
            \OmegaUp\DAO\CourseIdentityRequest::getRequestsForCourseWithFirstAdmin(
                $course->course_id
            );

        return ['users' => $usersRequests];
    }

    /**
     * Stores the resolution given to a certain request made by a contestant
     * interested to join the course.
     *
     * @omegaup-request-param string $course_alias
     * @omegaup-request-param bool $resolution
     * @omegaup-request-param string $username
     *
     * @return array{status: string}
     */
    public static function apiArbitrateRequest(\OmegaUp\Request $r): array {
        $r->ensureMainUserIdentity();

        $courseAlias = $r->ensureString(
            'course_alias',
            fn (string $alias) => \OmegaUp\Validators::alias($alias)
        );
        \OmegaUp\Validators::validateStringNonEmpty(
            $r['username'],
            'username'
        );

        $course = self::validateCourseExists($courseAlias);
        if (
            !\OmegaUp\Authorization::isAdminOrTeachingAssistant(
                $r->identity,
                $course
            )
        ) {
            throw new \OmegaUp\Exceptions\ForbiddenAccessException();
        }

        $targetIdentity = \OmegaUp\DAO\Identities::findByUsername(
            $r['username']
        );
        if (is_null($targetIdentity) || is_null($targetIdentity->username)) {
            throw new \OmegaUp\Exceptions\NotFoundException(
                'userNotExist'
            );
        }

        $request = \OmegaUp\DAO\CourseIdentityRequest::getByPK(
            $targetIdentity->identity_id,
            $course->course_id
        );

        if (is_null($request)) {
            throw new \OmegaUp\Exceptions\InvalidParameterException(
                'userNotInListOfRequests'
            );
        }

        $request->accepted = $r->ensureBool('resolution');
        $request->last_update = new \OmegaUp\Timestamp(\OmegaUp\Time::get());

        \OmegaUp\DAO\CourseIdentityRequest::update($request);

        // Save this action in the history
        \OmegaUp\DAO\CourseIdentityRequestHistory::create(
            new \OmegaUp\DAO\VO\CourseIdentityRequestHistory([
                'identity_id' => $request->identity_id,
                'course_id' => $course->course_id,
                'time' => $request->last_update,
                'admin_id' => intval($r->user->user_id),
                'accepted' => $request->accepted,
            ])
        );

        if (!is_null($targetIdentity->user_id)) {
            \OmegaUp\DAO\Notifications::create(
                new \OmegaUp\DAO\VO\Notifications([
                    'user_id' => $targetIdentity->user_id,
                    'contents' =>  json_encode(
                        [
                            'type' => (
                                $request->accepted ?
                                \OmegaUp\DAO\Notifications::COURSE_REGISTRATION_ACCEPTED :
                                \OmegaUp\DAO\Notifications::COURSE_REGISTRATION_REJECTED
                            ),
                            'body' => [
                                'localizationString' => (
                                    $request->accepted ?
                                    new \OmegaUp\TranslationString(
                                        'notificationCourseRegistrationAccepted'
                                    ) :
                                    new \OmegaUp\TranslationString(
                                        'notificationCourseRegistrationRejected'
                                    )
                                ),
                                'localizationParams' => [
                                    'courseName' => $course->name,
                                ],
                                'url' => "/course/{$course->alias}/",
                                'iconUrl' => '/media/info.png',
                            ],
                        ]
                    ),
                ])
            );
        }

        self::$log->info(
            "Arbitrated course for user, username={$targetIdentity->username}, state={$request->accepted}"
        );

        // If the request was accepted, we need to automatically add the student to the course
        if (!$request->accepted) {
            return ['status' => 'ok'];
        }

        $groupIdentity = new \OmegaUp\DAO\VO\GroupsIdentities([
            'group_id' => $course->group_id,
            'identity_id' => $targetIdentity->identity_id,
            'share_user_information' => $request->share_user_information,
        ]);
        if (!is_null($request->accept_teacher)) {
            $groupIdentity->accept_teacher = $request->accept_teacher;
        }
        \OmegaUp\DAO\GroupsIdentities::create($groupIdentity);

        return ['status' => 'ok'];
    }

    /**
     * List students in a course
     *
     * @return array{students: list<CourseStudent>}
     *
     * @omegaup-request-param string $course_alias
     */
    public static function apiListStudents(\OmegaUp\Request $r): array {
        \OmegaUp\Controllers\Controller::ensureNotInLockdown();

        $r->ensureIdentity();
        $courseAlias = $r->ensureString(
            'course_alias',
            fn (string $alias) => \OmegaUp\Validators::alias($alias)
        );
        $course = self::validateCourseExists($courseAlias);
        if (is_null($course->course_id) || is_null($course->group_id)) {
            throw new \OmegaUp\Exceptions\NotFoundException(
                'courseNotFound'
            );
        }

        if (
            !\OmegaUp\Authorization::isAdminOrTeachingAssistant(
                $r->identity,
                $course
            )
        ) {
            throw new \OmegaUp\Exceptions\ForbiddenAccessException();
        }

        return [
            'students' => \OmegaUp\DAO\Courses::getStudentsInCourse(
                $course->course_id,
                $course->group_id
            ),
        ];
    }

    /**
     * @return array{problems: list<CourseProblem>}
     *
     * @omegaup-request-param string $assignment_alias
     * @omegaup-request-param string $course_alias
     * @omegaup-request-param string $usernameOrEmail
     */
    public static function apiStudentProgress(\OmegaUp\Request $r): array {
        \OmegaUp\Controllers\Controller::ensureNotInLockdown();

        $r->ensureIdentity();
        $courseAlias = $r->ensureString(
            'course_alias',
            fn (string $alias) => \OmegaUp\Validators::alias($alias)
        );
        $course = self::validateCourseExists($courseAlias);
        if (is_null($course->course_id) || is_null($course->group_id)) {
            throw new \OmegaUp\Exceptions\NotFoundException(
                'courseNotFound'
            );
        }

        if (!\OmegaUp\Authorization::isCourseAdmin($r->identity, $course)) {
            throw new \OmegaUp\Exceptions\ForbiddenAccessException();
        }

        \OmegaUp\Validators::validateStringNonEmpty(
            $r['usernameOrEmail'],
            'usernameOrEmail'
        );
        $resolvedIdentity = \OmegaUp\Controllers\Identity::resolveIdentity(
            $r['usernameOrEmail']
        );
        if (
            !\OmegaUp\DAO\GroupsIdentities::existsByPK(
                $course->group_id,
                $resolvedIdentity->identity_id
            )
        ) {
            throw new \OmegaUp\Exceptions\NotFoundException(
                'courseStudentNotInCourse'
            );
        }

        $assignmentAlias = $r->ensureString(
            'assignment_alias',
            fn (string $alias) => \OmegaUp\Validators::alias($alias)
        );
        $assignment = \OmegaUp\DAO\Assignments::getByAliasAndCourse(
            $assignmentAlias,
            $course->course_id
        );
        if (is_null($assignment) || is_null($assignment->problemset_id)) {
            throw new \OmegaUp\Exceptions\NotFoundException(
                'assignmentNotFound'
            );
        }
        return [
            'problems' => self::getProblemsBySelectedAssignment(
                $assignment,
                $resolvedIdentity
            ),
        ];
    }

    /**
     * @return list<CourseProblem>
    */
    private static function getProblemsBySelectedAssignment(
        \OmegaUp\DAO\VO\Assignments $assignment,
        \OmegaUp\DAO\VO\Identities $resolvedIdentity
    ) {
        if (is_null($assignment->problemset_id)) {
            throw new \OmegaUp\Exceptions\NotFoundException(
                'assignmentNotFound'
            );
        }
        $rawProblems = \OmegaUp\DAO\ProblemsetProblems::getProblemsByProblemset(
            $assignment->problemset_id,
            needSubmissions: false
        );
        $letter = 0;
        $problems = [];
        foreach ($rawProblems as $problem) {
            $runsArray = \OmegaUp\DAO\Runs::getForCourseProblemDetails(
                intval($problem['problem_id']),
                intval($assignment->problemset_id),
                intval($resolvedIdentity->identity_id)
            );
            $problem['runs'] = [];
            foreach ($runsArray as $run) {
                $run['feedback'] = null;
                if (
                    !is_null($run['feedback_author']) &&
                    !is_null($run['feedback_content']) &&
                    !is_null($run['feedback_date'])
                ) {
                    $run['feedback'] = [
                        'author' => $run['feedback_author'],
                        'author_classname' => $run['feedback_author_classname'],
                        'feedback' => $run['feedback_content'],
                        'date' => $run['feedback_date'],
                        'range_bytes_end' => null,
                        'range_bytes_start' => null,
                    ];
                }
                unset($run['feedback_author']);
                unset($run['feedback_author_classname']);
                unset($run['feedback_content']);
                unset($run['feedback_date']);

                try {
                    $run['source'] = \OmegaUp\Controllers\Submission::getSource(
                        $run['guid']
                    );
                } catch (\Exception $e) {
                    self::$log->error(
                        "Error fetching source for {$run['guid']}",
                        ['exception' => $e],
                    );
                }
                $problem['runs'][] = $run;
            }
            unset($problem['problem_id']);
            $problem['letter'] = \OmegaUp\Controllers\Contest::columnName(
                $letter++
            );
            $problems[] = $problem;
        }
        return $problems;
    }

    /**
     * Returns details of a given course
     *
     * @return array{assignments: AssignmentProgress}
     *
     * @omegaup-request-param string $alias
     */
    public static function apiMyProgress(\OmegaUp\Request $r): array {
        \OmegaUp\Controllers\Controller::ensureNotInLockdown();

        $r->ensureIdentity();
        $courseAlias = $r->ensureString(
            'alias',
            fn (string $alias) => \OmegaUp\Validators::alias($alias)
        );
        $course = self::validateCourseExists($courseAlias);
        if (is_null($course->course_id)) {
            throw new \OmegaUp\Exceptions\NotFoundException(
                'courseNotFound'
            );
        }
        $group = self::resolveGroup($course);

        // Only Course Admins, Teaching Assistant or Group Members (students)
        // can see these results
        if (
            !\OmegaUp\Authorization::canViewCourse(
                $r->identity,
                $course,
                $group
            )
        ) {
            throw new \OmegaUp\Exceptions\ForbiddenAccessException();
        }

        $assignments = \OmegaUp\DAO\Courses::getAssignmentsProgress(
            $course->course_id,
            $r->identity->identity_id
        );

        return [
            'assignments' => $assignments,
        ];
    }

    /**
     * Add Student to Course.
     *
     * @return array{status: string}
     *
     * @omegaup-request-param bool|null $accept_teacher
     * @omegaup-request-param string $accept_teacher_git_object_id
     * @omegaup-request-param string $course_alias
     * @omegaup-request-param string $privacy_git_object_id
     * @omegaup-request-param bool $share_user_information
     * @omegaup-request-param string $statement_type
     * @omegaup-request-param string $usernameOrEmail
     */
    public static function apiAddStudent(\OmegaUp\Request $r): array {
        \OmegaUp\Controllers\Controller::ensureNotInLockdown();

        $r->ensureIdentity();

        $courseAlias = $r->ensureString(
            'course_alias',
            fn (string $alias) => \OmegaUp\Validators::alias($alias)
        );
        $course = self::validateCourseExists($courseAlias);
        if (is_null($course->course_id) || is_null($course->group_id)) {
            throw new \OmegaUp\Exceptions\NotFoundException(
                'courseNotFound'
            );
        }

        \OmegaUp\Validators::validateStringNonEmpty(
            $r['usernameOrEmail'],
            'usernameOrEmail'
        );
        $resolvedIdentity = \OmegaUp\Controllers\Identity::resolveIdentity(
            $r['usernameOrEmail']
        );
        if (is_null($resolvedIdentity->identity_id)) {
            throw new \OmegaUp\Exceptions\NotFoundException('userNotExist');
        }
        $acceptTeacher = $r->ensureOptionalBool('accept_teacher');
        $shareUserInformation = $r->ensureOptionalBool(
            'share_user_information'
        );

        // Only course admins or users adding themselves when the course is public
        if (
            !\OmegaUp\Authorization::isCourseAdmin($r->identity, $course)
            && ($course->admission_mode !== self::ADMISSION_MODE_PUBLIC
            || $resolvedIdentity->identity_id !== $r->identity->identity_id)
            && $course->requests_user_information == 'no'
            && is_null($acceptTeacher)
        ) {
            throw new \OmegaUp\Exceptions\ForbiddenAccessException();
        }

        $groupIdentity = new \OmegaUp\DAO\VO\GroupsIdentities([
            'group_id' => $course->group_id,
            'identity_id' => $resolvedIdentity->identity_id,
            'share_user_information' => $shareUserInformation,
        ]);

        if (!is_null($acceptTeacher)) {
            $groupIdentity->accept_teacher = $acceptTeacher;
        }

        \OmegaUp\DAO\DAO::transBegin();

        try {
            // Only users adding themselves are saved in consent log
            if (
                $resolvedIdentity->identity_id === $r->identity->identity_id
                 && $course->requests_user_information !== 'no'
            ) {
                \OmegaUp\Validators::validateStringNonEmpty(
                    $r['privacy_git_object_id'],
                    'privacy_git_object_id'
                );
                \OmegaUp\Validators::validateStringNonEmpty(
                    $r['statement_type'],
                    'statement_type'
                );
                $privacyStatementId = \OmegaUp\DAO\PrivacyStatements::getId(
                    $r['privacy_git_object_id'],
                    $r['statement_type']
                );
                if (is_null($privacyStatementId)) {
                    throw new \OmegaUp\Exceptions\NotFoundException(
                        'privacyStatementNotFound'
                    );
                }
                if (
                    !\OmegaUp\DAO\PrivacyStatementConsentLog::hasAcceptedPrivacyStatement(
                        $resolvedIdentity->identity_id,
                        $privacyStatementId
                    )
                ) {
                    $privacyStatementConsentId = \OmegaUp\DAO\PrivacyStatementConsentLog::saveLog(
                        $resolvedIdentity->identity_id,
                        $privacyStatementId
                    );
                } else {
                    $privacyStatementConsentId = \OmegaUp\DAO\PrivacyStatementConsentLog::getId(
                        $resolvedIdentity->identity_id,
                        $privacyStatementId
                    );
                }

                $groupIdentity->privacystatement_consent_id = $privacyStatementConsentId;
            }
            if (
                $resolvedIdentity->identity_id === $r->identity->identity_id
                 && !empty($r['accept_teacher'])
            ) {
                \OmegaUp\Validators::validateStringNonEmpty(
                    $r['accept_teacher_git_object_id'],
                    'accept_teacher_git_object_id'
                );
                $privacyStatementId = \OmegaUp\DAO\PrivacyStatements::getId(
                    $r['accept_teacher_git_object_id'],
                    'accept_teacher'
                );
                if (is_null($privacyStatementId)) {
                    throw new \OmegaUp\Exceptions\NotFoundException(
                        'privacyStatementNotFound'
                    );
                }
                if (
                    !\OmegaUp\DAO\PrivacyStatementConsentLog::hasAcceptedPrivacyStatement(
                        $resolvedIdentity->identity_id,
                        $privacyStatementId
                    )
                ) {
                    \OmegaUp\DAO\PrivacyStatementConsentLog::saveLog(
                        $resolvedIdentity->identity_id,
                        $privacyStatementId
                    );
                }
            }
            \OmegaUp\DAO\GroupsIdentities::replace($groupIdentity);

            if (
                $course->admission_mode === self::ADMISSION_MODE_REGISTRATION
                && !is_null($r->user)
            ) {
                // Pre-accept user
                self::preAcceptAccessRequest(
                    $course,
                    [$resolvedIdentity->identity_id],
                    $r->user
                );
            }

            if (
                $resolvedIdentity->identity_id !== $r->identity->identity_id
                && !is_null($resolvedIdentity->user_id)
            ) {
                \OmegaUp\DAO\Notifications::create(
                    new \OmegaUp\DAO\VO\Notifications([
                        'user_id' => $resolvedIdentity->user_id,
                        'contents' =>  json_encode(
                            [
                                'type' => \OmegaUp\DAO\Notifications::COURSE_REGISTRATION_MANUAL,
                                'body' => [
                                    'localizationString' => new \OmegaUp\TranslationString(
                                        'notificationCourseRegistrationManual'
                                    ),
                                    'localizationParams' => [
                                        'courseName' => $course->name,
                                    ],
                                    'url' => "/course/{$course->alias}/",
                                    'iconUrl' => '/media/info.png',
                                ],
                            ]
                        ),
                    ])
                );
            }

            \OmegaUp\DAO\DAO::transEnd();
        } catch (\Exception $e) {
            \OmegaUp\DAO\DAO::transRollback();
            throw $e;
        }

        return [
            'status' => 'ok',
        ];
    }

    /**
     * @param list<int> $identitiesIDs
     */
    private static function preAcceptAccessRequest(
        \OmegaUp\DAO\VO\Courses $course,
        array $identitiesIDs,
        \OmegaUp\DAO\VO\Users $admin
    ): void {
        $time = \OmegaUp\Time::get();
        $note = \OmegaUp\Translations::getInstance()->get(
            'courseRegistrationPreAcceptedDescription'
        );
        foreach ($identitiesIDs as $identityID) {
            if (
                \OmegaUp\DAO\CourseIdentityRequest::replace(
                    new \OmegaUp\DAO\VO\CourseIdentityRequest([
                        'identity_id' => $identityID,
                        'course_id' => $course->course_id,
                        'request_time' => $time,
                        'last_update' => $time,
                        'accepted' => true,
                        'extra_note' => $note,
                    ])
                ) > 0
            ) {
                // Save this action in the history
                \OmegaUp\DAO\CourseIdentityRequestHistory::create(
                    new \OmegaUp\DAO\VO\CourseIdentityRequestHistory([
                        'identity_id' => $identityID,
                        'course_id' => $course->course_id,
                        'time' => $time,
                        'admin_id' => $admin->user_id,
                        'accepted' => true,
                    ])
                );
            }
        }
    }

    /**
     * Remove Student from Course
     *
     * @return array{status: string}
     *
     * @omegaup-request-param string $course_alias
     * @omegaup-request-param string $usernameOrEmail
     */
    public static function apiRemoveStudent(\OmegaUp\Request $r): array {
        \OmegaUp\Controllers\Controller::ensureNotInLockdown();

        $r->ensureIdentity();
        $courseAlias = $r->ensureString(
            'course_alias',
            fn (string $alias) => \OmegaUp\Validators::alias($alias)
        );
        \OmegaUp\Validators::validateStringNonEmpty(
            $r['usernameOrEmail'],
            'usernameOrEmail'
        );
        $course = self::validateCourseExists($courseAlias);
        if (is_null($course->group_id)) {
            throw new \OmegaUp\Exceptions\NotFoundException(
                'courseNotFound'
            );
        }

        if (!\OmegaUp\Authorization::isCourseAdmin($r->identity, $course)) {
            throw new \OmegaUp\Exceptions\ForbiddenAccessException();
        }

        $resolvedIdentity = \OmegaUp\Controllers\Identity::resolveIdentity(
            $r['usernameOrEmail']
        );

        if (
            !\OmegaUp\DAO\GroupsIdentities::existsByPK(
                $course->group_id,
                $resolvedIdentity->identity_id
            )
        ) {
            throw new \OmegaUp\Exceptions\NotFoundException(
                'courseStudentNotInCourse'
            );
        }

        \OmegaUp\DAO\GroupsIdentities::delete(new \OmegaUp\DAO\VO\GroupsIdentities([
            'group_id' => $course->group_id,
            'identity_id' => $resolvedIdentity->identity_id,
        ]));

        return [
            'status' => 'ok',
        ];
    }

    /**
     * Search users in course assignment
     *
     * @return array{results: list<ListItem>}
     *
     * @omegaup-request-param string $course_alias
     * @omegaup-request-param string $assignment_alias
     * @omegaup-request-param null|string $query
     */
    public static function apiSearchUsers(\OmegaUp\Request $r): array {
        $r->ensureMainUserIdentity();

        $courseAlias = $r->ensureString(
            'course_alias',
            fn (string $alias) => \OmegaUp\Validators::alias($alias)
        );
        $assignmentAlias = $r->ensureString(
            'assignment_alias',
            fn (string $alias) => \OmegaUp\Validators::alias($alias)
        );

        [
            'course' => $course,
            'assignment' => $assignment
        ] = self::validateAssignmentDetails(
            $courseAlias,
            $assignmentAlias,
            $r->identity
        );

        if (
            !\OmegaUp\Authorization::isAdminOrTeachingAssistant(
                $r->identity,
                $course
            )
        ) {
            throw new \OmegaUp\Exceptions\ForbiddenAccessException();
        }

        $users = \OmegaUp\DAO\ProblemsetIdentities::searchUsers(
            $r->ensureString('query'),
            intval($assignment->problemset_id)
        );
        $response = [];
        foreach ($users as $user) {
            $response[] = [
                'key' => $user['username'],
                'value' => $user['name'] ?? $user['username'],
            ];
        }
        return [
            'results' => $response,
        ];
    }

    /**
     * Returns all course administrators
     *
     * @return array{admins: list<array{role: string, username: string}>, group_admins: list<array{alias: string, name: string, role: string}>, teaching_assistants: list<array{role: string, username: string}>, group_teaching_assistants: list<array{alias: string, name: string, role: string}>}
     *
     * @omegaup-request-param string $course_alias
     */
    public static function apiAdmins(\OmegaUp\Request $r): array {
        // Authenticate request
        $r->ensureIdentity();

        $courseAlias = $r->ensureString(
            'course_alias',
            fn (string $alias) => \OmegaUp\Validators::alias($alias)
        );

        $course = \OmegaUp\DAO\Courses::getByAlias($courseAlias);
        if (is_null($course)) {
            throw new \OmegaUp\Exceptions\NotFoundException('courseNotFound');
        }

        if (
            !\OmegaUp\Authorization::isAdminOrTeachingAssistant(
                $r->identity,
                $course
            )
        ) {
            throw new \OmegaUp\Exceptions\ForbiddenAccessException();
        }

        return [
            'admins' => \OmegaUp\DAO\UserRoles::getCourseAdmins($course),
            'group_admins' => \OmegaUp\DAO\GroupRoles::getCourseAdmins($course),
            'teaching_assistants' => \OmegaUp\DAO\UserRoles::getCourseTeachingAssistants(
                $course
            ),
            'group_teaching_assistants' => \OmegaUp\DAO\GroupRoles::getCourseTeachingAssistants(
                $course
            )
        ];
    }

    /**
     * Adds an admin to a course
     *
     * @throws \OmegaUp\Exceptions\ForbiddenAccessException
     *
     * @return array{status: string}
     *
     * @omegaup-request-param string $course_alias
     * @omegaup-request-param string $usernameOrEmail
     */
    public static function apiAddAdmin(\OmegaUp\Request $r): array {
        \OmegaUp\Controllers\Controller::ensureNotInLockdown();

        // Authenticate logged user
        $r->ensureIdentityIsOver13();

        // Check course_alias
        $courseAlias = $r->ensureString(
            'course_alias',
            fn (string $alias) => \OmegaUp\Validators::alias($alias)
        );
        \OmegaUp\Validators::validateStringNonEmpty(
            $r['usernameOrEmail'],
            'usernameOrEmail'
        );

        $resolvedUser = \OmegaUp\Controllers\User::resolveUser(
            $r['usernameOrEmail']
        );

        $course = \OmegaUp\DAO\Courses::getByAlias($courseAlias);
        if (is_null($course)) {
            throw new \OmegaUp\Exceptions\NotFoundException('courseNotFound');
        }

        // Only director is allowed to make modifications
        if (!\OmegaUp\Authorization::isCourseAdmin($r->identity, $course)) {
            throw new \OmegaUp\Exceptions\ForbiddenAccessException();
        }

        \OmegaUp\Controllers\ACL::addUser(
            intval($course->acl_id),
            intval($resolvedUser->user_id)
        );

        if (
            $resolvedUser->user_id !== $r->identity->user_id
            && !is_null($resolvedUser->user_id)
        ) {
            \OmegaUp\DAO\Notifications::create(
                new \OmegaUp\DAO\VO\Notifications([
                    'user_id' => $resolvedUser->user_id,
                    'contents' =>  json_encode(
                        [
                            'type' => \OmegaUp\DAO\Notifications::COURSE_ADMINISTRATOR_ADDED,
                            'body' => [
                                'localizationString' => new \OmegaUp\TranslationString(
                                    'notificationCourseAddAdmin'
                                ),
                                'localizationParams' => [
                                    'courseName' => $course->name,
                                ],
                                'url' => "/course/{$course->alias}/",
                                'iconUrl' => '/media/info.png',
                            ],
                        ]
                    ),
                ])
            );
        }

        return [
            'status' => 'ok',
        ];
    }

    /**
     * Removes an admin from a course
     *
     * @throws \OmegaUp\Exceptions\ForbiddenAccessException
     *
     * @return array{status: string}
     *
     * @omegaup-request-param string $course_alias
     * @omegaup-request-param string $usernameOrEmail
     */
    public static function apiRemoveAdmin(\OmegaUp\Request $r): array {
        // Authenticate logged user
        $r->ensureIdentity();

        // Check course_alias
        $courseAlias = $r->ensureString(
            'course_alias',
            fn (string $alias) => \OmegaUp\Validators::alias($alias)
        );
        \OmegaUp\Validators::validateStringNonEmpty(
            $r['usernameOrEmail'],
            'usernameOrEmail'
        );

        $resolvedIdentity = \OmegaUp\Controllers\Identity::resolveIdentity(
            $r['usernameOrEmail']
        );
        if (is_null($resolvedIdentity->user_id)) {
            // Unassociated identities can't be course admins
            throw new \OmegaUp\Exceptions\ForbiddenAccessException();
        }
        $resolvedUser = \OmegaUp\DAO\Users::getByPK($resolvedIdentity->user_id);
        if (is_null($resolvedUser)) {
            throw new \OmegaUp\Exceptions\NotFoundException('courseNotFound');
        }

        $course = \OmegaUp\DAO\Courses::getByAlias($courseAlias);
        if (is_null($course)) {
            throw new \OmegaUp\Exceptions\NotFoundException('courseNotFound');
        }

        // Only admin is alowed to make modifications
        if (!\OmegaUp\Authorization::isCourseAdmin($r->identity, $course)) {
            throw new \OmegaUp\Exceptions\ForbiddenAccessException();
        }

        // Check if admin to delete is actually an admin
        if (
            !\OmegaUp\Authorization::isCourseAdmin(
                $resolvedIdentity,
                $course
            )
        ) {
            throw new \OmegaUp\Exceptions\NotFoundException();
        }

        \OmegaUp\Controllers\ACL::removeUser(
            intval($course->acl_id),
            intval($resolvedUser->user_id)
        );

        return [
            'status' => 'ok',
        ];
    }

    /**
     * Adds an group admin to a course
     *
     * @throws \OmegaUp\Exceptions\ForbiddenAccessException
     *
     * @return array{status: string}
     *
     * @omegaup-request-param string $course_alias
     * @omegaup-request-param string $group
     */
    public static function apiAddGroupAdmin(\OmegaUp\Request $r): array {
        \OmegaUp\Controllers\Controller::ensureNotInLockdown();

        // Authenticate logged user
        $r->ensureIdentityIsOver13();

        // Check course_alias
        $courseAlias = $r->ensureString(
            'course_alias',
            fn (string $alias) => \OmegaUp\Validators::alias($alias)
        );

        try {
            $groupAlias = $r->ensureString(
                'group',
                fn (string $alias) => \OmegaUp\Validators::alias($alias)
            );
        } catch (\OmegaUp\Exceptions\InvalidParameterException $e) {
            throw new \OmegaUp\Exceptions\InvalidParameterException(
                'parameterInvalidGroupAlias'
            );
        }

        $group = \OmegaUp\DAO\Groups::findByAlias($groupAlias);
        if (is_null($group)) {
            throw new \OmegaUp\Exceptions\InvalidParameterException(
                'invalidParameters'
            );
        }

        $course = \OmegaUp\DAO\Courses::getByAlias($courseAlias);
        if (is_null($course)) {
            throw new \OmegaUp\Exceptions\NotFoundException('courseNotFound');
        }

        // Only admins are allowed to modify course
        if (!\OmegaUp\Authorization::isCourseAdmin($r->identity, $course)) {
            throw new \OmegaUp\Exceptions\ForbiddenAccessException();
        }

        \OmegaUp\Controllers\ACL::addGroup(
            intval($course->acl_id),
            intval($group->group_id)
        );

        return [
            'status' => 'ok',
        ];
    }

    /**
     * Removes a group admin from a course
     *
     * @throws \OmegaUp\Exceptions\ForbiddenAccessException
     *
     * @return array{status: string}
     *
     * @omegaup-request-param string $course_alias
     * @omegaup-request-param string $group
     */
    public static function apiRemoveGroupAdmin(\OmegaUp\Request $r): array {
        // Authenticate logged user
        $r->ensureIdentity();

        // Check course_alias
        $courseAlias = $r->ensureString(
            'course_alias',
            fn (string $alias) => \OmegaUp\Validators::alias($alias)
        );
        $groupAlias = $r->ensureString(
            'group',
            fn (string $alias) => \OmegaUp\Validators::alias($alias)
        );

        $group = \OmegaUp\DAO\Groups::findByAlias($groupAlias);
        if (is_null($group)) {
            throw new \OmegaUp\Exceptions\InvalidParameterException(
                'invalidParameters'
            );
        }

        $course = \OmegaUp\DAO\Courses::getByAlias($courseAlias);
        if (is_null($course)) {
            throw new \OmegaUp\Exceptions\NotFoundException('courseNotFound');
        }

        // Only admin is allowed to make modifications
        if (!\OmegaUp\Authorization::isCourseAdmin($r->identity, $course)) {
            throw new \OmegaUp\Exceptions\ForbiddenAccessException();
        }

        \OmegaUp\Controllers\ACL::removeGroup(
            intval($course->acl_id),
            intval($group->group_id)
        );

        return [
            'status' => 'ok',
        ];
    }

    /**
     * Adds a teaching assistant to a course
     *
     * @throws \OmegaUp\Exceptions\ForbiddenAccessException
     *
     * @return array{status: string}
     *
     * @omegaup-request-param string $course_alias
     * @omegaup-request-param string $usernameOrEmail
     */
    public static function apiAddTeachingAssistant(\OmegaUp\Request $r): array {
        \OmegaUp\Controllers\Controller::ensureNotInLockdown();

        // Authenticate logged user
        $r->ensureIdentity();

        // Check course_alias
        $courseAlias = $r->ensureString(
            'course_alias',
            fn (string $alias) => \OmegaUp\Validators::alias($alias)
        );

        $username = $r->ensureString(
            'usernameOrEmail',
            fn (string $user) => \OmegaUp\Validators::usernameOrEmail(
                $user
            )
        );

        $resolvedUser = \OmegaUp\Controllers\User::resolveUser(
            $username
        );

        $course = \OmegaUp\DAO\Courses::getByAlias($courseAlias);
        if (is_null($course)) {
            throw new \OmegaUp\Exceptions\NotFoundException('courseNotFound');
        }

        // Only director is allowed to make modifications
        if (!\OmegaUp\Authorization::isCourseAdmin($r->identity, $course)) {
            throw new \OmegaUp\Exceptions\ForbiddenAccessException();
        }

        \OmegaUp\Controllers\ACL::addUser(
            intval($course->acl_id),
            intval($resolvedUser->user_id),
            roleId: \OmegaUp\Authorization::TEACHING_ASSISTANT_ROLE
        );

        if (
            $resolvedUser->user_id !== $r->identity->user_id
            && !is_null($resolvedUser->user_id)
        ) {
            \OmegaUp\DAO\Notifications::create(
                new \OmegaUp\DAO\VO\Notifications([
                    'user_id' => $resolvedUser->user_id,
                    'contents' =>  json_encode(
                        [
                            'type' => \OmegaUp\DAO\Notifications::COURSE_TEACHING_ASSISTANT_ADDED,
                            'body' => [
                                'localizationString' => new \OmegaUp\TranslationString(
                                    'notificationCourseAddTeachingAssistant'
                                ),
                                'localizationParams' => [
                                    'courseName' => $course->name,
                                ],
                                'url' => "/course/{$course->alias}/",
                                'iconUrl' => '/media/info.png',
                            ],
                        ]
                    ),
                ])
            );
        }

        return [
            'status' => 'ok',
        ];
    }

    /**
     * Adds an group teaching assistant to a course
     *
     * @throws \OmegaUp\Exceptions\ForbiddenAccessException
     *
     * @return array{status: string}
     *
     * @omegaup-request-param string $course_alias
     * @omegaup-request-param string $group
     */
    public static function apiAddGroupTeachingAssistant(\OmegaUp\Request $r): array {
        \OmegaUp\Controllers\Controller::ensureNotInLockdown();

        // Authenticate logged user
        $r->ensureIdentity();

        // Check course_alias
        $courseAlias = $r->ensureString(
            'course_alias',
            fn (string $alias) => \OmegaUp\Validators::alias($alias)
        );

        try {
            $groupAlias = $r->ensureString(
                'group',
                fn (string $alias) => \OmegaUp\Validators::alias($alias)
            );
        } catch (\OmegaUp\Exceptions\InvalidParameterException $e) {
            throw new \OmegaUp\Exceptions\InvalidParameterException(
                'parameterInvalidGroupAlias'
            );
        }

        $group = \OmegaUp\DAO\Groups::findByAlias($groupAlias);
        if (is_null($group)) {
            throw new \OmegaUp\Exceptions\InvalidParameterException(
                'invalidParameters'
            );
        }

        $course = \OmegaUp\DAO\Courses::getByAlias($courseAlias);
        if (is_null($course)) {
            throw new \OmegaUp\Exceptions\NotFoundException('courseNotFound');
        }

        // Only admins are allowed to modify course
        if (!\OmegaUp\Authorization::isCourseAdmin($r->identity, $course)) {
            throw new \OmegaUp\Exceptions\ForbiddenAccessException();
        }

        \OmegaUp\Controllers\ACL::addGroup(
            intval($course->acl_id),
            intval($group->group_id),
            roleId: \OmegaUp\Authorization::TEACHING_ASSISTANT_ROLE
        );

        return [
            'status' => 'ok',
        ];
    }

    /**
     * Removes a group teaching assistant from a course
     *
     * @throws \OmegaUp\Exceptions\ForbiddenAccessException
     *
     * @return array{status: string}
     *
     * @omegaup-request-param string $course_alias
     * @omegaup-request-param string $group
     */
    public static function apiRemoveGroupTeachingAssistant(\OmegaUp\Request $r): array {
        // Authenticate logged user
        $r->ensureIdentity();

        // Check course_alias
        $courseAlias = $r->ensureString(
            'course_alias',
            fn (string $alias) => \OmegaUp\Validators::alias($alias)
        );
        $groupAlias = $r->ensureString(
            'group',
            fn (string $alias) => \OmegaUp\Validators::alias($alias)
        );

        $group = \OmegaUp\DAO\Groups::findByAlias($groupAlias);
        if (is_null($group)) {
            throw new \OmegaUp\Exceptions\InvalidParameterException(
                'invalidParameters'
            );
        }

        $course = \OmegaUp\DAO\Courses::getByAlias($courseAlias);
        if (is_null($course)) {
            throw new \OmegaUp\Exceptions\NotFoundException('courseNotFound');
        }

        // Only admin is allowed to make modifications
        if (!\OmegaUp\Authorization::isCourseAdmin($r->identity, $course)) {
            throw new \OmegaUp\Exceptions\ForbiddenAccessException();
        }

        \OmegaUp\Controllers\ACL::removeGroup(
            intval($course->acl_id),
            intval($group->group_id),
            roleId: \OmegaUp\Authorization::TEACHING_ASSISTANT_ROLE
        );

        return [
            'status' => 'ok',
        ];
    }

    /**
     * Removes a teaching assistant from a course
     *
     * @throws \OmegaUp\Exceptions\ForbiddenAccessException
     *
     * @return array{status: string}
     *
     * @omegaup-request-param string $course_alias
     * @omegaup-request-param string $usernameOrEmail
     */
    public static function apiRemoveTeachingAssistant(\OmegaUp\Request $r): array {
        // Authenticate logged user
        $r->ensureIdentity();

        // Check course_alias
        $courseAlias = $r->ensureString(
            'course_alias',
            fn (string $alias) => \OmegaUp\Validators::alias($alias)
        );

        $username = $r->ensureString(
            'usernameOrEmail',
            fn (string $user) => \OmegaUp\Validators::usernameOrEmail(
                $user
            )
        );

        $resolvedIdentity = \OmegaUp\Controllers\Identity::resolveIdentity(
            $username
        );

        if (is_null($resolvedIdentity->user_id)) {
            throw new \OmegaUp\Exceptions\ForbiddenAccessException();
        }

        $resolvedUser = \OmegaUp\DAO\Users::getByPK($resolvedIdentity->user_id);
        if (is_null($resolvedUser)) {
            throw new \OmegaUp\Exceptions\NotFoundException('courseNotFound');
        }

        $course = \OmegaUp\DAO\Courses::getByAlias($courseAlias);

        if (is_null($course)) {
            throw new \OmegaUp\Exceptions\NotFoundException('courseNotFound');
        }

        // Only admin is allowed to make modifications
        if (!\OmegaUp\Authorization::isCourseAdmin($r->identity, $course)) {
            throw new \OmegaUp\Exceptions\ForbiddenAccessException();
        }

        // Check if teaching assistant to delete is actually a teaching assistant
        if (
            !\OmegaUp\Authorization::isTeachingAssistant(
                $resolvedIdentity,
                $course
            )
        ) {
            throw new \OmegaUp\Exceptions\NotFoundException();
        }

        \OmegaUp\Controllers\ACL::removeUser(
            intval($course->acl_id),
            intval($resolvedUser->user_id),
            roleId:\OmegaUp\Authorization::TEACHING_ASSISTANT_ROLE
        );

        return [
            'status' => 'ok',
        ];
    }

    /**
     * Request feedback
     *
     * @throws \OmegaUp\Exceptions\ForbiddenAccessException
     *
     * @return array{status: string}
     *
     * @omegaup-request-param string $assignment_alias
     * @omegaup-request-param string $course_alias
     * @omegaup-request-param string $guid
     */
    public static function apiRequestFeedback(\OmegaUp\Request $r): array {
        \OmegaUp\Controllers\Controller::ensureNotInLockdown();

        // Authenticate logged user
        $r->ensureIdentity();

        // Check course_alias
        $courseAlias = $r->ensureString(
            'course_alias',
            fn (string $alias) => \OmegaUp\Validators::alias($alias)
        );

        $course = \OmegaUp\DAO\Courses::getByAlias($courseAlias);
        if (is_null($course)) {
            throw new \OmegaUp\Exceptions\NotFoundException('courseNotFound');
        }

        $guid = $r->ensureString(
            'guid',
            fn (string $alias) => \OmegaUp\Validators::alias($alias)
        );

        $assignmentAlias = $r->ensureString(
            'assignment_alias',
            fn (string $alias) => \OmegaUp\Validators::alias($alias)
        );

        $assignment = \OmegaUp\DAO\Assignments::getByAliasAndCourse(
            $assignmentAlias,
            intval($course->course_id)
        );
        if (is_null($assignment) || is_null($assignment->acl_id)) {
            throw new \OmegaUp\Exceptions\NotFoundException(
                'assignmentNotFound'
            );
        }

        if (
            !\OmegaUp\DAO\GroupRoles::isContestant(
                intval($r->identity->identity_id),
                intval($assignment->acl_id)
            )
        ) {
            throw new \OmegaUp\Exceptions\ForbiddenAccessException();
        }

        $submission = \OmegaUp\DAO\Submissions::getByGuid(
            $r->ensureString('guid')
        );

        if (is_null($submission)) {
            throw new \OmegaUp\Exceptions\NotFoundException();
        }

        //save a feedback by default
        $feedback = \OmegaUp\Translations::getInstance()->get(
            'requestFeedbackMessage'
        );

        $courseSubmissionInfo = \OmegaUp\DAO\Submissions::getCourseSubmissionInfo(
            $submission,
            $assignmentAlias,
            $courseAlias
        );
        if (is_null($courseSubmissionInfo)) {
            throw new \OmegaUp\Exceptions\NotFoundException(
                'courseSubmissionNotFound'
            );
        }

        \OmegaUp\Controllers\Submission::createOrUpdateFeedback(
            $r->identity,
            $submission,
            $course,
            $courseSubmissionInfo,
            $feedback
        );

        $getAllAdministrators = \OmegaUp\DAO\UserRoles::getCourseAdministrators(
            $course
        );

        foreach ($getAllAdministrators as $administrator) {
            \OmegaUp\DAO\Notifications::create(
                new \OmegaUp\DAO\VO\Notifications([
                    'user_id' => $administrator['user_id'],
                    'contents' =>  json_encode(
                        [
                            'type' => \OmegaUp\DAO\Notifications::COURSE_REQUEST_FEEDBACK,
                            'body' => [
                                'localizationString' => new \OmegaUp\TranslationString(
                                    'notificationCourseRequestFeedback'
                                ),
                                'localizationParams' => [
                                    'username' => $r->identity->username,
                                    'assignmentName' => $assignment->name,
                                    'courseName' => $course->name,
                                ],
                                'url' => "/course/{$course->alias}/assignment/{$assignmentAlias}/#runs/all/show-run:{$guid}",
                                'iconUrl' => '/media/info.png',
                            ],
                        ]
                    ),
                ])
            );
        }
        return [
            'status' => 'ok',
        ];
    }

    /**
     * Show course intro only on public courses when user is not yet registered
     *
     * @throws \OmegaUp\Exceptions\NotFoundException Course not found or trying to directly access a private course.
     * @throws \OmegaUp\Exceptions\ForbiddenAccessException
     *
     * @return IntroDetailsPayload
     *
     * @omegaup-request-param string $course_alias
     */
    public static function apiIntroDetails(\OmegaUp\Request $r) {
        $r->ensureIdentity();

        $courseAlias = $r->ensureString(
            'course_alias',
            fn (string $courseAlias) => \OmegaUp\Validators::alias($courseAlias)
        );
        $course = self::validateCourseExists($courseAlias);
        if (is_null($course->course_id)) {
            throw new \OmegaUp\Exceptions\NotFoundException('courseNotFound');
        }
        $group = self::resolveGroup($course);
        $shouldShowIntro = !\OmegaUp\Authorization::canViewCourse(
            $r->identity,
            $course,
            $group
        );

        $hasSharedUserInformation = true;
        $hasAcceptedTeacher = null;
        $registrationResponse = [];
        if (!\OmegaUp\Authorization::isGroupAdmin($r->identity, $group)) {
            [
              'share_user_information' => $hasSharedUserInformation,
              'accept_teacher' => $hasAcceptedTeacher,
            ] = \OmegaUp\DAO\Courses::getSharingInformation(
                $r->identity->identity_id,
                $course,
                $group
            );
        }

        if ($course->admission_mode === self::ADMISSION_MODE_REGISTRATION) {
            $registration = \OmegaUp\DAO\CourseIdentityRequest::getByPK(
                $r->identity->identity_id,
                $course->course_id
            );

            if (is_null($registration)) {
                $registrationResponse = [
                  'userRegistrationAnswered' => false,
                  'userRegistrationRequested' => false,
                ];
            } else {
                $registrationResponse = [
                  'userRegistrationAccepted' => $registration->accepted,
                'userRegistrationAnswered' => !is_null(
                    $registration->accepted
                ),
                  'userRegistrationRequested' => true,
                ];
            }
        }

        $introDetails = self::getIntroDetailsForCourse(
            $course,
            $r->identity,
            $shouldShowIntro,
            $hasAcceptedTeacher ?? false,
            $hasSharedUserInformation,
            $registrationResponse
        );

        if (!isset($introDetails['templateProperties']['coursePayload'])) {
            throw new \OmegaUp\Exceptions\NotFoundException();
        }
        return $introDetails['templateProperties']['coursePayload'];
    }

    /**
     * @return array{entrypoint: string, inContest?: bool, templateProperties: array{coursePayload?: IntroDetailsPayload, payload: CourseDetailsPayload|IntroDetailsPayload|AssignmentDetailsPayload, title: \OmegaUp\TranslationString}}
     *
     * @omegaup-request-param null|string $assignment_alias
     * @omegaup-request-param string $course_alias
     */
    public static function getCourseDetailsForTypeScript(\OmegaUp\Request $r): array {
        \OmegaUp\Controllers\Controller::ensureNotInLockdown();
        try {
            $r->ensureIdentity();
        } catch (\OmegaUp\Exceptions\UnauthorizedException $e) {
            // Not logged user can still view the public course's contents,
            // including courses with registration mode
            $r->identity = null;
        }
        $courseAlias = $r->ensureString(
            'course_alias',
            fn (string $courseAlias) => \OmegaUp\Validators::alias($courseAlias)
        );
        $course = self::validateCourseExists($courseAlias);
        if (is_null($course->course_id)) {
            throw new \OmegaUp\Exceptions\NotFoundException('courseNotFound');
        }
        $group = self::resolveGroup($course);
        $assignmentAlias = $r->ensureOptionalString(
            'assignment_alias',
            required: false,
            validator: fn (string $alias) => \OmegaUp\Validators::alias($alias)
        );

        if (is_null($r->identity)) {
            return self::getIntroDetailsForCourse($course);
        }

        if (is_null($assignmentAlias)) {
            return self::getCourseDetails($r, $course, $group, false);
        }

        return self::getAssignmentDetails(
            $r->identity,
            $r->user,
            $course,
            $group,
            $assignmentAlias
        );
    }

    /**
     * @return array{entrypoint: string, templateProperties: array{payload: CourseScoreboardPayload, title: \OmegaUp\TranslationString}}
     *
     * @omegaup-request-param string $assignment_alias
     * @omegaup-request-param string $course_alias
     * @omegaup-request-param null|string $scoreboard_token
     */
    public static function getCourseScoreboardDetailsForTypeScript(
        \OmegaUp\Request $r
    ): array {
        \OmegaUp\Controllers\Controller::ensureNotInLockdown();
        $courseAlias = $r->ensureString(
            'course_alias',
            fn (string $alias) => \OmegaUp\Validators::alias($alias)
        );
        $assignmentAlias = $r->ensureString(
            'assignment_alias',
            fn (string $alias) => \OmegaUp\Validators::alias($alias)
        );
        $scoreboardToken = $r->ensureOptionalString(
            'scoreboard_token',
            required: false,
            validator: fn (string $token) => \OmegaUp\Validators::token($token)
        );

        $tokenAuthenticationResult = self::authenticateAndValidateToken(
            $courseAlias,
            $assignmentAlias,
            $scoreboardToken,
            $r
        );
        $group = self::resolveGroup($tokenAuthenticationResult['course']);

        // Log the operation only when there is not a token in request
        if (!$tokenAuthenticationResult['hasToken']) {
            // Authenticate request
            $r->ensureIdentity();

            if (
                !\OmegaUp\Authorization::canViewCourse(
                    $r->identity,
                    $tokenAuthenticationResult['course'],
                    $group
                )
            ) {
                throw new \OmegaUp\Exceptions\ForbiddenAccessException();
            }

            \OmegaUp\DAO\ProblemsetAccessLog::create(new \OmegaUp\DAO\VO\ProblemsetAccessLog([
                'identity_id' => $r->identity->identity_id,
                'problemset_id' => $tokenAuthenticationResult['assignment']->problemset_id,
                'ip' => ip2long(
                    \OmegaUp\Request::getServerVar('REMOTE_ADDR') ?? ''
                ),
            ]));
        }

        if (
            is_null($tokenAuthenticationResult['course']->acl_id)
            || is_null($tokenAuthenticationResult['course']->alias)
        ) {
            throw new \OmegaUp\Exceptions\NotFoundException(
                'courseNotFound'
            );
        }
        if (
            is_null($tokenAuthenticationResult['assignment']->problemset_id)
            || is_null($tokenAuthenticationResult['assignment']->alias)
        ) {
            throw new \OmegaUp\Exceptions\NotFoundException(
                'assignmentNotFound'
            );
        }

        $director = \OmegaUp\DAO\UserRoles::getOwner(
            $tokenAuthenticationResult['course']->acl_id
        );
        if (is_null($director)) {
            throw new \OmegaUp\Exceptions\NotFoundException('userNotExist');
        }

        $scoreboard = new \OmegaUp\Scoreboard(
            new \OmegaUp\ScoreboardParams([
                'alias' => $tokenAuthenticationResult['assignment']->alias,
                'title' => $tokenAuthenticationResult['assignment']->name,
                'problemset_id' => $tokenAuthenticationResult['assignment']->problemset_id,
                'start_time' => $tokenAuthenticationResult['assignment']->start_time,
                'finish_time' => $tokenAuthenticationResult['assignment']->finish_time,
                'acl_id' => $tokenAuthenticationResult['assignment']->acl_id,
                'group_id' => $tokenAuthenticationResult['course']->group_id,
                'admin' => $tokenAuthenticationResult['courseAdmin'],
            ])
        );

        $problemsInAssignment = \OmegaUp\DAO\ProblemsetProblems::getProblemsByProblemset(
            $tokenAuthenticationResult['assignment']->problemset_id,
            needSubmissions: false
        );

        $problemsResponseArray = [];
        $letter = 0;
        foreach ($problemsInAssignment as $problem) {
            $problem['letter'] = \OmegaUp\Controllers\Contest::columnName(
                $letter++
            );
            $problem['accepts_submissions'] = !empty(
                $problem['languages']
            );
            $problemsResponseArray[] = [
                'acceptsSubmissions' => $problem['accepts_submissions'],
                'alias' => strval($problem['alias']),
                'text' => "{$problem['letter']}. {$problem['title']}",
                'bestScore' => 0,
                'maxScore' => floatval($problem['points']),
                'hasRuns' => false,
            ];
        }

        return [
            'templateProperties' => [
                'payload' => [
                    'scoreboardToken' => $scoreboardToken,
                    'assignment' => [
                        'name' => strval(
                            $tokenAuthenticationResult['assignment']->name
                        ),
                        'alias' => strval(
                            $tokenAuthenticationResult['assignment']->alias
                        ),
                        'description' => $tokenAuthenticationResult['assignment']->description ?? '',
                        'assignmentType' => $tokenAuthenticationResult['assignment']->assignment_type,
                        'startTime' => $tokenAuthenticationResult['assignment']->start_time,
                        'finishTime' => $tokenAuthenticationResult['assignment']->finish_time,
                        'problems' => self::getProblemsByAssignment(
                            $tokenAuthenticationResult['assignment']->alias,
                            $tokenAuthenticationResult['course']->alias,
                            $r->identity,
                            $r->user
                        ),
                        'courseAssignments' => \OmegaUp\DAO\Courses::getAllAssignments(
                            $courseAlias,
                            $tokenAuthenticationResult['courseAdmin']
                        ),
                        'director' => $director,
                        'problemsetId' => $tokenAuthenticationResult['assignment']->problemset_id,
                        'admin' => $tokenAuthenticationResult['courseAdmin'],
                    ],
                    'scoreboard' => $scoreboard->generate(
                        withRunDetails: false,
                        sortByName: false
                    ),
                    'problems' => $problemsResponseArray,
                ],
                'title' => new \OmegaUp\TranslationString(
                    'omegaupTitleCourseScoreboard'
                ),
            ],
            'entrypoint' => 'course_scoreboard',
        ];
    }

    /**
     * @return array{entrypoint: string, templateProperties: array{title: \OmegaUp\TranslationString, payload: array<string, mixed>}}
     */
    public static function getCoursesHomepageForTypeScript(\OmegaUp\Request $r): array {
        return [
            'templateProperties' => [
                'title' => new \OmegaUp\TranslationString(
                    'omegaupTitleCourses'
                ),
                'payload' => [],
            ],
            'entrypoint' => 'course_homepage',
        ];
    }

    /**
     * @return array{entrypoint: string, templateProperties: array{payload: CourseCloneDetailsPayload, title: \OmegaUp\TranslationString}}
     *
     * @omegaup-request-param string $course_alias
     * @omegaup-request-param string $token
     */
    public static function getCourseCloneDetailsForTypeScript(
        \OmegaUp\Request $r
    ): array {
        $r->ensureMainUserIdentity();
        $alias = $r->ensureString(
            'course_alias',
            fn (string $alias) => \OmegaUp\Validators::stringNonEmpty($alias)
        );
        $course = self::validateCourseExists($alias);
        $token = $r->ensureOptionalString(
            'token',
            required: $course->admission_mode !== \OmegaUp\Controllers\Course::ADMISSION_MODE_PUBLIC,
            validator: fn (string $token) => \OmegaUp\Validators::stringNonEmpty(
                $token
            )
        );
        if (is_null($course->course_id)) {
            throw new \OmegaUp\Exceptions\NotFoundException('courseNotFound');
        }
        $creator = \OmegaUp\DAO\Courses::getCreatorInformation($course);
        if (is_null($creator)) {
            throw new \OmegaUp\Exceptions\NotFoundException('userNotExist');
        }

        return [
            'templateProperties' => [
                'payload' => [
                    'creator' => $creator,
                    'details' => self::getCommonCourseDetails(
                        $course,
                        $r->identity
                    ),
                    'token' => $token,
                ],
                'title' => new \OmegaUp\TranslationString('wordsCloneCourse'),
            ],
            'entrypoint' => 'course_clone',
        ];
    }

    /**
     *
     * @return array{entrypoint: string, templateProperties: array{payload: CourseNewPayload, title:\OmegaUp\TranslationString}}
     */
    public static function getCourseNewDetailsForTypeScript(\OmegaUp\Request $r): array {
        $r->ensureMainUserIdentity();

        return [
            'templateProperties' => [
                'payload' => [
                    'is_curator' => \OmegaUp\Authorization::canCreatePublicCourse(
                        $r->identity
                    ),
                    'is_admin' => true,
                    'languages' => \OmegaUp\Controllers\Run::SUPPORTED_LANGUAGES,
                    'hasVisitedSection' => \OmegaUp\UITools::hasVisitedSection(
                        'has-visited-create-course'
                    ),
                ],
                'title' => new \OmegaUp\TranslationString(
                    'omegaupTitleCourseNew'
                ),
            ],
            'entrypoint' => 'course_new',
        ];
    }

    /**
     * @return array{entrypoint: string, templateProperties: array{payload: CourseEditPayload, title: \OmegaUp\TranslationString}}
     *
     * @omegaup-request-param string $course
     */
    public static function getCourseEditDetailsForTypeScript(
        \OmegaUp\Request $r
    ): array {
        $r->ensureMainUserIdentity();
        $courseAlias = $r->ensureString(
            'course',
            fn (string $alias) => \OmegaUp\Validators::alias($alias)
        );

        $courseEditDetails = self::getCourseEditDetails(
            $courseAlias,
            $r->identity
        );

        if (!empty($courseEditDetails['course']['assignments'])) {
            $courseEditDetails['selectedAssignment'] = $courseEditDetails['course']['assignments'][0];
            $courseEditDetails['assignmentProblems'] = self::getProblemsByAssignment(
                $courseEditDetails['selectedAssignment']['alias'],
                $courseAlias,
                $r->identity,
                $r->user
            );
        }

        return [
            'templateProperties' => [
                'payload' => $courseEditDetails,
                'title' => new \OmegaUp\TranslationString('courseEdit'),
            ],
            'entrypoint' => 'course_edit',
        ];
    }

    /**
     * @return CourseEditPayload
     */
    private static function getCourseEditDetails(
        string $courseAlias,
        \OmegaUp\DAO\VO\Identities $identity
    ) {
        $course = self::validateCourseExists($courseAlias);
        if (is_null($course->alias)) {
            throw new \OmegaUp\Exceptions\NotFoundException('courseNotFound');
        }
        $group = self::resolveGroup($course);

        if (
            !\OmegaUp\Authorization::isCourseAdmin($identity, $course) &&
            !\OmegaUp\Authorization::isTeachingAssistant($identity, $course) &&
            !\OmegaUp\Authorization::isGroupTeachingAssistantMember(
                $identity,
                $group
            )
        ) {
            throw new \OmegaUp\Exceptions\ForbiddenAccessException();
        }

        $admins = \OmegaUp\DAO\UserRoles::getCourseAdmins($course);
        foreach ($admins as &$admin) {
            unset($admin['user_id']);
        }

        $teachingAssistants = \OmegaUp\DAO\UserRoles::getCourseTeachingAssistants(
            $course
        );
        $groupsTeachingAssistants = \OmegaUp\DAO\GroupRoles::getCourseTeachingAssistants(
            $course
        );
        foreach ($teachingAssistants as &$teachingAssistant) {
            unset($teachingAssistant['user_id']);
        }

        return [
            'course' => self::getCommonCourseDetails($course, $identity),
            'assignmentProblems' => [],
            'selectedAssignment' => null,
            'tags' => [],
            'students' => \OmegaUp\DAO\Courses::getStudentsInCourse(
                intval($course->course_id),
                intval($course->group_id)
            ),
            'allLanguages' => \OmegaUp\Controllers\Run::SUPPORTED_LANGUAGES,
            'identityRequests' => \OmegaUp\DAO\CourseIdentityRequest::getRequestsForCourseWithFirstAdmin(
                intval($course->course_id)
            ),
            'admins' => $admins,
            'groupsAdmins' => \OmegaUp\DAO\GroupRoles::getCourseAdmins(
                $course
            ),
            'groupsTeachingAssistants' => $groupsTeachingAssistants,
            'teachingAssistants' => \OmegaUp\DAO\UserRoles::getCourseTeachingAssistants(
                $course
            ),
        ];
    }

    /**
     * @return array{entrypoint: string, templateProperties: array{payload: CourseSubmissionsListPayload, title: \OmegaUp\TranslationString}}
     *
     * @omegaup-request-param string $course
     */
    public static function getCourseSubmissionsListForTypeScript(\OmegaUp\Request $r) {
        $r->ensureMainUserIdentity();
        $courseAlias = $r->ensureString(
            'course',
            fn (string $alias) => \OmegaUp\Validators::alias($alias)
        );
        $course = self::validateCourseExists($courseAlias);

        if (!\OmegaUp\Authorization::isCourseAdmin($r->identity, $course)) {
            throw new \OmegaUp\Exceptions\ForbiddenAccessException(
                'userNotAllowed'
            );
        }

        $usersProblems = \OmegaUp\DAO\Problems::getProblemsByUsersInACourse(
            $courseAlias
        );
        $userSolvedProblems = [];
        $userUnsolvedProblems = [];
        foreach ($usersProblems as $userProblem) {
            if ($userProblem['solved']) {
                $userSolvedProblems[$userProblem['username']][] = $userProblem;
            } else {
                $userUnsolvedProblems[$userProblem['username']][] = $userProblem;
            }
        }

        return [
            'templateProperties' => [
                'payload' => [
                    'solvedProblems' => $userSolvedProblems,
                    'unsolvedProblems' => $userUnsolvedProblems,
                ],
                'title' => new \OmegaUp\TranslationString(
                    'courseSubmissionsList'
                ),
            ],
            'entrypoint' => 'course_submissions_list',
        ];
    }

    /**
     * @return array{entrypoint: string, templateProperties: array{payload: StudentsProgressPayload, title: \OmegaUp\TranslationString, fullWidth: bool}}
     *
     * @omegaup-request-param int $length
     * @omegaup-request-param int $page
     * @omegaup-request-param string $course
     */
    public static function getStudentsProgressForTypeScript(
        \OmegaUp\Request $r
    ): array {
        $r->ensureIdentity();

        $page = $r->ensureOptionalInt('page') ?? 1;
        $length = $r->ensureOptionalInt('length') ?? 100;

        $courseAlias = $r->ensureString(
            'course',
            fn (string $alias) => \OmegaUp\Validators::alias($alias)
        );
        $course = self::validateCourseExists($courseAlias);

        if (!\OmegaUp\Authorization::isCourseAdmin($r->identity, $course)) {
            throw new \OmegaUp\Exceptions\ForbiddenAccessException();
        }

        $studentsProgress = \OmegaUp\Cache::getFromCacheOrSet(
            \OmegaUp\Cache::SCHOOL_STUDENTS_PROGRESS,
            "{$courseAlias}-{$page}-{$length}",
            function () use ($course, $page, $length) {
                if (is_null($course->course_id) || is_null($course->group_id)) {
                    throw new \OmegaUp\Exceptions\NotFoundException(
                        'courseNotFound'
                    );
                }
                return \OmegaUp\DAO\Courses::getStudentsProgressPerAssignment(
                    $course->course_id,
                    $course->group_id,
                    $page,
                    $length
                );
            },
            60 * 60 * 12 // 12 hours
        );

        return [
            'templateProperties' => [
                'payload' => [
                    'page' => $page,
                    'length' => $length,
                    'course' => self::getCommonCourseDetails(
                        $course,
                        $r->identity
                    ),
                    'assignmentsProblems' => $studentsProgress['assignmentsProblems'],
                    'students' => $studentsProgress['studentsProgress'],
                    'totalRows' => $studentsProgress['totalRows'],
                    'pagerItems' => \OmegaUp\Pager::paginateWithUrl(
                        $studentsProgress['totalRows'],
                        $length,
                        $page,
                        "/course/{$courseAlias}/students/",
                        adjacent: 5,
                        params: [],
                    ),
                ],
                'title' => new \OmegaUp\TranslationString(
                    'omegaupTitleStudentsProgress'
                ),
                'fullWidth' => true,
            ],
            'entrypoint' => 'course_students'
        ];
    }

    /**
     * @return array{progress: list<StudentProgressInCourse>, nextPage: null|int}
     *
     * @omegaup-request-param int $length
     * @omegaup-request-param int $page
     * @omegaup-request-param string $course
     */
    public static function apiStudentsProgress(
        \OmegaUp\Request $r
    ): array {
        $r->ensureIdentity();

        $page = $r->ensureOptionalInt('page') ?? 1;
        $length = $r->ensureOptionalInt('length') ?? 100;

        $courseAlias = $r->ensureString(
            'course',
            fn (string $alias) => \OmegaUp\Validators::alias($alias)
        );
        $course = self::validateCourseExists($courseAlias);

        if (!\OmegaUp\Authorization::isCourseAdmin($r->identity, $course)) {
            throw new \OmegaUp\Exceptions\ForbiddenAccessException();
        }

        $studentsProgress = \OmegaUp\Cache::getFromCacheOrSet(
            \OmegaUp\Cache::SCHOOL_STUDENTS_PROGRESS,
            "{$courseAlias}-{$page}-{$length}",
            function () use ($course, $page, $length) {
                if (is_null($course->course_id) || is_null($course->group_id)) {
                    throw new \OmegaUp\Exceptions\NotFoundException(
                        'courseNotFound'
                    );
                }
                return \OmegaUp\DAO\Courses::getStudentsProgressPerAssignment(
                    $course->course_id,
                    $course->group_id,
                    $page,
                    $length
                );
            },
            60 * 60 * 12 // 12 hours
        );

        return [
            'progress' => $studentsProgress['studentsProgress'],
            'nextPage' => (
                $studentsProgress['totalRows'] > ($page * $length)
            ) ? $page + 1 : null,
        ];
    }

    /**
     * @return array{templateProperties: array{payload: StudentProgressPayload, title: \OmegaUp\TranslationString}, entrypoint: string}
     *
     * @omegaup-request-param string $course
     * @omegaup-request-param string $student
     */
    public static function getStudentProgressForTypeScript(
        \OmegaUp\Request $r
    ): array {
        $r->ensureIdentity();
        $courseAlias = $r->ensureString(
            'course',
            fn (string $alias) => \OmegaUp\Validators::alias($alias)
        );
        \OmegaUp\Validators::validateStringNonEmpty($r['student'], 'student');

        $course = self::validateCourseExists($courseAlias);

        if (is_null($course->course_id) || is_null($course->group_id)) {
            throw new \OmegaUp\Exceptions\NotFoundException('courseNotFound');
        }

        if (!\OmegaUp\Authorization::isCourseAdmin($r->identity, $course)) {
            throw new \OmegaUp\Exceptions\ForbiddenAccessException();
        }

        ['allProgress' => $studentsProgress] = \OmegaUp\Cache::getFromCacheOrSet(
            \OmegaUp\Cache::SCHOOL_STUDENTS_PROGRESS,
            $courseAlias,
            function () use ($course) {
                return \OmegaUp\DAO\Courses::getStudentsInCourseWithProgressPerAssignment(
                    $course->course_id,
                    $course->group_id
                );
            },
            60 * 60 * 12 // 12 hours
        );
        return [
            'templateProperties' => [
                'payload' => [
                    'course' => self::getCommonCourseDetails(
                        $course,
                        $r->identity
                    ),
                    // TODO: Get progress only for the given student, rather than every student.
                    'students' => $studentsProgress,
                    'student' => $r['student']
                ],
                'title' => new \OmegaUp\TranslationString(
                    'omegaupTitleStudentsProgress'
                ),
            ],
            'entrypoint' => 'course_student'
        ];
    }

    /**
     * @return array{templateProperties: array{payload: StudentProgressByAssignmentPayload, title: \OmegaUp\TranslationString}, entrypoint: string}
     *
     * @omegaup-request-param string $assignment_alias
     * @omegaup-request-param string $course
     * @omegaup-request-param string $student
     */
    public static function getStudentProgressByAssignmentForTypeScript(
        \OmegaUp\Request $r
    ): array {
        $r->ensureIdentity();
        $courseAlias = $r->ensureString(
            'course',
            fn (string $alias) => \OmegaUp\Validators::alias($alias)
        );
        $student = $r->ensureString('student');

        $course = self::validateCourseExists($courseAlias);

        if (is_null($course->course_id) || is_null($course->group_id)) {
            throw new \OmegaUp\Exceptions\NotFoundException('courseNotFound');
        }

        if (!\OmegaUp\Authorization::isCourseAdmin($r->identity, $course)) {
            throw new \OmegaUp\Exceptions\ForbiddenAccessException();
        }

        $resolvedIdentity = \OmegaUp\Controllers\Identity::resolveIdentity(
            $student
        );

        if (
            !\OmegaUp\DAO\GroupsIdentities::existsByPK(
                $course->group_id,
                $resolvedIdentity->identity_id
            )
        ) {
            throw new \OmegaUp\Exceptions\NotFoundException(
                'courseStudentNotInCourse'
            );
        }

        $assignmentAlias = $r->ensureString(
            'assignment_alias',
            fn (string $alias) => \OmegaUp\Validators::alias($alias)
        );

        $assignment = \OmegaUp\DAO\Assignments::getByAliasAndCourse(
            $assignmentAlias,
            $course->course_id
        );
        if (is_null($assignment) || is_null($assignment->problemset_id)) {
            throw new \OmegaUp\Exceptions\NotFoundException(
                'assignmentNotFound'
            );
        }
        $problems = self::getProblemsBySelectedAssignment(
            $assignment,
            $resolvedIdentity
        );

        ['allProgress' => $studentsProgress] = \OmegaUp\Cache::getFromCacheOrSet(
            \OmegaUp\Cache::SCHOOL_STUDENTS_PROGRESS,
            $courseAlias,
            function () use ($course) {
                return \OmegaUp\DAO\Courses::getStudentsInCourseWithProgressPerAssignment(
                    $course->course_id,
                    $course->group_id
                );
            },
            60 * 60 * 12 // 12 hours
        );
        return [
            'templateProperties' => [
                'payload' => [
                    'course' => self::getCommonCourseDetails(
                        $course,
                        $r->identity
                    ),
                    // TODO: Get progress only for the given student, rather than every student.
                    'students' => $studentsProgress,
                    'student' => $student,
                    'problems' => $problems,
                    'assignment' => $assignmentAlias
                ],
                'title' => new \OmegaUp\TranslationString(
                    'omegaupTitleStudentsProgress'
                ),
            ],
            'entrypoint' => 'course_student_with_assignment'
        ];
    }

     /**
     * @omegaup-request-param int $page
     * @omegaup-request-param int $page_size
     *
     * @return array{entrypoint: string, templateProperties: array{payload: CourseListMinePayload, title: \OmegaUp\TranslationString}}
     */
    public static function getCourseMineDetailsForTypeScript(
        \OmegaUp\Request $r
    ): array {
        $r->ensureIdentity();
        $page = $r->ensureOptionalInt('page') ?? 1;
        $pageSize = $r->ensureOptionalInt('page_size') ?? 1000;

        $courses = self::getCoursesList(
            $r->identity,
            $page,
            $pageSize,
            courseTypes: ['admin', 'archived']
        );
        $filteredCourses = [
            'admin' => [
                'filteredCourses' => [
                    'current' => [
                        'courses' => [],
                        'timeType' => 'current',
                    ],
                    'past' => [
                        'courses' => [],
                        'timeType' => 'past',
                    ],
                    'archived' => [
                        'courses' => [],
                        'timeType' => 'archived',
                    ],
                    'teachingAssistant' => [
                        'courses' => [],
                        'timeType' => 'teachingAssistant',
                    ],
                ],
                'accessMode' => 'admin',
                'activeTab' => '',
            ]
        ];
        foreach ($courses['admin'] as $course) {
            if (
                is_null($course['finish_time'])
                || $course['finish_time']->time > \OmegaUp\Time::get()
            ) {
                $filteredCourses['admin']['filteredCourses']['current']['courses'][] = $course;
                $filteredCourses['admin']['activeTab'] = 'current';
            } else {
                $filteredCourses['admin']['filteredCourses']['past']['courses'][] = $course;
            }
        }

        if (array_key_exists('archived', $courses)) {
            $filteredCourses['admin']['filteredCourses']['archived']['courses'] = $courses['archived'];
        }
        if (array_key_exists('teachingAssistant', $courses)) {
            $filteredCourses['admin']['filteredCourses']['teachingAssistant']['courses'] = $courses['teachingAssistant'];
        }
        if (
            $filteredCourses['admin']['activeTab'] === ''
            && !empty(
                $filteredCourses['admin']['filteredCourses']['past']['courses']
            )
        ) {
            $filteredCourses['admin']['activeTab'] = 'past';
        } elseif (
            $filteredCourses['admin']['activeTab'] === ''
            && !empty(
                $filteredCourses['admin']['filteredCourses']['archived']['courses']
            )
        ) {
            $filteredCourses['admin']['activeTab'] = 'archived';
        } elseif (
            $filteredCourses['admin']['activeTab'] === ''
            && !empty(
                $filteredCourses['admin']['filteredCourses']['teachingAssistant']['courses']
            )
        ) {
            $filteredCourses['admin']['activeTab'] = 'teachingAssistant';
        }
        return [
            'templateProperties' => [
                'payload' => [
                    'courses' => $filteredCourses,
                ],
                'title' => new \OmegaUp\TranslationString('courseList'),
            ],
            'entrypoint' => 'course_mine',
        ];
    }

    /**
     *
     * @return array{entrypoint: string, templateProperties: array{payload: CourseTabsPayload, title: \OmegaUp\TranslationString, fullWidth: bool}}
     */
    public static function getCourseTabsForTypeScript(
        \OmegaUp\Request $r
    ): array {
        /** @var array{enrolled: list<CourseCardEnrolled>, finished: list<CourseCardFinished>, public: list<CourseCardPublic>} $courses */
        $courses = [
            'enrolled' => [],
            'finished' => [],
            'public' => \OmegaUp\DAO\Courses::getPublicCoursesForTab(),
        ];

        // Check who is visiting, but a not logged user can still
        // view the list of public courses.
        try {
            $r->ensureIdentity();
        } catch (\OmegaUp\Exceptions\UnauthorizedException $e) {
            return [
                'templateProperties' => [
                    'payload' => [
                        'hasVisitedSection' => true,
                        'courses' => $courses,
                    ],
                    'title' => new \OmegaUp\TranslationString('courseList'),
                    'fullWidth' => true,
                ],
                'entrypoint' => 'course_tabs',
            ];
        }
        [
            'enrolled' => $courses['enrolled'],
            'finished' => $courses['finished'],
        ] = \OmegaUp\DAO\Courses::getEnrolledAndFinishedCoursesForTabs(
            $r->identity
        );
        /** @var array<string> */
        $startedCourses = [];
        foreach ($courses['enrolled'] as $studentCourse) {
            $startedCourses[] = $studentCourse['alias'];
        }
        foreach ($courses['finished'] as $studentCourse) {
            $startedCourses[] = $studentCourse['alias'];
        }
        $startedCourses = array_unique($startedCourses);
        foreach ($courses['public'] as &$course) {
            $course['alreadyStarted'] = in_array(
                $course['alias'],
                $startedCourses
            );
        }
        return [
            'templateProperties' => [
                'payload' => [
                    'courses' => $courses,
                    'hasVisitedSection' => \OmegaUp\UITools::hasVisitedSection(
                        'has-visited-join-course'
                    ),
                ],
                'title' => new \OmegaUp\TranslationString('courseList'),
                'fullWidth' => true,
            ],
            'entrypoint' => 'course_tabs',
        ];
    }

    /**
     * @return array{templateProperties: array{payload: CourseStatisticsPayload, title: \OmegaUp\TranslationString}, entrypoint: string}
     *
     * @omegaup-request-param string $course
     */
    public static function getCourseStatisticsForTypeScript(
        \OmegaUp\Request $r
    ): array {
        $r->ensureIdentity();
        $courseAlias = $r->ensureString(
            'course',
            fn (string $alias) => \OmegaUp\Validators::alias($alias)
        );

        $course = self::validateCourseExists($courseAlias);

        if (is_null($course->course_id) || is_null($course->group_id)) {
            throw new \OmegaUp\Exceptions\NotFoundException('courseNotFound');
        }

        if (!\OmegaUp\Authorization::isCourseAdmin($r->identity, $course)) {
            throw new \OmegaUp\Exceptions\ForbiddenAccessException();
        }

        return [
            'templateProperties' => [
                'payload' => [
                    'course' => self::getCommonCourseDetails(
                        $course,
                        $r->identity
                    ),
                    'problemStats' => \OmegaUp\DAO\Assignments::getAssignmentsProblemsStatistics(
                        $course->course_id,
                        $course->group_id
                    ),
                    'verdicts' => \OmegaUp\DAO\Assignments::getAssignmentVerdictDistribution(
                        $course->course_id,
                        $course->group_id
                    ),
                ],
                'title' => new \OmegaUp\TranslationString(
                    'omegaupTitleCourseStatistics'
                ),
            ],
            'entrypoint' => 'course_statistics'
        ];
    }

    /**
     * @return array{templateProperties: array{payload: ActivityFeedPayload, title: \OmegaUp\TranslationString}, entrypoint: string}
     *
     * @omegaup-request-param string $course
     * @omegaup-request-param int|null $length
     * @omegaup-request-param int|null $page
     */
    public static function getActivityFeedDetailsForTypeScript(
        \OmegaUp\Request $r
    ): array {
        $r->ensureMainUserIdentity();
        $page = $r->ensureOptionalInt('page') ?? 1;
        $length = $r->ensureOptionalInt('length') ?? 100;

        $courseAlias = $r->ensureString(
            'course',
            fn (string $courseAlias) => \OmegaUp\Validators::alias($courseAlias)
        );
        $course = self::validateCourseExists($courseAlias);

        if (is_null($course->course_id)) {
            throw new \OmegaUp\Exceptions\NotFoundException('courseNotFound');
        }

        if (!\OmegaUp\Authorization::isCourseAdmin($r->identity, $course)) {
            throw new \OmegaUp\Exceptions\ForbiddenAccessException();
        }

        $report = \OmegaUp\DAO\Courses::getActivityReport(
            $course,
            $page,
            $length
        );

        return [
            'templateProperties' => [
                'payload' => [
                    'page' => $page,
                    'length' => $length,
                    'alias' => $courseAlias,
                    'events' => \OmegaUp\ActivityReport::getActivityReport(
                        $report['activity']
                    ),
                    'type' => 'course',
                    'pagerItems' => \OmegaUp\Pager::paginateWithUrl(
                        $report['totalRows'],
                        $length,
                        $page,
                        "/course/{$courseAlias}/activity/",
                        adjacent: 5,
                        params: [],
                    ),
                ],
                'title' => new \OmegaUp\TranslationString(
                    'activityReport'
                ),
            ],
            'entrypoint' => 'activity_feed',
        ];
    }

    /**
     * @param CoursesList $courses
     * @param list<string> $coursesTypes
     *
     * @return StudentCourses
     */
    private static function getFilteredCourses($courses, $coursesTypes) {
        $filteredCourses = [];
        foreach ($coursesTypes as $courseType) {
            $filteredCourses[$courseType] = [
                'filteredCourses' => [
                    'current' => [
                        'courses' => [],
                        'timeType' => 'current',
                    ],
                    'past' => [
                        'courses' => [],
                        'timeType' => 'past',
                    ],
                ],
                'accessMode' => $courseType,
                'activeTab' => '',
            ];
            foreach ($courses[$courseType] as $course) {
                if (
                    is_null($course['finish_time'])
                    || $course['finish_time']->time > \OmegaUp\Time::get()
                ) {
                    $filteredCourses[$courseType]['filteredCourses']['current']['courses'][] = $course;
                    $filteredCourses[$courseType]['activeTab'] = 'current';
                } else {
                    $filteredCourses[$courseType]['filteredCourses']['past']['courses'][] = $course;
                }
            }
            if (
                $filteredCourses[$courseType]['activeTab'] === ''
                && !empty(
                    $filteredCourses[$courseType]['filteredCourses']['past']['courses']
                )
            ) {
                $filteredCourses[$courseType]['activeTab'] = 'past';
            }
        }

        return $filteredCourses;
    }

    /**
     * @return array{entrypoint: string, templateProperties: array{coursePayload?: IntroDetailsPayload, payload: IntroCourseDetails|IntroDetailsPayload, title: \OmegaUp\TranslationString}}
     */
    private static function getCourseDetails(
        \OmegaUp\Request $r,
        \OmegaUp\DAO\VO\Courses $course,
        \OmegaUp\DAO\VO\Groups $group,
        bool $showAssignment
    ): array {
        $r->ensureIdentity();

        if ($course->admission_mode === self::ADMISSION_MODE_PUBLIC) {
            return self::getCourseDetailsForLoggedUser($r, $course, $group);
        }
        if ($course->admission_mode === self::ADMISSION_MODE_PRIVATE) {
            return self::getCourseDetailsForLoggedUser(
                $r,
                $course,
                $group,
                registrationResponse: [],
                showAssignment: $showAssignment
            );
        }
        $registration = \OmegaUp\DAO\CourseIdentityRequest::getByPK(
            $r->identity->identity_id,
            $course->course_id
        );

        if (is_null($registration)) {
            $registrationResponse = [
                'userRegistrationAnswered' => false,
                'userRegistrationRequested' => false,
            ];
        } else {
            $registrationResponse = [
                'userRegistrationAccepted' => $registration->accepted,
                'userRegistrationAnswered' => !is_null($registration->accepted),
                'userRegistrationRequested' => true,
            ];
        }

        return self::getCourseDetailsForLoggedUser(
            $r,
            $course,
            $group,
            $registrationResponse,
            $showAssignment
        );
    }

    /**
     * @param array{userRegistrationAccepted?: bool|null, userRegistrationAnswered: bool, userRegistrationRequested: bool}|array<empty, empty> $registrationResponse
     *
     * @return array{entrypoint: string, templateProperties: array{coursePayload?: IntroDetailsPayload, payload: IntroCourseDetails|IntroDetailsPayload, title: \OmegaUp\TranslationString}}
     *
     */
    private static function getCourseDetailsForLoggedUser(
        \OmegaUp\Request $r,
        \OmegaUp\DAO\VO\Courses $course,
        \OmegaUp\DAO\VO\Groups $group,
        array $registrationResponse = [],
        bool $showAssignment = false
    ): array {
        $r->ensureIdentity();

        if (is_null($course->course_id)) {
            throw new \OmegaUp\Exceptions\NotFoundException('courseNotFound');
        }

        $shouldShowIntro = !\OmegaUp\Authorization::canViewCourse(
            $r->identity,
            $course,
            $group
        );
        if (
            $shouldShowIntro &&
            $course->admission_mode === self::ADMISSION_MODE_PRIVATE
        ) {
            throw new \OmegaUp\Exceptions\ForbiddenAccessException();
        }
        $hasSharedUserInformation = true;
        $hasAcceptedTeacher = null;
        if (!\OmegaUp\Authorization::isGroupAdmin($r->identity, $group)) {
            [
                'share_user_information' => $hasSharedUserInformation,
                'accept_teacher' => $hasAcceptedTeacher,
            ] = \OmegaUp\DAO\Courses::getSharingInformation(
                $r->identity->identity_id,
                $course,
                $group
            );
        }
        $detailsResponse = [
            'templateProperties' => [
                'payload' => [
                    'details' => self::getCommonCourseDetails(
                        $course,
                        $r->identity
                    ),
                    'progress' => \OmegaUp\DAO\Courses::getAssignmentsProgress(
                        $course->course_id,
                        $r->identity->identity_id
                    ),
                ],
                'title' => new \OmegaUp\TranslationString(
                    'omegaupTitleCourseDetails'
                ),
            ],
            'entrypoint' => 'course_details',
        ];

        $isAdmin = \OmegaUp\Authorization::isCourseAdmin($r->identity, $course);
        $isTeachingAssistant = self::isTeachingAssistant(
            $course,
            $r->identity
        );

        if (($isAdmin || $isTeachingAssistant) && !$showAssignment) {
            return $detailsResponse;
        }
        if (
            $shouldShowIntro
            || is_null($hasAcceptedTeacher)
            || (
                !$hasSharedUserInformation
                && $course->requests_user_information !== 'no'
            )
        ) {
            return self::getIntroDetailsForCourse(
                $course,
                $r->identity,
                $shouldShowIntro,
                $hasAcceptedTeacher ?? false,
                $hasSharedUserInformation,
                $registrationResponse
            );
        }

        return $detailsResponse;
    }

    /**
     * Gets the course and specific assignment details
     *
     * @return array{templateProperties: array{payload: AssignmentDetailsPayload, fullWidth: bool, title: \OmegaUp\TranslationString}, inContest: bool, entrypoint: string}
     */
    public static function getAssignmentDetails(
        \OmegaUp\DAO\VO\Identities $currentIdentity,
        ?\OmegaUp\DAO\VO\Users $currentUser,
        \OmegaUp\DAO\VO\Courses $course,
        \OmegaUp\DAO\VO\Groups $group,
        string $assignmentAlias
    ): array {
        $assignment = self::validateCourseAssignmentAlias(
            $course,
            $assignmentAlias
        );
        if (is_null($assignment->problemset_id)) {
            throw new \OmegaUp\Exceptions\NotFoundException(
                'assignmentNotFound'
            );
        }

        $isAdmin = (
            \OmegaUp\Authorization::isCourseAdmin(
                $currentIdentity,
                $course
            ) ||
            \OmegaUp\Authorization::canCreatePublicCourse(
                $currentIdentity
            )
        );

        $isTeachingAssistant = self::isTeachingAssistant(
            $course,
            $currentIdentity
        );

        if (
            !$isAdmin &&
            !$isTeachingAssistant &&
            !\OmegaUp\DAO\GroupRoles::isContestant(
                intval($currentIdentity->identity_id),
                intval($assignment->acl_id)
            )
        ) {
            throw new \OmegaUp\Exceptions\ForbiddenAccessException();
        }

        $problemsInAssignment = [];

        if (
            $isAdmin ||
            $assignment->start_time->time <= \OmegaUp\Time::get()
        ) {
            $problemsInAssignment = \OmegaUp\DAO\ProblemsetProblems::getProblemsByProblemset(
                intval($assignment->problemset_id),
                needSubmissions: false
            );
        }

        $problemsResponseArray = [];
        $letter = 0;
        foreach ($problemsInAssignment as $problem) {
            $problem['letter'] = \OmegaUp\Controllers\Contest::columnName(
                $letter++
            );
            $problem['accepts_submissions'] = !empty(
                $problem['languages']
            );
            $problemsResponseArray[] = [
                'acceptsSubmissions' => $problem['accepts_submissions'],
                'alias' => strval($problem['alias']),
                'text' => "{$problem['letter']}. {$problem['title']}",
                'bestScore' => 0,
                'maxScore' => floatval($problem['points']),
                'hasRuns' => false,
            ];
        }

        // Get the director
        $director = \OmegaUp\DAO\UserRoles::getOwner(
            intval($course->acl_id)
        );
        if (is_null($director)) {
            throw new \OmegaUp\Exceptions\NotFoundException('userNotExist');
        }

        // Get scoreboard;
        $params = \OmegaUp\ScoreboardParams::fromAssignment(
            $assignment,
            intval($course->group_id),
            showAllRuns: false,
        );

        $params->admin = $isAdmin;
        $scoreboard = new \OmegaUp\Scoreboard($params);

        $runs = [];
        $totalRuns = null;
        if ($isAdmin || $isTeachingAssistant) {
            [
                'runs' => $runs,
                'totalRuns' => $totalRuns,
            ] = self::getAllRuns($assignment->problemset_id);
        }

        $response = [
            'templateProperties' => [
                'payload' => [
                    'isTeachingAssistant' => $isTeachingAssistant,
                    'shouldShowFirstAssociatedIdentityRunWarning' => (
                        !is_null($currentUser) &&
                        !\OmegaUp\Controllers\User::isMainIdentity(
                            $currentUser,
                            $currentIdentity
                        ) &&
                        \OmegaUp\DAO\Problemsets::shouldShowFirstAssociatedIdentityRunWarning(
                            $currentUser
                        )
                    ),
                    'showRanking' => \OmegaUp\Controllers\Course::shouldShowScoreboard(
                        $currentIdentity,
                        $course,
                        $group
                    ),
                    'courseDetails' => self::getCommonCourseDetails(
                        $course,
                        $currentIdentity
                    ),
                    'currentAssignment' => [
                        'name' => $assignment->name,
                        'description' => $assignment->description,
                        'alias' => $assignment->alias,
                        'director' => $director,
                        'assignment_type' => $assignment->assignment_type,
                        'start_time' => $assignment->start_time,
                        'finish_time' => $assignment->finish_time,
                        'problems' => $problemsResponseArray,
                        'problemset_id' => intval($assignment->problemset_id),
                        'runs' => $runs,
                        'totalRuns' => $totalRuns,
                    ],
                ],
                'fullWidth' => true,
                'title' => new \OmegaUp\TranslationString(
                    'courseAssignmentTitle',
                    [
                        'courseName' => $course->name,
                        'assignmentName' => $assignment->name,
                    ],
                ),
            ],
            // Navbar is only hidden during exams.
            'inContest' => $assignment->assignment_type === 'test',
            'entrypoint' => 'arena_course',
        ];
        if ($course->admission_mode !== self::ADMISSION_MODE_PUBLIC) {
            $response['templateProperties']['payload']['scoreboard'] = $scoreboard->generate(
                withRunDetails: false,
                sortByName: false
            );
        }

        if (!$isAdmin && $assignment->start_time->time > \OmegaUp\Time::get()) {
            $response['templateProperties']['payload']['currentAssignment']['name'] = null;
            $response['templateProperties']['payload']['currentAssignment']['description'] = null;
        }
        return $response;
    }

    /**
     * Gets the course assignment (and problem) details for ArenaCourse
     *
     * @omegaup-request-param string $course_alias
     * @omegaup-request-param string $assignment_alias
     * @omegaup-request-param string|null $problem_alias
     * @omegaup-request-param null|string $lang
     *
     * @return array{templateProperties: array{payload: ArenaCoursePayload, fullWidth: bool, title: \OmegaUp\TranslationString}, inContest: bool, entrypoint: string}
     *
     */
    public static function getArenaCourseDetailsForTypeScript(
        \OmegaUp\Request $r
    ): array {
        \OmegaUp\Controllers\Controller::ensureNotInLockdown();

        $r->ensureIdentity();

        $courseAlias = $r->ensureString(
            'course_alias',
            fn (string $alias) => \OmegaUp\Validators::alias($alias)
        );
        $course = self::validateCourseExists($courseAlias);

        $assignmentAlias = $r->ensureString(
            'assignment_alias',
            fn (string $alias) => \OmegaUp\Validators::alias($alias)
        );
        $assignment = self::validateCourseAssignmentAlias(
            $course,
            $assignmentAlias
        );
        if (is_null($assignment->problemset_id)) {
            throw new \OmegaUp\Exceptions\NotFoundException(
                'assignmentNotFound'
            );
        }

        $isAdmin = (
            \OmegaUp\Authorization::isCourseAdmin(
                $r->identity,
                $course
            ) ||
            \OmegaUp\Authorization::canCreatePublicCourse(
                $r->identity
            )
        );

        if (
            !$isAdmin &&
            !\OmegaUp\DAO\GroupRoles::isContestant(
                intval($r->identity->identity_id),
                intval($assignment->acl_id)
            )
        ) {
            throw new \OmegaUp\Exceptions\ForbiddenAccessException();
        }

        if (
            $assignment->start_time->time > \OmegaUp\Time::get() &&
            !$isAdmin
        ) {
            throw new \OmegaUp\Exceptions\ForbiddenAccessException(
                'assignmentNotStarted'
            );
        }

        $problemsInAssignment = \OmegaUp\DAO\ProblemsetProblems::getProblemsByProblemset(
            intval($assignment->problemset_id),
            needSubmissions: false
        );

        $problemsResponseArray = [];
        $letter = 0;
        foreach ($problemsInAssignment as $problem) {
            $problem['letter'] = \OmegaUp\Controllers\Contest::columnName(
                $letter++
            );
            $problemsResponseArray[] = [
                'alias' => strval($problem['alias']),
                'letter' => $problem['letter'],
                'title' => strval($problem['title']),
            ];
        }

        $scoreboard = null;
        if (
            $assignment->assignment_type !== 'lesson' &&
            \OmegaUp\Controllers\Course::shouldShowScoreboard(
                $r->identity,
                $course,
                self::resolveGroup($course)
            )
        ) {
            // Get scoreboard;
            $params = \OmegaUp\ScoreboardParams::fromAssignment(
                $assignment,
                intval($course->group_id),
                showAllRuns: false,
            );
            $params->admin = $isAdmin;
            $scoreboard = new \OmegaUp\Scoreboard($params);
            $scoreboard = $scoreboard->generate(
                withRunDetails: false,
                sortByName: false,
            );
        }

        $response = [
            'templateProperties' => [
                'payload' => [
                    'course' => [
                        'alias' => strval($course->alias),
                        'name' => strval($course->name),
                        'languages' => !is_null(
                            $course->languages
                        ) ? explode(
                            ',',
                            $course->languages
                        ) : null,
                        'assignments' => \OmegaUp\DAO\Courses::getAllAssignments(
                            strval($course->alias),
                            $isAdmin,
                            $r->identity
                        ),
                    ],
                    'assignment' => [
                        'alias' => strval($assignment->alias),
                        'name' => strval($assignment->name),
                        'description' => strval($assignment->description),
                        'problemset_id' => intval($assignment->problemset_id),
                    ],
                    'clarifications' => \OmegaUp\DAO\Clarifications::getProblemsetClarifications(
                        contest: null,
                        course: $course,
                        isAdmin: $isAdmin,
                        currentIdentity: $r->identity,
                        offset: null,
                        rowcount: 100,
                    )['clarifications'],
                    'problems' => $problemsResponseArray,
                    'runs' => [],
                    'currentProblem' => null,
                    'scoreboard' => $scoreboard,
                ],
                'fullWidth' => true,
                'title' => new \OmegaUp\TranslationString(
                    'courseAssignmentTitle',
                    [
                        'courseName' => $course->name,
                        'assignmentName' => $assignment->name,
                    ],
                ),
            ],
            'inContest' => $assignment->assignment_type === 'test',
            'entrypoint' => 'arena_coursev2',
        ];

        $problemAlias = $r->ensureOptionalString(
            'problem_alias',
            required: false,
            validator: fn (string $alias) => \OmegaUp\Validators::alias($alias),
        );
        if (is_null($problemAlias)) {
            return $response;
        }

        $problemset = \OmegaUp\DAO\Problemsets::getByPK(
            intval($assignment->problemset_id)
        );
        if (is_null($problemset)) {
            throw new \OmegaUp\Exceptions\NotFoundException(
                'problemsetNotFound'
            );
        }

        $problem = \OmegaUp\DAO\Problems::getByAliasAndProblemset(
            $problemAlias,
            intval($problemset->problemset_id)
        );
        if (is_null($problem)) {
            throw new \OmegaUp\Exceptions\NotFoundException(
                'problemNotFound'
            );
        }

        $problemDetails = \OmegaUp\Controllers\Problem::getProblemDetails(
            $r->identity,
            $problem,
            $problemset,
            \OmegaUp\Controllers\Identity::getPreferredLanguage(
                $r->identity,
            ),
            showSolvers: false,
            preventProblemsetOpen: false,
            contestAlias: null,
        );
        if (is_null($problemDetails)) {
            throw new \OmegaUp\Exceptions\NotFoundException(
                'problemNotFound'
            );
        }

        $response['templateProperties']['payload']['currentProblem'] = $problemDetails;

        $identityId = null;
        if (!$isAdmin) {
            $identityId = $r->identity->identity_id;
        }

        $response['templateProperties']['payload']['runs'] = self::getAllRunsWithDetails(
            problemsetId: $assignment->problemset_id,
            status: null,
            verdict: null,
            problemId: intval($problem->problem_id),
            language: null,
            identityId: $identityId
        );

        return $response;
    }

    /**
     * @return array{runs: list<Run>, totalRuns: int}
     */
    private static function getAllRuns(
        int $problemsetId,
        ?string $status = null,
        ?string $verdict = null,
        ?int $problemId = null,
        ?string $language = null,
        ?int $identityId = null,
        ?int $offset = 0,
        ?int $rowCount = 100,
        ?string $execution = null,
        ?string $output = null
    ): array {
        // Get our runs
        [
            'runs' => $runs,
            'totalRuns' => $totalRuns,
        ] = \OmegaUp\DAO\Runs::getAllRuns(
            $problemsetId,
            $status,
            $verdict,
            $problemId,
            $language,
            $identityId,
            $offset,
            $rowCount,
            $execution,
            $output,
        );

        $allRuns = [];
        foreach ($runs as $run) {
            unset($run['run_id']);
            $run['contest_score'] = floatval($run['contest_score']);
            $allRuns[] = $run;
        }

        return [
            'runs' => $allRuns,
            'totalRuns' => $totalRuns,
        ];
    }

    /**
     * @return list<RunWithDetails>
     */
    private static function getAllRunsWithDetails(
        int $problemsetId,
        ?string $status = null,
        ?string $verdict = null,
        ?int $problemId = null,
        ?string $language = null,
        ?int $identityId = null,
        ?int $offset = 0,
        ?int $rowCount = 100
    ): array {
        [
            'runs' => $runs,
        ] = \OmegaUp\DAO\Runs::getAllRuns(
            $problemsetId,
            $status,
            $verdict,
            $problemId,
            $language,
            $identityId,
            $offset,
            $rowCount
        );

        $allRuns = [];
        foreach ($runs as $run) {
            unset($run['run_id']);
            $run['details'] = null;
            $run['contest_score'] = floatval($run['contest_score']);
            $allRuns[] = $run;
        }

        return $allRuns;
    }

    /**
     * @param array{userRegistrationAccepted?: bool|null, userRegistrationAnswered: bool, userRegistrationRequested: bool}|array<empty, empty> $registrationResponse
     *
     * @return array{entrypoint: string, templateProperties: array{coursePayload: IntroDetailsPayload, payload: IntroDetailsPayload, title: \OmegaUp\TranslationString}}
     */
    private static function getIntroDetailsForCourse(
        \OmegaUp\DAO\VO\Courses $course,
        ?\OmegaUp\DAO\VO\Identities $identity = null,
        bool $shouldShowIntro = true,
        bool $hasAcceptedTeacher = true,
        bool $hasSharedUserInformation = false,
        array $registrationResponse = []
    ): array {
        if (
            is_null($identity) &&
            $shouldShowIntro &&
            $course->admission_mode === self::ADMISSION_MODE_PRIVATE
        ) {
            \OmegaUp\UITools::redirectToLoginIfNotLoggedIn();
        }

        $courseDetails = self::getCommonCourseDetails($course, $identity);

        $requestUserInformation = $courseDetails['requests_user_information'];
        $needsBasicInformation = false;
        $privacyStatementMarkdown = null;
        $statements = [];
        if (!is_null($identity)) {
            $markdown = \OmegaUp\PrivacyStatement::getForConsent(
                $identity->language_id,
                'accept_teacher'
            );
            $teacherStatement = \OmegaUp\DAO\PrivacyStatements::getLatestPublishedStatement(
                'accept_teacher'
            );
            if (is_null($teacherStatement)) {
                throw new \OmegaUp\Exceptions\NotFoundException(
                    'courseNotFound'
                );
            }
            $statements['acceptTeacher'] = [
                'markdown' => $markdown,
                'statementType' => 'accept_teacher',
                'gitObjectId' => $teacherStatement['git_object_id'],
            ];
            $needsBasicInformation = (
                $courseDetails['needs_basic_information']
                && (
                    is_null($identity->country_id)
                    || is_null($identity->state_id)
                    || is_null($identity->current_identity_school_id)
                )
            );

            // Privacy Statement Information
            $privacyStatementMarkdown = \OmegaUp\PrivacyStatement::getForProblemset(
                $identity->language_id,
                'course',
                $requestUserInformation
            );
            if (!is_null($privacyStatementMarkdown)) {
                $statementType = "course_{$requestUserInformation}_consent";
                $statement =
                    \OmegaUp\DAO\PrivacyStatements::getLatestPublishedStatement(
                        $statementType
                    );
                if (!is_null($statement)) {
                    $statements['privacy'] = [
                        'markdown' => $privacyStatementMarkdown,
                        'statementType' => $statementType,
                        'gitObjectId' => $statement['git_object_id'],
                    ];
                }
            }
        }

        $coursePayload = array_merge(
            $registrationResponse,
            [
                'course' => $courseDetails,
                'needsBasicInformation' => $needsBasicInformation,
                'shouldShowAcceptTeacher' => !$hasAcceptedTeacher,
                'statements' => $statements,
                'isFirstTimeAccess' => !$hasSharedUserInformation,
                'shouldShowResults' => $shouldShowIntro,
            ]
        );
        return [
            'templateProperties' => [
                'payload' => $coursePayload,
                'coursePayload' => $coursePayload,
                'title' => new \OmegaUp\TranslationString(
                    'omegaupTitleCourseIntro'
                ),
            ],
            'entrypoint' => 'course_intro',
        ];
    }

    /**
     * @return array{status: string}
     *
     * @omegaup-request-param string $course_alias
     * @omegaup-request-param bool|null $accept_teacher
     * @omegaup-request-param bool|null $share_user_information
     */
    public static function apiRegisterForCourse(\OmegaUp\Request $r): array {
        // Authenticate request
        $r->ensureIdentity();

        $courseAlias = $r->ensureString(
            'course_alias',
            fn (string $alias) => \OmegaUp\Validators::alias($alias)
        );
        $acceptTeacher = $r->ensureOptionalBool('accept_teacher');
        $shareUserInformation = $r->ensureOptionalBool(
            'share_user_information'
        );

        $course = self::validateCourseExists($courseAlias);

        if ($course->admission_mode !== self::ADMISSION_MODE_REGISTRATION) {
            throw new \OmegaUp\Exceptions\ForbiddenAccessException(
                'courseDoesNotAdmitRegistration'
            );
        }

        \OmegaUp\DAO\CourseIdentityRequest::create(
            new \OmegaUp\DAO\VO\CourseIdentityRequest([
                'identity_id' => $r->identity->identity_id,
                'course_id' => $course->course_id,
                'request_time' => \OmegaUp\Time::get(),
                'accept_teacher' => $acceptTeacher,
                'share_user_information' => $shareUserInformation,
            ])
        );

        /** @var array{user_id: int|null, role: 'admin'|'owner'|'site-admin', username: string} */
        foreach (
            \OmegaUp\DAO\UserRoles::getCourseAdmins(
                $course
            ) as $admin
        ) {
            if (empty($admin['user_id']) || $admin['role'] === 'site-admin') {
                continue;
            }

            \OmegaUp\DAO\Notifications::create(
                new \OmegaUp\DAO\VO\Notifications([
                    'user_id' => $admin['user_id'],
                    'contents' =>  json_encode(
                        [
                            'type' => \OmegaUp\DAO\Notifications::COURSE_REGISTRATION_REQUEST,
                            'body' => [
                                'localizationString' => new \OmegaUp\TranslationString(
                                    'notificationCourseRegistrationRequest'
                                ),
                                'localizationParams' => [
                                    'username' => $r->identity->username,
                                    'courseName' => $course->name,
                                ],
                                'url' => "/course/{$course->alias}/edit/#students",
                                'iconUrl' => '/media/info.png',
                            ],
                        ]
                    ),
                ])
            );
        }
        return ['status' => 'ok'];
    }

    /**
     * Returns course basic details
     *
     * @return array{alias: string, archived: boolean, needs_basic_information: bool, description: string, name: string, requests_user_information: string}
     */
    private static function getBasicCourseDetails(
        \OmegaUp\DAO\VO\Courses $course
    ) {
        return [
            'name' => strval($course->name),
            'description' => strval($course->description),
            'alias' => strval($course->alias),
            'archived' => $course->archived,
            'needs_basic_information' => $course->needs_basic_information,
            'requests_user_information' => $course->requests_user_information,
        ];
    }

    private static function isTeachingAssistant(
        \OmegaUp\DAO\VO\Courses $course,
        \OmegaUp\DAO\VO\Identities $identity
    ): bool {
        $groupsTeachingAssistants = \OmegaUp\DAO\Courses::getCourseTeachingAssistantGroups(
            $course,
        );
        return \OmegaUp\Authorization::isTeachingAssistant(
            $identity,
            $course
        ) || \OmegaUp\Authorization::isGroupTeachingAssistantMember(
            $identity,
            $groupsTeachingAssistants
        );
    }

    /**
     * Returns course details common between admin & non-admin
     *
     * @return CourseDetails
     */
    private static function getCommonCourseDetails(
        \OmegaUp\DAO\VO\Courses $course,
        ?\OmegaUp\DAO\VO\Identities $identity = null
    ): array {
        $isAdmin = false;
        $isCurator = false;
        $isTeachingAssistant = false;
<<<<<<< HEAD
        if (is_null($course->group_id)) {
            throw new \OmegaUp\Exceptions\NotFoundException(
                'courseNotFound'
            );
        }
        $group = \OmegaUp\DAO\Groups::getByPK($course->group_id);
        if (is_null($group) || is_null($group->group_id)) {
            throw new \OmegaUp\Exceptions\NotFoundException(
                'courseGroupNotFound'
            );
        }
=======
>>>>>>> e18e34de
        if (!is_null($identity)) {
            $isAdmin = \OmegaUp\Authorization::isCourseAdmin(
                $identity,
                $course
            );
            $isCurator = \OmegaUp\Authorization::canCreatePublicCourse(
                $identity
            );
<<<<<<< HEAD
            $isTeachingAssistant = \OmegaUp\Authorization::isTeachingAssistant(
                $identity,
                $course
            ) || \OmegaUp\Authorization::isGroupTeachingAssistantMember(
                $identity,
                $group
=======
            $isTeachingAssistant = self::isTeachingAssistant(
                $course,
                $identity
>>>>>>> e18e34de
            );
        }

        $result = [
            'assignments' => \OmegaUp\DAO\Courses::getAllAssignments(
                strval($course->alias),
                $isAdmin,
                $identity
            ),
            'clarifications' => (
                is_null($identity)
                ? []
                : \OmegaUp\DAO\Clarifications::getProblemsetClarifications(
                    contest: null,
                    course: $course,
                    isAdmin: ($isAdmin || $isCurator || $isTeachingAssistant),
                    currentIdentity: $identity,
                    offset: null,
                    rowcount: 100,
                )['clarifications']
            ),
            'name' => strval($course->name),
            'description' => strval($course->description),
            'objective' => $course->objective,
            'level' => $course->level,
            'alias' => strval($course->alias),
            'archived' => $course->archived,
            'school_id' => $course->school_id,
            'school_name' => null,
            'start_time' => $course->start_time,
            'languages' => !is_null(
                $course->languages
            ) ? explode(
                ',',
                $course->languages
            ) : null,
            'finish_time' => $course->finish_time,
            'is_admin' => $isAdmin,
            'is_teaching_assistant' => $isTeachingAssistant,
            'is_curator' => $isCurator,
            'is_teaching_assistant' => $isTeachingAssistant,
            'admission_mode' => $course->admission_mode,
            'needs_basic_information' => $course->needs_basic_information,
            'show_scoreboard' => boolval($course->show_scoreboard),
            'requests_user_information' => $course->requests_user_information,
            'unlimited_duration' => false,
        ];

<<<<<<< HEAD
        if ($isAdmin) {
=======
        if ($isAdmin || $isTeachingAssistant) {
            if (is_null($course->group_id)) {
                throw new \OmegaUp\Exceptions\NotFoundException(
                    'courseNotFound'
                );
            }
            $group = \OmegaUp\DAO\Groups::getByPK($course->group_id);
            if (is_null($group) || is_null($group->group_id)) {
                throw new \OmegaUp\Exceptions\NotFoundException(
                    'courseGroupNotFound'
                );
            }
>>>>>>> e18e34de
            $result['student_count'] =
                \OmegaUp\DAO\GroupsIdentities::GetMemberCountById(
                    $group->group_id
                );
        }
        if (!is_null($course->school_id)) {
            $school = \OmegaUp\DAO\Schools::getByPK($course->school_id);
            if (!is_null($school)) {
                $result['school_name'] = $school->name;
                $result['school_id'] = $school->school_id;
            }
        }

        return $result;
    }

    /**
     * Returns all details of a given Course
     *
     * @return CourseDetails
     *
     * @omegaup-request-param string $alias
     */
    public static function apiAdminDetails(\OmegaUp\Request $r): array {
        \OmegaUp\Controllers\Controller::ensureNotInLockdown();
        $r->ensureIdentity();
        $courseAlias = $r->ensureString(
            'alias',
            fn (string $alias) => \OmegaUp\Validators::alias($alias)
        );
        $course = self::validateCourseExists($courseAlias);
        self::resolveGroup($course);

        if (!\OmegaUp\Authorization::isCourseAdmin($r->identity, $course)) {
            throw new \OmegaUp\Exceptions\ForbiddenAccessException();
        }

        return self::getCommonCourseDetails($course, $r->identity);
    }

    /**
     * Returns a report with all user activity for a course.
     *
     * @return array{events: list<ActivityEvent>, pagerItems: list<PageItem>}
     *
     * @omegaup-request-param string $course_alias
     * @omegaup-request-param int|null $length
     * @omegaup-request-param int|null $page
     */
    public static function apiActivityReport(\OmegaUp\Request $r): array {
        $r->ensureIdentity();
        $page = $r->ensureOptionalInt('page') ?? 1;
        $length = $r->ensureOptionalInt('length') ?? 100;
        $courseAlias = $r->ensureString(
            'course_alias',
            fn (string $alias) => \OmegaUp\Validators::alias($alias)
        );
        $course = self::validateCourseExists($courseAlias);
        if (is_null($course->course_id)) {
            throw new \OmegaUp\Exceptions\NotFoundException(
                'courseNotFound'
            );
        }

        if (!\OmegaUp\Authorization::isCourseAdmin($r->identity, $course)) {
            throw new \OmegaUp\Exceptions\ForbiddenAccessException();
        }

        $report = \OmegaUp\DAO\Courses::getActivityReport(
            $course,
            $page,
            $length
        );

        return [
            'events' => \OmegaUp\ActivityReport::getActivityReport(
                $report['activity']
            ),
            'pagerItems' => \OmegaUp\Pager::paginateWithUrl(
                $report['totalRows'],
                $length,
                $page,
                "/course/{$courseAlias}/activity/",
                adjacent: 5,
                params: [],
            ),
        ];
    }

    /**
     * Archives or un-archives a course
     *
     * @return array{status: string}
     *
     * @omegaup-request-param string $course_alias
     * @omegaup-request-param boolean $archive
     */
    public static function apiArchive(\OmegaUp\Request $r): array {
        $r->ensureIdentity();
        $courseAlias = $r->ensureString(
            'course_alias',
            fn (string $alias) => \OmegaUp\Validators::alias($alias)
        );
        $course = self::validateCourseExists($courseAlias);
        if (is_null($course->course_id)) {
            throw new \OmegaUp\Exceptions\NotFoundException(
                'courseNotFound'
            );
        }
        if (!\OmegaUp\Authorization::isCourseAdmin($r->identity, $course)) {
            throw new \OmegaUp\Exceptions\ForbiddenAccessException();
        }

        $archive = $r->ensureOptionalBool('archive') ?? true;
        $course->archived = $archive;
        \OmegaUp\DAO\Courses::update($course);

        return [ 'status' => 'ok' ];
    }

    /**
     * Validates and authenticate token for operations when user can be logged
     * in or not. This is the only private function that receives Request as a
     * parameter because it needs authenticate it wheter there is no token.
     *
     * @throws \OmegaUp\Exceptions\NotFoundException
     * @throws \OmegaUp\Exceptions\ForbiddenAccessException
     *
     * @return array{assignment: \OmegaUp\DAO\VO\Assignments, course: \OmegaUp\DAO\VO\Courses, courseAdmin: bool, hasToken: bool}
     */
    private static function authenticateAndValidateToken(
        string $courseAlias,
        string $assignmentAlias,
        ?string $token,
        \OmegaUp\Request $r
    ): array {
        if (is_null($token)) {
            $r->ensureIdentity();
            [
                'course' => $course,
                'assignment' => $assignment
            ] = self::validateAssignmentDetails(
                $courseAlias,
                $assignmentAlias,
                $r->identity
            );
            $isAdmin = \OmegaUp\Authorization::isCourseAdmin(
                $r->identity,
                $course
            );

            return [
                'hasToken' => false,
                'courseAdmin' => $isAdmin,
                'assignment' => $assignment,
                'course' => $course,
            ];
        }

        $courseAdmin = false;

        $course = self::validateCourseExists($courseAlias);
        $assignment = self::validateCourseAssignmentAlias(
            $course,
            $assignmentAlias
        );
        if (is_null($assignment->assignment_id)) {
            throw new \OmegaUp\Exceptions\NotFoundException(
                'assignmentNotFound'
            );
        }

        $assignmentProblemset = \OmegaUp\DAO\Assignments::getByIdWithScoreboardUrls(
            $assignment->assignment_id
        );
        if (is_null($assignmentProblemset)) {
            throw new \OmegaUp\Exceptions\NotFoundException(
                'assignmentNotFound'
            );
        }

        if ($token === $assignmentProblemset['scoreboard_url_admin']) {
            $courseAdmin = true;
        } elseif ($token !== $assignmentProblemset['scoreboard_url']) {
            throw new \OmegaUp\Exceptions\ForbiddenAccessException(
                'invalidScoreboardUrl'
            );
        }

        // hasToken is true, it means we do not autenticate request user
        return [
            'courseAdmin' => $courseAdmin,
            'hasToken' => true,
            'assignment' => $assignment,
            'course' => $course,
        ];
    }

    /**
     * Validates assignment by course alias and assignment alias given
     *
     * @return array{course: \OmegaUp\DAO\VO\Courses, assignment: \OmegaUp\DAO\VO\Assignments}
     */
    private static function validateAssignmentDetails(
        string $courseAlias,
        string $assignmentAlias,
        \OmegaUp\DAO\VO\Identities $identity
    ): array {
        $course = \OmegaUp\DAO\Courses::getByAlias($courseAlias);
        if (is_null($course) || is_null($course->course_id)) {
            throw new \OmegaUp\Exceptions\NotFoundException('courseNotFound');
        }
        $assignment = \OmegaUp\DAO\Assignments::getByAliasAndCourse(
            $assignmentAlias,
            $course->course_id
        );
        if (is_null($assignment) || is_null($assignment->acl_id)) {
            throw new \OmegaUp\Exceptions\NotFoundException(
                'assignmentNotFound'
            );
        }

        // Admins are almighty, no need to check anything else.
        if (\OmegaUp\Authorization::isCourseAdmin($identity, $course)) {
            return [
                'course' => $course,
                'assignment' => $assignment
            ];
        }

        if (
            $assignment->start_time->time > \OmegaUp\Time::get() ||
            !\OmegaUp\DAO\GroupRoles::isContestant(
                intval($identity->identity_id),
                $assignment->acl_id
            )
        ) {
            throw new \OmegaUp\Exceptions\ForbiddenAccessException();
        }
        return [
            'course' => $course,
            'assignment' => $assignment
        ];
    }

    /**
     * Returns details of a given assignment
     *
     * @return array{admin: bool, alias: string, assignment_type: null|string, courseAssignments: list<CourseAssignment>, description: null|string, director: string, finish_time: \OmegaUp\Timestamp|null, name: string, problems: list<ProblemsetProblem>, problemset_id: int, start_time: \OmegaUp\Timestamp}
     *
     * @omegaup-request-param string $assignment
     * @omegaup-request-param string $course
     * @omegaup-request-param null|string $token
     */
    public static function apiAssignmentDetails(\OmegaUp\Request $r): array {
        \OmegaUp\Controllers\Controller::ensureNotInLockdown();
        $courseAlias = $r->ensureString(
            'course',
            fn (string $alias) => \OmegaUp\Validators::alias($alias)
        );
        $assignmentAlias = $r->ensureString(
            'assignment',
            fn (string $alias) => \OmegaUp\Validators::alias($alias)
        );
        \OmegaUp\Validators::validateOptionalStringNonEmpty(
            $r['token'],
            'token'
        );

        $tokenAuthenticationResult = self::authenticateAndValidateToken(
            $courseAlias,
            $assignmentAlias,
            $r['token'],
            $r
        );
        if (
            is_null($tokenAuthenticationResult['course']->acl_id)
            || is_null($tokenAuthenticationResult['course']->alias)
        ) {
            throw new \OmegaUp\Exceptions\NotFoundException(
                'courseNotFound'
            );
        }
        if (
            is_null($tokenAuthenticationResult['assignment']->problemset_id)
            || is_null($tokenAuthenticationResult['assignment']->alias)
        ) {
            throw new \OmegaUp\Exceptions\NotFoundException(
                'assignmentNotFound'
            );
        }

        $director = \OmegaUp\DAO\UserRoles::getOwner(
            $tokenAuthenticationResult['course']->acl_id
        );
        if (is_null($director)) {
            throw new \OmegaUp\Exceptions\NotFoundException('userNotExist');
        }

        // Log the operation only when there is not a token in request
        if (!$tokenAuthenticationResult['hasToken']) {
            // Authenticate request
            $r->ensureIdentity();
            \OmegaUp\DAO\ProblemsetAccessLog::create(new \OmegaUp\DAO\VO\ProblemsetAccessLog([
                'identity_id' => $r->identity->identity_id,
                'problemset_id' => $tokenAuthenticationResult['assignment']->problemset_id,
                'ip' => ip2long(
                    \OmegaUp\Request::getServerVar('REMOTE_ADDR') ?? ''
                ),
            ]));
        }

        return [
            'name' => strval($tokenAuthenticationResult['assignment']->name),
            'alias' => strval($tokenAuthenticationResult['assignment']->alias),
            'description' => $tokenAuthenticationResult['assignment']->description,
            'assignment_type' => $tokenAuthenticationResult['assignment']->assignment_type,
            'start_time' => $tokenAuthenticationResult['assignment']->start_time,
            'finish_time' => $tokenAuthenticationResult['assignment']->finish_time,
            'problems' => self::getProblemsByAssignment(
                $tokenAuthenticationResult['assignment']->alias,
                $tokenAuthenticationResult['course']->alias,
                $r->identity,
                $r->user
            ),
            'courseAssignments' => \OmegaUp\DAO\Courses::getAllAssignments(
                $courseAlias,
                $tokenAuthenticationResult['courseAdmin']
            ),
            'director' => $director,
            'problemset_id' => $tokenAuthenticationResult['assignment']->problemset_id,
            'admin' => $tokenAuthenticationResult['courseAdmin'],
        ];
    }

    /**
     * @return list<ProblemsetProblem>
     */
    private static function getProblemsByAssignment(
        string $assignmentAlias,
        string $courseAlias,
        ?\OmegaUp\DAO\VO\Identities $identity,
        ?\OmegaUp\DAO\VO\Users $user
    ): array {
        $problems = [];
        $problemIndex = 0;
        foreach (
            \OmegaUp\DAO\ProblemsetProblems::getProblemsByAssignmentAlias(
                $assignmentAlias,
                $courseAlias
            ) as $problem
        ) {
            $problem['letter'] = \OmegaUp\Controllers\Contest::columnName(
                $problemIndex++
            );
            $problem['accepts_submissions'] = !empty($problem['languages']);

            if (
                is_null($identity)
                || is_null($identity->user_id)
                || is_null($identity->identity_id)
            ) {
                $nominationStatus = [
                    'solved' => false,
                    'tried' => false,
                    'nominated' => false,
                    'dismissed' => false,
                    'nominatedBeforeAc' => false,
                    'dismissedBeforeAc' => false,
                ];
            } else {
                $nominationStatus = \OmegaUp\DAO\QualityNominations::getNominationStatusForProblem(
                    $problem['problem_id'],
                    $identity->user_id
                );

                [
                    'tried' => $tried,
                    'solved' => $solved,
                ] = \OmegaUp\DAO\Runs::getSolvedAndTriedProblemByIdentity(
                    $problem['problem_id'],
                    $identity->identity_id
                );

                $nominationStatus['tried'] = $tried;
                $nominationStatus['solved'] = $solved;
                $problemStatement = \OmegaUp\Controllers\Problem::getProblemStatement(
                    $problem['alias'],
                    $problem['commit'],
                    \OmegaUp\Controllers\Identity::getPreferredLanguage(
                        $identity
                    )
                );
                $nominationStatus['language'] = (
                    !is_null($problemStatement) ?
                    $problemStatement['language'] :
                    'es'
                );
            }
            $nominationStatus['canNominateProblem'] = !is_null($user);
            $nominationStatus['problemAlias'] = $problem['alias'];
            $problem['quality_payload'] = $nominationStatus;
            unset($problem['problem_id']);

            $problems[] = $problem;
        }
        return $problems;
    }

    /**
     * Returns all runs for a course
     *
     * @return array{runs: list<Run>, totalRuns: int}
     *
     * @omegaup-request-param string $assignment_alias
     * @omegaup-request-param string $course_alias
     * @omegaup-request-param 'EXECUTION_COMPILATION_ERROR'|'EXECUTION_FINISHED'|'EXECUTION_INTERRUPTED'|'EXECUTION_JUDGE_ERROR'|'EXECUTION_RUNTIME_ERROR'|'EXECUTION_RUNTIME_FUNCTION_ERROR'|'EXECUTION_VALIDATOR_ERROR'|null $execution
     * @omegaup-request-param 'c11-clang'|'c11-gcc'|'cat'|'cpp11-clang'|'cpp11-gcc'|'cpp17-clang'|'cpp17-gcc'|'cpp20-clang'|'cpp20-gcc'|'cs'|'go'|'hs'|'java'|'js'|'kj'|'kp'|'kt'|'lua'|'pas'|'py2'|'py3'|'rb'|'rs'|null $language
     * @omegaup-request-param int|null $offset
     * @omegaup-request-param 'OUTPUT_CORRECT'|'OUTPUT_EXCEEDED'|'OUTPUT_INCORRECT'|'OUTPUT_INTERRUPTED'|null $output
     * @omegaup-request-param null|string $problem_alias
     * @omegaup-request-param int|null $rowcount
     * @omegaup-request-param 'compiling'|'new'|'ready'|'running'|'waiting'|null $status
     * @omegaup-request-param null|string $username
     * @omegaup-request-param 'AC'|'CE'|'JE'|'MLE'|'NO-AC'|'OLE'|'PA'|'RFE'|'RTE'|'TLE'|'VE'|'WA'|null $verdict
     */
    public static function apiRuns(\OmegaUp\Request $r): array {
        // Authenticate request
        $r->ensureIdentity();

        $assignmentAlias = $r->ensureString(
            'assignment_alias',
            fn (string $alias) => \OmegaUp\Validators::alias($alias)
        );
        $courseAlias = $r->ensureString(
            'course_alias',
            fn (string $alias) => \OmegaUp\Validators::alias($alias)
        );
        $problemAlias = $r->ensureOptionalString(
            'problem_alias',
            required: false,
            validator: fn (string $alias) => \OmegaUp\Validators::alias($alias)
        );
        $username = $r->ensureOptionalString('username');

        // Validate request
        [
            'assignment' => $assignment,
            'problem' => $problem,
            'identity' => $identity,
        ] = self::validateRuns(
            $r->identity,
            $assignmentAlias,
            $courseAlias,
            $problemAlias,
            $username
        );

        if (is_null($assignment->problemset_id)) {
            throw new \OmegaUp\Exceptions\NotFoundException(
                'assignmentNotFound'
            );
        }

        $languages = array_keys(\OmegaUp\Controllers\Run::SUPPORTED_LANGUAGES);
        // Get our runs
        return self::getAllRuns(
            $assignment->problemset_id,
            $r->ensureOptionalEnum('status', \OmegaUp\Controllers\Run::STATUS),
            $r->ensureOptionalEnum(
                'verdict',
                \OmegaUp\Controllers\Run::VERDICTS
            ),
            !is_null($problem) ? $problem->problem_id : null,
            $r->ensureOptionalEnum('language', $languages),
            !is_null($identity) ? $identity->identity_id : null,
            max($r->ensureOptionalInt('offset') ?? 0, 0),
            $r->ensureOptionalInt('rowcount') ?? 100,
            $r->ensureOptionalEnum(
                'execution',
                array_keys(\OmegaUp\Controllers\Run::EXECUTION)
            ),
            $r->ensureOptionalEnum(
                'output',
                array_keys(\OmegaUp\Controllers\Run::OUTPUT)
            ),
        );
    }

    /**
     * Validates runs API
     *
     * @return array{assignment: \OmegaUp\DAO\VO\Assignments, identity: \OmegaUp\DAO\VO\Identities|null, problem: \OmegaUp\DAO\VO\Problems|null}
     *
     * @throws \OmegaUp\Exceptions\NotFoundException
     * @throws \OmegaUp\Exceptions\ForbiddenAccessException
     */
    private static function validateRuns(
        \OmegaUp\DAO\VO\Identities $loggedIdentity,
        string $assignmentAlias,
        string $courseAlias,
        ?string $problemAlias,
        ?string $username
    ): array {
        $course = self::validateCourseExists($courseAlias);

        if (is_null($course->course_id)) {
            throw new \OmegaUp\Exceptions\NotFoundException('courseNotFound');
        }

        $assignment = \OmegaUp\DAO\Assignments::getByAliasAndCourse(
            $assignmentAlias,
            $course->course_id
        );
        if (is_null($assignment)) {
            throw new \OmegaUp\Exceptions\NotFoundException(
                'assignmentNotFound'
            );
        }

        if (
            !\OmegaUp\Authorization::isAdminOrTeachingAssistant(
                $loggedIdentity,
                $course
            )
        ) {
            throw new \OmegaUp\Exceptions\ForbiddenAccessException(
                'userNotAllowed'
            );
        }

        // Check filter by problem, is optional
        $problem = null;
        if (!is_null($problemAlias)) {
            $problem = \OmegaUp\DAO\Problems::getByAlias($problemAlias);
            if (is_null($problem)) {
                throw new \OmegaUp\Exceptions\NotFoundException(
                    'problemNotFound'
                );
            }
        }

        // Get user if we have something in username
        $identity = null;
        if (!is_null($username)) {
            $identity = \OmegaUp\Controllers\Identity::resolveIdentity(
                $username
            );
        }

        return [
            'assignment' => $assignment,
            'problem' => $problem,
            'identity' => $identity,
        ];
    }

    /**
     * Returns details of a given course
     *
     * @return CourseDetails
     *
     * @omegaup-request-param string $alias
     */
    public static function apiDetails(\OmegaUp\Request $r): array {
        \OmegaUp\Controllers\Controller::ensureNotInLockdown();

        $r->ensureIdentity();
        $courseAlias = $r->ensureString(
            'alias',
            fn (string $alias) => \OmegaUp\Validators::alias($alias)
        );
        $course = self::validateCourseExists($courseAlias);
        $group = self::resolveGroup($course);

        // Only Course Admins or Group Members (students) can see these results
        if (
            !\OmegaUp\Authorization::canViewCourse(
                $r->identity,
                $course,
                $group
            )
        ) {
            throw new \OmegaUp\Exceptions\ForbiddenAccessException();
        }

        return self::getCommonCourseDetails($course, $r->identity);
    }

    /**
     * Edit Course contents
     *
     * @return array{status: string}
     *
     * @omegaup-request-param 'private'|'public'|'registration'|null $admission_mode
     * @omegaup-request-param string $alias
     * @omegaup-request-param null|string $description
     * @omegaup-request-param null|string $level
     * @omegaup-request-param null|string $objective
     * @omegaup-request-param \OmegaUp\Timestamp|null $finish_time
     * @omegaup-request-param string $languages
     * @omegaup-request-param null|string $name
     * @omegaup-request-param bool|null $needs_basic_information
     * @omegaup-request-param 'no'|'optional'|'required'|null $requests_user_information
     * @omegaup-request-param int $school_id
     * @omegaup-request-param bool|null $show_scoreboard
     * @omegaup-request-param \OmegaUp\Timestamp|null $start_time
     * @omegaup-request-param bool|null $unlimited_duration
     */
    public static function apiUpdate(\OmegaUp\Request $r): array {
        \OmegaUp\Controllers\Controller::ensureNotInLockdown();

        $r->ensureMainUserIdentity();
        $courseAlias = $r->ensureString(
            'alias',
            fn (string $alias) => \OmegaUp\Validators::alias($alias)
        );
        $updateRequests = $r->ensureOptionalEnum(
            'admission_mode',
            [
                self::ADMISSION_MODE_PUBLIC,
                self::ADMISSION_MODE_REGISTRATION,
                self::ADMISSION_MODE_PRIVATE,
            ]
        ) === self::ADMISSION_MODE_REGISTRATION;

        $course = self::validateUpdate($r, $courseAlias);

        if (
            !\OmegaUp\Authorization::isCourseAdmin(
                $r->identity,
                $course
            )
        ) {
            throw new \OmegaUp\Exceptions\ForbiddenAccessException();
        }

        $valueProperties = [
            'alias',
            'name',
            'description',
            'objective',
            'languages' => ['important' => true],
            'start_time',
            'finish_time',
            'school_id',
            'show_scoreboard' => [
                'transform' => fn (string $value): bool => boolval($value),
            ],
            'needs_basic_information' => [
                'transform' => fn (string $value): bool => boolval($value),
            ],
            'level',
            'requests_user_information',
            'admission_mode',
        ];

        if (\OmegaUp\Authorization::isCertificateGenerator($r->identity)) {
            array_push($valueProperties, 'minimum_progress_for_certificate');
        }

        $importantChange = self::updateValueProperties(
            $r,
            $course,
            $valueProperties
        );
        $unlimitedDuration = $r->ensureOptionalBool(
            'unlimited_duration'
        ) ?? false;

        // Set null finish time if required
        if ($unlimitedDuration) {
            $course->finish_time = null;
        }

        try {
            // Begin a new transaction
            \OmegaUp\DAO\DAO::transBegin();

            // Push changes
            \OmegaUp\DAO\Courses::update($course);

            // It means column languages has been modified
            if ($importantChange) {
                \OmegaUp\DAO\Courses::updateLanguagesToAssignments(
                    $course,
                    $r->ensureString('languages')
                );
            }

            if ($updateRequests) {
                // Get the list of contestants
                $identities = \OmegaUp\DAO\GroupsIdentities::getGroupIdentities(
                    new \OmegaUp\DAO\VO\Groups([
                        'group_id' => $course->group_id,
                    ])
                );
                // Extract IDs
                $identitiesIDs = array_map(
                    /**
                     * @param array{identity_id: int} $identity
                     */
                    function ($identity): int {
                        return $identity['identity_id'];
                    },
                    $identities
                );
                self::preAcceptAccessRequest(
                    $course,
                    $identitiesIDs,
                    $r->user
                );
            }
        } catch (\Exception $e) {
            // Operation failed in the data layer, rollback transaction
            \OmegaUp\DAO\DAO::transRollback();
            throw $e;
        }
        // TODO: Expire cache

        self::$log->info("Course updated (alias): {$courseAlias}");
        return [
            'status' => 'ok',
        ];
    }

    /**
     * Gets the clarifications of all assignments in a course
     *
     * @return array{clarifications: list<Clarification>}
     *
     * @omegaup-request-param string $course_alias
     * @omegaup-request-param int $offset
     * @omegaup-request-param int $rowcount
     */
    public static function apiClarifications(\OmegaUp\Request $r): array {
        $r->ensureIdentity();

        $offset = $r->ensureOptionalInt('offset');
        $rowcount = $r->ensureOptionalInt('rowcount') ?? 1000;
        if ($offset < 0) {
            $offset = 0;
        }

        $course = self::validateCourseExists(
            $r->ensureString(
                'course_alias',
                fn (string $alias) => \OmegaUp\Validators::alias($alias)
            )
        );
        $group = self::resolveGroup($course);

        if (
            !\OmegaUp\Authorization::canViewCourse(
                $r->identity,
                $course,
                $group
            )
        ) {
            throw new \OmegaUp\Exceptions\ForbiddenAccessException();
        }
        $isAdmin = \OmegaUp\Authorization::isCourseAdmin($r->identity, $course);
        $isTeachingAssistant = self::isTeachingAssistant(
            $course,
            $r->identity
        );

        return [
            'clarifications' => \OmegaUp\DAO\Clarifications::getProblemsetClarifications(
                contest: null,
                course: $course,
                isAdmin: $isAdmin || $isTeachingAssistant,
                currentIdentity: $r->identity,
                offset: $offset,
                rowcount: $rowcount
            )['clarifications'],
        ];
    }

    /**
     * Gets the latest clarifications for course with pagination
     *
     * @return array{templateProperties: array{payload: CourseClarificationsPayload, title: \OmegaUp\TranslationString}, entrypoint: string}
     *
     * @omegaup-request-param string $course_alias
     * @omegaup-request-param int $page
     * @omegaup-request-param int $page_size
     */
    public static function getClarificationsForTypeScript(\OmegaUp\Request $r): array {
        $r->ensureIdentity();

        $page = $r->ensureOptionalInt('page') ?? 1;
        $pageSize = $r->ensureOptionalInt('page_size') ?? 100;

        $course = self::validateCourseExists(
            $r->ensureString(
                'course_alias',
                fn (string $alias) => \OmegaUp\Validators::alias($alias)
            )
        );
        $group = self::resolveGroup($course);
        $isAdmin = \OmegaUp\Authorization::isCourseAdmin($r->identity, $course);
        $isTeachingAssistant = self::isTeachingAssistant(
            $course,
            $r->identity
        );
        if (
            !\OmegaUp\Authorization::canViewCourse(
                $r->identity,
                $course,
                $group
            )
        ) {
            throw new \OmegaUp\Exceptions\ForbiddenAccessException();
        }

        $list = \OmegaUp\DAO\Clarifications::getProblemsetClarifications(
            contest: null,
            course: $course,
            isAdmin: $isAdmin || $isTeachingAssistant,
            currentIdentity: $r->identity,
            offset: $page,
            rowcount: $pageSize
        );

        return [
            'templateProperties' => [
                'payload' => [
                    'page' => $page,
                    'length' => $pageSize,
                    'clarifications' => $list['clarifications'],
                    'totalRows' => $list['totalRows'],
                    'pagerItems' => \OmegaUp\Pager::paginateWithUrl(
                        $list['totalRows'],
                        $pageSize,
                        $page,
                        "/course/{$course->alias}/clarifications/",
                        adjacent: 2,
                        params: [],
                    ),
                    'is_admin' => $isAdmin,
                    'is_teaching_assistant' => $isTeachingAssistant,
                ],
                'title' => new \OmegaUp\TranslationString(
                    'omegaupTitleCourseClarifications'
                ),
            ],
            'entrypoint' => 'course_clarifications',
        ];
    }

    /**
     * Get clarifications of problem in a contest
     *
     * @return array{clarifications: list<Clarification>}
     *
     * @omegaup-request-param string $course_alias
     * @omegaup-request-param string $assignment_alias
     * @omegaup-request-param string $problem_alias
     * @omegaup-request-param int $offset
     * @omegaup-request-param int $rowcount
     */
    public static function apiProblemClarifications(\OmegaUp\Request $r): array {
        $r->ensureIdentity();

        $offset = $r->ensureOptionalInt('offset');
        $rowcount = $r->ensureOptionalInt('rowcount') ?? 1000;
        if ($offset < 0) {
            $offset = 0;
        }

        $course = self::validateCourseExists(
            $r->ensureString(
                'course_alias',
                fn (string $alias) => \OmegaUp\Validators::alias($alias)
            )
        );

        $assignment = self::validateCourseAssignmentAlias(
            $course,
            $r->ensureString(
                'assignment_alias',
                fn (string $alias) => \OmegaUp\Validators::alias($alias)
            )
        );

        $problem = \OmegaUp\DAO\Problems::getByAliasAndProblemset(
            $r->ensureString(
                'problem_alias',
                fn (string $alias) => \OmegaUp\Validators::alias($alias)
            ),
            intval($assignment->problemset_id)
        );
        if (is_null($problem)) {
            throw new \OmegaUp\Exceptions\NotFoundException(
                'problemNotFound'
            );
        }

        if (
            !\OmegaUp\Authorization::canViewCourse(
                $r->identity,
                $course,
                self::resolveGroup($course)
            )
        ) {
            throw new \OmegaUp\Exceptions\ForbiddenAccessException();
        }

        return [
            'clarifications' => \OmegaUp\DAO\Clarifications::getProblemInProblemsetClarifications(
                $problem,
                intval($assignment->problemset_id),
                \OmegaUp\Authorization::isCourseAdmin(
                    $r->identity,
                    $course
                ),
                currentIdentity: $r->identity,
                offset: $offset,
                rowcount: $rowcount,
            ),
        ];
    }

    /**
     * Gets Scoreboard for an assignment
     *
     * @return Scoreboard
     *
     * @omegaup-request-param string $assignment
     * @omegaup-request-param string $course
     * @omegaup-request-param null|string $token
     */
    public static function apiAssignmentScoreboard(\OmegaUp\Request $r): array {
        $r->ensureIdentity();
        $courseAlias = $r->ensureString(
            'course',
            fn (string $alias) => \OmegaUp\Validators::alias($alias)
        );
        $assignmentAlias = $r->ensureString(
            'assignment',
            fn (string $alias) => \OmegaUp\Validators::alias($alias)
        );
        \OmegaUp\Validators::validateOptionalStringNonEmpty(
            $r['token'],
            'token'
        );
        $tokenAuthenticationResult = self::authenticateAndValidateToken(
            $courseAlias,
            $assignmentAlias,
            $r['token'],
            $r
        );
        $group = self::resolveGroup($tokenAuthenticationResult['course']);

        if (!$tokenAuthenticationResult['hasToken']) {
            if (
                !\OmegaUp\Authorization::canViewCourse(
                    $r->identity,
                    $tokenAuthenticationResult['course'],
                    $group
                )
            ) {
                throw new \OmegaUp\Exceptions\ForbiddenAccessException();
            }
        }

        $scoreboard = new \OmegaUp\Scoreboard(
            new \OmegaUp\ScoreboardParams([
                'alias' => $tokenAuthenticationResult['assignment']->alias,
                'title' => $tokenAuthenticationResult['assignment']->name,
                'problemset_id' => $tokenAuthenticationResult['assignment']->problemset_id,
                'start_time' => $tokenAuthenticationResult['assignment']->start_time,
                'finish_time' => $tokenAuthenticationResult['assignment']->finish_time,
                'acl_id' => $tokenAuthenticationResult['assignment']->acl_id,
                'group_id' => $tokenAuthenticationResult['course']->group_id,
                'admin' => $tokenAuthenticationResult['courseAdmin'],
            ])
        );

        return $scoreboard->generate(
            withRunDetails: false,
            sortByName: false
        );
    }

    /**
     * Returns the Scoreboard events
     *
     * @throws \OmegaUp\Exceptions\NotFoundException
     *
     * @return array{events: list<ScoreboardEvent>}
     *
     * @omegaup-request-param string $assignment
     * @omegaup-request-param string $course
     * @omegaup-request-param null|string $token
     */
    public static function apiAssignmentScoreboardEvents(\OmegaUp\Request $r): array {
        $courseAlias = $r->ensureString(
            'course',
            fn (string $alias) => \OmegaUp\Validators::alias($alias)
        );
        $assignmentAlias = $r->ensureString(
            'assignment',
            fn (string $alias) => \OmegaUp\Validators::alias($alias)
        );
        \OmegaUp\Validators::validateOptionalStringNonEmpty(
            $r['token'],
            'token'
        );
        $tokenAuthenticationResult = self::authenticateAndValidateToken(
            $courseAlias,
            $assignmentAlias,
            $r['token'],
            $r
        );
        if (is_null($tokenAuthenticationResult['course']->group_id)) {
            throw new \OmegaUp\Exceptions\NotFoundException('courseNotFound');
        }

        $scoreboard = new \OmegaUp\Scoreboard(
            \OmegaUp\ScoreboardParams::fromAssignment(
                $tokenAuthenticationResult['assignment'],
                $tokenAuthenticationResult['course']->group_id,
                showAllRuns: $tokenAuthenticationResult['courseAdmin'],
            )
        );

        // Push scoreboard data in response
        return [
            'events' => $scoreboard->events()
        ];
    }

    /**
     * Get Problems solved by users of a course
     *
     * @return array{user_problems: array<string, list<array{alias: string, title: string, username: string}>>}
     *
     * @omegaup-request-param string $course_alias
     */
    public static function apiListSolvedProblems(\OmegaUp\Request $r): array {
        $r->ensureIdentity();
        $courseAlias = $r->ensureString(
            'course_alias',
            fn (string $alias) => \OmegaUp\Validators::alias($alias)
        );
        $course = self::validateCourseExists($courseAlias);

        if (!\OmegaUp\Authorization::isCourseAdmin($r->identity, $course)) {
            throw new \OmegaUp\Exceptions\ForbiddenAccessException(
                'userNotAllowed'
            );
        }
        $usersProblems = \OmegaUp\DAO\Problems::getProblemsByUsersInACourse(
            $courseAlias
        );
        $userProblems = [];
        foreach ($usersProblems as $userProblem) {
            if (!$userProblem['solved']) {
                continue;
            }
            $userProblems[$userProblem['username']][] = $userProblem;
        }
        return ['user_problems' => $userProblems];
    }

    /**
     * Get Problems unsolved by users of a course
     *
     * @return array{user_problems: array<string, list<array{alias: string, title: string, username: string}>>}
     *
     * @omegaup-request-param string $course_alias
     */
    public static function apiListUnsolvedProblems(\OmegaUp\Request $r): array {
        $r->ensureIdentity();
        $courseAlias = $r->ensureString(
            'course_alias',
            fn (string $alias) => \OmegaUp\Validators::alias($alias)
        );
        $course = self::validateCourseExists($courseAlias);

        if (!\OmegaUp\Authorization::isCourseAdmin($r->identity, $course)) {
            throw new \OmegaUp\Exceptions\ForbiddenAccessException(
                'userNotAllowed'
            );
        }
        $usersProblems = \OmegaUp\DAO\Problems::getProblemsByUsersInACourse(
            $courseAlias
        );
        $userProblems = [];
        foreach ($usersProblems as $userProblem) {
            if ($userProblem['solved']) {
                continue;
            }
            $userProblems[$userProblem['username']][] = $userProblem;
        }
        return ['user_problems' => $userProblems];
    }

    public static function shouldShowScoreboard(
        \OmegaUp\DAO\VO\Identities $identity,
        \OmegaUp\DAO\VO\Courses $course,
        \OmegaUp\DAO\VO\Groups $group
    ): bool {
        return $course->show_scoreboard && \OmegaUp\Authorization::canViewCourse(
            $identity,
            $course,
            $group
        );
    }
}<|MERGE_RESOLUTION|>--- conflicted
+++ resolved
@@ -5384,7 +5384,6 @@
         $isAdmin = false;
         $isCurator = false;
         $isTeachingAssistant = false;
-<<<<<<< HEAD
         if (is_null($course->group_id)) {
             throw new \OmegaUp\Exceptions\NotFoundException(
                 'courseNotFound'
@@ -5396,8 +5395,6 @@
                 'courseGroupNotFound'
             );
         }
-=======
->>>>>>> e18e34de
         if (!is_null($identity)) {
             $isAdmin = \OmegaUp\Authorization::isCourseAdmin(
                 $identity,
@@ -5406,18 +5403,12 @@
             $isCurator = \OmegaUp\Authorization::canCreatePublicCourse(
                 $identity
             );
-<<<<<<< HEAD
             $isTeachingAssistant = \OmegaUp\Authorization::isTeachingAssistant(
                 $identity,
                 $course
             ) || \OmegaUp\Authorization::isGroupTeachingAssistantMember(
                 $identity,
                 $group
-=======
-            $isTeachingAssistant = self::isTeachingAssistant(
-                $course,
-                $identity
->>>>>>> e18e34de
             );
         }
 
@@ -5456,7 +5447,6 @@
             ) : null,
             'finish_time' => $course->finish_time,
             'is_admin' => $isAdmin,
-            'is_teaching_assistant' => $isTeachingAssistant,
             'is_curator' => $isCurator,
             'is_teaching_assistant' => $isTeachingAssistant,
             'admission_mode' => $course->admission_mode,
@@ -5466,22 +5456,7 @@
             'unlimited_duration' => false,
         ];
 
-<<<<<<< HEAD
         if ($isAdmin) {
-=======
-        if ($isAdmin || $isTeachingAssistant) {
-            if (is_null($course->group_id)) {
-                throw new \OmegaUp\Exceptions\NotFoundException(
-                    'courseNotFound'
-                );
-            }
-            $group = \OmegaUp\DAO\Groups::getByPK($course->group_id);
-            if (is_null($group) || is_null($group->group_id)) {
-                throw new \OmegaUp\Exceptions\NotFoundException(
-                    'courseGroupNotFound'
-                );
-            }
->>>>>>> e18e34de
             $result['student_count'] =
                 \OmegaUp\DAO\GroupsIdentities::GetMemberCountById(
                     $group->group_id
