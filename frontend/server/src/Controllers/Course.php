--- conflicted
+++ resolved
@@ -2638,7 +2638,7 @@
     /**
      * Returns all course administrators
      *
-     * @return array{admins: list<array{role: string, username: string}>, group_admins: list<array{alias: string, name: string, role: string}>}
+     * @return array{admins: list<array{role: string, username: string}>, group_admins: list<array{alias: string, name: string, role: string}>, teaching_assistants: list<array{role: string, username: string}>, group_teaching_assistants: list<array{alias: string, name: string, role: string}>}
      *
      * @omegaup-request-param string $course_alias
      */
@@ -2663,6 +2663,9 @@
         return [
             'admins' => \OmegaUp\DAO\UserRoles::getCourseAdmins($course),
             'group_admins' => \OmegaUp\DAO\GroupRoles::getCourseAdmins($course),
+            'teaching_assistants' => \OmegaUp\DAO\UserRoles::getCourseTeachingAssistants(
+                $course
+            ),
             'group_teaching_assistants' => \OmegaUp\DAO\GroupRoles::getCourseTeachingAssistants(
                 $course
             )
@@ -2923,11 +2926,7 @@
     }
 
     /**
-<<<<<<< HEAD
-     * Removes a teaching assistant from a course
-=======
      * Adds a teaching assistant to a course
->>>>>>> a04f9825
      *
      * @throws \OmegaUp\Exceptions\ForbiddenAccessException
      *
@@ -2936,13 +2935,9 @@
      * @omegaup-request-param string $course_alias
      * @omegaup-request-param string $usernameOrEmail
      */
-<<<<<<< HEAD
-    public static function apiRemoveTeachingAssistant(\OmegaUp\Request $r): array {
-=======
     public static function apiAddTeachingAssistant(\OmegaUp\Request $r): array {
         \OmegaUp\Controllers\Controller::ensureNotInLockdown();
 
->>>>>>> a04f9825
         // Authenticate logged user
         $r->ensureIdentity();
 
@@ -2959,23 +2954,6 @@
             )
         );
 
-<<<<<<< HEAD
-        $resolvedIdentity = \OmegaUp\Controllers\Identity::resolveIdentity(
-            $username
-        );
-
-        if (is_null($resolvedIdentity->user_id)) {
-            throw new \OmegaUp\Exceptions\ForbiddenAccessException();
-        }
-
-        $resolvedUser = \OmegaUp\DAO\Users::getByPK($resolvedIdentity->user_id);
-        if (is_null($resolvedUser)) {
-            throw new \OmegaUp\Exceptions\NotFoundException('courseNotFound');
-        }
-
-        $course = \OmegaUp\DAO\Courses::getByAlias($courseAlias);
-
-=======
         $resolvedUser = \OmegaUp\Controllers\User::resolveUser(
             $username
         );
@@ -3027,7 +3005,7 @@
         ];
     }
 
-    /**
+     /**
      * Adds an group teaching assistant to a course
      *
      * @throws \OmegaUp\Exceptions\ForbiddenAccessException
@@ -3068,21 +3046,129 @@
         }
 
         $course = \OmegaUp\DAO\Courses::getByAlias($courseAlias);
->>>>>>> a04f9825
         if (is_null($course)) {
             throw new \OmegaUp\Exceptions\NotFoundException('courseNotFound');
         }
 
-<<<<<<< HEAD
-        // Only admin is allowed to make modifications
-=======
         // Only admins are allowed to modify course
->>>>>>> a04f9825
         if (!\OmegaUp\Authorization::isCourseAdmin($r->identity, $course)) {
             throw new \OmegaUp\Exceptions\ForbiddenAccessException();
         }
 
-<<<<<<< HEAD
+        \OmegaUp\Controllers\ACL::addGroup(
+            intval($course->acl_id),
+            intval($group->group_id),
+            roleId: \OmegaUp\Authorization::TEACHING_ASSISTANT_ROLE
+        );
+
+        return [
+            'status' => 'ok',
+        ];
+    }
+
+    /**
+     * Removes a group teaching assistant from a course
+     *
+     * @throws \OmegaUp\Exceptions\ForbiddenAccessException
+     *
+     * @return array{status: string}
+     *
+     * @omegaup-request-param string $course_alias
+     * @omegaup-request-param string $group
+     */
+    public static function apiRemoveGroupTeachingAssistant(\OmegaUp\Request $r): array {
+        // Authenticate logged user
+        $r->ensureIdentity();
+
+        // Check course_alias
+        $courseAlias = $r->ensureString(
+            'course_alias',
+            fn (string $alias) => \OmegaUp\Validators::alias($alias)
+        );
+        $groupAlias = $r->ensureString(
+            'group',
+            fn (string $alias) => \OmegaUp\Validators::alias($alias)
+        );
+
+        $group = \OmegaUp\DAO\Groups::findByAlias($groupAlias);
+        if (is_null($group)) {
+            throw new \OmegaUp\Exceptions\InvalidParameterException(
+                'invalidParameters'
+            );
+        }
+
+        $course = \OmegaUp\DAO\Courses::getByAlias($courseAlias);
+        if (is_null($course)) {
+            throw new \OmegaUp\Exceptions\NotFoundException('courseNotFound');
+        }
+
+        // Only admin is alowed to make modifications
+        if (!\OmegaUp\Authorization::isCourseAdmin($r->identity, $course)) {
+            throw new \OmegaUp\Exceptions\ForbiddenAccessException();
+        }
+
+        \OmegaUp\Controllers\ACL::removeGroup(
+            intval($course->acl_id),
+            intval($group->group_id),
+            roleId: \OmegaUp\Authorization::TEACHING_ASSISTANT_ROLE
+        );
+
+        return [
+            'status' => 'ok',
+        ];
+    }
+
+    /**
+     * Removes a teaching assistant from a course
+     *
+     * @throws \OmegaUp\Exceptions\ForbiddenAccessException
+     *
+     * @return array{status: string}
+     *
+     * @omegaup-request-param string $course_alias
+     * @omegaup-request-param string $usernameOrEmail
+     */
+    public static function apiRemoveTeachingAssistant(\OmegaUp\Request $r): array {
+        // Authenticate logged user
+        $r->ensureIdentity();
+
+        // Check course_alias
+        $courseAlias = $r->ensureString(
+            'course_alias',
+            fn (string $alias) => \OmegaUp\Validators::alias($alias)
+        );
+
+        $username = $r->ensureString(
+            'usernameOrEmail',
+            fn (string $user) => \OmegaUp\Validators::usernameOrEmail(
+                $user
+            )
+        );
+
+        $resolvedIdentity = \OmegaUp\Controllers\Identity::resolveIdentity(
+            $username
+        );
+
+        if (is_null($resolvedIdentity->user_id)) {
+            throw new \OmegaUp\Exceptions\ForbiddenAccessException();
+        }
+
+        $resolvedUser = \OmegaUp\DAO\Users::getByPK($resolvedIdentity->user_id);
+        if (is_null($resolvedUser)) {
+            throw new \OmegaUp\Exceptions\NotFoundException('courseNotFound');
+        }
+
+        $course = \OmegaUp\DAO\Courses::getByAlias($courseAlias);
+
+        if (is_null($course)) {
+            throw new \OmegaUp\Exceptions\NotFoundException('courseNotFound');
+        }
+
+        // Only admin is allowed to make modifications
+        if (!\OmegaUp\Authorization::isCourseAdmin($r->identity, $course)) {
+            throw new \OmegaUp\Exceptions\ForbiddenAccessException();
+        }
+
         // Check if teaching assistant to delete is actually a teaching assistant
         if (
             !\OmegaUp\Authorization::isTeachingAssistant(
@@ -3097,64 +3183,6 @@
             intval($course->acl_id),
             intval($resolvedUser->user_id),
             roleId:\OmegaUp\Authorization::TEACHING_ASSISTANT_ROLE
-=======
-        \OmegaUp\Controllers\ACL::addGroup(
-            intval($course->acl_id),
-            intval($group->group_id),
-            roleId: \OmegaUp\Authorization::TEACHING_ASSISTANT_ROLE
-        );
-
-        return [
-            'status' => 'ok',
-        ];
-    }
-
-    /**
-     * Removes a group teaching assistant from a course
-     *
-     * @throws \OmegaUp\Exceptions\ForbiddenAccessException
-     *
-     * @return array{status: string}
-     *
-     * @omegaup-request-param string $course_alias
-     * @omegaup-request-param string $group
-     */
-    public static function apiRemoveGroupTeachingAssistant(\OmegaUp\Request $r): array {
-        // Authenticate logged user
-        $r->ensureIdentity();
-
-        // Check course_alias
-        $courseAlias = $r->ensureString(
-            'course_alias',
-            fn (string $alias) => \OmegaUp\Validators::alias($alias)
-        );
-        $groupAlias = $r->ensureString(
-            'group',
-            fn (string $alias) => \OmegaUp\Validators::alias($alias)
-        );
-
-        $group = \OmegaUp\DAO\Groups::findByAlias($groupAlias);
-        if (is_null($group)) {
-            throw new \OmegaUp\Exceptions\InvalidParameterException(
-                'invalidParameters'
-            );
-        }
-
-        $course = \OmegaUp\DAO\Courses::getByAlias($courseAlias);
-        if (is_null($course)) {
-            throw new \OmegaUp\Exceptions\NotFoundException('courseNotFound');
-        }
-
-        // Only admin is alowed to make modifications
-        if (!\OmegaUp\Authorization::isCourseAdmin($r->identity, $course)) {
-            throw new \OmegaUp\Exceptions\ForbiddenAccessException();
-        }
-
-        \OmegaUp\Controllers\ACL::removeGroup(
-            intval($course->acl_id),
-            intval($group->group_id),
-            roleId: \OmegaUp\Authorization::TEACHING_ASSISTANT_ROLE
->>>>>>> a04f9825
         );
 
         return [
