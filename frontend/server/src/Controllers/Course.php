--- conflicted
+++ resolved
@@ -3857,11 +3857,6 @@
         bool $hasSharedUserInformation = false,
         array $registrationResponse = []
     ): array {
-<<<<<<< HEAD
-=======
-        $courseDetails = self::getBasicCourseDetails($course);
-        $commonDetails = [];
->>>>>>> 9321d5a4
         if (
             is_null($identity) &&
             $shouldShowIntro &&
