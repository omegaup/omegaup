<?php

 namespace OmegaUp\Controllers;

/**
 *  CourseController
 *
 * @author alanboy
 * @author pablo.aguilar
 * @author lhchavez
 * @author joemmanuel
 */
class Course extends \OmegaUp\Controllers\Controller {
    /**
     * Validate assignment_alias existis into the course and
     * return Assignments object
     *
     * @param \OmegaUp\DAO\VO\Courses $course
     * @param string $assignmentAlias
     * @throws \OmegaUp\Exceptions\NotFoundException
     */
    private static function validateCourseAssignmentAlias(
        \OmegaUp\DAO\VO\Courses $course,
        string $assignmentAlias
    ): \OmegaUp\DAO\VO\Assignments {
        $assignment = \OmegaUp\DAO\Courses::getAssignmentByAlias(
            $course,
            $assignmentAlias
        );
        if (is_null($assignment)) {
            throw new \OmegaUp\Exceptions\NotFoundException(
                'assignmentNotFound'
            );
        }

        return $assignment;
    }

    /**
     * Validates request for creating a new Assignment
     *
     * @param \OmegaUp\DAO\VO\Courses $course
     * @param \OmegaUp\DAO\VO\Assignments $assignment
     * @throws \OmegaUp\Exceptions\InvalidParameterException
     */
    private static function validateCreateAssignment(
        \OmegaUp\Request $r,
        \OmegaUp\DAO\VO\Courses $course
    ): void {
        $isRequired = true;
        $courseStartTime = \OmegaUp\DAO\DAO::fromMySQLTimestamp(
            $course->start_time
        );
        $courseFinishTime = \OmegaUp\DAO\DAO::fromMySQLTimestamp(
            $course->finish_time
        );

        \OmegaUp\Validators::validateOptionalStringNonEmpty(
            $r['name'],
            'name',
            $isRequired
        );
        \OmegaUp\Validators::validateOptionalStringNonEmpty(
            $r['description'],
            'description',
            $isRequired
        );

        $r->ensureInt(
            'start_time',
            $courseStartTime,
            $courseFinishTime,
            $isRequired
        );
        $r->ensureInt(
            'finish_time',
            $courseStartTime,
            $courseFinishTime,
            $isRequired
        );

        if ($r['start_time'] > $r['finish_time']) {
            throw new \OmegaUp\Exceptions\InvalidParameterException(
                'courseInvalidStartTime'
            );
        }

        \OmegaUp\Validators::validateInEnum(
            $r['assignment_type'],
            'assignment_type',
            ['test', 'homework'],
            $isRequired
        );
        \OmegaUp\Validators::validateValidAlias(
            $r['alias'],
            'alias',
            $isRequired
        );
    }

    /**
     * Validates clone Courses
     */
    private static function validateClone(\OmegaUp\Request $r): void {
        \OmegaUp\Validators::validateStringNonEmpty($r['name'], 'name');
        $r->ensureInt('start_time', null, null, true);
        \OmegaUp\Validators::validateValidAlias($r['alias'], 'alias', true);
    }

    /**
     * Validates create Courses
     *
     * @param \OmegaUp\Request $r
     * @throws \OmegaUp\Exceptions\InvalidParameterException
     * @throws \OmegaUp\Exceptions\ForbiddenAccessException
     */
    private static function validateCreate(
        \OmegaUp\Request $r
    ): void {
        self::validateBasicCreateOrUpdate($r);

        if ($r['start_time'] > $r['finish_time']) {
            throw new \OmegaUp\Exceptions\InvalidParameterException(
                'courseInvalidStartTime'
            );
        }
    }

    /**
     * Validates update Courses
     *
     * @param \OmegaUp\Request $r
     * @param string $courseAlias
     * @return \OmegaUp\DAO\VO\Courses
     * @throws \OmegaUp\Exceptions\InvalidParameterException
     * @throws \OmegaUp\Exceptions\ForbiddenAccessException
     */
    private static function validateUpdate(
        \OmegaUp\Request $r,
        string $courseAlias
    ): \OmegaUp\DAO\VO\Courses {
        self::validateBasicCreateOrUpdate($r, true /*is update*/);

        // Get the actual start and finish time of the course, considering that
        // in case of update, parameters can be optional.
        $originalCourse = self::validateCourseExists($courseAlias);

        if (is_null($r['start_time'])) {
            $r['start_time'] = $originalCourse->start_time;
        }
        if (is_null($r['finish_time'])) {
            $r['finish_time'] = $originalCourse->finish_time;
        }

        if ($r['start_time'] > $r['finish_time']) {
            throw new \OmegaUp\Exceptions\InvalidParameterException(
                'courseInvalidStartTime'
            );
        }

        return $originalCourse;
    }

    /**
     * Validates basic information of a course
     * @param \OmegaUp\Request $r
     * @param bool $isUpdate
     * @throws \OmegaUp\Exceptions\InvalidParameterException
     * @throws \OmegaUp\Exceptions\ForbiddenAccessException
     */
    private static function validateBasicCreateOrUpdate(
        \OmegaUp\Request $r,
        bool $isUpdate = false
    ): void {
        $r->ensureMainUserIdentity();
        $isRequired = true;

        \OmegaUp\Validators::validateOptionalStringNonEmpty(
            $r['name'],
            'name',
            $isRequired
        );
        \OmegaUp\Validators::validateOptionalStringNonEmpty(
            $r['description'],
            'description',
            $isRequired
        );

        $r->ensureInt('start_time', null, null, !$isUpdate);
        $r->ensureInt('finish_time', null, null, !$isUpdate);

        \OmegaUp\Validators::validateValidAlias(
            $r['alias'],
            'alias',
            $isRequired
        );

        // Show scoreboard, needs basic information and request user information are always optional
        $r->ensureBool('needs_basic_information', false /*isRequired*/);
        $r->ensureBool('show_scoreboard', false /*isRequired*/);
        \OmegaUp\Validators::validateInEnum(
            $r['requests_user_information'],
            'requests_user_information',
            ['no', 'optional', 'required'],
            false
        );

        $r->ensureBool('public', false /*isRequired*/);
        $r->ensureInt('school_id', null, null, false /*isRequired*/);

        if (is_null($r['school_id'])) {
            $school = null;
        } else {
            $school = \OmegaUp\DAO\Schools::getByPK(intval($r['school_id']));
            if (is_null($school)) {
                throw new \OmegaUp\Exceptions\InvalidParameterException(
                    'schoolNotFound'
                );
            }
        }

        // Only curator can set public
        if (
            !is_null($r['public'])
            && $r['public'] == true
            && !\OmegaUp\Authorization::canCreatePublicCourse($r->identity)
        ) {
            throw new \OmegaUp\Exceptions\ForbiddenAccessException();
        }
    }

    /**
     * Validates course exists. Expects course alias, returns
     * course. Throws if not found.
     * @param string $courseAlias
     * @return \OmegaUp\DAO\VO\Courses
     * @throws \OmegaUp\Exceptions\NotFoundException
     */
    private static function validateCourseExists(string $courseAlias): \OmegaUp\DAO\VO\Courses {
        $course = \OmegaUp\DAO\Courses::getByAlias($courseAlias);
        if (is_null($course)) {
            throw new \OmegaUp\Exceptions\NotFoundException('courseNotFound');
        }
        return $course;
    }

    /**
     * Gets the Group assigned to the Course.
     * @param \OmegaUp\DAO\VO\Courses $course
     * @param \OmegaUp\DAO\VO\Groups $group
     * @return \OmegaUp\DAO\VO\Groups
     * @throws \OmegaUp\Exceptions\NotFoundException
     */
    private static function resolveGroup(
        \OmegaUp\DAO\VO\Courses $course,
        ?\OmegaUp\DAO\VO\Groups $group = null
    ): \OmegaUp\DAO\VO\Groups {
        if (!is_null($group)) {
            return $group;
        }
        if (is_null($course->group_id)) {
            throw new \OmegaUp\Exceptions\NotFoundException('courseNotFound');
        }

        $group = \OmegaUp\DAO\Groups::getByPK($course->group_id);
        if (is_null($group)) {
            throw new \OmegaUp\Exceptions\NotFoundException(
                'courseGroupNotFound'
            );
        }
        return $group;
    }

    /**
     * Clone a course
     *
     * @return array
     * @throws \OmegaUp\Exceptions\InvalidParameterException
     * @throws \OmegaUp\Exceptions\DuplicatedEntryInDatabaseException
     */
    public static function apiClone(\OmegaUp\Request $r) {
        if (OMEGAUP_LOCKDOWN) {
            throw new \OmegaUp\Exceptions\ForbiddenAccessException('lockdown');
        }

        $r->ensureMainUserIdentity();
        self::validateClone($r);
        \OmegaUp\Validators::validateStringNonEmpty(
            $r['course_alias'],
            'course_alias'
        );
        $originalCourse = self::validateCourseExists($r['course_alias']);

        $offset = intval(
            round(
                floatval(
                    $r['start_time']
                )
            ) - $originalCourse->start_time
        );

        \OmegaUp\DAO\DAO::transBegin();

        try {
            // Create the course (and group)
            $course = \OmegaUp\Controllers\Course::createCourseAndGroup(new \OmegaUp\DAO\VO\Courses([
                'name' => $r['name'],
                'description' => $originalCourse->description,
                'alias' => $r['alias'],
                'school_id' => $originalCourse->school_id,
                'start_time' => $r['start_time'],
                'finish_time' => $originalCourse->finish_time + $offset,
                'public' => 0,
                'show_scoreboard' => $originalCourse->show_scoreboard,
                'needs_basic_information' => $originalCourse->needs_basic_information,
                'requests_user_information' => $originalCourse->requests_user_information
            ]), $r->user);

            $assignmentsProblems = \OmegaUp\DAO\ProblemsetProblems::getProblemsAssignmentByCourseAlias(
                $originalCourse
            );

            foreach ($assignmentsProblems as $assignment => $assignmentProblems) {
                // Create and assign homeworks and tests to new course
                $problemset = self::createAssignment($originalCourse, new \OmegaUp\DAO\VO\Assignments([
                    'course_id' => $course->course_id,
                    'acl_id' => $course->acl_id,
                    'name' => $assignmentProblems['name'],
                    'description' => $assignmentProblems['description'],
                    'alias' => $assignmentProblems['assignment_alias'],
                    'publish_time_delay' => $assignmentProblems['publish_time_delay'],
                    'assignment_type' => $assignmentProblems['assignment_type'],
                    'start_time' => intval(
                        $assignmentProblems['start_time']
                    ) + $offset,
                    'finish_time' => intval(
                        $assignmentProblems['finish_time']
                    ) + $offset,
                    'order' => $assignmentProblems['order'],
                    'max_points' => $assignmentProblems['max_points'],
                ]));
                if (is_null($problemset->problemset_id)) {
                    throw new \OmegaUp\Exceptions\NotFoundException(
                        'problemsetNotFound'
                    );
                }

                foreach ($assignmentProblems['problems'] as $problem) {
                    // Create and assign problems to new course
                    self::addProblemToAssignment(
                        $problem['problem_alias'],
                        $problemset->problemset_id,
                        $r->identity,
                        false, // visbility mode validation no needed when it is a clone
                        100,
                        null,
                        1
                    );
                }
            }
            \OmegaUp\DAO\DAO::transEnd();
        } catch (\Exception $e) {
            \OmegaUp\DAO\DAO::transRollback();
            throw $e;
        }

        return ['status' => 'ok', 'alias' => $r['alias']];
    }

    /**
     * Create new course API
     *
     * @return array{status: string}
     * @throws \OmegaUp\Exceptions\InvalidParameterException
     * @throws \OmegaUp\Exceptions\DuplicatedEntryInDatabaseException
     */
    public static function apiCreate(\OmegaUp\Request $r) {
        if (OMEGAUP_LOCKDOWN) {
            throw new \OmegaUp\Exceptions\ForbiddenAccessException('lockdown');
        }

        $r->ensureMainUserIdentity();
        self::validateCreate($r);

        self::createCourseAndGroup(new \OmegaUp\DAO\VO\Courses([
            'name' => $r['name'],
            'description' => $r['description'],
            'alias' => $r['alias'],
            'school_id' => $r['school_id'],
            'start_time' => $r['start_time'],
            'finish_time' => $r['finish_time'],
            'public' => $r['public'] ?: false,
            'show_scoreboard' => $r['show_scoreboard'],
            'needs_basic_information' => $r['needs_basic_information'],
            'requests_user_information' => $r['requests_user_information'],
        ]), $r->user);

        return ['status' => 'ok'];
    }

    /**
     * Function to create a new course with its corresponding group
     *
     * @param \OmegaUp\DAO\VO\Courses $course
     * @param \OmegaUp\DAO\VO\Users $creator
     * @return \OmegaUp\DAO\VO\Courses
     */
    private static function createCourseAndGroup(
        \OmegaUp\DAO\VO\Courses $course,
        \OmegaUp\DAO\VO\Users $creator
    ): \OmegaUp\DAO\VO\Courses {
        if (is_null($course->alias)) {
            throw new \OmegaUp\Exceptions\NotFoundException('courseNotFound');
        }
        if (is_null($creator->user_id)) {
            throw new \OmegaUp\Exceptions\NotFoundException('userNotFound');
        }
        if (!is_null(\OmegaUp\DAO\Courses::getByAlias($course->alias))) {
            throw new \OmegaUp\Exceptions\DuplicatedEntryInDatabaseException(
                'aliasInUse'
            );
        }

        \OmegaUp\DAO\DAO::transBegin();

        $group = \OmegaUp\Controllers\Group::createGroup(
            $course->alias,
            "students-{$course->alias}",
            "students-{$course->alias}",
            $creator->user_id
        );

        try {
            $acl = new \OmegaUp\DAO\VO\ACLs(['owner_id' => $creator->user_id]);
            \OmegaUp\DAO\ACLs::create($acl);

            \OmegaUp\DAO\GroupRoles::create(new \OmegaUp\DAO\VO\GroupRoles([
                'group_id' => $group->group_id,
                'acl_id' => $acl->acl_id,
                'role_id' => \OmegaUp\Authorization::CONTESTANT_ROLE,
            ]));

            $course->group_id = $group->group_id;
            $course->acl_id = $acl->acl_id;

            \OmegaUp\DAO\Courses::create($course);

            \OmegaUp\DAO\DAO::transEnd();
        } catch (\Exception $e) {
            \OmegaUp\DAO\DAO::transRollback();
            if (\OmegaUp\DAO\DAO::isDuplicateEntryException($e)) {
                throw new \OmegaUp\Exceptions\DuplicatedEntryInDatabaseException(
                    'titleInUse',
                    $e
                );
            }
            throw $e;
        }
        return $course;
    }

    /**
     * Function to create a new assignment
     *
     * @param \OmegaUp\DAO\VO\Courses $course
     * @param \OmegaUp\DAO\VO\Assignments $assignment
     * @return \OmegaUp\DAO\VO\Problemsets
     * @throws \OmegaUp\Exceptions\DuplicatedEntryInDatabaseException
     */
    private static function createAssignment(
        \OmegaUp\DAO\VO\Courses $course,
        \OmegaUp\DAO\VO\Assignments $assignment
    ): \OmegaUp\DAO\VO\Problemsets {
        \OmegaUp\DAO\DAO::transBegin();
        try {
            // Create the backing problemset
            $problemset = new \OmegaUp\DAO\VO\Problemsets([
                'acl_id' => $assignment->acl_id,
                'type' => 'Assignment',
                'scoreboard_url' => \OmegaUp\SecurityTools::randomString(30),
                'scoreboard_url_admin' => \OmegaUp\SecurityTools::randomString(
                    30
                ),
            ]);

            \OmegaUp\DAO\Problemsets::create($problemset);
            $assignment->problemset_id = $problemset->problemset_id;

            \OmegaUp\DAO\Assignments::create($assignment);

            // Update assignment_id in problemset object
            $problemset->assignment_id = $assignment->assignment_id;
            \OmegaUp\DAO\Problemsets::update($problemset);

            \OmegaUp\DAO\DAO::transEnd();
        } catch (\Exception $e) {
            \OmegaUp\DAO\DAO::transRollback();
            if (\OmegaUp\DAO\DAO::isDuplicateEntryException($e)) {
                throw new \OmegaUp\Exceptions\DuplicatedEntryInDatabaseException(
                    'aliasInUse',
                    $e
                );
            }
            throw $e;
        }
        return $problemset;
    }

    /**
     * Function to add problems to a specific assignment
     *
     * @param string $problemAlias
     * @param int $problemsetId
     * @param int $userId
     * @param bool $validateVisibility validations no needed when it is a clone
     * @param ?int $points = 100
     * @param ?string $commit
     * @param ?int $order = 1
     */
    private static function addProblemToAssignment(
        string $problemAlias,
        int $problemsetId,
        \OmegaUp\DAO\VO\Identities $identity,
        bool $validateVisibility,
        ?int $points = 100,
        ?string $commit = null,
        ?int $order = 1
    ): void {
        // Get this problem
        $problem = \OmegaUp\DAO\Problems::getByAlias($problemAlias);
        if (is_null($problem)) {
            throw new \OmegaUp\Exceptions\NotFoundException('problemNotFound');
        }

        [$masterCommit, $currentVersion] = \OmegaUp\Controllers\Problem::resolveCommit(
            $problem,
            $commit
        );

        \OmegaUp\Controllers\Problemset::addProblem(
            $problemsetId,
            $problem,
            $masterCommit,
            $currentVersion,
            $identity,
            is_null($points) ? 100 : $points,
            is_null($order) ? 1 : $order,
            $validateVisibility
        );
    }

    /**
     * API to Create an assignment
     *
     * @param  \OmegaUp\Request $r
     * @return array
     */
    public static function apiCreateAssignment(\OmegaUp\Request $r) {
        if (OMEGAUP_LOCKDOWN) {
            throw new \OmegaUp\Exceptions\ForbiddenAccessException('lockdown');
        }

        $r->ensureIdentity();
        \OmegaUp\Validators::validateStringNonEmpty(
            $r['course_alias'],
            'course_alias'
        );
        $course = self::validateCourseExists($r['course_alias']);
        self::validateCreateAssignment($r, $course);

        if (!\OmegaUp\Authorization::isCourseAdmin($r->identity, $course)) {
            throw new \OmegaUp\Exceptions\ForbiddenAccessException();
        }

        self::createAssignment($course, new \OmegaUp\DAO\VO\Assignments([
            'course_id' => $course->course_id,
            'acl_id' => $course->acl_id,
            'name' => $r['name'],
            'description' => $r['description'],
            'alias' => $r['alias'],
            'publish_time_delay' => $r['publish_time_delay'],
            'assignment_type' => $r['assignment_type'],
            'start_time' => $r['start_time'],
            'finish_time' => $r['finish_time'],
        ]));

        return ['status' => 'ok'];
    }

    /**
     * Update an assignment
     *
     * @return array{status: 'ok'}
     */
    public static function apiUpdateAssignment(\OmegaUp\Request $r): array {
        if (OMEGAUP_LOCKDOWN) {
            throw new \OmegaUp\Exceptions\ForbiddenAccessException('lockdown');
        }

        $r->ensureIdentity();
        \OmegaUp\Validators::validateStringNonEmpty($r['course'], 'course');
        \OmegaUp\Validators::validateStringNonEmpty(
            $r['assignment'],
            'assignment'
        );
<<<<<<< HEAD
        [
            'course' => $course,
            'assignment' => $assignment
        ] = self::validateAssignmentDetails(
=======

        [$course, $assignment] = self::validateAssignmentDetails(
>>>>>>> d9aedfd0
            $r['course'],
            $r['assignment'],
            $r->identity
        );
        if (!\OmegaUp\Authorization::isCourseAdmin($r->identity, $course)) {
            throw new \OmegaUp\Exceptions\ForbiddenAccessException();
        }

        if (is_null($r['start_time'])) {
            $r['start_time'] = $assignment->start_time;
        }
        $r->ensureInt(
            'start_time',
            $course->start_time,
            $course->finish_time,
            true /* is_required */
        );
        if (is_null($r['finish_time'])) {
            $r['finish_time'] = $assignment->finish_time;
        }
        $r->ensureInt(
            'finish_time',
            $course->start_time,
            $course->finish_time,
            true /* is_required */
        );

        if ($r['start_time'] > $r['finish_time']) {
            throw new \OmegaUp\Exceptions\InvalidParameterException(
                'courseInvalidStartTime'
            );
        }

        // Prevent date changes if a course already has runs
        if ($r['start_time'] != $assignment->start_time) {
            $runCount = \OmegaUp\DAO\Submissions::countTotalSubmissionsOfProblemset(
                intval($assignment->problemset_id)
            );

            if ($runCount > 0) {
                throw new \OmegaUp\Exceptions\InvalidParameterException(
                    'courseUpdateAlreadyHasRuns'
                );
            }
        }

        $valueProperties = [
            'name',
            'description',
            'start_time',
            'finish_time',
            'assignment_type',
        ];
        self::updateValueProperties($r, $assignment, $valueProperties);

        \OmegaUp\DAO\Assignments::update($assignment);

        return ['status' => 'ok'];
    }

    /**
     * Adds a problem to an assignment
     *
     * @param \OmegaUp\Request $r
     * @return array
     */
    public static function apiAddProblem(\OmegaUp\Request $r) {
        if (OMEGAUP_LOCKDOWN) {
            throw new \OmegaUp\Exceptions\ForbiddenAccessException('lockdown');
        }

        $r->ensureIdentity();
        \OmegaUp\Validators::validateStringNonEmpty(
            $r['course_alias'],
            'course_alias'
        );
        \OmegaUp\Validators::validateStringNonEmpty(
            $r['problem_alias'],
            'problem_alias'
        );
        \OmegaUp\Validators::validateStringNonEmpty(
            $r['assignment_alias'],
            'assignment_alias'
        );
        $course = self::validateCourseExists($r['course_alias']);
        if (is_null($course->course_id)) {
            throw new \OmegaUp\Exceptions\NotFoundException(
                'courseNotFound'
            );
        }

        if (!\OmegaUp\Authorization::isCourseAdmin($r->identity, $course)) {
            throw new \OmegaUp\Exceptions\ForbiddenAccessException();
        }

        // Get the associated problemset with this assignment
        $problemset = \OmegaUp\DAO\Assignments::getProblemset(
            $course->course_id,
            $r['assignment_alias']
        );
        if (is_null($problemset) || is_null($problemset->problemset_id)) {
            throw new \OmegaUp\Exceptions\NotFoundException(
                'problemsetNotFound'
            );
        }

        $points = 100;
        if (is_numeric($r['points'])) {
            $points = intval($r['points']);
        }

        \OmegaUp\Validators::validateStringOfLengthInRange(
            $r['commit'],
            'commit',
            1,
            40,
            false
        );
        self::addProblemToAssignment(
            $r['problem_alias'],
            $problemset->problemset_id,
            $r->identity,
            true, /* validateVisibility */
            $points,
            $r['commit']
        );

        \OmegaUp\DAO\Courses::updateAssignmentMaxPoints(
            $course,
            $r['assignment_alias']
        );

        return ['status' => 'ok'];
    }

    /**
     *
     * @param \OmegaUp\Request $r
     * @return array
     */
    public static function apiUpdateProblemsOrder(\OmegaUp\Request $r) {
        if (OMEGAUP_LOCKDOWN) {
            throw new \OmegaUp\Exceptions\ForbiddenAccessException('lockdown');
        }

        $r->ensureIdentity();
        \OmegaUp\Validators::validateStringNonEmpty(
            $r['course_alias'],
            'course_alias'
        );
        \OmegaUp\Validators::validateStringNonEmpty(
            $r['assignment_alias'],
            'assignment_alias'
        );
        $course = self::validateCourseExists($r['course_alias']);
        if (is_null($course->course_id)) {
            throw new \OmegaUp\Exceptions\NotFoundException(
                'courseNotFound'
            );
        }

        if (!\OmegaUp\Authorization::isCourseAdmin($r->identity, $course)) {
            throw new \OmegaUp\Exceptions\ForbiddenAccessException();
        }

        // Get the associated problemset with this assignment
        $problemSet = \OmegaUp\DAO\Assignments::getProblemset(
            $course->course_id,
            $r['assignment_alias']
        );
        if (is_null($problemSet)) {
            throw new \OmegaUp\Exceptions\NotFoundException(
                'problemsetNotFound'
            );
        }

        // Update problems order
        /** @var array{alias: string, order: int}[] */
        $problems = $r['problems'];
        foreach ($problems as $problem) {
            $currentProblem = \OmegaUp\DAO\Problems::getByAlias(
                $problem['alias']
            );
            if (is_null($currentProblem)) {
                throw new \OmegaUp\Exceptions\NotFoundException(
                    'problemNotFound'
                );
            }

            $order = 1;
            if (is_numeric($r['order'])) {
                $order = intval($r['order']);
            }
            \OmegaUp\DAO\ProblemsetProblems::updateProblemsOrder(
                $problemSet->problemset_id,
                $currentProblem->problem_id,
                $problem['order']
            );
        }

        return ['status' => 'ok'];
    }

    /**
     *
     * @param \OmegaUp\Request $r
     * @return array
     */
    public static function apiUpdateAssignmentsOrder(\OmegaUp\Request $r) {
        if (OMEGAUP_LOCKDOWN) {
            throw new \OmegaUp\Exceptions\ForbiddenAccessException('lockdown');
        }

        $r->ensureIdentity();
        \OmegaUp\Validators::validateStringNonEmpty(
            $r['course_alias'],
            'course_alias'
        );
        $course = self::validateCourseExists($r['course_alias']);
        if (is_null($course->course_id)) {
            throw new \OmegaUp\Exceptions\NotFoundException(
                'courseNotFound'
            );
        }

        if (!\OmegaUp\Authorization::isCourseAdmin($r->identity, $course)) {
            throw new \OmegaUp\Exceptions\ForbiddenAccessException();
        }

        // Update assignments order
        /** @var array{name: string, description: string, alias: string, assignment_type: string, start_time: int, finish_time: int, order: int, scoreboard_url: string, scoreboard_url_admin: string, has_runs: bool}[] */
        $assignments = $r['assignments'];

        foreach ($assignments as $assignment) {
            $currentAssignment = \OmegaUp\DAO\Assignments::getByAliasAndCourse(
                $assignment['alias'],
                $course->course_id
            );

            if (empty($currentAssignment)) {
                throw new \OmegaUp\Exceptions\NotFoundException(
                    'assignmentNotFound'
                );
            }

            \OmegaUp\DAO\Assignments::updateAssignmentsOrder(
                $currentAssignment->assignment_id,
                intval($assignment['order'])
            );
        }

        return ['status' => 'ok'];
    }

    /**
     * @return array{identities: string[], status: string}
     */
    public static function apiGetProblemUsers(\OmegaUp\Request $r) {
        if (OMEGAUP_LOCKDOWN) {
            throw new \OmegaUp\Exceptions\ForbiddenAccessException('lockdown');
        }

        $r->ensureIdentity();
        \OmegaUp\Validators::validateStringNonEmpty(
            $r['course_alias'],
            'course_alias'
        );
        \OmegaUp\Validators::validateStringNonEmpty(
            $r['problem_alias'],
            'problem_alias'
        );
        $course = self::validateCourseExists($r['course_alias']);
        if (is_null($course->course_id) || is_null($course->group_id)) {
            throw new \OmegaUp\Exceptions\NotFoundException(
                'courseNotFound'
            );
        }

        if (!\OmegaUp\Authorization::isCourseAdmin($r->identity, $course)) {
            throw new \OmegaUp\Exceptions\ForbiddenAccessException();
        }

        // Get this problem
        $problem = \OmegaUp\DAO\Problems::getByAlias($r['problem_alias']);
        if (is_null($problem) || is_null($problem->problem_id)) {
            throw new \OmegaUp\Exceptions\NotFoundException('problemNotFound');
        }

        $identities = \OmegaUp\DAO\Problems::getIdentitiesInGroupWhoAttemptedProblem(
            $course->group_id,
            $problem->problem_id
        );

        return ['status' => 'ok', 'identities' => $identities];
    }

    /**
     * Remove a problem from an assignment
     *
     * @param \OmegaUp\Request $r
     * @return array
     */
    public static function apiRemoveProblem(\OmegaUp\Request $r) {
        if (OMEGAUP_LOCKDOWN) {
            throw new \OmegaUp\Exceptions\ForbiddenAccessException('lockdown');
        }

        $r->ensureIdentity();
        \OmegaUp\Validators::validateStringNonEmpty(
            $r['course_alias'],
            'course_alias'
        );
        \OmegaUp\Validators::validateStringNonEmpty(
            $r['assignment_alias'],
            'assignment_alias'
        );
        \OmegaUp\Validators::validateStringNonEmpty(
            $r['problem_alias'],
            'problem_alias'
        );
        $course = self::validateCourseExists($r['course_alias']);
        if (is_null($course->course_id)) {
            throw new \OmegaUp\Exceptions\NotFoundException(
                'courseNotFound'
            );
        }

        if (!\OmegaUp\Authorization::isCourseAdmin($r->identity, $course)) {
            throw new \OmegaUp\Exceptions\ForbiddenAccessException();
        }

        // Get the associated problemset with this assignment
        $problemSet = \OmegaUp\DAO\Assignments::getProblemset(
            $course->course_id,
            $r['assignment_alias']
        );
        if (is_null($problemSet)) {
            throw new \OmegaUp\Exceptions\NotFoundException(
                'problemsetNotFound'
            );
        }

        // Get this problem
        $problem = \OmegaUp\DAO\Problems::getByAlias($r['problem_alias']);
        if (is_null($problem)) {
            throw new \OmegaUp\Exceptions\NotFoundException('problemNotFound');
        }

        // Delete the entry from the database.
        $problemsetProblem = \OmegaUp\DAO\ProblemsetProblems::getByPK(
            $problemSet->problemset_id,
            $problem->problem_id
        );
        if (is_null($problemsetProblem)) {
            throw new \OmegaUp\Exceptions\NotFoundException(
                'problemNotPartOfAssignment'
            );
        }
        if (
            \OmegaUp\DAO\Submissions::countTotalRunsOfProblemInProblemset(
                intval($problem->problem_id),
                intval($problemSet->problemset_id)
            ) > 0 &&
            !\OmegaUp\Authorization::isSystemAdmin($r->identity)
        ) {
            throw new \OmegaUp\Exceptions\ForbiddenAccessException(
                'cannotRemoveProblemWithSubmissions'
            );
        }
        \OmegaUp\DAO\ProblemsetProblems::delete($problemsetProblem);

        \OmegaUp\DAO\Courses::updateAssignmentMaxPoints(
            $course,
            $r['assignment_alias']
        );

        return ['status' => 'ok'];
    }

    /**
     * List course assignments
     *
     * @return array{assignments: list<array{alias: string, assignment_type: string, description: string, finish_time: int, has_runs: bool, name: string, order: int, scoreboard_url: string, scoreboard_url_admin: string, start_time: int}>, status: string}
     * @throws \OmegaUp\Exceptions\InvalidParameterException
     */
    public static function apiListAssignments(\OmegaUp\Request $r) {
        if (OMEGAUP_LOCKDOWN) {
            throw new \OmegaUp\Exceptions\ForbiddenAccessException('lockdown');
        }

        $r->ensureIdentity();
        \OmegaUp\Validators::validateStringNonEmpty(
            $r['course_alias'],
            'course_alias'
        );
        $course = self::validateCourseExists($r['course_alias']);
        if (is_null($course->course_id)) {
            throw new \OmegaUp\Exceptions\NotFoundException(
                'courseNotFound'
            );
        }
        $group = self::resolveGroup($course);

        // Only Course Admins or Group Members (students) can see these results
        if (
            !\OmegaUp\Authorization::canViewCourse(
                $r->identity,
                $course,
                $group
            )
        ) {
            throw new \OmegaUp\Exceptions\ForbiddenAccessException();
        }

        $assignments = \OmegaUp\DAO\Assignments::getSortedCourseAssignments(
            $course->course_id
        );

        $response = [
            'status' => 'ok',
            'assignments' => [],
        ];
        $time = \OmegaUp\Time::get();
        foreach ($assignments as $assignment) {
            $assignment['has_runs'] = \OmegaUp\DAO\Submissions::countTotalSubmissionsOfProblemset(
                intval($assignment['problemset_id'])
            ) > 0;
            unset($assignment['problemset_id']);
            if (
                $assignment['start_time'] > $time &&
                !\OmegaUp\Authorization::isCourseAdmin($r->identity, $course)
            ) {
                // Non-admins should not be able to see the assignments ahead
                // of time.
                continue;
            }
            $response['assignments'][] = $assignment;
        }

        return $response;
    }

    /**
     * Remove an assignment from a course
     *
     * @param \OmegaUp\Request $r
     * @return array
     */
    public static function apiRemoveAssignment(\OmegaUp\Request $r) {
        if (OMEGAUP_LOCKDOWN) {
            throw new \OmegaUp\Exceptions\ForbiddenAccessException('lockdown');
        }

        $r->ensureIdentity();
        \OmegaUp\Validators::validateStringNonEmpty(
            $r['course_alias'],
            'course_alias'
        );
        \OmegaUp\Validators::validateStringNonEmpty(
            $r['assignment_alias'],
            'assignment_alias'
        );
        $course = self::validateCourseExists($r['course_alias']);
        if (is_null($course->course_id)) {
            throw new \OmegaUp\Exceptions\NotFoundException(
                'courseNotFound'
            );
        }

        if (!\OmegaUp\Authorization::isCourseAdmin($r->identity, $course)) {
            throw new \OmegaUp\Exceptions\ForbiddenAccessException();
        }

        // Get the associated problemset with this assignment
        $problemSet = \OmegaUp\DAO\Assignments::getProblemset(
            $course->course_id,
            $r['assignment_alias']
        );
        if (is_null($problemSet)) {
            throw new \OmegaUp\Exceptions\NotFoundException(
                'problemsetNotFound'
            );
        }

        throw new \OmegaUp\Exceptions\UnimplementedException();
    }

    /**
     * Converts a Course object into an array
     * @return array{alias: string, name: string, start_time: int, finish_time: int, counts: array<string, int>}
     */
    private static function convertCourseToArray(\OmegaUp\DAO\VO\Courses $course): array {
        if (is_null($course->course_id)) {
            throw new \OmegaUp\Exceptions\NotFoundException(
                'courseNotFound'
            );
        }
        $relevant_columns = ['alias', 'name', 'start_time', 'finish_time'];
        /** @var array{alias: string, name: string, start_time: int, finish_time: int} */
        $arr = $course->asFilteredArray($relevant_columns);

        $arr['counts'] = \OmegaUp\DAO\Assignments::getAssignmentCountsForCourse(
            $course->course_id
        );
        return $arr;
    }

    /**
     * Lists all the courses this user is associated with.
     *
     * Returns courses for which the current user is an admin and
     * for in which the user is a student.
     *
     * @return array{admin: list<array{alias: string, counts: array<string, int>, finish_time: int, name: string, start_time: int}>, status: string, student: list<array{alias: string, counts: array<string, int>, finish_time: int, name: string, start_time: int}>}
     * @throws \OmegaUp\Exceptions\InvalidParameterException
     */
    public static function apiListCourses(\OmegaUp\Request $r) {
        if (OMEGAUP_LOCKDOWN) {
            throw new \OmegaUp\Exceptions\ForbiddenAccessException('lockdown');
        }

        $r->ensureIdentity();

        $r->ensureInt('page', null, null, false);
        $r->ensureInt('page_size', null, null, false);

        $page = (isset($r['page']) ? intval($r['page']) : 1);
        $pageSize = (isset($r['page_size']) ? intval($r['page_size']) : 1000);

        // TODO(pablo): Cache
        // Courses the user is an admin for.
        $admin_courses = [];
        if (\OmegaUp\Authorization::isSystemAdmin($r->identity)) {
            $admin_courses = \OmegaUp\DAO\Courses::getAll(
                $page,
                $pageSize,
                'course_id',
                'DESC'
            );
        } else {
            $admin_courses = \OmegaUp\DAO\Courses::getAllCoursesAdminedByIdentity(
                $r->identity->identity_id,
                $page,
                $pageSize
            );
        }

        // Courses the user is a student in.
        $student_courses = \OmegaUp\DAO\Courses::getCoursesForStudent(
            $r->identity->identity_id
        );

        $response = [
            'admin' => [],
            'student' => [],
            'status' => 'ok'
        ];
        foreach ($admin_courses as $course) {
            $response['admin'][] = \OmegaUp\Controllers\Course::convertCourseToArray(
                $course
            );
        }
        foreach ($student_courses as $course) {
            $response['student'][] = \OmegaUp\Controllers\Course::convertCourseToArray(
                $course
            );
        }
        return $response;
    }

    /**
     * Returns true when logged user has previous activity in any course
     *
     * @param \OmegaUp\Request $r
     * @return bool
     */
    public static function userHasActivityInCourses(\OmegaUp\Request $r): bool {
        if (OMEGAUP_LOCKDOWN) {
            throw new \OmegaUp\Exceptions\ForbiddenAccessException('lockdown');
        }

<<<<<<< HEAD
        $session = \OmegaUp\Controllers\Session::apiCurrentSession(
            $r
        )['session'];
=======
        $identity = \OmegaUp\Controllers\Session::getCurrentSession(
            $r
        )['identity'];
>>>>>>> d9aedfd0

        // User doesn't have activity because is not logged.
        if (is_null($session) || is_null($session['identity'])) {
            return false;
        }

        $identity = $session['identity'];
        if (is_null($identity->identity_id)) {
            throw new \OmegaUp\Exceptions\NotFoundException('userNotFound');
        }

        if (
            !empty(
                \OmegaUp\DAO\Courses::getCoursesForStudent(
                    $identity->identity_id
                )
            )
        ) {
            return true;
        }

        // Default values to search courses for legged user
        $page = 1;
        $pageSize = 1;
        if (\OmegaUp\Authorization::isSystemAdmin($identity)) {
            $result = \OmegaUp\DAO\Courses::getAll(
                $page,
                $pageSize,
                'course_id',
                'DESC'
            );
            if (!empty($result)) {
                return true;
            }
        }
        $result = \OmegaUp\DAO\Courses::getAllCoursesAdminedByIdentity(
            $identity->identity_id,
            $page,
            $pageSize
        );
        return !empty($result);
    }

    /**
     * List students in a course
     *
     * @param  \OmegaUp\Request $r
     * @return array response
     */
    public static function apiListStudents(\OmegaUp\Request $r) {
        if (OMEGAUP_LOCKDOWN) {
            throw new \OmegaUp\Exceptions\ForbiddenAccessException('lockdown');
        }

        $r->ensureIdentity();
        \OmegaUp\Validators::validateStringNonEmpty(
            $r['course_alias'],
            'course_alias'
        );
        $course = self::validateCourseExists($r['course_alias']);
        if (is_null($course->course_id) || is_null($course->group_id)) {
            throw new \OmegaUp\Exceptions\NotFoundException(
                'courseNotFound'
            );
        }

        if (!\OmegaUp\Authorization::isCourseAdmin($r->identity, $course)) {
            throw new \OmegaUp\Exceptions\ForbiddenAccessException();
        }

        $students = \OmegaUp\DAO\Courses::getStudentsInCourseWithProgressPerAssignment(
            $course->course_id,
            $course->group_id
        );

        return [
            'students' => $students,
            'status' => 'ok',
        ];
    }

    /**
     * @return array{problems: list<array{accepted: int, alias: string, commit: string, difficulty: float|null, languages: string, order: int, points: float, problem_id: int, submissions: int, title: string, version: string, visibility: int, visits: int}>, status: string}
     */
    public static function apiStudentProgress(\OmegaUp\Request $r) {
        if (OMEGAUP_LOCKDOWN) {
            throw new \OmegaUp\Exceptions\ForbiddenAccessException('lockdown');
        }

        $r->ensureIdentity();
        \OmegaUp\Validators::validateStringNonEmpty(
            $r['course_alias'],
            'course_alias'
        );
        \OmegaUp\Validators::validateStringNonEmpty(
            $r['assignment_alias'],
            'assignment_alias'
        );
        \OmegaUp\Validators::validateStringNonEmpty(
            $r['usernameOrEmail'],
            'usernameOrEmail'
        );
        $course = self::validateCourseExists($r['course_alias']);
        if (is_null($course->course_id) || is_null($course->group_id)) {
            throw new \OmegaUp\Exceptions\NotFoundException(
                'courseNotFound'
            );
        }

        if (!\OmegaUp\Authorization::isCourseAdmin($r->identity, $course)) {
            throw new \OmegaUp\Exceptions\ForbiddenAccessException();
        }

        $resolvedIdentity = \OmegaUp\Controllers\Identity::resolveIdentity(
            $r['usernameOrEmail']
        );
        if (
            is_null(\OmegaUp\DAO\GroupsIdentities::getByPK(
                $course->group_id,
                $resolvedIdentity->identity_id
            ))
        ) {
            throw new \OmegaUp\Exceptions\NotFoundException(
                'courseStudentNotInCourse'
            );
        }

        $assignment = \OmegaUp\DAO\Assignments::getByAliasAndCourse(
            $r['assignment_alias'],
            $course->course_id
        );
        if (is_null($assignment) || is_null($assignment->problemset_id)) {
            throw new \OmegaUp\Exceptions\NotFoundException(
                'assignmentNotFound'
            );
        }

        $problems = \OmegaUp\DAO\ProblemsetProblems::getProblemsByProblemset(
            $assignment->problemset_id
        );
        $letter = 0;
        foreach ($problems as &$problem) {
            $runsArray = \OmegaUp\DAO\Runs::getForProblemDetails(
                intval($problem['problem_id']),
                intval($assignment->problemset_id),
                intval($resolvedIdentity->identity_id)
            );
            $problem['runs'] = [];
            foreach ($runsArray as $run) {
                $run['time'] = intval($run['time']);
                $run['contest_score'] = floatval($run['contest_score']);
                try {
                    $run['source'] = \OmegaUp\Controllers\Submission::getSource(
                        $run['guid']
                    );
                } catch (\Exception $e) {
                    self::$log->error(
                        "Error fetching source for {$run['guid']}",
                        $e
                    );
                }
                array_push($problem['runs'], $run);
            }
            unset($problem['problem_id']);
            $problem['letter'] = \OmegaUp\Controllers\Contest::columnName(
                $letter++
            );
        }

        return [
            'status' => 'ok',
            'problems' => $problems,
        ];
    }

    /**
     * Returns details of a given course
     * @param  \OmegaUp\Request $r
     * @return array
     */
    public static function apiMyProgress(\OmegaUp\Request $r) {
        if (OMEGAUP_LOCKDOWN) {
            throw new \OmegaUp\Exceptions\ForbiddenAccessException('lockdown');
        }

        $r->ensureIdentity();
        \OmegaUp\Validators::validateStringNonEmpty($r['alias'], 'alias');
        $course = self::validateCourseExists($r['alias']);
        if (is_null($course->course_id)) {
            throw new \OmegaUp\Exceptions\NotFoundException(
                'courseNotFound'
            );
        }
        $group = self::resolveGroup($course);

        // Only Course Admins or Group Members (students) can see these results
        if (
            !\OmegaUp\Authorization::canViewCourse(
                $r->identity,
                $course,
                $group
            )
        ) {
            throw new \OmegaUp\Exceptions\ForbiddenAccessException();
        }

        $assignments = \OmegaUp\DAO\Courses::getAssignmentsProgress(
            $course->course_id,
            $r->identity->identity_id
        );

        return [
            'status' => 'ok',
            'assignments' => $assignments,
        ];
    }

    /**
     * Add Student to Course.
     *
     * @param  \OmegaUp\Request $r
     * @return array
     */
    public static function apiAddStudent(\OmegaUp\Request $r) {
        if (OMEGAUP_LOCKDOWN) {
            throw new \OmegaUp\Exceptions\ForbiddenAccessException('lockdown');
        }

        $r->ensureIdentity();
        \OmegaUp\Validators::validateStringNonEmpty(
            $r['course_alias'],
            'course_alias'
        );
        \OmegaUp\Validators::validateStringNonEmpty(
            $r['usernameOrEmail'],
            'usernameOrEmail'
        );

        $course = self::validateCourseExists($r['course_alias']);
        if (is_null($course->course_id) || is_null($course->group_id)) {
            throw new \OmegaUp\Exceptions\NotFoundException(
                'courseNotFound'
            );
        }

        $resolvedIdentity = \OmegaUp\Controllers\Identity::resolveIdentity(
            $r['usernameOrEmail']
        );

        // Only course admins or users adding themselves when the course is public
        if (
            !\OmegaUp\Authorization::isCourseAdmin($r->identity, $course)
            && ($course->public == false
            || $resolvedIdentity->identity_id !== $r->identity->identity_id)
            && $course->requests_user_information == 'no'
            && is_null($r['accept_teacher'])
        ) {
            throw new \OmegaUp\Exceptions\ForbiddenAccessException();
        }

        $groupIdentity = new \OmegaUp\DAO\VO\GroupsIdentities([
            'group_id' => $course->group_id,
            'identity_id' => $resolvedIdentity->identity_id,
            'share_user_information' => $r['share_user_information'],
            'accept_teacher' => $r['accept_teacher'],
        ]);

        \OmegaUp\DAO\DAO::transBegin();

        try {
            // Only users adding themselves are saved in consent log
            if (
                $resolvedIdentity->identity_id === $r->identity->identity_id
                 && $course->requests_user_information !== 'no'
            ) {
<<<<<<< HEAD
                $privacyStatementId = \OmegaUp\DAO\PrivacyStatements::getId(
                    strval($r['privacy_git_object_id']),
                    strval($r['statement_type'])
                );
                if (is_null($privacyStatementId)) {
                    throw new  \OmegaUp\Exceptions\NotFoundException();
=======
                $privacystatementId = \OmegaUp\DAO\PrivacyStatements::getId(
                    $r['privacy_git_object_id'],
                    $r['statement_type']
                );
                if (is_null($privacystatementId)) {
                    throw new \OmegaUp\Exceptions\NotFoundException(
                        'privacyStatementNotFound'
                    );
>>>>>>> d9aedfd0
                }
                if (
                    !\OmegaUp\DAO\PrivacyStatementConsentLog::hasAcceptedPrivacyStatement(
                        $resolvedIdentity->identity_id,
<<<<<<< HEAD
                        $privacyStatementId
=======
                        $privacystatementId
>>>>>>> d9aedfd0
                    )
                ) {
                    $privacyStatementConsentId = \OmegaUp\DAO\PrivacyStatementConsentLog::saveLog(
                        $resolvedIdentity->identity_id,
<<<<<<< HEAD
                        $privacyStatementId
=======
                        $privacystatementId
>>>>>>> d9aedfd0
                    );
                } else {
                    $privacyStatementConsentId = \OmegaUp\DAO\PrivacyStatementConsentLog::getId(
                        $resolvedIdentity->identity_id,
<<<<<<< HEAD
                        $privacyStatementId
=======
                        $privacystatementId
>>>>>>> d9aedfd0
                    );
                }

                $groupIdentity->privacystatement_consent_id = $privacyStatementConsentId;
            }
            if (
                $resolvedIdentity->identity_id === $r->identity->identity_id
                 && !empty($r['accept_teacher'])
            ) {
<<<<<<< HEAD
                $privacyStatementId = \OmegaUp\DAO\PrivacyStatements::getId(
                    strval($r['accept_teacher_git_object_id']),
                    'accept_teacher'
                );
                if (is_null($privacyStatementId)) {
                    throw new  \OmegaUp\Exceptions\NotFoundException();
=======
                $privacystatementId = \OmegaUp\DAO\PrivacyStatements::getId(
                    $r['accept_teacher_git_object_id'],
                    'accept_teacher'
                );
                if (is_null($privacystatementId)) {
                    throw new \OmegaUp\Exceptions\NotFoundException(
                        'privacyStatementNotFound'
                    );
>>>>>>> d9aedfd0
                }
                if (
                    !\OmegaUp\DAO\PrivacyStatementConsentLog::hasAcceptedPrivacyStatement(
                        $resolvedIdentity->identity_id,
<<<<<<< HEAD
                        $privacyStatementId
=======
                        $privacystatementId
>>>>>>> d9aedfd0
                    )
                ) {
                    \OmegaUp\DAO\PrivacyStatementConsentLog::saveLog(
                        $resolvedIdentity->identity_id,
<<<<<<< HEAD
                        $privacyStatementId
=======
                        $privacystatementId
>>>>>>> d9aedfd0
                    );
                }
            }
            \OmegaUp\DAO\GroupsIdentities::replace($groupIdentity);

            \OmegaUp\DAO\DAO::transEnd();
        } catch (\Exception $e) {
            \OmegaUp\DAO\DAO::transRollback();
            throw $e;
        }

        return ['status' => 'ok'];
    }

    /**
     * Remove Student from Course
     *
     * @param  \OmegaUp\Request $r
     * @return array
     */
    public static function apiRemoveStudent(\OmegaUp\Request $r) {
        if (OMEGAUP_LOCKDOWN) {
            throw new \OmegaUp\Exceptions\ForbiddenAccessException('lockdown');
        }

        $r->ensureIdentity();
        \OmegaUp\Validators::validateStringNonEmpty(
            $r['course_alias'],
            'course_alias'
        );
        \OmegaUp\Validators::validateStringNonEmpty(
            $r['usernameOrEmail'],
            'usernameOrEmail'
        );
        $course = self::validateCourseExists($r['course_alias']);
        if (is_null($course->group_id)) {
            throw new \OmegaUp\Exceptions\NotFoundException(
                'courseNotFound'
            );
        }

        if (!\OmegaUp\Authorization::isCourseAdmin($r->identity, $course)) {
            throw new \OmegaUp\Exceptions\ForbiddenAccessException();
        }

        $resolvedIdentity = \OmegaUp\Controllers\Identity::resolveIdentity(
            $r['usernameOrEmail']
        );

        if (
            is_null(\OmegaUp\DAO\GroupsIdentities::getByPK(
                $course->group_id,
                $resolvedIdentity->identity_id
            ))
        ) {
            throw new \OmegaUp\Exceptions\NotFoundException(
                'courseStudentNotInCourse'
            );
        }

        \OmegaUp\DAO\GroupsIdentities::delete(new \OmegaUp\DAO\VO\GroupsIdentities([
            'group_id' => $course->group_id,
            'identity_id' => $resolvedIdentity->identity_id,
        ]));

        return ['status' => 'ok'];
    }

    /**
     * Returns all course administrators
     *
     * @param \OmegaUp\Request $r
     * @return array
     */
    public static function apiAdmins(\OmegaUp\Request $r) {
        // Authenticate request
        $r->ensureIdentity();

        \OmegaUp\Validators::validateStringNonEmpty(
            $r['course_alias'],
            'course_alias'
        );

        $course = \OmegaUp\DAO\Courses::getByAlias($r['course_alias']);
        if (is_null($course)) {
            throw new \OmegaUp\Exceptions\NotFoundException('courseNotFound');
        }

        if (!\OmegaUp\Authorization::isCourseAdmin($r->identity, $course)) {
            throw new \OmegaUp\Exceptions\ForbiddenAccessException();
        }

        return [
            'status' => 'ok',
            'admins' => \OmegaUp\DAO\UserRoles::getCourseAdmins($course),
            'group_admins' => \OmegaUp\DAO\GroupRoles::getCourseAdmins($course)
        ];
    }

    /**
     * Adds an admin to a course
     *
     * @param \OmegaUp\Request $r
     * @return array
     * @throws \OmegaUp\Exceptions\ForbiddenAccessException
     */
    public static function apiAddAdmin(\OmegaUp\Request $r) {
        if (OMEGAUP_LOCKDOWN) {
            throw new \OmegaUp\Exceptions\ForbiddenAccessException('lockdown');
        }

        // Authenticate logged user
        $r->ensureIdentity();

        // Check course_alias
        \OmegaUp\Validators::validateStringNonEmpty(
            $r['course_alias'],
            'course_alias'
        );
        \OmegaUp\Validators::validateStringNonEmpty(
            $r['usernameOrEmail'],
            'usernameOrEmail'
        );

        $resolvedUser = \OmegaUp\Controllers\User::resolveUser(
            $r['usernameOrEmail']
        );

        $course = \OmegaUp\DAO\Courses::getByAlias($r['course_alias']);
        if (is_null($course)) {
            throw new \OmegaUp\Exceptions\NotFoundException('courseNotFound');
        }

        // Only director is allowed to make modifications
        if (!\OmegaUp\Authorization::isCourseAdmin($r->identity, $course)) {
            throw new \OmegaUp\Exceptions\ForbiddenAccessException();
        }

        \OmegaUp\Controllers\ACL::addUser(
            $course->acl_id,
            $resolvedUser->user_id
        );

        return ['status' => 'ok'];
    }

    /**
     * Removes an admin from a course
     *
     * @param \OmegaUp\Request $r
     * @return array
     * @throws \OmegaUp\Exceptions\ForbiddenAccessException
     */
    public static function apiRemoveAdmin(\OmegaUp\Request $r) {
        // Authenticate logged user
        $r->ensureIdentity();

        // Check course_alias
        \OmegaUp\Validators::validateStringNonEmpty(
            $r['course_alias'],
            'course_alias'
        );
        \OmegaUp\Validators::validateStringNonEmpty(
            $r['usernameOrEmail'],
            'usernameOrEmail'
        );

        $resolvedIdentity = \OmegaUp\Controllers\Identity::resolveIdentity(
            $r['usernameOrEmail']
        );
        if (is_null($resolvedIdentity->user_id)) {
            // Unassociated identities can't be course admins
            throw new \OmegaUp\Exceptions\ForbiddenAccessException();
        }
        $resolvedUser = \OmegaUp\DAO\Users::getByPK($resolvedIdentity->user_id);
        if (is_null($resolvedUser)) {
            throw new \OmegaUp\Exceptions\NotFoundException('courseNotFound');
        }

        $course = \OmegaUp\DAO\Courses::getByAlias($r['course_alias']);
        if (is_null($course)) {
            throw new \OmegaUp\Exceptions\NotFoundException('courseNotFound');
        }

        // Only admin is alowed to make modifications
        if (!\OmegaUp\Authorization::isCourseAdmin($r->identity, $course)) {
            throw new \OmegaUp\Exceptions\ForbiddenAccessException();
        }

        // Check if admin to delete is actually an admin
        if (
            !\OmegaUp\Authorization::isCourseAdmin(
                $resolvedIdentity,
                $course
            )
        ) {
            throw new \OmegaUp\Exceptions\NotFoundException();
        }

        \OmegaUp\Controllers\ACL::removeUser(
            $course->acl_id,
            $resolvedUser->user_id
        );

        return ['status' => 'ok'];
    }

    /**
     * Adds an group admin to a course
     *
     * @param \OmegaUp\Request $r
     * @return array
     * @throws \OmegaUp\Exceptions\ForbiddenAccessException
     */
    public static function apiAddGroupAdmin(\OmegaUp\Request $r) {
        if (OMEGAUP_LOCKDOWN) {
            throw new \OmegaUp\Exceptions\ForbiddenAccessException('lockdown');
        }

        // Authenticate logged user
        $r->ensureIdentity();

        // Check course_alias
        \OmegaUp\Validators::validateStringNonEmpty(
            $r['course_alias'],
            'course_alias'
        );
        \OmegaUp\Validators::validateStringNonEmpty($r['group'], 'group');

        $group = \OmegaUp\DAO\Groups::findByAlias($r['group']);
        if (is_null($group)) {
            throw new \OmegaUp\Exceptions\InvalidParameterException(
                'invalidParameters'
            );
        }

        $course = \OmegaUp\DAO\Courses::getByAlias($r['course_alias']);
        if (is_null($course)) {
            throw new \OmegaUp\Exceptions\NotFoundException('courseNotFound');
        }

        // Only admins are allowed to modify course
        if (!\OmegaUp\Authorization::isCourseAdmin($r->identity, $course)) {
            throw new \OmegaUp\Exceptions\ForbiddenAccessException();
        }

        \OmegaUp\Controllers\ACL::addGroup($course->acl_id, $group->group_id);

        return ['status' => 'ok'];
    }

    /**
     * Removes a group admin from a course
     *
     * @param \OmegaUp\Request $r
     * @return array
     * @throws \OmegaUp\Exceptions\ForbiddenAccessException
     */
    public static function apiRemoveGroupAdmin(\OmegaUp\Request $r) {
        // Authenticate logged user
        $r->ensureIdentity();

        // Check course_alias
        \OmegaUp\Validators::validateStringNonEmpty(
            $r['course_alias'],
            'course_alias'
        );
        \OmegaUp\Validators::validateStringNonEmpty($r['group'], 'group');

        $group = \OmegaUp\DAO\Groups::findByAlias($r['group']);
        if (is_null($group)) {
            throw new \OmegaUp\Exceptions\InvalidParameterException(
                'invalidParameters'
            );
        }

        $course = \OmegaUp\DAO\Courses::getByAlias($r['course_alias']);
        if (is_null($course)) {
            throw new \OmegaUp\Exceptions\NotFoundException('courseNotFound');
        }

        // Only admin is alowed to make modifications
        if (!\OmegaUp\Authorization::isCourseAdmin($r->identity, $course)) {
            throw new \OmegaUp\Exceptions\ForbiddenAccessException();
        }

        \OmegaUp\Controllers\ACL::removeGroup(
            $course->acl_id,
            $group->group_id
        );

        return ['status' => 'ok'];
    }

    /**
     * Show course intro only on public courses when user is not yet registered
     * @param  \OmegaUp\Request $r
     * @throws \OmegaUp\Exceptions\NotFoundException Course not found or trying to directly access a private course.
     * @throws \OmegaUp\Exceptions\ForbiddenAccessException
     * @return array
     */
    public static function apiIntroDetails(\OmegaUp\Request $r) {
        $introDetails = self::getIntroDetails($r);
        if (!isset($introDetails['smartyProperties']['coursePayload'])) {
            throw new \OmegaUp\Exceptions\NotFoundException();
        }
        $result = $introDetails['smartyProperties']['coursePayload'];
        $result['status'] = 'ok';
        return $result;
    }

    /**
     * @return array{smartyProperties: array{coursePayload?: array{name: string, description: string, alias: string, currentUsername: string, needsBasicInformation: bool, requestsUserInformation: string, shouldShowAcceptTeacher: bool, statements: array{privacy: array{markdown: string|null, gitObjectId: null|string, statementType: null|string}, acceptTeacher: array{gitObjectId: string|null, markdown: string, statementType: string}}, isFirstTimeAccess: bool, shouldShowResults: bool}, showRanking?: bool, payload?: array{shouldShowFirstAssociatedIdentityRunWarning: bool}}, template: string}
     */
    public static function getCourseDetailsForSmarty(\OmegaUp\Request $r): array {
        return self::getIntroDetails($r);
    }

    /**
     * @return array{payload: array{course: array{status: string, name: string, description: string, alias: string, basic_information_required: bool, requests_user_information: string, assignments?: array{name: string, description: string, alias: string, publish_time_delay?: int, assignment_type: string, start_time: int, finish_time: int, max_points: float, order: int, scoreboard_url: string, scoreboard_url_admin: string}[], school_id?: int|null, start_time?: int, finish_time?: int, is_admin?: bool, public?: bool, show_scoreboard?: bool, student_count?: int, school_name?: string|null}, students: array{name: string, progress: array<string, float>, username: string}[], student?: string}}
     */
    public static function getStudentsInformationForSmarty(
        \OmegaUp\Request $r
    ): array {
        $r->ensureIdentity();
        \OmegaUp\Validators::validateStringNonEmpty($r['course'], 'course');
        \OmegaUp\Validators::validateOptionalStringNonEmpty(
            $r['student'],
            'student'
        );

        $course = self::validateCourseExists($r['course']);

        if (is_null($course->course_id) || is_null($course->group_id)) {
            throw new \OmegaUp\Exceptions\NotFoundException('courseNotFound');
        }

        if (!\OmegaUp\Authorization::isCourseAdmin($r->identity, $course)) {
            throw new \OmegaUp\Exceptions\ForbiddenAccessException();
        }

        $result = [
            'payload' => [
                'course' => self::getCommonCourseDetails(
                    $course,
                    $r->identity,
                    /*onlyIntroDetails=*/false
                ),
                'students' => \OmegaUp\DAO\Courses::getStudentsInCourseWithProgressPerAssignment(
                    $course->course_id,
                    $course->group_id
                ),
            ],
        ];

        if (empty($r['student'])) {
            return $result;
        }

        $result['payload']['student'] = $r['student'];
        return $result;
    }

    /**
     * Refactor of apiIntroDetails in order to be called from php files and APIs
     *
     * @return array{smartyProperties: array{coursePayload?: array{name: string, description: string, alias: string, currentUsername: string, needsBasicInformation: bool, requestsUserInformation: string, shouldShowAcceptTeacher: bool, statements: array{privacy: array{markdown: string|null, gitObjectId: null|string, statementType: null|string}, acceptTeacher: array{gitObjectId: string|null, markdown: string, statementType: string}}, isFirstTimeAccess: bool, shouldShowResults: bool}, showRanking?: bool, payload?: array{shouldShowFirstAssociatedIdentityRunWarning: bool}}, template: string}
     */
    public static function getIntroDetails(\OmegaUp\Request $r): array {
        if (OMEGAUP_LOCKDOWN) {
            throw new \OmegaUp\Exceptions\ForbiddenAccessException('lockdown');
        }
        $r->ensureIdentity();
        $course = self::validateCourseExists(strval($r['course_alias']));
        $group = self::resolveGroup($course);
        $showAssignment = !empty($r['assignment_alias']);
        $shouldShowIntro = !\OmegaUp\Authorization::canViewCourse(
            $r->identity,
            $course,
            $group
        );
        $isFirstTimeAccess = false;
        $shouldShowAcceptTeacher = false;
        if (!\OmegaUp\Authorization::isGroupAdmin($r->identity, $group)) {
            $sharingInformation = \OmegaUp\DAO\Courses::getSharingInformation(
                $r->identity->identity_id,
                $course,
                $group
            );
            $isFirstTimeAccess = empty(
                $sharingInformation['share_user_information']
            );
            $shouldShowAcceptTeacher = empty(
                $sharingInformation['accept_teacher']
            );
        }
        if ($shouldShowIntro && !$course->public) {
            throw new \OmegaUp\Exceptions\ForbiddenAccessException();
        }

        $courseDetails = self::getCommonCourseDetails(
            $course,
            $r->identity,
            true  /*onlyIntroDetails*/
        );
        $requestUserInformation = $courseDetails['requests_user_information'];
        if (
            $shouldShowIntro
            || $shouldShowAcceptTeacher
            || ($isFirstTimeAccess
            && $requestUserInformation != 'no'
            )
        ) {
            $needsBasicInformation = $courseDetails['basic_information_required']
                && (!is_null($r->identity->country_id)
                || !is_null(
                    $r->identity->state_id
                ) || !is_null(
                    $r->identity->school_id
                ));

            // Privacy Statement Information
            $privacyStatementMarkdown = \OmegaUp\PrivacyStatement::getForProblemset(
                $r->identity->language_id,
                'course',
                $requestUserInformation
            );

            $privacyStatement = [
                'markdown' => $privacyStatementMarkdown,
                'gitObjectId' => null,
                'statementType' => null,
            ];
            if (!is_null($privacyStatementMarkdown)) {
                $statementType = "course_{$requestUserInformation}_consent";
                $statement =
                    \OmegaUp\DAO\PrivacyStatements::getLatestPublishedStatement(
                        $statementType
                    );
                $privacyStatement['statementType'] = $statementType;
                if (!is_null($statement)) {
                    $privacyStatement['gitObjectId'] = $statement['git_object_id'];
                }
            }

            $markdown = \OmegaUp\PrivacyStatement::getForConsent(
                $r->identity->language_id,
                'accept_teacher'
            );
            $acceptTeacherStatement = [
                'markdown' => $markdown,
                'statementType' => 'accept_teacher',
                'gitObjectId' => null,
            ];
            $teacherStatement =
                \OmegaUp\DAO\PrivacyStatements::getLatestPublishedStatement(
                    'accept_teacher'
                );
            if (!is_null($teacherStatement)) {
                $acceptTeacherStatement['gitObjectId'] = $teacherStatement['git_object_id'];
            }

            $smartyProperties = [
                'coursePayload' => [
                    'name' => $courseDetails['name'],
                    'description' => $courseDetails['description'],
                    'alias' => $courseDetails['alias'],
                    'currentUsername' => $r->identity->username,
                    'needsBasicInformation' => $needsBasicInformation,
                    'requestsUserInformation' =>
                        $courseDetails['requests_user_information'],
                    'shouldShowAcceptTeacher' => $shouldShowAcceptTeacher,
                    'statements' => [
                        'privacy' => $privacyStatement,
                        'acceptTeacher' => $acceptTeacherStatement,
                    ],
                    'isFirstTimeAccess' => $isFirstTimeAccess,
                    'shouldShowResults' => $shouldShowIntro,
                ]
            ];
            $template = 'arena.course.intro.tpl';
        } elseif ($showAssignment) {
            $smartyProperties = [
                'showRanking' => \OmegaUp\Controllers\Course::shouldShowScoreboard(
                    $r->identity,
                    $course,
                    $group
                ),
                'payload' => ['shouldShowFirstAssociatedIdentityRunWarning' =>
                    !is_null($r->user) &&
                    !\OmegaUp\Controllers\User::isMainIdentity(
                        $r->user,
                        $r->identity
                    ) &&
                    \OmegaUp\DAO\Problemsets::shouldShowFirstAssociatedIdentityRunWarning(
                        $r->user
                    ),
                ],
            ];
            $template = 'arena.contest.course.tpl';
        } else {
            $smartyProperties = [
                'showRanking' => \OmegaUp\Authorization::isCourseAdmin(
                    $r->identity,
                    $course
                )
            ];
            $template = 'course.details.tpl';
        }

        return [
            'smartyProperties' => $smartyProperties,
            'template' => $template,
        ];
    }

    /**
     * Returns course details common between admin & non-admin
     * @param \OmegaUp\DAO\VO\Courses $course
     * @param \OmegaUp\DAO\VO\Identities $identity
     * @param bool $onlyIntroDetails
     * @return array{status: string, name: string, description: string, alias: string, basic_information_required: bool, requests_user_information: string, assignments?: array{name: string, description: string, alias: string, publish_time_delay?: int, assignment_type: string, start_time: int, finish_time: int, max_points: float, order: int, scoreboard_url: string, scoreboard_url_admin: string}[], school_id?: int|null, start_time?: int, finish_time?: int, is_admin?: bool, public?: bool, show_scoreboard?: bool, student_count?: int, school_name?: string|null}
     */
    private static function getCommonCourseDetails(
        \OmegaUp\DAO\VO\Courses $course,
        \OmegaUp\DAO\VO\Identities $identity,
        bool $onlyIntroDetails
    ): array {
        $isAdmin = \OmegaUp\Authorization::isCourseAdmin($identity, $course);

        if ($onlyIntroDetails) {
            $result = [
                'status' => 'ok',
                'name' => strval($course->name),
                'description' => strval($course->description),
                'alias' => strval($course->alias),
                'basic_information_required' => boolval(
                    $course->needs_basic_information
                ),
                'requests_user_information' => $course->requests_user_information,
            ];
        } else {
            $result = [
                'status' => 'ok',
                'assignments' => \OmegaUp\DAO\Courses::getAllAssignments(
                    strval($course->alias),
                    $isAdmin
                ),
                'name' => strval($course->name),
                'description' => strval($course->description),
                'alias' => strval($course->alias),
                'school_id' => intval($course->school_id),
                'start_time' => intval(\OmegaUp\DAO\DAO::fromMySQLTimestamp(
                    $course->start_time
                )),
                'finish_time' => intval(\OmegaUp\DAO\DAO::fromMySQLTimestamp(
                    $course->finish_time
                )),
                'is_admin' => $isAdmin,
                'public' => $course->public,
                'basic_information_required' => boolval(
                    $course->needs_basic_information
                ),
                'show_scoreboard' => boolval($course->show_scoreboard),
                'requests_user_information' => $course->requests_user_information
            ];

            if ($isAdmin) {
                if (is_null($course->group_id)) {
                    throw new \OmegaUp\Exceptions\NotFoundException(
                        'courseNotFound'
                    );
                }
                $group = \OmegaUp\DAO\Groups::getByPK($course->group_id);
                if (is_null($group) || is_null($group->group_id)) {
                    throw new \OmegaUp\Exceptions\NotFoundException(
                        'courseGroupNotFound'
                    );
                }
                $result['student_count'] =
                    \OmegaUp\DAO\GroupsIdentities::GetMemberCountById(
                        $group->group_id
                    );
            }
            if (!is_null($course->school_id)) {
                $school = \OmegaUp\DAO\Schools::getByPK($course->school_id);
                if (!is_null($school)) {
                    $result['school_name'] = $school->name;
                    $result['school_id'] = $school->school_id;
                }
            }
        }

        return $result;
    }

    /**
     * Returns all details of a given Course
     * @param  \OmegaUp\Request $r
     * @return array
     */
    public static function apiAdminDetails(\OmegaUp\Request $r) {
        if (OMEGAUP_LOCKDOWN) {
            throw new \OmegaUp\Exceptions\ForbiddenAccessException('lockdown');
        }
        $r->ensureIdentity();
        \OmegaUp\Validators::validateStringNonEmpty($r['alias'], 'alias');
        $course = self::validateCourseExists($r['alias']);
        $group = self::resolveGroup($course);

        if (!\OmegaUp\Authorization::isCourseAdmin($r->identity, $course)) {
            throw new \OmegaUp\Exceptions\ForbiddenAccessException();
        }

        return self::getCommonCourseDetails(
            $course,
            $r->identity,
            false /*onlyIntroDetails*/
        );
    }

    /**
     * Returns a report with all user activity for a course.
     *
     * @param \OmegaUp\Request $r
     * @return array
     */
    public static function apiActivityReport(\OmegaUp\Request $r) {
        $r->ensureIdentity();
        \OmegaUp\Validators::validateStringNonEmpty(
            $r['course_alias'],
            'course_alias'
        );
        $course = self::validateCourseExists($r['course_alias']);
        if (is_null($course->course_id)) {
            throw new \OmegaUp\Exceptions\NotFoundException(
                'courseNotFound'
            );
        }

        if (!\OmegaUp\Authorization::isCourseAdmin($r->identity, $course)) {
            throw new \OmegaUp\Exceptions\ForbiddenAccessException();
        }

        $accesses = \OmegaUp\DAO\ProblemsetAccessLog::GetAccessForCourse(
            $course->course_id
        );
        $submissions = \OmegaUp\DAO\SubmissionLog::GetSubmissionsForCourse(
            $course->course_id
        );

        return [
            'status' => 'ok',
            'events' => \OmegaUp\ActivityReport::getActivityReport(
                $accesses,
                $submissions
            ),
        ];
    }

    /**
     * Validates and authenticate token for operations when user can be logged
     * in or not. This is the only private function that receives Request as a
     * parameter because it needs authenticate it wheter there is no token.
     *
     * @param  string $courseAlias
     * @param  string $assignmentAlias
     * @param  string $token
     * @param  \OmegaUp\Request $r
     * @return array{course: \OmegaUp\DAO\VO\Courses, assignment: \OmegaUp\DAO\VO\Assignments, hasToken: bool, courseAdmin: bool}
     * @throws \OmegaUp\Exceptions\NotFoundException
     * @throws \OmegaUp\Exceptions\ForbiddenAccessException
     */
    private static function authenticateAndValidateToken(
        string $courseAlias,
        string $assignmentAlias,
        ?string $token,
        \OmegaUp\Request $r
    ): array {
        if (is_null($token)) {
            $r->ensureIdentity();
            [
                'course' => $course,
                'assignment' => $assignment
            ] = self::validateAssignmentDetails(
                $courseAlias,
                $assignmentAlias,
                $r->identity
            );

            return [
                'hasToken' => false,
                'courseAdmin' => \OmegaUp\Authorization::isCourseAdmin(
                    $r->identity,
                    $course
                ),
                'assignment' => $assignment,
                'course' => $course,
            ];
        }

        $courseAdmin = false;

        $course = self::validateCourseExists($courseAlias);
        $assignment = self::validateCourseAssignmentAlias(
            $course,
            $assignmentAlias
        );
        if (is_null($assignment->assignment_id)) {
            throw new \OmegaUp\Exceptions\NotFoundException(
                'assignmentNotFound'
            );
        }

        $assignmentProblemset = \OmegaUp\DAO\Assignments::getByIdWithScoreboardUrls(
            $assignment->assignment_id
        );
        if (is_null($assignmentProblemset)) {
            throw new \OmegaUp\Exceptions\NotFoundException(
                'assignmentNotFound'
            );
        }

        if ($token === $assignmentProblemset['scoreboard_url_admin']) {
            $courseAdmin = true;
        } elseif ($token !== $assignmentProblemset['scoreboard_url']) {
            throw new \OmegaUp\Exceptions\ForbiddenAccessException(
                'invalidScoreboardUrl'
            );
        }

        // hasToken is true, it means we do not autenticate request user
        return [
            'courseAdmin' => $courseAdmin,
            'hasToken' => true,
            'assignment' => $assignment,
            'course' => $course,
        ];
    }

    /**
     * Validates assignment by course alias and assignment alias given
<<<<<<< HEAD
     * @param  string $courseAlias
     * @param  string $assignmentAlias
     * @param  \OmegaUp\DAO\VO\Identities $identity
     * @return array{course: \OmegaUp\DAO\VO\Courses, assignment: \OmegaUp\DAO\VO\Assignments}
=======
     *
     * @return array{0: \OmegaUp\DAO\VO\Courses, 1: \OmegaUp\DAO\VO\Assignments}
>>>>>>> d9aedfd0
     */
    private static function validateAssignmentDetails(
        ?string $courseAlias,
        ?string $assignmentAlias,
        \OmegaUp\DAO\VO\Identities $identity
    ): array {
        \OmegaUp\Validators::validateStringNonEmpty($courseAlias, 'course');
        \OmegaUp\Validators::validateStringNonEmpty(
            $assignmentAlias,
            'assignment'
        );
        $course = \OmegaUp\DAO\Courses::getByAlias($courseAlias);
        if (is_null($course) || is_null($course->course_id)) {
            throw new \OmegaUp\Exceptions\NotFoundException('courseNotFound');
        }
        $assignment = \OmegaUp\DAO\Assignments::getByAliasAndCourse(
            $assignmentAlias,
            intval($course->course_id)
        );
        if (is_null($assignment)) {
            throw new \OmegaUp\Exceptions\NotFoundException(
                'assignmentNotFound'
            );
        }

        // Admins are almighty, no need to check anything else.
        if (\OmegaUp\Authorization::isCourseAdmin($identity, $course)) {
            return [
                'course' => $course,
                'assignment' => $assignment
            ];
        }

        if (
            $assignment->start_time > \OmegaUp\Time::get() ||
            !\OmegaUp\DAO\GroupRoles::isContestant(
                $identity->identity_id,
                $assignment->acl_id
            )
        ) {
            throw new \OmegaUp\Exceptions\ForbiddenAccessException();
        }
        return [
            'course' => $course,
            'assignment' => $assignment
        ];
    }

    /**
     * Returns details of a given assignment
     * @param  \OmegaUp\Request $r
     * @return array
     */
    public static function apiAssignmentDetails(\OmegaUp\Request $r) {
        if (OMEGAUP_LOCKDOWN) {
            throw new \OmegaUp\Exceptions\ForbiddenAccessException('lockdown');
        }
        \OmegaUp\Validators::validateStringNonEmpty(
            $r['course'],
            'course'
        );
        \OmegaUp\Validators::validateStringNonEmpty(
            $r['assignment'],
            'assignment'
        );
        \OmegaUp\Validators::validateOptionalStringNonEmpty(
            $r['token'],
            'token'
        );

        $tokenAuthenticationResult = self::authenticateAndValidateToken(
            $r['course'],
            $r['assignment'],
            $r['token'],
            $r
        );
        if (is_null($tokenAuthenticationResult['course']->acl_id)) {
            throw new \OmegaUp\Exceptions\NotFoundException(
                'courseNotFound'
            );
        }
        if (is_null($tokenAuthenticationResult['assignment']->problemset_id)) {
            throw new \OmegaUp\Exceptions\NotFoundException(
                'assignmentNotFound'
            );
        }

        $problems = \OmegaUp\DAO\ProblemsetProblems::getProblemsByProblemset(
            $tokenAuthenticationResult['assignment']->problemset_id
        );
        $letter = 0;
        foreach ($problems as &$problem) {
            $problem['letter'] = \OmegaUp\Controllers\Contest::columnName(
                $letter++
            );
            unset($problem['problem_id']);
        }

        $acl = \OmegaUp\DAO\ACLs::getByPK(
            $tokenAuthenticationResult['course']->acl_id
        );
        if (is_null($acl) || is_null($acl->owner_id)) {
            throw new \OmegaUp\Exceptions\NotFoundException();
        }
        $director = \OmegaUp\DAO\Identities::findByUserId(
            intval(
                $acl->owner_id
            )
        );
        if (is_null($director)) {
            throw new \OmegaUp\Exceptions\NotFoundException('userNotFound');
        }
        $directorUsername = $director->username;

        // Log the operation only when there is not a token in request
        if (!$tokenAuthenticationResult['hasToken']) {
            // Authenticate request
            $r->ensureIdentity();
            \OmegaUp\DAO\ProblemsetAccessLog::create(new \OmegaUp\DAO\VO\ProblemsetAccessLog([
                'identity_id' => $r->identity->identity_id,
                'problemset_id' => $tokenAuthenticationResult['assignment']->problemset_id,
                'ip' => ip2long(strval($_SERVER['REMOTE_ADDR'])),
            ]));
        }

        return [
            'status' => 'ok',
            'name' => $tokenAuthenticationResult['assignment']->name,
            'description' => $tokenAuthenticationResult['assignment']->description,
            'assignment_type' => $tokenAuthenticationResult['assignment']->assignment_type,
            'start_time' => $tokenAuthenticationResult['assignment']->start_time,
            'finish_time' => $tokenAuthenticationResult['assignment']->finish_time,
            'problems' => $problems,
            'director' => $director,
            'problemset_id' => $tokenAuthenticationResult['assignment']->problemset_id,
            'admin' => $tokenAuthenticationResult['courseAdmin'],
        ];
    }

    /**
     * Returns all runs for a course
     *
     * @param \OmegaUp\Request $r
     * @return array
     */
    public static function apiRuns(\OmegaUp\Request $r) {
        // Authenticate request
        $r->ensureIdentity();

        // Validate request
        [
            'assignment' => $assignment,
            'problem' => $problem,
            'identity' => $identity,
        ] = self::validateRuns($r);

        // Get our runs
        $runs = \OmegaUp\DAO\Runs::getAllRuns(
            $assignment->problemset_id,
            !is_null($r['status']) ? strval($r['status']) : null,
            !is_null($r['verdict']) ? strval($r['verdict']) : null,
            !is_null($problem) ? $problem->problem_id : null,
            !is_null($r['language']) ? strval($r['language']) : null,
            !is_null($identity) ? $identity->identity_id : null,
            !is_null($r['offset']) ? intval($r['offset']) : null,
            !is_null($r['rowcount']) ? intval($r['rowcount']) : null
        );

        $result = [];

        foreach ($runs as $run) {
            $run['time'] = intval($run['time']);
            $run['score'] = floatval($run['score']);
            $run['contest_score'] = floatval($run['contest_score']);
            array_push($result, $run);
        }

        $response = [];
        $response['runs'] = $result;
        $response['status'] = 'ok';

        return $response;
    }

    /**
     * Validates runs API
     *
     * @return array{assignment: \OmegaUp\DAO\VO\Assignments, problem: \OmegaUp\DAO\VO\Problems|null, identity: \OmegaUp\DAO\VO\Identities|null}
     * @throws \OmegaUp\Exceptions\NotFoundException
     * @throws \OmegaUp\Exceptions\ForbiddenAccessException
     */
    private static function validateRuns(
        \OmegaUp\Request $r
    ): array {
        $r->ensureIdentity();
        // Defaults for offset and rowcount
        if (!isset($r['offset'])) {
            $r['offset'] = 0;
        }
        if (!isset($r['rowcount'])) {
            $r['rowcount'] = 100;
        }
        \OmegaUp\Validators::validateStringNonEmpty(
            $r['assignment_alias'],
            'assignment_alias'
        );
        \OmegaUp\Validators::validateStringNonEmpty(
            $r['course_alias'],
            'course_alias'
        );

        $course = self::validateCourseExists($r['course_alias']);

        if (is_null($course->course_id)) {
            throw new \OmegaUp\Exceptions\NotFoundException('courseNotFound');
        }

        $assignment = \OmegaUp\DAO\Assignments::getByAliasAndCourse(
            $r['assignment_alias'],
            $course->course_id
        );
        if (is_null($assignment)) {
            throw new \OmegaUp\Exceptions\NotFoundException(
                'assignmentNotFound'
            );
        }

        if (!\OmegaUp\Authorization::isCourseAdmin($r->identity, $course)) {
            throw new \OmegaUp\Exceptions\ForbiddenAccessException(
                'userNotAllowed'
            );
        }

        $r->ensureInt('offset', null, null, false);
        $r->ensureInt('rowcount', null, null, false);
        \OmegaUp\Validators::validateInEnum(
            $r['status'],
            'status',
            ['new', 'waiting', 'compiling', 'running', 'ready'],
            false
        );
        \OmegaUp\Validators::validateInEnum(
            $r['verdict'],
            'verdict',
            ['AC', 'PA', 'WA', 'TLE', 'MLE', 'OLE', 'RTE', 'RFE', 'CE', 'JE', 'NO-AC'],
            false
        );

        // Check filter by problem, is optional
        $problem = null;
        if (!is_null($r['problem_alias'])) {
            $problem = \OmegaUp\DAO\Problems::getByAlias(
                strval($r['problem_alias'])
            );

            if (is_null($problem)) {
                throw new \OmegaUp\Exceptions\NotFoundException(
                    'problemNotFound'
                );
            }
        }

        \OmegaUp\Validators::validateInEnum(
            $r['language'],
            'language',
            array_keys(\OmegaUp\Controllers\Run::SUPPORTED_LANGUAGES),
            false
        );

        // Get user if we have something in username
        $identity = null;
        if (!is_null($r['username'])) {
            $identity = \OmegaUp\Controllers\Identity::resolveIdentity(
                strval($r['username'])
            );
        }

        return [
            'assignment' => $assignment,
            'problem' => $problem,
            'identity' => $identity,
        ];
    }

    /**
     * Returns details of a given course
     * @param  \OmegaUp\Request $r
     * @return array
     */
    public static function apiDetails(\OmegaUp\Request $r) {
        if (OMEGAUP_LOCKDOWN) {
            throw new \OmegaUp\Exceptions\ForbiddenAccessException('lockdown');
        }

        $r->ensureIdentity();
        \OmegaUp\Validators::validateStringNonEmpty(
            $r['alias'],
            'alias'
        );
        $course = self::validateCourseExists($r['alias']);
        $group = self::resolveGroup($course);

        // Only Course Admins or Group Members (students) can see these results
        if (
            !\OmegaUp\Authorization::canViewCourse(
                $r->identity,
                $course,
                $group
            )
        ) {
            throw new \OmegaUp\Exceptions\ForbiddenAccessException();
        }

        return self::getCommonCourseDetails(
            $course,
            $r->identity,
            false /*onlyIntroDetails*/
        );
    }

    /**
     * Edit Course contents
     *
     * @param  \OmegaUp\Request $r
     * @return array
     */
    public static function apiUpdate(\OmegaUp\Request $r) {
        if (OMEGAUP_LOCKDOWN) {
            throw new \OmegaUp\Exceptions\ForbiddenAccessException('lockdown');
        }

        $r->ensureIdentity();
        \OmegaUp\Validators::validateStringNonEmpty(
            $r['course_alias'],
            'course_alias'
        );
        $originalCourse = self::validateUpdate($r, $r['course_alias']);
        if (
            !\OmegaUp\Authorization::isCourseAdmin(
                $r->identity,
                $originalCourse
            )
        ) {
            throw new \OmegaUp\Exceptions\ForbiddenAccessException();
        }

        $valueProperties = [
            'alias',
            'name',
            'description',
            'start_time',
            'finish_time',
            'school_id',
            'show_scoreboard' => ['transform' => function (string $value): int {
                return $value == 'true' ? 1 : 0;
            }],
            'needs_basic_information' => ['transform' => function (string $value): int {
                return $value == 'true' ? 1 : 0;
            }],
            'requests_user_information',
            'public' => ['transform' => function (?bool $value): bool {
                return is_null($value) ? false : $value;
            }],
        ];
        self::updateValueProperties($r, $originalCourse, $valueProperties);

        // Push changes
        \OmegaUp\DAO\Courses::update($originalCourse);

        // TODO: Expire cache

        self::$log->info('Course updated (alias): ' . $r['course_alias']);
        return ['status' => 'ok'];
    }

    /**
     * Gets Scoreboard for an assignment
     *
     * @param  \OmegaUp\Request $r
     * @return array
     */
    public static function apiAssignmentScoreboard(\OmegaUp\Request $r) {
        $r->ensureIdentity();
        \OmegaUp\Validators::validateStringNonEmpty(
            $r['course'],
            'course'
        );
        \OmegaUp\Validators::validateStringNonEmpty(
            $r['assignment'],
            'assignment'
        );
        \OmegaUp\Validators::validateOptionalStringNonEmpty(
            $r['token'],
            'token'
        );
        $tokenAuthenticationResult = self::authenticateAndValidateToken(
            $r['course'],
            $r['assignment'],
            $r['token'],
            $r
        );
        $group = self::resolveGroup($tokenAuthenticationResult['course']);

        if (!$tokenAuthenticationResult['hasToken']) {
            $r->ensureIdentity();
            if (
                !\OmegaUp\Authorization::canViewCourse(
                    $r->identity,
                    $tokenAuthenticationResult['course'],
                    $group
                )
            ) {
                throw new \OmegaUp\Exceptions\ForbiddenAccessException();
            }
        }

        $scoreboard = new \OmegaUp\Scoreboard(
            new \OmegaUp\ScoreboardParams([
                'alias' => $tokenAuthenticationResult['assignment']->alias,
                'title' => $tokenAuthenticationResult['assignment']->name,
                'problemset_id' => $tokenAuthenticationResult['assignment']->problemset_id,
                'start_time' => $tokenAuthenticationResult['assignment']->start_time,
                'finish_time' => $tokenAuthenticationResult['assignment']->finish_time,
                'acl_id' => $tokenAuthenticationResult['assignment']->acl_id,
                'group_id' => $tokenAuthenticationResult['course']->group_id,
                'admin' => $tokenAuthenticationResult['courseAdmin'],
            ])
        );

        return $scoreboard->generate(
            false /*withRunDetails*/,
            true /*sortByName*/
        );
    }

    /**
     * Returns the Scoreboard events
     *
     * @param \OmegaUp\Request $r
     * @return array
     * @throws \OmegaUp\Exceptions\NotFoundException
     */
    public static function apiAssignmentScoreboardEvents(\OmegaUp\Request $r) {
        \OmegaUp\Validators::validateStringNonEmpty(
            $r['course'],
            'course'
        );
        \OmegaUp\Validators::validateStringNonEmpty(
            $r['assignment'],
            'assignment'
        );
        \OmegaUp\Validators::validateOptionalStringNonEmpty(
            $r['token'],
            'token'
        );
        $tokenAuthenticationResult = self::authenticateAndValidateToken(
            $r['course'],
            $r['assignment'],
            $r['token'],
            $r
        );
        if (is_null($tokenAuthenticationResult['course']->group_id)) {
            throw new \OmegaUp\Exceptions\NotFoundException('courseNotFound');
        }

        $scoreboard = new \OmegaUp\Scoreboard(
            \OmegaUp\ScoreboardParams::fromAssignment(
                $tokenAuthenticationResult['assignment'],
                $tokenAuthenticationResult['course']->group_id,
                $tokenAuthenticationResult['courseAdmin']/*show_all_runs*/
            )
        );

        // Push scoreboard data in response
        return [
            'events' => $scoreboard->events()
        ];
    }

    /**
     * Get Problems solved by users of a course
     *
     * @param \OmegaUp\Request $r
     * @return array{status: string, user_problems: array<string, array{alias: string, title: string, username: string}[]>}
     */
    public static function apiListSolvedProblems(\OmegaUp\Request $r): array {
        $r->ensureIdentity();
        \OmegaUp\Validators::validateStringNonEmpty(
            $r['course_alias'],
            'course_alias'
        );
        $course = self::validateCourseExists($r['course_alias']);

        if (!\OmegaUp\Authorization::isCourseAdmin($r->identity, $course)) {
            throw new \OmegaUp\Exceptions\ForbiddenAccessException(
                'userNotAllowed'
            );
        }
        $solvedProblems = \OmegaUp\DAO\Problems::getSolvedProblemsByUsersOfCourse(
            $r['course_alias']
        );
        $userProblems = [];
        foreach ($solvedProblems as $problem) {
            $userProblems[$problem['username']][] = $problem;
        }
        return ['status' => 'ok', 'user_problems' => $userProblems];
    }

    /**
     * Get Problems unsolved by users of a course
     *
     * @param \OmegaUp\Request $r
     * @return array{status: string, user_problems: array<string, array{alias: string, title: string, username: string}[]>}
     */
    public static function apiListUnsolvedProblems(\OmegaUp\Request $r): array {
        $r->ensureIdentity();
        \OmegaUp\Validators::validateStringNonEmpty(
            $r['course_alias'],
            'course_alias'
        );
        $course = self::validateCourseExists($r['course_alias']);

        if (!\OmegaUp\Authorization::isCourseAdmin($r->identity, $course)) {
            throw new \OmegaUp\Exceptions\ForbiddenAccessException(
                'userNotAllowed'
            );
        }

        $unsolvedProblems = \OmegaUp\DAO\Problems::getUnsolvedProblemsByUsersOfCourse(
            $r['course_alias']
        );
        $userProblems = [];
        foreach ($unsolvedProblems as $problem) {
            $userProblems[$problem['username']][] = $problem;
        }
        return ['status' => 'ok', 'user_problems' => $userProblems];
    }

    public static function shouldShowScoreboard(
        \OmegaUp\DAO\VO\Identities $identity,
        \OmegaUp\DAO\VO\Courses $course,
        \OmegaUp\DAO\VO\Groups $group
    ): bool {
        return \OmegaUp\Authorization::canViewCourse(
            $identity,
            $course,
            $group
        ) &&
               $course->show_scoreboard;
    }
}<|MERGE_RESOLUTION|>--- conflicted
+++ resolved
@@ -603,15 +603,10 @@
             $r['assignment'],
             'assignment'
         );
-<<<<<<< HEAD
         [
             'course' => $course,
             'assignment' => $assignment
         ] = self::validateAssignmentDetails(
-=======
-
-        [$course, $assignment] = self::validateAssignmentDetails(
->>>>>>> d9aedfd0
             $r['course'],
             $r['assignment'],
             $r->identity
@@ -1193,22 +1188,15 @@
             throw new \OmegaUp\Exceptions\ForbiddenAccessException('lockdown');
         }
 
-<<<<<<< HEAD
-        $session = \OmegaUp\Controllers\Session::apiCurrentSession(
-            $r
-        )['session'];
-=======
         $identity = \OmegaUp\Controllers\Session::getCurrentSession(
             $r
         )['identity'];
->>>>>>> d9aedfd0
 
         // User doesn't have activity because is not logged.
-        if (is_null($session) || is_null($session['identity'])) {
+        if (is_null($identity)) {
             return false;
         }
 
-        $identity = $session['identity'];
         if (is_null($identity->identity_id)) {
             throw new \OmegaUp\Exceptions\NotFoundException('userNotFound');
         }
@@ -1477,50 +1465,29 @@
                 $resolvedIdentity->identity_id === $r->identity->identity_id
                  && $course->requests_user_information !== 'no'
             ) {
-<<<<<<< HEAD
                 $privacyStatementId = \OmegaUp\DAO\PrivacyStatements::getId(
-                    strval($r['privacy_git_object_id']),
-                    strval($r['statement_type'])
-                );
-                if (is_null($privacyStatementId)) {
-                    throw new  \OmegaUp\Exceptions\NotFoundException();
-=======
-                $privacystatementId = \OmegaUp\DAO\PrivacyStatements::getId(
                     $r['privacy_git_object_id'],
                     $r['statement_type']
                 );
-                if (is_null($privacystatementId)) {
+                if (is_null($privacyStatementId)) {
                     throw new \OmegaUp\Exceptions\NotFoundException(
                         'privacyStatementNotFound'
                     );
->>>>>>> d9aedfd0
                 }
                 if (
                     !\OmegaUp\DAO\PrivacyStatementConsentLog::hasAcceptedPrivacyStatement(
                         $resolvedIdentity->identity_id,
-<<<<<<< HEAD
                         $privacyStatementId
-=======
-                        $privacystatementId
->>>>>>> d9aedfd0
                     )
                 ) {
                     $privacyStatementConsentId = \OmegaUp\DAO\PrivacyStatementConsentLog::saveLog(
                         $resolvedIdentity->identity_id,
-<<<<<<< HEAD
                         $privacyStatementId
-=======
-                        $privacystatementId
->>>>>>> d9aedfd0
                     );
                 } else {
                     $privacyStatementConsentId = \OmegaUp\DAO\PrivacyStatementConsentLog::getId(
                         $resolvedIdentity->identity_id,
-<<<<<<< HEAD
                         $privacyStatementId
-=======
-                        $privacystatementId
->>>>>>> d9aedfd0
                     );
                 }
 
@@ -1530,41 +1497,24 @@
                 $resolvedIdentity->identity_id === $r->identity->identity_id
                  && !empty($r['accept_teacher'])
             ) {
-<<<<<<< HEAD
                 $privacyStatementId = \OmegaUp\DAO\PrivacyStatements::getId(
-                    strval($r['accept_teacher_git_object_id']),
+                    $r['accept_teacher_git_object_id'],
                     'accept_teacher'
                 );
                 if (is_null($privacyStatementId)) {
-                    throw new  \OmegaUp\Exceptions\NotFoundException();
-=======
-                $privacystatementId = \OmegaUp\DAO\PrivacyStatements::getId(
-                    $r['accept_teacher_git_object_id'],
-                    'accept_teacher'
-                );
-                if (is_null($privacystatementId)) {
                     throw new \OmegaUp\Exceptions\NotFoundException(
                         'privacyStatementNotFound'
                     );
->>>>>>> d9aedfd0
                 }
                 if (
                     !\OmegaUp\DAO\PrivacyStatementConsentLog::hasAcceptedPrivacyStatement(
                         $resolvedIdentity->identity_id,
-<<<<<<< HEAD
                         $privacyStatementId
-=======
-                        $privacystatementId
->>>>>>> d9aedfd0
                     )
                 ) {
                     \OmegaUp\DAO\PrivacyStatementConsentLog::saveLog(
                         $resolvedIdentity->identity_id,
-<<<<<<< HEAD
                         $privacyStatementId
-=======
-                        $privacystatementId
->>>>>>> d9aedfd0
                     );
                 }
             }
@@ -2307,15 +2257,8 @@
 
     /**
      * Validates assignment by course alias and assignment alias given
-<<<<<<< HEAD
-     * @param  string $courseAlias
-     * @param  string $assignmentAlias
-     * @param  \OmegaUp\DAO\VO\Identities $identity
+     *
      * @return array{course: \OmegaUp\DAO\VO\Courses, assignment: \OmegaUp\DAO\VO\Assignments}
-=======
-     *
-     * @return array{0: \OmegaUp\DAO\VO\Courses, 1: \OmegaUp\DAO\VO\Assignments}
->>>>>>> d9aedfd0
      */
     private static function validateAssignmentDetails(
         ?string $courseAlias,
