<?php

namespace OmegaUp\Controllers;

/**
 *  CourseController
 *
 * @psalm-type PageItem=array{class: string, label: string, page: int, url?: string}
 * @psalm-type Progress=array{score: float, max_score: float}
 * @psalm-type AssignmentProgress=array<string, Progress>
 * @psalm-type ProblemQualityPayload=array{canNominateProblem: bool, dismissed: bool, dismissedBeforeAc: bool, language?: string, nominated: bool, nominatedBeforeAc: bool, problemAlias: string, solved: bool, tried: bool}
 * @psalm-type ProblemsetProblem=array{accepted: int, accepts_submissions: bool, alias: string, commit: string, difficulty: float, has_submissions: bool, input_limit: int, is_extra_problem: bool, languages: string, letter?: string, order: int, points: float, problem_id?: int, quality_payload?: ProblemQualityPayload, quality_seal: bool, submissions: int, title: string, version: string, visibility: int, visits: int}
 * @psalm-type IdentityRequest=array{accepted: bool|null, admin?: array{name: null|string, username: string}, classname: string, country: null|string, country_id: null|string, last_update: \OmegaUp\Timestamp|null, name: null|string, request_time: \OmegaUp\Timestamp, username: string}
 * @psalm-type CourseAdmin=array{role: string, username: string}
 * @psalm-type Clarification=array{answer: null|string, assignment_alias?: null|string, author: null|string, clarification_id: int, contest_alias?: null|string, message: string, problem_alias: string, public: bool, receiver: null|string, time: \OmegaUp\Timestamp}
 * @psalm-type CourseGroupAdmin=array{alias: string, name: string, role: string}
 * @psalm-type CourseAssignment=array{alias: string, assignment_type: string, description: string, finish_time: \OmegaUp\Timestamp|null, has_runs: bool, max_points: float, name: string, order: int, problemCount: int, problemset_id: int, publish_time_delay: int|null, scoreboard_url: string, scoreboard_url_admin: string, start_time: \OmegaUp\Timestamp}
 * @psalm-type CourseDetails=array{admission_mode: string, alias: string, archived: boolean, assignments: list<CourseAssignment>, clarifications: list<Clarification>, description: string, objective: string|null, level: string|null, finish_time: \OmegaUp\Timestamp|null, is_admin: bool, is_curator: bool, languages: list<string>|null, name: string, needs_basic_information: bool, requests_user_information: string, school_id: int|null, school_name: null|string, show_scoreboard: bool, start_time: \OmegaUp\Timestamp, student_count?: int, unlimited_duration: bool}
 * @psalm-type RunMetadata=array{verdict: string, time: float, sys_time: int, wall_time: float, memory: int}
 * @psalm-type Run=array{guid: string, language: string, status: string, verdict: string, runtime: int, penalty: int, memory: int, score: float, contest_score: float|null, time: \OmegaUp\Timestamp, submit_delay: int, type: null|string, username: string, classname: string, alias: string, country: string, contest_alias: null|string}
 * @psalm-type CaseResult=array{contest_score: float, max_score: float, meta: RunMetadata, name: string, out_diff?: string, score: float, verdict: string}
 * @psalm-type ScoreboardRankingProblemDetailsGroup=array{cases: list<array{meta: RunMetadata}>}
 * @psalm-type ScoreboardRankingProblem=array{alias: string, penalty: float, percent: float, pending?: int, place?: int, points: float, run_details?: array{cases?: list<CaseResult>, details: array{groups: list<ScoreboardRankingProblemDetailsGroup>}}, runs: int}
 * @psalm-type ScoreboardRankingEntry=array{classname: string, country: string, is_invited: bool, name: null|string, place?: int, problems: list<ScoreboardRankingProblem>, total: array{penalty: float, points: float}, username: string}
 * @psalm-type Scoreboard=array{finish_time: \OmegaUp\Timestamp|null, problems: list<array{alias: string, order: int}>, ranking: list<ScoreboardRankingEntry>, start_time: \OmegaUp\Timestamp, time: \OmegaUp\Timestamp, title: string}
 * @psalm-type ScoreboardEvent=array{classname: string, country: string, delta: float, is_invited: bool, total: array{points: float, penalty: float}, name: null|string, username: string, problem: array{alias: string, points: float, penalty: float}}
 * @psalm-type FilteredCourse=array{accept_teacher: bool|null, admission_mode: string, alias: string, assignments: list<CourseAssignment>, counts: array<string, int>, description: string, finish_time: \OmegaUp\Timestamp|null, is_open: bool, name: string, progress?: float, school_name: null|string, start_time: \OmegaUp\Timestamp}
 * @psalm-type CoursesList=array{admin: list<FilteredCourse>, public: list<FilteredCourse>, student: list<FilteredCourse>, archived?: list<FilteredCourse>}
 * @psalm-type CourseCloneDetailsPayload=array{creator: array{classname: string, username: string}, details: CourseDetails, token: null|string}
 * @psalm-type CoursesByTimeType=array{courses: list<FilteredCourse>, timeType: string}
 * @psalm-type CoursesByAccessMode=array{accessMode: string, activeTab: string, filteredCourses: array{current: CoursesByTimeType, past: CoursesByTimeType}}
 * @psalm-type CourseProblemTried=array{alias: string, title: string, username: string}
 * @psalm-type CourseSubmissionsListPayload=array{solvedProblems: array<string, list<CourseProblemTried>>, unsolvedProblems: array<string, list<CourseProblemTried>>}
 * @psalm-type AdminCourses=array{admin: array{accessMode: string, activeTab: string, filteredCourses: array{current: CoursesByTimeType, past: CoursesByTimeType, archived: CoursesByTimeType}}}
 * @psalm-type StudentCourses=array<string, CoursesByAccessMode>
 * @psalm-type CourseListMinePayload=array{courses: AdminCourses}
 * @psalm-type CourseProblemVerdict=array{assignment_alias: string, problem_alias: string, problem_id: int, runs: int, verdict: null|string}
 * @psalm-type CourseProblemStatistics=array{assignment_alias: string, average: float, avg_runs: float, completed_score_percentage: float, high_score_percentage: float, low_score_percentage: float, max_points: float, maximum: float, minimum: float, problem_alias: string, variance: float}
 * @psalm-type CourseStatisticsPayload=array{course: CourseDetails, problemStats: list<CourseProblemStatistics>, verdicts: list<CourseProblemVerdict>}
 * @psalm-type CourseStudent=array{name: null|string, username: string}
 * @psalm-type StudentProgress=array{classname: string, country_id: null|string, name: string|null, points: array<string, array<string, float>>, progress: array<string, array<string, float>>, score: array<string, array<string, float>>, username: string}
 * @psalm-type StudentProgressInCourse=array{assignments: array<string, array{problems: array<string, array{progress: float, score: float}>, progress: float, score: float}>, classname: string, country_id: null|string, courseProgress: float, courseScore: float, name: null|string, username: string}
 * @psalm-type AssignmentsProblemsPoints=array{alias: string, extraPoints: float, name: string, points: float, problems: list<array{alias: string, title: string, isExtraProblem: bool, order: int, points: float}>, order: int}
 * @psalm-type CourseNewPayload=array{is_admin: bool, is_curator: bool, languages: array<string, string>}
 * @psalm-type CourseEditPayload=array{admins: list<CourseAdmin>, allLanguages: array<string, string>, assignmentProblems: list<ProblemsetProblem>, course: CourseDetails, groupsAdmins: list<CourseGroupAdmin>, identityRequests: list<IdentityRequest>, selectedAssignment: CourseAssignment|null, students: list<CourseStudent>, tags: list<string>}
 * @psalm-type StudentsProgressPayload=array{course: CourseDetails, assignmentsProblems: list<AssignmentsProblemsPoints>, students: list<StudentProgressInCourse>, totalRows: int, page: int, length: int, pagerItems: list<PageItem>}
 * @psalm-type SubmissionFeedback=array{author: string, author_classname: string, feedback: string, date: \OmegaUp\Timestamp}
 * @psalm-type CourseRun=array{feedback: null|SubmissionFeedback, guid: string, language: string, source?: string, status: string, verdict: string, runtime: int, penalty: int, memory: int, score: float, contest_score: float|null, time: \OmegaUp\Timestamp, submit_delay: int}
 * @psalm-type CourseProblem=array{accepted: int, alias: string, commit: string, difficulty: float, languages: string, letter: string, order: int, points: float, submissions: int, title: string, version: string, visibility: int, visits: int, runs: list<CourseRun>}
 * @psalm-type StudentProgressPayload=array{course: CourseDetails, students: list<StudentProgress>, student: string}
 * @psalm-type StudentProgressByAssignmentPayload=array{course: CourseDetails, students: list<StudentProgress>, student: string, problems: list<CourseProblem>, assignment: string}
 * @psalm-type CourseDetailsPayload=array{details: CourseDetails, progress?: AssignmentProgress}
 * @psalm-type PrivacyStatement=array{markdown: string, statementType: string, gitObjectId?: string}
 * @psalm-type IntroCourseDetails=array{details: CourseDetails, progress: array<string, array<string, float>>}
 * @psalm-type IntroDetailsPayload=array{course: CourseDetails, isFirstTimeAccess: bool, needsBasicInformation: bool, shouldShowAcceptTeacher: bool, shouldShowResults: bool, statements: array{acceptTeacher?: PrivacyStatement, privacy?: PrivacyStatement}, userRegistrationAccepted?: bool|null, userRegistrationAnswered?: bool, userRegistrationRequested?: bool}
 * @psalm-type NavbarProblemsetProblem=array{acceptsSubmissions: bool, alias: string, bestScore: int, hasRuns: bool, maxScore: float|int, text: string}
 * @psalm-type ArenaAssignment=array{alias: string|null, assignment_type: string, description: null|string, director: string, finish_time: \OmegaUp\Timestamp|null, name: string|null, problems: list<NavbarProblemsetProblem>, problemset_id: int, runs: list<Run>, start_time: \OmegaUp\Timestamp}
 * @psalm-type AssignmentDetailsPayload=array{showRanking: bool, scoreboard: Scoreboard, courseDetails: CourseDetails, currentAssignment: ArenaAssignment, shouldShowFirstAssociatedIdentityRunWarning: bool}
 * @psalm-type AssignmentDetails=array{admin: bool, alias: string, assignmentType: string, courseAssignments: list<CourseAssignment>, description: string, director: string, finishTime: \OmegaUp\Timestamp|null, name: string, problems: list<ProblemsetProblem>, problemsetId: int, startTime: \OmegaUp\Timestamp}
 * @psalm-type CourseScoreboardPayload=array{assignment: AssignmentDetails, problems: list<NavbarProblemsetProblem>, scoreboard: Scoreboard, scoreboardToken:null|string}
 * @psalm-type AddedProblem=array{alias: string, commit?: string, points: float, is_extra_problem?: bool}
 * @psalm-type Event=array{courseAlias?: string, courseName?: string, name: string, problem?: string}
 * @psalm-type ActivityEvent=array{classname: string, event: Event, ip: int|null, time: \OmegaUp\Timestamp, username: string}
 * @psalm-type ActivityFeedPayload=array{alias: string, events: list<ActivityEvent>, type: string, page: int, length: int, pagerItems: list<PageItem>}
 * @psalm-type CourseClarificationsPayload=array{page: int, length: int, pagerItems: list<PageItem>, clarifications: list<Clarification>}
 * @psalm-type CourseCardPublic=array{alias: string, alreadyStarted: bool, lessonCount: int, level: null|string, name: string, school_name: null|string, studentCount: int}
 * @psalm-type CourseCardEnrolled=array{alias: string, name: string, progress: float, school_name: null|string}
 * @psalm-type CourseCardFinished=array{alias: string, name: string}
 * @psalm-type CourseTabsPayload=array{courses: array{enrolled: list<CourseCardEnrolled>, finished: list<CourseCardFinished>, public: list<CourseCardPublic>}}
 * @psalm-type SettingLimits=array{input_limit: string, memory_limit: string, overall_wall_time_limit: string, time_limit: string}
 * @psalm-type NominationStatus=array{alreadyReviewed: bool, canNominateProblem: bool, dismissed: bool, dismissedBeforeAc: bool, language: string, nominated: bool, nominatedBeforeAc: bool, solved: bool, tried: bool}
 * @psalm-type ProblemsetterInfo=array{classname: string, creation_date: \OmegaUp\Timestamp|null, name: string, username: string}
 * @psalm-type InteractiveSettingsDistrib=array{idl: string, module_name: string, language: string, main_source: string, templates: array<string, string>}
 * @psalm-type LimitsSettings=array{ExtraWallTime: string, MemoryLimit: int|string, OutputLimit: int|string, OverallWallTimeLimit: string, TimeLimit: string}
 * @psalm-type ProblemSettingsDistrib=array{cases: array<string, array{in: string, out: string, weight?: float}>, interactive?: InteractiveSettingsDistrib, limits: LimitsSettings, validator: array{custom_validator?: array{language: string, limits?: LimitsSettings, source: string}, group_score_policy?: string, name: string, tolerance?: float}}
 * @psalm-type BestSolvers=array{classname: string, language: string, memory: float, runtime: float, time: \OmegaUp\Timestamp, username: string}
 * @psalm-type ProblemStatement=array{images: array<string, string>, sources: array<string, string>, language: string, markdown: string}
 * @psalm-type ProblemDetails=array{accepts_submissions: bool, accepted: int, admin?: bool, alias: string, allow_user_add_tags: bool, commit: string, creation_date: \OmegaUp\Timestamp, difficulty: float|null, email_clarifications: bool, input_limit: int, karel_problem: bool, languages: list<string>, letter?: string, limits: SettingLimits, nextSubmissionTimestamp?: \OmegaUp\Timestamp, nominationStatus: NominationStatus, order: string, points: float, preferred_language?: string, problem_id: int, problemsetter?: ProblemsetterInfo, quality_seal: bool, runs?: list<Run>, score: float, settings: ProblemSettingsDistrib, show_diff: string, solvers?: list<BestSolvers>, source?: string, statement: ProblemStatement, submissions: int, title: string, version: string, visibility: int, visits: int}
 * @psalm-type ArenaCourseDetails=array{alias: string, name: string, languages: list<string>|null}
 * @psalm-type ArenaCourseAssignment=array{alias: string, name: string, description: string}
 * @psalm-type ArenaCourseProblem=array{alias: string, letter: string, title: string}
 * @psalm-type ArenaCoursePayload=array{course: ArenaCourseDetails, assignment: ArenaCourseAssignment, problems: list<ArenaCourseProblem>, currentProblem: null|ProblemDetails, scoreboard: null|Scoreboard}
 */
class Course extends \OmegaUp\Controllers\Controller {
    // Admision mode constants
    const ADMISSION_MODE_PUBLIC = 'public';
    const ADMISSION_MODE_PRIVATE = 'private';
    const ADMISSION_MODE_REGISTRATION = 'registration';

    // Course level constants
    const COURSE_LEVEL_INTRODUCTORY = 'introductory';
    const COURSE_LEVEL_INTERMEDIATE = 'intermediate';
    const COURSE_LEVEL_ADVANCED = 'advanced';

    // Number of rows shown in course list
    const PAGE_SIZE = 100;

    /**
     * Validate assignment_alias existis into the course and
     * return Assignments object
     *
     * @param \OmegaUp\DAO\VO\Courses $course
     * @param string $assignmentAlias
     * @throws \OmegaUp\Exceptions\NotFoundException
     */
    private static function validateCourseAssignmentAlias(
        \OmegaUp\DAO\VO\Courses $course,
        string $assignmentAlias
    ): \OmegaUp\DAO\VO\Assignments {
        $assignment = \OmegaUp\DAO\Courses::getAssignmentByAlias(
            $course,
            $assignmentAlias
        );
        if (is_null($assignment)) {
            throw new \OmegaUp\Exceptions\NotFoundException(
                'assignmentNotFound'
            );
        }

        return $assignment;
    }

    /**
     * Validates request for creating a new Assignment
     *
     * @return array{addedProblems: list<AddedProblem>}
     *
     * @throws \OmegaUp\Exceptions\InvalidParameterException
     *
     * @omegaup-request-param string $alias
     * @omegaup-request-param 'homework'|'lesson'|'test' $assignment_type
     * @omegaup-request-param string $description
     * @omegaup-request-param OmegaUp\Timestamp|null $finish_time
     * @omegaup-request-param string $name
     * @omegaup-request-param null|string $problems
     * @omegaup-request-param OmegaUp\Timestamp $start_time
     * @omegaup-request-param bool|null $unlimited_duration
     */
    private static function validateCreateAssignment(
        \OmegaUp\Request $r,
        \OmegaUp\DAO\VO\Courses $course
    ): array {
        /** @var \OmegaUp\Timestamp */
        $courseStartTime = \OmegaUp\DAO\DAO::fromMySQLTimestamp(
            $course->start_time
        );
        $courseFinishTime = \OmegaUp\DAO\DAO::fromMySQLTimestamp(
            $course->finish_time
        );

        \OmegaUp\Validators::validateStringNonEmpty(
            $r['name'],
            'name'
        );
        \OmegaUp\Validators::validateStringNonEmpty(
            $r['description'],
            'description'
        );

        $unlimitedDuration = $r->ensureOptionalBool(
            'unlimited_duration'
        ) ?? false;
        [
            'startTime' => $startTime,
            'finishTime' => $finishTime,
        ] = self::validateAssignmentDates(
            $r,
            $unlimitedDuration,
            $courseStartTime,
            $courseFinishTime
        );

        if (
            !is_null($finishTime) &&
            $startTime->time > $finishTime->time
        ) {
            throw new \OmegaUp\Exceptions\InvalidParameterException(
                'courseInvalidStartTime',
                'finish_time'
            );
        }

        $r->ensureEnum(
            'assignment_type',
            ['test', 'lesson', 'homework']
        );
        $r->ensureString(
            'alias',
            fn (string $alias) => \OmegaUp\Validators::alias($alias)
        );

        $addedProblems = [];
        $problemsJson = $r->ensureOptionalString('problems');
        if (!empty($problemsJson)) {
          /** @var list<array{alias: string, commit?: string, points?: int|float|string, is_extra_problem?: bool}> */
            $problemsData = json_decode(
                $problemsJson,
                associative: true,
            );
            foreach ($problemsData as $problemData) {
                if (!isset($problemData['alias'])) {
                    throw new \OmegaUp\Exceptions\InvalidParameterException(
                        'parameterEmpty',
                        'problems'
                    );
                }

                if (
                    is_null(
                        \OmegaUp\DAO\Problems::getByAlias(
                            $problemData['alias']
                        )
                    )
                ) {
                    throw new \OmegaUp\Exceptions\NotFoundException(
                        'problemNotFound'
                    );
                }
                if (!empty($problemData['points'])) {
                    \OmegaUp\Validators::validateNumber(
                        $problemData['points'],
                        'points'
                    );
                    $problemData['points'] = floatval($problemData['points']);
                } else {
                    $problemData['points'] = 100.0;
                }

                $addedProblems[] = $problemData;
            }
        }

        return ['addedProblems' => $addedProblems];
    }

    /**
     * @return array{finishTime: \OmegaUp\Timestamp|null, startTime: \OmegaUp\Timestamp}
     *
     * @omegaup-request-param OmegaUp\Timestamp $start_time
     * @omegaup-request-param OmegaUp\Timestamp|null $finish_time
     */
    private static function validateAssignmentDates(
        \OmegaUp\Request $r,
        bool $unlimitedDuration,
        \OmegaUp\Timestamp $courseStartTime,
        ?\OmegaUp\Timestamp $courseFinishTime
    ): array {
        $startTime = $r->ensureTimestamp(
            'start_time',
            lowerBound: null,
            upperBound: is_null($courseFinishTime) ? null : $courseFinishTime->time
        );
        if ($startTime->time < $courseStartTime->time) {
            throw new \OmegaUp\Exceptions\InvalidParameterException(
                'courseAssignmentStartDateBeforeCourseStartDate',
                'start_time'
            );
        }
        if ($unlimitedDuration && !is_null($courseFinishTime)) {
            throw new \OmegaUp\Exceptions\InvalidParameterException(
                'courseDoesNotHaveUnlimitedDuration',
                'unlimited_duration'
            );
        }

        $finishTime = $r->ensureOptionalTimestamp(
            'finish_time',
            lowerBound: null,
            upperBound: is_null(
                $courseFinishTime
            ) ? null : $courseFinishTime->time,
            required: !is_null($courseFinishTime) || !$unlimitedDuration,
        );
        if (
            !is_null($finishTime)
            && $finishTime->time < $courseStartTime->time
        ) {
            throw new \OmegaUp\Exceptions\InvalidParameterException(
                'courseAssignmentEndDateBeforeCourseStartDate',
                'finish_time'
            );
        }

        return ['startTime' => $startTime, 'finishTime' => $finishTime];
    }

    /**
     * Validates clone Courses
     *
     * @omegaup-request-param string $name
     * @omegaup-request-param int $start_time
     */
    private static function validateClone(
        \OmegaUp\Request $r,
        \OmegaUp\DAO\VO\Courses $course
    ): void {
        \OmegaUp\Validators::validateStringNonEmpty($r['name'], 'name');
        $r->ensureInt('start_time');
        if (
            is_null($r->identity)
            || (
                !\OmegaUp\Authorization::isCourseAdmin($r->identity, $course)
                && $course->admission_mode !== self::ADMISSION_MODE_PUBLIC
            )
        ) {
            throw new \OmegaUp\Exceptions\ForbiddenAccessException();
        }
    }

    /**
     * Validates create Courses
     *
     * @param \OmegaUp\Request $r
     *
     * @throws \OmegaUp\Exceptions\InvalidParameterException
     * @throws \OmegaUp\Exceptions\ForbiddenAccessException
     *
     * @omegaup-request-param 'private'|'public'|'registration'|null $admission_mode
     * @omegaup-request-param null|string $alias
     * @omegaup-request-param null|string $description
     * @omegaup-request-param null|string $level
     * @omegaup-request-param null|string $objective
     * @omegaup-request-param mixed $finish_time
     * @omegaup-request-param null|string $languages
     * @omegaup-request-param null|string $name
     * @omegaup-request-param bool|null $needs_basic_information
     * @omegaup-request-param 'no'|'optional'|'required'|null $requests_user_information
     * @omegaup-request-param int $school_id
     * @omegaup-request-param bool|null $show_scoreboard
     * @omegaup-request-param mixed $start_time
     * @omegaup-request-param bool|null $unlimited_duration
     */
    private static function validateCreate(
        \OmegaUp\Request $r
    ): void {
        self::validateBasicCreateOrUpdate($r);

        if (
            !is_null($r['finish_time']) &&
            $r['start_time'] > $r['finish_time']
        ) {
            throw new \OmegaUp\Exceptions\InvalidParameterException(
                'courseInvalidStartTime',
                'finish_time'
            );
        }
    }

    /**
     * Validates update Courses
     *
     * @throws \OmegaUp\Exceptions\InvalidParameterException
     * @throws \OmegaUp\Exceptions\ForbiddenAccessException
     *
     * @omegaup-request-param 'private'|'public'|'registration'|null $admission_mode
     * @omegaup-request-param null|string $alias
     * @omegaup-request-param null|string $description
     * @omegaup-request-param null|string $objective
     * @omegaup-request-param OmegaUp\Timestamp|null $finish_time
     * @omegaup-request-param null|string $languages
     * @omegaup-request-param null|string $level
     * @omegaup-request-param null|string $name
     * @omegaup-request-param bool|null $needs_basic_information
     * @omegaup-request-param 'no'|'optional'|'required'|null $requests_user_information
     * @omegaup-request-param int $school_id
     * @omegaup-request-param bool|null $show_scoreboard
     * @omegaup-request-param OmegaUp\Timestamp|null $start_time
     * @omegaup-request-param bool|null $unlimited_duration
     */
    private static function validateUpdate(
        \OmegaUp\Request $r,
        string $courseAlias
    ): \OmegaUp\DAO\VO\Courses {
        self::validateBasicCreateOrUpdate($r, isUpdate: true);

        // Get the actual start and finish time of the course, considering that
        // in case of update, parameters can be optional.
        $originalCourse = self::validateCourseExists($courseAlias);

        $startTime = $r->ensureOptionalTimestamp(
            'start_time'
        ) ?? $originalCourse->start_time;
        $finishTime = $r->ensureOptionalTimestamp('finish_time');
        $unlimitedDuration = $r->ensureOptionalBool(
            'unlimited_duration'
        ) ?? false;

        if (
            !$unlimitedDuration &&
            !is_null($finishTime) &&
            $startTime->time > $finishTime->time
        ) {
            throw new \OmegaUp\Exceptions\InvalidParameterException(
                'courseInvalidStartTime',
                'finish_time'
            );
        }

        return $originalCourse;
    }

    /**
     * Validates basic information of a course
     *
     * @param \OmegaUp\Request $r
     * @param bool $isUpdate
     *
     * @throws \OmegaUp\Exceptions\InvalidParameterException
     * @throws \OmegaUp\Exceptions\ForbiddenAccessException
     *
     * @omegaup-request-param 'private'|'public'|'registration'|null $admission_mode
     * @omegaup-request-param null|string $alias
     * @omegaup-request-param null|string $description
     * @omegaup-request-param null|string $level
     * @omegaup-request-param null|string $objective
     * @omegaup-request-param int|null $finish_time
     * @omegaup-request-param null|string $languages
     * @omegaup-request-param null|string $name
     * @omegaup-request-param bool|null $needs_basic_information
     * @omegaup-request-param 'no'|'optional'|'required'|null $requests_user_information
     * @omegaup-request-param int $school_id
     * @omegaup-request-param bool|null $show_scoreboard
     * @omegaup-request-param int $start_time
     * @omegaup-request-param bool|null $unlimited_duration
     */
    private static function validateBasicCreateOrUpdate(
        \OmegaUp\Request $r,
        bool $isUpdate = false
    ): void {
        $r->ensureMainUserIdentity();
        $isRequired = !$isUpdate;

        \OmegaUp\Validators::validateOptionalStringNonEmpty(
            $r['name'],
            'name',
            $isRequired
        );
        \OmegaUp\Validators::validateOptionalStringNonEmpty(
            $r['description'],
            'description',
            $isRequired
        );
        \OmegaUp\Validators::validateOptionalStringNonEmpty(
            $r['objective'],
            'objective',
            required: false // TODO: This should be $isRequired when the UI is ready
        );

        $r->ensureOptionalInt('start_time', null, null, !$isUpdate);
        $r->ensureOptionalInt(
            'finish_time',
            lowerBound: null,
            upperBound: null,
            required: (
                !$isUpdate &&
                !($r->ensureOptionalBool('unlimited_duration') ?? false)
            ),
        );

        $r->ensureOptionalString(
            'alias',
            $isRequired,
            fn (string $alias) => \OmegaUp\Validators::alias($alias)
        );

        // Show scoreboard, needs basic information and request user information are always optional
        $r->ensureOptionalBool('needs_basic_information');
        $r->ensureOptionalBool('show_scoreboard');
        $r->ensureOptionalEnum(
            'requests_user_information',
            ['no', 'optional', 'required']
        );
        $r->ensureOptionalInt('school_id');

        if (is_null($r['school_id'])) {
            $school = null;
        } else {
            $school = \OmegaUp\DAO\Schools::getByPK(intval($r['school_id']));
            if (is_null($school)) {
                throw new \OmegaUp\Exceptions\InvalidParameterException(
                    'schoolNotFound'
                );
            }
        }
        $languages = $r->ensureOptionalString('languages');
        if (!is_null($languages)) {
            $languagesSet = explode(',', $languages);
            \OmegaUp\Validators::validateValidSubset(
                $languagesSet,
                'languages',
                array_keys(\OmegaUp\Controllers\Run::SUPPORTED_LANGUAGES)
            );
        }

        $r->ensureOptionalEnum(
            'admission_mode',
            [
                self::ADMISSION_MODE_PUBLIC,
                self::ADMISSION_MODE_REGISTRATION,
                self::ADMISSION_MODE_PRIVATE,
            ]
        );

        if (
            is_null($r['admission_mode']) ||
            $r['admission_mode'] !== self::ADMISSION_MODE_PUBLIC
        ) {
            return;
        }

        $r->ensureOptionalEnum(
            'level',
            [
                self::COURSE_LEVEL_INTRODUCTORY,
                self::COURSE_LEVEL_INTERMEDIATE,
                self::COURSE_LEVEL_ADVANCED,
            ]
        );

        // Only curator can set public
        if (
            !\OmegaUp\Authorization::canCreatePublicCourse($r->identity)
        ) {
            throw new \OmegaUp\Exceptions\ForbiddenAccessException();
        }
    }

    /**
     * Validates course exists. Expects course alias, returns
     * course. Throws if not found.
     * @throws \OmegaUp\Exceptions\NotFoundException
     */
    private static function validateCourseExists(string $courseAlias): \OmegaUp\DAO\VO\Courses {
        $course = \OmegaUp\DAO\Courses::getByAlias($courseAlias);
        if (is_null($course)) {
            throw new \OmegaUp\Exceptions\NotFoundException('courseNotFound');
        }
        return $course;
    }

    /**
     * Gets the Group assigned to the Course.
     *
     * @throws \OmegaUp\Exceptions\NotFoundException
     */
    private static function resolveGroup(
        \OmegaUp\DAO\VO\Courses $course
    ): \OmegaUp\DAO\VO\Groups {
        if (is_null($course->group_id)) {
            throw new \OmegaUp\Exceptions\NotFoundException('courseNotFound');
        }

        $group = \OmegaUp\DAO\Groups::getByPK($course->group_id);
        if (is_null($group)) {
            throw new \OmegaUp\Exceptions\NotFoundException(
                'courseGroupNotFound'
            );
        }
        return $group;
    }

    /**
     * @return array{token: string}
     *
     * @omegaup-request-param string $course_alias
     */
    public static function apiGenerateTokenForCloneCourse(
        \OmegaUp\Request $r
    ): array {
        \OmegaUp\Controllers\Controller::ensureNotInLockdown();

        $r->ensureMainUserIdentity();
        $courseAlias = $r->ensureString(
            'course_alias',
            fn (string $courseAlias) => \OmegaUp\Validators::alias($courseAlias)
        );
        $course = self::validateCourseExists($courseAlias);

        if (!\OmegaUp\Authorization::isCourseAdmin($r->identity, $course)) {
            throw new \OmegaUp\Exceptions\ForbiddenAccessException();
        }

        if ($course->admission_mode === \OmegaUp\Controllers\Course::ADMISSION_MODE_PUBLIC) {
            throw new \OmegaUp\Exceptions\ForbiddenAccessException(
                'unnecessaryTokenForPublicCourses'
            );
        }

        $claims = [
            'course' => strval($course->alias),
            'permissions' => 'clone',
        ];
        return [
            'token' => \OmegaUp\SecurityTools::getCourseCloneAuthorizationToken(
                $claims,
                issuer: $r->identity->username
            ),
        ];
    }

    /**
     * Clone a course
     *
     * @throws \OmegaUp\Exceptions\InvalidParameterException
     * @throws \OmegaUp\Exceptions\DuplicatedEntryInDatabaseException
     *
     * @return array{alias: string}
     *
     * @omegaup-request-param string $alias
     * @omegaup-request-param string $course_alias
     * @omegaup-request-param string $name
     * @omegaup-request-param OmegaUp\Timestamp $start_time
     * @omegaup-request-param null|string $token
     */
    public static function apiClone(\OmegaUp\Request $r): array {
        \OmegaUp\Controllers\Controller::ensureNotInLockdown();

        $r->ensureMainUserIdentity();
        $courseAlias = $r->ensureString(
            'course_alias',
            fn (string $alias) => \OmegaUp\Validators::stringNonEmpty($alias)
        );
        $newAlias = $r->ensureString(
            'alias',
            fn (string $alias) => \OmegaUp\Validators::alias($alias)
        );

        $newName = $r->ensureString(
            'name',
            fn (string $name) => \OmegaUp\Validators::stringNonEmpty($name)
        );
        $token = $r->ensureOptionalString('token');
        $originalCourse = self::validateCourseExists($courseAlias);
        $decodedToken = null;
        if (!is_null($token)) {
            try {
                $decodedToken = \OmegaUp\SecurityTools::getDecodedCloneCourseToken(
                    $token,
                    $courseAlias
                );
            } catch (\OmegaUp\Exceptions\TokenValidateException $e) {
                self::$log->error(
                    "Error validating token for course {$courseAlias}: $e"
                );
                \OmegaUp\DAO\CourseCloneLog::create(
                    new \OmegaUp\DAO\VO\CourseCloneLog([
                        'ip' => (
                            \OmegaUp\Request::getServerVar('REMOTE_ADDR') ?? ''
                        ),
                        'course_id' => $originalCourse->course_id,
                        'new_course_id' => null,
                        'token_payload' => json_encode($e->claims),
                        'timestamp' => \OmegaUp\Time::get(),
                        'user_id' => $r->user->user_id,
                        'result' => $e->getMessage(),
                    ])
                );
                if ($e->getMessage() === 'token_invalid') {
                    throw new \OmegaUp\Exceptions\InvalidParameterException(
                        'tokenDecodeInvalid',
                        'token'
                    );
                }
                if ($e->getMessage() === 'token_expired') {
                    throw new \OmegaUp\Exceptions\InvalidParameterException(
                        'tokenDecodeExpired',
                        'token'
                    );
                }
                throw new \OmegaUp\Exceptions\InvalidParameterException(
                    'tokenDecodeUnknown',
                    'token'
                );
            } catch (\Exception $e) {
                self::$log->error(
                    "Error decoding token for course {$courseAlias}",
                    ['exception' => $e],
                );

                \OmegaUp\DAO\CourseCloneLog::create(
                    new \OmegaUp\DAO\VO\CourseCloneLog([
                        'ip' => (
                            \OmegaUp\Request::getServerVar('REMOTE_ADDR') ?? ''
                        ),
                        'course_id' => $originalCourse->course_id,
                        'new_course_id' => null,
                        'token_payload' => '',
                        'timestamp' => \OmegaUp\Time::get(),
                        'user_id' => $r->user->user_id,
                        'result' => 'token_corrupted',
                    ])
                );
                throw new \OmegaUp\Exceptions\InvalidParameterException(
                    'tokenDecodeCorrupted',
                    'token'
                );
            }
        } else {
            self::validateClone($r, $originalCourse);
        }

        $startTime = $r->ensureTimestamp('start_time');
        $offset = $startTime->time - $originalCourse->start_time->time;

        $cloneCourseFinishTime = null;
        if (!is_null($originalCourse->finish_time)) {
            $cloneCourseFinishTime = new \OmegaUp\Timestamp(
                $originalCourse->finish_time->time + $offset
            );
        }

        \OmegaUp\DAO\DAO::transBegin();
        $course = null;

        $result = 'unknown';
        try {
            // Create the course (and group)
            $course = \OmegaUp\Controllers\Course::createCourseAndGroup(
                new \OmegaUp\DAO\VO\Courses([
                    'name' => $newName,
                    'description' => $originalCourse->description,
                    'objective' => $originalCourse->objective,
                    'alias' => $newAlias,
                    'languages' => $originalCourse->languages,
                    'school_id' => $originalCourse->school_id,
                    'start_time' => $startTime,
                    'finish_time' => $cloneCourseFinishTime,
                    'admission_mode' => self::ADMISSION_MODE_PRIVATE,
                    'show_scoreboard' => $originalCourse->show_scoreboard,
                    'needs_basic_information' => $originalCourse->needs_basic_information,
                    'requests_user_information' => $originalCourse->requests_user_information
                ]),
                $r->user
            );

            $assignmentsProblems = \OmegaUp\DAO\ProblemsetProblems::getProblemsAssignmentByCourseAlias(
                $originalCourse
            );

            foreach ($assignmentsProblems as $_assignmentAlias => $assignmentProblems) {
                // Create and assign homeworks, lessons and tests to new course
                $problemset = self::createAssignment(
                    $originalCourse,
                    new \OmegaUp\DAO\VO\Assignments([
                        'course_id' => $course->course_id,
                        'acl_id' => $course->acl_id,
                        'name' => $assignmentProblems['name'],
                        'description' => $assignmentProblems['description'],
                        'alias' => $assignmentProblems['assignment_alias'],
                        'publish_time_delay' => $assignmentProblems['publish_time_delay'],
                        'assignment_type' => $assignmentProblems['assignment_type'],
                        'start_time' => new \OmegaUp\Timestamp(
                            $assignmentProblems['start_time']->time +
                            $offset
                        ),
                        'finish_time' => (
                            is_null($assignmentProblems['finish_time']) ?
                            null :
                            new \OmegaUp\Timestamp(
                                $assignmentProblems['finish_time']->time +
                                $offset
                            )
                        ),
                        'order' => $assignmentProblems['order'],
                        'max_points' => $assignmentProblems['max_points'],
                    ]),
                    $r->identity
                );
                if (is_null($problemset->problemset_id)) {
                    throw new \OmegaUp\Exceptions\NotFoundException(
                        'problemsetNotFound'
                    );
                }

                foreach ($assignmentProblems['problems'] as $problem) {
                    // Create and assign problems to new course
                    self::addProblemToAssignment(
                        problemAlias: $problem['problem_alias'],
                        problemsetId: $problemset->problemset_id,
                        identity: $r->identity,
                        validateVisibility: false, // visbility mode validation no needed when it is a clone
                        isExtraProblem: $problem['is_extra_problem'],
                        points: 100,
                        commit: null,
                        order: $problem['order']
                    );
                }
            }
            \OmegaUp\DAO\DAO::transEnd();
            $result = 'success';
        } catch (\Exception $e) {
            \OmegaUp\DAO\DAO::transRollback();
            $result = 'unknown';
            throw $e;
        } finally {
            \OmegaUp\DAO\CourseCloneLog::create(
                new \OmegaUp\DAO\VO\CourseCloneLog([
                    'ip' => (
                        \OmegaUp\Request::getServerVar('REMOTE_ADDR') ?? ''
                    ),
                    'course_id' => $originalCourse->course_id,
                    'new_course_id' => !is_null(
                        $course
                    ) ? $course->course_id : null,
                    'token_payload' => json_encode($decodedToken),
                    'timestamp' => \OmegaUp\Time::get(),
                    'user_id' => $r->user->user_id,
                    'result' => $result,
                ])
            );
        }

        return [
            'alias' => $newAlias,
        ];
    }

    /**
     * Create new course API
     *
     * @return array{status: string}
     *
     * @throws \OmegaUp\Exceptions\InvalidParameterException
     * @throws \OmegaUp\Exceptions\DuplicatedEntryInDatabaseException
     *
     * @omegaup-request-param mixed $admission_mode
     * @omegaup-request-param mixed $alias
     * @omegaup-request-param mixed $description
     * @omegaup-request-param string|null $level
     * @omegaup-request-param string|null $objective
     * @omegaup-request-param mixed $finish_time
     * @omegaup-request-param mixed $languages
     * @omegaup-request-param mixed $name
     * @omegaup-request-param mixed $needs_basic_information
     * @omegaup-request-param mixed $public
     * @omegaup-request-param mixed $requests_user_information
     * @omegaup-request-param mixed $school_id
     * @omegaup-request-param mixed $show_scoreboard
     * @omegaup-request-param mixed $start_time
     * @omegaup-request-param bool|null $unlimited_duration
     */
    public static function apiCreate(\OmegaUp\Request $r) {
        \OmegaUp\Controllers\Controller::ensureNotInLockdown();

        $r->ensureMainUserIdentity();
        if (isset($r['public'])) {
            $r['admission_mode'] = boolval(
                $r['public']
            ) ? self::ADMISSION_MODE_PUBLIC : self::ADMISSION_MODE_PRIVATE;
        }
        self::validateCreate($r);

        self::createCourseAndGroup(new \OmegaUp\DAO\VO\Courses([
            'name' => $r['name'],
            'alias' => $r['alias'],
            'level' => $r['level'],
            'description' => $r['description'],
            'objective' => $r['objective'],
            'school_id' => $r['school_id'],
            'languages' => $r['languages'],
            'start_time' => $r['start_time'],
            'finish_time' => $r['finish_time'],
            'admission_mode' => $r['admission_mode'] ?: self::ADMISSION_MODE_PRIVATE,
            'show_scoreboard' => $r['show_scoreboard'],
            'needs_basic_information' => $r['needs_basic_information'],
            'requests_user_information' => $r['requests_user_information'],
        ]), $r->user);

        return [
            'status' => 'ok',
        ];
    }

    /**
     * Function to create a new course with its corresponding group
     */
    private static function createCourseAndGroup(
        \OmegaUp\DAO\VO\Courses $course,
        \OmegaUp\DAO\VO\Users $creator
    ): \OmegaUp\DAO\VO\Courses {
        if (is_null($course->alias)) {
            throw new \OmegaUp\Exceptions\NotFoundException('courseNotFound');
        }
        if (is_null($creator->user_id)) {
            throw new \OmegaUp\Exceptions\NotFoundException('userNotExist');
        }
        if (!is_null(\OmegaUp\DAO\Courses::getByAlias($course->alias))) {
                $exception = new \OmegaUp\Exceptions\DuplicatedEntryInDatabaseException(
                    'aliasInUse'
                );
                $exception->addCustomMessageToArray('parameter', 'alias');
                throw $exception;
        }

        \OmegaUp\DAO\DAO::transBegin();

        $group = \OmegaUp\Controllers\Group::createGroup(
            $course->alias,
            "students-{$course->alias}",
            "students-{$course->alias}",
            $creator->user_id
        );

        try {
            $acl = new \OmegaUp\DAO\VO\ACLs(['owner_id' => $creator->user_id]);
            \OmegaUp\DAO\ACLs::create($acl);

            \OmegaUp\DAO\GroupRoles::create(new \OmegaUp\DAO\VO\GroupRoles([
                'group_id' => $group->group_id,
                'acl_id' => $acl->acl_id,
                'role_id' => \OmegaUp\Authorization::CONTESTANT_ROLE,
            ]));

            $course->group_id = $group->group_id;
            $course->acl_id = $acl->acl_id;

            \OmegaUp\DAO\Courses::create($course);

            \OmegaUp\DAO\DAO::transEnd();
        } catch (\Exception $e) {
            \OmegaUp\DAO\DAO::transRollback();
            if (\OmegaUp\DAO\DAO::isDuplicateEntryException($e)) {
                throw new \OmegaUp\Exceptions\DuplicatedEntryInDatabaseException(
                    'titleInUse',
                    $e
                );
            }
            throw $e;
        }
        return $course;
    }

    /**
     * Function to create a new assignment
     *
     * @param list<AddedProblem> $addedProblems
     *
     * @throws \OmegaUp\Exceptions\DuplicatedEntryInDatabaseException
     */
    private static function createAssignment(
        \OmegaUp\DAO\VO\Courses $course,
        \OmegaUp\DAO\VO\Assignments $assignment,
        \OmegaUp\DAO\VO\Identities $identity,
        array $addedProblems = []
    ): \OmegaUp\DAO\VO\Problemsets {
        if (is_null($assignment->alias)) {
            throw new \OmegaUp\Exceptions\NotFoundException(
                'assignmentNotFound'
            );
        }
        \OmegaUp\DAO\DAO::transBegin();
        try {
            // Create the backing problemset
            $problemset = new \OmegaUp\DAO\VO\Problemsets([
                'acl_id' => $assignment->acl_id,
                'type' => 'Assignment',
                'languages' => $course->languages,
                'scoreboard_url' => \OmegaUp\SecurityTools::randomString(30),
                'scoreboard_url_admin' => \OmegaUp\SecurityTools::randomString(
                    30
                ),
            ]);

            \OmegaUp\DAO\Problemsets::create($problemset);
            $assignment->problemset_id = $problemset->problemset_id;

            \OmegaUp\DAO\Assignments::create($assignment);

            // Update assignment_id in problemset object
            $problemset->assignment_id = $assignment->assignment_id;
            \OmegaUp\DAO\Problemsets::update($problemset);

            if (is_null($problemset->problemset_id)) {
                throw new \OmegaUp\Exceptions\NotFoundException(
                    'problemNotFound'
                );
            }

            if (!empty($addedProblems)) {
                foreach ($addedProblems as $i => $addedProblem) {
                    // Create and assign problems to new course
                    self::addProblemToAssignment(
                        problemAlias: $addedProblem['alias'],
                        problemsetId: $problemset->problemset_id,
                        identity: $identity,
                        validateVisibility: false,
                        isExtraProblem: $addedProblem['is_extra_problem'] ?? false,
                        points: $addedProblem['points'],
                        commit: $addedProblem['commit'] ?? null,
                        order: $i + 1,
                    );
                }

                \OmegaUp\DAO\Courses::updateAssignmentMaxPoints(
                    $course,
                    $assignment->alias
                );
            }

            \OmegaUp\DAO\DAO::transEnd();
        } catch (\Exception $e) {
            \OmegaUp\DAO\DAO::transRollback();
            if (\OmegaUp\DAO\DAO::isDuplicateEntryException($e)) {
                $exception = new \OmegaUp\Exceptions\DuplicatedEntryInDatabaseException(
                    'aliasInUse'
                );
                $exception->addCustomMessageToArray('parameter', 'alias');
                throw $exception;
            }
            throw $e;
        }
        return $problemset;
    }

    /**
     * Function to add problems to a specific assignment
     *
     * @param string $problemAlias
     * @param int $problemsetId
     * @param int $userId
     * @param bool $validateVisibility validations no needed when it is a clone
     * @param ?string $commit
     * @param ?int $order = 1
     */
    private static function addProblemToAssignment(
        string $problemAlias,
        int $problemsetId,
        \OmegaUp\DAO\VO\Identities $identity,
        bool $validateVisibility,
        bool $isExtraProblem = false,
        ?float $points = 100,
        ?string $commit = null,
        ?int $order = 1
    ): void {
        // Get this problem
        $problem = \OmegaUp\DAO\Problems::getByAlias($problemAlias);
        if (is_null($problem)) {
            throw new \OmegaUp\Exceptions\NotFoundException('problemNotFound');
        }

        [$masterCommit, $currentVersion] = \OmegaUp\Controllers\Problem::resolveCommit(
            $problem,
            $commit
        );

        $assignedPoints = $points ?? 100.0;
        \OmegaUp\Controllers\Problemset::addProblem(
            $problemsetId,
            $problem,
            $commit ?? $masterCommit,
            $currentVersion,
            $identity,
            $problem->languages === '' ? 0 : $assignedPoints,
            is_null($order) ? 1 : $order,
            $validateVisibility,
            $isExtraProblem
        );
    }

    /**
     * API to Create an assignment
     *
     * @return array{status: string}
     *
     * @omegaup-request-param mixed $alias
     * @omegaup-request-param mixed $assignment_type
     * @omegaup-request-param string $course_alias
     * @omegaup-request-param mixed $description
     * @omegaup-request-param mixed $finish_time
     * @omegaup-request-param mixed $name
     * @omegaup-request-param int|null $order
     * @omegaup-request-param null|string $problems
     * @omegaup-request-param mixed $publish_time_delay
     * @omegaup-request-param mixed $start_time
     * @omegaup-request-param bool|null $unlimited_duration
     */
    public static function apiCreateAssignment(\OmegaUp\Request $r): array {
        \OmegaUp\Controllers\Controller::ensureNotInLockdown();

        $r->ensureIdentity();
        $courseAlias = $r->ensureString(
            'course_alias',
            fn (string $alias) => \OmegaUp\Validators::alias($alias)
        );
        $order = $r->ensureOptionalInt('order');
        $course = self::validateCourseExists($courseAlias);
        [
            'addedProblems' => $addedProblems,
        ] = self::validateCreateAssignment($r, $course);

        if (is_null($course->course_id)) {
            throw new \OmegaUp\Exceptions\NotFoundException(
                'courseNotFound'
            );
        }
        if (!\OmegaUp\Authorization::isCourseAdmin($r->identity, $course)) {
            throw new \OmegaUp\Exceptions\ForbiddenAccessException();
        }

        self::createAssignment(
            $course,
            new \OmegaUp\DAO\VO\Assignments([
                'course_id' => $course->course_id,
                'acl_id' => $course->acl_id,
                'name' => $r['name'],
                'description' => $r['description'],
                'alias' => $r['alias'],
                'publish_time_delay' => $r['publish_time_delay'],
                'assignment_type' => $r['assignment_type'],
                'start_time' => $r['start_time'],
                'finish_time' => $r['finish_time'],
                'order' => $order ?? \OmegaUp\DAO\Assignments::getNextPositionOrder(
                    $course->course_id
                ),
            ]),
            $r->identity,
            $addedProblems
        );

        return [
            'status' => 'ok',
        ];
    }

    /**
     * Update an assignment
     *
     * @return array{status: 'ok'}
     *
     * @omegaup-request-param string $assignment
     * @omegaup-request-param string $course
     * @omegaup-request-param OmegaUp\Timestamp $finish_time
     * @omegaup-request-param OmegaUp\Timestamp $start_time
     * @omegaup-request-param bool|null $unlimited_duration
     */
    public static function apiUpdateAssignment(\OmegaUp\Request $r): array {
        \OmegaUp\Controllers\Controller::ensureNotInLockdown();

        $r->ensureIdentity();
        $courseAlias = $r->ensureString(
            'course',
            fn (string $alias) => \OmegaUp\Validators::alias($alias)
        );
        $assignmentAlias = $r->ensureString(
            'assignment',
            fn (string $alias) => \OmegaUp\Validators::alias($alias)
        );
        [
            'course' => $course,
            'assignment' => $assignment
        ] = self::validateAssignmentDetails(
            $courseAlias,
            $assignmentAlias,
            $r->identity
        );
        if (!\OmegaUp\Authorization::isCourseAdmin($r->identity, $course)) {
            throw new \OmegaUp\Exceptions\ForbiddenAccessException();
        }

        if (is_null($r['start_time'])) {
            $r['start_time'] = $assignment->start_time;
        }

        $unlimitedDuration = $r->ensureOptionalBool(
            'unlimited_duration'
        ) ?? false;
        [
            'startTime' => $startTime,
            'finishTime' => $finishTime,
        ] = self::validateAssignmentDates(
            $r,
            $unlimitedDuration,
            $course->start_time,
            $course->finish_time
        );

        if (!is_null($finishTime) && $startTime->time > $finishTime->time) {
            throw new \OmegaUp\Exceptions\InvalidParameterException(
                'courseInvalidStartTime',
                'finish_time'
            );
        }

        // Prevent date changes if a course already has runs
        if ($startTime->time !== $assignment->start_time->time) {
            $runCount = \OmegaUp\DAO\Submissions::countTotalSubmissionsOfProblemset(
                intval($assignment->problemset_id)
            );

            if ($runCount > 0) {
                throw new \OmegaUp\Exceptions\InvalidParameterException(
                    'courseUpdateAlreadyHasRuns'
                );
            }
        }

        $valueProperties = [
            'name',
            'description',
            'start_time',
            'finish_time',
            'assignment_type',
        ];
        self::updateValueProperties($r, $assignment, $valueProperties);

        if (is_null($course->finish_time) && $unlimitedDuration) {
            $assignment->finish_time = null;
        }
        \OmegaUp\DAO\DAO::transBegin();
        try {
            \OmegaUp\DAO\Assignments::update($assignment);

            \OmegaUp\DAO\ProblemsetIdentities::recalculateEndTimeAsFinishTime(
                $assignment
            );

            \OmegaUp\DAO\DAO::transEnd();
        } catch (\Exception $e) {
            \OmegaUp\DAO\DAO::transRollback();
            throw $e;
        }

        return [
            'status' => 'ok',
        ];
    }

    /**
     * Adds a problem to an assignment
     *
     * @return array{status: 'ok'}
     *
     * @omegaup-request-param string $assignment_alias
     * @omegaup-request-param null|string $commit
     * @omegaup-request-param string $course_alias
     * @omegaup-request-param float $points
     * @omegaup-request-param string $problem_alias
     * @omegaup-request-param null|bool $is_extra_problem
     */
    public static function apiAddProblem(\OmegaUp\Request $r): array {
        \OmegaUp\Controllers\Controller::ensureNotInLockdown();

        $r->ensureIdentity();
        $courseAlias = $r->ensureString(
            'course_alias',
            fn (string $alias) => \OmegaUp\Validators::alias($alias)
        );
        $problemAlias = $r->ensureString(
            'problem_alias',
            fn (string $alias) => \OmegaUp\Validators::alias($alias)
        );
        $assignmentAlias = $r->ensureString(
            'assignment_alias',
            fn (string $alias) => \OmegaUp\Validators::alias($alias)
        );

        $isExtraProblem = $r->ensureOptionalBool('is_extra_problem') ?? false;

        $course = self::validateCourseExists($courseAlias);
        if (is_null($course->course_id)) {
            throw new \OmegaUp\Exceptions\NotFoundException(
                'courseNotFound'
            );
        }

        if (!\OmegaUp\Authorization::isCourseAdmin($r->identity, $course)) {
            throw new \OmegaUp\Exceptions\ForbiddenAccessException();
        }

        // Get the associated problemset with this assignment
        $problemset = \OmegaUp\DAO\Assignments::getProblemset(
            $course->course_id,
            $assignmentAlias
        );
        if (is_null($problemset) || is_null($problemset->problemset_id)) {
            throw new \OmegaUp\Exceptions\NotFoundException(
                'problemsetNotFound'
            );
        }

        \OmegaUp\Validators::validateStringOfLengthInRange(
            $r['commit'],
            'commit',
            1,
            40,
            false
        );
        self::addProblemToAssignment(
            problemAlias: $problemAlias,
            problemsetId: $problemset->problemset_id,
            identity: $r->identity,
            validateVisibility: true,
            isExtraProblem: $isExtraProblem,
            points: $r->ensureOptionalFloat('points') ?? 100.0,
            commit: $r['commit']
        );

        \OmegaUp\DAO\Courses::updateAssignmentMaxPoints(
            $course,
            $assignmentAlias
        );

        return [
            'status' => 'ok',
        ];
    }

    /**
     * @return array{status: string}
     *
     * @omegaup-request-param string $assignment_alias
     * @omegaup-request-param string $course_alias
     * @omegaup-request-param string $problems
     */
    public static function apiUpdateProblemsOrder(\OmegaUp\Request $r): array {
        \OmegaUp\Controllers\Controller::ensureNotInLockdown();

        $r->ensureIdentity();
        $courseAlias = $r->ensureString(
            'course_alias',
            fn (string $alias) => \OmegaUp\Validators::alias($alias)
        );
        $assignmentAlias = $r->ensureString(
            'assignment_alias',
            fn (string $alias) => \OmegaUp\Validators::alias($alias)
        );
        \OmegaUp\Validators::validateStringNonEmpty(
            $r['problems'],
            'problems'
        );
        $course = self::validateCourseExists($courseAlias);
        if (is_null($course->course_id)) {
            throw new \OmegaUp\Exceptions\NotFoundException(
                'courseNotFound'
            );
        }

        if (!\OmegaUp\Authorization::isCourseAdmin($r->identity, $course)) {
            throw new \OmegaUp\Exceptions\ForbiddenAccessException();
        }

        // Get the associated problemset with this assignment
        $problemSet = \OmegaUp\DAO\Assignments::getProblemset(
            $course->course_id,
            $assignmentAlias
        );
        if (is_null($problemSet) || is_null($problemSet->problemset_id)) {
            throw new \OmegaUp\Exceptions\NotFoundException(
                'problemsetNotFound'
            );
        }

        /** @var null|mixed */
        $rawAliases = json_decode($r['problems'], true);
        if (!is_array($rawAliases) || empty($rawAliases)) {
            throw new \OmegaUp\Exceptions\InvalidParameterException(
                'parameterInvalid',
                'problems'
            );
        }

        $aliases = [];
        /** @var mixed $alias */
        foreach ($rawAliases as $alias) {
            if (!is_string($alias)) {
                throw new \OmegaUp\Exceptions\InvalidParameterException(
                    'parameterInvalid',
                    'problems'
                );
            }
            $aliases[] = $alias;
        }

        \OmegaUp\DAO\DAO::transBegin();
        try {
            $order = 1;
            foreach ($aliases as $alias) {
                $currentProblem = \OmegaUp\DAO\Problems::getByAlias(
                    $alias
                );

                if (
                    is_null($currentProblem) ||
                    is_null($currentProblem->problem_id)
                ) {
                    throw new \OmegaUp\Exceptions\NotFoundException(
                        'problemNotFound'
                    );
                }

                \OmegaUp\DAO\ProblemsetProblems::updateProblemsOrder(
                    $problemSet->problemset_id,
                    $currentProblem->problem_id,
                    $order++
                );
            }
            \OmegaUp\DAO\DAO::transEnd();
        } catch (\Exception $e) {
            \OmegaUp\DAO\DAO::transRollback();
            throw $e;
        }

        return [
            'status' => 'ok',
        ];
    }

    /**
     * @return array{status: string}
     *
     * @omegaup-request-param string $assignments
     * @omegaup-request-param string $course_alias
     */
    public static function apiUpdateAssignmentsOrder(\OmegaUp\Request $r): array {
        \OmegaUp\Controllers\Controller::ensureNotInLockdown();

        $r->ensureIdentity();
        $courseAlias = $r->ensureString(
            'course_alias',
            fn (string $alias) => \OmegaUp\Validators::alias($alias)
        );
        \OmegaUp\Validators::validateStringNonEmpty(
            $r['assignments'],
            'assignments'
        );
        $course = self::validateCourseExists($courseAlias);
        if (is_null($course->course_id)) {
            throw new \OmegaUp\Exceptions\NotFoundException(
                'courseNotFound'
            );
        }

        if (!\OmegaUp\Authorization::isCourseAdmin($r->identity, $course)) {
            throw new \OmegaUp\Exceptions\ForbiddenAccessException();
        }

        /** @var null|mixed */
        $rawAliases = json_decode($r['assignments'], true);
        if (!is_array($rawAliases) || empty($rawAliases)) {
            throw new \OmegaUp\Exceptions\InvalidParameterException(
                'parameterInvalid',
                'assignments'
            );
        }

        $aliases = [];
        /** @var mixed $alias */
        foreach ($rawAliases as $alias) {
            if (!is_string($alias)) {
                throw new \OmegaUp\Exceptions\InvalidParameterException(
                    'parameterInvalid',
                    'assignments'
                );
            }
            $aliases[] = $alias;
        }

        \OmegaUp\DAO\DAO::transBegin();
        try {
            $order = 1;
            foreach ($aliases as $alias) {
                $currentAssignment = \OmegaUp\DAO\Assignments::getByAliasAndCourse(
                    $alias,
                    $course->course_id
                );

                if (
                    empty($currentAssignment) ||
                    is_null($currentAssignment->assignment_id)
                ) {
                    throw new \OmegaUp\Exceptions\NotFoundException(
                        'assignmentNotFound'
                    );
                }

                \OmegaUp\DAO\Assignments::updateAssignmentsOrder(
                    $currentAssignment->assignment_id,
                    $order++
                );
            }
            \OmegaUp\DAO\DAO::transEnd();
        } catch (\Exception $e) {
            \OmegaUp\DAO\DAO::transRollback();
            throw $e;
        }

        return [
            'status' => 'ok',
        ];
    }

    /**
     * @return array{identities: list<string>}
     *
     * @omegaup-request-param string $course_alias
     * @omegaup-request-param string $problem_alias
     */
    public static function apiGetProblemUsers(\OmegaUp\Request $r) {
        \OmegaUp\Controllers\Controller::ensureNotInLockdown();

        $r->ensureIdentity();
        $courseAlias = $r->ensureString(
            'course_alias',
            fn (string $alias) => \OmegaUp\Validators::alias($alias)
        );
        $problemAlias = $r->ensureString(
            'problem_alias',
            fn (string $alias) => \OmegaUp\Validators::alias($alias)
        );
        $course = self::validateCourseExists($courseAlias);
        if (is_null($course->course_id) || is_null($course->group_id)) {
            throw new \OmegaUp\Exceptions\NotFoundException(
                'courseNotFound'
            );
        }

        if (!\OmegaUp\Authorization::isCourseAdmin($r->identity, $course)) {
            throw new \OmegaUp\Exceptions\ForbiddenAccessException();
        }

        // Get this problem
        $problem = \OmegaUp\DAO\Problems::getByAlias($problemAlias);
        if (is_null($problem) || is_null($problem->problem_id)) {
            throw new \OmegaUp\Exceptions\NotFoundException('problemNotFound');
        }

        $identities = \OmegaUp\DAO\Problems::getIdentitiesInGroupWhoAttemptedProblem(
            $course->group_id,
            $problem->problem_id
        );

        return [
            'identities' => $identities,
        ];
    }

    /**
     * Remove a problem from an assignment
     *
     * @return array{status: string}
     *
     * @omegaup-request-param string $assignment_alias
     * @omegaup-request-param string $course_alias
     * @omegaup-request-param string $problem_alias
     */
    public static function apiRemoveProblem(\OmegaUp\Request $r): array {
        \OmegaUp\Controllers\Controller::ensureNotInLockdown();

        $r->ensureIdentity();
        $courseAlias = $r->ensureString(
            'course_alias',
            fn (string $alias) => \OmegaUp\Validators::alias($alias)
        );
        $problemAlias = $r->ensureString(
            'problem_alias',
            fn (string $alias) => \OmegaUp\Validators::alias($alias)
        );
        $assignmentAlias = $r->ensureString(
            'assignment_alias',
            fn (string $alias) => \OmegaUp\Validators::alias($alias)
        );
        $course = self::validateCourseExists($courseAlias);
        if (is_null($course->course_id)) {
            throw new \OmegaUp\Exceptions\NotFoundException(
                'courseNotFound'
            );
        }

        if (!\OmegaUp\Authorization::isCourseAdmin($r->identity, $course)) {
            throw new \OmegaUp\Exceptions\ForbiddenAccessException();
        }

        // Get the associated problemset with this assignment
        $problemSet = \OmegaUp\DAO\Assignments::getProblemset(
            $course->course_id,
            $assignmentAlias
        );
        if (is_null($problemSet)) {
            throw new \OmegaUp\Exceptions\NotFoundException(
                'problemsetNotFound'
            );
        }

        // Get this problem
        $problem = \OmegaUp\DAO\Problems::getByAlias($problemAlias);
        if (is_null($problem)) {
            throw new \OmegaUp\Exceptions\NotFoundException('problemNotFound');
        }

        // Delete the entry from the database.
        $problemsetProblem = \OmegaUp\DAO\ProblemsetProblems::getByPK(
            $problemSet->problemset_id,
            $problem->problem_id
        );
        if (is_null($problemsetProblem)) {
            throw new \OmegaUp\Exceptions\NotFoundException(
                'problemNotPartOfAssignment'
            );
        }
        if (
            \OmegaUp\DAO\Submissions::countTotalRunsOfProblemInProblemset(
                intval($problem->problem_id),
                intval($problemSet->problemset_id)
            ) > 0 &&
            !\OmegaUp\Authorization::isSystemAdmin($r->identity)
        ) {
            throw new \OmegaUp\Exceptions\ForbiddenAccessException(
                'cannotRemoveProblemWithSubmissions'
            );
        }
        \OmegaUp\DAO\ProblemsetProblems::delete($problemsetProblem);

        \OmegaUp\DAO\Courses::updateAssignmentMaxPoints(
            $course,
            $assignmentAlias
        );

        return [
            'status' => 'ok',
        ];
    }

    /**
     * List course assignments
     *
     * @return array{assignments: list<CourseAssignment>}
     *
     * @throws \OmegaUp\Exceptions\InvalidParameterException
     *
     * @omegaup-request-param string $course_alias
     */
    public static function apiListAssignments(\OmegaUp\Request $r) {
        \OmegaUp\Controllers\Controller::ensureNotInLockdown();

        $r->ensureIdentity();
        $courseAlias = $r->ensureString(
            'course_alias',
            fn (string $alias) => \OmegaUp\Validators::alias($alias)
        );
        $course = self::validateCourseExists($courseAlias);
        if (is_null($course->course_id)) {
            throw new \OmegaUp\Exceptions\NotFoundException(
                'courseNotFound'
            );
        }
        $group = self::resolveGroup($course);

        // Only Course Admins or Group Members (students) can see these results
        if (
            !\OmegaUp\Authorization::canViewCourse(
                $r->identity,
                $course,
                $group
            )
        ) {
            throw new \OmegaUp\Exceptions\ForbiddenAccessException();
        }

        $assignments = \OmegaUp\DAO\Assignments::getSortedCourseAssignments(
            $course->course_id
        );

        $response = [
            'assignments' => [],
        ];
        $time = \OmegaUp\Time::get();
        foreach ($assignments as $assignment) {
            if (
                $assignment['start_time']->time > $time &&
                !\OmegaUp\Authorization::isCourseAdmin($r->identity, $course)
            ) {
                // Non-admins should not be able to see the assignments ahead
                // of time.
                continue;
            }
            $response['assignments'][] = $assignment;
        }

        return $response;
    }

    /**
     * Remove an assignment from a course
     *
     * @return array{status: string}
     *
     * @omegaup-request-param string $assignment_alias
     * @omegaup-request-param string $course_alias
     */
    public static function apiRemoveAssignment(\OmegaUp\Request $r): array {
        \OmegaUp\Controllers\Controller::ensureNotInLockdown();

        $r->ensureMainUserIdentity();
        $courseAlias = $r->ensureString(
            'course_alias',
            fn (string $alias) => \OmegaUp\Validators::alias($alias)
        );
        $assignmentAlias = $r->ensureString(
            'assignment_alias',
            fn (string $alias) => \OmegaUp\Validators::alias($alias)
        );
        [
            'course' => $course,
            'assignment' => $assignment,
        ] = self::validateAssignmentDetails(
            $courseAlias,
            $assignmentAlias,
            $r->identity
        );
        if (is_null($course->course_id)) {
            throw new \OmegaUp\Exceptions\NotFoundException(
                'courseNotFound'
            );
        }

        if (!\OmegaUp\Authorization::isCourseAdmin($r->identity, $course)) {
            throw new \OmegaUp\Exceptions\ForbiddenAccessException();
        }

        // Get the associated problemset with this assignment
        $problemset = \OmegaUp\DAO\Assignments::getProblemset(
            $course->course_id,
            $assignmentAlias
        );
        if (is_null($problemset) || is_null($problemset->problemset_id)) {
            throw new \OmegaUp\Exceptions\NotFoundException(
                'problemsetNotFound'
            );
        }

        $runCount = \OmegaUp\DAO\Submissions::countTotalSubmissionsOfProblemset(
            intval($problemset->problemset_id)
        );

        if ($runCount > 0) {
            throw new \OmegaUp\Exceptions\InvalidParameterException(
                'courseUpdateAlreadyHasRuns'
            );
        }

        \OmegaUp\DAO\DAO::transBegin();

        try {
            \OmegaUp\DAO\Assignments::unlinkProblemset(
                $assignment,
                $problemset
            );

            \OmegaUp\DAO\ProblemsetAccessLog::removeAccessLogFromProblemset(
                $problemset->problemset_id
            );

            \OmegaUp\DAO\ProblemsetIdentities::removeIdentitiesFromProblemset(
                $problemset->problemset_id
            );

            \OmegaUp\DAO\ProblemsetProblemOpened::removeProblemOpenedFromProblemset(
                $problemset->problemset_id
            );

            \OmegaUp\DAO\ProblemsetProblems::removeProblemsFromProblemset(
                $problemset->problemset_id
            );

            \OmegaUp\DAO\Assignments::delete($assignment);

            \OmegaUp\DAO\Problemsets::delete($problemset);

            \OmegaUp\DAO\DAO::transEnd();
        } catch (\Exception $e) {
            \OmegaUp\DAO\DAO::transRollback();
            throw $e;
        }

        return [
            'status' => 'ok',
        ];
    }

    /**
     * Converts a Course object into an array
     *
     * @return FilteredCourse
     */
    private static function convertCourseToArray(\OmegaUp\DAO\VO\Courses $course): array {
        if (is_null($course->course_id)) {
            throw new \OmegaUp\Exceptions\NotFoundException(
                'courseNotFound'
            );
        }
        $relevantColumns = [
            'admission_mode',
            'alias',
            'description',
            'finish_time',
            'name',
            'start_time',
        ];
        /** @var array{admission_mode: string, alias: string, assignments: list<CourseAssignment>, description: string, finish_time: \OmegaUp\Timestamp|null, name: string, start_time: \OmegaUp\Timestamp} */
        $arr = $course->asFilteredArray($relevantColumns);
        $arr['assignments'] = [];
        $arr['school_name'] = null;
        $arr['accept_teacher'] = null;
        $arr['is_open'] = false;
        $arr['finish_time'] = $course->finish_time;

        $arr['counts'] = \OmegaUp\DAO\Assignments::getAssignmentCountsForCourse(
            $course->course_id
        );
        return $arr;
    }

    /**
     * @param list<string> $courseTypes
     * @return CoursesList
     */
    private static function getCoursesList(
        \OmegaUp\DAO\VO\Identities $identity,
        int $page,
        int $pageSize,
        array $courseTypes = ['admin', 'student', 'public']
    ) {
        if (is_null($identity->identity_id)) {
            throw new \OmegaUp\Exceptions\NotFoundException('userNotExist');
        }
        $response = ['admin' => [], 'student' => [], 'public' => []];

        if (in_array('admin', $courseTypes)) {
            // TODO(pablo): Cache
            // Courses the user is an admin for.
            if (\OmegaUp\Authorization::isSystemAdmin($identity)) {
                $adminCourses = \OmegaUp\DAO\Courses::getAll(
                    $page,
                    $pageSize,
                    'course_id',
                    'DESC'
                );
            } else {
                $adminCourses = \OmegaUp\DAO\Courses::getAllCoursesAdminedByIdentity(
                    $identity->identity_id,
                    $page,
                    $pageSize
                );
            }
            foreach ($adminCourses as $course) {
                $response['admin'][] = \OmegaUp\Controllers\Course::convertCourseToArray(
                    $course
                );
            }
        }

        if (in_array('student', $courseTypes)) {
            $response['student'] = \OmegaUp\DAO\Courses::getCoursesForStudent(
                $identity->identity_id
            );
        }

        if (in_array('public', $courseTypes)) {
            $response['public'] = \OmegaUp\DAO\Courses::getPublicCourses();
        }

        if (in_array('archived', $courseTypes)) {
            $response['archived'] = \OmegaUp\DAO\Courses::getArchivedCoursesAdminedByIdentity(
                $identity->identity_id
            );
        }

        return $response;
    }

    /**
     * Returns the list of requests made by participants who are interested to
     * join the course
     *
     * @omegaup-request-param string $course_alias
     *
     * @return array{users: list<IdentityRequest>}
     */
    public static function apiRequests(\OmegaUp\Request $r): array {
        // Authenticate request
        $r->ensureMainUserIdentity();

        $courseAlias = $r->ensureString(
            'course_alias',
            fn (string $alias) => \OmegaUp\Validators::alias($alias)
        );

        $course = self::validateCourseExists($courseAlias);
        if (is_null($course->course_id)) {
            throw new \OmegaUp\Exceptions\NotFoundException('courseNotFound');
        }
        if (!\OmegaUp\Authorization::isCourseAdmin($r->identity, $course)) {
            throw new \OmegaUp\Exceptions\ForbiddenAccessException();
        }

        $usersRequests =
            \OmegaUp\DAO\CourseIdentityRequest::getRequestsForCourseWithFirstAdmin(
                $course->course_id
            );

        return ['users' => $usersRequests];
    }

    /**
     * Stores the resolution given to a certain request made by a contestant
     * interested to join the course.
     *
     * @omegaup-request-param string $course_alias
     * @omegaup-request-param bool $resolution
     * @omegaup-request-param string $username
     *
     * @return array{status: string}
     */
    public static function apiArbitrateRequest(\OmegaUp\Request $r): array {
        $r->ensureMainUserIdentity();

        $courseAlias = $r->ensureString(
            'course_alias',
            fn (string $alias) => \OmegaUp\Validators::alias($alias)
        );
        \OmegaUp\Validators::validateStringNonEmpty(
            $r['username'],
            'username'
        );

        $course = self::validateCourseExists($courseAlias);
        if (!\OmegaUp\Authorization::isCourseAdmin($r->identity, $course)) {
            throw new \OmegaUp\Exceptions\ForbiddenAccessException();
        }

        $targetIdentity = \OmegaUp\DAO\Identities::findByUsername(
            $r['username']
        );
        if (is_null($targetIdentity) || is_null($targetIdentity->username)) {
            throw new \OmegaUp\Exceptions\NotFoundException(
                'userNotExist'
            );
        }

        $request = \OmegaUp\DAO\CourseIdentityRequest::getByPK(
            $targetIdentity->identity_id,
            $course->course_id
        );

        if (is_null($request)) {
            throw new \OmegaUp\Exceptions\InvalidParameterException(
                'userNotInListOfRequests'
            );
        }

        $request->accepted = $r->ensureBool('resolution');
        $request->last_update = new \OmegaUp\Timestamp(\OmegaUp\Time::get());

        \OmegaUp\DAO\CourseIdentityRequest::update($request);

        // Save this action in the history
        \OmegaUp\DAO\CourseIdentityRequestHistory::create(
            new \OmegaUp\DAO\VO\CourseIdentityRequestHistory([
                'identity_id' => $request->identity_id,
                'course_id' => $course->course_id,
                'time' => $request->last_update,
                'admin_id' => intval($r->user->user_id),
                'accepted' => $request->accepted,
            ])
        );

        if (!is_null($targetIdentity->user_id)) {
            \OmegaUp\DAO\Notifications::create(
                new \OmegaUp\DAO\VO\Notifications([
                    'user_id' => $targetIdentity->user_id,
                    'contents' =>  json_encode(
                        [
                            'type' => (
                                $request->accepted ?
                                \OmegaUp\DAO\Notifications::COURSE_REGISTRATION_ACCEPTED :
                                \OmegaUp\DAO\Notifications::COURSE_REGISTRATION_REJECTED
                            ),
                            'body' => [
                                'localizationString' => (
                                    $request->accepted ?
                                    new \OmegaUp\TranslationString(
                                        'notificationCourseRegistrationAccepted'
                                    ) :
                                    new \OmegaUp\TranslationString(
                                        'notificationCourseRegistrationRejected'
                                    )
                                ),
                                'localizationParams' => [
                                    'courseName' => $course->name,
                                ],
                                'url' => "/course/{$course->alias}/",
                                'iconUrl' => '/media/info.png',
                            ],
                        ]
                    ),
                ])
            );
        }

        self::$log->info(
            "Arbitrated course for user, username={$targetIdentity->username}, state={$request->accepted}"
        );

        // If the request was accepted, we need to automatically add the student to the course
        if (!$request->accepted) {
            return ['status' => 'ok'];
        }

        $groupIdentity = new \OmegaUp\DAO\VO\GroupsIdentities([
            'group_id' => $course->group_id,
            'identity_id' => $targetIdentity->identity_id,
            'share_user_information' => $request->share_user_information,
        ]);
        if (!is_null($request->accept_teacher)) {
            $groupIdentity->accept_teacher = $request->accept_teacher;
        }
        \OmegaUp\DAO\GroupsIdentities::create($groupIdentity);

        return ['status' => 'ok'];
    }

    /**
     * List students in a course
     *
     * @return array{students: list<CourseStudent>}
     *
     * @omegaup-request-param string $course_alias
     */
    public static function apiListStudents(\OmegaUp\Request $r): array {
        \OmegaUp\Controllers\Controller::ensureNotInLockdown();

        $r->ensureIdentity();
        $courseAlias = $r->ensureString(
            'course_alias',
            fn (string $alias) => \OmegaUp\Validators::alias($alias)
        );
        $course = self::validateCourseExists($courseAlias);
        if (is_null($course->course_id) || is_null($course->group_id)) {
            throw new \OmegaUp\Exceptions\NotFoundException(
                'courseNotFound'
            );
        }

        if (!\OmegaUp\Authorization::isCourseAdmin($r->identity, $course)) {
            throw new \OmegaUp\Exceptions\ForbiddenAccessException();
        }

        return [
            'students' => \OmegaUp\DAO\Courses::getStudentsInCourse(
                $course->course_id,
                $course->group_id
            ),
        ];
    }

    /**
     * @return array{problems: list<CourseProblem>}
     *
     * @omegaup-request-param string $assignment_alias
     * @omegaup-request-param string $course_alias
     * @omegaup-request-param string $usernameOrEmail
     */
    public static function apiStudentProgress(\OmegaUp\Request $r): array {
        \OmegaUp\Controllers\Controller::ensureNotInLockdown();

        $r->ensureIdentity();
        $courseAlias = $r->ensureString(
            'course_alias',
            fn (string $alias) => \OmegaUp\Validators::alias($alias)
        );
        $course = self::validateCourseExists($courseAlias);
        if (is_null($course->course_id) || is_null($course->group_id)) {
            throw new \OmegaUp\Exceptions\NotFoundException(
                'courseNotFound'
            );
        }

        if (!\OmegaUp\Authorization::isCourseAdmin($r->identity, $course)) {
            throw new \OmegaUp\Exceptions\ForbiddenAccessException();
        }

        \OmegaUp\Validators::validateStringNonEmpty(
            $r['usernameOrEmail'],
            'usernameOrEmail'
        );
        $resolvedIdentity = \OmegaUp\Controllers\Identity::resolveIdentity(
            $r['usernameOrEmail']
        );
        if (
            is_null(\OmegaUp\DAO\GroupsIdentities::getByPK(
                $course->group_id,
                $resolvedIdentity->identity_id
            ))
        ) {
            throw new \OmegaUp\Exceptions\NotFoundException(
                'courseStudentNotInCourse'
            );
        }

        $assignmentAlias = $r->ensureString(
            'assignment_alias',
            fn (string $alias) => \OmegaUp\Validators::alias($alias)
        );
        $assignment = \OmegaUp\DAO\Assignments::getByAliasAndCourse(
            $assignmentAlias,
            $course->course_id
        );
        if (is_null($assignment) || is_null($assignment->problemset_id)) {
            throw new \OmegaUp\Exceptions\NotFoundException(
                'assignmentNotFound'
            );
        }
        return [
            'problems' => self::getProblemsBySelectedAssignment(
                $assignment,
                $resolvedIdentity
            ),
        ];
    }

    /**
     * @return list<CourseProblem>
    */
    private static function getProblemsBySelectedAssignment(
        \OmegaUp\DAO\VO\Assignments $assignment,
        \OmegaUp\DAO\VO\Identities $resolvedIdentity
    ) {
        if (is_null($assignment->problemset_id)) {
            throw new \OmegaUp\Exceptions\NotFoundException(
                'assignmentNotFound'
            );
        }
        $rawProblems = \OmegaUp\DAO\ProblemsetProblems::getProblemsByProblemset(
            $assignment->problemset_id
        );
        $letter = 0;
        $problems = [];
        foreach ($rawProblems as $problem) {
            $runsArray = \OmegaUp\DAO\Runs::getForCourseProblemDetails(
                intval($problem['problem_id']),
                intval($assignment->problemset_id),
                intval($resolvedIdentity->identity_id)
            );
            $problem['runs'] = [];
            foreach ($runsArray as $run) {
                $run['feedback'] = null;
                if (
                    !is_null($run['feedback_author']) &&
                    !is_null($run['feedback_content']) &&
                    !is_null($run['feedback_date'])
                ) {
                    $run['feedback'] = [
                        'author' => $run['feedback_author'],
                        'author_classname' => $run['feedback_author_classname'],
                        'feedback' => $run['feedback_content'],
                        'date' => $run['feedback_date']
                    ];
                }
                unset($run['feedback_author']);
                unset($run['feedback_author_classname']);
                unset($run['feedback_content']);
                unset($run['feedback_date']);

                try {
                    $run['source'] = \OmegaUp\Controllers\Submission::getSource(
                        $run['guid']
                    );
                } catch (\Exception $e) {
                    self::$log->error(
                        "Error fetching source for {$run['guid']}",
                        ['exception' => $e],
                    );
                }
                $problem['runs'][] = $run;
            }
            unset($problem['problem_id']);
            $problem['letter'] = \OmegaUp\Controllers\Contest::columnName(
                $letter++
            );
            $problems[] = $problem;
        }
        return $problems;
    }

    /**
     * Returns details of a given course
     *
     * @return array{assignments: AssignmentProgress}
     *
     * @omegaup-request-param string $alias
     */
    public static function apiMyProgress(\OmegaUp\Request $r): array {
        \OmegaUp\Controllers\Controller::ensureNotInLockdown();

        $r->ensureIdentity();
        $courseAlias = $r->ensureString(
            'alias',
            fn (string $alias) => \OmegaUp\Validators::alias($alias)
        );
        $course = self::validateCourseExists($courseAlias);
        if (is_null($course->course_id)) {
            throw new \OmegaUp\Exceptions\NotFoundException(
                'courseNotFound'
            );
        }
        $group = self::resolveGroup($course);

        // Only Course Admins or Group Members (students) can see these results
        if (
            !\OmegaUp\Authorization::canViewCourse(
                $r->identity,
                $course,
                $group
            )
        ) {
            throw new \OmegaUp\Exceptions\ForbiddenAccessException();
        }

        $assignments = \OmegaUp\DAO\Courses::getAssignmentsProgress(
            $course->course_id,
            $r->identity->identity_id
        );

        return [
            'assignments' => $assignments,
        ];
    }

    /**
     * Add Student to Course.
     *
     * @return array{status: string}
     *
     * @omegaup-request-param bool|null $accept_teacher
     * @omegaup-request-param string $accept_teacher_git_object_id
     * @omegaup-request-param string $course_alias
     * @omegaup-request-param string $privacy_git_object_id
     * @omegaup-request-param bool $share_user_information
     * @omegaup-request-param string $statement_type
     * @omegaup-request-param string $usernameOrEmail
     */
    public static function apiAddStudent(\OmegaUp\Request $r): array {
        \OmegaUp\Controllers\Controller::ensureNotInLockdown();

        $r->ensureIdentity();

        $courseAlias = $r->ensureString(
            'course_alias',
            fn (string $alias) => \OmegaUp\Validators::alias($alias)
        );
        $course = self::validateCourseExists($courseAlias);
        if (is_null($course->course_id) || is_null($course->group_id)) {
            throw new \OmegaUp\Exceptions\NotFoundException(
                'courseNotFound'
            );
        }

        \OmegaUp\Validators::validateStringNonEmpty(
            $r['usernameOrEmail'],
            'usernameOrEmail'
        );
        $resolvedIdentity = \OmegaUp\Controllers\Identity::resolveIdentity(
            $r['usernameOrEmail']
        );
        if (is_null($resolvedIdentity->identity_id)) {
            throw new \OmegaUp\Exceptions\NotFoundException('userNotExist');
        }
        $acceptTeacher = $r->ensureOptionalBool('accept_teacher');
        $shareUserInformation = $r->ensureOptionalBool(
            'share_user_information'
        );

        // Only course admins or users adding themselves when the course is public
        if (
            !\OmegaUp\Authorization::isCourseAdmin($r->identity, $course)
            && ($course->admission_mode !== self::ADMISSION_MODE_PUBLIC
            || $resolvedIdentity->identity_id !== $r->identity->identity_id)
            && $course->requests_user_information == 'no'
            && is_null($acceptTeacher)
        ) {
            throw new \OmegaUp\Exceptions\ForbiddenAccessException();
        }

        $groupIdentity = new \OmegaUp\DAO\VO\GroupsIdentities([
            'group_id' => $course->group_id,
            'identity_id' => $resolvedIdentity->identity_id,
            'share_user_information' => $shareUserInformation,
        ]);

        if (!is_null($acceptTeacher)) {
            $groupIdentity->accept_teacher = $acceptTeacher;
        }

        \OmegaUp\DAO\DAO::transBegin();

        try {
            // Only users adding themselves are saved in consent log
            if (
                $resolvedIdentity->identity_id === $r->identity->identity_id
                 && $course->requests_user_information !== 'no'
            ) {
                \OmegaUp\Validators::validateStringNonEmpty(
                    $r['privacy_git_object_id'],
                    'privacy_git_object_id'
                );
                \OmegaUp\Validators::validateStringNonEmpty(
                    $r['statement_type'],
                    'statement_type'
                );
                $privacyStatementId = \OmegaUp\DAO\PrivacyStatements::getId(
                    $r['privacy_git_object_id'],
                    $r['statement_type']
                );
                if (is_null($privacyStatementId)) {
                    throw new \OmegaUp\Exceptions\NotFoundException(
                        'privacyStatementNotFound'
                    );
                }
                if (
                    !\OmegaUp\DAO\PrivacyStatementConsentLog::hasAcceptedPrivacyStatement(
                        $resolvedIdentity->identity_id,
                        $privacyStatementId
                    )
                ) {
                    $privacyStatementConsentId = \OmegaUp\DAO\PrivacyStatementConsentLog::saveLog(
                        $resolvedIdentity->identity_id,
                        $privacyStatementId
                    );
                } else {
                    $privacyStatementConsentId = \OmegaUp\DAO\PrivacyStatementConsentLog::getId(
                        $resolvedIdentity->identity_id,
                        $privacyStatementId
                    );
                }

                $groupIdentity->privacystatement_consent_id = $privacyStatementConsentId;
            }
            if (
                $resolvedIdentity->identity_id === $r->identity->identity_id
                 && !empty($r['accept_teacher'])
            ) {
                \OmegaUp\Validators::validateStringNonEmpty(
                    $r['accept_teacher_git_object_id'],
                    'accept_teacher_git_object_id'
                );
                $privacyStatementId = \OmegaUp\DAO\PrivacyStatements::getId(
                    $r['accept_teacher_git_object_id'],
                    'accept_teacher'
                );
                if (is_null($privacyStatementId)) {
                    throw new \OmegaUp\Exceptions\NotFoundException(
                        'privacyStatementNotFound'
                    );
                }
                if (
                    !\OmegaUp\DAO\PrivacyStatementConsentLog::hasAcceptedPrivacyStatement(
                        $resolvedIdentity->identity_id,
                        $privacyStatementId
                    )
                ) {
                    \OmegaUp\DAO\PrivacyStatementConsentLog::saveLog(
                        $resolvedIdentity->identity_id,
                        $privacyStatementId
                    );
                }
            }
            \OmegaUp\DAO\GroupsIdentities::replace($groupIdentity);

            if (
                $course->admission_mode === self::ADMISSION_MODE_REGISTRATION
                && !is_null($r->user)
            ) {
                // Pre-accept user
                self::preAcceptAccessRequest(
                    $course,
                    [$resolvedIdentity->identity_id],
                    $r->user
                );
            }

            if (
                $resolvedIdentity->identity_id !== $r->identity->identity_id
                && !is_null($resolvedIdentity->user_id)
            ) {
                \OmegaUp\DAO\Notifications::create(
                    new \OmegaUp\DAO\VO\Notifications([
                        'user_id' => $resolvedIdentity->user_id,
                        'contents' =>  json_encode(
                            [
                                'type' => \OmegaUp\DAO\Notifications::COURSE_REGISTRATION_MANUAL,
                                'body' => [
                                    'localizationString' => new \OmegaUp\TranslationString(
                                        'notificationCourseRegistrationManual'
                                    ),
                                    'localizationParams' => [
                                        'courseName' => $course->name,
                                    ],
                                    'url' => "/course/{$course->alias}/",
                                    'iconUrl' => '/media/info.png',
                                ],
                            ]
                        ),
                    ])
                );
            }

            \OmegaUp\DAO\DAO::transEnd();
        } catch (\Exception $e) {
            \OmegaUp\DAO\DAO::transRollback();
            throw $e;
        }

        return [
            'status' => 'ok',
        ];
    }

    /**
     * @param list<int> $identitiesIDs
     */
    private static function preAcceptAccessRequest(
        \OmegaUp\DAO\VO\Courses $course,
        array $identitiesIDs,
        \OmegaUp\DAO\VO\Users $admin
    ): void {
        $time = \OmegaUp\Time::get();
        $note = \OmegaUp\Translations::getInstance()->get(
            'courseRegistrationPreAcceptedDescription'
        );
        foreach ($identitiesIDs as $identityID) {
            if (
                \OmegaUp\DAO\CourseIdentityRequest::replace(
                    new \OmegaUp\DAO\VO\CourseIdentityRequest([
                        'identity_id' => $identityID,
                        'course_id' => $course->course_id,
                        'request_time' => $time,
                        'last_update' => $time,
                        'accepted' => true,
                        'extra_note' => $note,
                    ])
                ) > 0
            ) {
                // Save this action in the history
                \OmegaUp\DAO\CourseIdentityRequestHistory::create(
                    new \OmegaUp\DAO\VO\CourseIdentityRequestHistory([
                        'identity_id' => $identityID,
                        'course_id' => $course->course_id,
                        'time' => $time,
                        'admin_id' => $admin->user_id,
                        'accepted' => true,
                    ])
                );
            }
        }
    }

    /**
     * Remove Student from Course
     *
     * @return array{status: string}
     *
     * @omegaup-request-param string $course_alias
     * @omegaup-request-param string $usernameOrEmail
     */
    public static function apiRemoveStudent(\OmegaUp\Request $r): array {
        \OmegaUp\Controllers\Controller::ensureNotInLockdown();

        $r->ensureIdentity();
        $courseAlias = $r->ensureString(
            'course_alias',
            fn (string $alias) => \OmegaUp\Validators::alias($alias)
        );
        \OmegaUp\Validators::validateStringNonEmpty(
            $r['usernameOrEmail'],
            'usernameOrEmail'
        );
        $course = self::validateCourseExists($courseAlias);
        if (is_null($course->group_id)) {
            throw new \OmegaUp\Exceptions\NotFoundException(
                'courseNotFound'
            );
        }

        if (!\OmegaUp\Authorization::isCourseAdmin($r->identity, $course)) {
            throw new \OmegaUp\Exceptions\ForbiddenAccessException();
        }

        $resolvedIdentity = \OmegaUp\Controllers\Identity::resolveIdentity(
            $r['usernameOrEmail']
        );

        if (
            is_null(\OmegaUp\DAO\GroupsIdentities::getByPK(
                $course->group_id,
                $resolvedIdentity->identity_id
            ))
        ) {
            throw new \OmegaUp\Exceptions\NotFoundException(
                'courseStudentNotInCourse'
            );
        }

        \OmegaUp\DAO\GroupsIdentities::delete(new \OmegaUp\DAO\VO\GroupsIdentities([
            'group_id' => $course->group_id,
            'identity_id' => $resolvedIdentity->identity_id,
        ]));

        return [
            'status' => 'ok',
        ];
    }

    /**
     * Returns all course administrators
     *
     * @return array{admins: list<array{role: string, username: string}>, group_admins: list<array{alias: string, name: string, role: string}>}
     *
     * @omegaup-request-param string $course_alias
     */
    public static function apiAdmins(\OmegaUp\Request $r): array {
        // Authenticate request
        $r->ensureIdentity();

        $courseAlias = $r->ensureString(
            'course_alias',
            fn (string $alias) => \OmegaUp\Validators::alias($alias)
        );

        $course = \OmegaUp\DAO\Courses::getByAlias($courseAlias);
        if (is_null($course)) {
            throw new \OmegaUp\Exceptions\NotFoundException('courseNotFound');
        }

        if (!\OmegaUp\Authorization::isCourseAdmin($r->identity, $course)) {
            throw new \OmegaUp\Exceptions\ForbiddenAccessException();
        }

        return [
            'admins' => \OmegaUp\DAO\UserRoles::getCourseAdmins($course),
            'group_admins' => \OmegaUp\DAO\GroupRoles::getCourseAdmins($course)
        ];
    }

    /**
     * Adds an admin to a course
     *
     * @throws \OmegaUp\Exceptions\ForbiddenAccessException
     *
     * @return array{status: string}
     *
     * @omegaup-request-param string $course_alias
     * @omegaup-request-param string $usernameOrEmail
     */
    public static function apiAddAdmin(\OmegaUp\Request $r): array {
        \OmegaUp\Controllers\Controller::ensureNotInLockdown();

        // Authenticate logged user
        $r->ensureIdentity();

        // Check course_alias
        $courseAlias = $r->ensureString(
            'course_alias',
            fn (string $alias) => \OmegaUp\Validators::alias($alias)
        );
        \OmegaUp\Validators::validateStringNonEmpty(
            $r['usernameOrEmail'],
            'usernameOrEmail'
        );

        $resolvedUser = \OmegaUp\Controllers\User::resolveUser(
            $r['usernameOrEmail']
        );

        $course = \OmegaUp\DAO\Courses::getByAlias($courseAlias);
        if (is_null($course)) {
            throw new \OmegaUp\Exceptions\NotFoundException('courseNotFound');
        }

        // Only director is allowed to make modifications
        if (!\OmegaUp\Authorization::isCourseAdmin($r->identity, $course)) {
            throw new \OmegaUp\Exceptions\ForbiddenAccessException();
        }

        \OmegaUp\Controllers\ACL::addUser(
            intval($course->acl_id),
            intval($resolvedUser->user_id)
        );

        if (
            $resolvedUser->user_id !== $r->identity->user_id
            && !is_null($resolvedUser->user_id)
        ) {
            \OmegaUp\DAO\Notifications::create(
                new \OmegaUp\DAO\VO\Notifications([
                    'user_id' => $resolvedUser->user_id,
                    'contents' =>  json_encode(
                        [
                            'type' => \OmegaUp\DAO\Notifications::COURSE_ADMINISTRATOR_ADDED,
                            'body' => [
                                'localizationString' => new \OmegaUp\TranslationString(
                                    'notificationCourseAddAdmin'
                                ),
                                'localizationParams' => [
                                    'courseName' => $course->name,
                                ],
                                'url' => "/course/{$course->alias}/",
                                'iconUrl' => '/media/info.png',
                            ],
                        ]
                    ),
                ])
            );
        }

        return [
            'status' => 'ok',
        ];
    }

    /**
     * Removes an admin from a course
     *
     * @throws \OmegaUp\Exceptions\ForbiddenAccessException
     *
     * @return array{status: string}
     *
     * @omegaup-request-param string $course_alias
     * @omegaup-request-param string $usernameOrEmail
     */
    public static function apiRemoveAdmin(\OmegaUp\Request $r): array {
        // Authenticate logged user
        $r->ensureIdentity();

        // Check course_alias
        $courseAlias = $r->ensureString(
            'course_alias',
            fn (string $alias) => \OmegaUp\Validators::alias($alias)
        );
        \OmegaUp\Validators::validateStringNonEmpty(
            $r['usernameOrEmail'],
            'usernameOrEmail'
        );

        $resolvedIdentity = \OmegaUp\Controllers\Identity::resolveIdentity(
            $r['usernameOrEmail']
        );
        if (is_null($resolvedIdentity->user_id)) {
            // Unassociated identities can't be course admins
            throw new \OmegaUp\Exceptions\ForbiddenAccessException();
        }
        $resolvedUser = \OmegaUp\DAO\Users::getByPK($resolvedIdentity->user_id);
        if (is_null($resolvedUser)) {
            throw new \OmegaUp\Exceptions\NotFoundException('courseNotFound');
        }

        $course = \OmegaUp\DAO\Courses::getByAlias($courseAlias);
        if (is_null($course)) {
            throw new \OmegaUp\Exceptions\NotFoundException('courseNotFound');
        }

        // Only admin is alowed to make modifications
        if (!\OmegaUp\Authorization::isCourseAdmin($r->identity, $course)) {
            throw new \OmegaUp\Exceptions\ForbiddenAccessException();
        }

        // Check if admin to delete is actually an admin
        if (
            !\OmegaUp\Authorization::isCourseAdmin(
                $resolvedIdentity,
                $course
            )
        ) {
            throw new \OmegaUp\Exceptions\NotFoundException();
        }

        \OmegaUp\Controllers\ACL::removeUser(
            intval($course->acl_id),
            intval($resolvedUser->user_id)
        );

        return [
            'status' => 'ok',
        ];
    }

    /**
     * Adds an group admin to a course
     *
     * @throws \OmegaUp\Exceptions\ForbiddenAccessException
     *
     * @return array{status: string}
     *
     * @omegaup-request-param string $course_alias
     * @omegaup-request-param string $group
     */
    public static function apiAddGroupAdmin(\OmegaUp\Request $r): array {
        \OmegaUp\Controllers\Controller::ensureNotInLockdown();

        // Authenticate logged user
        $r->ensureIdentity();

        // Check course_alias
        $courseAlias = $r->ensureString(
            'course_alias',
            fn (string $alias) => \OmegaUp\Validators::alias($alias)
        );
        $groupAlias = $r->ensureString(
            'group',
            fn (string $alias) => \OmegaUp\Validators::alias($alias)
        );

        $group = \OmegaUp\DAO\Groups::findByAlias($groupAlias);
        if (is_null($group)) {
            throw new \OmegaUp\Exceptions\InvalidParameterException(
                'invalidParameters'
            );
        }

        $course = \OmegaUp\DAO\Courses::getByAlias($courseAlias);
        if (is_null($course)) {
            throw new \OmegaUp\Exceptions\NotFoundException('courseNotFound');
        }

        // Only admins are allowed to modify course
        if (!\OmegaUp\Authorization::isCourseAdmin($r->identity, $course)) {
            throw new \OmegaUp\Exceptions\ForbiddenAccessException();
        }

        \OmegaUp\Controllers\ACL::addGroup(
            intval($course->acl_id),
            intval($group->group_id)
        );

        return [
            'status' => 'ok',
        ];
    }

    /**
     * Removes a group admin from a course
     *
     * @throws \OmegaUp\Exceptions\ForbiddenAccessException
     *
     * @return array{status: string}
     *
     * @omegaup-request-param string $course_alias
     * @omegaup-request-param string $group
     */
    public static function apiRemoveGroupAdmin(\OmegaUp\Request $r): array {
        // Authenticate logged user
        $r->ensureIdentity();

        // Check course_alias
        $courseAlias = $r->ensureString(
            'course_alias',
            fn (string $alias) => \OmegaUp\Validators::alias($alias)
        );
        $groupAlias = $r->ensureString(
            'group',
            fn (string $alias) => \OmegaUp\Validators::alias($alias)
        );

        $group = \OmegaUp\DAO\Groups::findByAlias($groupAlias);
        if (is_null($group)) {
            throw new \OmegaUp\Exceptions\InvalidParameterException(
                'invalidParameters'
            );
        }

        $course = \OmegaUp\DAO\Courses::getByAlias($courseAlias);
        if (is_null($course)) {
            throw new \OmegaUp\Exceptions\NotFoundException('courseNotFound');
        }

        // Only admin is alowed to make modifications
        if (!\OmegaUp\Authorization::isCourseAdmin($r->identity, $course)) {
            throw new \OmegaUp\Exceptions\ForbiddenAccessException();
        }

        \OmegaUp\Controllers\ACL::removeGroup(
            intval($course->acl_id),
            intval($group->group_id)
        );

        return [
            'status' => 'ok',
        ];
    }

    /**
     * Show course intro only on public courses when user is not yet registered
     *
     * @throws \OmegaUp\Exceptions\NotFoundException Course not found or trying to directly access a private course.
     * @throws \OmegaUp\Exceptions\ForbiddenAccessException
     *
     * @return IntroDetailsPayload
     *
     * @omegaup-request-param string $course_alias
     */
    public static function apiIntroDetails(\OmegaUp\Request $r) {
        $r->ensureIdentity();

        $courseAlias = $r->ensureString(
            'course_alias',
            fn (string $courseAlias) => \OmegaUp\Validators::alias($courseAlias)
        );
        $course = self::validateCourseExists($courseAlias);
        if (is_null($course->course_id)) {
            throw new \OmegaUp\Exceptions\NotFoundException('courseNotFound');
        }
        $group = self::resolveGroup($course);
        $shouldShowIntro = !\OmegaUp\Authorization::canViewCourse(
            $r->identity,
            $course,
            $group
        );

        $hasSharedUserInformation = true;
        $hasAcceptedTeacher = null;
        $registrationResponse = [];
        if (!\OmegaUp\Authorization::isGroupAdmin($r->identity, $group)) {
            [
              'share_user_information' => $hasSharedUserInformation,
              'accept_teacher' => $hasAcceptedTeacher,
            ] = \OmegaUp\DAO\Courses::getSharingInformation(
                $r->identity->identity_id,
                $course,
                $group
            );
        }

        if ($course->admission_mode === self::ADMISSION_MODE_REGISTRATION) {
            $registration = \OmegaUp\DAO\CourseIdentityRequest::getByPK(
                $r->identity->identity_id,
                $course->course_id
            );

            if (is_null($registration)) {
                $registrationResponse = [
                  'userRegistrationAnswered' => false,
                  'userRegistrationRequested' => false,
                ];
            } else {
                $registrationResponse = [
                  'userRegistrationAccepted' => $registration->accepted,
                'userRegistrationAnswered' => !is_null(
                    $registration->accepted
                ),
                  'userRegistrationRequested' => true,
                ];
            }
        }

        $introDetails = self::getIntroDetailsForCourse(
            $course,
            $r->identity,
            $shouldShowIntro,
            $hasAcceptedTeacher ?? false,
            $hasSharedUserInformation,
            $registrationResponse
        );

        if (!isset($introDetails['smartyProperties']['coursePayload'])) {
            throw new \OmegaUp\Exceptions\NotFoundException();
        }
        return $introDetails['smartyProperties']['coursePayload'];
    }

    /**
     * @return array{entrypoint: string, inContest?: bool, smartyProperties: array{coursePayload?: IntroDetailsPayload, payload: CourseDetailsPayload|IntroDetailsPayload|AssignmentDetailsPayload, title: \OmegaUp\TranslationString}}
     *
     * @omegaup-request-param null|string $assignment_alias
     * @omegaup-request-param string $course_alias
     */
    public static function getCourseDetailsForTypeScript(\OmegaUp\Request $r): array {
        \OmegaUp\Controllers\Controller::ensureNotInLockdown();
        try {
            $r->ensureIdentity();
        } catch (\OmegaUp\Exceptions\UnauthorizedException $e) {
            // Not logged user can still view the public course's contents,
            // including courses with registration mode
            $r->identity = null;
        }
        $courseAlias = $r->ensureString(
            'course_alias',
            fn (string $courseAlias) => \OmegaUp\Validators::alias($courseAlias)
        );
        $course = self::validateCourseExists($courseAlias);
        if (is_null($course->course_id)) {
            throw new \OmegaUp\Exceptions\NotFoundException('courseNotFound');
        }
        $group = self::resolveGroup($course);
        $assignmentAlias = $r->ensureOptionalString(
            'assignment_alias',
            required: false,
            validator: fn (string $alias) => \OmegaUp\Validators::alias($alias)
        );

        if (is_null($r->identity)) {
            return self::getIntroDetailsForCourse($course);
        }

        if (is_null($assignmentAlias)) {
            return self::getCourseDetails($r, $course, $group, false);
        }

        return self::getAssignmentDetails(
            $r->identity,
            $r->user,
            $course,
            $group,
            $assignmentAlias
        );
    }

    /**
     * @return array{entrypoint: string, smartyProperties: array{payload: CourseScoreboardPayload, title: \OmegaUp\TranslationString}}
     *
     * @omegaup-request-param string $assignment_alias
     * @omegaup-request-param string $course_alias
     * @omegaup-request-param null|string $scoreboard_token
     */
    public static function getCourseScoreboardDetailsForTypeScript(
        \OmegaUp\Request $r
    ): array {
        \OmegaUp\Controllers\Controller::ensureNotInLockdown();
        $courseAlias = $r->ensureString(
            'course_alias',
            fn (string $alias) => \OmegaUp\Validators::alias($alias)
        );
        $assignmentAlias = $r->ensureString(
            'assignment_alias',
            fn (string $alias) => \OmegaUp\Validators::alias($alias)
        );
        $scoreboardToken = $r->ensureOptionalString(
            'scoreboard_token',
            required: false,
            validator: fn (string $token) => \OmegaUp\Validators::token($token)
        );

        $tokenAuthenticationResult = self::authenticateAndValidateToken(
            $courseAlias,
            $assignmentAlias,
            $scoreboardToken,
            $r
        );
        $group = self::resolveGroup($tokenAuthenticationResult['course']);

        // Log the operation only when there is not a token in request
        if (!$tokenAuthenticationResult['hasToken']) {
            // Authenticate request
            $r->ensureIdentity();

            if (
                !\OmegaUp\Authorization::canViewCourse(
                    $r->identity,
                    $tokenAuthenticationResult['course'],
                    $group
                )
            ) {
                throw new \OmegaUp\Exceptions\ForbiddenAccessException();
            }

            \OmegaUp\DAO\ProblemsetAccessLog::create(new \OmegaUp\DAO\VO\ProblemsetAccessLog([
                'identity_id' => $r->identity->identity_id,
                'problemset_id' => $tokenAuthenticationResult['assignment']->problemset_id,
                'ip' => ip2long(
                    \OmegaUp\Request::getServerVar('REMOTE_ADDR') ?? ''
                ),
            ]));
        }

        if (
            is_null($tokenAuthenticationResult['course']->acl_id)
            || is_null($tokenAuthenticationResult['course']->alias)
        ) {
            throw new \OmegaUp\Exceptions\NotFoundException(
                'courseNotFound'
            );
        }
        if (
            is_null($tokenAuthenticationResult['assignment']->problemset_id)
            || is_null($tokenAuthenticationResult['assignment']->alias)
        ) {
            throw new \OmegaUp\Exceptions\NotFoundException(
                'assignmentNotFound'
            );
        }

        $acl = \OmegaUp\DAO\ACLs::getByPK(
            $tokenAuthenticationResult['course']->acl_id
        );
        if (is_null($acl) || is_null($acl->owner_id)) {
            throw new \OmegaUp\Exceptions\NotFoundException();
        }
        $director = \OmegaUp\DAO\Identities::findByUserId(
            intval(
                $acl->owner_id
            )
        );
        if (is_null($director)) {
            throw new \OmegaUp\Exceptions\NotFoundException('userNotExist');
        }

        $scoreboard = new \OmegaUp\Scoreboard(
            new \OmegaUp\ScoreboardParams([
                'alias' => $tokenAuthenticationResult['assignment']->alias,
                'title' => $tokenAuthenticationResult['assignment']->name,
                'problemset_id' => $tokenAuthenticationResult['assignment']->problemset_id,
                'start_time' => $tokenAuthenticationResult['assignment']->start_time,
                'finish_time' => $tokenAuthenticationResult['assignment']->finish_time,
                'acl_id' => $tokenAuthenticationResult['assignment']->acl_id,
                'group_id' => $tokenAuthenticationResult['course']->group_id,
                'admin' => $tokenAuthenticationResult['courseAdmin'],
            ])
        );

        $problemsInAssignment = \OmegaUp\DAO\ProblemsetProblems::getProblemsByProblemset(
            $tokenAuthenticationResult['assignment']->problemset_id
        );

        $problemsResponseArray = [];
        $letter = 0;
        foreach ($problemsInAssignment as $problem) {
            $problem['letter'] = \OmegaUp\Controllers\Contest::columnName(
                $letter++
            );
            $problem['accepts_submissions'] = !empty(
                $problem['languages']
            );
            $problemsResponseArray[] = [
                'acceptsSubmissions' => $problem['accepts_submissions'],
                'alias' => strval($problem['alias']),
                'text' => "{$problem['letter']}. {$problem['title']}",
                'bestScore' => 0,
                'maxScore' => floatval($problem['points']),
                'hasRuns' => false,
            ];
        }

        return [
            'smartyProperties' => [
                'payload' => [
                    'scoreboardToken' => $scoreboardToken,
                    'assignment' => [
                        'name' => strval(
                            $tokenAuthenticationResult['assignment']->name
                        ),
                        'alias' => strval(
                            $tokenAuthenticationResult['assignment']->alias
                        ),
                        'description' => $tokenAuthenticationResult['assignment']->description ?? '',
                        'assignmentType' => $tokenAuthenticationResult['assignment']->assignment_type,
                        'startTime' => $tokenAuthenticationResult['assignment']->start_time,
                        'finishTime' => $tokenAuthenticationResult['assignment']->finish_time,
                        'problems' => self::getProblemsByAssignment(
                            $tokenAuthenticationResult['assignment']->alias,
                            $tokenAuthenticationResult['course']->alias,
                            $r->identity,
                            $r->user
                        ),
                        'courseAssignments' => \OmegaUp\DAO\Courses::getAllAssignments(
                            $courseAlias,
                            $tokenAuthenticationResult['courseAdmin']
                        ),
                        'director' => strval($director->username),
                        'problemsetId' => $tokenAuthenticationResult['assignment']->problemset_id,
                        'admin' => $tokenAuthenticationResult['courseAdmin'],
                    ],
                    'scoreboard' => $scoreboard->generate(
                        withRunDetails: false,
                        sortByName: false
                    ),
                    'problems' => $problemsResponseArray,
                ],
                'title' => new \OmegaUp\TranslationString(
                    'omegaupTitleCourseScoreboard'
                ),
            ],
            'entrypoint' => 'course_scoreboard',
        ];
    }

    /**
     * @return array{entrypoint: string, smartyProperties: array{title: \OmegaUp\TranslationString, payload: array<string, mixed>}}
     */
    public static function getCoursesHomepageForTypeScript(\OmegaUp\Request $r): array {
        return [
            'smartyProperties' => [
                'title' => new \OmegaUp\TranslationString(
                    'omegaupTitleCourses'
                ),
                'payload' => [],
            ],
            'entrypoint' => 'course_homepage',
        ];
    }

    /**
     * @return array{entrypoint: string, smartyProperties: array{payload: CourseCloneDetailsPayload, title: \OmegaUp\TranslationString}}
     *
     * @omegaup-request-param string $course_alias
     * @omegaup-request-param string $token
     */
    public static function getCourseCloneDetailsForTypeScript(
        \OmegaUp\Request $r
    ): array {
        $r->ensureMainUserIdentity();
        $alias = $r->ensureString(
            'course_alias',
            fn (string $alias) => \OmegaUp\Validators::stringNonEmpty($alias)
        );
        $course = self::validateCourseExists($alias);
        $token = $r->ensureOptionalString(
            'token',
            required: $course->admission_mode !== \OmegaUp\Controllers\Course::ADMISSION_MODE_PUBLIC,
            validator: fn (string $token) => \OmegaUp\Validators::stringNonEmpty(
                $token
            )
        );
        if (is_null($course->course_id)) {
            throw new \OmegaUp\Exceptions\NotFoundException('courseNotFound');
        }
        $creator = \OmegaUp\DAO\Courses::getCreatorInformation($course);
        if (is_null($creator)) {
            throw new \OmegaUp\Exceptions\NotFoundException('userNotExist');
        }

        return [
            'smartyProperties' => [
                'payload' => [
                    'creator' => $creator,
                    'details' => self::getCommonCourseDetails(
                        $course,
                        $r->identity
                    ),
                    'token' => $token,
                ],
                'title' => new \OmegaUp\TranslationString('wordsCloneCourse'),
            ],
            'entrypoint' => 'course_clone',
        ];
    }

    /**
     *
     * @return array{entrypoint: string, smartyProperties: array{payload: CourseNewPayload, title:\OmegaUp\TranslationString}}
     */
    public static function getCourseNewDetailsForTypeScript(\OmegaUp\Request $r): array {
        $r->ensureMainUserIdentity();

        return [
            'smartyProperties' => [
                'payload' => [
                    'is_curator' => \OmegaUp\Authorization::canCreatePublicCourse(
                        $r->identity
                    ),
                    'is_admin' => true,
                    'languages' => \OmegaUp\Controllers\Run::SUPPORTED_LANGUAGES,
                ],
                'title' => new \OmegaUp\TranslationString(
                    'omegaupTitleCourseNew'
                ),
            ],
            'entrypoint' => 'course_new',
        ];
    }

    /**
     * @return array{entrypoint: string, smartyProperties: array{payload: CourseEditPayload, title: \OmegaUp\TranslationString}}
     *
     * @omegaup-request-param string $course
     */
    public static function getCourseEditDetailsForTypeScript(
        \OmegaUp\Request $r
    ): array {
        $r->ensureMainUserIdentity();
        $courseAlias = $r->ensureString(
            'course',
            fn (string $alias) => \OmegaUp\Validators::alias($alias)
        );

        $courseEditDetails = self::getCourseEditDetails(
            $courseAlias,
            $r->identity
        );

        if (!empty($courseEditDetails['course']['assignments'])) {
            $courseEditDetails['selectedAssignment'] = $courseEditDetails['course']['assignments'][0];
            $courseEditDetails['assignmentProblems'] = self::getProblemsByAssignment(
                $courseEditDetails['selectedAssignment']['alias'],
                $courseAlias,
                $r->identity,
                $r->user
            );
        }

        return [
            'smartyProperties' => [
                'payload' => $courseEditDetails,
                'title' => new \OmegaUp\TranslationString('courseEdit'),
            ],
            'entrypoint' => 'course_edit',
        ];
    }

    /**
     * @return CourseEditPayload
     */
    private static function getCourseEditDetails(
        string $courseAlias,
        \OmegaUp\DAO\VO\Identities $identity
    ) {
        $course = self::validateCourseExists($courseAlias);
        if (is_null($course->alias)) {
            throw new \OmegaUp\Exceptions\NotFoundException('courseNotFound');
        }
        self::resolveGroup($course);

        if (!\OmegaUp\Authorization::isCourseAdmin($identity, $course)) {
            throw new \OmegaUp\Exceptions\ForbiddenAccessException();
        }
        $admins = \OmegaUp\DAO\UserRoles::getCourseAdmins($course);
        foreach ($admins as &$admin) {
            unset($admin['user_id']);
        }

        return [
            'course' => self::getCommonCourseDetails($course, $identity),
            'assignmentProblems' => [],
            'selectedAssignment' => null,
            'tags' => [],
            'students' => \OmegaUp\DAO\Courses::getStudentsInCourse(
                intval($course->course_id),
                intval($course->group_id)
            ),
            'allLanguages' => \OmegaUp\Controllers\Run::SUPPORTED_LANGUAGES,
            'identityRequests' => \OmegaUp\DAO\CourseIdentityRequest::getRequestsForCourseWithFirstAdmin(
                intval($course->course_id)
            ),
            'admins' => $admins,
            'groupsAdmins' => \OmegaUp\DAO\GroupRoles::getCourseAdmins(
                $course
            ),
        ];
    }

    /**
     * @return array{entrypoint: string, smartyProperties: array{payload: CourseSubmissionsListPayload, title: \OmegaUp\TranslationString}}
     *
     * @omegaup-request-param string $course
     */
    public static function getCourseSubmissionsListForTypeScript(\OmegaUp\Request $r) {
        $r->ensureMainUserIdentity();
        $courseAlias = $r->ensureString(
            'course',
            fn (string $alias) => \OmegaUp\Validators::alias($alias)
        );
        $course = self::validateCourseExists($courseAlias);

        if (!\OmegaUp\Authorization::isCourseAdmin($r->identity, $course)) {
            throw new \OmegaUp\Exceptions\ForbiddenAccessException(
                'userNotAllowed'
            );
        }

        $usersProblems = \OmegaUp\DAO\Problems::getProblemsByUsersInACourse(
            $courseAlias
        );
        $userSolvedProblems = [];
        $userUnsolvedProblems = [];
        foreach ($usersProblems as $userProblem) {
            if ($userProblem['solved']) {
                $userSolvedProblems[$userProblem['username']][] = $userProblem;
            } else {
                $userUnsolvedProblems[$userProblem['username']][] = $userProblem;
            }
        }

        return [
            'smartyProperties' => [
                'payload' => [
                    'solvedProblems' => $userSolvedProblems,
                    'unsolvedProblems' => $userUnsolvedProblems,
                ],
                'title' => new \OmegaUp\TranslationString(
                    'courseSubmissionsList'
                ),
            ],
            'entrypoint' => 'course_submissions_list',
        ];
    }

    /**
     * @return array{entrypoint: string, smartyProperties: array{payload: StudentsProgressPayload, title: \OmegaUp\TranslationString, fullWidth: bool}}
     *
     * @omegaup-request-param int $length
     * @omegaup-request-param int $page
     * @omegaup-request-param string $course
     */
    public static function getStudentsProgressForTypeScript(
        \OmegaUp\Request $r
    ): array {
        $r->ensureIdentity();

        $page = $r->ensureOptionalInt('page') ?? 1;
        $length = $r->ensureOptionalInt('length') ?? 100;

        $courseAlias = $r->ensureString(
            'course',
            fn (string $alias) => \OmegaUp\Validators::alias($alias)
        );
        $course = self::validateCourseExists($courseAlias);

        if (!\OmegaUp\Authorization::isCourseAdmin($r->identity, $course)) {
            throw new \OmegaUp\Exceptions\ForbiddenAccessException();
        }

        $studentsProgress = \OmegaUp\Cache::getFromCacheOrSet(
            \OmegaUp\Cache::SCHOOL_STUDENTS_PROGRESS,
            "{$courseAlias}-{$page}-{$length}",
            function () use ($course, $page, $length) {
                if (is_null($course->course_id) || is_null($course->group_id)) {
                    throw new \OmegaUp\Exceptions\NotFoundException(
                        'courseNotFound'
                    );
                }
                return \OmegaUp\DAO\Courses::getStudentsProgressPerAssignment(
                    $course->course_id,
                    $course->group_id,
                    $page,
                    $length
                );
            },
            60 * 60 * 12 // 12 hours
        );

        return [
            'smartyProperties' => [
                'payload' => [
                    'page' => $page,
                    'length' => $length,
                    'course' => self::getCommonCourseDetails(
                        $course,
                        $r->identity
                    ),
                    'assignmentsProblems' => $studentsProgress['assignmentsProblems'],
                    'students' => $studentsProgress['studentsProgress'],
                    'totalRows' => $studentsProgress['totalRows'],
                    'pagerItems' => \OmegaUp\Pager::paginateWithUrl(
                        $studentsProgress['totalRows'],
                        $length,
                        $page,
                        "/course/{$courseAlias}/students/",
                        adjacent: 5,
                        params: [],
                    ),
                ],
                'title' => new \OmegaUp\TranslationString(
                    'omegaupTitleStudentsProgress'
                ),
                'fullWidth' => true,
            ],
            'entrypoint' => 'course_students'
        ];
    }

    /**
     * @return array{progress: list<StudentProgressInCourse>, nextPage: null|int}
     *
     * @omegaup-request-param int $length
     * @omegaup-request-param int $page
     * @omegaup-request-param string $course
     */
    public static function apiStudentsProgress(
        \OmegaUp\Request $r
    ): array {
        $r->ensureIdentity();

        $page = $r->ensureOptionalInt('page') ?? 1;
        $length = $r->ensureOptionalInt('length') ?? 100;

        $courseAlias = $r->ensureString(
            'course',
            fn (string $alias) => \OmegaUp\Validators::alias($alias)
        );
        $course = self::validateCourseExists($courseAlias);

        if (!\OmegaUp\Authorization::isCourseAdmin($r->identity, $course)) {
            throw new \OmegaUp\Exceptions\ForbiddenAccessException();
        }

        $studentsProgress = \OmegaUp\Cache::getFromCacheOrSet(
            \OmegaUp\Cache::SCHOOL_STUDENTS_PROGRESS,
            "{$courseAlias}-{$page}-{$length}",
            function () use ($course, $page, $length) {
                if (is_null($course->course_id) || is_null($course->group_id)) {
                    throw new \OmegaUp\Exceptions\NotFoundException(
                        'courseNotFound'
                    );
                }
                return \OmegaUp\DAO\Courses::getStudentsProgressPerAssignment(
                    $course->course_id,
                    $course->group_id,
                    $page,
                    $length
                );
            },
            60 * 60 * 12 // 12 hours
        );

        return [
            'progress' => $studentsProgress['studentsProgress'],
            'nextPage' => (
                $studentsProgress['totalRows'] > ($page * $length)
            ) ? $page + 1 : null,
        ];
    }

    /**
     * @return array{smartyProperties: array{payload: StudentProgressPayload, title: \OmegaUp\TranslationString}, entrypoint: string}
     *
     * @omegaup-request-param string $course
     * @omegaup-request-param string $student
     */
    public static function getStudentProgressForTypeScript(
        \OmegaUp\Request $r
    ): array {
        $r->ensureIdentity();
        $courseAlias = $r->ensureString(
            'course',
            fn (string $alias) => \OmegaUp\Validators::alias($alias)
        );
        \OmegaUp\Validators::validateStringNonEmpty($r['student'], 'student');

        $course = self::validateCourseExists($courseAlias);

        if (is_null($course->course_id) || is_null($course->group_id)) {
            throw new \OmegaUp\Exceptions\NotFoundException('courseNotFound');
        }

        if (!\OmegaUp\Authorization::isCourseAdmin($r->identity, $course)) {
            throw new \OmegaUp\Exceptions\ForbiddenAccessException();
        }

        ['allProgress' => $studentsProgress] = \OmegaUp\Cache::getFromCacheOrSet(
            \OmegaUp\Cache::SCHOOL_STUDENTS_PROGRESS,
            $courseAlias,
            function () use ($course) {
                if (is_null($course->course_id) || is_null($course->group_id)) {
                    throw new \OmegaUp\Exceptions\NotFoundException(
                        'courseNotFound'
                    );
                }
                return \OmegaUp\DAO\Courses::getStudentsInCourseWithProgressPerAssignment(
                    $course->course_id,
                    $course->group_id
                );
            },
            60 * 60 * 12 // 12 hours
        );
        return [
            'smartyProperties' => [
                'payload' => [
                    'course' => self::getCommonCourseDetails(
                        $course,
                        $r->identity
                    ),
                    // TODO: Get progress only for the given student, rather than every student.
                    'students' => $studentsProgress,
                    'student' => $r['student']
                ],
                'title' => new \OmegaUp\TranslationString(
                    'omegaupTitleStudentsProgress'
                ),
            ],
            'entrypoint' => 'course_student'
        ];
    }

    /**
     * @return array{smartyProperties: array{payload: StudentProgressByAssignmentPayload, title: \OmegaUp\TranslationString}, entrypoint: string}
     *
     * @omegaup-request-param string $assignment_alias
     * @omegaup-request-param string $course
     * @omegaup-request-param string $student
     */
    public static function getStudentProgressByAssignmentForTypeScript(
        \OmegaUp\Request $r
    ): array {
        $r->ensureIdentity();
        $courseAlias = $r->ensureString(
            'course',
            fn (string $alias) => \OmegaUp\Validators::alias($alias)
        );
        $student = $r->ensureString('student');

        $course = self::validateCourseExists($courseAlias);

        if (is_null($course->course_id) || is_null($course->group_id)) {
            throw new \OmegaUp\Exceptions\NotFoundException('courseNotFound');
        }

        if (!\OmegaUp\Authorization::isCourseAdmin($r->identity, $course)) {
            throw new \OmegaUp\Exceptions\ForbiddenAccessException();
        }

        $resolvedIdentity = \OmegaUp\Controllers\Identity::resolveIdentity(
            $student
        );

        if (
            is_null(\OmegaUp\DAO\GroupsIdentities::getByPK(
                $course->group_id,
                $resolvedIdentity->identity_id
            ))
        ) {
            throw new \OmegaUp\Exceptions\NotFoundException(
                'courseStudentNotInCourse'
            );
        }

        $assignmentAlias = $r->ensureString(
            'assignment_alias',
            fn (string $alias) => \OmegaUp\Validators::alias($alias)
        );

        $assignment = \OmegaUp\DAO\Assignments::getByAliasAndCourse(
            $assignmentAlias,
            $course->course_id
        );
        if (is_null($assignment) || is_null($assignment->problemset_id)) {
            throw new \OmegaUp\Exceptions\NotFoundException(
                'assignmentNotFound'
            );
        }
        $problems = self::getProblemsBySelectedAssignment(
            $assignment,
            $resolvedIdentity
        );

        ['allProgress' => $studentsProgress] = \OmegaUp\Cache::getFromCacheOrSet(
            \OmegaUp\Cache::SCHOOL_STUDENTS_PROGRESS,
            $courseAlias,
            function () use ($course) {
                if (is_null($course->course_id) || is_null($course->group_id)) {
                    throw new \OmegaUp\Exceptions\NotFoundException(
                        'courseNotFound'
                    );
                }
                return \OmegaUp\DAO\Courses::getStudentsInCourseWithProgressPerAssignment(
                    $course->course_id,
                    $course->group_id
                );
            },
            60 * 60 * 12 // 12 hours
        );
        return [
            'smartyProperties' => [
                'payload' => [
                    'course' => self::getCommonCourseDetails(
                        $course,
                        $r->identity
                    ),
                    // TODO: Get progress only for the given student, rather than every student.
                    'students' => $studentsProgress,
                    'student' => $student,
                    'problems' => $problems,
                    'assignment' => $assignmentAlias
                ],
                'title' => new \OmegaUp\TranslationString(
                    'omegaupTitleStudentsProgress'
                ),
            ],
            'entrypoint' => 'course_student_with_assignment'
        ];
    }

     /**
     * @omegaup-request-param int $page
     * @omegaup-request-param int $page_size
     *
     * @return array{entrypoint: string, smartyProperties: array{payload: CourseListMinePayload, title: \OmegaUp\TranslationString}}
     */
    public static function getCourseMineDetailsForTypeScript(\OmegaUp\Request $r): array {
        $r->ensureIdentity();
        $page = $r->ensureOptionalInt('page') ?? 1;
        $pageSize = $r->ensureOptionalInt('page_size') ?? 1000;

        $courses = self::getCoursesList(
            $r->identity,
            $page,
            $pageSize,
            courseTypes: ['admin', 'archived']
        );
        $filteredCourses = [
            'admin' => [
                'filteredCourses' => [
                    'current' => [
                        'courses' => [],
                        'timeType' => 'current',
                    ],
                    'past' => [
                        'courses' => [],
                        'timeType' => 'past',
                    ],
                    'archived' => [
                        'courses' => [],
                        'timeType' => 'archived',
                    ],
                ],
                'accessMode' => 'admin',
                'activeTab' => '',
            ]
        ];
        foreach ($courses['admin'] as $course) {
            if (
                is_null($course['finish_time'])
                || $course['finish_time']->time > \OmegaUp\Time::get()
            ) {
                $filteredCourses['admin']['filteredCourses']['current']['courses'][] = $course;
                $filteredCourses['admin']['activeTab'] = 'current';
            } else {
                $filteredCourses['admin']['filteredCourses']['past']['courses'][] = $course;
            }
        }

        if (array_key_exists('archived', $courses)) {
            $filteredCourses['admin']['filteredCourses']['archived']['courses'] = $courses['archived'];
        }

        if (
            $filteredCourses['admin']['activeTab'] === ''
            && !empty(
                $filteredCourses['admin']['filteredCourses']['past']['courses']
            )
        ) {
            $filteredCourses['admin']['activeTab'] = 'past';
        }
        return [
            'smartyProperties' => [
                'payload' => [
                    'courses' => $filteredCourses,
                ],
                'title' => new \OmegaUp\TranslationString('courseList'),
            ],
            'entrypoint' => 'course_mine',
        ];
    }

    /**
     *
     * @return array{entrypoint: string, smartyProperties: array{payload: CourseTabsPayload, title: \OmegaUp\TranslationString, fullWidth: bool}}
     */
    public static function getCourseTabsForTypeScript(
        \OmegaUp\Request $r
    ): array {
        /** @var array{enrolled: list<CourseCardEnrolled>, finished: list<CourseCardFinished>, public: list<CourseCardPublic>} $courses */
        $courses = [
            'enrolled' => [],
            'finished' => [],
            'public' => \OmegaUp\DAO\Courses::getPublicCoursesForTab(),
        ];

        // Check who is visiting, but a not logged user can still
        // view the list of public courses.
        try {
            $r->ensureIdentity();
        } catch (\OmegaUp\Exceptions\UnauthorizedException $e) {
            return [
                'smartyProperties' => [
                    'payload' => [
                        'courses' => $courses,
                    ],
                    'title' => new \OmegaUp\TranslationString('courseList'),
                    'fullWidth' => true,
                ],
                'entrypoint' => 'course_tabs',
            ];
        }
        [
            'enrolled' => $courses['enrolled'],
            'finished' => $courses['finished'],
        ] = \OmegaUp\DAO\Courses::getEnrolledAndFinishedCoursesForTabs(
            $r->identity
        );
        /** @var array<string> */
        $startedCourses = [];
        foreach ($courses['enrolled'] as $studentCourse) {
            $startedCourses[] = $studentCourse['alias'];
        }
        foreach ($courses['finished'] as $studentCourse) {
            $startedCourses[] = $studentCourse['alias'];
        }
        $startedCourses = array_unique($startedCourses);
        foreach ($courses['public'] as &$course) {
            $course['alreadyStarted'] = in_array(
                $course['alias'],
                $startedCourses
            );
        }
        return [
            'smartyProperties' => [
                'payload' => [
                    'courses' => $courses,
                ],
                'title' => new \OmegaUp\TranslationString('courseList'),
                'fullWidth' => true,
            ],
            'entrypoint' => 'course_tabs',
        ];
    }

    /**
     * @return array{smartyProperties: array{payload: CourseStatisticsPayload, title: \OmegaUp\TranslationString}, entrypoint: string}
     *
     * @omegaup-request-param string $course
     */
    public static function getCourseStatisticsForTypeScript(
        \OmegaUp\Request $r
    ): array {
        $r->ensureIdentity();
        $courseAlias = $r->ensureString(
            'course',
            fn (string $alias) => \OmegaUp\Validators::alias($alias)
        );

        $course = self::validateCourseExists($courseAlias);

        if (is_null($course->course_id) || is_null($course->group_id)) {
            throw new \OmegaUp\Exceptions\NotFoundException('courseNotFound');
        }

        if (!\OmegaUp\Authorization::isCourseAdmin($r->identity, $course)) {
            throw new \OmegaUp\Exceptions\ForbiddenAccessException();
        }

        return [
            'smartyProperties' => [
                'payload' => [
                    'course' => self::getCommonCourseDetails(
                        $course,
                        $r->identity
                    ),
                    'problemStats' => \OmegaUp\DAO\Assignments::getAssignmentsProblemsStatistics(
                        $course->course_id,
                        $course->group_id
                    ),
                    'verdicts' => \OmegaUp\DAO\Assignments::getAssignmentVerdictDistribution(
                        $course->course_id,
                        $course->group_id
                    ),
                ],
                'title' => new \OmegaUp\TranslationString(
                    'omegaupTitleCourseStatistics'
                ),
            ],
            'entrypoint' => 'course_statistics'
        ];
    }

    /**
     * @return array{smartyProperties: array{payload: ActivityFeedPayload, title: \OmegaUp\TranslationString}, entrypoint: string}
     *
     * @omegaup-request-param string $course
     * @omegaup-request-param int|null $length
     * @omegaup-request-param int|null $page
     */
    public static function getActivityFeedDetailsForTypeScript(
        \OmegaUp\Request $r
    ): array {
        $r->ensureMainUserIdentity();
        $page = $r->ensureOptionalInt('page') ?? 1;
        $length = $r->ensureOptionalInt('length') ?? 100;

        $courseAlias = $r->ensureString(
            'course',
            fn (string $courseAlias) => \OmegaUp\Validators::alias($courseAlias)
        );
        $course = self::validateCourseExists($courseAlias);

        if (is_null($course->course_id)) {
            throw new \OmegaUp\Exceptions\NotFoundException('courseNotFound');
        }

        if (!\OmegaUp\Authorization::isCourseAdmin($r->identity, $course)) {
            throw new \OmegaUp\Exceptions\ForbiddenAccessException();
        }

        $report = \OmegaUp\DAO\Courses::getActivityReport(
            $course,
            $page,
            $length
        );

        return [
            'smartyProperties' => [
                'payload' => [
                    'page' => $page,
                    'length' => $length,
                    'alias' => $courseAlias,
                    'events' => \OmegaUp\ActivityReport::getActivityReport(
                        $report['activity']
                    ),
                    'type' => 'course',
                    'pagerItems' => \OmegaUp\Pager::paginateWithUrl(
                        $report['totalRows'],
                        $length,
                        $page,
                        "/course/{$courseAlias}/activity/",
                        adjacent: 5,
                        params: [],
                    ),
                ],
                'title' => new \OmegaUp\TranslationString(
                    'activityReport'
                ),
            ],
            'entrypoint' => 'activity_feed',
        ];
    }

    /**
     * @param CoursesList $courses
     * @param list<string> $coursesTypes
     *
     * @return StudentCourses
     */
    private static function getFilteredCourses($courses, $coursesTypes) {
        $filteredCourses = [];
        foreach ($coursesTypes as $courseType) {
            $filteredCourses[$courseType] = [
                'filteredCourses' => [
                    'current' => [
                        'courses' => [],
                        'timeType' => 'current',
                    ],
                    'past' => [
                        'courses' => [],
                        'timeType' => 'past',
                    ],
                ],
                'accessMode' => $courseType,
                'activeTab' => '',
            ];
            foreach ($courses[$courseType] as $course) {
                if (
                    is_null($course['finish_time'])
                    || $course['finish_time']->time > \OmegaUp\Time::get()
                ) {
                    $filteredCourses[$courseType]['filteredCourses']['current']['courses'][] = $course;
                    $filteredCourses[$courseType]['activeTab'] = 'current';
                } else {
                    $filteredCourses[$courseType]['filteredCourses']['past']['courses'][] = $course;
                }
            }
            if (
                $filteredCourses[$courseType]['activeTab'] === ''
                && !empty(
                    $filteredCourses[$courseType]['filteredCourses']['past']['courses']
                )
            ) {
                $filteredCourses[$courseType]['activeTab'] = 'past';
            }
        }

        return $filteredCourses;
    }

    /**
     * @return array{entrypoint: string, smartyProperties: array{coursePayload?: IntroDetailsPayload, payload: IntroCourseDetails|IntroDetailsPayload, title: \OmegaUp\TranslationString}}
     */
    private static function getCourseDetails(
        \OmegaUp\Request $r,
        \OmegaUp\DAO\VO\Courses $course,
        \OmegaUp\DAO\VO\Groups $group,
        bool $showAssignment
    ): array {
        $r->ensureIdentity();

        if ($course->admission_mode === self::ADMISSION_MODE_PUBLIC) {
            return self::getCourseDetailsForLoggedUser($r, $course, $group);
        }
        if ($course->admission_mode === self::ADMISSION_MODE_PRIVATE) {
            return self::getCourseDetailsForLoggedUser(
                $r,
                $course,
                $group,
                registrationResponse: [],
                showAssignment: $showAssignment
            );
        }
        $registration = \OmegaUp\DAO\CourseIdentityRequest::getByPK(
            $r->identity->identity_id,
            $course->course_id
        );

        if (is_null($registration)) {
            $registrationResponse = [
                'userRegistrationAnswered' => false,
                'userRegistrationRequested' => false,
            ];
        } else {
            $registrationResponse = [
                'userRegistrationAccepted' => $registration->accepted,
                'userRegistrationAnswered' => !is_null($registration->accepted),
                'userRegistrationRequested' => true,
            ];
        }

        return self::getCourseDetailsForLoggedUser(
            $r,
            $course,
            $group,
            $registrationResponse,
            $showAssignment
        );
    }

    /**
     * @param array{userRegistrationAccepted?: bool|null, userRegistrationAnswered: bool, userRegistrationRequested: bool} $registrationResponse
     *
     * @return array{entrypoint: string, smartyProperties: array{coursePayload?: IntroDetailsPayload, payload: IntroCourseDetails|IntroDetailsPayload, title: \OmegaUp\TranslationString}}
     *
     */
    private static function getCourseDetailsForLoggedUser(
        \OmegaUp\Request $r,
        \OmegaUp\DAO\VO\Courses $course,
        \OmegaUp\DAO\VO\Groups $group,
        array $registrationResponse = [],
        bool $showAssignment = false
    ): array {
        $r->ensureIdentity();

        if (is_null($course->course_id)) {
            throw new \OmegaUp\Exceptions\NotFoundException('courseNotFound');
        }

        $shouldShowIntro = !\OmegaUp\Authorization::canViewCourse(
            $r->identity,
            $course,
            $group
        );
        if (
            $shouldShowIntro &&
            $course->admission_mode === self::ADMISSION_MODE_PRIVATE
        ) {
            throw new \OmegaUp\Exceptions\ForbiddenAccessException();
        }
        $hasSharedUserInformation = true;
        $hasAcceptedTeacher = null;
        if (!\OmegaUp\Authorization::isGroupAdmin($r->identity, $group)) {
            [
                'share_user_information' => $hasSharedUserInformation,
                'accept_teacher' => $hasAcceptedTeacher,
            ] = \OmegaUp\DAO\Courses::getSharingInformation(
                $r->identity->identity_id,
                $course,
                $group
            );
        }
        $detailsResponse = [
            'smartyProperties' => [
                'payload' => [
                    'details' => self::getCommonCourseDetails(
                        $course,
                        $r->identity
                    ),
                    'progress' => \OmegaUp\DAO\Courses::getAssignmentsProgress(
                        $course->course_id,
                        $r->identity->identity_id
                    ),
                ],
                'title' => new \OmegaUp\TranslationString(
                    'omegaupTitleCourseDetails'
                ),
            ],
            'entrypoint' => 'course_details',
        ];
        if (
            \OmegaUp\Authorization::isCourseAdmin($r->identity, $course)
            && !$showAssignment
        ) {
            return $detailsResponse;
        }
        if (
            $shouldShowIntro
            || is_null($hasAcceptedTeacher)
            || (
                !$hasSharedUserInformation
                && $course->requests_user_information !== 'no'
            )
        ) {
            return self::getIntroDetailsForCourse(
                $course,
                $r->identity,
                $shouldShowIntro,
                $hasAcceptedTeacher ?? false,
                $hasSharedUserInformation,
                $registrationResponse
            );
        }

        return $detailsResponse;
    }

    /**
     * Gets the course and specific assignment details
     *
     * @return array{smartyProperties: array{payload: AssignmentDetailsPayload, fullWidth: bool, title: \OmegaUp\TranslationString}, inContest: bool, entrypoint: string}
     */
    public static function getAssignmentDetails(
        \OmegaUp\DAO\VO\Identities $currentIdentity,
        ?\OmegaUp\DAO\VO\Users $currentUser,
        \OmegaUp\DAO\VO\Courses $course,
        \OmegaUp\DAO\VO\Groups $group,
        string $assignmentAlias
    ): array {
        $assignment = self::validateCourseAssignmentAlias(
            $course,
            $assignmentAlias
        );
        if (is_null($assignment->problemset_id)) {
            throw new \OmegaUp\Exceptions\NotFoundException(
                'assignmentNotFound'
            );
        }

        $isAdmin = (
            \OmegaUp\Authorization::isCourseAdmin(
                $currentIdentity,
                $course
            ) ||
            \OmegaUp\Authorization::canCreatePublicCourse(
                $currentIdentity
            )
        );

        if (
<<<<<<< HEAD
            !$isAdmin &&
            !\OmegaUp\DAO\GroupRoles::isContestant(
                intval($currentIdentity->identity_id),
                $assignment->acl_id
            )
        ) {
            throw new \OmegaUp\Exceptions\ForbiddenAccessException();
=======
            $assignment->start_time->time > \OmegaUp\Time::get() &&
            !$isAdmin
        ) {
            throw new \OmegaUp\Exceptions\ForbiddenAccessException(
                'assignmentNotStarted'
            );
>>>>>>> 6a4084db
        }

        $problemsInAssignment = \OmegaUp\DAO\ProblemsetProblems::getProblemsByProblemset(
            intval($assignment->problemset_id)
        );

        $problemsResponseArray = [];
        $letter = 0;
        foreach ($problemsInAssignment as $problem) {
            $problem['letter'] = \OmegaUp\Controllers\Contest::columnName(
                $letter++
            );
            $problem['accepts_submissions'] = !empty(
                $problem['languages']
            );
            $problemsResponseArray[] = [
                'acceptsSubmissions' => $problem['accepts_submissions'],
                'alias' => strval($problem['alias']),
                'text' => "{$problem['letter']}. {$problem['title']}",
                'bestScore' => 0,
                'maxScore' => floatval($problem['points']),
                'hasRuns' => false,
            ];
        }

        // Get the director
        $director = \OmegaUp\DAO\UserRoles::getOwner(
            intval($course->acl_id)
        );
        if (is_null($director)) {
            throw new \OmegaUp\Exceptions\NotFoundException('userNotExist');
        }

        // Get scoreboard;
        $params = \OmegaUp\ScoreboardParams::fromAssignment(
            $assignment,
            intval($course->group_id),
            showAllRuns: false,
        );

        $params->admin = $isAdmin;
        $scoreboard = new \OmegaUp\Scoreboard($params);

        $runs = [];
        if ($isAdmin) {
            [
                'runs' => $runs,
            ] = self::getAllRuns($assignment->problemset_id);
        }

        return [
            'smartyProperties' => [
                'payload' => [
                    'shouldShowFirstAssociatedIdentityRunWarning' => (
                        !is_null($currentUser) &&
                        !\OmegaUp\Controllers\User::isMainIdentity(
                            $currentUser,
                            $currentIdentity
                        ) &&
                        \OmegaUp\DAO\Problemsets::shouldShowFirstAssociatedIdentityRunWarning(
                            $currentUser
                        )
                    ),
                    'showRanking' => \OmegaUp\Controllers\Course::shouldShowScoreboard(
                        $currentIdentity,
                        $course,
                        $group
                    ),
                    'courseDetails' => self::getCommonCourseDetails(
                        $course,
                        $currentIdentity
                    ),
                    'currentAssignment' => [
                        'name' => $assignment->name,
                        'alias' => $assignment->alias,
                        'description' => $assignment->description,
                        'director' => $director,
                        'assignment_type' => $assignment->assignment_type,
                        'start_time' => $assignment->start_time,
                        'finish_time' => $assignment->finish_time,
                        'problems' => $problemsResponseArray,
                        'problemset_id' => intval($assignment->problemset_id),
                        'runs' => $runs,
                    ],
                    'scoreboard' => $scoreboard->generate(
                        withRunDetails: false,
                        sortByName: false
                    ),
                ],
                'fullWidth' => true,
                'title' => new \OmegaUp\TranslationString(
                    'courseAssignmentTitle',
                    [
                        'courseName' => $course->name,
                        'assignmentName' => $assignment->name,
                    ],
                ),
            ],
            // Navbar is only hidden during exams.
            'inContest' => $assignment->assignment_type === 'test',
            'entrypoint' => 'arena_course',
        ];
    }

    /**
     * Gets the course assignment (and problem) details for ArenaCourse
     *
     * @omegaup-request-param string $course_alias
     * @omegaup-request-param string $assignment_alias
     * @omegaup-request-param string|null $problem_alias
     * @omegaup-request-param null|string $lang
     *
     * @return array{smartyProperties: array{payload: ArenaCoursePayload, fullWidth: bool, title: \OmegaUp\TranslationString}, inContest: bool, entrypoint: string}
     *
     */
    public static function getArenaCourseDetailsForTypeScript(
        \OmegaUp\Request $r
    ): array {
        \OmegaUp\Controllers\Controller::ensureNotInLockdown();

        $r->ensureIdentity();

        $courseAlias = $r->ensureString(
            'course_alias',
            fn (string $alias) => \OmegaUp\Validators::alias($alias)
        );
        $course = self::validateCourseExists($courseAlias);

        $assignmentAlias = $r->ensureString(
            'assignment_alias',
            fn (string $alias) => \OmegaUp\Validators::alias($alias)
        );
        $assignment = self::validateCourseAssignmentAlias(
            $course,
            $assignmentAlias
        );
        if (is_null($assignment->problemset_id)) {
            throw new \OmegaUp\Exceptions\NotFoundException(
                'assignmentNotFound'
            );
        }

        $isAdmin = (
            \OmegaUp\Authorization::isCourseAdmin(
                $r->identity,
                $course
            ) ||
            \OmegaUp\Authorization::canCreatePublicCourse(
                $r->identity
            )
        );

        if (
            $assignment->start_time->time > \OmegaUp\Time::get() &&
            !$isAdmin
        ) {
            throw new \OmegaUp\Exceptions\ForbiddenAccessException(
                'assignmentNotStarted'
            );
        }

        $problemsInAssignment = \OmegaUp\DAO\ProblemsetProblems::getProblemsByProblemset(
            intval($assignment->problemset_id)
        );

        $problemsResponseArray = [];
        $letter = 0;
        foreach ($problemsInAssignment as $problem) {
            $problem['letter'] = \OmegaUp\Controllers\Contest::columnName(
                $letter++
            );
            $problemsResponseArray[] = [
                'alias' => strval($problem['alias']),
                'letter' => $problem['letter'],
                'title' => strval($problem['title']),
            ];
        }

        $scoreboard = null;
        if (
            $assignment->assignment_type !== 'lesson' &&
            \OmegaUp\Controllers\Course::shouldShowScoreboard(
                $r->identity,
                $course,
                self::resolveGroup($course)
            )
        ) {
            // Get scoreboard;
            $params = \OmegaUp\ScoreboardParams::fromAssignment(
                $assignment,
                intval($course->group_id),
                showAllRuns: false,
            );
            $params->admin = $isAdmin;
            $scoreboard = new \OmegaUp\Scoreboard($params);
            $scoreboard = $scoreboard->generate(
                withRunDetails: false,
                sortByName: false,
            );
        }

        $response = [
            'smartyProperties' => [
                'payload' => [
                    'course' => [
                        'alias' => strval($course->alias),
                        'name' => strval($course->name),
                        'languages' => !is_null(
                            $course->languages
                        ) ? explode(
                            ',',
                            $course->languages
                        ) : null,
                    ],
                    'assignment' => [
                        'alias' => strval($assignment->alias),
                        'name' => strval($assignment->name),
                        'description' => strval($assignment->description),
                    ],
                    'problems' => $problemsResponseArray,
                    'currentProblem' => null,
                    'scoreboard' => $scoreboard,
                ],
                'fullWidth' => true,
                'title' => new \OmegaUp\TranslationString(
                    'courseAssignmentTitle',
                    [
                        'courseName' => $course->name,
                        'assignmentName' => $assignment->name,
                    ],
                ),
            ],
            'inContest' => $assignment->assignment_type === 'test',
            'entrypoint' => 'arena_coursev2',
        ];

        $problemAlias = $r->ensureOptionalString(
            'problem_alias',
            required: false,
            validator: fn (string $alias) => \OmegaUp\Validators::alias($alias),
        );
        if (is_null($problemAlias)) {
            return $response;
        }

        $problemset = \OmegaUp\DAO\Problemsets::getByPK(
            intval($assignment->problemset_id)
        );
        if (is_null($problemset)) {
            throw new \OmegaUp\Exceptions\NotFoundException(
                'problemsetNotFound'
            );
        }

        $problem = \OmegaUp\DAO\Problems::getByAliasAndProblemset(
            $problemAlias,
            intval($problemset->problemset_id)
        );
        if (is_null($problem)) {
            throw new \OmegaUp\Exceptions\NotFoundException(
                'problemNotFound'
            );
        }

        $problemDetails = \OmegaUp\Controllers\Problem::getProblemDetails(
            $r->identity,
            $problem,
            $problemset,
            \OmegaUp\Controllers\Identity::getPreferredLanguage(
                $r->identity,
            ),
            showSolvers: false,
            preventProblemsetOpen: false,
            contestAlias: null,
        );
        if (is_null($problemDetails)) {
            throw new \OmegaUp\Exceptions\NotFoundException(
                'problemNotFound'
            );
        }

        $response['smartyProperties']['payload']['currentProblem'] = $problemDetails;

        return $response;
    }

    /**
     * @return array{runs: list<Run>, totalRuns: int}
     */
    private static function getAllRuns(
        int $problemsetId,
        ?string $status = null,
        ?string $verdict = null,
        ?int $problemId = null,
        ?string $language = null,
        ?int $identityId = null,
        ?int $offset = 0,
        ?int $rowCount = 100
    ): array {
        // Get our runs
        [
            'runs' => $runs,
            'totalRuns' => $totalRuns,
        ] = \OmegaUp\DAO\Runs::getAllRuns(
            $problemsetId,
            $status,
            $verdict,
            $problemId,
            $language,
            $identityId,
            $offset,
            $rowCount
        );

        $allRuns = [];
        foreach ($runs as $run) {
            unset($run['run_id']);
            $run['contest_score'] = floatval($run['contest_score']);
            $allRuns[] = $run;
        }

        return [
            'runs' => $allRuns,
            'totalRuns' => $totalRuns,
        ];
    }

    /**
     * @param array{userRegistrationAccepted?: bool|null, userRegistrationAnswered: bool, userRegistrationRequested: bool}|array<empty, empty> $registrationResponse
     *
     * @return array{entrypoint: string, smartyProperties: array{coursePayload: IntroDetailsPayload, payload: IntroDetailsPayload, title: \OmegaUp\TranslationString}}
     */
    private static function getIntroDetailsForCourse(
        \OmegaUp\DAO\VO\Courses $course,
        ?\OmegaUp\DAO\VO\Identities $identity = null,
        bool $shouldShowIntro = true,
        bool $hasAcceptedTeacher = true,
        bool $hasSharedUserInformation = false,
        array $registrationResponse = []
    ): array {
        if (
            is_null($identity) &&
            $shouldShowIntro &&
            $course->admission_mode === self::ADMISSION_MODE_PRIVATE
        ) {
            \OmegaUp\UITools::redirectToLoginIfNotLoggedIn();
        }

        $courseDetails = self::getCommonCourseDetails($course, $identity);

        $requestUserInformation = $courseDetails['requests_user_information'];
        $needsBasicInformation = false;
        $privacyStatementMarkdown = null;
        $statements = [];
        if (!is_null($identity)) {
            $markdown = \OmegaUp\PrivacyStatement::getForConsent(
                $identity->language_id,
                'accept_teacher'
            );
            $teacherStatement = \OmegaUp\DAO\PrivacyStatements::getLatestPublishedStatement(
                'accept_teacher'
            );
            if (is_null($teacherStatement)) {
                throw new \OmegaUp\Exceptions\NotFoundException(
                    'courseNotFound'
                );
            }
            $statements['acceptTeacher'] = [
                'markdown' => $markdown,
                'statementType' => 'accept_teacher',
                'gitObjectId' => $teacherStatement['git_object_id'],
            ];
            $needsBasicInformation = (
                $courseDetails['needs_basic_information']
                && (
                    is_null($identity->country_id)
                    || is_null($identity->state_id)
                    || is_null($identity->current_identity_school_id)
                )
            );

            // Privacy Statement Information
            $privacyStatementMarkdown = \OmegaUp\PrivacyStatement::getForProblemset(
                $identity->language_id,
                'course',
                $requestUserInformation
            );
            if (!is_null($privacyStatementMarkdown)) {
                $statementType = "course_{$requestUserInformation}_consent";
                $statement =
                    \OmegaUp\DAO\PrivacyStatements::getLatestPublishedStatement(
                        $statementType
                    );
                if (!is_null($statement)) {
                    $statements['privacy'] = [
                        'markdown' => $privacyStatementMarkdown,
                        'statementType' => $statementType,
                        'gitObjectId' => $statement['git_object_id'],
                    ];
                }
            }
        }

        $coursePayload = array_merge(
            $registrationResponse,
            [
                'course' => $courseDetails,
                'needsBasicInformation' => $needsBasicInformation,
                'shouldShowAcceptTeacher' => !$hasAcceptedTeacher,
                'statements' => $statements,
                'isFirstTimeAccess' => !$hasSharedUserInformation,
                'shouldShowResults' => $shouldShowIntro,
            ]
        );
        return [
            'smartyProperties' => [
                'payload' => $coursePayload,
                'coursePayload' => $coursePayload,
                'title' => new \OmegaUp\TranslationString(
                    'omegaupTitleCourseIntro'
                ),
            ],
            'entrypoint' => 'course_intro',
        ];
    }

    /**
     * @return array{status: string}
     *
     * @omegaup-request-param string $course_alias
     * @omegaup-request-param bool|null $accept_teacher
     * @omegaup-request-param bool|null $share_user_information
     */
    public static function apiRegisterForCourse(\OmegaUp\Request $r): array {
        // Authenticate request
        $r->ensureIdentity();

        $courseAlias = $r->ensureString(
            'course_alias',
            fn (string $alias) => \OmegaUp\Validators::alias($alias)
        );
        $acceptTeacher = $r->ensureOptionalBool('accept_teacher');
        $shareUserInformation = $r->ensureOptionalBool(
            'share_user_information'
        );

        $course = self::validateCourseExists($courseAlias);

        if ($course->admission_mode !== self::ADMISSION_MODE_REGISTRATION) {
            throw new \OmegaUp\Exceptions\ForbiddenAccessException(
                'courseDoesNotAdmitRegistration'
            );
        }

        \OmegaUp\DAO\CourseIdentityRequest::create(
            new \OmegaUp\DAO\VO\CourseIdentityRequest([
                'identity_id' => $r->identity->identity_id,
                'course_id' => $course->course_id,
                'request_time' => \OmegaUp\Time::get(),
                'accept_teacher' => $acceptTeacher,
                'share_user_information' => $shareUserInformation,
            ])
        );

        /** @var array{user_id: int|null, role: 'admin'|'owner'|'site-admin', username: string} */
        foreach (
            \OmegaUp\DAO\UserRoles::getCourseAdmins(
                $course
            ) as $admin
        ) {
            if (empty($admin['user_id']) || $admin['role'] === 'site-admin') {
                continue;
            }

            \OmegaUp\DAO\Notifications::create(
                new \OmegaUp\DAO\VO\Notifications([
                    'user_id' => $admin['user_id'],
                    'contents' =>  json_encode(
                        [
                            'type' => \OmegaUp\DAO\Notifications::COURSE_REGISTRATION_REQUEST,
                            'body' => [
                                'localizationString' => new \OmegaUp\TranslationString(
                                    'notificationCourseRegistrationRequest'
                                ),
                                'localizationParams' => [
                                    'username' => $r->identity->username,
                                    'courseName' => $course->name,
                                ],
                                'url' => "/course/{$course->alias}/edit/#students",
                                'iconUrl' => '/media/info.png',
                            ],
                        ]
                    ),
                ])
            );
        }
        return ['status' => 'ok'];
    }

    /**
     * Returns course basic details
     *
     * @return array{alias: string, archived: boolean, needs_basic_information: bool, description: string, name: string, requests_user_information: string}
     */
    private static function getBasicCourseDetails(
        \OmegaUp\DAO\VO\Courses $course
    ) {
        return [
            'name' => strval($course->name),
            'description' => strval($course->description),
            'alias' => strval($course->alias),
            'archived' => $course->archived,
            'needs_basic_information' => $course->needs_basic_information,
            'requests_user_information' => $course->requests_user_information,
        ];
    }

    /**
     * Returns course details common between admin & non-admin
     *
     * @return CourseDetails
     */
    private static function getCommonCourseDetails(
        \OmegaUp\DAO\VO\Courses $course,
        ?\OmegaUp\DAO\VO\Identities $identity = null
    ): array {
        $isAdmin = false;
        $isCurator = false;
        if (!is_null($identity)) {
            $isAdmin = \OmegaUp\Authorization::isCourseAdmin(
                $identity,
                $course
            );
            $isCurator = \OmegaUp\Authorization::canCreatePublicCourse(
                $identity
            );
        }

        $result = [
            'assignments' => \OmegaUp\DAO\Courses::getAllAssignments(
                strval($course->alias),
                $isAdmin
            ),
            'clarifications' => (
                is_null($identity)
                ? []
                : \OmegaUp\DAO\Clarifications::getProblemsetClarifications(
                    contest: null,
                    course: $course,
                    isAdmin: ($isAdmin || $isCurator),
                    currentIdentity: $identity,
                    offset: null,
                    rowcount: 100,
                )['clarifications']
            ),
            'name' => strval($course->name),
            'description' => strval($course->description),
            'objective' => $course->objective,
            'level' => $course->level,
            'alias' => strval($course->alias),
            'archived' => $course->archived,
            'school_id' => $course->school_id,
            'school_name' => null,
            'start_time' => $course->start_time,
            'languages' => !is_null(
                $course->languages
            ) ? explode(
                ',',
                $course->languages
            ) : null,
            'finish_time' => $course->finish_time,
            'is_admin' => $isAdmin,
            'is_curator' => $isCurator,
            'admission_mode' => $course->admission_mode,
            'needs_basic_information' => $course->needs_basic_information,
            'show_scoreboard' => boolval($course->show_scoreboard),
            'requests_user_information' => $course->requests_user_information,
            'unlimited_duration' => false,
        ];

        if ($isAdmin) {
            if (is_null($course->group_id)) {
                throw new \OmegaUp\Exceptions\NotFoundException(
                    'courseNotFound'
                );
            }
            $group = \OmegaUp\DAO\Groups::getByPK($course->group_id);
            if (is_null($group) || is_null($group->group_id)) {
                throw new \OmegaUp\Exceptions\NotFoundException(
                    'courseGroupNotFound'
                );
            }
            $result['student_count'] =
                \OmegaUp\DAO\GroupsIdentities::GetMemberCountById(
                    $group->group_id
                );
        }
        if (!is_null($course->school_id)) {
            $school = \OmegaUp\DAO\Schools::getByPK($course->school_id);
            if (!is_null($school)) {
                $result['school_name'] = $school->name;
                $result['school_id'] = $school->school_id;
            }
        }

        return $result;
    }

    /**
     * Returns all details of a given Course
     *
     * @return CourseDetails
     *
     * @omegaup-request-param string $alias
     */
    public static function apiAdminDetails(\OmegaUp\Request $r): array {
        \OmegaUp\Controllers\Controller::ensureNotInLockdown();
        $r->ensureIdentity();
        $courseAlias = $r->ensureString(
            'alias',
            fn (string $alias) => \OmegaUp\Validators::alias($alias)
        );
        $course = self::validateCourseExists($courseAlias);
        self::resolveGroup($course);

        if (!\OmegaUp\Authorization::isCourseAdmin($r->identity, $course)) {
            throw new \OmegaUp\Exceptions\ForbiddenAccessException();
        }

        return self::getCommonCourseDetails($course, $r->identity);
    }

    /**
     * Returns a report with all user activity for a course.
     *
     * @return array{events: list<ActivityEvent>, pagerItems: list<PageItem>}
     *
     * @omegaup-request-param string $course_alias
     * @omegaup-request-param int|null $length
     * @omegaup-request-param int|null $page
     */
    public static function apiActivityReport(\OmegaUp\Request $r): array {
        $r->ensureIdentity();
        $page = $r->ensureOptionalInt('page') ?? 1;
        $length = $r->ensureOptionalInt('length') ?? 100;
        $courseAlias = $r->ensureString(
            'course_alias',
            fn (string $alias) => \OmegaUp\Validators::alias($alias)
        );
        $course = self::validateCourseExists($courseAlias);
        if (is_null($course->course_id)) {
            throw new \OmegaUp\Exceptions\NotFoundException(
                'courseNotFound'
            );
        }

        if (!\OmegaUp\Authorization::isCourseAdmin($r->identity, $course)) {
            throw new \OmegaUp\Exceptions\ForbiddenAccessException();
        }

        $report = \OmegaUp\DAO\Courses::getActivityReport(
            $course,
            $page,
            $length
        );

        return [
            'events' => \OmegaUp\ActivityReport::getActivityReport(
                $report['activity']
            ),
            'pagerItems' => \OmegaUp\Pager::paginateWithUrl(
                $report['totalRows'],
                $length,
                $page,
                "/course/{$courseAlias}/activity/",
                adjacent: 5,
                params: [],
            ),
        ];
    }

    /**
     * Archives or un-archives a course
     *
     * @return array{status: string}
     *
     * @omegaup-request-param string $course_alias
     * @omegaup-request-param boolean $archive
     */
    public static function apiArchive(\OmegaUp\Request $r): array {
        $r->ensureIdentity();
        $courseAlias = $r->ensureString(
            'course_alias',
            fn (string $alias) => \OmegaUp\Validators::alias($alias)
        );
        $course = self::validateCourseExists($courseAlias);
        if (is_null($course->course_id)) {
            throw new \OmegaUp\Exceptions\NotFoundException(
                'courseNotFound'
            );
        }
        if (!\OmegaUp\Authorization::isCourseAdmin($r->identity, $course)) {
            throw new \OmegaUp\Exceptions\ForbiddenAccessException();
        }

        $archive = $r->ensureOptionalBool('archive') ?? true;
        $course->archived = $archive;
        \OmegaUp\DAO\Courses::update($course);

        return [ 'status' => 'ok' ];
    }

    /**
     * Validates and authenticate token for operations when user can be logged
     * in or not. This is the only private function that receives Request as a
     * parameter because it needs authenticate it wheter there is no token.
     *
     * @throws \OmegaUp\Exceptions\NotFoundException
     * @throws \OmegaUp\Exceptions\ForbiddenAccessException
     *
     * @return array{assignment: \OmegaUp\DAO\VO\Assignments, course: \OmegaUp\DAO\VO\Courses, courseAdmin: bool, hasToken: bool}
     */
    private static function authenticateAndValidateToken(
        string $courseAlias,
        string $assignmentAlias,
        ?string $token,
        \OmegaUp\Request $r
    ): array {
        if (is_null($token)) {
            $r->ensureIdentity();
            [
                'course' => $course,
                'assignment' => $assignment
            ] = self::validateAssignmentDetails(
                $courseAlias,
                $assignmentAlias,
                $r->identity
            );
            $isAdmin = \OmegaUp\Authorization::isCourseAdmin(
                $r->identity,
                $course
            );

            return [
                'hasToken' => false,
                'courseAdmin' => $isAdmin,
                'assignment' => $assignment,
                'course' => $course,
            ];
        }

        $courseAdmin = false;

        $course = self::validateCourseExists($courseAlias);
        $assignment = self::validateCourseAssignmentAlias(
            $course,
            $assignmentAlias
        );
        if (is_null($assignment->assignment_id)) {
            throw new \OmegaUp\Exceptions\NotFoundException(
                'assignmentNotFound'
            );
        }

        $assignmentProblemset = \OmegaUp\DAO\Assignments::getByIdWithScoreboardUrls(
            $assignment->assignment_id
        );
        if (is_null($assignmentProblemset)) {
            throw new \OmegaUp\Exceptions\NotFoundException(
                'assignmentNotFound'
            );
        }

        if ($token === $assignmentProblemset['scoreboard_url_admin']) {
            $courseAdmin = true;
        } elseif ($token !== $assignmentProblemset['scoreboard_url']) {
            throw new \OmegaUp\Exceptions\ForbiddenAccessException(
                'invalidScoreboardUrl'
            );
        }

        // hasToken is true, it means we do not autenticate request user
        return [
            'courseAdmin' => $courseAdmin,
            'hasToken' => true,
            'assignment' => $assignment,
            'course' => $course,
        ];
    }

    /**
     * Validates assignment by course alias and assignment alias given
     *
     * @return array{course: \OmegaUp\DAO\VO\Courses, assignment: \OmegaUp\DAO\VO\Assignments}
     */
    private static function validateAssignmentDetails(
        string $courseAlias,
        string $assignmentAlias,
        \OmegaUp\DAO\VO\Identities $identity
    ): array {
        $course = \OmegaUp\DAO\Courses::getByAlias($courseAlias);
        if (is_null($course) || is_null($course->course_id)) {
            throw new \OmegaUp\Exceptions\NotFoundException('courseNotFound');
        }
        $assignment = \OmegaUp\DAO\Assignments::getByAliasAndCourse(
            $assignmentAlias,
            $course->course_id
        );
        if (is_null($assignment) || is_null($assignment->acl_id)) {
            throw new \OmegaUp\Exceptions\NotFoundException(
                'assignmentNotFound'
            );
        }

        // Admins are almighty, no need to check anything else.
        if (\OmegaUp\Authorization::isCourseAdmin($identity, $course)) {
            return [
                'course' => $course,
                'assignment' => $assignment
            ];
        }

        if (
            $assignment->start_time->time > \OmegaUp\Time::get() ||
            !\OmegaUp\DAO\GroupRoles::isContestant(
                intval($identity->identity_id),
                $assignment->acl_id
            )
        ) {
            throw new \OmegaUp\Exceptions\ForbiddenAccessException();
        }
        return [
            'course' => $course,
            'assignment' => $assignment
        ];
    }

    /**
     * Returns details of a given assignment
     *
     * @return array{admin: bool, alias: string, assignment_type: null|string, courseAssignments: list<CourseAssignment>, description: null|string, director: string, finish_time: \OmegaUp\Timestamp|null, name: string, problems: list<ProblemsetProblem>, problemset_id: int, start_time: \OmegaUp\Timestamp}
     *
     * @omegaup-request-param string $assignment
     * @omegaup-request-param string $course
     * @omegaup-request-param null|string $token
     */
    public static function apiAssignmentDetails(\OmegaUp\Request $r): array {
        \OmegaUp\Controllers\Controller::ensureNotInLockdown();
        $courseAlias = $r->ensureString(
            'course',
            fn (string $alias) => \OmegaUp\Validators::alias($alias)
        );
        $assignmentAlias = $r->ensureString(
            'assignment',
            fn (string $alias) => \OmegaUp\Validators::alias($alias)
        );
        \OmegaUp\Validators::validateOptionalStringNonEmpty(
            $r['token'],
            'token'
        );

        $tokenAuthenticationResult = self::authenticateAndValidateToken(
            $courseAlias,
            $assignmentAlias,
            $r['token'],
            $r
        );
        if (
            is_null($tokenAuthenticationResult['course']->acl_id)
            || is_null($tokenAuthenticationResult['course']->alias)
        ) {
            throw new \OmegaUp\Exceptions\NotFoundException(
                'courseNotFound'
            );
        }
        if (
            is_null($tokenAuthenticationResult['assignment']->problemset_id)
            || is_null($tokenAuthenticationResult['assignment']->alias)
        ) {
            throw new \OmegaUp\Exceptions\NotFoundException(
                'assignmentNotFound'
            );
        }

        $acl = \OmegaUp\DAO\ACLs::getByPK(
            $tokenAuthenticationResult['course']->acl_id
        );
        if (is_null($acl) || is_null($acl->owner_id)) {
            throw new \OmegaUp\Exceptions\NotFoundException();
        }
        $director = \OmegaUp\DAO\Identities::findByUserId(
            intval(
                $acl->owner_id
            )
        );
        if (is_null($director)) {
            throw new \OmegaUp\Exceptions\NotFoundException('userNotExist');
        }

        // Log the operation only when there is not a token in request
        if (!$tokenAuthenticationResult['hasToken']) {
            // Authenticate request
            $r->ensureIdentity();
            \OmegaUp\DAO\ProblemsetAccessLog::create(new \OmegaUp\DAO\VO\ProblemsetAccessLog([
                'identity_id' => $r->identity->identity_id,
                'problemset_id' => $tokenAuthenticationResult['assignment']->problemset_id,
                'ip' => ip2long(
                    \OmegaUp\Request::getServerVar('REMOTE_ADDR') ?? ''
                ),
            ]));
        }

        return [
            'name' => strval($tokenAuthenticationResult['assignment']->name),
            'alias' => strval($tokenAuthenticationResult['assignment']->alias),
            'description' => $tokenAuthenticationResult['assignment']->description,
            'assignment_type' => $tokenAuthenticationResult['assignment']->assignment_type,
            'start_time' => $tokenAuthenticationResult['assignment']->start_time,
            'finish_time' => $tokenAuthenticationResult['assignment']->finish_time,
            'problems' => self::getProblemsByAssignment(
                $tokenAuthenticationResult['assignment']->alias,
                $tokenAuthenticationResult['course']->alias,
                $r->identity,
                $r->user
            ),
            'courseAssignments' => \OmegaUp\DAO\Courses::getAllAssignments(
                $courseAlias,
                $tokenAuthenticationResult['courseAdmin']
            ),
            'director' => strval($director->username),
            'problemset_id' => $tokenAuthenticationResult['assignment']->problemset_id,
            'admin' => $tokenAuthenticationResult['courseAdmin'],
        ];
    }

    /**
     * @return list<ProblemsetProblem>
     */
    private static function getProblemsByAssignment(
        string $assignmentAlias,
        string $courseAlias,
        ?\OmegaUp\DAO\VO\Identities $identity,
        ?\OmegaUp\DAO\VO\Users $user
    ): array {
        $problems = [];
        $problemIndex = 0;
        foreach (
            \OmegaUp\DAO\ProblemsetProblems::getProblemsByAssignmentAlias(
                $assignmentAlias,
                $courseAlias
            ) as $problem
        ) {
            $problem['letter'] = \OmegaUp\Controllers\Contest::columnName(
                $problemIndex++
            );
            $problem['accepts_submissions'] = !empty($problem['languages']);

            if (
                is_null($identity)
                || is_null($identity->user_id)
                || is_null($identity->identity_id)
            ) {
                $nominationStatus = [
                    'solved' => false,
                    'tried' => false,
                    'nominated' => false,
                    'dismissed' => false,
                    'nominatedBeforeAc' => false,
                    'dismissedBeforeAc' => false,
                ];
            } else {
                $nominationStatus = \OmegaUp\DAO\QualityNominations::getNominationStatusForProblem(
                    $problem['problem_id'],
                    $identity->user_id
                );

                [
                    'tried' => $tried,
                    'solved' => $solved,
                ] = \OmegaUp\DAO\Runs::getSolvedAndTriedProblemByIdentity(
                    $problem['problem_id'],
                    $identity->identity_id
                );

                $nominationStatus['tried'] = $tried;
                $nominationStatus['solved'] = $solved;
                $problemStatement = \OmegaUp\Controllers\Problem::getProblemStatement(
                    $problem['alias'],
                    $problem['commit'],
                    \OmegaUp\Controllers\Identity::getPreferredLanguage(
                        $identity
                    )
                );
                $nominationStatus['language'] = (
                    !is_null($problemStatement) ?
                    $problemStatement['language'] :
                    'es'
                );
            }
            $nominationStatus['canNominateProblem'] = !is_null($user);
            $nominationStatus['problemAlias'] = $problem['alias'];
            $problem['quality_payload'] = $nominationStatus;
            unset($problem['problem_id']);

            $problems[] = $problem;
        }
        return $problems;
    }

    /**
     * Returns all runs for a course
     *
     * @return array{runs: list<Run>}
     *
     * @omegaup-request-param string $assignment_alias
     * @omegaup-request-param string $course_alias
     * @omegaup-request-param 'c11-clang'|'c11-gcc'|'cat'|'cpp11-clang'|'cpp11-gcc'|'cpp17-clang'|'cpp17-gcc'|'cs'|'hs'|'java'|'kj'|'kp'|'lua'|'pas'|'py2'|'py3'|'rb'|null $language
     * @omegaup-request-param int|null $offset
     * @omegaup-request-param null|string $problem_alias
     * @omegaup-request-param int|null $rowcount
     * @omegaup-request-param 'compiling'|'new'|'ready'|'running'|'waiting'|null $status
     * @omegaup-request-param null|string $username
     * @omegaup-request-param 'AC'|'CE'|'JE'|'MLE'|'NO-AC'|'OLE'|'PA'|'RFE'|'RTE'|'TLE'|'VE'|'WA'|null $verdict
     */
    public static function apiRuns(\OmegaUp\Request $r): array {
        // Authenticate request
        $r->ensureIdentity();

        $assignmentAlias = $r->ensureString(
            'assignment_alias',
            fn (string $alias) => \OmegaUp\Validators::alias($alias)
        );
        $courseAlias = $r->ensureString(
            'course_alias',
            fn (string $alias) => \OmegaUp\Validators::alias($alias)
        );
        $problemAlias = $r->ensureOptionalString(
            'problem_alias',
            required: false,
            validator: fn (string $alias) => \OmegaUp\Validators::alias($alias)
        );
        $username = $r->ensureOptionalString('username');

        // Validate request
        [
            'assignment' => $assignment,
            'problem' => $problem,
            'identity' => $identity,
        ] = self::validateRuns(
            $r->identity,
            $assignmentAlias,
            $courseAlias,
            $problemAlias,
            $username
        );

        if (is_null($assignment->problemset_id)) {
            throw new \OmegaUp\Exceptions\NotFoundException(
                'assignmentNotFound'
            );
        }

        $languages = array_keys(\OmegaUp\Controllers\Run::SUPPORTED_LANGUAGES);
        // Get our runs
        [
            'runs' => $runs,
        ] = self::getAllRuns(
            $assignment->problemset_id,
            $r->ensureOptionalEnum('status', \OmegaUp\Controllers\Run::STATUS),
            $r->ensureOptionalEnum(
                'verdict',
                \OmegaUp\Controllers\Run::VERDICTS
            ),
            !is_null($problem) ? $problem->problem_id : null,
            $r->ensureOptionalEnum('language', $languages),
            !is_null($identity) ? $identity->identity_id : null,
            max($r->ensureOptionalInt('offset') ?? 0, 0),
            $r->ensureOptionalInt('rowcount') ?? 100
        );

        return [
            'runs' => $runs,
        ];
    }

    /**
     * Validates runs API
     *
     * @return array{assignment: \OmegaUp\DAO\VO\Assignments, identity: \OmegaUp\DAO\VO\Identities|null, problem: \OmegaUp\DAO\VO\Problems|null}
     *
     * @throws \OmegaUp\Exceptions\NotFoundException
     * @throws \OmegaUp\Exceptions\ForbiddenAccessException
     */
    private static function validateRuns(
        \OmegaUp\DAO\VO\Identities $loggedIdentity,
        string $assignmentAlias,
        string $courseAlias,
        ?string $problemAlias,
        ?string $username
    ): array {
        $course = self::validateCourseExists($courseAlias);

        if (is_null($course->course_id)) {
            throw new \OmegaUp\Exceptions\NotFoundException('courseNotFound');
        }

        $assignment = \OmegaUp\DAO\Assignments::getByAliasAndCourse(
            $assignmentAlias,
            $course->course_id
        );
        if (is_null($assignment)) {
            throw new \OmegaUp\Exceptions\NotFoundException(
                'assignmentNotFound'
            );
        }

        if (!\OmegaUp\Authorization::isCourseAdmin($loggedIdentity, $course)) {
            throw new \OmegaUp\Exceptions\ForbiddenAccessException(
                'userNotAllowed'
            );
        }

        // Check filter by problem, is optional
        $problem = null;
        if (!is_null($problemAlias)) {
            $problem = \OmegaUp\DAO\Problems::getByAlias($problemAlias);
            if (is_null($problem)) {
                throw new \OmegaUp\Exceptions\NotFoundException(
                    'problemNotFound'
                );
            }
        }

        // Get user if we have something in username
        $identity = null;
        if (!is_null($username)) {
            $identity = \OmegaUp\Controllers\Identity::resolveIdentity(
                $username
            );
        }

        return [
            'assignment' => $assignment,
            'problem' => $problem,
            'identity' => $identity,
        ];
    }

    /**
     * Returns details of a given course
     *
     * @return CourseDetails
     *
     * @omegaup-request-param string $alias
     */
    public static function apiDetails(\OmegaUp\Request $r): array {
        \OmegaUp\Controllers\Controller::ensureNotInLockdown();

        $r->ensureIdentity();
        $courseAlias = $r->ensureString(
            'alias',
            fn (string $alias) => \OmegaUp\Validators::alias($alias)
        );
        $course = self::validateCourseExists($courseAlias);
        $group = self::resolveGroup($course);

        // Only Course Admins or Group Members (students) can see these results
        if (
            !\OmegaUp\Authorization::canViewCourse(
                $r->identity,
                $course,
                $group
            )
        ) {
            throw new \OmegaUp\Exceptions\ForbiddenAccessException();
        }

        return self::getCommonCourseDetails($course, $r->identity);
    }

    /**
     * Edit Course contents
     *
     * @return array{status: string}
     *
     * @omegaup-request-param 'private'|'public'|'registration'|null $admission_mode
     * @omegaup-request-param string $alias
     * @omegaup-request-param null|string $description
     * @omegaup-request-param null|string $level
     * @omegaup-request-param null|string $objective
     * @omegaup-request-param OmegaUp\Timestamp|null $finish_time
     * @omegaup-request-param string $languages
     * @omegaup-request-param null|string $name
     * @omegaup-request-param bool|null $needs_basic_information
     * @omegaup-request-param 'no'|'optional'|'required'|null $requests_user_information
     * @omegaup-request-param int $school_id
     * @omegaup-request-param bool|null $show_scoreboard
     * @omegaup-request-param OmegaUp\Timestamp|null $start_time
     * @omegaup-request-param bool|null $unlimited_duration
     */
    public static function apiUpdate(\OmegaUp\Request $r): array {
        \OmegaUp\Controllers\Controller::ensureNotInLockdown();

        $r->ensureMainUserIdentity();
        $courseAlias = $r->ensureString(
            'alias',
            fn (string $alias) => \OmegaUp\Validators::alias($alias)
        );
        $updateRequests = $r->ensureOptionalEnum(
            'admission_mode',
            [
                self::ADMISSION_MODE_PUBLIC,
                self::ADMISSION_MODE_REGISTRATION,
                self::ADMISSION_MODE_PRIVATE,
            ]
        ) === self::ADMISSION_MODE_REGISTRATION;

        $course = self::validateUpdate($r, $courseAlias);

        if (
            !\OmegaUp\Authorization::isCourseAdmin(
                $r->identity,
                $course
            )
        ) {
            throw new \OmegaUp\Exceptions\ForbiddenAccessException();
        }

        $valueProperties = [
            'alias',
            'name',
            'description',
            'objective',
            'languages' => ['important' => true],
            'start_time',
            'finish_time',
            'school_id',
            'show_scoreboard' => [
                'transform' => fn (string $value): bool => boolval($value),
            ],
            'needs_basic_information' => [
                'transform' => fn (string $value): bool => boolval($value),
            ],
            'level',
            'requests_user_information',
            'admission_mode',
        ];
        $importantChange = self::updateValueProperties(
            $r,
            $course,
            $valueProperties
        );
        $unlimitedDuration = $r->ensureOptionalBool(
            'unlimited_duration'
        ) ?? false;

        // Set null finish time if required
        if ($unlimitedDuration) {
            $course->finish_time = null;
        }

        try {
            // Begin a new transaction
            \OmegaUp\DAO\DAO::transBegin();

            // Push changes
            \OmegaUp\DAO\Courses::update($course);

            // It means column languages has been modified
            if ($importantChange) {
                \OmegaUp\DAO\Courses::updateLanguagesToAssignments(
                    $course,
                    $r->ensureString('languages')
                );
            }

            if ($updateRequests) {
                // Get the list of contestants
                $identities = \OmegaUp\DAO\GroupsIdentities::getGroupIdentities(
                    new \OmegaUp\DAO\VO\Groups([
                        'group_id' => $course->group_id,
                    ])
                );
                // Extract IDs
                $identitiesIDs = array_map(
                    /**
                     * @param array{identity_id: int} $identity
                     */
                    function ($identity): int {
                        return $identity['identity_id'];
                    },
                    $identities
                );
                self::preAcceptAccessRequest(
                    $course,
                    $identitiesIDs,
                    $r->user
                );
            }
        } catch (\Exception $e) {
            // Operation failed in the data layer, rollback transaction
            \OmegaUp\DAO\DAO::transRollback();
            throw $e;
        }
        // TODO: Expire cache

        self::$log->info("Course updated (alias): {$courseAlias}");
        return [
            'status' => 'ok',
        ];
    }

    /**
     * Gets the clarifications of all assignments in a course
     *
     * @return array{clarifications: list<Clarification>}
     *
     * @omegaup-request-param string $course_alias
     * @omegaup-request-param int $offset
     * @omegaup-request-param int $rowcount
     */
    public static function apiClarifications(\OmegaUp\Request $r): array {
        $r->ensureIdentity();

        $offset = $r->ensureOptionalInt('offset');
        $rowcount = $r->ensureOptionalInt('rowcount') ?? 1000;
        if ($offset < 0) {
            $offset = 0;
        }

        $course = self::validateCourseExists(
            $r->ensureString(
                'course_alias',
                fn (string $alias) => \OmegaUp\Validators::alias($alias)
            )
        );

        if (
            !\OmegaUp\Authorization::canViewCourse(
                $r->identity,
                $course,
                self::resolveGroup($course)
            )
        ) {
            throw new \OmegaUp\Exceptions\ForbiddenAccessException();
        }

        return [
            'clarifications' => \OmegaUp\DAO\Clarifications::getProblemsetClarifications(
                contest: null,
                course: $course,
                isAdmin: \OmegaUp\Authorization::isCourseAdmin(
                    $r->identity,
                    $course
                ),
                currentIdentity: $r->identity,
                offset: $offset,
                rowcount: $rowcount
            )['clarifications'],
        ];
    }

    /**
     * Gets the latest clarifications for course with pagination
     *
     * @return array{smartyProperties: array{payload: CourseClarificationsPayload, title: \OmegaUp\TranslationString}, entrypoint: string}
     *
     * @omegaup-request-param string $course_alias
     * @omegaup-request-param int $page
     * @omegaup-request-param int $page_size
     */
    public static function getClarificationsForTypeScript(\OmegaUp\Request $r): array {
        $r->ensureIdentity();

        $page = $r->ensureOptionalInt('page') ?? 1;
        $pageSize = $r->ensureOptionalInt('page_size') ?? 100;

        $course = self::validateCourseExists(
            $r->ensureString(
                'course_alias',
                fn (string $alias) => \OmegaUp\Validators::alias($alias)
            )
        );

        if (
            !\OmegaUp\Authorization::canViewCourse(
                $r->identity,
                $course,
                self::resolveGroup($course)
            )
        ) {
            throw new \OmegaUp\Exceptions\ForbiddenAccessException();
        }

        $list = \OmegaUp\DAO\Clarifications::getProblemsetClarifications(
            contest: null,
            course: $course,
            isAdmin: \OmegaUp\Authorization::isCourseAdmin(
                $r->identity,
                $course
            ),
            currentIdentity: $r->identity,
            offset: $page,
            rowcount: $pageSize
        );

        return [
            'smartyProperties' => [
                'payload' => [
                    'page' => $page,
                    'length' => $pageSize,
                    'clarifications' => $list['clarifications'],
                    'totalRows' => $list['totalRows'],
                    'pagerItems' => \OmegaUp\Pager::paginateWithUrl(
                        $list['totalRows'],
                        $pageSize,
                        $page,
                        "/course/{$course->alias}/clarifications/",
                        adjacent: 2,
                        params: [],
                    ),
                ],
                'title' => new \OmegaUp\TranslationString(
                    'omegaupTitleCourseClarifications'
                ),
            ],
            'entrypoint' => 'course_clarifications',
        ];
    }

    /**
     * Get clarifications of problem in a contest
     *
     * @return array{clarifications: list<Clarification>}
     *
     * @omegaup-request-param string $course_alias
     * @omegaup-request-param string $assignment_alias
     * @omegaup-request-param string $problem_alias
     * @omegaup-request-param int $offset
     * @omegaup-request-param int $rowcount
     */
    public static function apiProblemClarifications(\OmegaUp\Request $r): array {
        $r->ensureIdentity();

        $offset = $r->ensureOptionalInt('offset');
        $rowcount = $r->ensureOptionalInt('rowcount') ?? 1000;
        if ($offset < 0) {
            $offset = 0;
        }

        $course = self::validateCourseExists(
            $r->ensureString(
                'course_alias',
                fn (string $alias) => \OmegaUp\Validators::alias($alias)
            )
        );

        $assignment = self::validateCourseAssignmentAlias(
            $course,
            $r->ensureString(
                'assignment_alias',
                fn (string $alias) => \OmegaUp\Validators::alias($alias)
            )
        );

        $problem = \OmegaUp\DAO\Problems::getByAliasAndProblemset(
            $r->ensureString(
                'problem_alias',
                fn (string $alias) => \OmegaUp\Validators::alias($alias)
            ),
            intval($assignment->problemset_id)
        );
        if (is_null($problem)) {
            throw new \OmegaUp\Exceptions\NotFoundException(
                'problemNotFound'
            );
        }

        if (
            !\OmegaUp\Authorization::canViewCourse(
                $r->identity,
                $course,
                self::resolveGroup($course)
            )
        ) {
            throw new \OmegaUp\Exceptions\ForbiddenAccessException();
        }

        return [
            'clarifications' => \OmegaUp\DAO\Clarifications::getProblemInProblemsetClarifications(
                $problem,
                intval($assignment->problemset_id),
                \OmegaUp\Authorization::isCourseAdmin(
                    $r->identity,
                    $course
                ),
                currentIdentity: $r->identity,
                offset: $offset,
                rowcount: $rowcount,
            ),
        ];
    }

    /**
     * Gets Scoreboard for an assignment
     *
     * @return Scoreboard
     *
     * @omegaup-request-param string $assignment
     * @omegaup-request-param string $course
     * @omegaup-request-param null|string $token
     */
    public static function apiAssignmentScoreboard(\OmegaUp\Request $r): array {
        $r->ensureIdentity();
        $courseAlias = $r->ensureString(
            'course',
            fn (string $alias) => \OmegaUp\Validators::alias($alias)
        );
        $assignmentAlias = $r->ensureString(
            'assignment',
            fn (string $alias) => \OmegaUp\Validators::alias($alias)
        );
        \OmegaUp\Validators::validateOptionalStringNonEmpty(
            $r['token'],
            'token'
        );
        $tokenAuthenticationResult = self::authenticateAndValidateToken(
            $courseAlias,
            $assignmentAlias,
            $r['token'],
            $r
        );
        $group = self::resolveGroup($tokenAuthenticationResult['course']);

        if (!$tokenAuthenticationResult['hasToken']) {
            if (
                !\OmegaUp\Authorization::canViewCourse(
                    $r->identity,
                    $tokenAuthenticationResult['course'],
                    $group
                )
            ) {
                throw new \OmegaUp\Exceptions\ForbiddenAccessException();
            }
        }

        $scoreboard = new \OmegaUp\Scoreboard(
            new \OmegaUp\ScoreboardParams([
                'alias' => $tokenAuthenticationResult['assignment']->alias,
                'title' => $tokenAuthenticationResult['assignment']->name,
                'problemset_id' => $tokenAuthenticationResult['assignment']->problemset_id,
                'start_time' => $tokenAuthenticationResult['assignment']->start_time,
                'finish_time' => $tokenAuthenticationResult['assignment']->finish_time,
                'acl_id' => $tokenAuthenticationResult['assignment']->acl_id,
                'group_id' => $tokenAuthenticationResult['course']->group_id,
                'admin' => $tokenAuthenticationResult['courseAdmin'],
            ])
        );

        return $scoreboard->generate(
            withRunDetails: false,
            sortByName: false
        );
    }

    /**
     * Returns the Scoreboard events
     *
     * @throws \OmegaUp\Exceptions\NotFoundException
     *
     * @return array{events: list<ScoreboardEvent>}
     *
     * @omegaup-request-param string $assignment
     * @omegaup-request-param string $course
     * @omegaup-request-param null|string $token
     */
    public static function apiAssignmentScoreboardEvents(\OmegaUp\Request $r): array {
        $courseAlias = $r->ensureString(
            'course',
            fn (string $alias) => \OmegaUp\Validators::alias($alias)
        );
        $assignmentAlias = $r->ensureString(
            'assignment',
            fn (string $alias) => \OmegaUp\Validators::alias($alias)
        );
        \OmegaUp\Validators::validateOptionalStringNonEmpty(
            $r['token'],
            'token'
        );
        $tokenAuthenticationResult = self::authenticateAndValidateToken(
            $courseAlias,
            $assignmentAlias,
            $r['token'],
            $r
        );
        if (is_null($tokenAuthenticationResult['course']->group_id)) {
            throw new \OmegaUp\Exceptions\NotFoundException('courseNotFound');
        }

        $scoreboard = new \OmegaUp\Scoreboard(
            \OmegaUp\ScoreboardParams::fromAssignment(
                $tokenAuthenticationResult['assignment'],
                $tokenAuthenticationResult['course']->group_id,
                showAllRuns: $tokenAuthenticationResult['courseAdmin'],
            )
        );

        // Push scoreboard data in response
        return [
            'events' => $scoreboard->events()
        ];
    }

    /**
     * Get Problems solved by users of a course
     *
     * @return array{user_problems: array<string, list<array{alias: string, title: string, username: string}>>}
     *
     * @omegaup-request-param string $course_alias
     */
    public static function apiListSolvedProblems(\OmegaUp\Request $r): array {
        $r->ensureIdentity();
        $courseAlias = $r->ensureString(
            'course_alias',
            fn (string $alias) => \OmegaUp\Validators::alias($alias)
        );
        $course = self::validateCourseExists($courseAlias);

        if (!\OmegaUp\Authorization::isCourseAdmin($r->identity, $course)) {
            throw new \OmegaUp\Exceptions\ForbiddenAccessException(
                'userNotAllowed'
            );
        }
        $usersProblems = \OmegaUp\DAO\Problems::getProblemsByUsersInACourse(
            $courseAlias
        );
        $userProblems = [];
        foreach ($usersProblems as $userProblem) {
            if (!$userProblem['solved']) {
                continue;
            }
            $userProblems[$userProblem['username']][] = $userProblem;
        }
        return ['user_problems' => $userProblems];
    }

    /**
     * Get Problems unsolved by users of a course
     *
     * @return array{user_problems: array<string, list<array{alias: string, title: string, username: string}>>}
     *
     * @omegaup-request-param string $course_alias
     */
    public static function apiListUnsolvedProblems(\OmegaUp\Request $r): array {
        $r->ensureIdentity();
        $courseAlias = $r->ensureString(
            'course_alias',
            fn (string $alias) => \OmegaUp\Validators::alias($alias)
        );
        $course = self::validateCourseExists($courseAlias);

        if (!\OmegaUp\Authorization::isCourseAdmin($r->identity, $course)) {
            throw new \OmegaUp\Exceptions\ForbiddenAccessException(
                'userNotAllowed'
            );
        }
        $usersProblems = \OmegaUp\DAO\Problems::getProblemsByUsersInACourse(
            $courseAlias
        );
        $userProblems = [];
        foreach ($usersProblems as $userProblem) {
            if ($userProblem['solved']) {
                continue;
            }
            $userProblems[$userProblem['username']][] = $userProblem;
        }
        return ['user_problems' => $userProblems];
    }

    public static function shouldShowScoreboard(
        \OmegaUp\DAO\VO\Identities $identity,
        \OmegaUp\DAO\VO\Courses $course,
        \OmegaUp\DAO\VO\Groups $group
    ): bool {
        return \OmegaUp\Authorization::canViewCourse(
            $identity,
            $course,
            $group
        ) &&
               $course->show_scoreboard;
    }
}<|MERGE_RESOLUTION|>--- conflicted
+++ resolved
@@ -4037,7 +4037,6 @@
         );
 
         if (
-<<<<<<< HEAD
             !$isAdmin &&
             !\OmegaUp\DAO\GroupRoles::isContestant(
                 intval($currentIdentity->identity_id),
@@ -4045,14 +4044,15 @@
             )
         ) {
             throw new \OmegaUp\Exceptions\ForbiddenAccessException();
-=======
-            $assignment->start_time->time > \OmegaUp\Time::get() &&
-            !$isAdmin
+        }
+
+        if (
+            !$isAdmin &&
+            $assignment->start_time->time > \OmegaUp\Time::get()
         ) {
             throw new \OmegaUp\Exceptions\ForbiddenAccessException(
                 'assignmentNotStarted'
             );
->>>>>>> 6a4084db
         }
 
         $problemsInAssignment = \OmegaUp\DAO\ProblemsetProblems::getProblemsByProblemset(
