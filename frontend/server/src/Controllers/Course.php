<?php

 namespace OmegaUp\Controllers;

/**
 *  CourseController
 *
 * @author alanboy
 * @author pablo.aguilar
 * @author lhchavez
 * @author joemmanuel
 */
class Course extends \OmegaUp\Controllers\Controller {
    /**
     * Validate assignment_alias existis into the course and
     * return Assignments object
     *
     * @param \OmegaUp\DAO\VO\Courses $course
     * @param string $assignmentAlias
     * @throws \OmegaUp\Exceptions\NotFoundException
     */
    private static function validateCourseAssignmentAlias(
        \OmegaUp\DAO\VO\Courses $course,
        string $assignmentAlias
    ): \OmegaUp\DAO\VO\Assignments {
        $assignment = \OmegaUp\DAO\Courses::getAssignmentByAlias(
            $course,
            $assignmentAlias
        );
        if (is_null($assignment)) {
            throw new \OmegaUp\Exceptions\NotFoundException(
                'assignmentNotFound'
            );
        }

        return $assignment;
    }

    /**
     * Validates request for creating a new Assignment
     *
     * @param \OmegaUp\DAO\VO\Courses $course
     * @param \OmegaUp\DAO\VO\Assignments $assignment
     * @throws \OmegaUp\Exceptions\InvalidParameterException
     */
    private static function validateCreateAssignment(
        \OmegaUp\Request $r,
        \OmegaUp\DAO\VO\Courses $course
    ): void {
        $isRequired = true;
        $courseStartTime = \OmegaUp\DAO\DAO::fromMySQLTimestamp(
            $course->start_time
        );
        $courseFinishTime = \OmegaUp\DAO\DAO::fromMySQLTimestamp(
            $course->finish_time
        );

        \OmegaUp\Validators::validateOptionalStringNonEmpty(
            $r['name'],
            'name',
            $isRequired
        );
        \OmegaUp\Validators::validateOptionalStringNonEmpty(
            $r['description'],
            'description',
            $isRequired
        );

        $r->ensureOptionalTimestamp(
            'start_time',
            $courseStartTime,
            $courseFinishTime,
            $isRequired
        );
        $r->ensureOptionalTimestamp(
            'finish_time',
            $courseStartTime,
            $courseFinishTime,
            $isRequired
        );

        if ($r['start_time'] > $r['finish_time']) {
            throw new \OmegaUp\Exceptions\InvalidParameterException(
                'courseInvalidStartTime'
            );
        }

        \OmegaUp\Validators::validateInEnum(
            $r['assignment_type'],
            'assignment_type',
            ['test', 'homework'],
            $isRequired
        );
        \OmegaUp\Validators::validateValidAlias(
            $r['alias'],
            'alias',
            $isRequired
        );
    }

    /**
     * Validates clone Courses
     */
    private static function validateClone(\OmegaUp\Request $r): void {
        \OmegaUp\Validators::validateStringNonEmpty($r['name'], 'name');
        $r->ensureInt('start_time', null, null, true);
        \OmegaUp\Validators::validateValidAlias($r['alias'], 'alias', true);
    }

    /**
     * Validates create Courses
     *
     * @param \OmegaUp\Request $r
     * @throws \OmegaUp\Exceptions\InvalidParameterException
     * @throws \OmegaUp\Exceptions\ForbiddenAccessException
     */
    private static function validateCreate(
        \OmegaUp\Request $r
    ): void {
        self::validateBasicCreateOrUpdate($r);

        if ($r['start_time'] > $r['finish_time']) {
            throw new \OmegaUp\Exceptions\InvalidParameterException(
                'courseInvalidStartTime'
            );
        }
    }

    /**
     * Validates update Courses
     *
     * @param \OmegaUp\Request $r
     * @param string $courseAlias
     * @return \OmegaUp\DAO\VO\Courses
     * @throws \OmegaUp\Exceptions\InvalidParameterException
     * @throws \OmegaUp\Exceptions\ForbiddenAccessException
     */
    private static function validateUpdate(
        \OmegaUp\Request $r,
        string $courseAlias
    ): \OmegaUp\DAO\VO\Courses {
        self::validateBasicCreateOrUpdate($r, true /*is update*/);

        // Get the actual start and finish time of the course, considering that
        // in case of update, parameters can be optional.
        $originalCourse = self::validateCourseExists($courseAlias);

        if (is_null($r['start_time'])) {
            $r['start_time'] = $originalCourse->start_time;
        }
        if (is_null($r['finish_time'])) {
            $r['finish_time'] = $originalCourse->finish_time;
        }

        if ($r['start_time'] > $r['finish_time']) {
            throw new \OmegaUp\Exceptions\InvalidParameterException(
                'courseInvalidStartTime'
            );
        }

        return $originalCourse;
    }

    /**
     * Validates basic information of a course
     * @param \OmegaUp\Request $r
     * @param bool $isUpdate
     * @throws \OmegaUp\Exceptions\InvalidParameterException
     * @throws \OmegaUp\Exceptions\ForbiddenAccessException
     */
    private static function validateBasicCreateOrUpdate(
        \OmegaUp\Request $r,
        bool $isUpdate = false
    ): void {
        $r->ensureMainUserIdentity();
        $isRequired = true;

        \OmegaUp\Validators::validateOptionalStringNonEmpty(
            $r['name'],
            'name',
            $isRequired
        );
        \OmegaUp\Validators::validateOptionalStringNonEmpty(
            $r['description'],
            'description',
            $isRequired
        );

        $r->ensureInt('start_time', null, null, !$isUpdate);
        $r->ensureInt('finish_time', null, null, !$isUpdate);

        \OmegaUp\Validators::validateValidAlias(
            $r['alias'],
            'alias',
            $isRequired
        );

        // Show scoreboard, needs basic information and request user information are always optional
        $r->ensureBool('needs_basic_information', false /*isRequired*/);
        $r->ensureBool('show_scoreboard', false /*isRequired*/);
        \OmegaUp\Validators::validateInEnum(
            $r['requests_user_information'],
            'requests_user_information',
            ['no', 'optional', 'required'],
            false
        );

        $r->ensureBool('public', false /*isRequired*/);
        $r->ensureInt('school_id', null, null, false /*isRequired*/);

        if (is_null($r['school_id'])) {
            $school = null;
        } else {
            $school = \OmegaUp\DAO\Schools::getByPK(intval($r['school_id']));
            if (is_null($school)) {
                throw new \OmegaUp\Exceptions\InvalidParameterException(
                    'schoolNotFound'
                );
            }
        }

        // Only curator can set public
        if (
            !is_null($r['public'])
            && $r['public'] == true
            && !\OmegaUp\Authorization::canCreatePublicCourse($r->identity)
        ) {
            throw new \OmegaUp\Exceptions\ForbiddenAccessException();
        }
    }

    /**
     * Validates course exists. Expects course alias, returns
     * course. Throws if not found.
     * @param string $courseAlias
     * @return \OmegaUp\DAO\VO\Courses
     * @throws \OmegaUp\Exceptions\NotFoundException
     */
    private static function validateCourseExists(string $courseAlias): \OmegaUp\DAO\VO\Courses {
        $course = \OmegaUp\DAO\Courses::getByAlias($courseAlias);
        if (is_null($course)) {
            throw new \OmegaUp\Exceptions\NotFoundException('courseNotFound');
        }
        return $course;
    }

    /**
     * Gets the Group assigned to the Course.
     *
     * @return \OmegaUp\DAO\VO\Groups
     * @throws \OmegaUp\Exceptions\NotFoundException
     */
    private static function resolveGroup(
        \OmegaUp\DAO\VO\Courses $course
    ): \OmegaUp\DAO\VO\Groups {
        if (is_null($course->group_id)) {
            throw new \OmegaUp\Exceptions\NotFoundException('courseNotFound');
        }

        $group = \OmegaUp\DAO\Groups::getByPK($course->group_id);
        if (is_null($group)) {
            throw new \OmegaUp\Exceptions\NotFoundException(
                'courseGroupNotFound'
            );
        }
        return $group;
    }

    /**
     * Clone a course
     *
     * @return array
     * @throws \OmegaUp\Exceptions\InvalidParameterException
     * @throws \OmegaUp\Exceptions\DuplicatedEntryInDatabaseException
     */
    public static function apiClone(\OmegaUp\Request $r) {
        if (OMEGAUP_LOCKDOWN) {
            throw new \OmegaUp\Exceptions\ForbiddenAccessException('lockdown');
        }

        $r->ensureMainUserIdentity();
        self::validateClone($r);
        \OmegaUp\Validators::validateStringNonEmpty(
            $r['course_alias'],
            'course_alias'
        );
        $originalCourse = self::validateCourseExists($r['course_alias']);

        $offset = intval($r['start_time']) - $originalCourse->start_time;

        \OmegaUp\DAO\DAO::transBegin();

        try {
            // Create the course (and group)
            $course = \OmegaUp\Controllers\Course::createCourseAndGroup(new \OmegaUp\DAO\VO\Courses([
                'name' => $r['name'],
                'description' => $originalCourse->description,
                'alias' => $r['alias'],
                'school_id' => $originalCourse->school_id,
                'start_time' => $r['start_time'],
                'finish_time' => $originalCourse->finish_time + $offset,
                'public' => 0,
                'show_scoreboard' => $originalCourse->show_scoreboard,
                'needs_basic_information' => $originalCourse->needs_basic_information,
                'requests_user_information' => $originalCourse->requests_user_information
            ]), $r->user);

            $assignmentsProblems = \OmegaUp\DAO\ProblemsetProblems::getProblemsAssignmentByCourseAlias(
                $originalCourse
            );

            foreach ($assignmentsProblems as $assignment => $assignmentProblems) {
                // Create and assign homeworks and tests to new course
                $problemset = self::createAssignment($originalCourse, new \OmegaUp\DAO\VO\Assignments([
                    'course_id' => $course->course_id,
                    'acl_id' => $course->acl_id,
                    'name' => $assignmentProblems['name'],
                    'description' => $assignmentProblems['description'],
                    'alias' => $assignmentProblems['assignment_alias'],
                    'publish_time_delay' => $assignmentProblems['publish_time_delay'],
                    'assignment_type' => $assignmentProblems['assignment_type'],
                    'start_time' => intval(
                        $assignmentProblems['start_time']
                    ) + $offset,
                    'finish_time' => intval(
                        $assignmentProblems['finish_time']
                    ) + $offset,
                    'order' => $assignmentProblems['order'],
                    'max_points' => $assignmentProblems['max_points'],
                ]));
                if (is_null($problemset->problemset_id)) {
                    throw new \OmegaUp\Exceptions\NotFoundException(
                        'problemsetNotFound'
                    );
                }

                foreach ($assignmentProblems['problems'] as $problem) {
                    // Create and assign problems to new course
                    self::addProblemToAssignment(
                        $problem['problem_alias'],
                        $problemset->problemset_id,
                        $r->identity,
                        false, // visbility mode validation no needed when it is a clone
                        100,
                        null,
                        1
                    );
                }
            }
            \OmegaUp\DAO\DAO::transEnd();
        } catch (\Exception $e) {
            \OmegaUp\DAO\DAO::transRollback();
            throw $e;
        }

        return ['status' => 'ok', 'alias' => $r['alias']];
    }

    /**
     * Create new course API
     *
     * @return array{status: string}
     * @throws \OmegaUp\Exceptions\InvalidParameterException
     * @throws \OmegaUp\Exceptions\DuplicatedEntryInDatabaseException
     */
    public static function apiCreate(\OmegaUp\Request $r) {
        if (OMEGAUP_LOCKDOWN) {
            throw new \OmegaUp\Exceptions\ForbiddenAccessException('lockdown');
        }

        $r->ensureMainUserIdentity();
        self::validateCreate($r);

        self::createCourseAndGroup(new \OmegaUp\DAO\VO\Courses([
            'name' => $r['name'],
            'description' => $r['description'],
            'alias' => $r['alias'],
            'school_id' => $r['school_id'],
            'start_time' => $r['start_time'],
            'finish_time' => $r['finish_time'],
            'public' => $r['public'] ?: false,
            'show_scoreboard' => $r['show_scoreboard'],
            'needs_basic_information' => $r['needs_basic_information'],
            'requests_user_information' => $r['requests_user_information'],
        ]), $r->user);

        return ['status' => 'ok'];
    }

    /**
     * Function to create a new course with its corresponding group
     *
     * @param \OmegaUp\DAO\VO\Courses $course
     * @param \OmegaUp\DAO\VO\Users $creator
     * @return \OmegaUp\DAO\VO\Courses
     */
    private static function createCourseAndGroup(
        \OmegaUp\DAO\VO\Courses $course,
        \OmegaUp\DAO\VO\Users $creator
    ): \OmegaUp\DAO\VO\Courses {
        if (is_null($course->alias)) {
            throw new \OmegaUp\Exceptions\NotFoundException('courseNotFound');
        }
        if (is_null($creator->user_id)) {
            throw new \OmegaUp\Exceptions\NotFoundException('userNotFound');
        }
        if (!is_null(\OmegaUp\DAO\Courses::getByAlias($course->alias))) {
            throw new \OmegaUp\Exceptions\DuplicatedEntryInDatabaseException(
                'aliasInUse'
            );
        }

        \OmegaUp\DAO\DAO::transBegin();

        $group = \OmegaUp\Controllers\Group::createGroup(
            $course->alias,
            "students-{$course->alias}",
            "students-{$course->alias}",
            $creator->user_id
        );

        try {
            $acl = new \OmegaUp\DAO\VO\ACLs(['owner_id' => $creator->user_id]);
            \OmegaUp\DAO\ACLs::create($acl);

            \OmegaUp\DAO\GroupRoles::create(new \OmegaUp\DAO\VO\GroupRoles([
                'group_id' => $group->group_id,
                'acl_id' => $acl->acl_id,
                'role_id' => \OmegaUp\Authorization::CONTESTANT_ROLE,
            ]));

            $course->group_id = $group->group_id;
            $course->acl_id = $acl->acl_id;

            \OmegaUp\DAO\Courses::create($course);

            \OmegaUp\DAO\DAO::transEnd();
        } catch (\Exception $e) {
            \OmegaUp\DAO\DAO::transRollback();
            if (\OmegaUp\DAO\DAO::isDuplicateEntryException($e)) {
                throw new \OmegaUp\Exceptions\DuplicatedEntryInDatabaseException(
                    'titleInUse',
                    $e
                );
            }
            throw $e;
        }
        return $course;
    }

    /**
     * Function to create a new assignment
     *
     * @param \OmegaUp\DAO\VO\Courses $course
     * @param \OmegaUp\DAO\VO\Assignments $assignment
     * @return \OmegaUp\DAO\VO\Problemsets
     * @throws \OmegaUp\Exceptions\DuplicatedEntryInDatabaseException
     */
    private static function createAssignment(
        \OmegaUp\DAO\VO\Courses $course,
        \OmegaUp\DAO\VO\Assignments $assignment
    ): \OmegaUp\DAO\VO\Problemsets {
        \OmegaUp\DAO\DAO::transBegin();
        try {
            // Create the backing problemset
            $problemset = new \OmegaUp\DAO\VO\Problemsets([
                'acl_id' => $assignment->acl_id,
                'type' => 'Assignment',
                'scoreboard_url' => \OmegaUp\SecurityTools::randomString(30),
                'scoreboard_url_admin' => \OmegaUp\SecurityTools::randomString(
                    30
                ),
            ]);

            \OmegaUp\DAO\Problemsets::create($problemset);
            $assignment->problemset_id = $problemset->problemset_id;

            \OmegaUp\DAO\Assignments::create($assignment);

            // Update assignment_id in problemset object
            $problemset->assignment_id = $assignment->assignment_id;
            \OmegaUp\DAO\Problemsets::update($problemset);

            \OmegaUp\DAO\DAO::transEnd();
        } catch (\Exception $e) {
            \OmegaUp\DAO\DAO::transRollback();
            if (\OmegaUp\DAO\DAO::isDuplicateEntryException($e)) {
                throw new \OmegaUp\Exceptions\DuplicatedEntryInDatabaseException(
                    'aliasInUse',
                    $e
                );
            }
            throw $e;
        }
        return $problemset;
    }

    /**
     * Function to add problems to a specific assignment
     *
     * @param string $problemAlias
     * @param int $problemsetId
     * @param int $userId
     * @param bool $validateVisibility validations no needed when it is a clone
     * @param ?int $points = 100
     * @param ?string $commit
     * @param ?int $order = 1
     */
    private static function addProblemToAssignment(
        string $problemAlias,
        int $problemsetId,
        \OmegaUp\DAO\VO\Identities $identity,
        bool $validateVisibility,
        ?int $points = 100,
        ?string $commit = null,
        ?int $order = 1
    ): void {
        // Get this problem
        $problem = \OmegaUp\DAO\Problems::getByAlias($problemAlias);
        if (is_null($problem)) {
            throw new \OmegaUp\Exceptions\NotFoundException('problemNotFound');
        }

        [$masterCommit, $currentVersion] = \OmegaUp\Controllers\Problem::resolveCommit(
            $problem,
            $commit
        );

        \OmegaUp\Controllers\Problemset::addProblem(
            $problemsetId,
            $problem,
            $masterCommit,
            $currentVersion,
            $identity,
            is_null($points) ? 100 : $points,
            is_null($order) ? 1 : $order,
            $validateVisibility
        );
    }

    /**
     * API to Create an assignment
     *
     * @param  \OmegaUp\Request $r
     * @return array
     */
    public static function apiCreateAssignment(\OmegaUp\Request $r) {
        if (OMEGAUP_LOCKDOWN) {
            throw new \OmegaUp\Exceptions\ForbiddenAccessException('lockdown');
        }

        $r->ensureIdentity();
        \OmegaUp\Validators::validateStringNonEmpty(
            $r['course_alias'],
            'course_alias'
        );
        $course = self::validateCourseExists($r['course_alias']);
        self::validateCreateAssignment($r, $course);

        if (!\OmegaUp\Authorization::isCourseAdmin($r->identity, $course)) {
            throw new \OmegaUp\Exceptions\ForbiddenAccessException();
        }

        self::createAssignment($course, new \OmegaUp\DAO\VO\Assignments([
            'course_id' => $course->course_id,
            'acl_id' => $course->acl_id,
            'name' => $r['name'],
            'description' => $r['description'],
            'alias' => $r['alias'],
            'publish_time_delay' => $r['publish_time_delay'],
            'assignment_type' => $r['assignment_type'],
            'start_time' => $r['start_time'],
            'finish_time' => $r['finish_time'],
        ]));

        return ['status' => 'ok'];
    }

    /**
     * Update an assignment
     *
     * @return array{status: 'ok'}
     */
    public static function apiUpdateAssignment(\OmegaUp\Request $r): array {
        if (OMEGAUP_LOCKDOWN) {
            throw new \OmegaUp\Exceptions\ForbiddenAccessException('lockdown');
        }

        $r->ensureIdentity();
        \OmegaUp\Validators::validateStringNonEmpty($r['course'], 'course');
        \OmegaUp\Validators::validateStringNonEmpty(
            $r['assignment'],
            'assignment'
        );
        [
            'course' => $course,
            'assignment' => $assignment
        ] = self::validateAssignmentDetails(
            $r['course'],
            $r['assignment'],
            $r->identity
        );
        if (!\OmegaUp\Authorization::isCourseAdmin($r->identity, $course)) {
            throw new \OmegaUp\Exceptions\ForbiddenAccessException();
        }

        if (is_null($r['start_time'])) {
            $r['start_time'] = $assignment->start_time;
        }
        $r->ensureTimestamp(
            'start_time',
            $course->start_time,
            $course->finish_time
        );
        if (is_null($r['finish_time'])) {
            $r['finish_time'] = $assignment->finish_time;
        }
        $r->ensureTimestamp(
            'finish_time',
            $course->start_time,
            $course->finish_time
        );

        if ($r['start_time'] > $r['finish_time']) {
            throw new \OmegaUp\Exceptions\InvalidParameterException(
                'courseInvalidStartTime'
            );
        }

        // Prevent date changes if a course already has runs
        if ($r['start_time'] != $assignment->start_time) {
            $runCount = \OmegaUp\DAO\Submissions::countTotalSubmissionsOfProblemset(
                intval($assignment->problemset_id)
            );

            if ($runCount > 0) {
                throw new \OmegaUp\Exceptions\InvalidParameterException(
                    'courseUpdateAlreadyHasRuns'
                );
            }
        }

        $valueProperties = [
            'name',
            'description',
            'start_time',
            'finish_time',
            'assignment_type',
        ];
        self::updateValueProperties($r, $assignment, $valueProperties);

        \OmegaUp\DAO\Assignments::update($assignment);

        return ['status' => 'ok'];
    }

    /**
     * Adds a problem to an assignment
     *
     * @param \OmegaUp\Request $r
     * @return array
     */
    public static function apiAddProblem(\OmegaUp\Request $r) {
        if (OMEGAUP_LOCKDOWN) {
            throw new \OmegaUp\Exceptions\ForbiddenAccessException('lockdown');
        }

        $r->ensureIdentity();
        \OmegaUp\Validators::validateStringNonEmpty(
            $r['course_alias'],
            'course_alias'
        );
        \OmegaUp\Validators::validateStringNonEmpty(
            $r['problem_alias'],
            'problem_alias'
        );
        \OmegaUp\Validators::validateStringNonEmpty(
            $r['assignment_alias'],
            'assignment_alias'
        );
        $course = self::validateCourseExists($r['course_alias']);
        if (is_null($course->course_id)) {
            throw new \OmegaUp\Exceptions\NotFoundException(
                'courseNotFound'
            );
        }

        if (!\OmegaUp\Authorization::isCourseAdmin($r->identity, $course)) {
            throw new \OmegaUp\Exceptions\ForbiddenAccessException();
        }

        // Get the associated problemset with this assignment
        $problemset = \OmegaUp\DAO\Assignments::getProblemset(
            $course->course_id,
            $r['assignment_alias']
        );
        if (is_null($problemset) || is_null($problemset->problemset_id)) {
            throw new \OmegaUp\Exceptions\NotFoundException(
                'problemsetNotFound'
            );
        }

        $points = 100;
        if (is_numeric($r['points'])) {
            $points = intval($r['points']);
        }

        \OmegaUp\Validators::validateStringOfLengthInRange(
            $r['commit'],
            'commit',
            1,
            40,
            false
        );
        self::addProblemToAssignment(
            $r['problem_alias'],
            $problemset->problemset_id,
            $r->identity,
            true, /* validateVisibility */
            $points,
            $r['commit']
        );

        \OmegaUp\DAO\Courses::updateAssignmentMaxPoints(
            $course,
            $r['assignment_alias']
        );

        return ['status' => 'ok'];
    }

    /**
     *
     * @param \OmegaUp\Request $r
     * @return array
     */
    public static function apiUpdateProblemsOrder(\OmegaUp\Request $r) {
        if (OMEGAUP_LOCKDOWN) {
            throw new \OmegaUp\Exceptions\ForbiddenAccessException('lockdown');
        }

        $r->ensureIdentity();
        \OmegaUp\Validators::validateStringNonEmpty(
            $r['course_alias'],
            'course_alias'
        );
        \OmegaUp\Validators::validateStringNonEmpty(
            $r['assignment_alias'],
            'assignment_alias'
        );
        $course = self::validateCourseExists($r['course_alias']);
        if (is_null($course->course_id)) {
            throw new \OmegaUp\Exceptions\NotFoundException(
                'courseNotFound'
            );
        }

        if (!\OmegaUp\Authorization::isCourseAdmin($r->identity, $course)) {
            throw new \OmegaUp\Exceptions\ForbiddenAccessException();
        }

        // Get the associated problemset with this assignment
        $problemSet = \OmegaUp\DAO\Assignments::getProblemset(
            $course->course_id,
            $r['assignment_alias']
        );
        if (is_null($problemSet)) {
            throw new \OmegaUp\Exceptions\NotFoundException(
                'problemsetNotFound'
            );
        }

        // Update problems order
        /** @var array{alias: string, order: int}[] */
        $problems = $r['problems'];
        foreach ($problems as $problem) {
            $currentProblem = \OmegaUp\DAO\Problems::getByAlias(
                $problem['alias']
            );
            if (is_null($currentProblem)) {
                throw new \OmegaUp\Exceptions\NotFoundException(
                    'problemNotFound'
                );
            }

            $order = 1;
            if (is_numeric($r['order'])) {
                $order = intval($r['order']);
            }
            \OmegaUp\DAO\ProblemsetProblems::updateProblemsOrder(
                $problemSet->problemset_id,
                $currentProblem->problem_id,
                $problem['order']
            );
        }

        return ['status' => 'ok'];
    }

    /**
     *
     * @param \OmegaUp\Request $r
     * @return array
     */
    public static function apiUpdateAssignmentsOrder(\OmegaUp\Request $r) {
        if (OMEGAUP_LOCKDOWN) {
            throw new \OmegaUp\Exceptions\ForbiddenAccessException('lockdown');
        }

        $r->ensureIdentity();
        \OmegaUp\Validators::validateStringNonEmpty(
            $r['course_alias'],
            'course_alias'
        );
        $course = self::validateCourseExists($r['course_alias']);
        if (is_null($course->course_id)) {
            throw new \OmegaUp\Exceptions\NotFoundException(
                'courseNotFound'
            );
        }

        if (!\OmegaUp\Authorization::isCourseAdmin($r->identity, $course)) {
            throw new \OmegaUp\Exceptions\ForbiddenAccessException();
        }

        // Update assignments order
        /** @var array{name: string, description: string, alias: string, assignment_type: string, start_time: int, finish_time: int, order: int, scoreboard_url: string, scoreboard_url_admin: string, has_runs: bool}[] */
        $assignments = $r['assignments'];

        foreach ($assignments as $assignment) {
            $currentAssignment = \OmegaUp\DAO\Assignments::getByAliasAndCourse(
                $assignment['alias'],
                $course->course_id
            );

            if (empty($currentAssignment)) {
                throw new \OmegaUp\Exceptions\NotFoundException(
                    'assignmentNotFound'
                );
            }

            \OmegaUp\DAO\Assignments::updateAssignmentsOrder(
                $currentAssignment->assignment_id,
                intval($assignment['order'])
            );
        }

        return ['status' => 'ok'];
    }

    /**
     * @return array{identities: string[], status: string}
     */
    public static function apiGetProblemUsers(\OmegaUp\Request $r) {
        if (OMEGAUP_LOCKDOWN) {
            throw new \OmegaUp\Exceptions\ForbiddenAccessException('lockdown');
        }

        $r->ensureIdentity();
        \OmegaUp\Validators::validateStringNonEmpty(
            $r['course_alias'],
            'course_alias'
        );
        \OmegaUp\Validators::validateStringNonEmpty(
            $r['problem_alias'],
            'problem_alias'
        );
        $course = self::validateCourseExists($r['course_alias']);
        if (is_null($course->course_id) || is_null($course->group_id)) {
            throw new \OmegaUp\Exceptions\NotFoundException(
                'courseNotFound'
            );
        }

        if (!\OmegaUp\Authorization::isCourseAdmin($r->identity, $course)) {
            throw new \OmegaUp\Exceptions\ForbiddenAccessException();
        }

        // Get this problem
        $problem = \OmegaUp\DAO\Problems::getByAlias($r['problem_alias']);
        if (is_null($problem) || is_null($problem->problem_id)) {
            throw new \OmegaUp\Exceptions\NotFoundException('problemNotFound');
        }

        $identities = \OmegaUp\DAO\Problems::getIdentitiesInGroupWhoAttemptedProblem(
            $course->group_id,
            $problem->problem_id
        );

        return ['status' => 'ok', 'identities' => $identities];
    }

    /**
     * Remove a problem from an assignment
     *
     * @param \OmegaUp\Request $r
     * @return array
     */
    public static function apiRemoveProblem(\OmegaUp\Request $r) {
        if (OMEGAUP_LOCKDOWN) {
            throw new \OmegaUp\Exceptions\ForbiddenAccessException('lockdown');
        }

        $r->ensureIdentity();
        \OmegaUp\Validators::validateStringNonEmpty(
            $r['course_alias'],
            'course_alias'
        );
        \OmegaUp\Validators::validateStringNonEmpty(
            $r['assignment_alias'],
            'assignment_alias'
        );
        \OmegaUp\Validators::validateStringNonEmpty(
            $r['problem_alias'],
            'problem_alias'
        );
        $course = self::validateCourseExists($r['course_alias']);
        if (is_null($course->course_id)) {
            throw new \OmegaUp\Exceptions\NotFoundException(
                'courseNotFound'
            );
        }

        if (!\OmegaUp\Authorization::isCourseAdmin($r->identity, $course)) {
            throw new \OmegaUp\Exceptions\ForbiddenAccessException();
        }

        // Get the associated problemset with this assignment
        $problemSet = \OmegaUp\DAO\Assignments::getProblemset(
            $course->course_id,
            $r['assignment_alias']
        );
        if (is_null($problemSet)) {
            throw new \OmegaUp\Exceptions\NotFoundException(
                'problemsetNotFound'
            );
        }

        // Get this problem
        $problem = \OmegaUp\DAO\Problems::getByAlias($r['problem_alias']);
        if (is_null($problem)) {
            throw new \OmegaUp\Exceptions\NotFoundException('problemNotFound');
        }

        // Delete the entry from the database.
        $problemsetProblem = \OmegaUp\DAO\ProblemsetProblems::getByPK(
            $problemSet->problemset_id,
            $problem->problem_id
        );
        if (is_null($problemsetProblem)) {
            throw new \OmegaUp\Exceptions\NotFoundException(
                'problemNotPartOfAssignment'
            );
        }
        if (
            \OmegaUp\DAO\Submissions::countTotalRunsOfProblemInProblemset(
                intval($problem->problem_id),
                intval($problemSet->problemset_id)
            ) > 0 &&
            !\OmegaUp\Authorization::isSystemAdmin($r->identity)
        ) {
            throw new \OmegaUp\Exceptions\ForbiddenAccessException(
                'cannotRemoveProblemWithSubmissions'
            );
        }
        \OmegaUp\DAO\ProblemsetProblems::delete($problemsetProblem);

        \OmegaUp\DAO\Courses::updateAssignmentMaxPoints(
            $course,
            $r['assignment_alias']
        );

        return ['status' => 'ok'];
    }

    /**
     * List course assignments
     *
     * @return array{assignments: list<array{alias: string, assignment_type: string, description: string, finish_time: int, has_runs: bool, name: string, order: int, scoreboard_url: string, scoreboard_url_admin: string, start_time: int}>, status: string}
     * @throws \OmegaUp\Exceptions\InvalidParameterException
     */
    public static function apiListAssignments(\OmegaUp\Request $r) {
        if (OMEGAUP_LOCKDOWN) {
            throw new \OmegaUp\Exceptions\ForbiddenAccessException('lockdown');
        }

        $r->ensureIdentity();
        \OmegaUp\Validators::validateStringNonEmpty(
            $r['course_alias'],
            'course_alias'
        );
        $course = self::validateCourseExists($r['course_alias']);
        if (is_null($course->course_id)) {
            throw new \OmegaUp\Exceptions\NotFoundException(
                'courseNotFound'
            );
        }
        $group = self::resolveGroup($course);

        // Only Course Admins or Group Members (students) can see these results
        if (
            !\OmegaUp\Authorization::canViewCourse(
                $r->identity,
                $course,
                $group
            )
        ) {
            throw new \OmegaUp\Exceptions\ForbiddenAccessException();
        }

        $assignments = \OmegaUp\DAO\Assignments::getSortedCourseAssignments(
            $course->course_id
        );

        $response = [
            'status' => 'ok',
            'assignments' => [],
        ];
        $time = \OmegaUp\Time::get();
        foreach ($assignments as $assignment) {
            $assignment['has_runs'] = \OmegaUp\DAO\Submissions::countTotalSubmissionsOfProblemset(
                intval($assignment['problemset_id'])
            ) > 0;
            unset($assignment['problemset_id']);
            if (
                $assignment['start_time'] > $time &&
                !\OmegaUp\Authorization::isCourseAdmin($r->identity, $course)
            ) {
                // Non-admins should not be able to see the assignments ahead
                // of time.
                continue;
            }
            $response['assignments'][] = $assignment;
        }

        return $response;
    }

    /**
     * Remove an assignment from a course
     *
     * @param \OmegaUp\Request $r
     * @return array
     */
    public static function apiRemoveAssignment(\OmegaUp\Request $r) {
        if (OMEGAUP_LOCKDOWN) {
            throw new \OmegaUp\Exceptions\ForbiddenAccessException('lockdown');
        }

        $r->ensureIdentity();
        \OmegaUp\Validators::validateStringNonEmpty(
            $r['course_alias'],
            'course_alias'
        );
        \OmegaUp\Validators::validateStringNonEmpty(
            $r['assignment_alias'],
            'assignment_alias'
        );
        $course = self::validateCourseExists($r['course_alias']);
        if (is_null($course->course_id)) {
            throw new \OmegaUp\Exceptions\NotFoundException(
                'courseNotFound'
            );
        }

        if (!\OmegaUp\Authorization::isCourseAdmin($r->identity, $course)) {
            throw new \OmegaUp\Exceptions\ForbiddenAccessException();
        }

        // Get the associated problemset with this assignment
        $problemSet = \OmegaUp\DAO\Assignments::getProblemset(
            $course->course_id,
            $r['assignment_alias']
        );
        if (is_null($problemSet)) {
            throw new \OmegaUp\Exceptions\NotFoundException(
                'problemsetNotFound'
            );
        }

        throw new \OmegaUp\Exceptions\UnimplementedException();
    }

    /**
     * Converts a Course object into an array
     * @return array{alias: string, name: string, start_time: int, finish_time: int, counts: array<string, int>}
     */
    private static function convertCourseToArray(\OmegaUp\DAO\VO\Courses $course): array {
        if (is_null($course->course_id)) {
            throw new \OmegaUp\Exceptions\NotFoundException(
                'courseNotFound'
            );
        }
        $relevant_columns = ['alias', 'name', 'start_time', 'finish_time'];
        /** @var array{alias: string, name: string, start_time: int, finish_time: int} */
        $arr = $course->asFilteredArray($relevant_columns);

        $arr['counts'] = \OmegaUp\DAO\Assignments::getAssignmentCountsForCourse(
            $course->course_id
        );
        return $arr;
    }

    /**
     * Lists all the courses this user is associated with.
     *
     * Returns courses for which the current user is an admin and
     * for in which the user is a student.
     *
     * @return array{admin: list<array{alias: string, counts: array<string, int>, finish_time: int, name: string, start_time: int}>, status: string, student: list<array{alias: string, counts: array<string, int>, finish_time: int, name: string, start_time: int}>}
     * @throws \OmegaUp\Exceptions\InvalidParameterException
     */
    public static function apiListCourses(\OmegaUp\Request $r) {
        if (OMEGAUP_LOCKDOWN) {
            throw new \OmegaUp\Exceptions\ForbiddenAccessException('lockdown');
        }

        $r->ensureIdentity();

        $r->ensureInt('page', null, null, false);
        $r->ensureInt('page_size', null, null, false);

        $page = (isset($r['page']) ? intval($r['page']) : 1);
        $pageSize = (isset($r['page_size']) ? intval($r['page_size']) : 1000);

        // TODO(pablo): Cache
        // Courses the user is an admin for.
        $admin_courses = [];
        if (\OmegaUp\Authorization::isSystemAdmin($r->identity)) {
            $admin_courses = \OmegaUp\DAO\Courses::getAll(
                $page,
                $pageSize,
                'course_id',
                'DESC'
            );
        } else {
            $admin_courses = \OmegaUp\DAO\Courses::getAllCoursesAdminedByIdentity(
                $r->identity->identity_id,
                $page,
                $pageSize
            );
        }

        // Courses the user is a student in.
        $student_courses = \OmegaUp\DAO\Courses::getCoursesForStudent(
            $r->identity->identity_id
        );

        $response = [
            'admin' => [],
            'student' => [],
            'status' => 'ok'
        ];
        foreach ($admin_courses as $course) {
            $response['admin'][] = \OmegaUp\Controllers\Course::convertCourseToArray(
                $course
            );
        }
        foreach ($student_courses as $course) {
            $response['student'][] = \OmegaUp\Controllers\Course::convertCourseToArray(
                $course
            );
        }
        return $response;
    }

    /**
     * Returns true when logged user has previous activity in any course
     *
     * @param \OmegaUp\Request $r
     * @return bool
     */
    public static function userHasActivityInCourses(\OmegaUp\Request $r): bool {
        if (OMEGAUP_LOCKDOWN) {
            throw new \OmegaUp\Exceptions\ForbiddenAccessException('lockdown');
        }

        $identity = \OmegaUp\Controllers\Session::getCurrentSession(
            $r
        )['identity'];

        // User doesn't have activity because is not logged.
        if (is_null($identity)) {
            return false;
        }

        if (is_null($identity->identity_id)) {
            throw new \OmegaUp\Exceptions\NotFoundException('userNotFound');
        }

        if (
            !empty(
                \OmegaUp\DAO\Courses::getCoursesForStudent(
                    $identity->identity_id
                )
            )
        ) {
            return true;
        }

        // Default values to search courses for legged user
        $page = 1;
        $pageSize = 1;
        if (\OmegaUp\Authorization::isSystemAdmin($identity)) {
            $result = \OmegaUp\DAO\Courses::getAll(
                $page,
                $pageSize,
                'course_id',
                'DESC'
            );
            if (!empty($result)) {
                return true;
            }
        }
        $result = \OmegaUp\DAO\Courses::getAllCoursesAdminedByIdentity(
            $identity->identity_id,
            $page,
            $pageSize
        );
        return !empty($result);
    }

    /**
     * List students in a course
     *
     * @param  \OmegaUp\Request $r
     * @return array response
     */
    public static function apiListStudents(\OmegaUp\Request $r) {
        if (OMEGAUP_LOCKDOWN) {
            throw new \OmegaUp\Exceptions\ForbiddenAccessException('lockdown');
        }

        $r->ensureIdentity();
        \OmegaUp\Validators::validateStringNonEmpty(
            $r['course_alias'],
            'course_alias'
        );
        $course = self::validateCourseExists($r['course_alias']);
        if (is_null($course->course_id) || is_null($course->group_id)) {
            throw new \OmegaUp\Exceptions\NotFoundException(
                'courseNotFound'
            );
        }

        if (!\OmegaUp\Authorization::isCourseAdmin($r->identity, $course)) {
            throw new \OmegaUp\Exceptions\ForbiddenAccessException();
        }

        $students = \OmegaUp\DAO\Courses::getStudentsInCourseWithProgressPerAssignment(
            $course->course_id,
            $course->group_id
        );

        return [
            'students' => $students,
            'status' => 'ok',
        ];
    }

    /**
     * @return array{problems: list<array{accepted: int, alias: string, commit: string, difficulty: float|null, languages: string, order: int, points: float, problem_id: int, submissions: int, title: string, version: string, visibility: int, visits: int}>, status: string}
     */
    public static function apiStudentProgress(\OmegaUp\Request $r) {
        if (OMEGAUP_LOCKDOWN) {
            throw new \OmegaUp\Exceptions\ForbiddenAccessException('lockdown');
        }

        $r->ensureIdentity();
        \OmegaUp\Validators::validateStringNonEmpty(
            $r['course_alias'],
            'course_alias'
        );
        \OmegaUp\Validators::validateStringNonEmpty(
            $r['assignment_alias'],
            'assignment_alias'
        );
        \OmegaUp\Validators::validateStringNonEmpty(
            $r['usernameOrEmail'],
            'usernameOrEmail'
        );
        $course = self::validateCourseExists($r['course_alias']);
        if (is_null($course->course_id) || is_null($course->group_id)) {
            throw new \OmegaUp\Exceptions\NotFoundException(
                'courseNotFound'
            );
        }

        if (!\OmegaUp\Authorization::isCourseAdmin($r->identity, $course)) {
            throw new \OmegaUp\Exceptions\ForbiddenAccessException();
        }

        $resolvedIdentity = \OmegaUp\Controllers\Identity::resolveIdentity(
            $r['usernameOrEmail']
        );
        if (
            is_null(\OmegaUp\DAO\GroupsIdentities::getByPK(
                $course->group_id,
                $resolvedIdentity->identity_id
            ))
        ) {
            throw new \OmegaUp\Exceptions\NotFoundException(
                'courseStudentNotInCourse'
            );
        }

        $assignment = \OmegaUp\DAO\Assignments::getByAliasAndCourse(
            $r['assignment_alias'],
            $course->course_id
        );
        if (is_null($assignment) || is_null($assignment->problemset_id)) {
            throw new \OmegaUp\Exceptions\NotFoundException(
                'assignmentNotFound'
            );
        }

        $problems = \OmegaUp\DAO\ProblemsetProblems::getProblemsByProblemset(
            $assignment->problemset_id
        );
        $letter = 0;
        foreach ($problems as &$problem) {
            $runsArray = \OmegaUp\DAO\Runs::getForProblemDetails(
                intval($problem['problem_id']),
                intval($assignment->problemset_id),
                intval($resolvedIdentity->identity_id)
            );
            $problem['runs'] = [];
            foreach ($runsArray as $run) {
                $run['time'] = intval($run['time']);
                $run['contest_score'] = floatval($run['contest_score']);
                try {
                    $run['source'] = \OmegaUp\Controllers\Submission::getSource(
                        $run['guid']
                    );
                } catch (\Exception $e) {
                    self::$log->error(
                        "Error fetching source for {$run['guid']}",
                        $e
                    );
                }
                array_push($problem['runs'], $run);
            }
            unset($problem['problem_id']);
            $problem['letter'] = \OmegaUp\Controllers\Contest::columnName(
                $letter++
            );
        }

        return [
            'status' => 'ok',
            'problems' => $problems,
        ];
    }

    /**
     * Returns details of a given course
     * @param  \OmegaUp\Request $r
     * @return array
     */
    public static function apiMyProgress(\OmegaUp\Request $r) {
        if (OMEGAUP_LOCKDOWN) {
            throw new \OmegaUp\Exceptions\ForbiddenAccessException('lockdown');
        }

        $r->ensureIdentity();
        \OmegaUp\Validators::validateStringNonEmpty($r['alias'], 'alias');
        $course = self::validateCourseExists($r['alias']);
        if (is_null($course->course_id)) {
            throw new \OmegaUp\Exceptions\NotFoundException(
                'courseNotFound'
            );
        }
        $group = self::resolveGroup($course);

        // Only Course Admins or Group Members (students) can see these results
        if (
            !\OmegaUp\Authorization::canViewCourse(
                $r->identity,
                $course,
                $group
            )
        ) {
            throw new \OmegaUp\Exceptions\ForbiddenAccessException();
        }

        $assignments = \OmegaUp\DAO\Courses::getAssignmentsProgress(
            $course->course_id,
            $r->identity->identity_id
        );

        return [
            'status' => 'ok',
            'assignments' => $assignments,
        ];
    }

    /**
     * Add Student to Course.
     *
     * @param  \OmegaUp\Request $r
     * @return array
     */
    public static function apiAddStudent(\OmegaUp\Request $r) {
        if (OMEGAUP_LOCKDOWN) {
            throw new \OmegaUp\Exceptions\ForbiddenAccessException('lockdown');
        }

        $r->ensureIdentity();
        \OmegaUp\Validators::validateStringNonEmpty(
            $r['course_alias'],
            'course_alias'
        );
        \OmegaUp\Validators::validateStringNonEmpty(
            $r['usernameOrEmail'],
            'usernameOrEmail'
        );

        $course = self::validateCourseExists($r['course_alias']);
        if (is_null($course->course_id) || is_null($course->group_id)) {
            throw new \OmegaUp\Exceptions\NotFoundException(
                'courseNotFound'
            );
        }

        $resolvedIdentity = \OmegaUp\Controllers\Identity::resolveIdentity(
            $r['usernameOrEmail']
        );

        // Only course admins or users adding themselves when the course is public
        if (
            !\OmegaUp\Authorization::isCourseAdmin($r->identity, $course)
            && ($course->public == false
            || $resolvedIdentity->identity_id !== $r->identity->identity_id)
            && $course->requests_user_information == 'no'
            && is_null($r['accept_teacher'])
        ) {
            throw new \OmegaUp\Exceptions\ForbiddenAccessException();
        }

        $groupIdentity = new \OmegaUp\DAO\VO\GroupsIdentities([
            'group_id' => $course->group_id,
            'identity_id' => $resolvedIdentity->identity_id,
            'share_user_information' => $r['share_user_information'],
            'accept_teacher' => $r['accept_teacher'],
        ]);

        \OmegaUp\DAO\DAO::transBegin();

        try {
            // Only users adding themselves are saved in consent log
            if (
                $resolvedIdentity->identity_id === $r->identity->identity_id
                 && $course->requests_user_information !== 'no'
            ) {
                $privacyStatementId = \OmegaUp\DAO\PrivacyStatements::getId(
                    $r['privacy_git_object_id'],
                    $r['statement_type']
                );
<<<<<<< HEAD
                if (is_null($privacystatement_id)) {
                    throw new \OmegaUp\Exceptions\NotFoundException();
=======
                if (is_null($privacyStatementId)) {
                    throw new \OmegaUp\Exceptions\NotFoundException(
                        'privacyStatementNotFound'
                    );
>>>>>>> 0d56d3c7
                }
                if (
                    !\OmegaUp\DAO\PrivacyStatementConsentLog::hasAcceptedPrivacyStatement(
                        $resolvedIdentity->identity_id,
                        $privacyStatementId
                    )
                ) {
                    $privacyStatementConsentId = \OmegaUp\DAO\PrivacyStatementConsentLog::saveLog(
                        $resolvedIdentity->identity_id,
                        $privacyStatementId
                    );
                } else {
                    $privacyStatementConsentId = \OmegaUp\DAO\PrivacyStatementConsentLog::getId(
                        $resolvedIdentity->identity_id,
                        $privacyStatementId
                    );
                }

                $groupIdentity->privacystatement_consent_id = $privacyStatementConsentId;
            }
            if (
                $resolvedIdentity->identity_id === $r->identity->identity_id
                 && !empty($r['accept_teacher'])
            ) {
                $privacyStatementId = \OmegaUp\DAO\PrivacyStatements::getId(
                    $r['accept_teacher_git_object_id'],
                    'accept_teacher'
                );
<<<<<<< HEAD
                if (is_null($privacystatement_id)) {
                    throw new \OmegaUp\Exceptions\NotFoundException();
=======
                if (is_null($privacyStatementId)) {
                    throw new \OmegaUp\Exceptions\NotFoundException(
                        'privacyStatementNotFound'
                    );
>>>>>>> 0d56d3c7
                }
                if (
                    !\OmegaUp\DAO\PrivacyStatementConsentLog::hasAcceptedPrivacyStatement(
                        $resolvedIdentity->identity_id,
                        $privacyStatementId
                    )
                ) {
                    \OmegaUp\DAO\PrivacyStatementConsentLog::saveLog(
                        $resolvedIdentity->identity_id,
                        $privacyStatementId
                    );
                }
            }
            \OmegaUp\DAO\GroupsIdentities::replace($groupIdentity);

            \OmegaUp\DAO\DAO::transEnd();
        } catch (\Exception $e) {
            \OmegaUp\DAO\DAO::transRollback();
            throw $e;
        }

        return ['status' => 'ok'];
    }

    /**
     * Remove Student from Course
     *
     * @param  \OmegaUp\Request $r
     * @return array
     */
    public static function apiRemoveStudent(\OmegaUp\Request $r) {
        if (OMEGAUP_LOCKDOWN) {
            throw new \OmegaUp\Exceptions\ForbiddenAccessException('lockdown');
        }

        $r->ensureIdentity();
        \OmegaUp\Validators::validateStringNonEmpty(
            $r['course_alias'],
            'course_alias'
        );
        \OmegaUp\Validators::validateStringNonEmpty(
            $r['usernameOrEmail'],
            'usernameOrEmail'
        );
        $course = self::validateCourseExists($r['course_alias']);
        if (is_null($course->group_id)) {
            throw new \OmegaUp\Exceptions\NotFoundException(
                'courseNotFound'
            );
        }

        if (!\OmegaUp\Authorization::isCourseAdmin($r->identity, $course)) {
            throw new \OmegaUp\Exceptions\ForbiddenAccessException();
        }

        $resolvedIdentity = \OmegaUp\Controllers\Identity::resolveIdentity(
            $r['usernameOrEmail']
        );

        if (
            is_null(\OmegaUp\DAO\GroupsIdentities::getByPK(
                $course->group_id,
                $resolvedIdentity->identity_id
            ))
        ) {
            throw new \OmegaUp\Exceptions\NotFoundException(
                'courseStudentNotInCourse'
            );
        }

        \OmegaUp\DAO\GroupsIdentities::delete(new \OmegaUp\DAO\VO\GroupsIdentities([
            'group_id' => $course->group_id,
            'identity_id' => $resolvedIdentity->identity_id,
        ]));

        return ['status' => 'ok'];
    }

    /**
     * Returns all course administrators
     *
     * @param \OmegaUp\Request $r
     * @return array
     */
    public static function apiAdmins(\OmegaUp\Request $r) {
        // Authenticate request
        $r->ensureIdentity();

        \OmegaUp\Validators::validateStringNonEmpty(
            $r['course_alias'],
            'course_alias'
        );

        $course = \OmegaUp\DAO\Courses::getByAlias($r['course_alias']);
        if (is_null($course)) {
            throw new \OmegaUp\Exceptions\NotFoundException('courseNotFound');
        }

        if (!\OmegaUp\Authorization::isCourseAdmin($r->identity, $course)) {
            throw new \OmegaUp\Exceptions\ForbiddenAccessException();
        }

        return [
            'status' => 'ok',
            'admins' => \OmegaUp\DAO\UserRoles::getCourseAdmins($course),
            'group_admins' => \OmegaUp\DAO\GroupRoles::getCourseAdmins($course)
        ];
    }

    /**
     * Adds an admin to a course
     *
     * @param \OmegaUp\Request $r
     * @return array
     * @throws \OmegaUp\Exceptions\ForbiddenAccessException
     */
    public static function apiAddAdmin(\OmegaUp\Request $r) {
        if (OMEGAUP_LOCKDOWN) {
            throw new \OmegaUp\Exceptions\ForbiddenAccessException('lockdown');
        }

        // Authenticate logged user
        $r->ensureIdentity();

        // Check course_alias
        \OmegaUp\Validators::validateStringNonEmpty(
            $r['course_alias'],
            'course_alias'
        );
        \OmegaUp\Validators::validateStringNonEmpty(
            $r['usernameOrEmail'],
            'usernameOrEmail'
        );

        $resolvedUser = \OmegaUp\Controllers\User::resolveUser(
            $r['usernameOrEmail']
        );

        $course = \OmegaUp\DAO\Courses::getByAlias($r['course_alias']);
        if (is_null($course)) {
            throw new \OmegaUp\Exceptions\NotFoundException('courseNotFound');
        }

        // Only director is allowed to make modifications
        if (!\OmegaUp\Authorization::isCourseAdmin($r->identity, $course)) {
            throw new \OmegaUp\Exceptions\ForbiddenAccessException();
        }

        \OmegaUp\Controllers\ACL::addUser(
            $course->acl_id,
            $resolvedUser->user_id
        );

        return ['status' => 'ok'];
    }

    /**
     * Removes an admin from a course
     *
     * @param \OmegaUp\Request $r
     * @return array
     * @throws \OmegaUp\Exceptions\ForbiddenAccessException
     */
    public static function apiRemoveAdmin(\OmegaUp\Request $r) {
        // Authenticate logged user
        $r->ensureIdentity();

        // Check course_alias
        \OmegaUp\Validators::validateStringNonEmpty(
            $r['course_alias'],
            'course_alias'
        );
        \OmegaUp\Validators::validateStringNonEmpty(
            $r['usernameOrEmail'],
            'usernameOrEmail'
        );

        $resolvedIdentity = \OmegaUp\Controllers\Identity::resolveIdentity(
            $r['usernameOrEmail']
        );
        if (is_null($resolvedIdentity->user_id)) {
            // Unassociated identities can't be course admins
            throw new \OmegaUp\Exceptions\ForbiddenAccessException();
        }
        $resolvedUser = \OmegaUp\DAO\Users::getByPK($resolvedIdentity->user_id);
        if (is_null($resolvedUser)) {
            throw new \OmegaUp\Exceptions\NotFoundException('courseNotFound');
        }

        $course = \OmegaUp\DAO\Courses::getByAlias($r['course_alias']);
        if (is_null($course)) {
            throw new \OmegaUp\Exceptions\NotFoundException('courseNotFound');
        }

        // Only admin is alowed to make modifications
        if (!\OmegaUp\Authorization::isCourseAdmin($r->identity, $course)) {
            throw new \OmegaUp\Exceptions\ForbiddenAccessException();
        }

        // Check if admin to delete is actually an admin
        if (
            !\OmegaUp\Authorization::isCourseAdmin(
                $resolvedIdentity,
                $course
            )
        ) {
            throw new \OmegaUp\Exceptions\NotFoundException();
        }

        \OmegaUp\Controllers\ACL::removeUser(
            $course->acl_id,
            $resolvedUser->user_id
        );

        return ['status' => 'ok'];
    }

    /**
     * Adds an group admin to a course
     *
     * @param \OmegaUp\Request $r
     * @return array
     * @throws \OmegaUp\Exceptions\ForbiddenAccessException
     */
    public static function apiAddGroupAdmin(\OmegaUp\Request $r) {
        if (OMEGAUP_LOCKDOWN) {
            throw new \OmegaUp\Exceptions\ForbiddenAccessException('lockdown');
        }

        // Authenticate logged user
        $r->ensureIdentity();

        // Check course_alias
        \OmegaUp\Validators::validateStringNonEmpty(
            $r['course_alias'],
            'course_alias'
        );
        \OmegaUp\Validators::validateStringNonEmpty($r['group'], 'group');

        $group = \OmegaUp\DAO\Groups::findByAlias($r['group']);
        if (is_null($group)) {
            throw new \OmegaUp\Exceptions\InvalidParameterException(
                'invalidParameters'
            );
        }

        $course = \OmegaUp\DAO\Courses::getByAlias($r['course_alias']);
        if (is_null($course)) {
            throw new \OmegaUp\Exceptions\NotFoundException('courseNotFound');
        }

        // Only admins are allowed to modify course
        if (!\OmegaUp\Authorization::isCourseAdmin($r->identity, $course)) {
            throw new \OmegaUp\Exceptions\ForbiddenAccessException();
        }

        \OmegaUp\Controllers\ACL::addGroup($course->acl_id, $group->group_id);

        return ['status' => 'ok'];
    }

    /**
     * Removes a group admin from a course
     *
     * @param \OmegaUp\Request $r
     * @return array
     * @throws \OmegaUp\Exceptions\ForbiddenAccessException
     */
    public static function apiRemoveGroupAdmin(\OmegaUp\Request $r) {
        // Authenticate logged user
        $r->ensureIdentity();

        // Check course_alias
        \OmegaUp\Validators::validateStringNonEmpty(
            $r['course_alias'],
            'course_alias'
        );
        \OmegaUp\Validators::validateStringNonEmpty($r['group'], 'group');

        $group = \OmegaUp\DAO\Groups::findByAlias($r['group']);
        if (is_null($group)) {
            throw new \OmegaUp\Exceptions\InvalidParameterException(
                'invalidParameters'
            );
        }

        $course = \OmegaUp\DAO\Courses::getByAlias($r['course_alias']);
        if (is_null($course)) {
            throw new \OmegaUp\Exceptions\NotFoundException('courseNotFound');
        }

        // Only admin is alowed to make modifications
        if (!\OmegaUp\Authorization::isCourseAdmin($r->identity, $course)) {
            throw new \OmegaUp\Exceptions\ForbiddenAccessException();
        }

        \OmegaUp\Controllers\ACL::removeGroup(
            $course->acl_id,
            $group->group_id
        );

        return ['status' => 'ok'];
    }

    /**
     * Show course intro only on public courses when user is not yet registered
     * @param  \OmegaUp\Request $r
     * @throws \OmegaUp\Exceptions\NotFoundException Course not found or trying to directly access a private course.
     * @throws \OmegaUp\Exceptions\ForbiddenAccessException
     * @return array
     */
    public static function apiIntroDetails(\OmegaUp\Request $r) {
        $introDetails = self::getIntroDetails($r);
        if (!isset($introDetails['smartyProperties']['coursePayload'])) {
            throw new \OmegaUp\Exceptions\NotFoundException();
        }
        $result = $introDetails['smartyProperties']['coursePayload'];
        $result['status'] = 'ok';
        return $result;
    }

    /**
     * @return array{smartyProperties: array{coursePayload?: array{name: string, description: string, alias: string, currentUsername: string, needsBasicInformation: bool, requestsUserInformation: string, shouldShowAcceptTeacher: bool, statements: array{privacy: array{markdown: string|null, gitObjectId: null|string, statementType: null|string}, acceptTeacher: array{gitObjectId: string|null, markdown: string, statementType: string}}, isFirstTimeAccess: bool, shouldShowResults: bool}, showRanking?: bool, payload?: array{shouldShowFirstAssociatedIdentityRunWarning: bool}}, template: string}
     */
    public static function getCourseDetailsForSmarty(\OmegaUp\Request $r): array {
        return self::getIntroDetails($r);
    }

    /**
     * @return array{payload: array{course: array{status: string, name: string, description: string, alias: string, basic_information_required: bool, requests_user_information: string, assignments?: array{name: string, description: string, alias: string, publish_time_delay?: int, assignment_type: string, start_time: int, finish_time: int, max_points: float, order: int, scoreboard_url: string, scoreboard_url_admin: string}[], school_id?: int|null, start_time?: int, finish_time?: int, is_admin?: bool, public?: bool, show_scoreboard?: bool, student_count?: int, school_name?: string|null}, students: array{name: string, progress: array<string, float>, username: string}[], student?: string}}
     */
    public static function getStudentsInformationForSmarty(
        \OmegaUp\Request $r
    ): array {
        $r->ensureIdentity();
        \OmegaUp\Validators::validateStringNonEmpty($r['course'], 'course');
        \OmegaUp\Validators::validateOptionalStringNonEmpty(
            $r['student'],
            'student'
        );

        $course = self::validateCourseExists($r['course']);

        if (is_null($course->course_id) || is_null($course->group_id)) {
            throw new \OmegaUp\Exceptions\NotFoundException('courseNotFound');
        }

        if (!\OmegaUp\Authorization::isCourseAdmin($r->identity, $course)) {
            throw new \OmegaUp\Exceptions\ForbiddenAccessException();
        }

        $result = [
            'payload' => [
                'course' => self::getCommonCourseDetails(
                    $course,
                    $r->identity,
                    /*onlyIntroDetails=*/false
                ),
                'students' => \OmegaUp\DAO\Courses::getStudentsInCourseWithProgressPerAssignment(
                    $course->course_id,
                    $course->group_id
                ),
            ],
        ];

        if (empty($r['student'])) {
            return $result;
        }

        $result['payload']['student'] = $r['student'];
        return $result;
    }

    /**
     * Refactor of apiIntroDetails in order to be called from php files and APIs
     *
     * @return array{smartyProperties: array{coursePayload?: array{name: string, description: string, alias: string, currentUsername: string, needsBasicInformation: bool, requestsUserInformation: string, shouldShowAcceptTeacher: bool, statements: array{privacy: array{markdown: string|null, gitObjectId: null|string, statementType: null|string}, acceptTeacher: array{gitObjectId: string|null, markdown: string, statementType: string}}, isFirstTimeAccess: bool, shouldShowResults: bool}, showRanking?: bool, payload?: array{shouldShowFirstAssociatedIdentityRunWarning: bool}}, template: string}
     */
    public static function getIntroDetails(\OmegaUp\Request $r): array {
        if (OMEGAUP_LOCKDOWN) {
            throw new \OmegaUp\Exceptions\ForbiddenAccessException('lockdown');
        }
        $r->ensureIdentity();
        $course = self::validateCourseExists(strval($r['course_alias']));
        $group = self::resolveGroup($course);
        $showAssignment = !empty($r['assignment_alias']);
        $shouldShowIntro = !\OmegaUp\Authorization::canViewCourse(
            $r->identity,
            $course,
            $group
        );
        $hasSharedUserInformation = true;
        $hasAcceptedTeacher = true;
        if (!\OmegaUp\Authorization::isGroupAdmin($r->identity, $group)) {
            [
                'share_user_information' => $hasSharedUserInformation,
                'accept_teacher' => $hasAcceptedTeacher,
            ] = \OmegaUp\DAO\Courses::getSharingInformation(
                $r->identity->identity_id,
                $course,
                $group
            );
        }
        if ($shouldShowIntro && !$course->public) {
            throw new \OmegaUp\Exceptions\ForbiddenAccessException();
        }

        $courseDetails = self::getCommonCourseDetails(
            $course,
            $r->identity,
            true  /*onlyIntroDetails*/
        );
        $requestUserInformation = $courseDetails['requests_user_information'];
        if (
            $shouldShowIntro
            || !$hasAcceptedTeacher
            || (!$hasSharedUserInformation
            && $requestUserInformation != 'no'
            )
        ) {
            $needsBasicInformation = $courseDetails['basic_information_required']
                && (!is_null($r->identity->country_id)
                || !is_null(
                    $r->identity->state_id
                ) || !is_null(
                    $r->identity->school_id
                ));

            // Privacy Statement Information
            $privacyStatementMarkdown = \OmegaUp\PrivacyStatement::getForProblemset(
                $r->identity->language_id,
                'course',
                $requestUserInformation
            );

            $privacyStatement = [
                'markdown' => $privacyStatementMarkdown,
                'gitObjectId' => null,
                'statementType' => null,
            ];
            if (!is_null($privacyStatementMarkdown)) {
                $statementType = "course_{$requestUserInformation}_consent";
                $statement =
                    \OmegaUp\DAO\PrivacyStatements::getLatestPublishedStatement(
                        $statementType
                    );
                $privacyStatement['statementType'] = $statementType;
                if (!is_null($statement)) {
                    $privacyStatement['gitObjectId'] = $statement['git_object_id'];
                }
            }

            $markdown = \OmegaUp\PrivacyStatement::getForConsent(
                $r->identity->language_id,
                'accept_teacher'
            );
            $acceptTeacherStatement = [
                'markdown' => $markdown,
                'statementType' => 'accept_teacher',
                'gitObjectId' => null,
            ];
            $teacherStatement =
                \OmegaUp\DAO\PrivacyStatements::getLatestPublishedStatement(
                    'accept_teacher'
                );
            if (!is_null($teacherStatement)) {
                $acceptTeacherStatement['gitObjectId'] = $teacherStatement['git_object_id'];
            }

            $smartyProperties = [
                'coursePayload' => [
                    'name' => $courseDetails['name'],
                    'description' => $courseDetails['description'],
                    'alias' => $courseDetails['alias'],
                    'currentUsername' => $r->identity->username,
                    'needsBasicInformation' => $needsBasicInformation,
                    'requestsUserInformation' =>
                        $courseDetails['requests_user_information'],
                    'shouldShowAcceptTeacher' => !$hasAcceptedTeacher,
                    'statements' => [
                        'privacy' => $privacyStatement,
                        'acceptTeacher' => $acceptTeacherStatement,
                    ],
                    'isFirstTimeAccess' => !$hasSharedUserInformation,
                    'shouldShowResults' => $shouldShowIntro,
                ]
            ];
            $template = 'arena.course.intro.tpl';
        } elseif ($showAssignment) {
            $smartyProperties = [
                'showRanking' => \OmegaUp\Controllers\Course::shouldShowScoreboard(
                    $r->identity,
                    $course,
                    $group
                ),
                'payload' => ['shouldShowFirstAssociatedIdentityRunWarning' =>
                    !is_null($r->user) &&
                    !\OmegaUp\Controllers\User::isMainIdentity(
                        $r->user,
                        $r->identity
                    ) &&
                    \OmegaUp\DAO\Problemsets::shouldShowFirstAssociatedIdentityRunWarning(
                        $r->user
                    ),
                ],
            ];
            $template = 'arena.contest.course.tpl';
        } else {
            $smartyProperties = [
                'showRanking' => \OmegaUp\Authorization::isCourseAdmin(
                    $r->identity,
                    $course
                )
            ];
            $template = 'course.details.tpl';
        }

        return [
            'smartyProperties' => $smartyProperties,
            'template' => $template,
        ];
    }

    /**
     * Returns course details common between admin & non-admin
     * @param \OmegaUp\DAO\VO\Courses $course
     * @param \OmegaUp\DAO\VO\Identities $identity
     * @param bool $onlyIntroDetails
     * @return array{status: string, name: string, description: string, alias: string, basic_information_required: bool, requests_user_information: string, assignments?: array{name: string, description: string, alias: string, publish_time_delay?: int, assignment_type: string, start_time: int, finish_time: int, max_points: float, order: int, scoreboard_url: string, scoreboard_url_admin: string}[], school_id?: int|null, start_time?: int, finish_time?: int, is_admin?: bool, public?: bool, show_scoreboard?: bool, student_count?: int, school_name?: string|null}
     */
    private static function getCommonCourseDetails(
        \OmegaUp\DAO\VO\Courses $course,
        \OmegaUp\DAO\VO\Identities $identity,
        bool $onlyIntroDetails
    ): array {
        $isAdmin = \OmegaUp\Authorization::isCourseAdmin($identity, $course);

        if ($onlyIntroDetails) {
            $result = [
                'status' => 'ok',
                'name' => strval($course->name),
                'description' => strval($course->description),
                'alias' => strval($course->alias),
                'basic_information_required' => boolval(
                    $course->needs_basic_information
                ),
                'requests_user_information' => $course->requests_user_information,
            ];
        } else {
            $result = [
                'status' => 'ok',
                'assignments' => \OmegaUp\DAO\Courses::getAllAssignments(
                    strval($course->alias),
                    $isAdmin
                ),
                'name' => strval($course->name),
                'description' => strval($course->description),
                'alias' => strval($course->alias),
                'school_id' => intval($course->school_id),
                'start_time' => intval(\OmegaUp\DAO\DAO::fromMySQLTimestamp(
                    $course->start_time
                )),
                'finish_time' => intval(\OmegaUp\DAO\DAO::fromMySQLTimestamp(
                    $course->finish_time
                )),
                'is_admin' => $isAdmin,
                'public' => $course->public,
                'basic_information_required' => boolval(
                    $course->needs_basic_information
                ),
                'show_scoreboard' => boolval($course->show_scoreboard),
                'requests_user_information' => $course->requests_user_information
            ];

            if ($isAdmin) {
                if (is_null($course->group_id)) {
                    throw new \OmegaUp\Exceptions\NotFoundException(
                        'courseNotFound'
                    );
                }
                $group = \OmegaUp\DAO\Groups::getByPK($course->group_id);
                if (is_null($group) || is_null($group->group_id)) {
                    throw new \OmegaUp\Exceptions\NotFoundException(
                        'courseGroupNotFound'
                    );
                }
                $result['student_count'] =
                    \OmegaUp\DAO\GroupsIdentities::GetMemberCountById(
                        $group->group_id
                    );
            }
            if (!is_null($course->school_id)) {
                $school = \OmegaUp\DAO\Schools::getByPK($course->school_id);
                if (!is_null($school)) {
                    $result['school_name'] = $school->name;
                    $result['school_id'] = $school->school_id;
                }
            }
        }

        return $result;
    }

    /**
     * Returns all details of a given Course
     * @param  \OmegaUp\Request $r
     * @return array
     */
    public static function apiAdminDetails(\OmegaUp\Request $r) {
        if (OMEGAUP_LOCKDOWN) {
            throw new \OmegaUp\Exceptions\ForbiddenAccessException('lockdown');
        }
        $r->ensureIdentity();
        \OmegaUp\Validators::validateStringNonEmpty($r['alias'], 'alias');
        $course = self::validateCourseExists($r['alias']);
        $group = self::resolveGroup($course);

        if (!\OmegaUp\Authorization::isCourseAdmin($r->identity, $course)) {
            throw new \OmegaUp\Exceptions\ForbiddenAccessException();
        }

        return self::getCommonCourseDetails(
            $course,
            $r->identity,
            false /*onlyIntroDetails*/
        );
    }

    /**
     * Returns a report with all user activity for a course.
     *
     * @param \OmegaUp\Request $r
     * @return array
     */
    public static function apiActivityReport(\OmegaUp\Request $r) {
        $r->ensureIdentity();
        \OmegaUp\Validators::validateStringNonEmpty(
            $r['course_alias'],
            'course_alias'
        );
        $course = self::validateCourseExists($r['course_alias']);
        if (is_null($course->course_id)) {
            throw new \OmegaUp\Exceptions\NotFoundException(
                'courseNotFound'
            );
        }

        if (!\OmegaUp\Authorization::isCourseAdmin($r->identity, $course)) {
            throw new \OmegaUp\Exceptions\ForbiddenAccessException();
        }

        $accesses = \OmegaUp\DAO\ProblemsetAccessLog::getAccessForCourse(
            $course->course_id
        );
        $submissions = \OmegaUp\DAO\SubmissionLog::GetSubmissionsForCourse(
            $course->course_id
        );

        return [
            'status' => 'ok',
            'events' => \OmegaUp\ActivityReport::getActivityReport(
                $accesses,
                $submissions
            ),
        ];
    }

    /**
     * Validates and authenticate token for operations when user can be logged
     * in or not. This is the only private function that receives Request as a
     * parameter because it needs authenticate it wheter there is no token.
     *
     * @param  string $courseAlias
     * @param  string $assignmentAlias
     * @param  string $token
     * @param  \OmegaUp\Request $r
     * @return array{course: \OmegaUp\DAO\VO\Courses, assignment: \OmegaUp\DAO\VO\Assignments, hasToken: bool, courseAdmin: bool}
     * @throws \OmegaUp\Exceptions\NotFoundException
     * @throws \OmegaUp\Exceptions\ForbiddenAccessException
     */
    private static function authenticateAndValidateToken(
        string $courseAlias,
        string $assignmentAlias,
        ?string $token,
        \OmegaUp\Request $r
    ): array {
        if (is_null($token)) {
            $r->ensureIdentity();
            [
                'course' => $course,
                'assignment' => $assignment
            ] = self::validateAssignmentDetails(
                $courseAlias,
                $assignmentAlias,
                $r->identity
            );

            return [
                'hasToken' => false,
                'courseAdmin' => \OmegaUp\Authorization::isCourseAdmin(
                    $r->identity,
                    $course
                ),
                'assignment' => $assignment,
                'course' => $course,
            ];
        }

        $courseAdmin = false;

        $course = self::validateCourseExists($courseAlias);
        $assignment = self::validateCourseAssignmentAlias(
            $course,
            $assignmentAlias
        );
        if (is_null($assignment->assignment_id)) {
            throw new \OmegaUp\Exceptions\NotFoundException(
                'assignmentNotFound'
            );
        }

        $assignmentProblemset = \OmegaUp\DAO\Assignments::getByIdWithScoreboardUrls(
            $assignment->assignment_id
        );
        if (is_null($assignmentProblemset)) {
            throw new \OmegaUp\Exceptions\NotFoundException(
                'assignmentNotFound'
            );
        }

        if ($token === $assignmentProblemset['scoreboard_url_admin']) {
            $courseAdmin = true;
        } elseif ($token !== $assignmentProblemset['scoreboard_url']) {
            throw new \OmegaUp\Exceptions\ForbiddenAccessException(
                'invalidScoreboardUrl'
            );
        }

        // hasToken is true, it means we do not autenticate request user
        return [
            'courseAdmin' => $courseAdmin,
            'hasToken' => true,
            'assignment' => $assignment,
            'course' => $course,
        ];
    }

    /**
     * Validates assignment by course alias and assignment alias given
     *
     * @return array{course: \OmegaUp\DAO\VO\Courses, assignment: \OmegaUp\DAO\VO\Assignments}
     */
    private static function validateAssignmentDetails(
        ?string $courseAlias,
        ?string $assignmentAlias,
        \OmegaUp\DAO\VO\Identities $identity
    ): array {
        \OmegaUp\Validators::validateStringNonEmpty($courseAlias, 'course');
        \OmegaUp\Validators::validateStringNonEmpty(
            $assignmentAlias,
            'assignment'
        );
        $course = \OmegaUp\DAO\Courses::getByAlias($courseAlias);
        if (is_null($course) || is_null($course->course_id)) {
            throw new \OmegaUp\Exceptions\NotFoundException('courseNotFound');
        }
        $assignment = \OmegaUp\DAO\Assignments::getByAliasAndCourse(
            $assignmentAlias,
            intval($course->course_id)
        );
        if (is_null($assignment)) {
            throw new \OmegaUp\Exceptions\NotFoundException(
                'assignmentNotFound'
            );
        }

        // Admins are almighty, no need to check anything else.
        if (\OmegaUp\Authorization::isCourseAdmin($identity, $course)) {
            return [
                'course' => $course,
                'assignment' => $assignment
            ];
        }

        if (
            $assignment->start_time > \OmegaUp\Time::get() ||
            !\OmegaUp\DAO\GroupRoles::isContestant(
                $identity->identity_id,
                $assignment->acl_id
            )
        ) {
            throw new \OmegaUp\Exceptions\ForbiddenAccessException();
        }
        return [
            'course' => $course,
            'assignment' => $assignment
        ];
    }

    /**
     * Returns details of a given assignment
     * @param  \OmegaUp\Request $r
     * @return array
     */
    public static function apiAssignmentDetails(\OmegaUp\Request $r) {
        if (OMEGAUP_LOCKDOWN) {
            throw new \OmegaUp\Exceptions\ForbiddenAccessException('lockdown');
        }
        \OmegaUp\Validators::validateStringNonEmpty(
            $r['course'],
            'course'
        );
        \OmegaUp\Validators::validateStringNonEmpty(
            $r['assignment'],
            'assignment'
        );
        \OmegaUp\Validators::validateOptionalStringNonEmpty(
            $r['token'],
            'token'
        );

        $tokenAuthenticationResult = self::authenticateAndValidateToken(
            $r['course'],
            $r['assignment'],
            $r['token'],
            $r
        );
        if (is_null($tokenAuthenticationResult['course']->acl_id)) {
            throw new \OmegaUp\Exceptions\NotFoundException(
                'courseNotFound'
            );
        }
        if (is_null($tokenAuthenticationResult['assignment']->problemset_id)) {
            throw new \OmegaUp\Exceptions\NotFoundException(
                'assignmentNotFound'
            );
        }

        $problems = \OmegaUp\DAO\ProblemsetProblems::getProblemsByProblemset(
            $tokenAuthenticationResult['assignment']->problemset_id
        );
        $letter = 0;
        foreach ($problems as &$problem) {
            $problem['letter'] = \OmegaUp\Controllers\Contest::columnName(
                $letter++
            );
            unset($problem['problem_id']);
        }

        $acl = \OmegaUp\DAO\ACLs::getByPK(
            $tokenAuthenticationResult['course']->acl_id
        );
        if (is_null($acl) || is_null($acl->owner_id)) {
            throw new \OmegaUp\Exceptions\NotFoundException();
        }
        $director = \OmegaUp\DAO\Identities::findByUserId(
            intval(
                $acl->owner_id
            )
        );
        if (is_null($director)) {
            throw new \OmegaUp\Exceptions\NotFoundException('userNotFound');
        }
        $directorUsername = $director->username;

        // Log the operation only when there is not a token in request
        if (!$tokenAuthenticationResult['hasToken']) {
            // Authenticate request
            $r->ensureIdentity();
            \OmegaUp\DAO\ProblemsetAccessLog::create(new \OmegaUp\DAO\VO\ProblemsetAccessLog([
                'identity_id' => $r->identity->identity_id,
                'problemset_id' => $tokenAuthenticationResult['assignment']->problemset_id,
                'ip' => ip2long(strval($_SERVER['REMOTE_ADDR'])),
            ]));
        }

        return [
            'status' => 'ok',
            'name' => $tokenAuthenticationResult['assignment']->name,
            'description' => $tokenAuthenticationResult['assignment']->description,
            'assignment_type' => $tokenAuthenticationResult['assignment']->assignment_type,
            'start_time' => $tokenAuthenticationResult['assignment']->start_time,
            'finish_time' => $tokenAuthenticationResult['assignment']->finish_time,
            'problems' => $problems,
            'director' => $director,
            'problemset_id' => $tokenAuthenticationResult['assignment']->problemset_id,
            'admin' => $tokenAuthenticationResult['courseAdmin'],
        ];
    }

    /**
     * Returns all runs for a course
     *
     * @param \OmegaUp\Request $r
     * @return array
     */
    public static function apiRuns(\OmegaUp\Request $r) {
        // Authenticate request
        $r->ensureIdentity();

        // Validate request
        [
            'assignment' => $assignment,
            'problem' => $problem,
            'identity' => $identity,
        ] = self::validateRuns($r);

        // Get our runs
        $runs = \OmegaUp\DAO\Runs::getAllRuns(
            $assignment->problemset_id,
            !is_null($r['status']) ? strval($r['status']) : null,
            !is_null($r['verdict']) ? strval($r['verdict']) : null,
            !is_null($problem) ? $problem->problem_id : null,
            !is_null($r['language']) ? strval($r['language']) : null,
            !is_null($identity) ? $identity->identity_id : null,
            !is_null($r['offset']) ? intval($r['offset']) : null,
            !is_null($r['rowcount']) ? intval($r['rowcount']) : null
        );

        $result = [];

        foreach ($runs as $run) {
            $run['time'] = intval($run['time']);
            $run['score'] = floatval($run['score']);
            $run['contest_score'] = floatval($run['contest_score']);
            array_push($result, $run);
        }

        $response = [];
        $response['runs'] = $result;
        $response['status'] = 'ok';

        return $response;
    }

    /**
     * Validates runs API
     *
     * @return array{assignment: \OmegaUp\DAO\VO\Assignments, problem: \OmegaUp\DAO\VO\Problems|null, identity: \OmegaUp\DAO\VO\Identities|null}
     * @throws \OmegaUp\Exceptions\NotFoundException
     * @throws \OmegaUp\Exceptions\ForbiddenAccessException
     */
    private static function validateRuns(
        \OmegaUp\Request $r
    ): array {
        $r->ensureIdentity();
        // Defaults for offset and rowcount
        if (!isset($r['offset'])) {
            $r['offset'] = 0;
        }
        if (!isset($r['rowcount'])) {
            $r['rowcount'] = 100;
        }
        \OmegaUp\Validators::validateStringNonEmpty(
            $r['assignment_alias'],
            'assignment_alias'
        );
        \OmegaUp\Validators::validateStringNonEmpty(
            $r['course_alias'],
            'course_alias'
        );

        $course = self::validateCourseExists($r['course_alias']);
        if (is_null($course->course_id)) {
            throw new \OmegaUp\Exceptions\NotFoundException('courseNotFound');
        }

        if (is_null($course->course_id)) {
            throw new \OmegaUp\Exceptions\NotFoundException('courseNotFound');
        }

        $assignment = \OmegaUp\DAO\Assignments::getByAliasAndCourse(
            $r['assignment_alias'],
            $course->course_id
        );
        if (is_null($assignment)) {
            throw new \OmegaUp\Exceptions\NotFoundException(
                'assignmentNotFound'
            );
        }

        if (!\OmegaUp\Authorization::isCourseAdmin($r->identity, $course)) {
            throw new \OmegaUp\Exceptions\ForbiddenAccessException(
                'userNotAllowed'
            );
        }

        $r->ensureInt('offset', null, null, false);
        $r->ensureInt('rowcount', null, null, false);
        \OmegaUp\Validators::validateInEnum(
            $r['status'],
            'status',
            ['new', 'waiting', 'compiling', 'running', 'ready'],
            false
        );
        \OmegaUp\Validators::validateInEnum(
            $r['verdict'],
            'verdict',
            ['AC', 'PA', 'WA', 'TLE', 'MLE', 'OLE', 'RTE', 'RFE', 'CE', 'JE', 'NO-AC'],
            false
        );

        // Check filter by problem, is optional
        $problem = null;
        if (!is_null($r['problem_alias'])) {
            $problem = \OmegaUp\DAO\Problems::getByAlias(
                strval($r['problem_alias'])
            );

            if (is_null($problem)) {
                throw new \OmegaUp\Exceptions\NotFoundException(
                    'problemNotFound'
                );
            }
        }

        \OmegaUp\Validators::validateInEnum(
            $r['language'],
            'language',
            array_keys(\OmegaUp\Controllers\Run::SUPPORTED_LANGUAGES),
            false
        );

        // Get user if we have something in username
        $identity = null;
        if (!is_null($r['username'])) {
            $identity = \OmegaUp\Controllers\Identity::resolveIdentity(
                strval($r['username'])
            );
        }

        return [
            'assignment' => $assignment,
            'problem' => $problem,
            'identity' => $identity,
        ];
    }

    /**
     * Returns details of a given course
     * @param  \OmegaUp\Request $r
     * @return array
     */
    public static function apiDetails(\OmegaUp\Request $r) {
        if (OMEGAUP_LOCKDOWN) {
            throw new \OmegaUp\Exceptions\ForbiddenAccessException('lockdown');
        }

        $r->ensureIdentity();
        \OmegaUp\Validators::validateStringNonEmpty(
            $r['alias'],
            'alias'
        );
        $course = self::validateCourseExists($r['alias']);
        $group = self::resolveGroup($course);

        // Only Course Admins or Group Members (students) can see these results
        if (
            !\OmegaUp\Authorization::canViewCourse(
                $r->identity,
                $course,
                $group
            )
        ) {
            throw new \OmegaUp\Exceptions\ForbiddenAccessException();
        }

        return self::getCommonCourseDetails(
            $course,
            $r->identity,
            false /*onlyIntroDetails*/
        );
    }

    /**
     * Edit Course contents
     *
     * @param  \OmegaUp\Request $r
     * @return array
     */
    public static function apiUpdate(\OmegaUp\Request $r) {
        if (OMEGAUP_LOCKDOWN) {
            throw new \OmegaUp\Exceptions\ForbiddenAccessException('lockdown');
        }

        $r->ensureIdentity();
        \OmegaUp\Validators::validateStringNonEmpty(
            $r['course_alias'],
            'course_alias'
        );
        $originalCourse = self::validateUpdate($r, $r['course_alias']);
        if (
            !\OmegaUp\Authorization::isCourseAdmin(
                $r->identity,
                $originalCourse
            )
        ) {
            throw new \OmegaUp\Exceptions\ForbiddenAccessException();
        }

        $valueProperties = [
            'alias',
            'name',
            'description',
            'start_time',
            'finish_time',
            'school_id',
            'show_scoreboard' => ['transform' => function (string $value): int {
                return $value == 'true' ? 1 : 0;
            }],
            'needs_basic_information' => ['transform' => function (string $value): int {
                return $value == 'true' ? 1 : 0;
            }],
            'requests_user_information',
            'public' => ['transform' => function (?bool $value): bool {
                return is_null($value) ? false : $value;
            }],
        ];
        self::updateValueProperties($r, $originalCourse, $valueProperties);

        // Push changes
        \OmegaUp\DAO\Courses::update($originalCourse);

        // TODO: Expire cache

        self::$log->info('Course updated (alias): ' . $r['course_alias']);
        return ['status' => 'ok'];
    }

    /**
     * Gets Scoreboard for an assignment
     *
     * @param  \OmegaUp\Request $r
     * @return array
     */
    public static function apiAssignmentScoreboard(\OmegaUp\Request $r) {
        $r->ensureIdentity();
        \OmegaUp\Validators::validateStringNonEmpty(
            $r['course'],
            'course'
        );
        \OmegaUp\Validators::validateStringNonEmpty(
            $r['assignment'],
            'assignment'
        );
        \OmegaUp\Validators::validateOptionalStringNonEmpty(
            $r['token'],
            'token'
        );
        $tokenAuthenticationResult = self::authenticateAndValidateToken(
            $r['course'],
            $r['assignment'],
            $r['token'],
            $r
        );
        $group = self::resolveGroup($tokenAuthenticationResult['course']);

        if (!$tokenAuthenticationResult['hasToken']) {
            $r->ensureIdentity();
            if (
                !\OmegaUp\Authorization::canViewCourse(
                    $r->identity,
                    $tokenAuthenticationResult['course'],
                    $group
                )
            ) {
                throw new \OmegaUp\Exceptions\ForbiddenAccessException();
            }
        }

        $scoreboard = new \OmegaUp\Scoreboard(
            new \OmegaUp\ScoreboardParams([
                'alias' => $tokenAuthenticationResult['assignment']->alias,
                'title' => $tokenAuthenticationResult['assignment']->name,
                'problemset_id' => $tokenAuthenticationResult['assignment']->problemset_id,
                'start_time' => $tokenAuthenticationResult['assignment']->start_time,
                'finish_time' => $tokenAuthenticationResult['assignment']->finish_time,
                'acl_id' => $tokenAuthenticationResult['assignment']->acl_id,
                'group_id' => $tokenAuthenticationResult['course']->group_id,
                'admin' => $tokenAuthenticationResult['courseAdmin'],
            ])
        );

        return $scoreboard->generate(
            false /*withRunDetails*/,
            true /*sortByName*/
        );
    }

    /**
     * Returns the Scoreboard events
     *
     * @param \OmegaUp\Request $r
     * @return array
     * @throws \OmegaUp\Exceptions\NotFoundException
     */
    public static function apiAssignmentScoreboardEvents(\OmegaUp\Request $r) {
        \OmegaUp\Validators::validateStringNonEmpty(
            $r['course'],
            'course'
        );
        \OmegaUp\Validators::validateStringNonEmpty(
            $r['assignment'],
            'assignment'
        );
        \OmegaUp\Validators::validateOptionalStringNonEmpty(
            $r['token'],
            'token'
        );
        $tokenAuthenticationResult = self::authenticateAndValidateToken(
            $r['course'],
            $r['assignment'],
            $r['token'],
            $r
        );
        if (is_null($tokenAuthenticationResult['course']->group_id)) {
            throw new \OmegaUp\Exceptions\NotFoundException('courseNotFound');
        }

        $scoreboard = new \OmegaUp\Scoreboard(
            \OmegaUp\ScoreboardParams::fromAssignment(
                $tokenAuthenticationResult['assignment'],
                $tokenAuthenticationResult['course']->group_id,
                $tokenAuthenticationResult['courseAdmin']/*show_all_runs*/
            )
        );

        // Push scoreboard data in response
        return [
            'events' => $scoreboard->events()
        ];
    }

    /**
     * Get Problems solved by users of a course
     *
     * @param \OmegaUp\Request $r
     * @return array{status: string, user_problems: array<string, array{alias: string, title: string, username: string}[]>}
     */
    public static function apiListSolvedProblems(\OmegaUp\Request $r): array {
        $r->ensureIdentity();
        \OmegaUp\Validators::validateStringNonEmpty(
            $r['course_alias'],
            'course_alias'
        );
        $course = self::validateCourseExists($r['course_alias']);

        if (!\OmegaUp\Authorization::isCourseAdmin($r->identity, $course)) {
            throw new \OmegaUp\Exceptions\ForbiddenAccessException(
                'userNotAllowed'
            );
        }
        $solvedProblems = \OmegaUp\DAO\Problems::getSolvedProblemsByUsersOfCourse(
            $r['course_alias']
        );
        $userProblems = [];
        foreach ($solvedProblems as $problem) {
            $userProblems[$problem['username']][] = $problem;
        }
        return ['status' => 'ok', 'user_problems' => $userProblems];
    }

    /**
     * Get Problems unsolved by users of a course
     *
     * @param \OmegaUp\Request $r
     * @return array{status: string, user_problems: array<string, array{alias: string, title: string, username: string}[]>}
     */
    public static function apiListUnsolvedProblems(\OmegaUp\Request $r): array {
        $r->ensureIdentity();
        \OmegaUp\Validators::validateStringNonEmpty(
            $r['course_alias'],
            'course_alias'
        );
        $course = self::validateCourseExists($r['course_alias']);

        if (!\OmegaUp\Authorization::isCourseAdmin($r->identity, $course)) {
            throw new \OmegaUp\Exceptions\ForbiddenAccessException(
                'userNotAllowed'
            );
        }

        $unsolvedProblems = \OmegaUp\DAO\Problems::getUnsolvedProblemsByUsersOfCourse(
            $r['course_alias']
        );
        $userProblems = [];
        foreach ($unsolvedProblems as $problem) {
            $userProblems[$problem['username']][] = $problem;
        }
        return ['status' => 'ok', 'user_problems' => $userProblems];
    }

    public static function shouldShowScoreboard(
        \OmegaUp\DAO\VO\Identities $identity,
        \OmegaUp\DAO\VO\Courses $course,
        \OmegaUp\DAO\VO\Groups $group
    ): bool {
        return \OmegaUp\Authorization::canViewCourse(
            $identity,
            $course,
            $group
        ) &&
               $course->show_scoreboard;
    }
}<|MERGE_RESOLUTION|>--- conflicted
+++ resolved
@@ -1456,15 +1456,10 @@
                     $r['privacy_git_object_id'],
                     $r['statement_type']
                 );
-<<<<<<< HEAD
-                if (is_null($privacystatement_id)) {
-                    throw new \OmegaUp\Exceptions\NotFoundException();
-=======
                 if (is_null($privacyStatementId)) {
                     throw new \OmegaUp\Exceptions\NotFoundException(
                         'privacyStatementNotFound'
                     );
->>>>>>> 0d56d3c7
                 }
                 if (
                     !\OmegaUp\DAO\PrivacyStatementConsentLog::hasAcceptedPrivacyStatement(
@@ -1493,15 +1488,10 @@
                     $r['accept_teacher_git_object_id'],
                     'accept_teacher'
                 );
-<<<<<<< HEAD
-                if (is_null($privacystatement_id)) {
-                    throw new \OmegaUp\Exceptions\NotFoundException();
-=======
                 if (is_null($privacyStatementId)) {
                     throw new \OmegaUp\Exceptions\NotFoundException(
                         'privacyStatementNotFound'
                     );
->>>>>>> 0d56d3c7
                 }
                 if (
                     !\OmegaUp\DAO\PrivacyStatementConsentLog::hasAcceptedPrivacyStatement(
@@ -2469,10 +2459,6 @@
             throw new \OmegaUp\Exceptions\NotFoundException('courseNotFound');
         }
 
-        if (is_null($course->course_id)) {
-            throw new \OmegaUp\Exceptions\NotFoundException('courseNotFound');
-        }
-
         $assignment = \OmegaUp\DAO\Assignments::getByAliasAndCourse(
             $r['assignment_alias'],
             $course->course_id
