<?php

 namespace OmegaUp\Controllers;

class QualityNomination extends \OmegaUp\Controllers\Controller {
    /**
     * Number of reviewers to automatically assign each nomination.
     */
    const REVIEWERS_PER_NOMINATION = 2;

    const ALLOWED_TAGS = [
        'problemTopic2Sat',
        'problemTopicArrays',
        'problemTopicBacktracking',
        'problemTopicBigNumbers',
        'problemTopicBinarySearch',
        'problemTopicBitmasks',
        'problemTopicBreadthDepthFirstSearch',
        'problemTopicBruteForce',
        'problemTopicBuckets',
        'problemTopicCombinatorics',
        'problemTopicDataStructures',
        'problemTopicDisjointSets',
        'problemTopicDivideAndConquer',
        'problemTopicDynamicProgramming',
        'problemTopicFastFourierTransform',
        'problemTopicGameTheory',
        'problemTopicGeometry',
        'problemTopicGraphTheory',
        'problemTopicGreedy',
        'problemTopicHashing',
        'problemTopicIfElseSwitch',
        'problemTopicImplementation',
        'problemTopicInputOutput',
        'problemTopicLoops',
        'problemTopicMath',
        'problemTopicMatrices',
        'problemTopicMaxFlow',
        'problemTopicMeetInTheMiddle',
        'problemTopicNumberTheory',
        'problemTopicParsing',
        'problemTopicProbability',
        'problemTopicShortestPath',
        'problemTopicSimulation',
        'problemTopicSorting',
        'problemTopicStackQueue',
        'problemTopicStrings',
        'problemTopicSuffixArray',
        'problemTopicSuffixTree',
        'problemTopicTernarySearch',
        'problemTopicTrees',
        'problemTopicTwoPointers',
    ];

    const CATEGORY_TAGS = [
        'problemCategoryOpenResponse',
        'problemCategoryKarelEducation',
        'problemCategoryIntroductionToProgramming',
        'problemCategoryMathematicalProblems',
        'problemCategoryElementaryDataStructures',
        'problemCategoryAlgorithmAndNetworkOptimization',
        'problemCategoryCompetitiveProgramming',
        'problemCategorySpecializedTopics',
    ];

    /**
     * @param array{tags?: mixed, before_ac?: mixed, difficulty?: mixed, quality?: mixed, statements?: mixed, source?: mixed, reason?: mixed, original?: mixed, tag?: mixed, quality_seal?: bool} $contents
     * @return \OmegaUp\DAO\VO\QualityNominations
     */
    public static function createNomination(
        \OmegaUp\DAO\VO\Problems $problem,
        \OmegaUp\DAO\VO\Identities $identity,
        string $nominationType,
        array $contents
    ): \OmegaUp\DAO\VO\QualityNominations {
        if ($nominationType !== 'demotion' && $nominationType !== 'quality_tag') {
            if (
                isset($contents['before_ac']) &&
                boolval($contents['before_ac']) &&
                ($nominationType === 'dismissal' ||
                 $nominationType === 'suggestion')
            ) {
                // Before AC suggestions or dismissals are only allowed
                // for users who didn't solve a problem, but tried to.
                if (
                    \OmegaUp\DAO\Problems::isProblemSolved(
                        $problem,
                        intval($identity->identity_id)
                    )
                ) {
                    throw new \OmegaUp\Exceptions\PreconditionFailedException(
                        'qualityNominationMustNotHaveSolvedProblem'
                    );
                }

                if (
                    !\OmegaUp\DAO\Problems::hasTriedToSolveProblem(
                        $problem,
                        intval($identity->identity_id)
                    )
                ) {
                    throw new \OmegaUp\Exceptions\PreconditionFailedException(
                        'qualityNominationMustHaveTriedToSolveProblem'
                    );
                }
            } else {
                // All nominations types, except demotions and before AC
                // suggestions/demotions, are only allowed for users who
                // have already solved the problem.
                if (
                    !\OmegaUp\DAO\Problems::isProblemSolved(
                        $problem,
                        intval($identity->identity_id)
                    )
                ) {
                    throw new \OmegaUp\Exceptions\PreconditionFailedException(
                        'qualityNominationMustHaveSolvedProblem'
                    );
                }
            }
        }

        if ($nominationType === 'suggestion') {
            $atLeastOneFieldIsPresent = false;
            if (isset($contents['difficulty'])) {
                if (
                    !is_int($contents['difficulty']) ||
                    $contents['difficulty'] < 0 ||
                    $contents['difficulty'] > 4
                ) {
                    throw new \OmegaUp\Exceptions\InvalidParameterException(
                        'parameterInvalid',
                        'contents'
                    );
                }
                $atLeastOneFieldIsPresent = true;
            }
            if (isset($contents['tags'])) {
                if (!is_array($contents['tags'])) {
                    throw new \OmegaUp\Exceptions\InvalidParameterException(
                        'parameterInvalid',
                        'contents'
                    );
                }
                if (!empty($contents['tags'])) {
                    $atLeastOneFieldIsPresent = true;
                }
            }
            if (isset($contents['quality'])) {
                if (
                    !is_int($contents['quality']) ||
                    $contents['quality'] < 0 ||
                    $contents['quality'] > 4
                ) {
                    throw new \OmegaUp\Exceptions\InvalidParameterException(
                        'parameterInvalid',
                        'contents'
                    );
                }
                $atLeastOneFieldIsPresent = true;
            }
            if (!$atLeastOneFieldIsPresent) {
                throw new \OmegaUp\Exceptions\InvalidParameterException(
                    'parameterInvalid',
                    'contents'
                );
            }
            // Tags must be strings.
            if (isset($contents['tags'])) {
                /** @var mixed $tag */
                foreach ($contents['tags'] as &$tag) {
                    if (
                        !is_string($tag) ||
                        !in_array($tag, self::ALLOWED_TAGS)
                    ) {
                        throw new \OmegaUp\Exceptions\InvalidParameterException(
                            'parameterInvalid',
                            'contents'
                        );
                    }
                }
                if (self::hasDuplicates($contents['tags'])) {
                    throw new \OmegaUp\Exceptions\DuplicatedEntryInArrayException(
                        'duplicateTagsNotAllowed'
                    );
                }
            }
        } elseif ($nominationType === 'promotion') {
            if (
                (!isset($contents['statements'])
                || !is_array($contents['statements']))
                || (!isset($contents['source'])
                || !is_string($contents['source'])
                || empty($contents['source']))
                || (!isset($contents['tags'])
                || !is_array($contents['tags']))
            ) {
                throw new \OmegaUp\Exceptions\InvalidParameterException(
                    'parameterInvalid',
                    'contents'
                );
            }
            // Tags must be strings.
            /** @var mixed $tag */
            foreach ($contents['tags'] as &$tag) {
                if (
                    !is_string($tag) ||
                    !in_array($tag, self::ALLOWED_TAGS)
                ) {
                    throw new \OmegaUp\Exceptions\InvalidParameterException(
                        'parameterInvalid',
                        'contents'
                    );
                }
            }
            if (self::hasDuplicates($contents['tags'])) {
                throw new \OmegaUp\Exceptions\DuplicatedEntryInArrayException(
                    'duplicateTagsNotAllowed'
                );
            }

            /**
             * Statements must be a dictionary of language => { 'markdown': string }.
             * @var string $language
             * @var mixed $statement
             */
            foreach ($contents['statements'] as $language => $statement) {
                if (
                    !is_array($statement) ||
                    empty($language) ||
                    !isset($statement['markdown']) ||
                    !is_string($statement['markdown']) ||
                    empty($statement['markdown'])
                ) {
                    throw new \OmegaUp\Exceptions\InvalidParameterException(
                        'parameterInvalid',
                        'contents'
                    );
                }
            }
        } elseif ($nominationType === 'demotion') {
            if (
                !isset($contents['reason']) ||
                !in_array(
                    $contents['reason'],
                    ['duplicate', 'no-problem-statement', 'offensive', 'other', 'spam', 'wrong-test-cases', 'poorly-described']
                )
            ) {
                throw new \OmegaUp\Exceptions\InvalidParameterException(
                    'parameterInvalid',
                    'contents'
                );
            }
            if (
                $contents['reason'] === 'other' &&
                !isset($contents['rationale'])
            ) {
                throw new \OmegaUp\Exceptions\InvalidParameterException(
                    'parameterInvalid',
                    'contents'
                );
            }
            // Duplicate reports need more validation.
            if ($contents['reason'] === 'duplicate') {
                if (
                    !isset($contents['original']) ||
                    !is_string($contents['original']) ||
                    empty($contents['original'])
                ) {
                    throw new \OmegaUp\Exceptions\InvalidParameterException(
                        'parameterInvalid',
                        'contents'
                    );
                }
                $original = \OmegaUp\DAO\Problems::getByAlias(
                    $contents['original']
                );
                if (is_null($original)) {
                    $contents['original'] = self::extractAliasFromArgument(
                        $contents['original']
                    );
                    if (is_null($contents['original'])) {
                        throw new \OmegaUp\Exceptions\NotFoundException(
                            'problemNotFound'
                        );
                    }
                    $original = \OmegaUp\DAO\Problems::getByAlias(
                        $contents['original']
                    );
                    if (is_null($original)) {
                        throw new \OmegaUp\Exceptions\NotFoundException(
                            'problemNotFound'
                        );
                    }
                }
            }
        } elseif ($nominationType === 'dismissal') {
            if (
                isset($contents['origin'])
                || isset($contents['difficulty'])
                || isset($contents['source'])
                || isset($contents['tags'])
                || isset($contents['statements'])
                || isset($contents['reason'])
            ) {
                throw new \OmegaUp\Exceptions\InvalidParameterException(
                    'parameterInvalid',
                    'contents'
                );
            }
        } elseif ($nominationType === 'quality_tag') {
            // Only reviewers are allowed to send this type of nominations
            if (!\OmegaUp\Authorization::isQualityReviewer($identity)) {
                throw new \OmegaUp\Exceptions\ForbiddenAccessException(
                    'userNotAllowed'
                );
            }

            if (
                !isset($contents['quality_seal']) ||
                (
                    $contents['quality_seal'] &&
                    !isset($contents['tag'])
                )
            ) {
                throw new \OmegaUp\Exceptions\InvalidParameterException(
                    'parameterInvalid',
                    'contents'
                );
            }

            if (
                isset($contents['tag']) &&
                !in_array($contents['tag'], self::CATEGORY_TAGS)
            ) {
                throw new \OmegaUp\Exceptions\InvalidParameterException(
                    'parameterInvalid',
                    'contents'
                );
            }

            if (
                \OmegaUp\DAO\QualityNominations::reviewerHasQualityTagNominatedProblem(
                    $identity,
                    $problem
                )
            ) {
                throw new \OmegaUp\Exceptions\PreconditionFailedException(
                    'reviewerHasAlreadySentNominationForProblem'
                );
            }
        }

        $nomination = new \OmegaUp\DAO\VO\QualityNominations([
            'user_id' => $identity->user_id,
            'problem_id' => $problem->problem_id,
            'nomination' => $nominationType,
            'contents' => json_encode($contents),
            'status' => 'open',
        ]);
        \OmegaUp\DAO\QualityNominations::create($nomination);

        if ($nomination->nomination == 'promotion') {
            $qualityReviewerGroup = \OmegaUp\DAO\Groups::findByAlias(
                \OmegaUp\Authorization::QUALITY_REVIEWER_GROUP_ALIAS
            );
            if (is_null($qualityReviewerGroup)) {
                throw new \OmegaUp\Exceptions\NotFoundException(
                    'groupNotFound'
                );
            }
            foreach (
                \OmegaUp\DAO\Groups::sampleMembers(
                    $qualityReviewerGroup,
                    self::REVIEWERS_PER_NOMINATION
                ) as $reviewer
            ) {
                \OmegaUp\DAO\QualityNominationReviewers::create(new \OmegaUp\DAO\VO\QualityNominationReviewers([
                    'qualitynomination_id' => $nomination->qualitynomination_id,
                    'user_id' => $reviewer->user_id,
                ]));
            }
        }
        return $nomination;
    }

    /**
     * Creates a new QualityNomination
     *
     * There are three ways in which users can interact with this:
     *
     * # Suggestion
     *
     * A user that has already solved a problem can make suggestions about a
     * problem. This expects the `nomination` field to be `suggestion` and the
     * `contents` field should be a JSON blob with at least one the following fields:
     *
     * * `difficulty`: (Optional) A number in the range [0-4] indicating the
     *                 difficulty of the problem.
     * * `quality`: (Optional) A number in the range [0-4] indicating the quality
     *             of the problem.
     * * `tags`: (Optional) An array of tag names that will be added to the
     *           problem upon promotion.
     * * `before_ac`: (Optional) Boolean indicating if the suggestion has been sent
     *                before receiving an AC verdict for problem run.
     *
     * # Quality tag
     *
     * A reviewer could send this type of nomination to make the user marked as
     * a quality problem or not. The reviewer could also specify which category
     * is the one the problem belongs to. The 'contents' field should have the
     * following subfields:
     *
     * * tag: The name of the tag corresponding to the category of the problem
     * * quality_seal: A boolean that if activated, means that the problem is a
     *   quality problem
     *
     * # Promotion
     *
     * A user that has already solved a problem can nominate it to be promoted
     * as a Quality Problem. This expects the `nomination` field to be
     * `promotion` and the `contents` field should be a JSON blob with the
     * following fields:
     *
     * * `statements`: A dictionary of languages to objects that contain a
     *                 `markdown` field, which is the markdown-formatted
     *                 problem statement for that language.
     * * `source`: A URL or string clearly documenting the source or full name
     *             of original author of the problem.
     * * `tags`: An array of tag names that will be added to the problem upon
     *           promotion.
     *
     * # Demotion
     *
     * A demoted problem is banned, and cannot be un-banned or added to any new
     * problemsets. This expects the `nomination` field to be `demotion` and
     * the `contents` field should be a JSON blob with the following fields:
     *
     * * `rationale`: A small text explaining the rationale for demotion.
     * * `reason`: One of `['duplicate', 'no-problem-statement', 'offensive', 'other', 'spam']`.
     * * `original`: If the `reason` is `duplicate`, the alias of the original
     *               problem.
     * # Dismissal
     * A user that has already solved a problem can dismiss suggestions. The
     * `contents` field is empty.
     *
     * @throws \OmegaUp\Exceptions\DuplicatedEntryInDatabaseException
     *
     * @return array{qualitynomination_id: int}
     */
    public static function apiCreate(\OmegaUp\Request $r): array {
        if (OMEGAUP_LOCKDOWN) {
            throw new \OmegaUp\Exceptions\ForbiddenAccessException('lockdown');
        }

        // Validate request
        $r->ensureMainUserIdentity();

        \OmegaUp\Validators::validateStringNonEmpty(
            $r['problem_alias'],
            'problem_alias'
        );
        \OmegaUp\Validators::validateInEnum(
            $r['nomination'],
            'nomination',
            ['suggestion', 'promotion', 'demotion', 'dismissal', 'quality_tag']
        );
        \OmegaUp\Validators::validateStringNonEmpty($r['contents'], 'contents');
        /**
         * @var null|array{tags?: mixed, before_ac?: mixed, difficulty?: mixed, quality?: mixed, statements?: mixed, source?: mixed, reason?: mixed, original?: mixed} $contents
         */
        $contents = json_decode($r['contents'], true /*assoc*/);
        if (!is_array($contents)) {
            throw new \OmegaUp\Exceptions\InvalidParameterException(
                'parameterInvalid',
                'contents'
            );
        }
        $problem = \OmegaUp\DAO\Problems::getByAlias($r['problem_alias']);
        if (is_null($problem)) {
            throw new \OmegaUp\Exceptions\NotFoundException('problemNotFound');
        }

        $nomination = \OmegaUp\Controllers\QualityNomination::createNomination(
            $problem,
            $r->identity,
            strval($r['nomination']),
            $contents
        );

        return [
            'qualitynomination_id' => intval($nomination->qualitynomination_id)
        ];
    }

    /**
     * Marks a nomination (only the demotion type supported for now) as resolved (approved or denied).
     *
     * @return array{status: string}
     */
    public static function apiResolve(\OmegaUp\Request $r): array {
        if (OMEGAUP_LOCKDOWN) {
            throw new \OmegaUp\Exceptions\ForbiddenAccessException('lockdown');
        }

        \OmegaUp\Validators::validateInEnum(
            $r['status'],
            'status',
            ['open', 'approved', 'denied']
        );
        \OmegaUp\Validators::validateStringNonEmpty(
            $r['rationale'],
            'rationale'
        );

        // Validate request
        $r->ensureMainUserIdentity();
        self::validateMemberOfReviewerGroup($r);

        \OmegaUp\Validators::validateNumber(
            $r['qualitynomination_id'],
            'qualitynomination_id'
        );
        $qualitynomination = \OmegaUp\DAO\QualityNominations::getByPK(
            $r['qualitynomination_id']
        );
        if (is_null($qualitynomination)) {
            throw new \OmegaUp\Exceptions\NotFoundException(
                'qualitynominationNotFound'
            );
        }
        if ($qualitynomination->nomination !== 'demotion') {
            throw new \OmegaUp\Exceptions\InvalidParameterException(
                'onlyDemotionsSupported'
            );
        }
        if ($r['status'] === $qualitynomination->status) {
            return ['status' => 'ok'];
        }

<<<<<<< HEAD
=======
        \OmegaUp\Validators::validateValidAlias(
            $r['problem_alias'],
            'problem_alias'
        );
>>>>>>> 07d2ea29
        $problem = \OmegaUp\DAO\Problems::getByAlias($r['problem_alias']);
        if (is_null($problem)) {
            throw new \OmegaUp\Exceptions\NotFoundException('problemNotFound');
        }

<<<<<<< HEAD
        $newProblemVisibility = intval($problem->visibility);
        switch ($r['status']) {
            case 'approved':
                if ($problem->visibility === \OmegaUp\Controllers\Problem::VISIBILITY_PRIVATE) {
                    $newProblemVisibility = \OmegaUp\Controllers\Problem::VISIBILITY_PRIVATE_BANNED;
                } elseif ($problem->visibility === \OmegaUp\Controllers\Problem::VISIBILITY_PUBLIC) {
                    $newProblemVisibility = \OmegaUp\Controllers\Problem::VISIBILITY_PUBLIC_BANNED;
                }
                break;
            case 'denied':
                if ($problem->visibility === \OmegaUp\Controllers\Problem::VISIBILITY_PRIVATE_BANNED) {
                    // If banning is reverted, problem will become private.
                    $newProblemVisibility = \OmegaUp\Controllers\Problem::VISIBILITY_PRIVATE;
                } elseif ($problem->visibility === \OmegaUp\Controllers\Problem::VISIBILITY_PUBLIC_BANNED) {
=======
        $newProblemVisibility = $problem->visibility;
        switch ($r['status']) {
            case 'approved':
                if ($problem->visibility == \OmegaUp\ProblemParams::VISIBILITY_PRIVATE) {
                    $newProblemVisibility = \OmegaUp\ProblemParams::VISIBILITY_PRIVATE_BANNED;
                } elseif ($problem->visibility == \OmegaUp\ProblemParams::VISIBILITY_PUBLIC) {
                    $newProblemVisibility = \OmegaUp\ProblemParams::VISIBILITY_PUBLIC_BANNED;
                }
                break;
            case 'denied':
                if ($problem->visibility == \OmegaUp\ProblemParams::VISIBILITY_PRIVATE_BANNED) {
                    // If banning is reverted, problem will become private.
                    $newProblemVisibility = \OmegaUp\ProblemParams::VISIBILITY_PRIVATE;
                } elseif ($problem->visibility == \OmegaUp\ProblemParams::VISIBILITY_PUBLIC_BANNED) {
>>>>>>> 07d2ea29
                    // If banning is reverted, problem will become public.
                    $newProblemVisibility = \OmegaUp\ProblemParams::VISIBILITY_PUBLIC;
                }
                break;
            case 'open':
                // No-op.
                break;
        }

        $r['message'] = ($r['status'] === 'approved') ? 'banningProblemDueToReport' : 'banningDeclinedByReviewer';

        $r['visibility'] = $newProblemVisibility;

        $qualitynominationlog = new \OmegaUp\DAO\VO\QualityNominationLog([
            'user_id' => $r->user->user_id,
            'qualitynomination_id' => $qualitynomination->qualitynomination_id,
            'from_status' => $qualitynomination->status,
            'to_status' => $r['status'],
            'rationale' => $r['rationale']
        ]);
        $qualitynomination->status = $qualitynominationlog->to_status;

        \OmegaUp\DAO\DAO::transBegin();
        try {
<<<<<<< HEAD
            $response = [];
            \OmegaUp\Controllers\Problem::updateProblem(
                $r,
                strval($r['problem_alias']),
                $newProblemVisibility,
                strval($r['message']),
                \OmegaUp\Controllers\Problem::UPDATE_PUBLISHED_EDITABLE_PROBLEMSETS
            );
=======
            \OmegaUp\Controllers\Problem::apiUpdate($r);
>>>>>>> 07d2ea29
            \OmegaUp\DAO\QualityNominations::update($qualitynomination);
            \OmegaUp\DAO\QualityNominationLog::create($qualitynominationlog);
            \OmegaUp\DAO\DAO::transEnd();
            if (
                $newProblemVisibility == \OmegaUp\ProblemParams::VISIBILITY_PUBLIC_BANNED  ||
                $newProblemVisibility == \OmegaUp\ProblemParams::VISIBILITY_PRIVATE_BANNED
            ) {
<<<<<<< HEAD
                $response = self::sendDemotionEmail(
=======
                self::sendDemotionEmail(
>>>>>>> 07d2ea29
                    $problem,
                    $qualitynomination,
                    $qualitynominationlog->rationale ?? ''
                );
            }
        } catch (\Exception $e) {
            \OmegaUp\DAO\DAO::transRollback();
            self::$log->error('Failed to resolve demotion request', $e);
            throw $e;
        }

        return ['status' => 'ok'];
    }

    public static function extractAliasFromArgument(string $problemUrl): ?string {
        $aliasRegex = '/.*[#\/]problem[s]?[#\/]([a-zA-Z0-9-_]+)[\/#$]*/';
        preg_match($aliasRegex, $problemUrl, $matches);
        if (sizeof($matches) < 2) {
            return null;
        }
        return $matches[1];
    }

    /**
     * Send a mail with demotion notification to the original creator
     */
    private static function sendDemotionEmail(
        \OmegaUp\DAO\VO\Problems $problem,
        \OmegaUp\DAO\VO\QualityNominations $qualitynomination,
        string $rationale
    ): void {
        $adminUser = \OmegaUp\DAO\Problems::getAdminUser($problem);
        if (is_null($adminUser)) {
            throw new \OmegaUp\Exceptions\NotFoundException('userNotFound');
        }
        [
            'email' => $email,
            'name' => $username,
        ] = $adminUser;

        $emailParams = [
            'reason' => htmlspecialchars($rationale),
            'problem_name' => htmlspecialchars(strval($problem->title)),
            'user_name' => $username,
        ];
        $subject = \OmegaUp\ApiUtils::formatString(
            \OmegaUp\Translations::getInstance()->get(
                'demotionProblemEmailSubject'
            )
                ?: 'demotionProblemEmailSubject',
            $emailParams
        );
        $body = \OmegaUp\ApiUtils::formatString(
            \OmegaUp\Translations::getInstance()->get(
                'demotionProblemEmailBody'
            )
                ?: 'demotionProblemEmailBody',
            $emailParams
        );

        \OmegaUp\Email::sendEmail([$email], $subject, $body);
    }

    /**
     * Returns the list of nominations made by $nominator (if non-null),
     * assigned to $assignee (if non-null) or all nominations (if both
     * $nominator and $assignee are null).
     *
     * @param \OmegaUp\Request $r         The request.
     * @param int     $nominator The user id of the person that made the
     *                           nomination.  May be null.
     * @param int     $assignee  The user id of the person assigned to review
     *                           nominations.  May be null.
     *
     * @return array{nominations: list<array{author: array{name: null|string, username: string}, contents?: array{before_ac?: bool, difficulty?: int, quality?: int, rationale?: string, reason?: string, statements?: array<string, string>, tags?: list<string>}, nomination: string, nominator: array{name: null|string, username: string}, problem: array{alias: string, title: string}, qualitynomination_id: int, status: string, time: int, votes: array{time: int|null, user: array{name: null|string, username: string}, vote: int}[]}|null>} The response.
     */
    private static function getListImpl(
        \OmegaUp\Request $r,
        ?int $nominator,
        ?int $assignee
    ): array {
        $r->ensureInt('page', null, null, false);
        $r->ensureInt('page_size', null, null, false);

        $page = is_null($r['page']) ? 1 : intval($r['page']);
        $pageSize = is_null($r['page_size']) ? 100 : intval($r['page_size']);

        $types = $r->getStringList('types', ['promotion', 'demotion']);

        return [
            'nominations' => \OmegaUp\DAO\QualityNominations::getNominations(
                $nominator,
                $assignee,
                $page,
                $pageSize,
                $types
            )['nominations'],
        ];
    }

    /**
     * Validates that the user making the request is member of the
     * `omegaup:quality-reviewer` group.
     *
     * @param \OmegaUp\Request $r The request.
     *
     * @return void
     * @throws \OmegaUp\Exceptions\ForbiddenAccessException
     */
    private static function validateMemberOfReviewerGroup(\OmegaUp\Request $r) {
        $r->ensureIdentity();
        if (!\OmegaUp\Authorization::isQualityReviewer($r->identity)) {
            throw new \OmegaUp\Exceptions\ForbiddenAccessException(
                'userNotAllowed'
            );
        }
    }

    /**
     * Checks if the given array has duplicate entries.
     *
     * @template T
     * @param array<T> $contents
     */
    private static function hasDuplicates(array $contents): bool {
        return count($contents) !== count(array_unique($contents));
    }

    /**
     * @return array{totalRows: int, nominations: list<array{author: array{name: null|string, username: string}, contents?: array{before_ac?: bool, difficulty?: int, quality?: int, rationale?: string, reason?: string, statements?: array<string, string>, tags?: list<string>}, nomination: string, nominator: array{name: null|string, username: string}, problem: array{alias: string, title: string}, qualitynomination_id: int, status: string, time: int, votes: array{time: int|null, user: array{name: null|string, username: string}, vote: int}[]}|null>}
     */
    public static function apiList(\OmegaUp\Request $r) {
        if (OMEGAUP_LOCKDOWN) {
            throw new \OmegaUp\Exceptions\ForbiddenAccessException('lockdown');
        }

        $r->ensureMainUserIdentity();

        $r->ensureInt('offset', null, null, false);
        $r->ensureInt('rowcount', null, null, false);
        self::validateMemberOfReviewerGroup($r);

        $offset = is_null($r['offset']) ? 1 : intval($r['offset']);
        $rowCount = is_null($r['rowcount']) ? 100 : intval($r['rowcount']);

        $types = $r->getStringList('types', ['promotion', 'demotion']);
        \OmegaUp\Validators::validateValidSubset(
            $types,
            'types',
            ['promotion', 'demotion']
        );

        return \OmegaUp\DAO\QualityNominations::getNominations(
            /* nominator */ null,
            /* assignee */ null,
            $offset,
            $rowCount,
            $types
        );
    }

    /**
     * Displays the nominations that this user has been assigned.
     *
     * @param \OmegaUp\Request $r
     *
     * @throws \OmegaUp\Exceptions\ForbiddenAccessException
     *
     * @return array{nominations: list<array{author: array{name: null|string, username: string}, contents?: array{before_ac?: bool, difficulty?: int, quality?: int, rationale?: string, reason?: string, statements?: array<string, string>, tags?: list<string>}, nomination: string, nominator: array{name: null|string, username: string}, problem: array{alias: string, title: string}, qualitynomination_id: int, status: string, time: int, votes: array{time: int|null, user: array{name: null|string, username: string}, vote: int}[]}|null>} The response.
     */
    public static function apiMyAssignedList(\OmegaUp\Request $r): array {
        if (OMEGAUP_LOCKDOWN) {
            throw new \OmegaUp\Exceptions\ForbiddenAccessException('lockdown');
        }

        // Validate request
        $r->ensureMainUserIdentity();
        self::validateMemberOfReviewerGroup($r);

        return self::getListImpl($r, null /* nominator */, $r->user->user_id);
    }

    /**
     * @return array{totalRows: int, nominations: list<array{author: array{name: null|string, username: string}, contents?: array{before_ac?: bool, difficulty?: int, quality?: int, rationale?: string, reason?: string, statements?: array<string, string>, tags?: list<string>}, nomination: string, nominator: array{name: null|string, username: string}, problem: array{alias: string, title: string}, qualitynomination_id: int, status: string, time: int, votes: array{time: int|null, user: array{name: null|string, username: string}, vote: int}[]}|null>}
     */
    public static function apiMyList(\OmegaUp\Request $r) {
        if (OMEGAUP_LOCKDOWN) {
            throw new \OmegaUp\Exceptions\ForbiddenAccessException('lockdown');
        }

        $r->ensureMainUserIdentity();

        $r->ensureInt('offset', null, null, false);
        $r->ensureInt('rowcount', null, null, false);

        $offset = is_null($r['offset']) ? 1 : intval($r['offset']);
        $rowCount = is_null($r['rowcount']) ? 100 : intval($r['rowcount']);

        $types = $r->getStringList('types', ['promotion', 'demotion']);

        if (empty($types)) {
            $types = ['promotion', 'demotion'];
        }

        return \OmegaUp\DAO\QualityNominations::getNominations(
            $r->user->user_id,
            /* assignee */ null,
            $offset,
            $rowCount,
            $types
        );
    }

    /**
     * Displays the details of a nomination. The user needs to be either the
     * nominator or a member of the reviewer group.
     *
     * @param \OmegaUp\Request $r
     * @return array{author: array{name: null|string, username: string}, contents?: array{before_ac?: bool, difficulty?: int, quality?: int, rationale?: string, reason?: string, statements?: array<string, string>, tags?: list<string>}, nomination: string, nomination_status: string, nominator: array{name: null|string, username: string}, original_contents?: array{source: null|string, statements: mixed|\stdClass, tags?: array{source: string, name: string}[]}, problem: array{alias: string, title: string}, qualitynomination_id: int, reviewer: bool, time: int, votes: array{time: int|null, user: array{name: null|string, username: string}, vote: int}[]}
     * @throws \OmegaUp\Exceptions\ForbiddenAccessException
     */
    public static function apiDetails(\OmegaUp\Request $r) {
        if (OMEGAUP_LOCKDOWN) {
            throw new \OmegaUp\Exceptions\ForbiddenAccessException('lockdown');
        }
        // Validate request
        $r->ensureMainUserIdentity();

        $r->ensureInt('qualitynomination_id');
        return self::getDetails(
            $r->identity,
            intval($r['qualitynomination_id'])
        );
    }

    /**
     * @return array{author: array{name: null|string, username: string}, contents?: array{before_ac?: bool, difficulty?: int, quality?: int, rationale?: string, reason?: string, statements?: array<string, string>, tags?: list<string>}, nomination: string, nomination_status: string, nominator: array{name: null|string, username: string}, original_contents?: array{source: null|string, statements: mixed|\stdClass, tags?: array{source: string, name: string}[]}, problem: array{alias: string, title: string}, qualitynomination_id: int, reviewer: bool, status: string, time: int, votes: array{time: int|null, user: array{name: null|string, username: string}, vote: int}[]}
     */
    private static function getDetails(
        \OmegaUp\DAO\VO\Identities $identity,
        int $qualityNominationId
    ) {
        $response = \OmegaUp\DAO\QualityNominations::getById(
            $qualityNominationId
        );
        if (is_null($response)) {
            throw new \OmegaUp\Exceptions\NotFoundException(
                'qualityNominationNotFound'
            );
        }

        // The nominator can see the nomination, as well as all the members of
        // the reviewer group.
        $currentUserIsNominator = ($identity->username === $response['nominator']['username']);
        $currentUserReviewer = \OmegaUp\Authorization::isQualityReviewer(
            $identity
        );
        if (!$currentUserIsNominator && !$currentUserReviewer) {
            throw new \OmegaUp\Exceptions\ForbiddenAccessException(
                'userNotAllowed'
            );
        }

        // Get information from the original problem.
        $problem = \OmegaUp\DAO\Problems::getByAlias(
            $response['problem']['alias']
        );
        if (is_null($problem) || is_null($problem->alias)) {
            throw new \OmegaUp\Exceptions\NotFoundException('problemNotFound');
        }

        // Adding in the response object a flag to know whether the user is a reviewer
        $response['reviewer'] = $currentUserReviewer;

        if ($response['nomination'] === 'promotion') {
            $response['original_contents'] = [
                'statements' => [],
                'source' => $problem->source,
            ];

            // Don't leak private problem tags to nominator
            if ($currentUserReviewer) {
                $response['original_contents']['tags'] = \OmegaUp\DAO\Problems::getTagsForProblem(
                    $problem,
                    false /* public */
                );
            }

            if (
                isset($response['contents']) &&
                isset($response['contents']['statements'])
            ) {
                /**
                 * Pull original problem statements in every language the nominator is trying to override.
                 * @var string $language
                 * @var string $_
                 */
                foreach ($response['contents']['statements'] as $language => $_) {
                    $response['original_contents']['statements'][$language] = \OmegaUp\Controllers\Problem::getProblemStatement(
                        $problem->alias,
                        'published',
                        $language
                    );
                }
            }
            if (empty($response['original_contents']['statements'])) {
                // Force 'statements' to be an object.
                $response['original_contents']['statements'] = (object)[];
            }
        }
        $response['nomination_status'] = $response['status'];
        return $response;
    }

    /**
     * @return array{smartyProperties: array{payload: array{author: array{name: null|string, username: string}, contents?: array{before_ac?: bool, difficulty?: int, quality?: int, rationale?: string, reason?: string, statements?: array<string, string>, tags?: list<string>}, nomination: string, nomination_status: string, nominator: array{name: null|string, username: string}, original_contents?: array{source: null|string, statements: mixed|\stdClass, tags?: array{source: string, name: string}[]}, problem: array{alias: string, title: string}, qualitynomination_id: int, reviewer: bool, status: string, time: int, votes: array{time: int|null, user: array{name: null|string, username: string}, vote: int}[]}}, template: string}
     */
    public static function getDetailsForSmarty(
        \OmegaUp\Request $r
    ): array {
        if (OMEGAUP_LOCKDOWN) {
            throw new \OmegaUp\Exceptions\ForbiddenAccessException('lockdown');
        }

        $r->ensureMainUserIdentity();
        $r->ensureInt('qualitynomination_id', null, null, true);

        $qualityNominationId = intval($r['qualitynomination_id']);

        return [
            'smartyProperties' => [
                'payload' => \OmegaUp\Controllers\QualityNomination::getDetails(
                    $r->identity,
                    $qualityNominationId
                ),
            ],
            'template' => 'quality.nomination.details.tpl',
        ];
    }

    /**
     * Gets the details for the quality nomination's list
     * with pagination
     *
     * @return array{smartyProperties: array{payload: array{page: int, length: int, myView: bool}}, template: string}
     */
    public static function getListForSmarty(\OmegaUp\Request $r): array {
        if (OMEGAUP_LOCKDOWN) {
            throw new \OmegaUp\Exceptions\ForbiddenAccessException('lockdown');
        }

        $r->ensureMainUserIdentity();
        $r->ensureInt('page', null, null, false);
        $r->ensureInt('length', null, null, false);
        self::validateMemberOfReviewerGroup($r);

        $page = is_null($r['page']) ? 1 : intval($r['page']);
        $length = is_null($r['length']) ? 100 : intval($r['length']);

        return [
            'smartyProperties' => [
                'payload' => [
                    'page' => $page,
                    'length' => $length,
                    'myView' => false,
                ],
            ],
            'template' => 'quality.nomination.list.tpl',
        ];
    }

    /**
     * Gets the details for the quality nomination's list
     * with pagination for a certain user
     *
     * @return array{smartyProperties: array{payload: array{page: int, length: int, myView: bool}}, template: string}
     */
    public static function getMyListForSmarty(\OmegaUp\Request $r): array {
        if (OMEGAUP_LOCKDOWN) {
            throw new \OmegaUp\Exceptions\ForbiddenAccessException('lockdown');
        }

        $r->ensureMainUserIdentity();
        $r->ensureInt('page', null, null, false);
        $r->ensureInt('length', null, null, false);

        $page = is_null($r['page']) ? 1 : intval($r['page']);
        $length = is_null($r['length']) ? 100 : intval($r['length']);

        return [
            'smartyProperties' => [
                'payload' => [
                    'page' => $page,
                    'length' => $length,
                    'myView' => true,
                ],
            ],
            'template' => 'quality.nomination.list.tpl',
        ];
    }
}<|MERGE_RESOLUTION|>--- conflicted
+++ resolved
@@ -538,49 +538,29 @@
             return ['status' => 'ok'];
         }
 
-<<<<<<< HEAD
-=======
         \OmegaUp\Validators::validateValidAlias(
             $r['problem_alias'],
             'problem_alias'
         );
->>>>>>> 07d2ea29
         $problem = \OmegaUp\DAO\Problems::getByAlias($r['problem_alias']);
         if (is_null($problem)) {
             throw new \OmegaUp\Exceptions\NotFoundException('problemNotFound');
         }
 
-<<<<<<< HEAD
-        $newProblemVisibility = intval($problem->visibility);
-        switch ($r['status']) {
-            case 'approved':
-                if ($problem->visibility === \OmegaUp\Controllers\Problem::VISIBILITY_PRIVATE) {
-                    $newProblemVisibility = \OmegaUp\Controllers\Problem::VISIBILITY_PRIVATE_BANNED;
-                } elseif ($problem->visibility === \OmegaUp\Controllers\Problem::VISIBILITY_PUBLIC) {
-                    $newProblemVisibility = \OmegaUp\Controllers\Problem::VISIBILITY_PUBLIC_BANNED;
-                }
-                break;
-            case 'denied':
-                if ($problem->visibility === \OmegaUp\Controllers\Problem::VISIBILITY_PRIVATE_BANNED) {
-                    // If banning is reverted, problem will become private.
-                    $newProblemVisibility = \OmegaUp\Controllers\Problem::VISIBILITY_PRIVATE;
-                } elseif ($problem->visibility === \OmegaUp\Controllers\Problem::VISIBILITY_PUBLIC_BANNED) {
-=======
         $newProblemVisibility = $problem->visibility;
         switch ($r['status']) {
             case 'approved':
-                if ($problem->visibility == \OmegaUp\ProblemParams::VISIBILITY_PRIVATE) {
+                if ($problem->visibility === \OmegaUp\ProblemParams::VISIBILITY_PRIVATE) {
                     $newProblemVisibility = \OmegaUp\ProblemParams::VISIBILITY_PRIVATE_BANNED;
                 } elseif ($problem->visibility == \OmegaUp\ProblemParams::VISIBILITY_PUBLIC) {
                     $newProblemVisibility = \OmegaUp\ProblemParams::VISIBILITY_PUBLIC_BANNED;
                 }
                 break;
             case 'denied':
-                if ($problem->visibility == \OmegaUp\ProblemParams::VISIBILITY_PRIVATE_BANNED) {
+                if ($problem->visibility === \OmegaUp\ProblemParams::VISIBILITY_PRIVATE_BANNED) {
                     // If banning is reverted, problem will become private.
                     $newProblemVisibility = \OmegaUp\ProblemParams::VISIBILITY_PRIVATE;
-                } elseif ($problem->visibility == \OmegaUp\ProblemParams::VISIBILITY_PUBLIC_BANNED) {
->>>>>>> 07d2ea29
+                } elseif ($problem->visibility === \OmegaUp\ProblemParams::VISIBILITY_PUBLIC_BANNED) {
                     // If banning is reverted, problem will become public.
                     $newProblemVisibility = \OmegaUp\ProblemParams::VISIBILITY_PUBLIC;
                 }
@@ -605,18 +585,7 @@
 
         \OmegaUp\DAO\DAO::transBegin();
         try {
-<<<<<<< HEAD
-            $response = [];
-            \OmegaUp\Controllers\Problem::updateProblem(
-                $r,
-                strval($r['problem_alias']),
-                $newProblemVisibility,
-                strval($r['message']),
-                \OmegaUp\Controllers\Problem::UPDATE_PUBLISHED_EDITABLE_PROBLEMSETS
-            );
-=======
             \OmegaUp\Controllers\Problem::apiUpdate($r);
->>>>>>> 07d2ea29
             \OmegaUp\DAO\QualityNominations::update($qualitynomination);
             \OmegaUp\DAO\QualityNominationLog::create($qualitynominationlog);
             \OmegaUp\DAO\DAO::transEnd();
@@ -624,11 +593,7 @@
                 $newProblemVisibility == \OmegaUp\ProblemParams::VISIBILITY_PUBLIC_BANNED  ||
                 $newProblemVisibility == \OmegaUp\ProblemParams::VISIBILITY_PRIVATE_BANNED
             ) {
-<<<<<<< HEAD
-                $response = self::sendDemotionEmail(
-=======
                 self::sendDemotionEmail(
->>>>>>> 07d2ea29
                     $problem,
                     $qualitynomination,
                     $qualitynominationlog->rationale ?? ''
