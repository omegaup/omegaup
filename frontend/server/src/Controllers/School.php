--- conflicted
+++ resolved
@@ -307,61 +307,48 @@
             'template' => 'rank.schools.tpl',
         ];
     }
-<<<<<<< HEAD
-
-    /**
-     * Gets the rank of best schools in last month with smarty format
-     *
-     * @return array{smartyProperties: array{schoolRankPayload: array{rank: list<array{school_id: int, name: string, country_id: string, score: float}>, rowCount: int}}, template: string}
-     */
-    public static function getSchoolOfTheMonthForSmarty(int $rowCount = 100): array {
-        return [
-            'smartyProperties' => \OmegaUp\Controllers\School::getSchoolOfTheMonthList(
-                $rowCount
-            ),
-            'template' => 'rank.schools.tpl'
-        ];
-    }
-
-    /**
-     * @return array{schoolRankPayload: array{rank: list<array{school_id: int, name: string, country_id: string, score: float}>, rowCount: int}}
-     */
-    public static function getSchoolOfTheMonthList(int $rowCount) {
-        return [
-            'schoolRankPayload' => [
-                'rowCount' => $rowCount,
-                'rank' => self::getSchoolsOfTheMonth(
-                    /*$offset=*/0,
-                    $rowCount,
-                    /*$startTime=*/strtotime(
-                        'first day of this month',
-                        \OmegaUp\Time::get()
-                    ),
-                    /*$finishTime=*/strtotime(
-                        'first day of next month',
-                        \OmegaUp\Time::get()
-                    ),
-                    /*$canUseCache=*/true
-                ),
-            ],
-        ];
-    }
 
     /**
      * Returns the first school of the previous month or the one selected by
      * the mentor, if it has already been stored. Otherwise, calculates and
      * saves the new schools of the month, and returns the first one of them.
-     */
-    public static function getSchoolsOfTheMonth(string $firstDay) {
+     * @return array{schoolinfo: null|array{school_id, name: string, country_id}}
+     */
+    public static function apiSchoolOfTheMonth(\Omegaup\Request $r): array {
+        $firstDay = self::getCurrentMonthFirstDay(null);
         $schoolsOfTheMonth = \OmegaUp\DAO\SchoolOfTheMonth::getByTime($firstDay);
-
         if (empty($schoolsOfTheMonth)) {
             // Calculate and store new schools of the month
+            $schools = \OmegaUp\DAO\SchoolOfTheMonth::calculateSchoolsOfMonthByGivenDate(
+                $firstDay
+            );
+            if (empty($schools)) {
+                return [
+                    'schoolinfo' => null
+                ];
+            }
+
+            try {
+                \OmegaUp\DAO\DAO::transBegin();
+                $schoolOfTheMonthId = $schools[0]['school_id'];
+                foreach ($schools as $index => $school) {
+                    \OmegaUp\DAO\SchoolOfTheMonth::create(
+                        new \OmegaUp\DAO\VO\SchoolOfTheMonth([
+                            'school_id' => $school['school_id'],
+                            'time' => $firstDay,
+                            'rank' => $index + 1,
+                        ])
+                    );
+                }
+                \OmegaUp\DAO\DAO::transEnd();
+            }
+
         } else {
             $schoolOfTheMonthId = $schoolsOfTheMonth[0]->school_id;
             foreach ($schoolsOfTheMonth as $school) {
                 if (isset($school->selected_by)) {
                     $schoolOfTheMonthId = $school->school_id;
+                    break;
                 }
             }
         }
@@ -373,17 +360,6 @@
         }
 
         // Now get the info of school
-
-    }
-
-    /**
-     * Returns the school selected for the previous month.
-     */
-    public static function apiSchoolOfTheMonth(\Omegaup\Request $r) {
-        $firstDay = \OmegaUp\Controllers\User::getCurrentMonthFirstDay(null);
-        $response = self::getSchoolsOfTheMonth($firstDay);
-        $response['status'] = 'ok';
-    }
-=======
->>>>>>> 0d2f493b
+        return self::getSchoolsOfTheMonth($firstDay);
+    }
 }