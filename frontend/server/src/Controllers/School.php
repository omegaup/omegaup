<?php

 namespace OmegaUp\Controllers;

/**
 * Description of SchoolController
 *
 * @author joemmanuel
 */
class School extends \OmegaUp\Controllers\Controller {
    /**
     * Gets a list of schools
     *
     * @param \OmegaUp\Request $r
     */
    public static function apiList(\OmegaUp\Request $r) {
        $r->ensureIdentity();

        $param = '';
        if (!is_null($r['term'])) {
            $param = 'term';
        } elseif (!is_null($r['query'])) {
            $param = 'query';
        } else {
            throw new \OmegaUp\Exceptions\InvalidParameterException(
                'parameterEmpty',
                'query'
            );
        }

        $schools = \OmegaUp\DAO\Schools::findByName($r[$param]);
        if (is_null($schools)) {
            throw new \OmegaUp\Exceptions\NotFoundException('schoolNotFound');
        }

        $response = [];
        foreach ($schools as $school) {
            $entry = ['label' => $school->name, 'value' => $school->name, 'id' => $school->school_id];
            array_push($response, $entry);
        }

        return $response;
    }

    /**
     * Returns the basic details for school
     * @param \OmegaUp\Request $r
     * @return array{template: string, smartyProperties: array{details: array{school_id: int, school_name: string, country: array{id: string, name: string}|null, state_name: string|null}}}
     */
    public static function getSchoolProfileDetailsForSmarty(\OmegaUp\Request $r): array {
        $r->ensureInt('school_id');
        $school = \OmegaUp\DAO\Schools::getByPK(intval($r['school_id']));

        if (is_null($school)) {
            throw new \OmegaUp\Exceptions\NotFoundException('schoolNotFound');
        }

        $details = [
            'school_id' => intval($school->school_id),
            'school_name' => strval($school->name),
            'country' => null,
            'state_name' => null,
        ];

        if (!is_null($school->country_id)) {
            $country = \OmegaUp\DAO\Countries::getByPK(
                strval(
                    $school->country_id
                )
            );
            if (!is_null($country)) {
                $details['country'] = [
                    'id' => strval($country->country_id),
                    'name' => strval($country->name),
                ];
            }

            if (!is_null($school->state_id)) {
                $state = \OmegaUp\DAO\States::getByPK(
                    strval($school->country_id),
                    strval($school->state_id)
                );
                if (!is_null($state)) {
                    $details['state_name'] = $state->name;
                }
            }
        }

        return [
            'smartyProperties' => [
                'details' => $details
            ],
            'template' => 'school.profile.tpl'  ,
        ];
    }

    /**
     * Api to create new school
     *
     * @param \OmegaUp\Request $r
     * @return array{status: string, school_id: int}
     */
    public static function apiCreate(\OmegaUp\Request $r) {
        $r->ensureIdentity();

        \OmegaUp\Validators::validateStringNonEmpty($r['name'], 'name');
        \OmegaUp\Validators::validateOptionalStringNonEmpty(
            $r['country_id'],
            'country_id'
        );
        \OmegaUp\Validators::validateOptionalStringNonEmpty(
            $r['state_id'],
            'country_id'
        );

        $state = null;
        if (!is_null($r['country_id']) && !is_null($r['state_id'])) {
            $state = \OmegaUp\DAO\States::getByPK(
                $r['country_id'],
                $r['state_id']
            );
        }

        return [
            'status' => 'ok',
            'school_id' => self::createSchool($r['name'], $state)
        ];
    }

    /**
     * Create new school
     * @param string $name
     * @param null|\OmegaUp\DAO\VO\States $state
     * @return int the school ID
     * @throws \OmegaUp\Exceptions\InvalidParameterException
     */
    public static function createSchool(
        string $name,
        ?\OmegaUp\DAO\VO\States $state
    ): int {
        // Create school object
        $school = new \OmegaUp\DAO\VO\Schools([
            'name' => $name,
            'country_id' => !is_null($state) ? $state->country_id : null,
            'state_id' => !is_null($state) ? $state->state_id : null,
        ]);

        $school_id = 0;
        $existing = \OmegaUp\DAO\Schools::findByName($name);
        if (!empty($existing)) {
            /** @var int $existing[0]->school_id */
            return $existing[0]->school_id;
        }
        \OmegaUp\DAO\Schools::create($school);
        /** @var int $school->school_id */
        return $school->school_id;
    }

    /**
     * Ensures that all the numeric parameters have valid values.
     *
     * @param \OmegaUp\Request $r
     * @return array
     */
    private static function validateRankDetails(\OmegaUp\Request $r): array {
        $r->ensureInt('offset', null, null, false);
        $r->ensureInt('rowcount', 5, 100, false);
        $r->ensureInt('start_time', null, null, false);
        $r->ensureInt('finish_time', null, null, false);

        try {
            $r->ensureIdentity();
        } catch (\OmegaUp\Exceptions\UnauthorizedException $e) {
            if (!is_null($r['start_time'])) {
                throw new \OmegaUp\Exceptions\InvalidParameterException(
                    'paramterInvalid',
                    'start_time'
                );
            }
            if (!is_null($r['finish_time'])) {
                throw new \OmegaUp\Exceptions\InvalidParameterException(
                    'paramterInvalid',
                    'finish_time'
                );
            }
            // Both endpoints were not specified, so the API can be used
            // unauthenticated since it'll be cached.
        }

        return [
            'offset' => $r['offset'] ?: 0,
            'rowcount' => $r['rowcount'] ?: 100,
            'start_time' => $r['start_time'] ?:
                            strtotime(
                                'first day of this month',
                                \OmegaUp\Time::get()
                            ),
            'finish_time' => $r['finish_time'] ?:
                            strtotime(
                                'first day of next month',
                                \OmegaUp\Time::get()
                            ),
            'can_use_cache' => is_null(
                $r['start_time']
            ) && is_null(
                $r['finish_time']
            )
        ];
    }

    /**
     * Returns rank of best schools in last month
     *
     * @param \OmegaUp\Request $r
     * @return array
     */
    public static function apiRank(\OmegaUp\Request $r) {
        [
            'offset' => $offset,
            'rowcount' => $rowCount,
            'start_time' => $startTime,
            'finish_time' => $finishTime,
            'can_use_cache' => $canUseCache,
        ] = self::validateRankDetails($r);
        return [
            'status' => 'ok',
            'rank' => self::getSchoolsRank(
                $offset,
                $rowCount,
                $startTime,
                $finishTime,
                $canUseCache
            ),
        ];
    }

    /**
     * Returns rank of best schools in last month
     *
     * @param \OmegaUp\Request $r
     * @return array{coders: array{time: string, username: string, classname: string}[]}
     */
    public static function apiSchoolCodersOfTheMonth(\OmegaUp\Request $r): array {
        $r->ensureInt('school_id');
        $school = \OmegaUp\DAO\Schools::getByPK(intval($r['school_id']));

        if (is_null($school)) {
            throw new \OmegaUp\Exceptions\NotFoundException('schoolNotFound');
        }

        return [
            'coders' => \OmegaUp\DAO\CoderOfTheMonth::getCodersOfTheMonthFromSchool(
                intval($school->school_id)
            )
        ];
    }

    /**
     * Returns the number of solved problems on the last X
     * months (including the current one)
     * @param \OmegaUp\Request $r
     * @return array{distinct_problems_solved: array{year: int, month: int, count: int}[], status: string}
     */
    public static function apiMonthlySolvedProblemsCount(\OmegaUp\Request $r): array {
        $r->ensureInt('school_id');
        $r->ensureInt('months_count');
        $school = \OmegaUp\DAO\Schools::getByPK(intval($r['school_id']));

        if (is_null($school)) {
            throw new \OmegaUp\Exceptions\NotFoundException('schoolNotFound');
        }

        return [
            'distinct_problems_solved' => \OmegaUp\DAO\Schools::getMonthlySolvedProblemsCount(
                intval($r['school_id']),
                intval($r['months_count'])
            ),
            'status' => 'ok'
        ];
    }

    /**
     * Returns the list of current students registered in a certain school
     * with the number of created problems, solved problems and organized contests.
     *
     * @param \OmegaUp\Request $r
     * @return array{status: string, users: array{username: string, classname: string, created_problems: int, solved_problems: int, organized_contests: int}[]}
     */
    public static function apiUsers(\OmegaUp\Request $r): array {
        $r->ensureInt('school_id');
        $school = \OmegaUp\DAO\Schools::getByPK(intval($r['school_id']));

        if (is_null($school)) {
            throw new \OmegaUp\Exceptions\NotFoundException('schoolNotFound');
        }

        return [
            'status' => 'ok',
            'users' => \OmegaUp\DAO\Schools::getUsersFromSchool(
                intval($school->school_id)
            ),
        ];
    }

    /**
     * Returns rank of best schools in last month
     *
     * @param int $offset
     * @param int $rowCount
     * @param int $startTime
     * @param int $finishTime
     * @param bool $canUseCache
<<<<<<< HEAD
     * @return array{school_id: int, name: string, country_id: string, score: float}[]
=======
     * @return list<array{country_id: string, distinct_problems: int, distinct_users: int, name: string}>
>>>>>>> 2f16ed8f
     */
    private static function getSchoolsRank(
        int $offset,
        int $rowCount,
        int $startTime,
        int $finishTime,
        bool $canUseCache
    ): array {
        $fetch = function () use (
            $offset,
            $rowCount,
            $startTime,
            $finishTime
): array {
            return \OmegaUp\DAO\Schools::getRankByProblemsScore(
                $startTime,
                $finishTime,
                $offset,
                $rowCount
            );
        };

        if ($canUseCache) {
            /**
             * @var array{school_id: int, name: string, country_id: string, score: float}[]
             */
            return \OmegaUp\Cache::getFromCacheOrSet(
                \OmegaUp\Cache::SCHOOL_RANK,
                "{$offset}-{$rowCount}",
                $fetch,
                60 * 60 * 24 // 1 day
            );
        }
        return $fetch();
    }

    /**
     * Gets the rank of best schools in last month with smarty format
     *
<<<<<<< HEAD
     * @param int $rowCount
     * @param bool $isIndex
     * @return array{schoolRankPayload: array{rowCount: int, rank: array{school_id: int, name: string, country_id: string, score: float}[]}, rankTablePayload?: array{length: int, isIndex: boolean, availableFilters: string[]}}
=======
     * @return array{smartyProperties: array{schoolRankPayload: array{rank: list<array{country_id: string, distinct_problems: int, distinct_users: int, name: string}>, rowCount: int}}, template: string}
>>>>>>> 2f16ed8f
     */
    public static function getSchoolsRankForSmarty(int $rowCount = 100): array {
        return [
            'smartyProperties' => \OmegaUp\Controllers\School::getSchoolsRankList(
                $rowCount
            ),
            'template' => 'rank.schools.tpl'
        ];
    }

    /**
     * @return array{schoolRankPayload: array{rank: list<array{country_id: string, distinct_problems: int, distinct_users: int, name: string}>, rowCount: int}}
     */
    public static function getSchoolsRankList(int $rowCount) {
        return [
            'schoolRankPayload' => [
                'rowCount' => $rowCount,
                'rank' => self::getSchoolsRank(
                    /*$offset=*/0,
                    $rowCount,
                    /*$startTime=*/strtotime(
                        'first day of this month',
                        \OmegaUp\Time::get()
                    ),
                    /*$finishTime=*/strtotime(
                        'first day of next month',
                        \OmegaUp\Time::get()
                    ),
                    /*$canUseCache=*/true
                ),
            ],
        ];
    }
}<|MERGE_RESOLUTION|>--- conflicted
+++ resolved
@@ -225,11 +225,11 @@
         return [
             'status' => 'ok',
             'rank' => self::getSchoolsRank(
-                $offset,
-                $rowCount,
-                $startTime,
-                $finishTime,
-                $canUseCache
+                intval($offset),
+                intval($rowCount),
+                intval($startTime),
+                intval($finishTime),
+                boolval($canUseCache)
             ),
         ];
     }
@@ -310,11 +310,7 @@
      * @param int $startTime
      * @param int $finishTime
      * @param bool $canUseCache
-<<<<<<< HEAD
-     * @return array{school_id: int, name: string, country_id: string, score: float}[]
-=======
-     * @return list<array{country_id: string, distinct_problems: int, distinct_users: int, name: string}>
->>>>>>> 2f16ed8f
+     * @return list<array{school_id: int, name: string, country_id: string, score: float}>
      */
     private static function getSchoolsRank(
         int $offset,
@@ -328,7 +324,7 @@
             $rowCount,
             $startTime,
             $finishTime
-): array {
+        ): array {
             return \OmegaUp\DAO\Schools::getRankByProblemsScore(
                 $startTime,
                 $finishTime,
@@ -339,7 +335,7 @@
 
         if ($canUseCache) {
             /**
-             * @var array{school_id: int, name: string, country_id: string, score: float}[]
+             * @var list<array{school_id: int, name: string, country_id: string, score: float}>
              */
             return \OmegaUp\Cache::getFromCacheOrSet(
                 \OmegaUp\Cache::SCHOOL_RANK,
@@ -354,13 +350,7 @@
     /**
      * Gets the rank of best schools in last month with smarty format
      *
-<<<<<<< HEAD
-     * @param int $rowCount
-     * @param bool $isIndex
-     * @return array{schoolRankPayload: array{rowCount: int, rank: array{school_id: int, name: string, country_id: string, score: float}[]}, rankTablePayload?: array{length: int, isIndex: boolean, availableFilters: string[]}}
-=======
-     * @return array{smartyProperties: array{schoolRankPayload: array{rank: list<array{country_id: string, distinct_problems: int, distinct_users: int, name: string}>, rowCount: int}}, template: string}
->>>>>>> 2f16ed8f
+     * @return array{smartyProperties: array{schoolRankPayload: array{rank: list<array{school_id: int, name: string, country_id: string, score: float}>, rowCount: int}}, template: string}
      */
     public static function getSchoolsRankForSmarty(int $rowCount = 100): array {
         return [
@@ -372,7 +362,7 @@
     }
 
     /**
-     * @return array{schoolRankPayload: array{rank: list<array{country_id: string, distinct_problems: int, distinct_users: int, name: string}>, rowCount: int}}
+     * @return array{schoolRankPayload: array{rank: list<array{school_id: int, name: string, country_id: string, score: float}>, rowCount: int}}
      */
     public static function getSchoolsRankList(int $rowCount) {
         return [
