<?php

 namespace OmegaUp\Controllers;

/**
 *  GroupController
 *
 * @psalm-type Identity=array{classname?: string, country: null|string, country_id: null|string, gender: null|string, name: null|string, password?: string, school: null|string, school_id: int|null, school_name?: string, state: null|string, state_id: null|string, username: string}
 * @psalm-type GroupScoreboard=array{alias: string, create_time: string, description: null|string, name: string}
 * @psalm-type GroupEditPayload=array{countries: list<\OmegaUp\DAO\VO\Countries>, groupAlias: string, groupDescription: null|string, groupName: null|string, identities: list<Identity>, isOrganizer: bool, scoreboards: list<GroupScoreboard>}
<<<<<<< HEAD
 * @psalm-type ContestListItem=array{admission_mode: string, alias: string, contest_id: int, description: string, finish_time: \OmegaUp\Timestamp, last_updated: \OmegaUp\Timestamp, original_finish_time: \OmegaUp\Timestamp, problemset_id: int, recommended: bool, rerun_id: int, start_time: \OmegaUp\Timestamp, title: string, window_length: int|null}
 * @psalm-type ScoreboardContest=array{contest_id: int, problemset_id: int, acl_id: int, title: string, description: string, start_time: \OmegaUp\Timestamp, finish_time: \OmegaUp\Timestamp, last_updated: int, window_length: null|int, rerun_id: int, admission_mode: string, alias: string, scoreboard: int, points_decay_factor: float, partial_score: bool, submissions_gap: int, feedback: string, penalty: string, penalty_calc_policy: string, show_scoreboard_after: bool, urgent: bool, languages: string, recommended: bool, only_ac?: bool, weight?: float}
 * @psalm-type GroupScoreboardContestsPayload=array{availableContests: list<ContestListItem>, contests: list<ScoreboardContest>, scoreboardAlias: string, groupAlias: string}
=======
 * @psalm-type Group=array{alias: string, create_time: \OmegaUp\Timestamp, description: null|string, name: string}
 * @psalm-type GroupListPayload=array{groups: list<Group>}
>>>>>>> cb0f32fd
 *
 * @author joemmanuel
 */

class Group extends \OmegaUp\Controllers\Controller {
    /**
     * Utility function to create a new group.
     */
    public static function createGroup(
        string $alias,
        string $name,
        string $description,
        int $ownerId
    ): \OmegaUp\DAO\VO\Groups {
        $group = new \OmegaUp\DAO\VO\Groups([
            'alias' => $alias,
            'name' => $name,
            'description' => $description,
        ]);
        $groupAcl = new \OmegaUp\DAO\VO\ACLs([
            'owner_id' => $ownerId,
        ]);

        \OmegaUp\DAO\DAO::transBegin();

        try {
            \OmegaUp\DAO\ACLs::create($groupAcl);
            $group->acl_id = $groupAcl->acl_id;

            \OmegaUp\DAO\Groups::create($group);

            self::$log->info("Group {$alias} created.");

            \OmegaUp\DAO\DAO::transEnd();
        } catch (\Exception $e) {
            \OmegaUp\DAO\DAO::transRollback();
            if (\OmegaUp\DAO\DAO::isDuplicateEntryException($e)) {
                throw new \OmegaUp\Exceptions\DuplicatedEntryInDatabaseException(
                    'aliasInUse',
                    $e
                );
            }
            throw $e;
        }

        return $group;
    }

    /**
     * New group
     *
     * @param \OmegaUp\Request $r
     *
     * @return array{status: string}
     *
     * @omegaup-request-param null|string $alias
     * @omegaup-request-param string $description
     * @omegaup-request-param string $name
     */
    public static function apiCreate(\OmegaUp\Request $r) {
        $r->ensureMainUserIdentity();

        $groupAlias = $r->ensureString(
            'alias',
            fn (string $alias) => \OmegaUp\Validators::alias($alias)
        );
        \OmegaUp\Validators::validateStringNonEmpty($r['name'], 'name');
        \OmegaUp\Validators::validateStringNonEmpty(
            $r['description'],
            'description'
        );

        self::createGroup(
            $groupAlias,
            $r['name'],
            $r['description'],
            $r->user->user_id
        );

        return ['status' => 'ok'];
    }

    /**
     * Update an existing group
     *
     * @return array{status: string}
     *
     * @omegaup-request-param string $alias
     * @omegaup-request-param string $description
     * @omegaup-request-param string $name
     */
    public static function apiUpdate(\OmegaUp\Request $r) {
        $r->ensureMainUserIdentity();

        $groupAlias = $r->ensureString(
            'alias',
            fn (string $alias) => \OmegaUp\Validators::alias($alias)
        );

        $group = self::validateGroupAndOwner($groupAlias, $r->identity);
        if (is_null($group)) {
            throw new \OmegaUp\Exceptions\InvalidParameterException(
                'parameterNotFound',
                'group_alias'
            );
        }

        $group->name = $r->ensureString('name');
        $group->description = $r->ensureString('description');
        \OmegaUp\DAO\Groups::update($group);
        self::$log->info("Group {$group->alias} updated succesfully.");

        return ['status' => 'ok'];
    }

    /**
     * Validate group param
     *
     * @throws \OmegaUp\Exceptions\InvalidParameterException
     * @throws \OmegaUp\Exceptions\ForbiddenAccessException
     */
    public static function validateGroupAndOwner(
        string $groupAlias,
        \OmegaUp\DAO\VO\Identities $identity
    ): ?\OmegaUp\DAO\VO\Groups {
        $group = \OmegaUp\DAO\Groups::findByAlias($groupAlias);
        if (is_null($group)) {
            return null;
        }

        if (!\OmegaUp\Authorization::isGroupAdmin($identity, $group)) {
            throw new \OmegaUp\Exceptions\ForbiddenAccessException();
        }
        return $group;
    }

    /**
     * Add identity to group
     *
     * @param \OmegaUp\Request $r
     *
     * @return array{status: string}
     *
     * @omegaup-request-param string $group_alias
     * @omegaup-request-param string $usernameOrEmail
     */
    public static function apiAddUser(\OmegaUp\Request $r): array {
        $r->ensureIdentity();
        $groupAlias = $r->ensureString(
            'group_alias',
            fn (string $alias) => \OmegaUp\Validators::namespacedAlias($alias)
        );
        $group = self::validateGroupAndOwner($groupAlias, $r->identity);
        if (is_null($group)) {
            throw new \OmegaUp\Exceptions\InvalidParameterException(
                'parameterNotFound',
                'group_alias'
            );
        }
        \OmegaUp\Validators::validateStringNonEmpty(
            $r['usernameOrEmail'],
            'usernameOrEmail'
        );
        $resolvedIdentity = \OmegaUp\Controllers\Identity::resolveIdentity(
            $r['usernameOrEmail']
        );

        if (
            !is_null(\OmegaUp\DAO\GroupsIdentities::getByPK(
                $group->group_id,
                $resolvedIdentity->identity_id
            ))
        ) {
            throw new \OmegaUp\Exceptions\DuplicatedEntryInDatabaseException(
                'identityInGroup'
            );
        }

        \OmegaUp\DAO\GroupsIdentities::create(new \OmegaUp\DAO\VO\GroupsIdentities([
            'group_id' => $group->group_id,
            'identity_id' => $resolvedIdentity->identity_id
        ]));

        return ['status' => 'ok'];
    }

    /**
     * Remove user from group
     *
     * @param \OmegaUp\Request $r
     *
     * @return array{status: string}
     *
     * @omegaup-request-param string $group_alias
     * @omegaup-request-param string $usernameOrEmail
     */
    public static function apiRemoveUser(\OmegaUp\Request $r): array {
        $r->ensureIdentity();
        $groupAlias = $r->ensureString(
            'group_alias',
            fn (string $alias) => \OmegaUp\Validators::namespacedAlias($alias)
        );
        $group = self::validateGroupAndOwner($groupAlias, $r->identity);
        if (is_null($group)) {
            throw new \OmegaUp\Exceptions\InvalidParameterException(
                'parameterNotFound',
                'group_alias'
            );
        }
        \OmegaUp\Validators::validateStringNonEmpty(
            $r['usernameOrEmail'],
            'usernameOrEmail'
        );
        $resolvedIdentity = \OmegaUp\Controllers\Identity::resolveIdentity(
            $r['usernameOrEmail']
        );

        // Check user is actually in group
        $groupIdentities = \OmegaUp\DAO\GroupsIdentities::getByPK(
            $group->group_id,
            $resolvedIdentity->identity_id
        );
        if (is_null($groupIdentities)) {
            throw new \OmegaUp\Exceptions\InvalidParameterException(
                'parameterNotFound',
                'User'
            );
        }

        \OmegaUp\DAO\GroupsIdentities::delete($groupIdentities);
        self::$log->info("Removed {$resolvedIdentity->username}");

        return ['status' => 'ok'];
    }

    /**
     * Returns a list of groups by owner
     *
     * @param \OmegaUp\Request $r
     * @return array{groups: list<array{alias: string, create_time: \OmegaUp\Timestamp, description: null|string, name: string}>}
     */
    public static function apiMyList(\OmegaUp\Request $r): array {
        $r->ensureMainUserIdentity();

        $groups = \OmegaUp\DAO\Groups::getAllGroupsAdminedByUser(
            $r->user->user_id,
            $r->identity->identity_id
        );

        return [
            'groups' => $groups,
        ];
    }

    /**
     * Returns a list of groups that match a partial name. This returns an
     * array instead of an object since it is used by typeahead.
     *
     * @param \OmegaUp\Request $r
     *
     * @return list<array{label: string, value: string}>
     *
     * @omegaup-request-param null|string $query
     */
    public static function apiList(\OmegaUp\Request $r): array {
        $r->ensureIdentity();

        \OmegaUp\Validators::validateStringOfLengthInRange(
            $r['query'],
            'query',
            /*$minLength=*/2,
            /*$maxLength=*/null
        );

        $groups = \OmegaUp\DAO\Groups::SearchByName($r['query']);

        $response = [];
        foreach ($groups as $group) {
            $response[] = [
                'label' => strval($group->name),
                'value' => strval($group->alias),
            ];
        }
        return $response;
    }

    /**
     * Details of a group (scoreboards)
     *
     * @param \OmegaUp\Request $r
     *
     * @return array{group: array{create_time: int, alias: null|string, name: null|string, description: null|string}, scoreboards: list<GroupScoreboard>}
     *
     * @omegaup-request-param string $group_alias
     */
    public static function apiDetails(\OmegaUp\Request $r): array {
        $r->ensureIdentity();
        $groupAlias = $r->ensureString(
            'group_alias',
            fn (string $alias) => \OmegaUp\Validators::namespacedAlias($alias)
        );
        $group = self::validateGroupAndOwner($groupAlias, $r->identity);
        if (is_null($group)) {
            throw new \OmegaUp\Exceptions\NotFoundException('groupNotFound');
        }

        $scoreboards = \OmegaUp\DAO\GroupsScoreboards::getByGroup(
            intval($group->group_id)
        );

        /** @var array{create_time: int, alias: null|string, name: null|string, description: null|string} */
        $filteredGroup = $group->asFilteredArray([
            'create_time',
            'alias',
            'name',
            'description',
        ]);
        $response = [
            'group' => $filteredGroup,
            'scoreboards' => [],
        ];
        foreach ($scoreboards as $scoreboard) {
            /** @var GroupScoreboard */
            $response['scoreboards'][] = $scoreboard->asFilteredArray([
                'alias',
                'create_time',
                'description',
                'name',
            ]);
        }
        return $response;
    }

    /**
     * Members of a group (usernames only).
     *
     * @param \OmegaUp\Request $r
     *
     * @return array{identities: list<array{classname: string, country?: null|string, country_id?: null|string, name?: null|string, school?: null|string, school_id?: int|null, state?: null|string, state_id?: null|string, username: string}>}
     *
     * @omegaup-request-param string $group_alias
     */
    public static function apiMembers(\OmegaUp\Request $r): array {
        $r->ensureIdentity();
        $groupAlias = $r->ensureString(
            'group_alias',
            fn (string $alias) => \OmegaUp\Validators::namespacedAlias($alias)
        );
        $group = self::validateGroupAndOwner($groupAlias, $r->identity);
        if (is_null($group)) {
            throw new \OmegaUp\Exceptions\InvalidParameterException(
                'parameterNotFound',
                'group_alias'
            );
        }

        return [
            'identities' => \OmegaUp\DAO\GroupsIdentities::GetMemberIdentities(
                $group
            ),
        ];
    }

    /**
     * Create a scoreboard set to a group
     *
     * @return array{status: string}
     *
     * @omegaup-request-param null|string $alias
     * @omegaup-request-param null|string $description
     * @omegaup-request-param string $group_alias
     * @omegaup-request-param string $name
     */
    public static function apiCreateScoreboard(\OmegaUp\Request $r) {
        $r->ensureIdentity();
        $groupAlias = $r->ensureString(
            'group_alias',
            fn (string $alias) => \OmegaUp\Validators::namespacedAlias($alias)
        );
        $group = self::validateGroupAndOwner($groupAlias, $r->identity);
        if (is_null($group)) {
            throw new \OmegaUp\Exceptions\InvalidParameterException(
                'parameterNotFound',
                'group_alias'
            );
        }

        $groupScoreboardAlias = $r->ensureString(
            'alias',
            fn (string $alias) => \OmegaUp\Validators::alias($alias)
        );
        \OmegaUp\Validators::validateStringNonEmpty($r['name'], 'name');
        \OmegaUp\Validators::validateOptionalStringNonEmpty(
            $r['description'],
            'description'
        );

        \OmegaUp\DAO\GroupsScoreboards::create(new \OmegaUp\DAO\VO\GroupsScoreboards([
            'group_id' => $group->group_id,
            'name' => $r['name'],
            'description' => $r['description'],
            'alias' => $groupScoreboardAlias,
            'create_time' => \OmegaUp\Time::get(),
        ]));

        self::$log->info("New scoreboard created {$groupScoreboardAlias}");

        return ['status' => 'ok'];
    }

    /**
     * @return array{smartyProperties: array{payload: GroupEditPayload, title: \OmegaUp\TranslationString}, entrypoint: string}
     *
     * @omegaup-request-param string $group
     */
    public static function getGroupEditDetailsForSmarty(
        \OmegaUp\Request $r
    ): array {
        // Authenticate user
        $r->ensureMainUserIdentity();

        $isOrganizer = \OmegaUp\Experiments::getInstance()->isEnabled(
            \OmegaUp\Experiments::IDENTITIES
        ) && \OmegaUp\Authorization::canCreateGroupIdentities(
            $r->identity
        );

        $groupAlias = $r->ensureString(
            'group',
            fn (string $alias) => \OmegaUp\Validators::namespacedAlias($alias)
        );
        $group = self::validateGroupAndOwner($groupAlias, $r->identity);
        if (is_null($group) || is_null($group->group_id)) {
            throw new \OmegaUp\Exceptions\InvalidParameterException(
                'parameterNotFound',
                'group_alias'
            );
        }

        $scoreboardsByGroup = \OmegaUp\DAO\GroupsScoreboards::getByGroup(
            $group->group_id
        );
        $scoreboards = [];

        foreach ($scoreboardsByGroup as $scoreboard) {
            /** @var GroupScoreboard */
            $scoreboards[] = $scoreboard->asFilteredArray([
                'alias',
                'create_time',
                'description',
                'name',
            ]);
        }

        return [
            'smartyProperties' => [
                'payload' => [
                    'groupAlias' => $groupAlias,
                    'groupName' => $group->name,
                    'groupDescription' => $group->description,
                    'countries' => \OmegaUp\DAO\Countries::getAll(
                        null,
                        100,
                        'name'
                    ),
                    'identities' => \OmegaUp\DAO\GroupsIdentities::getMemberIdentities(
                        $group
                    ),
                    'isOrganizer' => \OmegaUp\Experiments::getInstance()->isEnabled(
                        \OmegaUp\Experiments::IDENTITIES
                    ) && \OmegaUp\Authorization::canCreateGroupIdentities(
                        $r->identity
                    ),
                    'scoreboards' => $scoreboards,
                ],
                'title' => new \OmegaUp\TranslationString(
                    'omegaupTitleGroupsEdit'
                ),
            ],
            'entrypoint' => 'group_edit',
        ];
    }

    /**
     * @return array{smartyProperties: array{payload: GroupListPayload, title: \OmegaUp\TranslationString}, entrypoint: string}
     */
    public static function getGroupListForSmarty(\OmegaUp\Request $r): array {
        // Authenticate user
        $r->ensureMainUserIdentity();

        return [
            'smartyProperties' => [
                'payload' => [
                    'groups' => \OmegaUp\DAO\Groups::getAllGroupsAdminedByUser(
                        $r->user->user_id,
                        $r->identity->identity_id
                    ),
                ],
                'title' => new \OmegaUp\TranslationString(
                    'omegaupTitleGroups'
                ),
            ],
            'entrypoint' => 'group_list',
        ];
    }

    /**
     * @omegaup-request-param string $group
     * @omegaup-request-param string $scoreboard
     *
     * @return array{smartyProperties: array{payload: GroupScoreboardContestsPayload, title: \OmegaUp\TranslationString}, template: string}
     */
    public static function getGroupScoreboardContestsForSmarty(
        \OmegaUp\Request $r
    ): array {
        // Authenticate user
        $r->ensureIdentity();

        $groupAlias = $r->ensureString(
            'group',
            fn (string $alias) => \OmegaUp\Validators::alias($alias)
        );
        $scoreboard = $r->ensureString(
            'scoreboard',
            fn (string $scoreboard) => \OmegaUp\Validators::alias($scoreboard)
        );
        [
            'contests' => $contests,
        ] = \OmegaUp\Controllers\GroupScoreboard::getScoreboardDetails(
            $groupAlias,
            $r->identity,
            $scoreboard
        );

        return [
            'smartyProperties' => [
                'payload' => [
                    'availableContests' => \OmegaUp\Controllers\Contest::getContestList(
                        $r->identity,
                        /*$query=*/ null,
                        /*$page=*/ 1,
                        /*$pageSize=*/ 20,
                        \OmegaUp\DAO\Enum\ActiveStatus::ALL,
                        \OmegaUp\DAO\Enum\RecommendedStatus::ALL
                    ),
                    'contests' => $contests,
                    'scoreboardAlias' => $scoreboard,
                    'groupAlias' => $groupAlias,
                ],
                'title' => new \OmegaUp\TranslationString(
                    'omegaupTitleGroupsScoreboardEdit'
                ),
            ],
            // Change following line with: 'entrypoint' => 'group_scoreboard_contests',
            'template' => 'group.scoreboard.edit.tpl',
        ];
    }
}<|MERGE_RESOLUTION|>--- conflicted
+++ resolved
@@ -8,14 +8,11 @@
  * @psalm-type Identity=array{classname?: string, country: null|string, country_id: null|string, gender: null|string, name: null|string, password?: string, school: null|string, school_id: int|null, school_name?: string, state: null|string, state_id: null|string, username: string}
  * @psalm-type GroupScoreboard=array{alias: string, create_time: string, description: null|string, name: string}
  * @psalm-type GroupEditPayload=array{countries: list<\OmegaUp\DAO\VO\Countries>, groupAlias: string, groupDescription: null|string, groupName: null|string, identities: list<Identity>, isOrganizer: bool, scoreboards: list<GroupScoreboard>}
-<<<<<<< HEAD
  * @psalm-type ContestListItem=array{admission_mode: string, alias: string, contest_id: int, description: string, finish_time: \OmegaUp\Timestamp, last_updated: \OmegaUp\Timestamp, original_finish_time: \OmegaUp\Timestamp, problemset_id: int, recommended: bool, rerun_id: int, start_time: \OmegaUp\Timestamp, title: string, window_length: int|null}
  * @psalm-type ScoreboardContest=array{contest_id: int, problemset_id: int, acl_id: int, title: string, description: string, start_time: \OmegaUp\Timestamp, finish_time: \OmegaUp\Timestamp, last_updated: int, window_length: null|int, rerun_id: int, admission_mode: string, alias: string, scoreboard: int, points_decay_factor: float, partial_score: bool, submissions_gap: int, feedback: string, penalty: string, penalty_calc_policy: string, show_scoreboard_after: bool, urgent: bool, languages: string, recommended: bool, only_ac?: bool, weight?: float}
  * @psalm-type GroupScoreboardContestsPayload=array{availableContests: list<ContestListItem>, contests: list<ScoreboardContest>, scoreboardAlias: string, groupAlias: string}
-=======
  * @psalm-type Group=array{alias: string, create_time: \OmegaUp\Timestamp, description: null|string, name: string}
  * @psalm-type GroupListPayload=array{groups: list<Group>}
->>>>>>> cb0f32fd
  *
  * @author joemmanuel
  */
@@ -528,7 +525,7 @@
      *
      * @return array{smartyProperties: array{payload: GroupScoreboardContestsPayload, title: \OmegaUp\TranslationString}, template: string}
      */
-    public static function getGroupScoreboardContestsForSmarty(
+    public static function getGroupScoreboardEditForSmarty(
         \OmegaUp\Request $r
     ): array {
         // Authenticate user
