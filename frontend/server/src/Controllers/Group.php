--- conflicted
+++ resolved
@@ -295,10 +295,6 @@
     /**
      * Create a scoreboard set to a group
      *
-<<<<<<< HEAD
-=======
-     * @param \OmegaUp\Request $r
->>>>>>> 0d56d3c7
      * @return array{status: string}
      */
     public static function apiCreateScoreboard(\OmegaUp\Request $r) {
