--- conflicted
+++ resolved
@@ -134,11 +134,7 @@
      * Creates the feedback for a submission and its corresponding
      * notification, avoiding duplicating feedbacks
      *
-<<<<<<< HEAD
-     * @param array{assignment_alias: string, author_id: int|null, course_alias: string, course_id: int, problem_alias: string} $courseSubmissioninfo
-=======
      * @param array{assignment_alias: string, author_id: int|null, course_alias: string, course_id: int, problem_alias: string} $courseSubmissionInfo
->>>>>>> 9a82c0b6
      */
     private static function createFeedback(
         \OmegaUp\DAO\VO\Identities $feedbackAuthor,
@@ -147,56 +143,6 @@
         string $feedback,
         $courseSubmissionInfo
     ): void {
-<<<<<<< HEAD
-        try {
-            \OmegaUp\DAO\DAO::transBegin();
-
-            \OmegaUp\DAO\Base\SubmissionFeedback::create(
-                new \OmegaUp\DAO\VO\SubmissionFeedback([
-                    'identity_id' => $feedbackAuthor->identity_id,
-                    'submission_id' => $submission->submission_id,
-                    'feedback' => $feedback,
-                ])
-            );
-
-            if (!is_null($courseSubmissionInfo['author_id'])) {
-                \OmegaUp\DAO\Notifications::create(
-                    new \OmegaUp\DAO\VO\Notifications([
-                        'user_id' => $courseSubmissionInfo['author_id'],
-                        'contents' =>  json_encode([
-                            'type' => \OmegaUp\DAO\Notifications::COURSE_SUBMISSION_FEEDBACK,
-                            'body' => [
-                                'localizationString' => new \OmegaUp\TranslationString(
-                                    'notificationCourseSubmissionFeedback'
-                                ),
-                                'localizationParams' => [
-                                    'problemAlias' => $courseSubmissionInfo['problem_alias'],
-                                    'courseName' => $course->name,
-                                ],
-                                'url' => "/course/{$course->alias}/assignment/{$courseSubmissionInfo['assignment_alias']}/#problems/{$courseSubmissionInfo['problem_alias']}/",
-                                'iconUrl' => '/media/info.png',
-                            ]
-                        ]),
-                    ])
-                );
-            }
-            \OmegaUp\DAO\DAO::transEnd();
-        } catch (\Exception $e) {
-            \OmegaUp\DAO\DAO::transRollback();
-
-            if (\OmegaUp\DAO\DAO::isDuplicateEntryException($e)) {
-                throw new \OmegaUp\Exceptions\DuplicatedEntryInDatabaseException(
-                    'submissionFeedbackAlreadyExists'
-                );
-            }
-
-            throw $e;
-        }
-    }
-
-    /**
-     * Adds admin feedback to a submission
-=======
         \OmegaUp\DAO\Base\SubmissionFeedback::create(
             new \OmegaUp\DAO\VO\SubmissionFeedback([
                 'identity_id' => $feedbackAuthor->identity_id,
@@ -230,7 +176,6 @@
 
     /**
      * Updates the admin feedback for a submission
->>>>>>> 9a82c0b6
      *
      * @omegaup-request-param string $guid
      * @omegaup-request-param string $course_alias
@@ -295,56 +240,13 @@
             throw new \OmegaUp\Exceptions\ForbiddenAccessException();
         }
 
-        self::createFeedback(
-            $r->identity,
-            $submission,
-            $course,
-            $feedback,
-            $courseSubmissionInfo
-        );
-
-<<<<<<< HEAD
-        return [
-            'status' => 'ok',
-        ];
-    }
-
-    /**
-     * Updates the admin feedback for a submission
-     *
-     * @omegaup-request-param string $guid
-     * @omegaup-request-param string $course_alias
-     * @omegaup-request-param string $assignment_alias
-     * @omegaup-request-param string $feedback
-     *
-     * @return array{status: string}
-     */
-    public static function apiUpdateFeedback(\OmegaUp\Request $r): array {
-        $r->ensureIdentity();
-
-        $submission = \OmegaUp\DAO\Submissions::getByGuid(
-            $r->ensureString('guid')
-        );
-        if (is_null($submission)) {
-            throw new \OmegaUp\Exceptions\NotFoundException(
-                'submissionNotFound'
-=======
+        try {
+            \OmegaUp\DAO\DAO::transBegin();
+
             $submissionFeedback = \OmegaUp\DAO\Submissions::getFeedbackBySubmission(
                 $submission
->>>>>>> 9a82c0b6
-            );
-        }
-
-<<<<<<< HEAD
-        $feedback = $r->ensureString(
-            'feedback',
-            fn (string $feedback) => \OmegaUp\Validators::stringOfLengthInRange(
-                $feedback,
-                1,
-                200
-            )
-        );
-=======
+            );
+
             if (is_null($submissionFeedback)) {
                 self::createFeedback(
                     $r->identity,
@@ -360,58 +262,18 @@
                     $submissionFeedback
                 );
             }
->>>>>>> 9a82c0b6
-
-        $courseSubmissionInfo = \OmegaUp\DAO\Submissions::getCourseSubmissionInfo(
-            $submission,
-            $r->ensureString(
-                'assignment_alias',
-                fn (string $alias) => \OmegaUp\Validators::alias($alias)
-            ),
-            $r->ensureString(
-                'course_alias',
-                fn (string $alias) => \OmegaUp\Validators::alias($alias)
-            )
-        );
-        if (is_null($courseSubmissionInfo)) {
-            throw new \OmegaUp\Exceptions\NotFoundException(
-                'courseSubmissionNotFound'
-            );
-        }
-
-        $course = \OmegaUp\DAO\Courses::getByPK(
-            $courseSubmissionInfo['course_id']
-        );
-        if (is_null($course)) {
-            throw new \OmegaUp\Exceptions\NotFoundException(
-                'courseNotFound'
-            );
-        }
-
-        if (
-            !\OmegaUp\Authorization::isCourseAdmin(
-                $r->identity,
-                $course
-            )
-        ) {
-            throw new \OmegaUp\Exceptions\ForbiddenAccessException();
-        }
-
-        $submissionFeedback = \OmegaUp\DAO\Submissions::getFeedbackBySubmission(
-            $submission
-        );
-        if (is_null($submissionFeedback)) {
-            self::createFeedback(
-                $r->identity,
-                $submission,
-                $course,
-                $feedback,
-                $courseSubmissionInfo
-            );
-        } else {
-            $submissionFeedback->identity_id = $r->identity->identity_id;
-            $submissionFeedback->feedback = $feedback;
-            \OmegaUp\DAO\Base\SubmissionFeedback::update($submissionFeedback);
+
+            \OmegaUp\DAO\DAO::transEnd();
+        } catch (\Exception $e) {
+            \OmegaUp\DAO\DAO::transRollback();
+
+            if (\OmegaUp\DAO\DAO::isDuplicateEntryException($e)) {
+                throw new \OmegaUp\Exceptions\DuplicatedEntryInDatabaseException(
+                    'submissionFeedbackAlreadyExists'
+                );
+            }
+
+            throw $e;
         }
 
         return [
