<?php

 namespace OmegaUp\Controllers;

/**
 * RunController
 *
 * @author joemmanuel
 */
class Run extends \OmegaUp\Controllers\Controller {
    // All languages that runs can have.
    public const SUPPORTED_LANGUAGES = [
        'kp' => 'Karel (Pascal)',
        'kj' => 'Karel (Java)',
        'c11-gcc' => 'C11 (gcc 7.4)',
        'c11-clang' => 'C11 (clang 6.0)',
        'cpp11' => 'C++11 (gcc 7.4)',
        'cpp11-gcc' => 'C++11 (g++ 7.4)',
        'cpp11-clang' => 'C++11 (clang++ 6.0)',
        'cpp17-gcc' => 'C++17 (g++ 7.4)',
        'cpp17-clang' => 'C++17 (clang++ 6.0)',
        'java' => 'Java (openjdk 11.0)',
        'py2' => 'Python 2.7',
        'py3' => 'Python 3.6',
        'rb' => 'Ruby (2.5)',
        'cs' => 'C# (dotnet 2.2)',
        'pas' => 'Pascal (fpc 3.0)',
        'cat' => 'Output Only',
        'hs' => 'Haskell (ghc 8.0)',
        'lua' => 'Lua (5.2)',
    ];

    // These languages are aliases. They can be shown to the user, but should
    // not appear as selectable mostly anywhere.
    public const LANGUAGE_ALIASES = [
        'c' => 'C11 (gcc 7.4)',
        'cpp' => 'C++03 (gcc 7.4)',
        'cpp11' => 'C++11 (gcc 7.4)',
        'py' => 'Python 2.7',
    ];

    public const DEFAULT_LANGUAGES = [
        'c11-gcc',
        'c11-clang',
        'cpp11-gcc',
        'cpp11-clang',
        'cpp17-gcc',
        'cpp17-clang',
        'cs',
        'hs',
        'java',
        'lua',
        'pas',
        'py2',
        'py3',
        'rb',
    ];

    /** @var int */
    public static $defaultSubmissionGap = 60; /*seconds*/

    public const VERDICTS = [
        'AC',
        'PA',
        'WA',
        'TLE',
        'OLE',
        'MLE',
        'RTE',
        'RFE',
        'CE',
        'JE',
        'VE',
        'NO-AC',
    ];

    /**
     *
     * Validates Create Run request
     *
     * @throws \OmegaUp\Exceptions\ApiException
     * @throws \OmegaUp\Exceptions\NotAllowedToSubmitException
     * @throws \OmegaUp\Exceptions\InvalidParameterException
     * @throws \OmegaUp\Exceptions\ForbiddenAccessException
     */
    private static function validateCreateRequest(\OmegaUp\Request $r): bool {
        $r->ensureIdentity();
        // https://github.com/omegaup/omegaup/issues/739
        if ($r->identity->username == 'omi') {
            throw new \OmegaUp\Exceptions\ForbiddenAccessException();
        }

        $allowedLanguages = array_keys(self::SUPPORTED_LANGUAGES);
        \OmegaUp\Validators::validateStringNonEmpty(
            $r['problem_alias'],
            'problem_alias'
        );

        // Check that problem exists
        $r['problem'] = \OmegaUp\DAO\Problems::getByAlias($r['problem_alias']);

        if ($r['problem']->deprecated) {
            throw new \OmegaUp\Exceptions\PreconditionFailedException(
                'problemDeprecated'
            );
        }
        // check that problem is not publicly or privately banned.
        if (
            $r['problem']->visibility === \OmegaUp\ProblemParams::VISIBILITY_PUBLIC_BANNED ||
            $r['problem']->visibility === \OmegaUp\ProblemParams::VISIBILITY_PRIVATE_BANNED
        ) {
            throw new \OmegaUp\Exceptions\NotFoundException('problemNotfound');
        }

        $allowedLanguages = array_intersect(
            $allowedLanguages,
            explode(',', $r['problem']->languages)
        );
        \OmegaUp\Validators::validateInEnum(
            $r['language'],
            'language',
            $allowedLanguages
        );
        \OmegaUp\Validators::validateStringNonEmpty($r['source'], 'source');

        // Can't set both problemset_id and contest_alias at the same time.
        if (!empty($r['problemset_id']) && !empty($r['contest_alias'])) {
            throw new \OmegaUp\Exceptions\InvalidParameterException(
                'incompatibleArgs',
                'problemset_id and contest_alias'
            );
        }

        $problemset_id = null;
        if (!empty($r['problemset_id'])) {
            // Got a problemset id directly.
            $problemset_id = intval($r['problemset_id']);
            $r['container'] = \OmegaUp\DAO\Problemsets::getProblemsetContainer(
                $problemset_id
            );
        } elseif (!empty($r['contest_alias'])) {
            // Got a contest alias, need to fetch the problemset id.
            // Validate contest
            \OmegaUp\Validators::validateStringNonEmpty(
                $r['contest_alias'],
                'contest_alias'
            );
            $r['contest'] = \OmegaUp\DAO\Contests::getByAlias(
                $r['contest_alias']
            );
            if (is_null($r['contest'])) {
                throw new \OmegaUp\Exceptions\InvalidParameterException(
                    'parameterNotFound',
                    'contest_alias'
                );
            }

            $problemset_id = $r['contest']->problemset_id;
            $r['container'] = $r['contest'];

            // Update list of valid languages.
            if (!is_null($r['contest']->languages)) {
                $allowedLanguages = array_intersect(
                    $allowedLanguages,
                    explode(',', $r['contest']->languages)
                );
            }
        } else {
            // Check for practice or public problem, there is no contest info
            // in this scenario.
            if (
                \OmegaUp\DAO\Problems::isVisible($r['problem']) ||
                \OmegaUp\Authorization::isProblemAdmin(
                    $r->identity,
                    $r['problem']
                ) ||
                \OmegaUp\Time::get() > \OmegaUp\DAO\Problems::getPracticeDeadline(
                    $r['problem']->problem_id
                )
            ) {
                if (
                    !\OmegaUp\DAO\Runs::isRunInsideSubmissionGap(
                        null,
                        null,
                        intval($r['problem']->problem_id),
                        intval($r->identity->identity_id)
                    )
                        && !\OmegaUp\Authorization::isSystemAdmin($r->identity)
                ) {
                        throw new \OmegaUp\Exceptions\NotAllowedToSubmitException(
                            'runWaitGap'
                        );
                }

                return true;
            } else {
                throw new \OmegaUp\Exceptions\NotAllowedToSubmitException(
                    'problemIsNotPublic'
                );
            }
        }

        $r['problemset'] = \OmegaUp\DAO\Problemsets::getByPK($problemset_id);
        if (is_null($r['problemset'])) {
            throw new \OmegaUp\Exceptions\InvalidParameterException(
                'parameterNotFound',
                'problemset_id'
            );
        }

        // Validate the language.
        if (!is_null($r['problemset']->languages)) {
            $allowedLanguages = array_intersect(
                $allowedLanguages,
                explode(',', $r['problemset']->languages)
            );
        }
        \OmegaUp\Validators::validateInEnum(
            $r['language'],
            'language',
            $allowedLanguages
        );

        // Validate that the combination problemset_id problem_id is valid
        if (
            !\OmegaUp\DAO\ProblemsetProblems::getByPK(
                $problemset_id,
                $r['problem']->problem_id
            )
        ) {
            throw new \OmegaUp\Exceptions\InvalidParameterException(
                'parameterNotFound',
                'problem_alias'
            );
        }

        $problemsetIdentity = \OmegaUp\DAO\ProblemsetIdentities::getByPK(
            $r->identity->identity_id,
            $problemset_id
        );

        // No one should submit after the deadline. Not even admins.
        if (
            \OmegaUp\DAO\Problemsets::isLateSubmission(
                $r['container'],
                $problemsetIdentity
            )
        ) {
            throw new \OmegaUp\Exceptions\NotAllowedToSubmitException(
                'runNotInsideContest'
            );
        }

        // Contest admins can skip following checks
        if (!\OmegaUp\Authorization::isAdmin($r->identity, $r['problemset'])) {
            // Before submit something, user had to open the problem/problemset.
            if (
                is_null($problemsetIdentity) &&
                !\OmegaUp\Authorization::canSubmitToProblemset(
                    $r->identity,
                    $r['problemset']
                )
            ) {
                throw new \OmegaUp\Exceptions\NotAllowedToSubmitException(
                    'runNotEvenOpened'
                );
            }

            // Validate that the run is timely inside contest
            if (
                !\OmegaUp\DAO\Problemsets::isSubmissionWindowOpen(
                    $r['container']
                )
            ) {
                throw new \OmegaUp\Exceptions\NotAllowedToSubmitException(
                    'runNotInsideContest'
                );
            }

            // Validate if the user is allowed to submit given the submissions_gap
            if (
                !\OmegaUp\DAO\Runs::isRunInsideSubmissionGap(
                    intval($problemset_id),
                    $r['contest'],
                    intval($r['problem']->problem_id),
                    intval($r->identity->identity_id)
                )
            ) {
                throw new \OmegaUp\Exceptions\NotAllowedToSubmitException(
                    'runWaitGap'
                );
            }
        }

        return false;
    }

    /**
     * Create a new run
     *
     * @throws \Exception
     * @throws \OmegaUp\Exceptions\InvalidFilesystemOperationException
     *
     * @return array{guid: string, submission_deadline: int, nextSubmissionTimestamp: int}
     */
    public static function apiCreate(\OmegaUp\Request $r): array {
        // Authenticate user
        $r->ensureIdentity();

        // Validate request
        $practice = self::validateCreateRequest($r);

        self::$log->info('New run being submitted!!');
        $response = [];

        if ($practice) {
            if (OMEGAUP_LOCKDOWN) {
                throw new \OmegaUp\Exceptions\ForbiddenAccessException(
                    'lockdown'
                );
            }
            $submitDelay = 0;
            $problemsetId = null;
            $type = 'normal';
        } else {
            //check the kind of penalty_type for this contest
            $start = null;
            $problemsetId = intval($r['problemset']->problemset_id);
            if (isset($r['contest'])) {
                $penalty_type = $r['contest']->penalty_type;

                switch ($penalty_type) {
                    case 'contest_start':
                        // submit_delay is calculated from the start
                        // of the contest
                        $start = $r['contest']->start_time;
                        break;

                    case 'problem_open':
                        // submit delay is calculated from the
                        // time the user opened the problem
                        $opened = \OmegaUp\DAO\ProblemsetProblemOpened::getByPK(
                            $problemsetId,
                            intval($r['problem']->problem_id),
                            $r->identity->identity_id
                        );

                        if (is_null($opened)) {
                            //holy moly, he is submitting a run
                            //and he hasnt even opened the problem
                            //what should be done here?
                            throw new \OmegaUp\Exceptions\NotAllowedToSubmitException(
                                'runEvenOpened'
                            );
                        }

                        $start = $opened->open_time;
                        break;

                    case 'none':
                    case 'runtime':
                        //we dont care
                        $start = null;
                        break;

                    default:
                        self::$log->error(
                            'penalty_type for this contests is not a valid option, asuming `none`.'
                        );
                        $start = null;
                }
            }

            if (!is_null($start)) {
                //asuming submit_delay is in minutes
                $submitDelay = intval((\OmegaUp\Time::get() - $start) / 60);
            } else {
                $submitDelay = 0;
            }

            // If user is admin and is in virtual contest, then admin will be treated as contestant

            $type = (\OmegaUp\Authorization::isAdmin(
                $r->identity,
                $r['problemset']
            ) &&
                !is_null($r['contest']) &&
                !\OmegaUp\DAO\Contests::isVirtual(
                    $r['contest']
                )) ? 'test' : 'normal';
        }

        // Populate new run+submission object
        $submission = new \OmegaUp\DAO\VO\Submissions([
            'identity_id' => $r->identity->identity_id,
            'problem_id' => $r['problem']->problem_id,
            'problemset_id' => $problemsetId,
            'guid' => md5(uniqid(rand(), true)),
            'language' => $r['language'],
            'time' => \OmegaUp\Time::get(),
            'submit_delay' => $submitDelay, /* based on penalty_type */
            'type' => $type,
        ]);

        if (!is_null($r->identity->current_identity_school_id)) {
            $identitySchool = \OmegaUp\DAO\IdentitiesSchools::getByPK(
                $r->identity->current_identity_school_id
            );
            if (!is_null($identitySchool)) {
                $submission->school_id = $identitySchool->school_id;
            }
        }

        $run = new \OmegaUp\DAO\VO\Runs([
            'version' => $r['problem']->current_version,
            'status' => 'new',
            'runtime' => 0,
            'penalty' => $submitDelay,
            'time' => \OmegaUp\Time::get(),
            'memory' => 0,
            'score' => 0,
            'contest_score' => !is_null($problemsetId) ? 0 : null,
            'verdict' => 'JE',
        ]);

        try {
            \OmegaUp\DAO\DAO::transBegin();
            // Push run into DB
            \OmegaUp\DAO\Submissions::create($submission);
            $run->submission_id = $submission->submission_id;
            \OmegaUp\DAO\Runs::create($run);
            $submission->current_run_id = $run->run_id;
            \OmegaUp\DAO\Submissions::update($submission);
            \OmegaUp\DAO\DAO::transEnd();
        } catch (\Exception $e) {
            \OmegaUp\DAO\DAO::transRollback();
            throw $e;
        }

        // Call Grader
        try {
            \OmegaUp\Grader::getInstance()->grade($run, trim($r['source']));
        } catch (\Exception $e) {
            // Welp, it failed. We cannot make this a real transaction
            // because the Run row would not be visible from the Grader
            // process, so we attempt to roll it back by hand.
            // We need to unlink the current run and submission prior to
            // deleting the rows. Otherwise we would have a foreign key
            // violation.
            $submission->current_run_id = null;
            \OmegaUp\DAO\Submissions::update($submission);
            \OmegaUp\DAO\Runs::delete($run);
            \OmegaUp\DAO\Submissions::delete($submission);
            self::$log->error('Call to \OmegaUp\Grader::grade() failed', $e);
            throw $e;
        }

        \OmegaUp\DAO\SubmissionLog::create(new \OmegaUp\DAO\VO\SubmissionLog([
            'user_id' => $r->identity->user_id,
            'identity_id' => $r->identity->identity_id,
            'submission_id' => $submission->submission_id,
            'problemset_id' => $submission->problemset_id,
            'ip' => ip2long($_SERVER['REMOTE_ADDR'])
        ]));

        $r['problem']->submissions++;
        \OmegaUp\DAO\Problems::update($r['problem']);

        if ($practice) {
            $response['submission_deadline'] = 0;
        } else {
            // Add remaining time to the response
            $problemsetIdentity = \OmegaUp\DAO\ProblemsetIdentities::getByPK(
                $r->identity->identity_id,
                $problemsetId
            );
            if (
                !is_null($problemsetIdentity) &&
                !is_null(
                    $problemsetIdentity->end_time
                )
            ) {
                $response['submission_deadline'] =
                    intval($problemsetIdentity->end_time);
            } elseif (isset($r['container']->finish_time)) {
                $response['submission_deadline'] =
                    intval($r['container']->finish_time);
            } else {
                $response['submission_deadline'] = 0;
            }
        }

        /** @var null|\OmegaUp\DAO\VO\Contests */
        $contest = isset($r['contest']) ? $r['contest'] : null;

        // Happy ending
        $response['nextSubmissionTimestamp'] =
            \OmegaUp\DAO\Runs::nextSubmissionTimestamp($contest);
        if (is_null($submission->guid)) {
            throw new \OmegaUp\Exceptions\NotFoundException('runNotFound');
        }
        $response['guid'] = $submission->guid;

        // Expire rank cache
        \OmegaUp\Controllers\User::deleteProblemsSolvedRankCacheList();

        return $response;
    }

    /**
     * Validate request of details
     *
     * @throws \OmegaUp\Exceptions\NotFoundException
     * @throws \OmegaUp\Exceptions\ForbiddenAccessException
     *
     * @return array{submission: \OmegaUp\DAO\VO\Submissions, run: \OmegaUp\DAO\VO\Runs}
     */
    private static function validateDetailsRequest(string $runAlias): array {
        // If user is not judge, must be the run's owner.
        $submission = \OmegaUp\DAO\Submissions::getByGuid($runAlias);
        if (is_null($submission)) {
            throw new \OmegaUp\Exceptions\NotFoundException('runNotFound');
        }

        $run = \OmegaUp\DAO\Runs::getByPK(
            $submission->current_run_id
        );
        if (is_null($run)) {
            throw new \OmegaUp\Exceptions\NotFoundException('runNotFound');
        }

        return [
            'run' => $run,
            'submission' => $submission,
        ];
    }

    /**
     * Get basic details of a run
     *
     * @throws \OmegaUp\Exceptions\InvalidFilesystemOperationException
     *
     * @return array{contest_score: float|null, memory: int, penalty: int, runtime: int, score: float, submit_delay: int, time: int}
     */
    public static function apiStatus(\OmegaUp\Request $r): array {
        // Get the user who is calling this API
        $r->ensureIdentity();

        \OmegaUp\Validators::validateStringNonEmpty(
            $r['run_alias'],
            'run_alias'
        );
        [
            'run' => $run,
            'submission' => $submission,
        ] = self::validateDetailsRequest($r['run_alias']);

        if (
            !\OmegaUp\Authorization::canViewSubmission(
                $r->identity,
                $submission
            )
        ) {
            throw new \OmegaUp\Exceptions\ForbiddenAccessException(
                'userNotAllowed'
            );
        }

        // Fill response
        $filtered = (
            $submission->asFilteredArray([
                'guid', 'language', 'time', 'submit_delay',
            ]) +
            $run->asFilteredArray([
                'status', 'verdict', 'runtime', 'penalty', 'memory', 'score', 'contest_score',
            ])
        );
        $filtered['time'] = intval($filtered['time']);
        $filtered['score'] = round(floatval($filtered['score']), 4);
        $filtered['runtime'] = intval($filtered['runtime']);
        $filtered['penalty'] = intval($filtered['penalty']);
        $filtered['memory'] = intval($filtered['memory']);
        $filtered['submit_delay'] = intval($filtered['submit_delay']);
        if (!is_null($filtered['contest_score'])) {
            $filtered['contest_score'] = round(
                floatval(
                    $filtered['contest_score']
                ),
                2
            );
        }
        if ($submission->identity_id == $r->identity->identity_id) {
            $filtered['username'] = $r->identity->username;
        }
        return $filtered;
    }

    /**
     * Re-sends a problem to Grader.
     *
     * @return array{status: string}
     */
    public static function apiRejudge(\OmegaUp\Request $r): array {
        // Get the user who is calling this API
        $r->ensureIdentity();

        \OmegaUp\Validators::validateStringNonEmpty(
            $r['run_alias'],
            'run_alias'
        );
        [
            'run' => $run,
            'submission' => $submission,
        ] = self::validateDetailsRequest($r['run_alias']);

        if (
            !\OmegaUp\Authorization::canEditSubmission(
                $r->identity,
                $submission
            )
        ) {
            throw new \OmegaUp\Exceptions\ForbiddenAccessException(
                'userNotAllowed'
            );
        }

        self::$log->info('Run being rejudged!!');

        // Reset fields.
        try {
            \OmegaUp\DAO\DAO::transBegin();
            $run->status = 'new';
            \OmegaUp\DAO\Runs::update($run);
            \OmegaUp\DAO\DAO::transEnd();
        } catch (\Exception $e) {
            \OmegaUp\DAO\DAO::transRollback();
            throw $e;
        }

        try {
            \OmegaUp\Grader::getInstance()->rejudge(
                [$run],
                $r['debug'] || false
            );
        } catch (\Exception $e) {
            self::$log->error('Call to \OmegaUp\Grader::rejudge() failed', $e);
        }

        $response = [];
        $response['status'] = 'ok';

        self::invalidateCacheOnRejudge($run);

        // Expire ranks
        \OmegaUp\Controllers\User::deleteProblemsSolvedRankCacheList();

        return $response;
    }

    /**
     * Disqualify a submission
     *
     * @return array{status: string}
     */
    public static function apiDisqualify(\OmegaUp\Request $r): array {
        // Get the user who is calling this API
        $r->ensureIdentity();

        \OmegaUp\Validators::validateStringNonEmpty(
            $r['run_alias'],
            'run_alias'
        );
        [
            'submission' => $submission,
        ] = self::validateDetailsRequest($r['run_alias']);

        if (
            !\OmegaUp\Authorization::canEditSubmission(
                $r->identity,
                $submission
            )
        ) {
            throw new \OmegaUp\Exceptions\ForbiddenAccessException(
                'userNotAllowed'
            );
        }

        \OmegaUp\DAO\Submissions::disqualify($submission->guid);

        // Expire ranks
        \OmegaUp\Controllers\User::deleteProblemsSolvedRankCacheList();
        return [
            'status' => 'ok'
        ];
    }

    /**
     * Invalidates relevant caches on run rejudge
     */
    public static function invalidateCacheOnRejudge(\OmegaUp\DAO\VO\Runs $run): void {
        try {
            // Expire details of the run
            \OmegaUp\Cache::deleteFromCache(
                \OmegaUp\Cache::RUN_ADMIN_DETAILS,
                $run->run_id
            );

            $submission = \OmegaUp\DAO\Submissions::getByPK(
                $run->submission_id
            );
            if (is_null($submission)) {
                return;
            }

            // Now we need to invalidate problem stats
            $problem = \OmegaUp\DAO\Problems::getByPK($submission->problem_id);

            if (!is_null($problem)) {
                // Invalidar cache stats
                \OmegaUp\Cache::deleteFromCache(
                    \OmegaUp\Cache::PROBLEM_STATS,
                    $problem->alias
                );
            }
        } catch (\Exception $e) {
            // We did our best effort to invalidate the cache...
            self::$log->warn(
                'Failed to invalidate cache on Rejudge, skipping: '
            );
            self::$log->warn($e);
        }
    }

    /**
     * Gets the details of a run. Includes admin details if admin.
     *
     * @return array{admin: bool, guid: string, language: string, source?: string, compile_error?: string, details?: array{compile_meta: array<string, array{verdict: string, time: float, sys_time: float, wall_time: float, memory: float}>, contest_score: float, groups: array{group: string, score: float, contest_score: float, max_score: float, cases: array{name: string, score: float, contest_score: float, max_score: float, verdict: string, meta: array<string, mixed>}[]}[], judged_by: string, max_score: float, memory: float, score: float, time: float, verdict: string, wall_time: float}, logs?: string, judged_by?: string}
     */
    public static function apiDetails(\OmegaUp\Request $r): array {
        // Get the user who is calling this API
        $r->ensureIdentity();

        \OmegaUp\Validators::validateStringNonEmpty(
            $r['run_alias'],
            'run_alias'
        );
        [
            'run' => $run,
            'submission' => $submission,
        ] = self::validateDetailsRequest($r['run_alias']);

        $r['problem'] = \OmegaUp\DAO\Problems::getByPK(
            $submission->problem_id
        );
        if (is_null($r['problem'])) {
            throw new \OmegaUp\Exceptions\NotFoundException('problemNotFound');
        }

        if (
            !\OmegaUp\Authorization::canViewSubmission(
                $r->identity,
                $submission
            )
        ) {
            throw new \OmegaUp\Exceptions\ForbiddenAccessException(
                'userNotAllowed'
            );
        }

        // Get the source
        $response = [
            'admin' => \OmegaUp\Authorization::isProblemAdmin(
                $r->identity,
                $r['problem']
            ),
            'guid' => strval($submission->guid),
            'language' => strval($submission->language),
        ];

        // Get the details, compile error, logs, etc.
        $details = self::getOptionalRunDetails(
            $submission,
            $run,
            /*$showDetails=*/(
                $response['admin'] ||
                \OmegaUp\DAO\Problems::isProblemSolved(
                    $r['problem'],
                    intval(
                        $r->identity->identity_id
                    )
                )
            )
        );
        $response['source'] = $details['source'];
        if (isset($details['compile_error'])) {
            $response['compile_error'] = $details['compile_error'];
        }
        if (isset($details['details'])) {
            $response['details'] = $details['details'];
        }
        if (!OMEGAUP_LOCKDOWN && $response['admin']) {
            $gzippedLogs = self::getGraderResource($run, 'logs.txt.gz');
            if (is_string($gzippedLogs)) {
                $response['logs'] = strval(gzdecode($gzippedLogs));
            }

            $response['judged_by'] = strval($run->judged_by);
        }

        return $response;
    }

    /**
     * Given the run alias, returns the source code and any compile errors if any
     * Used in the arena, any contestant can view its own codes and compile errors
     *
     * @throws \OmegaUp\Exceptions\ForbiddenAccessException
     *
     * @return array{compile_error?: string, details?: array{compile_meta: array<string, array{memory: float, sys_time: float, time: float, verdict: string, wall_time: float}>, contest_score: float, groups: array<array-key, array{cases: array<array-key, array{contest_score: float, max_score: float, meta: array<string, mixed>, name: string, score: float, verdict: string}>, contest_score: float, group: string, max_score: float, score: float}>, judged_by: string, max_score: float, memory: float, score: float, time: float, verdict: string, wall_time: float}, source: string}
     */
    public static function apiSource(\OmegaUp\Request $r): array {
        // Get the user who is calling this API
        $r->ensureIdentity();

        \OmegaUp\Validators::validateStringNonEmpty(
            $r['run_alias'],
            'run_alias'
        );
        [
            'run' => $run,
            'submission' => $submission,
        ] = self::validateDetailsRequest($r['run_alias']);

        if (
            !\OmegaUp\Authorization::canViewSubmission(
                $r->identity,
                $submission
            )
        ) {
            throw new \OmegaUp\Exceptions\ForbiddenAccessException(
                'userNotAllowed'
            );
        }

        return self::getOptionalRunDetails(
            $submission,
            $run,
            false
        );
    }

    /**
     * @return array{compile_error?: string, details?: array{compile_meta: array<string, array{memory: float, sys_time: float, time: float, verdict: string, wall_time: float}>, contest_score: float, groups: array<array-key, array{cases: array<array-key, array{contest_score: float, max_score: float, meta: array<string, mixed>, name: string, score: float, verdict: string}>, contest_score: float, group: string, max_score: float, score: float}>, judged_by: string, max_score: float, memory: float, score: float, time: float, verdict: string, wall_time: float}, source: string}
     */
    private static function getOptionalRunDetails(
        \OmegaUp\DAO\VO\Submissions $submission,
        \OmegaUp\DAO\VO\Runs $run,
        bool $showDetails
    ): array {
        $response = [];
        if (OMEGAUP_LOCKDOWN) {
            $response['source'] = 'lockdownDetailsDisabled';
        } else {
            $response['source'] = \OmegaUp\Controllers\Submission::getSource(
                strval($submission->guid)
            );
        }
        if (!$showDetails && $run->verdict != 'CE') {
            return $response;
        }
        $detailsJson = self::getGraderResource($run, 'details.json');
        if (!is_string($detailsJson)) {
            return $response;
        }
<<<<<<< HEAD
        /** @var array{verdict: string, contest_score: int, score: int, judged_by: string} */
=======
        /** @var array<string, mixed> */
>>>>>>> f352cb3e
        $details = json_decode($detailsJson, true);
        if (
            isset($details['compile_error']) &&
            is_string($details['compile_error'])
        ) {
            $response['compile_error'] = $details['compile_error'];
        }
        if (!OMEGAUP_LOCKDOWN && $showDetails) {
            $response['details'] = $details;
        }
        return $response;
    }

    /**
     * Given the run alias, returns a .zip file with all the .out files generated for a run.
     *
     * @throws \OmegaUp\Exceptions\ForbiddenAccessException
     */
    public static function apiDownload(\OmegaUp\Request $r): void {
        if (OMEGAUP_LOCKDOWN) {
            throw new \OmegaUp\Exceptions\ForbiddenAccessException('lockdown');
        }
        // Get the user who is calling this API
        $r->ensureIdentity();

        \OmegaUp\Validators::validateStringNonEmpty(
            $r['run_alias'],
            'run_alias'
        );
        if (
            !self::downloadSubmission(
                $r['run_alias'],
                $r->identity,
                /*passthru=*/true
            )
        ) {
            http_response_code(404);
        }
        exit;
    }

    public static function downloadSubmission(
        string $guid,
        \OmegaUp\DAO\VO\Identities $identity,
        bool $passthru
    ) {
        $submission = \OmegaUp\DAO\Submissions::getByGuid($guid);
        if (
            is_null($submission) ||
            is_null($submission->current_run_id) ||
            is_null($submission->problem_id)
        ) {
            throw new \OmegaUp\Exceptions\NotFoundException('runNotFound');
        }

        $run = \OmegaUp\DAO\Runs::getByPK($submission->current_run_id);
        if (is_null($run)) {
            throw new \OmegaUp\Exceptions\NotFoundException('runNotFound');
        }

        $problem = \OmegaUp\DAO\Problems::getByPK($submission->problem_id);
        if (is_null($problem)) {
            throw new \OmegaUp\Exceptions\NotFoundException('problemNotFound');
        }

        if (!\OmegaUp\Authorization::isProblemAdmin($identity, $problem)) {
            throw new \OmegaUp\Exceptions\ForbiddenAccessException(
                'userNotAllowed'
            );
        }

        if ($passthru) {
            header('Content-Type: application/zip');
            header(
                "Content-Disposition: attachment; filename={$submission->guid}.zip"
            );
            return self::getGraderResourcePassthru($run, 'files.zip');
        }
        return self::getGraderResource($run, 'files.zip');
    }

    private static function getGraderResource(
        \OmegaUp\DAO\VO\Runs $run,
        string $filename
    ): ?string {
        $result = \OmegaUp\Grader::getInstance()->getGraderResource(
            $run,
            $filename,
            /*missingOk=*/true
        );
        if (is_null($result)) {
            $result = self::downloadResourceFromS3(
                "{$run->run_id}/{$filename}",
                /*passthru=*/false
            );
        }
        return $result;
    }

    /**
     * @return bool|null|string
     */
    private static function getGraderResourcePassthru(
        \OmegaUp\DAO\VO\Runs $run,
        string $filename
    ) {
        $result = \OmegaUp\Grader::getInstance()->getGraderResourcePassthru(
            $run,
            $filename,
            /*missingOk=*/true
        );
        if (is_null($result)) {
            $result = self::downloadResourceFromS3(
                "{$run->run_id}/{$filename}",
                /*passthru=*/true
            );
        }
        return $result;
    }

    /**
     * Given the run resouce path, fetches its contents from S3.
     *
     * @param  string $resourcePath The run's resource path.
     * @param  bool   $passthru     Whether to output directly.
     * @return ?string              The contents of the resource (or an empty string) if successful. null otherwise.
     */
    private static function downloadResourceFromS3(
        string $resourcePath,
        bool $passthru
    ): ?string {
        if (
            !defined('AWS_CLI_SECRET_ACCESS_KEY') ||
            empty(AWS_CLI_SECRET_ACCESS_KEY)
        ) {
            return null;
        }

        $descriptorspec = [
            0 => ['pipe', 'r'],
            1 => ['pipe', 'w'],
            2 => ['pipe', 'w']
        ];
        $proc = proc_open(
            AWS_CLI_BINARY . " s3 cp s3://omegaup-runs/{$resourcePath} -",
            $descriptorspec,
            $pipes,
            '/tmp',
            [
                'AWS_ACCESS_KEY_ID' => AWS_CLI_ACCESS_KEY_ID,
                'AWS_SECRET_ACCESS_KEY' => AWS_CLI_SECRET_ACCESS_KEY,
            ]
        );

        if (!is_resource($proc)) {
            $errors = error_get_last();
            if (is_null($errors)) {
                self::$log->error("Getting {$resourcePath} failed");
            } else {
                self::$log->error(
                    "Getting {$resourcePath} failed: {$errors['type']} {$errors['message']}"
                );
            }
            return null;
        }

        fclose($pipes[0]);
        $err = trim(stream_get_contents($pipes[2]));
        fclose($pipes[2]);
        if ($passthru) {
            fpassthru($pipes[1]);
            $result = '';
        } else {
            $result = stream_get_contents($pipes[1]);
        }
        fclose($pipes[1]);

        $retval = proc_close($proc);

        if ($retval != 0) {
            self::$log->error("Getting {$resourcePath} failed: $retval $err");
            return null;
        }
        return $result;
    }

    /**
     * Get total of last 6 months
     *
     * @return array{total: array<string, int>, ac: array<string, int>}
     */
    public static function apiCounts(\OmegaUp\Request $r) {
        return \OmegaUp\Cache::getFromCacheOrSet(
            \OmegaUp\Cache::RUN_COUNTS,
            '',
            function () use ($r) {
                $totals = [];
                $totals['total'] = [];
                $totals['ac'] = [];
                $runCounts = \OmegaUp\DAO\RunCounts::getAll(
                    1,
                    90,
                    'date',
                    'DESC'
                );

                foreach ($runCounts as $runCount) {
                    $totals['total'][strval(
                        $runCount->date
                    )] = $runCount->total;
                    $totals['ac'][strval(
                        $runCount->date
                    )] = $runCount->ac_count;
                }

                return $totals;
            },
            24 * 60 * 60 /*expire in 1 day*/
        );
    }

    /**
     * Validator for List API
     *
     * @throws \OmegaUp\Exceptions\ForbiddenAccessException
     * @throws \OmegaUp\Exceptions\NotFoundException
     */
    private static function validateList(\OmegaUp\Request $r): void {
        // Defaults for offset and rowcount
        if (!isset($r['offset'])) {
            $r['offset'] = 0;
        }
        if (!isset($r['rowcount'])) {
            $r['rowcount'] = 100;
        }

        if (!\OmegaUp\Authorization::isSystemAdmin($r->identity)) {
            throw new \OmegaUp\Exceptions\ForbiddenAccessException(
                'userNotAllowed'
            );
        }

        $r->ensureInt('offset', null, null, false);
        $r->ensureInt('rowcount', null, null, false);
        \OmegaUp\Validators::validateInEnum(
            $r['status'],
            'status',
            ['new', 'waiting', 'compiling', 'running', 'ready'],
            false
        );
        \OmegaUp\Validators::validateInEnum(
            $r['verdict'],
            'verdict',
            \OmegaUp\Controllers\Run::VERDICTS,
            false
        );

        // Check filter by problem, is optional
        if (!is_null($r['problem_alias'])) {
            \OmegaUp\Validators::validateStringNonEmpty(
                $r['problem_alias'],
                'problem'
            );

            $r['problem'] = \OmegaUp\DAO\Problems::getByAlias(
                $r['problem_alias']
            );
            if (is_null($r['problem'])) {
                throw new \OmegaUp\Exceptions\NotFoundException(
                    'problemNotFound'
                );
            }
        }

        \OmegaUp\Validators::validateInEnum(
            $r['language'],
            'language',
            array_keys(self::SUPPORTED_LANGUAGES),
            false
        );

        // Get user if we have something in username
        if (!is_null($r['username'])) {
            try {
                $r['identity'] = \OmegaUp\Controllers\Identity::resolveIdentity(
                    $r['username']
                );
            } catch (\OmegaUp\Exceptions\NotFoundException $e) {
                // If not found, simply ignore it
                $r['username'] = null;
                $r['identity'] = null;
            }
        }
    }

    /**
     * Gets a list of latest runs overall
     *
     * @return array{runs: list<array{alias: string, contest_alias: null|string, contest_score: float|null, country_id: null|string, guid: string, judged_by: null|string, language: string, memory: int, penalty: int, run_id: int, runtime: int, score: float, status: string, submit_delay: int, time: int, type: null|string, username: string, verdict: string}>}
     */
    public static function apiList(\OmegaUp\Request $r): array {
        // Authenticate request
        $r->ensureIdentity();
        self::validateList($r);

        $runs = \OmegaUp\DAO\Runs::getAllRuns(
            null,
            $r['status'],
            $r['verdict'],
            !is_null($r['problem']) ? $r['problem']->problem_id : null,
            $r['language'],
            !is_null($r['identity']) ? $r['identity']->identity_id : null,
            $r['offset'],
            $r['rowcount']
        );

        $result = [];
        foreach ($runs as $run) {
            $run['time'] = intval($run['time']);
            $run['score'] = round(floatval($run['score']), 4);
            if (!is_null($run['contest_score'])) {
                $run['contest_score'] = round(
                    floatval(
                        $run['contest_score']
                    ),
                    2
                );
            }
            $result[] = $run;
        }

        return [
            'runs' => $result,
        ];
    }
}<|MERGE_RESOLUTION|>--- conflicted
+++ resolved
@@ -872,11 +872,7 @@
         if (!is_string($detailsJson)) {
             return $response;
         }
-<<<<<<< HEAD
         /** @var array{verdict: string, contest_score: int, score: int, judged_by: string} */
-=======
-        /** @var array<string, mixed> */
->>>>>>> f352cb3e
         $details = json_decode($detailsJson, true);
         if (
             isset($details['compile_error']) &&
