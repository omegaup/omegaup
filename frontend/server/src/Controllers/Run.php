--- conflicted
+++ resolved
@@ -5,16 +5,10 @@
 /**
  * RunController
  *
-<<<<<<< HEAD
- * @author joemmanuel
- * @psalm-type ProblemCases=array<string, array<string, string>>
- * @psalm-type RunDetails=array{admin: bool, cases?: ProblemCases, compile_error?: string, details?: array{compile_meta?: array<string, array{memory: float, sys_time: float, time: float, verdict: string, wall_time: float}>, contest_score: float, groups?: list<array{cases: list<array{contest_score: float, max_score: float, meta: array{verdict: string}, name: string, score: float, verdict: string}>, contest_score: float, group: string, max_score: float, score: float}>, judged_by: string, max_score?: float, memory?: float, score: float, time?: float, verdict: string, wall_time?: float}, guid: string, judged_by?: string, language: string, logs?: string, source: string}
-=======
- * @psalm-type ProblemCasesContents=array<string, array{in: string, out: string}>
+ * @psalm-type ProblemCasesContents=array<string, array{in: string, out: string, output?: string}>
  * @psalm-type RunMetadata=array{verdict: string, time: float, sys_time: int, wall_time: float, memory: int}
- * @psalm-type RunDetails=array{admin: bool, alias: string, cases?: ProblemCasesContents, compile_error?: string, details?: array{compile_meta?: array<string, RunMetadata>, contest_score: float, groups?: list<array{cases: list<array{contest_score: float, max_score: float, meta: RunMetadata, name: string, score: float, verdict: string}>, contest_score: float, group: string, max_score: float, score: float, verdict?: string}>, judged_by: string, max_score?: float, memory?: float, score: float, time?: float, verdict: string, wall_time?: float}, guid: string, judged_by?: string, language: string, logs?: string, show_diff: string, source?: string}
+ * @psalm-type RunDetails=array{admin: bool, alias: string, cases?: ProblemCasesContents, compile_error?: string, details?: array{compile_meta?: array<string, RunMetadata>, contest_score: float, groups?: list<array{cases: list<array{contest_score: float, max_score: float, meta: RunMetadata, name: string, score: float, verdict: string}>, contest_score: float, group: string, max_score: float, score: float, verdict?: string}>, judged_by: string, max_score?: float, memory?: float, score: float, time?: float, verdict: string, wall_time?: float}, feedback: string, guid: string, judged_by?: string, language: string, logs?: string, show_diff: string, source?: string, source_link?: bool, source_name?: string, source_url?:string}
  * @psalm-type Run=array{guid: string, language: string, status: string, verdict: string, runtime: int, penalty: int, memory: int, score: float, contest_score: float|null, time: \OmegaUp\Timestamp, submit_delay: int, type: null|string, username: string, classname: string, alias: string, country: string, contest_alias: null|string}
->>>>>>> 5c3fa451
  */
 class Run extends \OmegaUp\Controllers\Controller {
     // All languages that runs can have.
@@ -857,16 +851,10 @@
             throw new \OmegaUp\Exceptions\NotFoundException('problemNotFound');
         }
 
-<<<<<<< HEAD
-        $problem = \OmegaUp\DAO\Problems::getByPK(
-            intval($submission->problem_id)
-        );
-=======
         if (is_null($run->commit) || is_null($run->version)) {
             throw new \OmegaUp\Exceptions\NotFoundException('runNotFound');
         }
         $problem = \OmegaUp\DAO\Problems::getByPK($submission->problem_id);
->>>>>>> 5c3fa451
         if (is_null($problem) || is_null($problem->alias)) {
             throw new \OmegaUp\Exceptions\NotFoundException('problemNotFound');
         }
@@ -1272,11 +1260,7 @@
         }
         // Get the user who is calling this API
         $r->ensureIdentity();
-<<<<<<< HEAD
-        $r->ensureBool('show_diff', /*$required=*/false);
-=======
         $showDiff = $r->ensureOptionalBool('show_diff') ?? false;
->>>>>>> 5c3fa451
 
         \OmegaUp\Validators::validateStringNonEmpty(
             $r['run_alias'],
@@ -1287,11 +1271,7 @@
                 $r['run_alias'],
                 $r->identity,
                 /*$passthru=*/true,
-<<<<<<< HEAD
-                isset($r['show_diff']) ? boolval($r['show_diff']) : false
-=======
                 /*$skipAuthorization=*/$showDiff
->>>>>>> 5c3fa451
             )
         ) {
             http_response_code(404);
@@ -1309,11 +1289,7 @@
         string $guid,
         \OmegaUp\DAO\VO\Identities $identity,
         bool $passthru,
-<<<<<<< HEAD
-        bool $showDiff = false
-=======
         bool $skipAuthorization = false
->>>>>>> 5c3fa451
     ) {
         $submission = \OmegaUp\DAO\Submissions::getByGuid($guid);
         if (
@@ -1335,13 +1311,8 @@
         }
 
         if (
-<<<<<<< HEAD
-            !\OmegaUp\Authorization::isProblemAdmin($identity, $problem)
-            && !$showDiff
-=======
             !$skipAuthorization &&
             !\OmegaUp\Authorization::isProblemAdmin($identity, $problem)
->>>>>>> 5c3fa451
         ) {
             throw new \OmegaUp\Exceptions\ForbiddenAccessException(
                 'userNotAllowed'
