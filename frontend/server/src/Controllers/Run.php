<?php

 namespace OmegaUp\Controllers;

/**
 * RunController
 *
 * @psalm-type ProblemCasesContents=array<string, array{contestantOutput?: string, in: string, out: string}>
 * @psalm-type RunMetadata=array{memory: int, sys_time: int, time: float, verdict: string, wall_time: float}
 * @psalm-type CaseResult=array{contest_score: float, max_score: float, meta: RunMetadata, name: string, out_diff?: string, score: float, verdict: string}
 * @psalm-type RunDetailsGroup=array{cases: list<CaseResult>, contest_score: float, group: string, max_score: float, score: float, verdict?: string}
 * @psalm-type SubmissionFeedbackThread=array{author: string, authorClassname: string, submission_feedback_thread_id: int, text: string, timestamp: \OmegaUp\Timestamp}
 * @psalm-type SubmissionFeedback=array{author: string, author_classname: string, feedback: string, date: \OmegaUp\Timestamp, range_bytes_end: int|null, range_bytes_start: int|null, submission_feedback_id: int, feedback_thread?: list<SubmissionFeedbackThread>}
 * @psalm-type RunDetails=array{admin: bool, alias: string, cases: ProblemCasesContents, compile_error?: string, details?: array{compile_meta?: array<string, RunMetadata>, contest_score: float, groups?: list<RunDetailsGroup>, judged_by: string, max_score?: float, memory?: float, score: float, time?: float, verdict: string, wall_time?: float}, feedback?: string, guid: string, judged_by?: string, language: string, logs?: string, show_diff: string, source?: string, source_link?: bool, source_name?: string, source_url?: string, feedback: list<SubmissionFeedback>}
 * @psalm-type Run=array{alias: string, classname: string, contest_alias: null|string, contest_score: float|null, country: string, execution: null|string, guid: string, language: string, memory: int, output: null|string, penalty: int, runtime: int, score: float, score_by_group?: array<string, float|null>, status: string, status_memory: null|string, status_runtime: null|string, submit_delay: int, time: \OmegaUp\Timestamp, type: null|string, username: string, verdict: string}
 */
class Run extends \OmegaUp\Controllers\Controller {
    // All languages that runs can have.
    public const SUPPORTED_LANGUAGES = [
        'kp' => 'Karel (Pascal)',
        'kj' => 'Karel (Java)',
        'c11-gcc' => 'C11 (gcc 10.3)',
        'c11-clang' => 'C11 (clang 10.0)',
        'cpp11-gcc' => 'C++11 (g++ 10.3)',
        'cpp11-clang' => 'C++11 (clang++ 10.0)',
        'cpp17-gcc' => 'C++17 (g++ 10.3)',
        'cpp17-clang' => 'C++17 (clang++ 10.0)',
        'cpp20-gcc' => 'C++20 (g++ 10.3)',
        'cpp20-clang' => 'C++20 (clang++ 10.0)',
        'java' => 'Java (openjdk 16.0)',
        'kt' => 'Kotlin (1.6.10)',
        'py2' => 'Python (2.7)',
        'py3' => 'Python (3.9)',
        'rb' => 'Ruby (2.7)',
        'cs' => 'C# (10, dotnet 6.0)',
        'pas' => 'Pascal (fpc 3.0)',
        'cat' => 'Output Only',
        'hs' => 'Haskell (ghc 8.8)',
        'lua' => 'Lua (5.3)',
        'go' => 'Go (1.18.beta2)',
        'rs' => 'Rust (1.56.1)',
        'js' => 'JavaScript (Node.js 16)',
    ];

    // These languages are aliases. They can be shown to the user, but should
    // not appear as selectable mostly anywhere.
    public const LANGUAGE_ALIASES = [
        'c' => 'C11 (gcc 9.3)',
        'cpp' => 'C++03 (gcc 9.3)',
        'cpp11' => 'C++11 (gcc 9.3)',
        'py' => 'Python 2.7',
    ];

    public const DEFAULT_LANGUAGES = [
        'c11-gcc',
        'c11-clang',
        'cpp11-gcc',
        'cpp11-clang',
        'cpp17-gcc',
        'cpp17-clang',
        'cpp20-gcc',
        'cpp20-clang',
        'java',
        'kt',
        'py2',
        'py3',
        'rb',
        'cs',
        'pas',
        'hs',
        'lua',
        'go',
        'rs',
        'js',
    ];

    /** @var int */
    public static $defaultSubmissionGap = 60; // seconds.

    public const VERDICTS = [
        'AC',
        'PA',
        'WA',
        'TLE',
        'OLE',
        'MLE',
        'RTE',
        'RFE',
        'CE',
        'JE',
        'VE',
        'NO-AC',
    ];

    public const EXECUTION = [
        'EXECUTION_INTERRUPTED' => ['ML', 'MLE', 'TLE', 'OLE', 'TO', 'OL'],
        'EXECUTION_FINISHED' => ['AC', 'WA', 'PA'],
        'EXECUTION_RUNTIME_ERROR' => ['RE', 'RTE'],
        'EXECUTION_RUNTIME_FUNCTION_ERROR' => ['OF', 'RFE'],
        'EXECUTION_COMPILATION_ERROR' => ['CE'],
        'EXECUTION_VALIDATOR_ERROR' => ['VE'],
        'EXECUTION_JUDGE_ERROR' => ['JE'],
    ];
    public const OUTPUT = [
        'OUTPUT_INTERRUPTED' => ['JE', 'VE', 'CE', 'FO', 'RFE', 'RE', 'RTE', 'MLE', 'TLE'],
        'OUTPUT_CORRECT' => ['AC'],
        'OUTPUT_INCORRECT' => ['WA', 'PA'],
        'OUTPUT_EXCEEDED' => ['OLE', 'OL'],
    ];

    public const STATUS = ['new', 'waiting', 'compiling', 'running', 'ready'];

    /**
     * Validates that a run is happening within the submission gap.
     *
     * This needs to be called within the transaction that creates the run to
     * avoid races where multiple concurrent requests can go in and multiple
     * runs be created.
     */
    private static function validateWithinSubmissionGap(
        \OmegaUp\DAO\VO\Submissions $submission,
        \OmegaUp\DAO\VO\Identities $identity,
        \OmegaUp\DAO\VO\Problems $problem,
        ?\OmegaUp\DAO\VO\Contests $contest
    ): void {
        if (is_null($contest)) {
            if (
                !\OmegaUp\DAO\Submissions::isInsideSubmissionGap(
                    $submission,
                    null,
                    null,
                    intval($problem->problem_id),
                    intval($identity->identity_id)
                ) &&
                !\OmegaUp\Authorization::isSystemAdmin($identity)
            ) {
                    throw new \OmegaUp\Exceptions\NotAllowedToSubmitException(
                        'runWaitGap'
                    );
            }
        } else {
            if (
                !\OmegaUp\DAO\Submissions::isInsideSubmissionGap(
                    $submission,
                    intval($contest->problemset_id),
                    $contest,
                    intval($problem->problem_id),
                    intval($identity->identity_id)
                ) &&
                !\OmegaUp\Authorization::isAdmin($identity, $contest)
            ) {
                throw new \OmegaUp\Exceptions\NotAllowedToSubmitException(
                    'runWaitGap'
                );
            }
        }
    }

    /**
     * Validates Create Run request
     *
     * @throws \OmegaUp\Exceptions\ApiException
     * @throws \OmegaUp\Exceptions\NotAllowedToSubmitException
     * @throws \OmegaUp\Exceptions\InvalidParameterException
     * @throws \OmegaUp\Exceptions\ForbiddenAccessException
     *
     * @return array{isPractice: bool, problem: \OmegaUp\DAO\VO\Problems, contest: null|\OmegaUp\DAO\VO\Contests, problemsetContainer: null|\OmegaUp\DAO\VO\Contests|\OmegaUp\DAO\VO\Assignments, problemset: null|\OmegaUp\DAO\VO\Problemsets}
     *
     * @omegaup-request-param string $contest_alias
     * @omegaup-request-param string $language
     * @omegaup-request-param string $problem_alias
     * @omegaup-request-param mixed $problemset_id
     */
    private static function validateCreateRequest(\OmegaUp\Request $r): array {
        $r->ensureIdentity();
        // https://github.com/omegaup/omegaup/issues/739
        if ($r->identity->username == 'omi') {
            throw new \OmegaUp\Exceptions\ForbiddenAccessException();
        }

        $problemAlias = $r->ensureString(
            'problem_alias',
            fn (string $alias) => \OmegaUp\Validators::alias($alias)
        );

        // Check that problem exists
        $problem = \OmegaUp\DAO\Problems::getByAlias($problemAlias);
        if (is_null($problem) || is_null($problem->problem_id)) {
            throw new \OmegaUp\Exceptions\NotFoundException('problemNotFound');
        }

        if ($problem->deprecated) {
            throw new \OmegaUp\Exceptions\PreconditionFailedException(
                'problemDeprecated'
            );
        }
        // check that problem is not publicly or privately banned.
        if (
            $problem->visibility === \OmegaUp\ProblemParams::VISIBILITY_PUBLIC_BANNED ||
            $problem->visibility === \OmegaUp\ProblemParams::VISIBILITY_PRIVATE_BANNED
        ) {
            throw new \OmegaUp\Exceptions\NotFoundException('problemNotFound');
        }

        /** @var list<string> $allowedLanguages */
        $allowedLanguages = array_intersect(
            array_keys(self::SUPPORTED_LANGUAGES),
            explode(',', $problem->languages)
        );
        $language = $r->ensureString('language');
        /** @psalm-suppress RedundantCondition don't know how to express "this is in the enum" */
        \OmegaUp\Validators::validateInEnum(
            $language,
            'language',
            $allowedLanguages
        );

        // Can't set both problemset_id and contest_alias at the same time.
        if (!empty($r['problemset_id']) && !empty($r['contest_alias'])) {
            throw new \OmegaUp\Exceptions\InvalidParameterException(
                'incompatibleArgs',
                'problemset_id and contest_alias'
            );
        }

        /** @var null|int */
        $problemsetId = null;
        /** @var null|\OmegaUp\DAO\VO\Contests|\OmegaUp\DAO\VO\Assignments */
        $problemsetContainer = null;
        /** @var null|\OmegaUp\DAO\VO\Contests */
        $contest = null;
        if (!empty($r['problemset_id'])) {
            // Got a problemset id directly.
            $problemsetId = intval($r['problemset_id']);
            $problemsetContainer = \OmegaUp\DAO\Problemsets::getProblemsetContainer(
                $problemsetId
            );
        } elseif (!empty($r['contest_alias'])) {
            // Got a contest alias, need to fetch the problemset id.
            // Validate contest
            $contestAlias = $r->ensureString(
                'contest_alias',
                fn (string $alias) => \OmegaUp\Validators::alias($alias)
            );
            $contest = \OmegaUp\DAO\Contests::getByAlias($contestAlias);
            if (is_null($contest)) {
                throw new \OmegaUp\Exceptions\InvalidParameterException(
                    'parameterNotFound',
                    'contest_alias'
                );
            }

            $problemsetId = intval($contest->problemset_id);
            $problemsetContainer = $contest;

            // Update list of valid languages.
            if (!is_null($contest->languages)) {
                /** @var list<string> $allowedLanguages */
                $allowedLanguages = array_intersect(
                    $allowedLanguages,
                    explode(',', $contest->languages)
                );
            }
        } else {
            // Check for practice or public problem, there is no contest info
            // in this scenario.
            $practiceDeadline = \OmegaUp\DAO\Problems::getPracticeDeadline(
                $problem->problem_id
            );
            if (
                !\OmegaUp\DAO\Problems::isVisible($problem) &&
                !\OmegaUp\Authorization::isProblemAdmin(
                    $r->identity,
                    $problem
                ) &&
                !(
                    is_null($practiceDeadline) ||
                    \OmegaUp\Time::get() > $practiceDeadline->time
                )
            ) {
                throw new \OmegaUp\Exceptions\NotAllowedToSubmitException(
                    'problemIsNotPublic'
                );
            }

            return [
                'isPractice' => true,
                'problem' => $problem,
                'contest' => null,
                'problemsetContainer' => null,
                'problemset' => null,
            ];
        }
        if (is_null($problemsetContainer)) {
            throw new \OmegaUp\Exceptions\NotFoundException(
                'problemsetNotFound'
            );
        }

        $problemset = \OmegaUp\DAO\Problemsets::getByPK($problemsetId);
        if (is_null($problemset)) {
            throw new \OmegaUp\Exceptions\InvalidParameterException(
                'parameterNotFound',
                'problemset_id'
            );
        }

        // Validate the language.
        if (!is_null($problemset->languages)) {
            /** @var list<string> $allowedLanguages */
            $allowedLanguages = array_intersect(
                $allowedLanguages,
                explode(',', $problemset->languages)
            );
        }
        \OmegaUp\Validators::validateInEnum(
            $r->ensureString('language'),
            'language',
            $allowedLanguages
        );

        // Validate that the combination problemset_id problem_id is valid
        if (
            !\OmegaUp\DAO\ProblemsetProblems::getByPK(
                $problemsetId,
                $problem->problem_id
            )
        ) {
            throw new \OmegaUp\Exceptions\InvalidParameterException(
                'parameterNotFound',
                'problem_alias'
            );
        }

        $problemsetIdentity = \OmegaUp\DAO\ProblemsetIdentities::getByPK(
            $r->identity->identity_id,
            $problemsetId
        );

        // No one should submit after the deadline. Not even admins.
        if (
            \OmegaUp\DAO\Problemsets::isLateSubmission(
                $problemsetContainer,
                $problemsetIdentity
            )
        ) {
            throw new \OmegaUp\Exceptions\NotAllowedToSubmitException(
                'runNotInsideContest'
            );
        }

        // Contest admins can skip following checks
        if (!\OmegaUp\Authorization::isAdmin($r->identity, $problemset)) {
            // Before submit something, user had to open the problem/problemset.
            if (
                is_null($problemsetIdentity) &&
                !\OmegaUp\Authorization::canSubmitToProblemset(
                    $r->identity,
                    $problemset
                )
            ) {
                throw new \OmegaUp\Exceptions\NotAllowedToSubmitException(
                    'runNotEvenOpened'
                );
            }

            // Validate that the run is timely inside contest
            if (
                !\OmegaUp\DAO\Problemsets::isSubmissionWindowOpen(
                    $problemsetContainer
                )
            ) {
                throw new \OmegaUp\Exceptions\NotAllowedToSubmitException(
                    'runNotInsideContest'
                );
            }
        }

        return [
            'isPractice' => false,
            'problem' => $problem,
            'contest' => $contest,
            'problemset' => $problemset,
            'problemsetContainer' => $problemsetContainer,
        ];
    }

    /**
     * Create a new run
     *
     * @throws \Exception
     * @throws \OmegaUp\Exceptions\InvalidFilesystemOperationException
     *
     * @return array{guid: string, submit_delay: int, submission_deadline: \OmegaUp\Timestamp, nextSubmissionTimestamp: \OmegaUp\Timestamp}
     *
     * @omegaup-request-param string $contest_alias
     * @omegaup-request-param string $language
     * @omegaup-request-param string $problem_alias
     * @omegaup-request-param mixed $problemset_id
     * @omegaup-request-param string $source
     */
    public static function apiCreate(\OmegaUp\Request $r): array {
        // Authenticate user
        $r->ensureIdentity();

        // Validate request
        \OmegaUp\Validators::validateStringNonEmpty($r['source'], 'source');
        [
            'isPractice' => $isPractice,
            'problem' => $problem,
            'contest' => $contest,
            'problemsetContainer' => $problemsetContainer,
            'problemset' => $problemset,
        ] = self::validateCreateRequest($r);

        self::$log->info('New run being submitted!!');

        /** @var null|int */
        $problemsetId = null;
        if ($isPractice) {
            \OmegaUp\Controllers\Controller::ensureNotInLockdown();
            $submitDelay = 0;
            $type = 'normal';
        } else {
            $problemsetId = !is_null(
                $problemset
            ) ? intval(
                $problemset->problemset_id
            ) : null;
            //check the kind of penalty_type for this contest
            $start = null;
            if (!is_null($contest) && !is_null($problemsetId)) {
                switch ($contest->penalty_type) {
                    case 'contest_start':
                        // submit_delay is calculated from the start
                        // of the contest
                        $start = $contest->start_time;
                        break;

                    case 'problem_open':
                        // submit delay is calculated from the
                        // time the user opened the problem
                        $opened = \OmegaUp\DAO\ProblemsetProblemOpened::getByPK(
                            $problemsetId,
                            intval($problem->problem_id),
                            $r->identity->identity_id
                        );

                        if (is_null($opened)) {
                            // welp, the user is submitting a run before even
                            // opening the problem!
                            throw new \OmegaUp\Exceptions\NotAllowedToSubmitException(
                                'runNotEvenOpened'
                            );
                        }

                        $start = $opened->open_time;
                        break;

                    case 'none':
                    case 'runtime':
                        // we don't care about problemset start.
                        $start = null;
                        break;

                    default:
                        self::$log->error(
                            'penalty_type for this contests is not a valid option, asuming `none`.'
                        );
                        $start = null;
                }
            }

            if (!is_null($start)) {
                // assuming submit_delay is in minutes.
                $submitDelay = intval(
                    (\OmegaUp\Time::get() - $start->time) / 60
                );
            } else {
                $submitDelay = 0;
            }

            // If user is admin and is in virtual contest, then admin will be treated as contestant
            $type = (
                !is_null($problemset) &&
                !is_null($contest) &&
                \OmegaUp\Authorization::isAdmin(
                    $r->identity,
                    $problemset
                ) &&
                !\OmegaUp\DAO\Contests::isVirtual(
                    $contest
                )
            ) ? 'test' : 'normal';
        }

        // Populate new run+submission object
        $submission = new \OmegaUp\DAO\VO\Submissions([
            'identity_id' => $r->identity->identity_id,
            'problem_id' => $problem->problem_id,
            'problemset_id' => $problemsetId,
            'guid' => md5(uniqid(strval(rand()), true)),
            'language' => $r->ensureString('language'),
            'time' => \OmegaUp\Time::get(),
            'status' => 'uploading',
            'verdict' => 'JE',
            'submit_delay' => $submitDelay, /* based on penalty_type */
            'type' => $type,
        ]);

        if (!is_null($r->identity->current_identity_school_id)) {
            $identitySchool = \OmegaUp\DAO\IdentitiesSchools::getByPK(
                $r->identity->current_identity_school_id
            );
            if (!is_null($identitySchool)) {
                $submission->school_id = $identitySchool->school_id;
            }
        }

        $run = new \OmegaUp\DAO\VO\Runs([
            'version' => $problem->current_version,
            'commit' => $problem->commit,
            'status' => 'uploading',
            'runtime' => 0,
            'penalty' => $submitDelay,
            'time' => $submission->time,
            'memory' => 0,
            'score' => 0,
            'contest_score' => !is_null($problemsetId) ? 0 : null,
            'verdict' => 'JE',
        ]);

        try {
            \OmegaUp\DAO\DAO::transBegin();

            // _Now_ that we are in a transaction, we can check whether the run
            // is within the submission gap.
            self::validateWithinSubmissionGap(
                $submission,
                $r->identity,
                $problem,
                $contest
            );

            // Push run into DB
            \OmegaUp\DAO\Submissions::create($submission);
            $run->submission_id = $submission->submission_id;
            \OmegaUp\DAO\Runs::create($run);
            $submission->current_run_id = $run->run_id;
            \OmegaUp\DAO\Submissions::update($submission);
            \OmegaUp\DAO\DAO::transEnd();
        } catch (\Exception $e) {
            \OmegaUp\DAO\DAO::transRollback();
            throw $e;
        }

        // Call Grader
        try {
            \OmegaUp\Grader::getInstance()->grade($run, trim($r['source']));
        } catch (\Exception $e) {
            // Welp, it failed. We cannot make this a real transaction
            // because the Run row would not be visible from the Grader
            // process, so we attempt to roll it back by hand.
            // We need to unlink the current run and submission prior to
            // deleting the rows. Otherwise we would have a foreign key
            // violation.
            $submission->current_run_id = null;
            \OmegaUp\DAO\Submissions::update($submission);
            \OmegaUp\DAO\Runs::delete($run);
            \OmegaUp\DAO\Submissions::delete($submission);
            self::$log->error(
                'Call to \OmegaUp\Grader::grade() failed',
                ['exception' => $e],
            );
            throw $e;
        }
        $userId = $r->identity->user_id;
        if (is_null($userId) && !is_null($r->loginIdentity)) {
            $userId = $r->loginIdentity->user_id;
        }

        \OmegaUp\DAO\SubmissionLog::create(new \OmegaUp\DAO\VO\SubmissionLog([
            'user_id' => $userId,
            'identity_id' => $r->identity->identity_id,
            'submission_id' => $submission->submission_id,
            'problemset_id' => $submission->problemset_id,
            'ip' => ip2long(
                \OmegaUp\Request::getServerVar('REMOTE_ADDR') ?? ''
            ),
        ]));

        $problem->submissions++;
        \OmegaUp\DAO\Problems::update($problem);

        $response = [
            'guid' => strval($submission->guid),
            'submit_delay' => $submitDelay,
        ];
        if ($isPractice) {
            $response['submission_deadline'] = new \OmegaUp\Timestamp(0);
        } else {
            // Add remaining time to the response
            $problemsetIdentity = \OmegaUp\DAO\ProblemsetIdentities::getByPK(
                $r->identity->identity_id,
                $problemsetId
            );
            if (
                !is_null($problemsetIdentity) &&
                !is_null($problemsetIdentity->end_time)
            ) {
                $response['submission_deadline'] = $problemsetIdentity->end_time;
            } elseif (isset($problemsetContainer->finish_time)) {
                /** @var \OmegaUp\Timestamp $problemsetContainer->finish_time */
                $response['submission_deadline'] = new \OmegaUp\Timestamp(
                    $problemsetContainer->finish_time
                );
            } else {
                $response['submission_deadline'] = new \OmegaUp\Timestamp(0);
            }
        }

        // Happy ending
        $response['nextSubmissionTimestamp'] = \OmegaUp\DAO\Runs::nextSubmissionTimestamp(
            $contest,
            lastSubmissionTime: $submission->time
        );

        if (is_null($submission->guid)) {
            throw new \OmegaUp\Exceptions\NotFoundException('runNotFound');
        }

        // Expire rank cache
        \OmegaUp\Controllers\User::deleteProblemsSolvedRankCacheList();

        return $response;
    }

    /**
     * Validate request of details
     *
     * @throws \OmegaUp\Exceptions\NotFoundException
     * @throws \OmegaUp\Exceptions\ForbiddenAccessException
     *
     * @return array{submission: \OmegaUp\DAO\VO\Submissions, run: \OmegaUp\DAO\VO\Runs}
     */
    private static function validateDetailsRequest(string $runAlias): array {
        // If user is not judge, must be the run's owner.
        $submission = \OmegaUp\DAO\Submissions::getByGuid($runAlias);
        if (is_null($submission) || is_null($submission->current_run_id)) {
            throw new \OmegaUp\Exceptions\NotFoundException('runNotFound');
        }

        $run = \OmegaUp\DAO\Runs::getByPK(
            $submission->current_run_id
        );
        if (is_null($run)) {
            throw new \OmegaUp\Exceptions\NotFoundException('runNotFound');
        }

        return [
            'run' => $run,
            'submission' => $submission,
        ];
    }

    /**
     * Get basic details of a run
     *
     * @throws \OmegaUp\Exceptions\InvalidFilesystemOperationException
     *
     * @return Run
     *
     * @omegaup-request-param string $run_alias
     * @omegaup-request-param null|string $username
     */
    public static function apiStatus(\OmegaUp\Request $r): array {
        // Get the user who is calling this API
        $r->ensureIdentity();

        $runAlias = $r->ensureString(
            'run_alias',
            fn (string $alias) => \OmegaUp\Validators::alias($alias)
        );
        $username = $r->ensureOptionalString(
            'username',
            false
        );
        $submission = \OmegaUp\DAO\Submissions::getByGuid($runAlias);
        if (
            is_null(
                $submission
            ) || is_null(
                $submission->current_run_id
            ) || is_null(
                $submission->guid
            )
        ) {
            throw new \OmegaUp\Exceptions\NotFoundException('runNotFound');
        }

        $run = \OmegaUp\DAO\Runs::getByGUID(
            $submission->guid
        );
        if (is_null($run)) {
            throw new \OmegaUp\Exceptions\NotFoundException('runNotFound');
        }
        $problem = \OmegaUp\DAO\Problems::getByPK(
            intval($submission->problem_id)
        );
        if (is_null($problem)) {
            throw new \OmegaUp\Exceptions\NotFoundException('problemNotFound');
        }
        $problemset = null;
        if (!is_null($submission->problemset_id)) {
            $problemset = \OmegaUp\DAO\Problemsets::getByPK(
                $submission->problemset_id
            );
        }
        $contest = null;
        if (!is_null($problemset) && !is_null($problemset->contest_id)) {
            $contest = \OmegaUp\DAO\Contests::getByPK($problemset->contest_id);
        }

        if (
            !\OmegaUp\Authorization::canViewSubmission(
                $r->identity,
                $submission
            )
        ) {
            throw new \OmegaUp\Exceptions\ForbiddenAccessException(
                'userNotAllowed'
            );
        }

        // Fill response
        $filtered = (
            $submission->asFilteredArray([
                'guid', 'language', 'time', 'submit_delay', 'type',
            ]) +
            $run
        );
        /** @var \OmegaUp\Timestamp $filtered['time'] */
        $result = [
            'guid' => strval($filtered['guid']),
            'alias' => strval($problem->alias),
            'contest_alias' => null,
            'time' => new \OmegaUp\Timestamp($filtered['time']),
            'contest_score' => null,
            'score' => round(floatval($filtered['score']), 4),
            'runtime' => intval($filtered['runtime']),
            'penalty' => intval($filtered['penalty']),
            'memory' => intval($filtered['memory']),
            'submit_delay' => intval($filtered['submit_delay']),
            'language' => strval($filtered['language']),
            'status' => strval($filtered['status']),
            'type' => strval($filtered['type']),
            'verdict' => strval($filtered['verdict']),
            'country' => 'xx',
            'username' => (
                ($submission->identity_id == $r->identity->identity_id) ?
                $r->identity->username
                : $username ?? ''
            ),
            'classname' => 'user-rank-unranked',
            'execution' => strval($filtered['execution']),
            'output' => strval($filtered['output']),
            'status_memory' => strval($filtered['status_memory']),
            'status_runtime' => strval($filtered['status_runtime']),
        ];
        if (!is_null($filtered['contest_score'])) {
            if (
                is_null($contest)
                || $contest->score_mode == 'partial'
                || $filtered['score'] == 1
            ) {
                $result['contest_score'] = round(
                    floatval($filtered['contest_score']),
                    2
                );
            } else {
                $result['contest_score'] = 0.0;
                $result['score'] = 0.0;
            }
        }
        return $result;
    }

    /**
     * Re-sends a problem to Grader.
     *
     * @return array{status: string}
     *
     * @omegaup-request-param bool|null $debug
     * @omegaup-request-param string $run_alias
     */
    public static function apiRejudge(\OmegaUp\Request $r): array {
        // Get the user who is calling this API
        $r->ensureIdentity();

        $runAlias = $r->ensureString(
            'run_alias',
            fn (string $alias) => \OmegaUp\Validators::alias($alias)
        );
        [
            'run' => $run,
            'submission' => $submission,
        ] = self::validateDetailsRequest($runAlias);

        if (
            !\OmegaUp\Authorization::canEditSubmission(
                $r->identity,
                $submission
            )
        ) {
            throw new \OmegaUp\Exceptions\ForbiddenAccessException(
                'userNotAllowed'
            );
        }

        if ($run->status == 'new' || $run->status == 'waiting') {
            self::$log->info('Run already in the rejudge queue. Ignoring');
            return ['status' => 'ok'];
        }

        self::$log->info("Run {$run->run_id} being rejudged");

        // Reset fields.
        $run->status = 'new';
        try {
            \OmegaUp\DAO\DAO::transBegin();
            \OmegaUp\DAO\Runs::update($run);
            \OmegaUp\DAO\DAO::transEnd();
        } catch (\Exception $e) {
            \OmegaUp\DAO\DAO::transRollback();
            throw $e;
        }

        try {
            \OmegaUp\Grader::getInstance()->rejudge(
                [$run],
                $r->ensureOptionalBool('debug') ?? false
            );
        } catch (\Exception $e) {
            self::$log->error(
                'Call to \OmegaUp\Grader::rejudge() failed',
                ['exception' => $e],
            );
        }

        self::invalidateCacheOnRejudge($run);

        // Expire ranks
        \OmegaUp\Controllers\User::deleteProblemsSolvedRankCacheList();

        return ['status' => 'ok'];
    }

    /**
     * Disqualify one or more submissions based on the received parameters:
     *
<<<<<<< HEAD
     * @return array{status: string, runs: list<array{guid: null|string, username: null|string}>}
     *
=======
     * - When a run_alias is provided, it will only disqualify a single
     *   submission.
     * - When run_alias is not provided, both the username and the contest_alias
     *   are required.
     * - If a problem_alias is provided, all submissions belonging to the user
     *   for this problem and contest will be disqualified.
     * - If a problem_alias is not provided, all submissions belonging to the
     *   user in this contest will be disqualified.
     *
     * @return array{status: string, runs: list<array{guid: null|string, username: null|string}>}
     *
>>>>>>> 34f6970a
     * @omegaup-request-param null|string $run_alias
     * @omegaup-request-param null|string $problem_alias
     * @omegaup-request-param null|string $contest_alias
     * @omegaup-request-param null|string $username
     *
     * @throws \OmegaUp\Exceptions\InvalidParameterException
     */
    public static function apiDisqualify(\OmegaUp\Request $r): array {
        // Get the user who is calling this API
        $r->ensureMainUserIdentity();

        $runAlias = $r->ensureOptionalString(
            'run_alias',
            false,
            fn (string $alias) => \OmegaUp\Validators::alias($alias)
        );
        $problemAlias = $r->ensureOptionalString(
            'problem_alias',
            false,
            fn (string $alias) => \OmegaUp\Validators::alias($alias)
        );
        $contestAlias = $r->ensureOptionalString(
            'contest_alias',
            false,
            fn (string $alias) => \OmegaUp\Validators::alias($alias)
        );
        $username = $r->ensureOptionalString(
            'username',
            false,
            fn (string $user) => \OmegaUp\Validators::normalUsername(
                $user
            ) || \OmegaUp\Validators::identityUsername(
                $user
            ) || \OmegaUp\Validators::identityTeamUsername(
                $user
            )
        );
<<<<<<< HEAD
        $response = [];
=======
        $runs = [];
>>>>>>> 34f6970a
        if (!is_null($runAlias)) {
            [
                'submission' => $submission,
            ] = self::validateDetailsRequest($runAlias);

            if (
                !\OmegaUp\Authorization::canEditSubmission(
                    $r->identity,
                    $submission
                )
            ) {
                throw new \OmegaUp\Exceptions\ForbiddenAccessException(
                    'userNotAllowed'
                );
            }

            if ($submission->type !== 'normal') {
                throw new \OmegaUp\Exceptions\InvalidParameterException(
                    'runCannotBeDisqualified'
                );
            }
            \OmegaUp\DAO\Submissions::disqualify($submission);
<<<<<<< HEAD
            $response[] = ['guid' => $runAlias, 'username' => $username];
=======
            $runs[] = ['guid' => $runAlias, 'username' => $username];
>>>>>>> 34f6970a
        } elseif (!is_null($username)) {
            if (is_null($contestAlias)) {
                throw new \OmegaUp\Exceptions\InvalidParameterException(
                    'parameterNotFound',
                    'contest_alias'
                );
            }
            $submissions = \OmegaUp\DAO\Submissions::getAllSubmissionsByUserContest(
                $username,
                $contestAlias,
                $problemAlias
            );
            foreach ($submissions as $submission) {
                if (
                    !\OmegaUp\Authorization::canEditSubmission(
                        $r->identity,
                        $submission
                    )
                ) {
                    throw new \OmegaUp\Exceptions\ForbiddenAccessException(
                        'userNotAllowed'
                    );
                }
                \OmegaUp\DAO\Submissions::disqualify($submission);
<<<<<<< HEAD
                $response[] = ['guid' => $submission->guid, 'username' => $username];
=======
                $runs[] = ['guid' => $submission->guid, 'username' => $username];
>>>>>>> 34f6970a
            }
        }

        // Expire ranks
        \OmegaUp\Controllers\User::deleteProblemsSolvedRankCacheList();
        return [
            'status' => 'ok',
<<<<<<< HEAD
            'runs' => $response,
=======
            'runs' => $runs,
>>>>>>> 34f6970a
        ];
    }

    /**
     * Requalify a submission previously disqualified
     *
     * @return array{status: string}
     *
     * @omegaup-request-param string $run_alias
     *
     * @throws \OmegaUp\Exceptions\InvalidParameterException
     */
    public static function apiRequalify(\OmegaUp\Request $r): array {
        // Get the user who is calling this API
        $r->ensureMainUserIdentity();

        $runAlias = $r->ensureString(
            'run_alias',
            fn (string $alias) => \OmegaUp\Validators::alias($alias)
        );
        [
            'submission' => $submission,
        ] = self::validateDetailsRequest($runAlias);

        if (
            !\OmegaUp\Authorization::canEditSubmission(
                $r->identity,
                $submission
            )
        ) {
            throw new \OmegaUp\Exceptions\ForbiddenAccessException(
                'userNotAllowed'
            );
        }

        if ($submission->type !== 'disqualified') {
            throw new \OmegaUp\Exceptions\InvalidParameterException(
                'runCannotBeRequalified'
            );
        }

        \OmegaUp\DAO\Submissions::requalify($submission);

        // Expire ranks
        \OmegaUp\Controllers\User::deleteProblemsSolvedRankCacheList();
        return [
            'status' => 'ok'
        ];
    }

    /**
     * Invalidates relevant caches on run rejudge
     */
    public static function invalidateCacheOnRejudge(\OmegaUp\DAO\VO\Runs $run): void {
        try {
            // Expire details of the run
            \OmegaUp\Cache::deleteFromCache(
                \OmegaUp\Cache::RUN_ADMIN_DETAILS,
                strval($run->run_id)
            );

            $submission = \OmegaUp\DAO\Submissions::getByPK(
                intval($run->submission_id)
            );
            if (is_null($submission) || is_null($submission->problem_id)) {
                return;
            }

            // Now we need to invalidate problem stats
            $problem = \OmegaUp\DAO\Problems::getByPK($submission->problem_id);

            if (!is_null($problem) && !is_null($problem->alias)) {
                // Invalidar cache stats
                \OmegaUp\Cache::deleteFromCache(
                    \OmegaUp\Cache::PROBLEM_STATS,
                    $problem->alias
                );
            }
        } catch (\Exception $e) {
            // We did our best effort to invalidate the cache...
            self::$log->warning(
                "Failed to invalidate cache on rejudge {$run->run_id}, skipping",
                ['exception' => $e],
            );
        }
    }

    /**
     * Get all the comments related to a submission feedback
     *
     * @return list<SubmissionFeedback>
     *
     * @omegaup-request-param string $run_alias
     */
    public static function apiGetSubmissionFeedback(\OmegaUp\Request $r) {
        $r->ensureIdentity();

        [
            'submission' => $submission,
        ] = self::validateDetailsRequest(
            $r->ensureString(
                'run_alias',
                fn (string $alias) => \OmegaUp\Validators::alias($alias)
            )
        );

        return \OmegaUp\DAO\SubmissionFeedback::getSubmissionFeedback(
            $submission
        );
    }

    /**
     * Gets the details of a run. Includes admin details if admin.
     *
     * @return RunDetails
     *
     * @omegaup-request-param string $run_alias
     */
    public static function apiDetails(\OmegaUp\Request $r): array {
        $r->ensureIdentity();

        [
            'run' => $run,
            'submission' => $submission,
        ] = self::validateDetailsRequest(
            $r->ensureString(
                'run_alias',
                fn (string $alias) => \OmegaUp\Validators::alias($alias)
            )
        );

        if (is_null($submission->problem_id)) {
            throw new \OmegaUp\Exceptions\NotFoundException('problemNotFound');
        }

        if (is_null($run->commit) || is_null($run->version)) {
            throw new \OmegaUp\Exceptions\NotFoundException('runNotFound');
        }

        $problem = \OmegaUp\DAO\Problems::getByPK($submission->problem_id);
        if (is_null($problem) || is_null($problem->alias)) {
            throw new \OmegaUp\Exceptions\NotFoundException('problemNotFound');
        }

        $problemset = null;
        if (!is_null($submission->problemset_id)) {
            $problemset = \OmegaUp\DAO\Problemsets::getByPK(
                $submission->problemset_id
            );
        }

        $contest = null;
        if (!is_null($problemset) && !is_null($problemset->contest_id)) {
            $contest = \OmegaUp\DAO\Contests::getByPK($problemset->contest_id);
        }

        if (
            !\OmegaUp\Authorization::canViewSubmission(
                $r->identity,
                $submission
            )
        ) {
            throw new \OmegaUp\Exceptions\ForbiddenAccessException(
                'userNotAllowed'
            );
        }

        // Get the source
        $response = [
            'admin' => \OmegaUp\Authorization::isProblemAdmin(
                $r->identity,
                $problem
            ),
            'guid' => strval($submission->guid),
            'language' => strval($submission->language),
            'alias' => strval($problem->alias),
            'feedback' => \OmegaUp\DAO\SubmissionFeedback::getSubmissionFeedback(
                $submission
            ),
        ];

        $showRunDetails = !$response['admin'] ? self::shouldShowRunDetails(
            $r->identity->identity_id,
            $problem,
            $contest
        ) : 'detailed';

        // Get the details, compile error, logs, etc.
        $details = self::getOptionalRunDetails(
            $submission,
            $run,
            $contest,
            showDetails: $showRunDetails !== 'none'
        );

        $response['source'] = $details['source'];
        if (isset($details['compile_error'])) {
            $response['compile_error'] = $details['compile_error'];
        }
        if (isset($details['details'])) {
            if (
                !is_null($contest)
                && $contest->feedback === 'summary'
                && isset($details['details']['groups'])
            ) {
                $verdictIndexMap = array_flip(self::VERDICTS);
                foreach ($details['details']['groups'] as &$group) {
                    $worstVerdictIndex = 0;
                    foreach ($group['cases'] as $case) {
                        $worstVerdictIndex = max(
                            $worstVerdictIndex,
                            $verdictIndexMap[$case['verdict']]
                        );
                    }
                    $group['verdict'] = self::VERDICTS[$worstVerdictIndex];
                    unset($group['cases']);
                }
            }
            $response['details'] = $details['details'];
        }
        if (!OMEGAUP_LOCKDOWN && $response['admin']) {
            $gzippedLogs = self::getGraderResource($run, 'logs.txt.gz');
            if (is_string($gzippedLogs)) {
                $response['logs'] = strval(gzdecode($gzippedLogs));
            }

            $response['judged_by'] = strval($run->judged_by);
        }
        // Removing cases values until this PR be approved and merged to PR #3800
        $response['show_diff'] = 'examples';
        $response['cases'] = [];

        $cases = self::getProblemCasesMetadata(
            'cases',
            $problem->alias,
            $run->commit
        );
        /** @var int */
        $responseSize = array_reduce(
            $cases,
            /**
             * @param array{mode: int, type: string, id: string, size: int, path: string} $case
             */
            fn (int $sum, $case) => $sum + $case['size'],
            0
        );

        if (
            $problem->show_diff === \OmegaUp\ProblemParams::SHOW_DIFFS_NONE
            || $responseSize > 4096 // Forcing to hide diffs when inputs/outputs exceed 4kb
        ) {
            $response['show_diff'] = \OmegaUp\ProblemParams::SHOW_DIFFS_NONE;
            return $response;
        }
        if ($problem->show_diff === \OmegaUp\ProblemParams::SHOW_DIFFS_ALL) {
            $response['cases'] = self::getProblemCasesContents(
                'cases',
                $problem->alias,
                $run->commit
            );
            $response['show_diff'] = \OmegaUp\ProblemParams::SHOW_DIFFS_ALL;
            return $response;
        }
        $response['cases'] = self::getProblemCasesContents(
            'examples',
            $problem->alias,
            $run->commit
        );
        $response['show_diff'] = \OmegaUp\ProblemParams::SHOW_DIFFS_EXAMPLES;

        return $response;
    }

    /**
     * @return ProblemCasesContents
     */
    private static function getProblemCasesContents(
        string $directory,
        string $problemAlias,
        string $revision
    ): array {
        return \OmegaUp\Cache::getFromCacheOrSet(
            \OmegaUp\Cache::PROBLEM_CASES_CONTENTS,
            "{$problemAlias}-{$revision}-{$directory}",
            fn () => self::getProblemCasesContentsImpl(
                $directory,
                $problemAlias,
                $revision
            ),
            24 * 60 * 60 // expire in 1 day
        );
    }

    /**
     * @return ProblemCasesContents
     */
    private static function getProblemCasesContentsImpl(
        string $directory,
        string $problemAlias,
        string $revision
    ): array {
        $problemArtifacts = new \OmegaUp\ProblemArtifacts(
            $problemAlias,
            $revision
        );

        $existingCases = self::getProblemCasesMetadata(
            $directory,
            $problemAlias,
            $revision
        );
        $response = [];
        foreach ($existingCases as $file) {
            [$_, $filename] = explode("{$directory}/", $file['path']);
            $extension = pathinfo($filename, PATHINFO_EXTENSION);
            \OmegaUp\Validators::validateInEnum(
                $extension,
                'extension',
                ['in', 'out']
            );
            $caseName = basename($filename, ".{$extension}");
            if (!isset($response[$caseName])) {
                $response[$caseName] = [
                    'in' => '',
                    'out' => '',
                ];
            }
            $caseContents = $problemArtifacts->get($file['path']);
            if ($extension === 'in') {
                $response[$caseName]['in'] = $caseContents;
            } else {
                $response[$caseName]['out'] = $caseContents;
            }
        }
        return $response;
    }

    /**
     * @return list<array{mode: int, type: string, id: string, size: int, path: string}>
     */
    public static function getProblemCasesMetadata(
        string $directory,
        string $problemAlias,
        string $revision
    ): array {
        return \OmegaUp\Cache::getFromCacheOrSet(
            \OmegaUp\Cache::DATA_CASES_FILES,
            "{$problemAlias}-{$revision}-{$directory}",
            /** @return list<array{id: string, mode: int, path: string, size: int, type: string}> */
            function () use ($problemAlias, $revision, $directory) {
                $problemArtifacts = new \OmegaUp\ProblemArtifacts(
                    $problemAlias,
                    $revision
                );

                return $problemArtifacts->lsTreeRecursive($directory);
            },
            24 * 60 * 60 // expire in 1 day
        );
    }

    /**
     * Given the run alias, returns the source code and any compile errors if any
     * Used in the arena, any contestant can view its own codes and compile errors
     *
     * @throws \OmegaUp\Exceptions\ForbiddenAccessException
     *
     * @return array{compile_error?: string, details?: array{compile_meta?: array<string, RunMetadata>, contest_score: float, groups?: list<array{cases: list<CaseResult>, contest_score: float, group: string, max_score: float, score: float}>, judged_by: string, max_score?: float, memory?: float, score: float, time?: float, verdict: string, wall_time?: float}, source: string}
     *
     * @omegaup-request-param string $run_alias
     */
    public static function apiSource(\OmegaUp\Request $r): array {
        // Get the user who is calling this API
        $r->ensureIdentity();

        $runAlias = $r->ensureString(
            'run_alias',
            fn (string $alias) => \OmegaUp\Validators::alias($alias)
        );
        [
            'run' => $run,
            'submission' => $submission,
        ] = self::validateDetailsRequest($runAlias);

        if (
            !\OmegaUp\Authorization::canViewSubmission(
                $r->identity,
                $submission
            )
        ) {
            throw new \OmegaUp\Exceptions\ForbiddenAccessException(
                'userNotAllowed'
            );
        }

        return self::getOptionalRunDetails(
            $submission,
            $run,
            contest: null,
            showDetails: false
        );
    }

    private static function shouldShowRunDetails(
        int $identityId,
        \OmegaUp\DAO\VO\Problems $problem,
        ?\OmegaUp\DAO\VO\Contests $contest
    ): string {
        $isProblemSolved = \OmegaUp\DAO\Problems::isProblemSolved(
            $problem,
            $identityId
        );
        if (
            !is_null($contest) &&
            $contest->finish_time->time > \OmegaUp\Time::get()
        ) {
            return $contest->feedback;
        }
        if ($problem->show_diff !== 'none') {
            return 'detailed';
        }
        return $isProblemSolved ? 'detailed' : 'none';
    }

    /**
     * @return array{compile_error?: string, details?: array{compile_meta?: array<string, RunMetadata>, contest_score: float, groups?: list<array{cases: list<CaseResult>, contest_score: float, group: string, max_score: float, score: float}>, judged_by: string, max_score?: float, memory?: float, score: float, time?: float, verdict: string, wall_time?: float}, source: string}
     */
    private static function getOptionalRunDetails(
        \OmegaUp\DAO\VO\Submissions $submission,
        \OmegaUp\DAO\VO\Runs $run,
        ?\OmegaUp\DAO\VO\Contests $contest,
        bool $showDetails
    ): array {
        $response = [];

        /** @psalm-suppress TypeDoesNotContainType this can be defined to true sometimes. */
        if (OMEGAUP_LOCKDOWN) {
            $response['source'] = 'lockdownDetailsDisabled';
        } else {
            $response['source'] = \OmegaUp\Controllers\Submission::getSource(
                strval($submission->guid)
            );
        }
        if (!$showDetails && $run->verdict != 'CE') {
            return $response;
        }
        $detailsJson = self::getGraderResource($run, 'details.json');
        if (!is_string($detailsJson)) {
            return $response;
        }
        /** @var array{compile_meta?: array<string, RunMetadata>, contest_score: float, groups?: list<array{cases: list<CaseResult>, contest_score: float, group: string, max_score: float, score: float}>, judged_by: string, max_score?: float, memory?: float, score: float, time?: float, verdict: string, wall_time?: float} */
        $details = json_decode($detailsJson, true);
        if (
            isset($details['compile_error']) &&
            is_string($details['compile_error'])
        ) {
            $response['compile_error'] = $details['compile_error'];
        }
        if (
            !is_null(
                $contest
            ) && $contest->score_mode == 'all_or_nothing' && $run->score < 1
        ) {
            $details['contest_score'] = 0.0;
            $details['score'] = 0.0;
        } else {
            $details['contest_score'] = floatval($details['contest_score']);
            $details['score'] = floatval($details['score']);
        }
        if (!OMEGAUP_LOCKDOWN && $showDetails) {
            $response['details'] = $details;
        }
        return $response;
    }

    /**
     * Given the run alias, returns a .zip file with all the .out files generated for a run.
     *
     * @omegaup-request-param string $run_alias
     * @omegaup-request-param bool $show_diff
     *
     * @throws \OmegaUp\Exceptions\ForbiddenAccessException
     */
    public static function apiDownload(\OmegaUp\Request $r): void {
        \OmegaUp\Controllers\Controller::ensureNotInLockdown();
        // Get the user who is calling this API
        $r->ensureIdentity();
        $showDiff = $r->ensureOptionalBool('show_diff') ?? false;

        $runAlias = $r->ensureString(
            'run_alias',
            fn (string $alias) => \OmegaUp\Validators::alias($alias)
        );
        if (
            !self::downloadSubmission(
                $runAlias,
                $r->identity,
                passthru: true,
                skipAuthorization: $showDiff
            )
        ) {
            http_response_code(404);
        }

        // Since all the headers and response have been sent, make the API
        // caller to exit quietly.
        throw new \OmegaUp\Exceptions\ExitException();
    }

    /**
     * @return bool|null|string
     */
    public static function downloadSubmission(
        string $guid,
        \OmegaUp\DAO\VO\Identities $identity,
        bool $passthru,
        bool $skipAuthorization = false
    ) {
        $submission = \OmegaUp\DAO\Submissions::getByGuid($guid);
        if (
            is_null($submission) ||
            is_null($submission->current_run_id) ||
            is_null($submission->problem_id)
        ) {
            throw new \OmegaUp\Exceptions\NotFoundException('runNotFound');
        }

        $run = \OmegaUp\DAO\Runs::getByPK($submission->current_run_id);
        if (is_null($run)) {
            throw new \OmegaUp\Exceptions\NotFoundException('runNotFound');
        }

        $problem = \OmegaUp\DAO\Problems::getByPK($submission->problem_id);
        if (is_null($problem)) {
            throw new \OmegaUp\Exceptions\NotFoundException('problemNotFound');
        }

        if (
            !$skipAuthorization &&
            !\OmegaUp\Authorization::isProblemAdmin($identity, $problem)
        ) {
            throw new \OmegaUp\Exceptions\ForbiddenAccessException(
                'userNotAllowed'
            );
        }

        if ($passthru) {
            $headers = [
                'Content-Type: application/zip',
                "Content-Disposition: attachment; filename={$submission->guid}.zip",
            ];
            return self::getGraderResourcePassthru($run, 'files.zip', $headers);
        }
        return self::getGraderResource($run, 'files.zip');
    }

    private static function getGraderResource(
        \OmegaUp\DAO\VO\Runs $run,
        string $filename
    ): ?string {
        $result = \OmegaUp\Grader::getInstance()->getGraderResource(
            $run,
            $filename,
            missingOk: true
        );
        if (is_null($result)) {
            $result = self::downloadResourceFromS3(
                "{$run->run_id}/{$filename}",
                passthru: false
            );
        }
        return $result;
    }

    /**
     * @param list<string> $headers
     * @return bool|null|string
     */
    private static function getGraderResourcePassthru(
        \OmegaUp\DAO\VO\Runs $run,
        string $filename,
        array $headers = []
    ) {
        $result = \OmegaUp\Grader::getInstance()->getGraderResourcePassthru(
            $run,
            $filename,
            missingOk: true,
            fileHeaders: $headers,
        );
        if (is_null($result)) {
            $result = self::downloadResourceFromS3(
                "{$run->run_id}/{$filename}",
                passthru: true,
                httpHeaders: $headers,
            );
        }
        return $result;
    }

    /**
     * Given the run resouce path, fetches its contents from S3.
     *
     * @param  string       $resourcePath The run's resource path.
     * @param  bool         $passthru     Whether to output directly.
     * @param  list<string> $httpHeaders
     * @return ?string                    The contents of the resource (or an empty string) if successful. null otherwise.
     */
    private static function downloadResourceFromS3(
        string $resourcePath,
        bool $passthru,
        array $httpHeaders = []
    ): ?string {
        if (
            !defined('AWS_CLI_SECRET_ACCESS_KEY') ||
            !defined('AWS_CLI_ACCESS_KEY_ID') ||
            empty(AWS_CLI_SECRET_ACCESS_KEY) ||
            empty(AWS_CLI_ACCESS_KEY_ID) ||
            !is_string(AWS_CLI_SECRET_ACCESS_KEY) ||
            !is_string(AWS_CLI_ACCESS_KEY_ID)
        ) {
            return null;
        }

        if (strpos($resourcePath, '/') !== 0) {
            $resourcePath = "/{$resourcePath}";
        }
        $accessKeyId = AWS_CLI_ACCESS_KEY_ID;
        $secretAccessKey = AWS_CLI_SECRET_ACCESS_KEY;
        $regionName = 'us-east-1';
        $bucketName = 'omegaup-runs';
        $serviceName = 's3';
        $signingAlgorithm = 'AWS4-HMAC-SHA256';

        $now = \OmegaUp\Time::get();
        $datestamp = gmstrftime('%Y%m%d', $now);
        $timestamp = gmstrftime('%Y%m%dT%H%M%SZ', $now);
        $emptySHA256 = 'e3b0c44298fc1c149afbf4c8996fb92427ae41e4649b934ca495991b7852b855';
        $headers = [
            'Host' => "{$bucketName}.{$serviceName}.amazonaws.com",
            'X-Amz-Content-Sha256' => $emptySHA256,
            'X-Amz-Date' => $timestamp,
        ];
        $signedHeaders = join(
            ';',
            array_map(
                fn (string $key) => strtolower($key),
                array_keys($headers)
            )
        );
        $canonicalRequest = join(
            "\n",
            [
                'GET',
                $resourcePath,
                '',
                join(
                    '',
                    array_map(
                        fn (string $key) => (
                            strtolower($key) . ":{$headers[$key]}\n"
                        ),
                        array_keys($headers)
                    )
                ),
                $signedHeaders,
                $emptySHA256,
            ]
        );

        $scope = "{$datestamp}/{$regionName}/{$serviceName}/aws4_request";
        $stringToSign = join(
            "\n",
            [
                $signingAlgorithm,
                $timestamp,
                $scope,
                hash('sha256', $canonicalRequest),
            ]
        );

        $dateSignature = hash_hmac(
            'sha256',
            $datestamp,
            "AWS4{$secretAccessKey}",
            true
        );
        $regionSignature = hash_hmac(
            'sha256',
            $regionName,
            $dateSignature,
            true
        );
        $serviceSignature = hash_hmac(
            'sha256',
            $serviceName,
            $regionSignature,
            true
        );
        $signingKey = hash_hmac(
            'sha256',
            'aws4_request',
            $serviceSignature,
            true
        );
        $signature = hash_hmac(
            'sha256',
            $stringToSign,
            $signingKey,
            false
        );
        $headers['Authorization'] = "{$signingAlgorithm} Credential={$accessKeyId}/{$scope}, SignedHeaders={$signedHeaders}, Signature={$signature}";

        $curl = curl_init();
        curl_setopt_array(
            $curl,
            [
                CURLOPT_URL => "https://{$headers['Host']}{$resourcePath}",
                CURLOPT_HTTPHEADER => array_map(
                    fn (string $key) => "{$key}: {$headers[$key]}",
                    array_keys($headers)
                ),
                CURLOPT_RETURNTRANSFER => intval(!$passthru),
                CURLOPT_CONNECTTIMEOUT => 2,
                CURLOPT_TIMEOUT => 10,
            ]
        );

        $output = curl_exec($curl);
        if ($passthru) {
            foreach ($httpHeaders as $header) {
                header($header);
            }
            $result = '';
        } else {
            $result = strval($output);
        }
        /** @var int */
        $retval = curl_getinfo($curl, CURLINFO_HTTP_CODE);
        if ($output === false || $retval != 200) {
            self::$log->error("Getting {$resourcePath} failed: {$output}");
            return null;
        }
        return $result;
    }

    /**
     * Get total of last 6 months
     *
     * @return array{total: array<string, int>, ac: array<string, int>}
     */
    public static function apiCounts(\OmegaUp\Request $r) {
        return \OmegaUp\Cache::getFromCacheOrSet(
            \OmegaUp\Cache::RUN_COUNTS,
            '',
            function () {
                $totals = [];
                $totals['total'] = [];
                $totals['ac'] = [];
                $runCounts = \OmegaUp\DAO\RunCounts::getAll(
                    1,
                    90,
                    'date',
                    'DESC'
                );

                foreach ($runCounts as $runCount) {
                    $totals['total'][strval(
                        $runCount->date
                    )] = $runCount->total;
                    $totals['ac'][strval(
                        $runCount->date
                    )] = $runCount->ac_count;
                }

                return $totals;
            },
            24 * 60 * 60 // expire in 1 day
        );
    }

    /**
     * Validator for List API
     *
     * @return array{problem: null|\OmegaUp\DAO\VO\Problems, identity: null|\OmegaUp\DAO\VO\Identities}
     *
     * @throws \OmegaUp\Exceptions\ForbiddenAccessException
     * @throws \OmegaUp\Exceptions\NotFoundException
     *
     * @omegaup-request-param string $problem_alias
     * @omegaup-request-param string $username
     */
    private static function validateList(\OmegaUp\Request $r): array {
        $r->ensureIdentity();

        if (!\OmegaUp\Authorization::isSystemAdmin($r->identity)) {
            throw new \OmegaUp\Exceptions\ForbiddenAccessException(
                'userNotAllowed'
            );
        }

        // Check filter by problem, is optional
        /** @var null|\OmegaUp\DAO\VO\Problems */
        $problem = null;
        if (!is_null($r['problem_alias'])) {
            $problemAlias = $r->ensureString(
                'problem_alias',
                fn (string $alias) => \OmegaUp\Validators::alias($alias)
            );

            $problem = \OmegaUp\DAO\Problems::getByAlias($problemAlias);
            if (is_null($problem)) {
                throw new \OmegaUp\Exceptions\NotFoundException(
                    'problemNotFound'
                );
            }
        }

        // Get user if we have something in username
        /** @var null|\OmegaUp\DAO\VO\Identities */
        $identity = null;
        if (!is_null($r['username'])) {
            \OmegaUp\Validators::validateStringNonEmpty(
                $r['username'],
                'username'
            );
            try {
                $identity = \OmegaUp\Controllers\Identity::resolveIdentity(
                    $r['username']
                );
            } catch (\OmegaUp\Exceptions\NotFoundException $e) {
                // If not found, simply ignore it
            }
        }

        return [
            'problem' => $problem,
            'identity' => $identity,
        ];
    }

    /**
     * Gets a list of latest runs overall
     *
     * @return array{runs: list<Run>, totalRuns: int}
     *
     * @omegaup-request-param 'c11-clang'|'c11-gcc'|'cat'|'cpp11-clang'|'cpp11-gcc'|'cpp17-clang'|'cpp17-gcc'|'cpp20-clang'|'cpp20-gcc'|'cs'|'go'|'hs'|'java'|'js'|'kj'|'kp'|'kt'|'lua'|'pas'|'py2'|'py3'|'rb'|'rs'|null $language
     * @omegaup-request-param int $offset
     * @omegaup-request-param string $problem_alias
     * @omegaup-request-param int $rowcount
     * @omegaup-request-param 'compiling'|'new'|'ready'|'running'|'waiting'|null $status
     * @omegaup-request-param string $username
     * @omegaup-request-param 'AC'|'CE'|'JE'|'MLE'|'NO-AC'|'OLE'|'PA'|'RFE'|'RTE'|'TLE'|'VE'|'WA'|null $verdict
     */
    public static function apiList(\OmegaUp\Request $r): array {
        // Authenticate request
        $r->ensureIdentity();

        [
            'problem' => $problem,
            'identity' => $identity,
        ] = self::validateList($r);

        $languagesKeys = array_keys(self::SUPPORTED_LANGUAGES);
        [
            'runs' => $runs,
            'totalRuns' => $totalRuns,
        ] = \OmegaUp\DAO\Runs::getAllRuns(
            null,
            $r->ensureOptionalEnum('status', self::STATUS),
            $r->ensureOptionalEnum('verdict', self::VERDICTS),
            !is_null($problem) ? $problem->problem_id : null,
            $r->ensureOptionalEnum('language', $languagesKeys),
            !is_null($identity) ? $identity->identity_id : null,
            max($r->ensureOptionalInt('offset') ?? 0, 0),
            $r->ensureOptionalInt('rowcount') ?? 100
        );

        $result = [];
        foreach ($runs as $run) {
            $run['score'] = round(floatval($run['score']), 4);
            if (!is_null($run['contest_score'])) {
                $run['contest_score'] = round(
                    floatval(
                        $run['contest_score']
                    ),
                    2
                );
            }
            $result[] = $run;
        }

        return [
            'runs' => $result,
            'totalRuns' => $totalRuns,
        ];
    }
}<|MERGE_RESOLUTION|>--- conflicted
+++ resolved
@@ -858,10 +858,6 @@
     /**
      * Disqualify one or more submissions based on the received parameters:
      *
-<<<<<<< HEAD
-     * @return array{status: string, runs: list<array{guid: null|string, username: null|string}>}
-     *
-=======
      * - When a run_alias is provided, it will only disqualify a single
      *   submission.
      * - When run_alias is not provided, both the username and the contest_alias
@@ -873,7 +869,6 @@
      *
      * @return array{status: string, runs: list<array{guid: null|string, username: null|string}>}
      *
->>>>>>> 34f6970a
      * @omegaup-request-param null|string $run_alias
      * @omegaup-request-param null|string $problem_alias
      * @omegaup-request-param null|string $contest_alias
@@ -911,11 +906,7 @@
                 $user
             )
         );
-<<<<<<< HEAD
-        $response = [];
-=======
         $runs = [];
->>>>>>> 34f6970a
         if (!is_null($runAlias)) {
             [
                 'submission' => $submission,
@@ -938,11 +929,7 @@
                 );
             }
             \OmegaUp\DAO\Submissions::disqualify($submission);
-<<<<<<< HEAD
-            $response[] = ['guid' => $runAlias, 'username' => $username];
-=======
             $runs[] = ['guid' => $runAlias, 'username' => $username];
->>>>>>> 34f6970a
         } elseif (!is_null($username)) {
             if (is_null($contestAlias)) {
                 throw new \OmegaUp\Exceptions\InvalidParameterException(
@@ -967,11 +954,7 @@
                     );
                 }
                 \OmegaUp\DAO\Submissions::disqualify($submission);
-<<<<<<< HEAD
-                $response[] = ['guid' => $submission->guid, 'username' => $username];
-=======
                 $runs[] = ['guid' => $submission->guid, 'username' => $username];
->>>>>>> 34f6970a
             }
         }
 
@@ -979,11 +962,7 @@
         \OmegaUp\Controllers\User::deleteProblemsSolvedRankCacheList();
         return [
             'status' => 'ok',
-<<<<<<< HEAD
-            'runs' => $response,
-=======
             'runs' => $runs,
->>>>>>> 34f6970a
         ];
     }
 
