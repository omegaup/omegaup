<?php

 namespace OmegaUp\Controllers;

/**
 * RunController
 *
 * @psalm-type ProblemCasesContents=array<string, array{in: string, out: string}>
 * @psalm-type RunMetadata=array{verdict: string, time: float, sys_time: int, wall_time: float, memory: int}
 * @psalm-type RunDetails=array{admin: bool, alias: string, cases?: ProblemCasesContents, compile_error?: string, details?: array{compile_meta?: array<string, RunMetadata>, contest_score: float, groups?: list<array{cases: list<array{contest_score: float, max_score: float, meta: RunMetadata, name: string, score: float, verdict: string}>, contest_score: float, group: string, max_score: float, score: float, verdict?: string}>, judged_by: string, max_score?: float, memory?: float, score: float, time?: float, verdict: string, wall_time?: float}, guid: string, judged_by?: string, language: string, logs?: string, show_diff: string, source?: string}
 * @psalm-type Run=array{guid: string, language: string, status: string, verdict: string, runtime: int, penalty: int, memory: int, score: float, contest_score: float|null, time: \OmegaUp\Timestamp, submit_delay: int, type: null|string, username: string, classname: string, alias: string, country: string, contest_alias: null|string}
 */
class Run extends \OmegaUp\Controllers\Controller {
    // All languages that runs can have.
    public const SUPPORTED_LANGUAGES = [
        'kp' => 'Karel (Pascal)',
        'kj' => 'Karel (Java)',
        'c11-gcc' => 'C11 (gcc 7.4)',
        'c11-clang' => 'C11 (clang 6.0)',
        'cpp11-gcc' => 'C++11 (g++ 7.4)',
        'cpp11-clang' => 'C++11 (clang++ 6.0)',
        'cpp17-gcc' => 'C++17 (g++ 7.4)',
        'cpp17-clang' => 'C++17 (clang++ 6.0)',
        'java' => 'Java (openjdk 11.0)',
        'py2' => 'Python 2.7',
        'py3' => 'Python 3.6',
        'rb' => 'Ruby (2.5)',
        'cs' => 'C# (dotnet 2.2)',
        'pas' => 'Pascal (fpc 3.0)',
        'cat' => 'Output Only',
        'hs' => 'Haskell (ghc 8.0)',
        'lua' => 'Lua (5.2)',
    ];

    // These languages are aliases. They can be shown to the user, but should
    // not appear as selectable mostly anywhere.
    public const LANGUAGE_ALIASES = [
        'c' => 'C11 (gcc 7.4)',
        'cpp' => 'C++03 (gcc 7.4)',
        'cpp11' => 'C++11 (gcc 7.4)',
        'py' => 'Python 2.7',
    ];

    public const DEFAULT_LANGUAGES = [
        'c11-gcc',
        'c11-clang',
        'cpp11-gcc',
        'cpp11-clang',
        'cpp17-gcc',
        'cpp17-clang',
        'cs',
        'hs',
        'java',
        'lua',
        'pas',
        'py2',
        'py3',
        'rb',
    ];

    /** @var int */
    public static $defaultSubmissionGap = 60; /*seconds*/

    public const VERDICTS = [
        'AC',
        'PA',
        'WA',
        'TLE',
        'OLE',
        'MLE',
        'RTE',
        'RFE',
        'CE',
        'JE',
        'VE',
        'NO-AC',
    ];

    public const STATUS = ['new', 'waiting', 'compiling', 'running', 'ready'];

    /**
     * Validates Create Run request
     *
     * @omegaup-request-param mixed $contest_alias
     * @omegaup-request-param mixed $language
     * @omegaup-request-param mixed $problem_alias
     * @omegaup-request-param mixed $problemset_id
     *
     * @throws \OmegaUp\Exceptions\ApiException
     * @throws \OmegaUp\Exceptions\NotAllowedToSubmitException
     * @throws \OmegaUp\Exceptions\InvalidParameterException
     * @throws \OmegaUp\Exceptions\ForbiddenAccessException
     *
     * @return array{isPractice: bool, problem: \OmegaUp\DAO\VO\Problems, contest: null|\OmegaUp\DAO\VO\Contests, problemsetContainer: null|\OmegaUp\DAO\VO\Contests|\OmegaUp\DAO\VO\Assignments|\OmegaUp\DAO\VO\Interviews, problemset: null|\OmegaUp\DAO\VO\Problemsets}
     */
    private static function validateCreateRequest(\OmegaUp\Request $r): array {
        $r->ensureIdentity();
        // https://github.com/omegaup/omegaup/issues/739
        if ($r->identity->username == 'omi') {
            throw new \OmegaUp\Exceptions\ForbiddenAccessException();
        }

        \OmegaUp\Validators::validateStringNonEmpty(
            $r['problem_alias'],
            'problem_alias'
        );

        // Check that problem exists
        $problem = \OmegaUp\DAO\Problems::getByAlias($r['problem_alias']);
        if (is_null($problem) || is_null($problem->problem_id)) {
            throw new \OmegaUp\Exceptions\NotFoundException('problemNotFound');
        }

        if ($problem->deprecated) {
            throw new \OmegaUp\Exceptions\PreconditionFailedException(
                'problemDeprecated'
            );
        }
        // check that problem is not publicly or privately banned.
        if (
            $problem->visibility === \OmegaUp\ProblemParams::VISIBILITY_PUBLIC_BANNED ||
            $problem->visibility === \OmegaUp\ProblemParams::VISIBILITY_PRIVATE_BANNED
        ) {
            throw new \OmegaUp\Exceptions\NotFoundException('problemNotFound');
        }

        $allowedLanguages = array_intersect(
            array_keys(self::SUPPORTED_LANGUAGES),
            explode(',', $problem->languages)
        );
        \OmegaUp\Validators::validateInEnum(
            $r['language'],
            'language',
            $allowedLanguages
        );

        // Can't set both problemset_id and contest_alias at the same time.
        if (!empty($r['problemset_id']) && !empty($r['contest_alias'])) {
            throw new \OmegaUp\Exceptions\InvalidParameterException(
                'incompatibleArgs',
                'problemset_id and contest_alias'
            );
        }

        /** @var null|int */
        $problemsetId = null;
        /** @var null|\OmegaUp\DAO\VO\Contests|\OmegaUp\DAO\VO\Assignments|\OmegaUp\DAO\VO\Interviews */
        $problemsetContainer = null;
        /** @var null|\OmegaUp\DAO\VO\Contests */
        $contest = null;
        if (!empty($r['problemset_id'])) {
            // Got a problemset id directly.
            $problemsetId = intval($r['problemset_id']);
            $problemsetContainer = \OmegaUp\DAO\Problemsets::getProblemsetContainer(
                $problemsetId
            );
        } elseif (!empty($r['contest_alias'])) {
            // Got a contest alias, need to fetch the problemset id.
            // Validate contest
            \OmegaUp\Validators::validateStringNonEmpty(
                $r['contest_alias'],
                'contest_alias'
            );
            $contest = \OmegaUp\DAO\Contests::getByAlias(
                $r['contest_alias']
            );
            if (is_null($contest)) {
                throw new \OmegaUp\Exceptions\InvalidParameterException(
                    'parameterNotFound',
                    'contest_alias'
                );
            }

            $problemsetId = intval($contest->problemset_id);
            $problemsetContainer = $contest;

            // Update list of valid languages.
            if (!is_null($contest->languages)) {
                $allowedLanguages = array_intersect(
                    $allowedLanguages,
                    explode(',', $contest->languages)
                );
            }
        } else {
            // Check for practice or public problem, there is no contest info
            // in this scenario.
            $practiceDeadline = \OmegaUp\DAO\Problems::getPracticeDeadline(
                $problem->problem_id
            );
            if (
                \OmegaUp\DAO\Problems::isVisible($problem) ||
                \OmegaUp\Authorization::isProblemAdmin(
                    $r->identity,
                    $problem
                ) ||
                (
                    is_null($practiceDeadline) ||
                    \OmegaUp\Time::get() > $practiceDeadline->time
                )
            ) {
                if (
                    !\OmegaUp\DAO\Runs::isRunInsideSubmissionGap(
                        null,
                        null,
                        intval($problem->problem_id),
                        intval($r->identity->identity_id)
                    )
                        && !\OmegaUp\Authorization::isSystemAdmin($r->identity)
                ) {
                        throw new \OmegaUp\Exceptions\NotAllowedToSubmitException(
                            'runWaitGap'
                        );
                }

                return [
                    'isPractice' => true,
                    'problem' => $problem,
                    'contest' => null,
                    'problemsetContainer' => null,
                    'problemset' => null,
                ];
            } else {
                throw new \OmegaUp\Exceptions\NotAllowedToSubmitException(
                    'problemIsNotPublic'
                );
            }
        }
        if (is_null($problemsetContainer)) {
            throw new \OmegaUp\Exceptions\NotFoundException(
                'problemsetNotFound'
            );
        }

        $problemset = \OmegaUp\DAO\Problemsets::getByPK($problemsetId);
        if (is_null($problemset)) {
            throw new \OmegaUp\Exceptions\InvalidParameterException(
                'parameterNotFound',
                'problemset_id'
            );
        }

        // Validate the language.
        if (!is_null($problemset->languages)) {
            $allowedLanguages = array_intersect(
                $allowedLanguages,
                explode(',', $problemset->languages)
            );
        }
        \OmegaUp\Validators::validateInEnum(
            $r['language'],
            'language',
            $allowedLanguages
        );

        // Validate that the combination problemset_id problem_id is valid
        if (
            !\OmegaUp\DAO\ProblemsetProblems::getByPK(
                $problemsetId,
                $problem->problem_id
            )
        ) {
            throw new \OmegaUp\Exceptions\InvalidParameterException(
                'parameterNotFound',
                'problem_alias'
            );
        }

        $problemsetIdentity = \OmegaUp\DAO\ProblemsetIdentities::getByPK(
            $r->identity->identity_id,
            $problemsetId
        );

        // No one should submit after the deadline. Not even admins.
        if (
            \OmegaUp\DAO\Problemsets::isLateSubmission(
                $problemsetContainer,
                $problemsetIdentity
            )
        ) {
            throw new \OmegaUp\Exceptions\NotAllowedToSubmitException(
                'runNotInsideContest'
            );
        }

        // Contest admins can skip following checks
        if (!\OmegaUp\Authorization::isAdmin($r->identity, $problemset)) {
            // Before submit something, user had to open the problem/problemset.
            if (
                is_null($problemsetIdentity) &&
                !\OmegaUp\Authorization::canSubmitToProblemset(
                    $r->identity,
                    $problemset
                )
            ) {
                throw new \OmegaUp\Exceptions\NotAllowedToSubmitException(
                    'runNotEvenOpened'
                );
            }

            // Validate that the run is timely inside contest
            if (
                !\OmegaUp\DAO\Problemsets::isSubmissionWindowOpen(
                    $problemsetContainer
                )
            ) {
                throw new \OmegaUp\Exceptions\NotAllowedToSubmitException(
                    'runNotInsideContest'
                );
            }

            // Validate if the user is allowed to submit given the submissions_gap
            if (
                !\OmegaUp\DAO\Runs::isRunInsideSubmissionGap(
                    intval($problemsetId),
                    $contest,
                    intval($problem->problem_id),
                    intval($r->identity->identity_id)
                )
            ) {
                throw new \OmegaUp\Exceptions\NotAllowedToSubmitException(
                    'runWaitGap'
                );
            }
        }

        return [
            'isPractice' => false,
            'problem' => $problem,
            'contest' => $contest,
            'problemset' => $problemset,
            'problemsetContainer' => $problemsetContainer,
        ];
    }

    /**
     * Create a new run
     *
     * @omegaup-request-param mixed $contest_alias
     * @omegaup-request-param mixed $language
     * @omegaup-request-param mixed $problem_alias
     * @omegaup-request-param mixed $problemset_id
     * @omegaup-request-param mixed $source
     *
     * @throws \Exception
     * @throws \OmegaUp\Exceptions\InvalidFilesystemOperationException
     *
     * @return array{guid: string, submit_delay: int, submission_deadline: \OmegaUp\Timestamp, nextSubmissionTimestamp: \OmegaUp\Timestamp}
     */
    public static function apiCreate(\OmegaUp\Request $r): array {
        // Authenticate user
        $r->ensureIdentity();

        // Validate request
        \OmegaUp\Validators::validateStringNonEmpty($r['source'], 'source');
        [
            'isPractice' => $isPractice,
            'problem' => $problem,
            'contest' => $contest,
            'problemsetContainer' => $problemsetContainer,
            'problemset' => $problemset,
        ] = self::validateCreateRequest($r);

        self::$log->info('New run being submitted!!');

        /** @var null|int */
        $problemsetId = null;
        if ($isPractice) {
            if (OMEGAUP_LOCKDOWN) {
                throw new \OmegaUp\Exceptions\ForbiddenAccessException(
                    'lockdown'
                );
            }
            $submitDelay = 0;
            $type = 'normal';
        } else {
            $problemsetId = !is_null(
                $problemset
            ) ? intval(
                $problemset->problemset_id
            ) : null;
            //check the kind of penalty_type for this contest
            $start = null;
            if (!is_null($contest) && !is_null($problemsetId)) {
                switch ($contest->penalty_type) {
                    case 'contest_start':
                        // submit_delay is calculated from the start
                        // of the contest
                        $start = $contest->start_time;
                        break;

                    case 'problem_open':
                        // submit delay is calculated from the
                        // time the user opened the problem
                        $opened = \OmegaUp\DAO\ProblemsetProblemOpened::getByPK(
                            $problemsetId,
                            intval($problem->problem_id),
                            $r->identity->identity_id
                        );

                        if (is_null($opened)) {
                            // welp, the user is submitting a run before even
                            // opening the problem!
                            throw new \OmegaUp\Exceptions\NotAllowedToSubmitException(
                                'runEvenOpened'
                            );
                        }

                        $start = $opened->open_time;
                        break;

                    case 'none':
                    case 'runtime':
                        // we don't care about problemset start.
                        $start = null;
                        break;

                    default:
                        self::$log->error(
                            'penalty_type for this contests is not a valid option, asuming `none`.'
                        );
                        $start = null;
                }
            }

            if (!is_null($start)) {
                // assuming submit_delay is in minutes.
                $submitDelay = intval(
                    (\OmegaUp\Time::get() - $start->time) / 60
                );
            } else {
                $submitDelay = 0;
            }

            // If user is admin and is in virtual contest, then admin will be treated as contestant
            $type = (
                !is_null($problemset) &&
                !is_null($contest) &&
                \OmegaUp\Authorization::isAdmin(
                    $r->identity,
                    $problemset
                ) &&
                !\OmegaUp\DAO\Contests::isVirtual(
                    $contest
                )
            ) ? 'test' : 'normal';
        }

        // Populate new run+submission object
        $submission = new \OmegaUp\DAO\VO\Submissions([
            'identity_id' => $r->identity->identity_id,
            'problem_id' => $problem->problem_id,
            'problemset_id' => $problemsetId,
            'guid' => md5(uniqid(strval(rand()), true)),
            'language' => $r['language'],
            'time' => \OmegaUp\Time::get(),
            'submit_delay' => $submitDelay, /* based on penalty_type */
            'type' => $type,
        ]);

        if (!is_null($r->identity->current_identity_school_id)) {
            $identitySchool = \OmegaUp\DAO\IdentitiesSchools::getByPK(
                $r->identity->current_identity_school_id
            );
            if (!is_null($identitySchool)) {
                $submission->school_id = $identitySchool->school_id;
            }
        }

        $run = new \OmegaUp\DAO\VO\Runs([
            'version' => $problem->current_version,
            'commit' => $problem->commit,
            'status' => 'new',
            'runtime' => 0,
            'penalty' => $submitDelay,
            'time' => \OmegaUp\Time::get(),
            'memory' => 0,
            'score' => 0,
            'contest_score' => !is_null($problemsetId) ? 0 : null,
            'verdict' => 'JE',
        ]);

        try {
            \OmegaUp\DAO\DAO::transBegin();
            // Push run into DB
            \OmegaUp\DAO\Submissions::create($submission);
            $run->submission_id = $submission->submission_id;
            \OmegaUp\DAO\Runs::create($run);
            $submission->current_run_id = $run->run_id;
            \OmegaUp\DAO\Submissions::update($submission);
            \OmegaUp\DAO\DAO::transEnd();
        } catch (\Exception $e) {
            \OmegaUp\DAO\DAO::transRollback();
            throw $e;
        }

        // Call Grader
        try {
            \OmegaUp\Grader::getInstance()->grade($run, trim($r['source']));
        } catch (\Exception $e) {
            // Welp, it failed. We cannot make this a real transaction
            // because the Run row would not be visible from the Grader
            // process, so we attempt to roll it back by hand.
            // We need to unlink the current run and submission prior to
            // deleting the rows. Otherwise we would have a foreign key
            // violation.
            $submission->current_run_id = null;
            \OmegaUp\DAO\Submissions::update($submission);
            \OmegaUp\DAO\Runs::delete($run);
            \OmegaUp\DAO\Submissions::delete($submission);
            self::$log->error('Call to \OmegaUp\Grader::grade() failed', $e);
            throw $e;
        }

        \OmegaUp\DAO\SubmissionLog::create(new \OmegaUp\DAO\VO\SubmissionLog([
            'user_id' => $r->identity->user_id,
            'identity_id' => $r->identity->identity_id,
            'submission_id' => $submission->submission_id,
            'problemset_id' => $submission->problemset_id,
            'ip' => ip2long(strval($_SERVER['REMOTE_ADDR']))
        ]));

        $problem->submissions++;
        \OmegaUp\DAO\Problems::update($problem);

        $response = [
            'guid' => strval($submission->guid),
            'submit_delay' => $submitDelay,
        ];
        if ($isPractice) {
            $response['submission_deadline'] = new \OmegaUp\Timestamp(0);
        } else {
            // Add remaining time to the response
            $problemsetIdentity = \OmegaUp\DAO\ProblemsetIdentities::getByPK(
                $r->identity->identity_id,
                $problemsetId
            );
            if (
                !is_null($problemsetIdentity) &&
                !is_null($problemsetIdentity->end_time)
            ) {
                $response['submission_deadline'] = $problemsetIdentity->end_time;
            } elseif (isset($problemsetContainer->finish_time)) {
                /** @var \OmegaUp\Timestamp $problemsetContainer->finish_time */
                $response['submission_deadline'] = new \OmegaUp\Timestamp(
                    $problemsetContainer->finish_time
                );
            } else {
                $response['submission_deadline'] = new \OmegaUp\Timestamp(0);
            }
        }

        // Happy ending
        $response['nextSubmissionTimestamp'] =
            \OmegaUp\DAO\Runs::nextSubmissionTimestamp($contest);
        if (is_null($submission->guid)) {
            throw new \OmegaUp\Exceptions\NotFoundException('runNotFound');
        }

        // Expire rank cache
        \OmegaUp\Controllers\User::deleteProblemsSolvedRankCacheList();

        return $response;
    }

    /**
     * Validate request of details
     *
     * @throws \OmegaUp\Exceptions\NotFoundException
     * @throws \OmegaUp\Exceptions\ForbiddenAccessException
     *
     * @return array{submission: \OmegaUp\DAO\VO\Submissions, run: \OmegaUp\DAO\VO\Runs}
     */
    private static function validateDetailsRequest(string $runAlias): array {
        // If user is not judge, must be the run's owner.
        $submission = \OmegaUp\DAO\Submissions::getByGuid($runAlias);
        if (is_null($submission) || is_null($submission->current_run_id)) {
            throw new \OmegaUp\Exceptions\NotFoundException('runNotFound');
        }

        $run = \OmegaUp\DAO\Runs::getByPK(
            $submission->current_run_id
        );
        if (is_null($run)) {
            throw new \OmegaUp\Exceptions\NotFoundException('runNotFound');
        }

        return [
            'run' => $run,
            'submission' => $submission,
        ];
    }

    /**
     * Get basic details of a run
     *
     * @omegaup-request-param mixed $run_alias
     *
     * @throws \OmegaUp\Exceptions\InvalidFilesystemOperationException
     *
     * @return Run
     */
    public static function apiStatus(\OmegaUp\Request $r): array {
        // Get the user who is calling this API
        $r->ensureIdentity();

        \OmegaUp\Validators::validateStringNonEmpty(
            $r['run_alias'],
            'run_alias'
        );
        [
            'run' => $run,
            'submission' => $submission,
        ] = self::validateDetailsRequest($r['run_alias']);
        $problem = \OmegaUp\DAO\Problems::getByPK(
            intval($submission->problem_id)
        );
        if (is_null($problem)) {
            throw new \OmegaUp\Exceptions\NotFoundException('problemNotFound');
        }
        $problemset = null;
        if (!is_null($submission->problemset_id)) {
            $problemset = \OmegaUp\DAO\Problemsets::getByPK(
                $submission->problemset_id
            );
        }
        $contest = null;
        if (!is_null($problemset) && !is_null($problemset->contest_id)) {
            $contest = \OmegaUp\DAO\Contests::getByPK($problemset->contest_id);
        }

        if (
            !\OmegaUp\Authorization::canViewSubmission(
                $r->identity,
                $submission
            )
        ) {
            throw new \OmegaUp\Exceptions\ForbiddenAccessException(
                'userNotAllowed'
            );
        }

        // Fill response
        $filtered = (
            $submission->asFilteredArray([
                'guid', 'language', 'time', 'submit_delay', 'type',
            ]) +
            $run->asFilteredArray([
                'status', 'verdict', 'runtime', 'penalty', 'memory', 'score', 'contest_score',
            ])
        );
        $filtered['guid'] = strval($filtered['guid']);
        $filtered['alias'] = strval($problem->alias);
        $filtered['contest_alias'] = null;
        /** @var \OmegaUp\Timestamp $filtered['time'] */
        $filtered['time'] = new \OmegaUp\Timestamp($filtered['time']);
        $filtered['score'] = round(floatval($filtered['score']), 4);
        $filtered['runtime'] = intval($filtered['runtime']);
        $filtered['penalty'] = intval($filtered['penalty']);
        $filtered['memory'] = intval($filtered['memory']);
        $filtered['submit_delay'] = intval($filtered['submit_delay']);
        $filtered['language'] = strval($filtered['language']);
        $filtered['status'] = strval($filtered['status']);
        $filtered['type'] = strval($filtered['type']);
        $filtered['verdict'] = strval($filtered['verdict']);
        if (!is_null($filtered['contest_score'])) {
            if (
                is_null($contest)
                || $contest->partial_score
                || $filtered['score'] == 1
            ) {
                $filtered['contest_score'] = round(
                    floatval($filtered['contest_score']),
                    2
                );
            } else {
                $filtered['contest_score'] = 0;
                $filtered['score'] = 0;
            }
        }
        if ($submission->identity_id == $r->identity->identity_id) {
            $filtered['username'] = $r->identity->username;
        } else {
            $filtered['username'] = '';
        }
        $filtered['classname'] = 'user-rank-unranked';
        $filtered['country'] = 'xx';
        return $filtered;
    }

    /**
     * Re-sends a problem to Grader.
     *
     * @omegaup-request-param mixed $debug
     * @omegaup-request-param mixed $run_alias
     *
     * @return array{status: string}
     */
    public static function apiRejudge(\OmegaUp\Request $r): array {
        // Get the user who is calling this API
        $r->ensureIdentity();

        \OmegaUp\Validators::validateStringNonEmpty(
            $r['run_alias'],
            'run_alias'
        );
        [
            'run' => $run,
            'submission' => $submission,
        ] = self::validateDetailsRequest($r['run_alias']);

        if (
            !\OmegaUp\Authorization::canEditSubmission(
                $r->identity,
                $submission
            )
        ) {
            throw new \OmegaUp\Exceptions\ForbiddenAccessException(
                'userNotAllowed'
            );
        }

        self::$log->info('Run being rejudged!!');

        // Reset fields.
        try {
            \OmegaUp\DAO\DAO::transBegin();
            $run->status = 'new';
            \OmegaUp\DAO\Runs::update($run);
            \OmegaUp\DAO\DAO::transEnd();
        } catch (\Exception $e) {
            \OmegaUp\DAO\DAO::transRollback();
            throw $e;
        }

        try {
            \OmegaUp\Grader::getInstance()->rejudge(
                [$run],
                $r['debug'] || false
            );
        } catch (\Exception $e) {
            self::$log->error('Call to \OmegaUp\Grader::rejudge() failed', $e);
        }

        $response = [];
        $response['status'] = 'ok';

        self::invalidateCacheOnRejudge($run);

        // Expire ranks
        \OmegaUp\Controllers\User::deleteProblemsSolvedRankCacheList();

        return $response;
    }

    /**
     * Disqualify a submission
     *
     * @omegaup-request-param mixed $run_alias
     *
     * @return array{status: string}
     */
    public static function apiDisqualify(\OmegaUp\Request $r): array {
        // Get the user who is calling this API
        $r->ensureIdentity();

        \OmegaUp\Validators::validateStringNonEmpty(
            $r['run_alias'],
            'run_alias'
        );
        [
            'submission' => $submission,
        ] = self::validateDetailsRequest($r['run_alias']);

        if (
            !\OmegaUp\Authorization::canEditSubmission(
                $r->identity,
                $submission
            )
        ) {
            throw new \OmegaUp\Exceptions\ForbiddenAccessException(
                'userNotAllowed'
            );
        }

        \OmegaUp\DAO\Submissions::disqualify(strval($submission->guid));

        // Expire ranks
        \OmegaUp\Controllers\User::deleteProblemsSolvedRankCacheList();
        return [
            'status' => 'ok'
        ];
    }

    /**
     * Invalidates relevant caches on run rejudge
     */
    public static function invalidateCacheOnRejudge(\OmegaUp\DAO\VO\Runs $run): void {
        try {
            // Expire details of the run
            \OmegaUp\Cache::deleteFromCache(
                \OmegaUp\Cache::RUN_ADMIN_DETAILS,
                strval($run->run_id)
            );

            $submission = \OmegaUp\DAO\Submissions::getByPK(
                intval($run->submission_id)
            );
            if (is_null($submission) || is_null($submission->problem_id)) {
                return;
            }

            // Now we need to invalidate problem stats
            $problem = \OmegaUp\DAO\Problems::getByPK($submission->problem_id);

            if (!is_null($problem) && !is_null($problem->alias)) {
                // Invalidar cache stats
                \OmegaUp\Cache::deleteFromCache(
                    \OmegaUp\Cache::PROBLEM_STATS,
                    $problem->alias
                );
            }
        } catch (\Exception $e) {
            // We did our best effort to invalidate the cache...
            self::$log->warn(
                'Failed to invalidate cache on Rejudge, skipping: '
            );
            self::$log->warn($e);
        }
    }

    /**
     * Gets the details of a run. Includes admin details if admin.
     *
     * @omegaup-request-param mixed $run_alias
     *
     * @return RunDetails
     */
    public static function apiDetails(\OmegaUp\Request $r): array {
        // Get the user who is calling this API
        $r->ensureIdentity();

        \OmegaUp\Validators::validateStringNonEmpty(
            $r['run_alias'],
            'run_alias'
        );
        [
            'run' => $run,
            'submission' => $submission,
        ] = self::validateDetailsRequest($r['run_alias']);
        if (is_null($submission->problem_id)) {
            throw new \OmegaUp\Exceptions\NotFoundException('problemNotFound');
        }

        if (is_null($run->commit) || is_null($run->version)) {
            throw new \OmegaUp\Exceptions\NotFoundException('runNotFound');
        }
        $problem = \OmegaUp\DAO\Problems::getByPK($submission->problem_id);
        if (is_null($problem) || is_null($problem->alias)) {
            throw new \OmegaUp\Exceptions\NotFoundException('problemNotFound');
        }
        $problemset = null;
        if (!is_null($submission->problemset_id)) {
            $problemset = \OmegaUp\DAO\Problemsets::getByPK(
                $submission->problemset_id
            );
        }
        $contest = null;
        if (!is_null($problemset) && !is_null($problemset->contest_id)) {
            $contest = \OmegaUp\DAO\Contests::getByPK($problemset->contest_id);
        }

        if (
            !\OmegaUp\Authorization::canViewSubmission(
                $r->identity,
                $submission
            )
        ) {
            throw new \OmegaUp\Exceptions\ForbiddenAccessException(
                'userNotAllowed'
            );
        }

        // Get the source
        $response = [
            'admin' => \OmegaUp\Authorization::isProblemAdmin(
                $r->identity,
                $problem
            ),
            'guid' => strval($submission->guid),
            'language' => strval($submission->language),
            'alias' => strval($problem->alias),
        ];
        $showRunDetails = !$response['admin'] ? self::shouldShowRunDetails(
            $r->identity->identity_id,
            $problem,
            $contest
        ) : 'detailed';

        // Get the details, compile error, logs, etc.
        $details = self::getOptionalRunDetails(
            $submission,
            $run,
            $contest,
            /*$showDetails=*/$showRunDetails !== 'none'
        );

        $response['source'] = $details['source'];
        if (isset($details['compile_error'])) {
            $response['compile_error'] = $details['compile_error'];
        }
        if (isset($details['details'])) {
            if (
                !is_null($contest)
                && $contest->feedback === 'summary'
                && isset($details['details']['groups'])
            ) {
                $verdictIndexMap = array_flip(self::VERDICTS);
                foreach ($details['details']['groups'] as &$group) {
                    $worstVerdictIndex = 0;
                    foreach ($group['cases'] as $case) {
                        $worstVerdictIndex = max(
                            $worstVerdictIndex,
                            $verdictIndexMap[$case['verdict']]
                        );
                    }
                    $group['verdict'] = self::VERDICTS[$worstVerdictIndex];
                    unset($group['cases']);
                }
            }
            $response['details'] = $details['details'];
        }
        if (!OMEGAUP_LOCKDOWN && $response['admin']) {
            $gzippedLogs = self::getGraderResource($run, 'logs.txt.gz');
            if (is_string($gzippedLogs)) {
                $response['logs'] = strval(gzdecode($gzippedLogs));
            }

            $response['judged_by'] = strval($run->judged_by);
        }
        // Removing cases values until this PR be approved and merged to PR #3800
        $response['show_diff'] = 'examples';
        $response['cases'] = [];

        $cases = self::getProblemCasesMetadata(
            'cases',
            $problem->alias,
            $run->commit
        );
        /** @var int */
        $responseSize = array_reduce(
            $cases,
            /**
             * @param array{mode: int, type: string, id: string, size: int, path: string} $case
             */
            function (int $sum, $case): int {
                return $sum + $case['size'];
            },
            0
        );

        if (
            $problem->show_diff === \OmegaUp\ProblemParams::SHOW_DIFFS_NONE
            || $responseSize > 4096 // Forcing to hide diffs when inputs/outpus exceed 4kb
        ) {
            $response['show_diff'] = \OmegaUp\ProblemParams::SHOW_DIFFS_NONE;
            return $response;
        }
        if ($problem->show_diff === \OmegaUp\ProblemParams::SHOW_DIFFS_ALL) {
            $response['cases'] = self::getProblemCasesContents(
                'cases',
                $problem->alias,
                $run->commit
            );
            $response['show_diff'] = \OmegaUp\ProblemParams::SHOW_DIFFS_ALL;
            return $response;
        }
        $response['cases'] = self::getProblemCasesContents(
            'examples',
            $problem->alias,
            $run->commit
        );
        $response['show_diff'] = \OmegaUp\ProblemParams::SHOW_DIFFS_EXAMPLES;

        return $response;
    }

    /**
     * @return ProblemCasesContents
     */
    private static function getProblemCasesContents(
        string $directory,
        string $problemAlias,
        string $revision
    ): array {
        return \OmegaUp\Cache::getFromCacheOrSet(
            \OmegaUp\Cache::PROBLEM_CASES_CONTENTS,
            "{$problemAlias}-{$revision}-{$directory}",
            /** @return ProblemCasesContents */
            function () use (
                $directory,
                $problemAlias,
                $revision
            ) {
                return self::getProblemCasesContentsImpl(
                    $directory,
                    $problemAlias,
                    $revision
                );
            },
            24 * 60 * 60 // expire in 1 day
        );
    }

    /**
     * @return ProblemCasesContents
     */
    private static function getProblemCasesContentsImpl(
        string $directory,
        string $problemAlias,
        string $revision
    ): array {
        $problemArtifacts = new \OmegaUp\ProblemArtifacts(
            $problemAlias,
            $revision
        );

        $existingCases = self::getProblemCasesMetadata(
            $directory,
            $problemAlias,
            $revision
        );
        $response = [];
        foreach ($existingCases as $file) {
            [$_, $filename] = explode("{$directory}/", $file['path']);
            $extension = pathinfo($filename, PATHINFO_EXTENSION);
            \OmegaUp\Validators::validateInEnum(
                $extension,
                'extension',
                ['in', 'out']
            );
            $caseName = basename($filename, ".{$extension}");
            if (!isset($response[$caseName])) {
                $response[$caseName] = [
                    'in' => '',
                    'out' => '',
                ];
            }
            $caseContents = $problemArtifacts->get($file['path']);
            if ($extension === 'in') {
                $response[$caseName]['in'] = $caseContents;
            } else {
                $response[$caseName]['out'] = $caseContents;
            }
        }
        return $response;
    }

    /**
     * @return list<array{mode: int, type: string, id: string, size: int, path: string}>
     */
    private static function getProblemCasesMetadata(
        string $directory,
        string $problemAlias,
        string $revision
    ): array {
        return \OmegaUp\Cache::getFromCacheOrSet(
            \OmegaUp\Cache::DATA_CASES_FILES,
            "{$problemAlias}-{$revision}-{$directory}",
            /** @return list<array{id: string, mode: int, path: string, size: int, type: string}> */
            function () use ($problemAlias, $revision, $directory) {
                $problemArtifacts = new \OmegaUp\ProblemArtifacts(
                    $problemAlias,
                    $revision
                );

                return $problemArtifacts->lsTreeRecursive($directory);
            },
            24 * 60 * 60 // expire in 1 day
        );
    }

    /**
     * Given the run alias, returns the source code and any compile errors if any
     * Used in the arena, any contestant can view its own codes and compile errors
     *
     * @omegaup-request-param mixed $run_alias
     *
     * @throws \OmegaUp\Exceptions\ForbiddenAccessException
     *
     * @return array{compile_error?: string, details?: array{compile_meta?: array<string, RunMetadata>, contest_score: float, groups?: list<array{cases: list<array{contest_score: float, max_score: float, meta: RunMetadata, name: string, score: float, verdict: string}>, contest_score: float, group: string, max_score: float, score: float}>, judged_by: string, max_score?: float, memory?: float, score: float, time?: float, verdict: string, wall_time?: float}, source: string}
     */
    public static function apiSource(\OmegaUp\Request $r): array {
        // Get the user who is calling this API
        $r->ensureIdentity();

        \OmegaUp\Validators::validateStringNonEmpty(
            $r['run_alias'],
            'run_alias'
        );
        [
            'run' => $run,
            'submission' => $submission,
        ] = self::validateDetailsRequest($r['run_alias']);

        if (
            !\OmegaUp\Authorization::canViewSubmission(
                $r->identity,
                $submission
            )
        ) {
            throw new \OmegaUp\Exceptions\ForbiddenAccessException(
                'userNotAllowed'
            );
        }

        return self::getOptionalRunDetails(
            $submission,
            $run,
            /*$contest*/ null,
            /*$showDetails=*/ false
        );
    }

    private static function shouldShowRunDetails(
        int $identityId,
        \OmegaUp\DAO\VO\Problems $problem,
        ?\OmegaUp\DAO\VO\Contests $contest
    ): string {
        $isProblemSolved = \OmegaUp\DAO\Problems::isProblemSolved(
            $problem,
            $identityId
        );
        if (
            !is_null($contest) &&
            $contest->finish_time->time > \OmegaUp\Time::get()
        ) {
            return $contest->feedback;
        }
        return $isProblemSolved ? 'detailed' : 'none';
    }

    /**
     * @return array{compile_error?: string, details?: array{compile_meta?: array<string, RunMetadata>, contest_score: float, groups?: list<array{cases: list<array{contest_score: float, max_score: float, meta: RunMetadata, name: string, score: float, verdict: string}>, contest_score: float, group: string, max_score: float, score: float}>, judged_by: string, max_score?: float, memory?: float, score: float, time?: float, verdict: string, wall_time?: float}, source: string}
     */
    private static function getOptionalRunDetails(
        \OmegaUp\DAO\VO\Submissions $submission,
        \OmegaUp\DAO\VO\Runs $run,
        ?\OmegaUp\DAO\VO\Contests $contest,
        bool $showDetails
    ): array {
        $response = [];
        if (OMEGAUP_LOCKDOWN) {
            $response['source'] = 'lockdownDetailsDisabled';
        } else {
            $response['source'] = \OmegaUp\Controllers\Submission::getSource(
                strval($submission->guid)
            );
        }
        if (!$showDetails && $run->verdict != 'CE') {
            return $response;
        }
        $detailsJson = self::getGraderResource($run, 'details.json');
        if (!is_string($detailsJson)) {
            return $response;
        }
        /** @var array{compile_meta?: array<string, RunMetadata>, contest_score: float, groups?: list<array{cases: list<array{contest_score: float, max_score: float, meta: RunMetadata, name: string, score: float, verdict: string}>, contest_score: float, group: string, max_score: float, score: float}>, judged_by: string, max_score?: float, memory?: float, score: float, time?: float, verdict: string, wall_time?: float} */
        $details = json_decode($detailsJson, true);
        if (
            isset($details['compile_error']) &&
            is_string($details['compile_error'])
        ) {
            $response['compile_error'] = $details['compile_error'];
        }
        if (!is_null($contest) && !$contest->partial_score && $run->score < 1) {
            $details['contest_score'] = 0;
            $details['score'] = 0;
        }
        if (!OMEGAUP_LOCKDOWN && $showDetails) {
            $response['details'] = $details;
        }
        return $response;
    }

    /**
     * Given the run alias, returns a .zip file with all the .out files generated for a run.
     *
     * @omegaup-request-param string $run_alias
     * @omegaup-request-param bool $show_diff
     *
     * @throws \OmegaUp\Exceptions\ForbiddenAccessException
     */
    public static function apiDownload(\OmegaUp\Request $r): void {
        if (OMEGAUP_LOCKDOWN) {
            throw new \OmegaUp\Exceptions\ForbiddenAccessException('lockdown');
        }
        // Get the user who is calling this API
        $r->ensureIdentity();
        $showDiff = $r->ensureOptionalBool('show_diff') ?? false;

        \OmegaUp\Validators::validateStringNonEmpty(
            $r['run_alias'],
            'run_alias'
        );
        if (
            !self::downloadSubmission(
                $r['run_alias'],
                $r->identity,
                /*$passthru=*/true,
                /*$skipAuthorization=*/$showDiff
            )
        ) {
            http_response_code(404);
        }

        // Since all the headers and response have been sent, make the API
        // caller to exit quietly.
        throw new \OmegaUp\Exceptions\ExitException();
    }

    /**
     * @return bool|null|string
     */
    public static function downloadSubmission(
        string $guid,
        \OmegaUp\DAO\VO\Identities $identity,
        bool $passthru,
        bool $skipAuthorization = false
    ) {
        $submission = \OmegaUp\DAO\Submissions::getByGuid($guid);
        if (
            is_null($submission) ||
            is_null($submission->current_run_id) ||
            is_null($submission->problem_id)
        ) {
            throw new \OmegaUp\Exceptions\NotFoundException('runNotFound');
        }

        $run = \OmegaUp\DAO\Runs::getByPK($submission->current_run_id);
        if (is_null($run)) {
            throw new \OmegaUp\Exceptions\NotFoundException('runNotFound');
        }

        $problem = \OmegaUp\DAO\Problems::getByPK($submission->problem_id);
        if (is_null($problem)) {
            throw new \OmegaUp\Exceptions\NotFoundException('problemNotFound');
        }

        if (
            !$skipAuthorization &&
            !\OmegaUp\Authorization::isProblemAdmin($identity, $problem)
        ) {
            throw new \OmegaUp\Exceptions\ForbiddenAccessException(
                'userNotAllowed'
            );
        }

        if ($passthru) {
            $headers = [
                'Content-Type: application/zip',
<<<<<<< HEAD
                "Content-Disposition: attachment; filename={$submission->guid}.zip"
=======
                "Content-Disposition: attachment; filename={$submission->guid}.zip",
>>>>>>> db7e3ac3
            ];
            return self::getGraderResourcePassthru($run, 'files.zip', $headers);
        }
        return self::getGraderResource($run, 'files.zip');
    }

    private static function getGraderResource(
        \OmegaUp\DAO\VO\Runs $run,
        string $filename
    ): ?string {
        $result = \OmegaUp\Grader::getInstance()->getGraderResource(
            $run,
            $filename,
            /*missingOk=*/true
        );
        if (is_null($result)) {
            $result = self::downloadResourceFromS3(
                "{$run->run_id}/{$filename}",
                /*passthru=*/false
            );
        }
        return $result;
    }

    /**
     * @param list<string> $headers
     * @return bool|null|string
     */
    private static function getGraderResourcePassthru(
        \OmegaUp\DAO\VO\Runs $run,
        string $filename,
        array $headers = []
    ) {
        $result = \OmegaUp\Grader::getInstance()->getGraderResourcePassthru(
            $run,
            $filename,
            /*missingOk=*/true,
            $headers
        );
        if (is_null($result)) {
            $result = self::downloadResourceFromS3(
                "{$run->run_id}/{$filename}",
                /*passthru=*/true,
                $headers
            );
        }
        return $result;
    }

    /**
     * Given the run resouce path, fetches its contents from S3.
     *
     * @param  string       $resourcePath The run's resource path.
     * @param  bool         $passthru     Whether to output directly.
     * @param  list<string> $httpHeaders
     * @return ?string                    The contents of the resource (or an empty string) if successful. null otherwise.
     */
    private static function downloadResourceFromS3(
        string $resourcePath,
        bool $passthru,
        array $httpHeaders = []
    ): ?string {
        if (
            !defined('AWS_CLI_SECRET_ACCESS_KEY') ||
            empty(AWS_CLI_SECRET_ACCESS_KEY)
        ) {
            return null;
        }

        if (strpos($resourcePath, '/') !== 0) {
            $resourcePath = "/{$resourcePath}";
        }
        $accessKeyId = strval(AWS_CLI_ACCESS_KEY_ID);
        $secretAccessKey = strval(AWS_CLI_SECRET_ACCESS_KEY);
        $regionName = 'us-east-1';
        $bucketName = 'omegaup-runs';
        $serviceName = 's3';
        $signingAlgorithm = 'AWS4-HMAC-SHA256';

        $now = \OmegaUp\Time::get();
        $datestamp = gmstrftime('%Y%m%d', $now);
        $timestamp = gmstrftime('%Y%m%dT%H%M%SZ', $now);
        $emptySHA256 = 'e3b0c44298fc1c149afbf4c8996fb92427ae41e4649b934ca495991b7852b855';
        $headers = [
            'Host' => "{$bucketName}.{$serviceName}.amazonaws.com",
            'X-Amz-Content-Sha256' => $emptySHA256,
            'X-Amz-Date' => $timestamp,
        ];
        $signedHeaders = join(
            ';',
            array_map(
                function (string $key): string {
                    return strtolower($key);
                },
                array_keys($headers)
            )
        );
        $canonicalRequest = join(
            "\n",
            [
                'GET',
                $resourcePath,
                '',
                join(
                    '',
                    array_map(
                        function (string $key) use ($headers): string {
                            return strtolower($key) . ":{$headers[$key]}\n";
                        },
                        array_keys($headers)
                    )
                ),
                $signedHeaders,
                $emptySHA256,
            ]
        );

        $scope = "{$datestamp}/{$regionName}/{$serviceName}/aws4_request";
        $stringToSign = join(
            "\n",
            [
                $signingAlgorithm,
                $timestamp,
                $scope,
                hash('sha256', $canonicalRequest),
            ]
        );

        $dateSignature = hash_hmac(
            'sha256',
            $datestamp,
            "AWS4{$secretAccessKey}",
            true
        );
        $regionSignature = hash_hmac(
            'sha256',
            $regionName,
            $dateSignature,
            true
        );
        $serviceSignature = hash_hmac(
            'sha256',
            $serviceName,
            $regionSignature,
            true
        );
        $signingKey = hash_hmac(
            'sha256',
            'aws4_request',
            $serviceSignature,
            true
        );
        $signature = hash_hmac(
            'sha256',
            $stringToSign,
            $signingKey,
            false
        );
        $headers['Authorization'] = "{$signingAlgorithm} Credential={$accessKeyId}/{$scope}, SignedHeaders={$signedHeaders}, Signature={$signature}";

        $curl = curl_init();
        curl_setopt_array(
            $curl,
            [
                CURLOPT_URL => "https://{$headers['Host']}{$resourcePath}",
                CURLOPT_HTTPHEADER => array_map(
                    function (string $key) use ($headers): string {
                        return "{$key}: {$headers[$key]}";
                    },
                    array_keys($headers)
                ),
                CURLOPT_RETURNTRANSFER => intval(!$passthru),
            ]
        );

        $output = curl_exec($curl);
        if ($passthru) {
            foreach ($httpHeaders as $header) {
                header($header);
            }
            $result = '';
        } else {
            $result = strval($output);
        }
        /** @var int */
        $retval = curl_getinfo($curl, CURLINFO_HTTP_CODE);
        if ($output === false || $retval != 200) {
            self::$log->error("Getting {$resourcePath} failed: {$output}");
            return null;
        }
        return $result;
    }

    /**
     * Get total of last 6 months
     *
     * @return array{total: array<string, int>, ac: array<string, int>}
     */
    public static function apiCounts(\OmegaUp\Request $r) {
        return \OmegaUp\Cache::getFromCacheOrSet(
            \OmegaUp\Cache::RUN_COUNTS,
            '',
            function () use ($r) {
                $totals = [];
                $totals['total'] = [];
                $totals['ac'] = [];
                $runCounts = \OmegaUp\DAO\RunCounts::getAll(
                    1,
                    90,
                    'date',
                    'DESC'
                );

                foreach ($runCounts as $runCount) {
                    $totals['total'][strval(
                        $runCount->date
                    )] = $runCount->total;
                    $totals['ac'][strval(
                        $runCount->date
                    )] = $runCount->ac_count;
                }

                return $totals;
            },
            24 * 60 * 60 // expire in 1 day
        );
    }

    /**
     * Validator for List API
     *
     * @omegaup-request-param mixed $problem_alias
     * @omegaup-request-param mixed $username
     *
     * @return array{problem: null|\OmegaUp\DAO\VO\Problems, identity: null|\OmegaUp\DAO\VO\Identities}
     *
     * @throws \OmegaUp\Exceptions\ForbiddenAccessException
     * @throws \OmegaUp\Exceptions\NotFoundException
     */
    private static function validateList(\OmegaUp\Request $r): array {
        $r->ensureIdentity();

        if (!\OmegaUp\Authorization::isSystemAdmin($r->identity)) {
            throw new \OmegaUp\Exceptions\ForbiddenAccessException(
                'userNotAllowed'
            );
        }

        // Check filter by problem, is optional
        /** @var null|\OmegaUp\DAO\VO\Problems */
        $problem = null;
        if (!is_null($r['problem_alias'])) {
            \OmegaUp\Validators::validateStringNonEmpty(
                $r['problem_alias'],
                'problem'
            );

            $problem = \OmegaUp\DAO\Problems::getByAlias(
                $r['problem_alias']
            );
            if (is_null($problem)) {
                throw new \OmegaUp\Exceptions\NotFoundException(
                    'problemNotFound'
                );
            }
        }

        // Get user if we have something in username
        /** @var null|\OmegaUp\DAO\VO\Identities */
        $identity = null;
        if (!is_null($r['username'])) {
            \OmegaUp\Validators::validateStringNonEmpty(
                $r['username'],
                'username'
            );
            try {
                $identity = \OmegaUp\Controllers\Identity::resolveIdentity(
                    $r['username']
                );
            } catch (\OmegaUp\Exceptions\NotFoundException $e) {
                // If not found, simply ignore it
            }
        }

        return [
            'problem' => $problem,
            'identity' => $identity,
        ];
    }

    /**
     * Gets a list of latest runs overall
     *
     * @return array{runs: list<Run>}
     *
     * @omegaup-request-param mixed $language
     * @omegaup-request-param int $offset
     * @omegaup-request-param mixed $problem_alias
     * @omegaup-request-param int $rowcount
     * @omegaup-request-param mixed $status
     * @omegaup-request-param mixed $username
     * @omegaup-request-param mixed $verdict
     */
    public static function apiList(\OmegaUp\Request $r): array {
        // Authenticate request
        $r->ensureIdentity();

        // Defaults for offset and rowcount
        $r->ensureOptionalInt('offset');
        if (!isset($r['offset'])) {
            $r['offset'] = 0;
        }
        $r->ensureOptionalInt('rowcount');
        if (!isset($r['rowcount'])) {
            $r['rowcount'] = 100;
        }

        \OmegaUp\Validators::validateOptionalInEnum(
            $r['status'],
            'status',
            self::STATUS
        );
        \OmegaUp\Validators::validateOptionalInEnum(
            $r['verdict'],
            'verdict',
            \OmegaUp\Controllers\Run::VERDICTS
        );

        \OmegaUp\Validators::validateOptionalInEnum(
            $r['language'],
            'language',
            array_keys(self::SUPPORTED_LANGUAGES)
        );

        [
            'problem' => $problem,
            'identity' => $identity,
        ] = self::validateList($r);

        $runs = \OmegaUp\DAO\Runs::getAllRuns(
            null,
            $r['status'],
            $r['verdict'],
            !is_null($problem) ? $problem->problem_id : null,
            $r['language'],
            !is_null($identity) ? $identity->identity_id : null,
            intval($r['offset']),
            intval($r['rowcount'])
        );

        $result = [];
        foreach ($runs as $run) {
            $run['score'] = round(floatval($run['score']), 4);
            if (!is_null($run['contest_score'])) {
                $run['contest_score'] = round(
                    floatval(
                        $run['contest_score']
                    ),
                    2
                );
            }
            $result[] = $run;
        }

        return [
            'runs' => $result,
        ];
    }
}<|MERGE_RESOLUTION|>--- conflicted
+++ resolved
@@ -1257,11 +1257,7 @@
         if ($passthru) {
             $headers = [
                 'Content-Type: application/zip',
-<<<<<<< HEAD
-                "Content-Disposition: attachment; filename={$submission->guid}.zip"
-=======
                 "Content-Disposition: attachment; filename={$submission->guid}.zip",
->>>>>>> db7e3ac3
             ];
             return self::getGraderResourcePassthru($run, 'files.zip', $headers);
         }
