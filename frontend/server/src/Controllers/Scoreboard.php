--- conflicted
+++ resolved
@@ -26,21 +26,9 @@
         if (is_null($contest)) {
             $course = \OmegaUp\DAO\Courses::getByAlias($r['course_alias']);
             if (
-<<<<<<< HEAD
-                is_null(
-                    $course
-                )
-                || is_null(
-                    $course->group_id
-                )
-                || is_null(
-                    $course->course_id
-                )
-=======
                 is_null($course) ||
                 is_null($course->group_id) ||
                 is_null($course->course_id)
->>>>>>> 0d56d3c7
             ) {
                 throw new \OmegaUp\Exceptions\NotFoundException(
                     'courseNotFound'
