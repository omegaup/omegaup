<?php

 namespace OmegaUp\Controllers;

class ScopedFacebook {
    /** @var \OmegaUp\ScopedSession */
    public $scopedSession;
    /** @var \Facebook\Facebook */
    public $facebook;

    public function __construct() {
        require_once 'libs/third_party/facebook-php-graph-sdk/src/Facebook/autoload.php';

        $this->scopedSession = new \OmegaUp\ScopedSession();
        $this->facebook = new \Facebook\Facebook([
            'app_id' => OMEGAUP_FB_APPID,
            'app_secret' => OMEGAUP_FB_SECRET,
            'default_graph_version' => 'v2.5',
        ]);
    }
}

/**
 * Description:
 *     Session controller handles sessions.
 *
 * Author:
 *     Alan Gonzalez alanboy@alanboy.net
 *
 */
class Session extends \OmegaUp\Controllers\Controller {
    const AUTH_TOKEN_ENTROPY_SIZE = 15;
    /** @var null|array{valid: bool, email: string|null, user: \OmegaUp\DAO\VO\Users|null, identity: \OmegaUp\DAO\VO\Identities|null, auth_token: string|null, is_admin: bool} */
    private static $_currentSession = null;
    /** @var null|\OmegaUp\SessionManager */
    private static $_sessionManager = null;
    /** @var bool */
    private static $_setCookieOnRegisterSession = true;

    public static function getSessionManagerInstance(): \OmegaUp\SessionManager {
        if (is_null(self::$_sessionManager)) {
            self::$_sessionManager = new \OmegaUp\SessionManager();
        }
        return self::$_sessionManager;
    }

    public static function getFacebookLoginUrl(): string {
        $scopedFacebook = new ScopedFacebook();
        $helper = $scopedFacebook->facebook->getRedirectLoginHelper();
        return $helper->getLoginUrl(OMEGAUP_URL . '/login?fb', ['email']);
    }

    private static function isAuthTokenValid(string $authToken): bool {
        //do some other basic testing on authToken
        return true;
    }

    public static function currentSessionAvailable(): bool {
        $session = self::getCurrentSession();
        return !is_null($session['identity']);
    }

    /**
     * Returns information about current session. In order to avoid one full
     * server roundtrip (about ~100msec on each pageload), it also returns the
     * current time to be able to calculate the time delta between the
     * contestant's machine and the server.
     *
     * @return array{status: string, session: null|array{valid: bool, email: string|null, user: \OmegaUp\DAO\VO\Users|null, identity: \OmegaUp\DAO\VO\Identities|null, auth_token: string|null, is_admin: bool}, time: int}
     */
    public static function apiCurrentSession(?\OmegaUp\Request $r = null): array {
        return [
            'status' => 'ok',
            'session' => self::getCurrentSession($r),
            'time' => \OmegaUp\Time::get(),
        ];
    }

    private static function getAuthToken(\OmegaUp\Request $r): ?string {
        $sessionManager = self::getSessionManagerInstance();
        $authToken = null;
        if (!is_null($r['auth_token'])) {
            $authToken = strval($r['auth_token']);
        } else {
            $authToken = $sessionManager->getCookie(
                OMEGAUP_AUTH_TOKEN_COOKIE_NAME
            );
        }
        if (!is_null($authToken) && self::isAuthTokenValid($authToken)) {
            return $authToken;
        }
        if (
            isset($_REQUEST[OMEGAUP_AUTH_TOKEN_COOKIE_NAME])
                && self::isAuthTokenValid(
                    strval(
                        $_REQUEST[OMEGAUP_AUTH_TOKEN_COOKIE_NAME]
                    )
                )
        ) {
            return strval($_REQUEST[OMEGAUP_AUTH_TOKEN_COOKIE_NAME]);
        }
        return null;
    }

    /**
     * @return array{valid: bool, email: ?string, user: ?\OmegaUp\DAO\VO\Users, identity: ?\OmegaUp\DAO\VO\Identities, auth_token: ?string, is_admin: bool}
     */
    public static function getCurrentSession(?\OmegaUp\Request $r = null): array {
        if (
            defined('OMEGAUP_SESSION_CACHE_ENABLED') &&
            OMEGAUP_SESSION_CACHE_ENABLED === true &&
            !is_null(self::$_currentSession)
        ) {
            return self::$_currentSession;
        }
        if (is_null($r)) {
            $r = new \OmegaUp\Request();
        }
        if (is_null($r['auth_token'])) {
            $authToken = self::getAuthToken($r);
            $r['auth_token'] = $authToken;
        } else {
            $authToken = strval($r['auth_token']);
        }
        if (
            defined('OMEGAUP_SESSION_CACHE_ENABLED') &&
            OMEGAUP_SESSION_CACHE_ENABLED === true &&
            !is_null($authToken)
        ) {
            /** @var array{valid: bool, email: string|null, user: \OmegaUp\DAO\VO\Users|null, identity: \OmegaUp\DAO\VO\Identities|null, auth_token: string|null, is_admin: bool} */
            self::$_currentSession = \OmegaUp\Cache::getFromCacheOrSet(
                \OmegaUp\Cache::SESSION_PREFIX,
                $authToken,
                function () use ($r) {
                    return self::getCurrentSessionImpl($r);
                },
                APC_USER_CACHE_SESSION_TIMEOUT
            );
            return self::$_currentSession;
        }
        self::$_currentSession = self::getCurrentSessionImpl($r);
        return self::$_currentSession;
    }

    /**
     * @return array{valid: bool, email: string|null, user: \OmegaUp\DAO\VO\Users|null, identity: \OmegaUp\DAO\VO\Identities|null, auth_token: string|null, is_admin: bool}
     */
    private static function getCurrentSessionImpl(\OmegaUp\Request $r): array {
        if (empty($r['auth_token'])) {
            return [
                'valid' => false,
                'email' => null,
                'user' => null,
                'identity' => null,
                'auth_token' => null,
                'is_admin' => false,
            ];
        }
        $authToken = strval($r['auth_token']);

        $currentIdentity = \OmegaUp\DAO\AuthTokens::getIdentityByToken(
            $authToken
        );
        if (is_null($currentIdentity)) {
            // Means user has auth token, but does not exist in DB
            return [
                'valid' => false,
                'email' => null,
                'user' => null,
                'identity' => null,
                'auth_token' => null,
                'is_admin' => false,
            ];
        }

        if (is_null($currentIdentity->user_id)) {
            $currentUser = null;
            $email = null;
        } else {
            $currentUser = \OmegaUp\DAO\Users::getByPK(
                $currentIdentity->user_id
            );
            if (is_null($currentUser)) {
                throw new \OmegaUp\Exceptions\NotFoundException('userNotExist');
            }
            $email = !is_null($currentUser->main_email_id) ?
                \OmegaUp\DAO\Emails::getByPK($currentUser->main_email_id) :
                null;
        }

        return [
            'valid' => true,
            'email' => !empty($email) ? $email->email : '',
            'user' => $currentUser,
            'identity' => $currentIdentity,
            'auth_token' => $authToken,
            'is_admin' => \OmegaUp\Authorization::isSystemAdmin(
                $currentIdentity
            ),
        ];
    }

    /**
     * Invalidates the current user's session cache.
     */
    public static function invalidateCache(): void {
        $currentSession = self::getCurrentSession();
        if (
            is_null($currentSession['auth_token'])
        ) {
            return;
        }
        \OmegaUp\Cache::deleteFromCache(
            \OmegaUp\Cache::SESSION_PREFIX,
            $currentSession['auth_token']
        );
    }

    /**
     * Invalidates the current request's session cache.
     */
    public static function invalidateLocalCache(): void {
        self::$_currentSession = null;
    }

    public static function unregisterSession(): void {
        self::invalidateCache();

        $currentSession = self::getCurrentSession();
        if (
            is_null($currentSession['auth_token'])
        ) {
            return;
        }
        $authToken = new \OmegaUp\DAO\VO\AuthTokens([
            'token' => $currentSession['auth_token'],
        ]);

        self::invalidateLocalCache();

        try {
            \OmegaUp\DAO\AuthTokens::delete($authToken);
        } catch (\Exception $e) {
            // Best effort
            self::$log->error('Failed to delete expired tokens', $e);
        }

        setcookie(OMEGAUP_AUTH_TOKEN_COOKIE_NAME, 'deleted', 1, '/');
    }

    private static function registerSession(\OmegaUp\DAO\VO\Identities $identity): string {
        // Log the login.
        \OmegaUp\DAO\IdentityLoginLog::create(new \OmegaUp\DAO\VO\IdentityLoginLog([
            'identity_id' => $identity->identity_id,
            'ip' => ip2long(strval($_SERVER['REMOTE_ADDR'])),
        ]));

        self::invalidateLocalCache();

        //erase expired tokens
        try {
            \OmegaUp\DAO\AuthTokens::expireAuthTokens($identity->identity_id);
        } catch (\Exception $e) {
            // Best effort
            self::$log->error(
                "Failed to delete expired tokens: {$e->getMessage()}"
            );
        }

        // Create the new token
        $entropy = bin2hex(random_bytes(self::AUTH_TOKEN_ENTROPY_SIZE));
        /** @var int $identity->identity_id */
        $hash = hash(
            'sha256',
            OMEGAUP_MD5_SALT . $identity->identity_id . $entropy
        );
        $token = "{$entropy}-{$identity->identity_id}-{$hash}";

        \OmegaUp\DAO\AuthTokens::replace(new \OmegaUp\DAO\VO\AuthTokens([
            'user_id' => $identity->user_id,
            'identity_id' => $identity->identity_id,
            'token' => $token,
        ]));

        if (self::$_setCookieOnRegisterSession) {
            self::getSessionManagerInstance()->setCookie(
                OMEGAUP_AUTH_TOKEN_COOKIE_NAME,
                $token,
                0,
                '/'
            );
        }

        \OmegaUp\Cache::deleteFromCache(\OmegaUp\Cache::SESSION_PREFIX, $token);
        return $token;
    }

    private static function getUniqueUsernameFromEmail(string $email): string {
        $idx = strpos($email, '@');
        if ($idx === false) {
            $username = 'OmegaupUser';
        } else {
            $username = substr($email, 0, $idx);
        }

        try {
            \OmegaUp\Validators::validateValidUsername($username, 'username');
        } catch (\OmegaUp\Exceptions\InvalidParameterException $e) {
            // How can we know whats wrong with the username?
            // Things that could go wrong:
            //      generated email is too short
            $username = 'OmegaupUser';
        }

        /** @var string|int */
        $suffix = '';
        for (;;) {
            // Maybe we can bring all records from db
            // with prefix $username, beacuse this:
            $userexists = \OmegaUp\DAO\Users::FindByUsername(
                "{$username}{$suffix}"
            );
            // will query db every single time probably.

            if (empty($userexists)) {
                break;
            }

            if (is_int($suffix)) {
                $suffix++;
            } else {
                $suffix = 1;
            }
        }
        return "{$username}{$suffix}";
    }

    /**
     * @return array<string, mixed>
     */
    public static function apiGoogleLogin(\OmegaUp\Request $r): array {
        \OmegaUp\Validators::validateStringNonEmpty(
            $r['storeToken'],
            'storeToken'
        );

        require_once 'libs/third_party/google-api-php-client/src/Google/autoload.php';

        $client = new \Google_Client();
        $client->setClientId(OMEGAUP_GOOGLE_CLIENTID);
        $client->setClientSecret(OMEGAUP_GOOGLE_SECRET);

        try {
            $loginTicket = $client->verifyIdToken($r['storeToken']);
        } catch (\Google_Auth_Exception $ge) {
            throw new \OmegaUp\Exceptions\UnauthorizedException(
                'loginRequired',
                $ge
            );
        }

        $payload = $loginTicket->getAttributes()['payload'];

        // payload will have a superset of:
        //    [email] => johndoe@gmail.com
        //    [email_verified] => 1
        //    [name] => Alan Gonzalez
        //    [picture] => https://lh3.googleusercontent.com/-zrLvBe-AU/AAAAAAAAAAI/AAAAAAAAATU/hh0yUXEisCI/photo.jpg
        //    [locale] => en

        return self::LoginViaGoogle(
            $payload['email'],
            (isset($payload['name']) ? $payload['name'] : null),
            (isset($payload['sub']) ? intval($payload['sub']) : null)
        );
    }

    /**
     * @return array<string, mixed>
     */
    public static function LoginViaGoogle(
        string $email,
        ?string $name = null,
        ?int $userId = null
    ): array {
        return self::ThirdPartyLogin('Google', $email, $name, $userId);
    }

    /**
     * Logs in via Facebook API.
     *
     * @return array<string, mixed>
     */
    public static function LoginViaFacebook(): array {
        // Mostly taken from
        // https://developers.facebook.com/docs/php/howto/example_facebook_login
        $scopedFacebook = new ScopedFacebook();
        $helper = $scopedFacebook->facebook->getRedirectLoginHelper();
        try {
            $accessToken = $helper->getAccessToken();
        } catch (\Facebook\Exceptions\FacebookResponseException $e) {
            return ['status' => 'error', 'error' => $e->getMessage()];
        } catch (\Facebook\Exceptions\FacebookSDKException $e) {
            return ['status' => 'error', 'error' => $e->getMessage()];
        }

        if (is_null($accessToken)) {
            $response = ['status' => 'error'];
            if (!is_null($helper->getError())) {
                $response['error'] = strval(
                    $helper->getError()
                ) . ' ' . strval(
                    $helper->getErrorDescription()
                );
            }
        }

        try {
            $fbResponse = $scopedFacebook->facebook->get(
                '/me?fields=name,email',
                $accessToken
            );
        } catch (\Facebook\Exceptions\FacebookResponseException $e) {
            return ['status' => 'error', 'error' => $e->getMessage()];
        } catch (\Facebook\Exceptions\FacebookSDKException $e) {
            return ['status' => 'error', 'error' => $e->getMessage()];
        }

        $fbUserProfile = $fbResponse->getGraphUser();
        self::$log->info('User is logged in via facebook !!');
        if (is_null($fbUserProfile->getEmail())) {
            self::$log->error('Facebook email empty');
            return [
                'status' => 'error',
                'error' => \OmegaUp\Translations::getInstance()->get(
                    'loginFacebookEmptyEmailError'
                ),
            ];
        }

        return self::ThirdPartyLogin(
            'Facebook',
            strval($fbUserProfile->getEmail()),
            $fbUserProfile->getName(),
            intval($fbUserProfile->getId())
        );
    }

    /**
     * Does login for a user given username or email and password.
     * Expects in request:
     * usernameOrEmail
     * password
     */
    public static function nativeLogin(\OmegaUp\Request $r): string {
        \OmegaUp\Validators::validateStringNonEmpty($r['password'], 'password');
        \OmegaUp\Validators::validateStringNonEmpty(
            $r['usernameOrEmail'],
            'usernameOrEmail'
        );

        try {
            $identity = \OmegaUp\Controllers\Identity::resolveIdentity(
                $r['usernameOrEmail']
            );
        } catch (\OmegaUp\Exceptions\ApiException $e) {
            self::$log->warn("Identity {$r['usernameOrEmail']} not found.");
            throw new \OmegaUp\Exceptions\InvalidCredentialsException();
        }

        if (
            !\OmegaUp\Controllers\Identity::testPassword(
                $identity,
                $r['password']
            )
        ) {
            self::$log->warn(
                "Identity {$identity->username} has introduced invalid credentials."
            );
            throw new \OmegaUp\Exceptions\InvalidCredentialsException();
        }
        if (
            !is_null($identity->password)
            && \OmegaUp\SecurityTools::isOldHash($identity->password)
        ) {
            // Update the password using the new Argon2i algorithm.
            self::$log->warn(
                "Identity {$identity->username}'s password hash is being upgraded."
            );
            $identity->password = \OmegaUp\SecurityTools::hashString(
                $r['password']
            );
            \OmegaUp\DAO\Identities::update($identity);
        }

        self::$log->info(
            "Identity {$identity->username} has logged in natively."
        );

        if (!is_null($identity->user_id)) {
            $user = \OmegaUp\DAO\Users::getByPK($identity->user_id);
            if (is_null($user)) {
                throw new \OmegaUp\Exceptions\NotFoundException('userNotExist');
            }
            \OmegaUp\Controllers\User::checkEmailVerification($user, $identity);
        }

        try {
            return self::registerSession($identity);
        } catch (\Exception $e) {
            self::$log->error($e);
            throw new \OmegaUp\Exceptions\InvalidCredentialsException();
        }
    }

    public static function getLinkedInInstance(): \OmegaUp\LinkedIn {
        return new \OmegaUp\LinkedIn(
            OMEGAUP_LINKEDIN_CLIENTID,
            OMEGAUP_LINKEDIN_SECRET,
            OMEGAUP_URL . '/login?linkedin',
            isset($_GET['redirect']) ? strval($_GET['redirect']) : null
        );
    }

    public static function getLinkedInLoginUrl(): string {
        return self::getLinkedInInstance()->getLoginUrl();
    }

    /**
     * @return array<string, mixed>
     */
    public static function LoginViaLinkedIn(): array {
        if (empty($_GET['code']) || empty($_GET['state'])) {
            return ['status' => 'error'];
        }

        try {
            $li = self::getLinkedInInstance();
            $authToken = $li->getAuthToken(
                strval($_GET['code']),
                strval($_GET['state'])
            );
            $profile = $li->getProfileInfo($authToken);
            $redirect = $li->extractRedirect(strval($_GET['state']));
            if (!is_null($redirect)) {
                $_GET['redirect'] = $redirect;
            }

            return self::ThirdPartyLogin(
                'LinkedIn',
                $profile['emailAddress'],
                "{$profile['firstName']} {$profile['lastName']}"
            );
        } catch (\OmegaUp\Exceptions\ApiException $e) {
            self::$log->error("Unable to login via LinkedIn: $e");
            return $e->asResponseArray();
        }
    }

    /**
     * @return array<string, mixed>
     */
    private static function ThirdPartyLogin(
        string $provider,
        string $email,
        ?string $name = null,
        ?int $providerUserId = null
    ): array {
        // We trust this user's identity
        self::$log->info("User is logged in via $provider");
        $results = \OmegaUp\DAO\Identities::findByEmail($email);

        if (!is_null($results)) {
            self::$log->info("User has been here before with $provider");
            $identity = $results;
        } else {
            // The user has never been here before, let's register them
            self::$log->info("LoginVia$provider: Creating new user for $email");

            $username = self::getUniqueUsernameFromEmail($email);
<<<<<<< HEAD
            // Even if the user gave us their email, we should not
            // just go ahead and assume its ok to share with the world
            // maybe we could do:
            // $username = str_replace(" ", "_", $fb_user_profile["name"] ),
            \OmegaUp\Controllers\User::$permissionKey = uniqid();

            $r = new \OmegaUp\Request([
                'name' => (!is_null($name) ? $name : $username),
                'username' => $username,
                'email' => $email,
                'password' => null,
                'permission_key' => \OmegaUp\Controllers\User::$permissionKey,
                'ignore_password' => true,
                'provider_user_id' => $providerUserId
            ]);
=======
>>>>>>> 2d26a400

            try {
                \OmegaUp\Controllers\User::createUser(
                    new \OmegaUp\CreateUserParams([
                        'name' => (!is_null($name) ? $name : $username),
                        'username' => $username,
                        'email' => $email,
                    ]),
                    /*ignorePassword=*/true,
                    /*forceVerification=*/true
                );
            } catch (\OmegaUp\Exceptions\ApiException $e) {
                self::$log->error("Unable to login via $provider: $e");
                return $e->asResponseArray();
            }
            $identity = \OmegaUp\DAO\Identities::findByUsername($username);
            if (is_null($identity)) {
                throw new \OmegaUp\Exceptions\NotFoundException('userNotExist');
            }
        }

        self::registerSession($identity);
        return ['status' => 'ok'];
    }

    public static function setSessionManagerForTesting(
        \OmegaUp\SessionManager $sessionManager
    ): void {
        self::$_sessionManager = $sessionManager;
    }

    public static function setCookieOnRegisterSessionForTesting(bool $newValue): bool {
        $oldValue = self::$_setCookieOnRegisterSession;
        self::$_setCookieOnRegisterSession = $newValue;
        return $oldValue;
    }
}<|MERGE_RESOLUTION|>--- conflicted
+++ resolved
@@ -578,24 +578,6 @@
             self::$log->info("LoginVia$provider: Creating new user for $email");
 
             $username = self::getUniqueUsernameFromEmail($email);
-<<<<<<< HEAD
-            // Even if the user gave us their email, we should not
-            // just go ahead and assume its ok to share with the world
-            // maybe we could do:
-            // $username = str_replace(" ", "_", $fb_user_profile["name"] ),
-            \OmegaUp\Controllers\User::$permissionKey = uniqid();
-
-            $r = new \OmegaUp\Request([
-                'name' => (!is_null($name) ? $name : $username),
-                'username' => $username,
-                'email' => $email,
-                'password' => null,
-                'permission_key' => \OmegaUp\Controllers\User::$permissionKey,
-                'ignore_password' => true,
-                'provider_user_id' => $providerUserId
-            ]);
-=======
->>>>>>> 2d26a400
 
             try {
                 \OmegaUp\Controllers\User::createUser(
