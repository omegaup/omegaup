<?php

 namespace OmegaUp\Controllers;

class ScopedFacebook {
    /** @var \OmegaUp\ScopedSession */
    public $scopedSession;
    /** @var \Facebook\Facebook */
    public $facebook;

    public function __construct() {
        require_once 'libs/third_party/facebook-php-graph-sdk/src/Facebook/autoload.php';

        $this->scopedSession = new \OmegaUp\ScopedSession();
        $this->facebook = new \Facebook\Facebook([
            'app_id' => OMEGAUP_FB_APPID,
            'app_secret' => OMEGAUP_FB_SECRET,
            'default_graph_version' => 'v2.5',
        ]);
    }
}

/**
 * Session controller handles sessions.
<<<<<<< HEAD
 * @psalm-type UsernameIdentity=array{username: string, default: bool}
 * @psalm-type CurrentSession=array{all_identities: list<UsernameIdentity>, valid: bool, email: string|null, user: \OmegaUp\DAO\VO\Users|null, identity: \OmegaUp\DAO\VO\Identities|null, classname: string, auth_token: string|null, is_admin: bool}
=======
 * @psalm-type AssociatedIdentity=array{username: string, default: bool}
 * @psalm-type CurrentSession=array{associated_identities: list<AssociatedIdentity>, valid: bool, email: string|null, user: \OmegaUp\DAO\VO\Users|null, identity: \OmegaUp\DAO\VO\Identities|null, classname: string, auth_token: string|null, is_admin: bool}
>>>>>>> 627e36a0
 */
class Session extends \OmegaUp\Controllers\Controller {
    const AUTH_TOKEN_ENTROPY_SIZE = 15;
    /** @var null|CurrentSession */
    private static $_currentSession = null;
    /** @var null|\OmegaUp\SessionManager */
    private static $_sessionManager = null;
    /** @var bool */
    private static $_setCookieOnRegisterSession = true;

    public static function getSessionManagerInstance(): \OmegaUp\SessionManager {
        if (is_null(self::$_sessionManager)) {
            self::$_sessionManager = new \OmegaUp\SessionManager();
        }
        return self::$_sessionManager;
    }

    public static function getFacebookLoginUrl(): string {
        $scopedFacebook = new ScopedFacebook();
        $helper = $scopedFacebook->facebook->getRedirectLoginHelper();
        return $helper->getLoginUrl(OMEGAUP_URL . '/login?fb', ['email']);
    }

    private static function isAuthTokenValid(string $authToken): bool {
        //do some other basic testing on authToken
        return true;
    }

    public static function currentSessionAvailable(): bool {
        $session = self::getCurrentSession();
        return !is_null($session['identity']);
    }

    /**
     * Returns information about current session. In order to avoid one full
     * server roundtrip (about ~100msec on each pageload), it also returns the
     * current time to be able to calculate the time delta between the
     * contestant's machine and the server.
     *
     * @omegaup-request-param null|string $auth_token
     *
     * @return array{session: null|CurrentSession, time: int}
     */
    public static function apiCurrentSession(?\OmegaUp\Request $r = null): array {
        return [
            'session' => self::getCurrentSession($r),
            'time' => \OmegaUp\Time::get(),
        ];
    }

    /**
     * @omegaup-request-param null|string $auth_token
     */
    private static function getAuthToken(\OmegaUp\Request $r): ?string {
        $sessionManager = self::getSessionManagerInstance();
        $authToken = $r->ensureOptionalString('auth_token');
        if (is_null($authToken)) {
            $authToken = $sessionManager->getCookie(
                OMEGAUP_AUTH_TOKEN_COOKIE_NAME
            );
        }
        if (!is_null($authToken) && self::isAuthTokenValid($authToken)) {
            return $authToken;
        }

        $cookie = \OmegaUp\Request::getRequestVar(
            OMEGAUP_AUTH_TOKEN_COOKIE_NAME
        );
        if (!empty($cookie) && self::isAuthTokenValid($cookie)) {
            return $cookie;
        }
        return null;
    }

    /**
     * @omegaup-request-param null|string $auth_token
     *
     * @return CurrentSession
     */
    public static function getCurrentSession(?\OmegaUp\Request $r = null): array {
        if (
            defined('OMEGAUP_SESSION_CACHE_ENABLED') &&
            OMEGAUP_SESSION_CACHE_ENABLED === true &&
            !is_null(self::$_currentSession)
        ) {
            return self::$_currentSession;
        }
        if (is_null($r)) {
            $r = new \OmegaUp\Request();
        }
        $authToken = $r->ensureOptionalString('auth_token');
        if (is_null($authToken)) {
            $authToken = self::getAuthToken($r);
            $r['auth_token'] = $authToken;
        }
        if (
            defined('OMEGAUP_SESSION_CACHE_ENABLED') &&
            OMEGAUP_SESSION_CACHE_ENABLED === true &&
            !is_null($authToken)
        ) {
            self::$_currentSession = \OmegaUp\Cache::getFromCacheOrSet(
                \OmegaUp\Cache::SESSION_PREFIX,
                $authToken,
                fn () => self::getCurrentSessionImpl($r),
                APC_USER_CACHE_SESSION_TIMEOUT
            );
            return self::$_currentSession;
        }
        self::$_currentSession = self::getCurrentSessionImpl($r);
        return self::$_currentSession;
    }

    /**
     * @omegaup-request-param null|string $auth_token
     *
     * @return CurrentSession
     */
    private static function getCurrentSessionImpl(\OmegaUp\Request $r): array {
        $authToken = $r->ensureOptionalString('auth_token');
        $emptySession = [
            'valid' => false,
            'email' => null,
            'user' => null,
            'identity' => null,
            'classname' => 'user-rank-unranked',
            'auth_token' => null,
            'is_admin' => false,
<<<<<<< HEAD
            'all_identities' => [],
=======
            'associated_identities' => [],
>>>>>>> 627e36a0
        ];
        if (empty($authToken)) {
            return $emptySession;
        }

        $currentIdentityExt = \OmegaUp\DAO\AuthTokens::getIdentityByToken(
            $authToken
        );
        if (is_null($currentIdentityExt)) {
            // Means user has auth token, but does not exist in DB
            return $emptySession;
        }
        $identityClassname = $currentIdentityExt['classname'];
        $actingIdentityId = $currentIdentityExt['acting_identity_id'];
        $actingUserId = $currentIdentityExt['acting_user_id'];
        unset($currentIdentityExt['classname']);
        unset($currentIdentityExt['acting_identity_id']);
        unset($currentIdentityExt['acting_user_id']);
        $currentIdentity = new \OmegaUp\DAO\VO\Identities($currentIdentityExt);

        if (
            is_null($currentIdentity->user_id)
            || (!is_null($actingIdentityId) && !is_null($actingUserId))
        ) {
            $currentUser = null;
            $email = null;
<<<<<<< HEAD
            $allIdentities = [];
=======
            $associatedIdentities = [];
>>>>>>> 627e36a0
        } else {
            $currentUser = \OmegaUp\DAO\Users::getByPK(
                $currentIdentity->user_id
            );
            if (is_null($currentUser)) {
                throw new \OmegaUp\Exceptions\NotFoundException('userNotExist');
            }
            $email = !is_null($currentUser->main_email_id) ?
                \OmegaUp\DAO\Emails::getByPK($currentUser->main_email_id) :
                null;
<<<<<<< HEAD
            $allIdentities = \OmegaUp\DAO\Identities::getAssociatedIdentities(
                $currentIdentity,
            );
=======
            // TODO: Fill this variable with the result of function getAssociatedIdentities
            $associatedIdentities = [];
>>>>>>> 627e36a0
        }

        return [
            'valid' => true,
            'email' => !empty($email) ? $email->email : '',
            'user' => $currentUser,
            'identity' => $currentIdentity,
            'classname' => $identityClassname,
            'auth_token' => $authToken,
            'is_admin' => \OmegaUp\Authorization::isSystemAdmin(
                $currentIdentity
            ),
<<<<<<< HEAD
            'all_identities' => $allIdentities,
=======
            'associated_identities' => $associatedIdentities,
>>>>>>> 627e36a0
        ];
    }

    /**
     * Invalidates the current user's session cache.
     */
    public static function invalidateCache(): void {
        $currentSession = self::getCurrentSession();
        if (
            is_null($currentSession['auth_token'])
        ) {
            return;
        }
        \OmegaUp\Cache::deleteFromCache(
            \OmegaUp\Cache::SESSION_PREFIX,
            $currentSession['auth_token']
        );
    }

    /**
     * Invalidates the current request's session cache.
     */
    public static function invalidateLocalCache(): void {
        self::$_currentSession = null;
    }

    public static function unregisterSession(): void {
        self::invalidateCache();

        $currentSession = self::getCurrentSession();
        if (
            is_null($currentSession['auth_token'])
        ) {
            return;
        }
        $authToken = new \OmegaUp\DAO\VO\AuthTokens([
            'token' => $currentSession['auth_token'],
        ]);

        self::invalidateLocalCache();

        try {
            \OmegaUp\DAO\AuthTokens::delete($authToken);
        } catch (\Exception $e) {
            // Best effort
            self::$log->error('Failed to delete expired tokens', $e);
        }

        setcookie(OMEGAUP_AUTH_TOKEN_COOKIE_NAME, 'deleted', 1, '/');
    }

    private static function registerSession(
        \OmegaUp\DAO\VO\Identities $identity,
        ?\OmegaUp\DAO\VO\Users $user
    ): string {
        // Log the login.
        \OmegaUp\DAO\IdentityLoginLog::create(new \OmegaUp\DAO\VO\IdentityLoginLog([
            'identity_id' => intval($identity->identity_id),
            'ip' => ip2long(
                \OmegaUp\Request::getServerVar('REMOTE_ADDR') ?? ''
            ),
        ]));

        self::invalidateLocalCache();

        //erase expired tokens
        try {
            \OmegaUp\DAO\AuthTokens::expireAuthTokens(
                intval($identity->identity_id)
            );
        } catch (\Exception $e) {
            // Best effort
            self::$log->error(
                "Failed to delete expired tokens: {$e->getMessage()}"
            );
        }

        // Create the new token
        $entropy = bin2hex(random_bytes(self::AUTH_TOKEN_ENTROPY_SIZE));
        /** @var int $identity->identity_id */
        $hash = hash(
            'sha256',
            OMEGAUP_MD5_SALT . $identity->identity_id . $entropy
        );
        $token = "{$entropy}-{$identity->identity_id}-{$hash}";
        $isMainIdentity = (
            !is_null($user)
            && $user->main_identity_id === $identity->identity_id
        );

        \OmegaUp\DAO\AuthTokens::replace(new \OmegaUp\DAO\VO\AuthTokens([
            'user_id' => $identity->user_id,
            'identity_id' => $identity->identity_id,
            'token' => $token,
            'acting_identity_id' => !$isMainIdentity ? $identity->identity_id : null,
        ]));

        if (self::$_setCookieOnRegisterSession) {
            self::getSessionManagerInstance()->setCookie(
                OMEGAUP_AUTH_TOKEN_COOKIE_NAME,
                $token,
                0,
                '/'
            );
        }

        \OmegaUp\Cache::deleteFromCache(\OmegaUp\Cache::SESSION_PREFIX, $token);
        return $token;
    }

    private static function getUniqueUsernameFromEmail(string $email): string {
        $idx = strpos($email, '@');
        if ($idx === false) {
            $username = 'OmegaupUser';
        } else {
            $username = substr($email, 0, $idx);
        }

        try {
            \OmegaUp\Validators::validateValidUsername($username, 'username');
        } catch (\OmegaUp\Exceptions\InvalidParameterException $e) {
            // How can we know whats wrong with the username?
            // Things that could go wrong:
            //      generated email is too short
            $username = 'OmegaupUser';
        }

        /** @var string|int */
        $suffix = '';
        for (;;) {
            // Maybe we can bring all records from db
            // with prefix $username, beacuse this:
            $userexists = \OmegaUp\DAO\Users::FindByUsername(
                "{$username}{$suffix}"
            );
            // will query db every single time probably.

            if (empty($userexists)) {
                break;
            }

            if (is_int($suffix)) {
                $suffix++;
            } else {
                $suffix = 1;
            }
        }
        return "{$username}{$suffix}";
    }

    /**
     * @omegaup-request-param string $storeToken
     *
     * @return array<string, string>
     */
    public static function apiGoogleLogin(\OmegaUp\Request $r): array {
        \OmegaUp\Validators::validateStringNonEmpty(
            $r['storeToken'],
            'storeToken'
        );

        require_once 'libs/third_party/google-api-php-client/src/Google/autoload.php';

        $client = new \Google_Client();
        $client->setClientId(OMEGAUP_GOOGLE_CLIENTID);
        $client->setClientSecret(OMEGAUP_GOOGLE_SECRET);

        try {
            $loginTicket = $client->verifyIdToken($r['storeToken']);
        } catch (\Google_Auth_Exception $ge) {
            throw new \OmegaUp\Exceptions\UnauthorizedException(
                'loginRequired',
                $ge
            );
        }

        $payload = $loginTicket->getAttributes()['payload'];

        // payload will have a superset of:
        //    [email] => johndoe@gmail.com
        //    [email_verified] => 1
        //    [name] => Alan Gonzalez
        //    [picture] => https://lh3.googleusercontent.com/-zrLvBe-AU/AAAAAAAAAAI/AAAAAAAAATU/hh0yUXEisCI/photo.jpg
        //    [locale] => en

        return self::LoginViaGoogle(
            $payload['email'],
            (isset($payload['name']) ? $payload['name'] : null)
        );
    }

    /**
     * @return array<string, string>
     */
    public static function LoginViaGoogle(
        string $email,
        ?string $name = null
    ): array {
        return self::ThirdPartyLogin('Google', $email, $name);
    }

    /**
     * Logs in via Facebook API.
     *
     * @return array<string, mixed>
     */
    public static function LoginViaFacebook(): array {
        // Mostly taken from
        // https://developers.facebook.com/docs/php/howto/example_facebook_login
        $scopedFacebook = new ScopedFacebook();
        $helper = $scopedFacebook->facebook->getRedirectLoginHelper();
        try {
            $accessToken = $helper->getAccessToken();
        } catch (\Facebook\Exceptions\FacebookResponseException $e) {
            return ['status' => 'error', 'error' => $e->getMessage()];
        } catch (\Facebook\Exceptions\FacebookSDKException $e) {
            return ['status' => 'error', 'error' => $e->getMessage()];
        }

        if (is_null($accessToken)) {
            $response = ['status' => 'error'];
            if (!is_null($helper->getError())) {
                $response['error'] = strval(
                    $helper->getError()
                ) . ' ' . strval(
                    $helper->getErrorDescription()
                );
            }
        }

        try {
            $fbResponse = $scopedFacebook->facebook->get(
                '/me?fields=name,email',
                $accessToken
            );
        } catch (\Facebook\Exceptions\FacebookResponseException $e) {
            return ['status' => 'error', 'error' => $e->getMessage()];
        } catch (\Facebook\Exceptions\FacebookSDKException $e) {
            return ['status' => 'error', 'error' => $e->getMessage()];
        }

        $fbUserProfile = $fbResponse->getGraphUser();
        self::$log->info('User is logged in via facebook !!');
        if (is_null($fbUserProfile->getEmail())) {
            self::$log->error('Facebook email empty');
            return [
                'status' => 'error',
                'error' => \OmegaUp\Translations::getInstance()->get(
                    'loginFacebookEmptyEmailError'
                ),
            ];
        }

        return self::ThirdPartyLogin(
            'Facebook',
            strval($fbUserProfile->getEmail()),
            $fbUserProfile->getName()
        );
    }

    /**
     * Does login for a user given username or email and password.
     *
     * @omegaup-request-param string $password
     * @omegaup-request-param string $usernameOrEmail
     */
    public static function nativeLogin(\OmegaUp\Request $r): string {
        \OmegaUp\Validators::validateStringNonEmpty($r['password'], 'password');
        \OmegaUp\Validators::validateStringNonEmpty(
            $r['usernameOrEmail'],
            'usernameOrEmail'
        );

        try {
            $identity = \OmegaUp\Controllers\Identity::resolveIdentity(
                $r['usernameOrEmail']
            );
        } catch (\OmegaUp\Exceptions\ApiException $e) {
            self::$log->warn("Identity {$r['usernameOrEmail']} not found.");
            throw new \OmegaUp\Exceptions\InvalidCredentialsException();
        }

        if (
            !\OmegaUp\Controllers\Identity::testPassword(
                $identity,
                $r['password']
            )
        ) {
            self::$log->warn(
                "Identity {$identity->username} has introduced invalid credentials."
            );
            throw new \OmegaUp\Exceptions\InvalidCredentialsException();
        }
        if (
            !is_null($identity->password)
            && \OmegaUp\SecurityTools::isOldHash($identity->password)
        ) {
            // Update the password using the new Argon2i algorithm.
            self::$log->warn(
                "Identity {$identity->username}'s password hash is being upgraded."
            );
            $identity->password = \OmegaUp\SecurityTools::hashString(
                $r['password']
            );
            \OmegaUp\DAO\Identities::update($identity);
        }

        self::$log->info(
            "Identity {$identity->username} has logged in natively."
        );

        $user = null;
        if (!is_null($identity->user_id)) {
            $user = \OmegaUp\DAO\Users::getByPK($identity->user_id);
            if (is_null($user)) {
                throw new \OmegaUp\Exceptions\NotFoundException('userNotExist');
            }
            \OmegaUp\Controllers\User::checkEmailVerification($user, $identity);
        }

        try {
            return self::registerSession($identity, $user);
        } catch (\Exception $e) {
            self::$log->error($e);
            throw new \OmegaUp\Exceptions\InvalidCredentialsException();
        }
    }

    /**
     * Does login for an identity given username or email. Password no needed
     * because user should have a successful native login
     *
     * @omegaup-request-param null|string $auth_token
     */
    public static function loginWithAssociatedIdentity(
        \OmegaUp\Request $r,
        string $usernameOrEmail,
        \OmegaUp\DAO\VO\Identities $loggedIdentity
    ): void {
        $response = \OmegaUp\DAO\Identities::resolveAssociatedIdentity(
            $usernameOrEmail,
            $loggedIdentity
        );
        if (is_null($response)) {
            self::$log->warn("Identity {$usernameOrEmail} not found.");
            throw new \OmegaUp\Exceptions\NotFoundException('userNotExist');
        }

        // Only users acting as main identities can select another identity
        if (!$response['loggedAsMainIdentity']) {
            throw new \OmegaUp\Exceptions\UnauthorizedException(
                'userNotAllowed'
            );
        }
        $identity = $response['identity'];
        $isMainIdentity = $response['isMainIdentity'];

        self::$log->info(
            "User {$loggedIdentity->username} has logged with associated identity {$identity->username}."
        );

        $currentSession = self::getCurrentSession($r);
        if (is_null($currentSession['auth_token'])) {
            self::$log->warn('Auth token not found.');
            throw new \OmegaUp\Exceptions\UnauthorizedException(
                'loginRequired'
            );
        }
        try {
            \OmegaUp\DAO\AuthTokens::replace(new \OmegaUp\DAO\VO\AuthTokens([
                'user_id' => $isMainIdentity ? $identity->user_id : null,
                'identity_id' => $identity->identity_id,
                'acting_identity_id' => !$isMainIdentity ? $identity->identity_id : null,
                'token' => $currentSession['auth_token'],
            ]));
            self::invalidateCache();

            self::getCurrentSession($r);
        } catch (\OmegaUp\Exceptions\ApiException $e) {
            self::$log->error($e);
            throw $e;
        }
    }

    public static function getLinkedInInstance(): \OmegaUp\LinkedIn {
        return new \OmegaUp\LinkedIn(
            OMEGAUP_LINKEDIN_CLIENTID,
            OMEGAUP_LINKEDIN_SECRET,
            OMEGAUP_URL . '/login?linkedin',
            \OmegaUp\Request::getRequestVar('redirect')
        );
    }
    public static function getLinkedInLoginUrl(): string {
        return self::getLinkedInInstance()->getLoginUrl();
    }

    /**
     * @return array<string, mixed>
     */
    public static function LoginViaLinkedIn(): array {
        $code = \OmegaUp\Request::getRequestVar('code');
        $state = \OmegaUp\Request::getRequestVar('state');
        if (empty($code) || empty($state)) {
            return ['status' => 'error'];
        }

        try {
            $li = self::getLinkedInInstance();
            $authToken = $li->getAuthToken($code, $state);
            $profile = $li->getProfileInfo($authToken);
            $redirect = $li->extractRedirect($state);
            if (!is_null($redirect)) {
                $_GET['redirect'] = $redirect;
            }

            return self::ThirdPartyLogin(
                'LinkedIn',
                $profile['emailAddress'],
                $profile['firstName'] . ' ' . $profile['lastName']
            );
        } catch (\OmegaUp\Exceptions\ApiException $e) {
            self::$log->error("Unable to login via LinkedIn: $e");
            return $e->asResponseArray();
        }
    }

    /**
     * @return array<string, string>
     */
    private static function ThirdPartyLogin(
        string $provider,
        string $email,
        ?string $name = null
    ) {
        // We trust this user's identity
        self::$log->info("User is logged in via $provider");
        $results = \OmegaUp\DAO\Identities::findByEmail($email);

        if (!is_null($results)) {
            self::$log->info("User has been here before with $provider");
            $identity = $results;
        } else {
            // The user has never been here before, let's register them
            self::$log->info("LoginVia$provider: Creating new user for $email");

            $username = self::getUniqueUsernameFromEmail($email);

            try {
                \OmegaUp\Controllers\User::createUser(
                    new \OmegaUp\CreateUserParams([
                        'name' => (!is_null($name) ? $name : $username),
                        'username' => $username,
                        'email' => $email,
                    ]),
                    /*ignorePassword=*/true,
                    /*forceVerification=*/true
                );
            } catch (\OmegaUp\Exceptions\ApiException $e) {
                self::$log->error("Unable to login via $provider: $e");
                /** @var array<string, string> */
                return $e->asResponseArray();
            }
            $identity = \OmegaUp\DAO\Identities::findByUsername($username);
            if (is_null($identity)) {
                throw new \OmegaUp\Exceptions\NotFoundException('userNotExist');
            }
        }
<<<<<<< HEAD
        if (is_null($identity->username)) {
            throw new \OmegaUp\Exceptions\NotFoundException('userNotExist');
        }
        $user = \OmegaUp\DAO\Users::FindByUsername($identity->username);
=======
        if (is_null($identity->username) || is_null($identity->user_id)) {
            throw new \OmegaUp\Exceptions\NotFoundException('userNotExist');
        }
        $user = \OmegaUp\DAO\Users::getByPK($identity->user_id);
>>>>>>> 627e36a0
        if (is_null($user)) {
            throw new \OmegaUp\Exceptions\NotFoundException('userNotExist');
        }

        self::registerSession($identity, $user);
        return ['status' => 'ok'];
    }

    public static function setSessionManagerForTesting(
        \OmegaUp\SessionManager $sessionManager
    ): void {
        self::$_sessionManager = $sessionManager;
    }

    public static function setCookieOnRegisterSessionForTesting(bool $newValue): bool {
        $oldValue = self::$_setCookieOnRegisterSession;
        self::$_setCookieOnRegisterSession = $newValue;
        return $oldValue;
    }
}<|MERGE_RESOLUTION|>--- conflicted
+++ resolved
@@ -22,13 +22,8 @@
 
 /**
  * Session controller handles sessions.
-<<<<<<< HEAD
- * @psalm-type UsernameIdentity=array{username: string, default: bool}
- * @psalm-type CurrentSession=array{all_identities: list<UsernameIdentity>, valid: bool, email: string|null, user: \OmegaUp\DAO\VO\Users|null, identity: \OmegaUp\DAO\VO\Identities|null, classname: string, auth_token: string|null, is_admin: bool}
-=======
  * @psalm-type AssociatedIdentity=array{username: string, default: bool}
  * @psalm-type CurrentSession=array{associated_identities: list<AssociatedIdentity>, valid: bool, email: string|null, user: \OmegaUp\DAO\VO\Users|null, identity: \OmegaUp\DAO\VO\Identities|null, classname: string, auth_token: string|null, is_admin: bool}
->>>>>>> 627e36a0
  */
 class Session extends \OmegaUp\Controllers\Controller {
     const AUTH_TOKEN_ENTROPY_SIZE = 15;
@@ -156,11 +151,7 @@
             'classname' => 'user-rank-unranked',
             'auth_token' => null,
             'is_admin' => false,
-<<<<<<< HEAD
-            'all_identities' => [],
-=======
             'associated_identities' => [],
->>>>>>> 627e36a0
         ];
         if (empty($authToken)) {
             return $emptySession;
@@ -187,11 +178,7 @@
         ) {
             $currentUser = null;
             $email = null;
-<<<<<<< HEAD
-            $allIdentities = [];
-=======
             $associatedIdentities = [];
->>>>>>> 627e36a0
         } else {
             $currentUser = \OmegaUp\DAO\Users::getByPK(
                 $currentIdentity->user_id
@@ -202,14 +189,9 @@
             $email = !is_null($currentUser->main_email_id) ?
                 \OmegaUp\DAO\Emails::getByPK($currentUser->main_email_id) :
                 null;
-<<<<<<< HEAD
-            $allIdentities = \OmegaUp\DAO\Identities::getAssociatedIdentities(
+            $associatedIdentities = \OmegaUp\DAO\Identities::getAssociatedIdentities(
                 $currentIdentity,
             );
-=======
-            // TODO: Fill this variable with the result of function getAssociatedIdentities
-            $associatedIdentities = [];
->>>>>>> 627e36a0
         }
 
         return [
@@ -222,11 +204,7 @@
             'is_admin' => \OmegaUp\Authorization::isSystemAdmin(
                 $currentIdentity
             ),
-<<<<<<< HEAD
-            'all_identities' => $allIdentities,
-=======
             'associated_identities' => $associatedIdentities,
->>>>>>> 627e36a0
         ];
     }
 
@@ -694,17 +672,10 @@
                 throw new \OmegaUp\Exceptions\NotFoundException('userNotExist');
             }
         }
-<<<<<<< HEAD
-        if (is_null($identity->username)) {
-            throw new \OmegaUp\Exceptions\NotFoundException('userNotExist');
-        }
-        $user = \OmegaUp\DAO\Users::FindByUsername($identity->username);
-=======
         if (is_null($identity->username) || is_null($identity->user_id)) {
             throw new \OmegaUp\Exceptions\NotFoundException('userNotExist');
         }
         $user = \OmegaUp\DAO\Users::getByPK($identity->user_id);
->>>>>>> 627e36a0
         if (is_null($user)) {
             throw new \OmegaUp\Exceptions\NotFoundException('userNotExist');
         }
