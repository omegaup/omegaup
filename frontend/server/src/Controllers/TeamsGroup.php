--- conflicted
+++ resolved
@@ -340,7 +340,6 @@
     }
 
     /**
-<<<<<<< HEAD
      * Add one or more users to a given team
      *
      * @return array{status: string}
@@ -479,7 +478,9 @@
         return \OmegaUp\DAO\TeamUsers::getByTeamGroupId(
             $teamGroup->team_group_id
         );
-=======
+    }
+
+    /**
      * Gets a list of teams groups. This returns an array instead of an object
      * since it is used by typeahead.
      *
@@ -494,6 +495,5 @@
         $query = $r->ensureString('query');
 
         return \OmegaUp\DAO\TeamGroups::findByNameOrAlias($query);
->>>>>>> eaa36635
     }
 }