--- conflicted
+++ resolved
@@ -354,7 +354,6 @@
     }
 
     /**
-<<<<<<< HEAD
      * Remove an existing team member of a teams group
      *
      * @return array{status: string}
@@ -410,7 +409,9 @@
         );
 
         return ['status' => 'ok'];
-=======
+    }
+
+    /**
      * Get a list of team members of a teams group
      *
      * @return array{pageNumber: int, teamsUsers: list<TeamMember>, totalRows: int}
@@ -444,6 +445,5 @@
             $page,
             $pageSize
         );
->>>>>>> bcf1134a
     }
 }