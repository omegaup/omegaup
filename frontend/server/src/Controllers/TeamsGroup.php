<?php

 namespace OmegaUp\Controllers;

/**
 *  TeamsGroupController
 *
 * @psalm-type Identity=array{classname?: string, country: null|string, country_id: null|string, gender: null|string, name: null|string, password?: string, school: null|string, school_id: int|null, school_name?: string, state: null|string, state_id: null|string, username: string}
 * @psalm-type TeamMember=array{classname: string, name: null|string, team_alias: string, team_name: null|string, username: string}
<<<<<<< HEAD
 * @psalm-type TeamGroupEditPayload=array{countries: list<\OmegaUp\DAO\VO\Countries>, identities: list<Identity>, isOrganizer: bool, teamGroup: array{alias: string, description: null|string, name: null|string}, teamsMembers: list<TeamMember>}
=======
 * @psalm-type TeamGroupEditPayload=array{countries: list<\OmegaUp\DAO\VO\Countries>, identities: list<Identity>, isOrganizer: bool, teamGroup: array{alias: string, description: null|string, name: null|string}}
>>>>>>> bcf1134a
 * @psalm-type TeamsGroup=array{alias: string, create_time: \OmegaUp\Timestamp, description: null|string, name: string}
 * @psalm-type TeamsGroupListPayload=array{teamsGroups: list<TeamsGroup>}
 * @psalm-type ListItem=array{key: string, value: string}
 */

class TeamsGroup extends \OmegaUp\Controllers\Controller {
    /**
     * Validate team group param
     *
     * @throws \OmegaUp\Exceptions\InvalidParameterException
     * @throws \OmegaUp\Exceptions\ForbiddenAccessException
     */
    public static function validateTeamGroupAndOwner(
        string $teamGroupAlias,
        \OmegaUp\DAO\VO\Identities $identity
    ): ?\OmegaUp\DAO\VO\TeamGroups {
        $teamGroup = \OmegaUp\DAO\TeamGroups::getByAlias($teamGroupAlias);
        if (is_null($teamGroup)) {
            return null;
        }

        if (!\OmegaUp\Authorization::isTeamGroupAdmin($identity, $teamGroup)) {
            throw new \OmegaUp\Exceptions\ForbiddenAccessException();
        }
        return $teamGroup;
    }

    /**
     * Details of a team group
     *
     * @param \OmegaUp\Request $r
     *
     * @return array{team_group: array{create_time: int, alias: null|string, name: null|string, description: null|string}}
     *
     * @omegaup-request-param string $team_group_alias
     */
    public static function apiDetails(\OmegaUp\Request $r): array {
        $r->ensureMainUserIdentity();
        $teamGroupAlias = $r->ensureString(
            'team_group_alias',
            fn (string $alias) => \OmegaUp\Validators::namespacedAlias($alias)
        );
        $teamGroup = self::validateTeamGroupAndOwner(
            $teamGroupAlias,
            $r->identity
        );
        if (is_null($teamGroup)) {
            throw new \OmegaUp\Exceptions\NotFoundException('groupNotFound');
        }

        /** @var array{create_time: int, alias: null|string, name: null|string, description: null|string} */
        $filteredTeamGroup = $teamGroup->asFilteredArray([
            'create_time',
            'alias',
            'name',
            'description',
        ]);
        return [
            'team_group' => $filteredTeamGroup,
        ];
    }

    /**
     * @return array{smartyProperties: array{payload: TeamsGroupListPayload, title: \OmegaUp\TranslationString}, entrypoint: string}
     */
    public static function getGroupListForTypeScript(\OmegaUp\Request $r): array {
        // Authenticate user
        $r->ensureMainUserIdentity();

        return [
            'smartyProperties' => [
                'payload' => [
                    'teamsGroups' => \OmegaUp\DAO\TeamGroups::getAllTeamsGroupsAdminedByUser(
                        $r->user->user_id
                    ),
                ],
                'title' => new \OmegaUp\TranslationString(
                    'omegaupTitleTeamsGroups'
                ),
            ],
            'entrypoint' => 'teams_group_list',
        ];
    }

    /**
     * @return array{smartyProperties: array{payload: TeamGroupEditPayload, title: \OmegaUp\TranslationString}, entrypoint: string}
     *
     * @omegaup-request-param string $team_group_alias
     */
    public static function getTeamGroupEditDetailsForTypeScript(
        \OmegaUp\Request $r
    ) {
        // Authenticate user
        $r->ensureMainUserIdentity();

        $teamGroupAlias = $r->ensureString(
            'team_group_alias',
            fn (string $alias) => \OmegaUp\Validators::namespacedAlias($alias)
        );
        $teamGroup = self::validateTeamGroupAndOwner(
            $teamGroupAlias,
            $r->identity
        );
        if (is_null($teamGroup) || is_null($teamGroup->team_group_id)) {
            throw new \OmegaUp\Exceptions\InvalidParameterException(
                'parameterNotFound',
                'team_group_alias'
            );
        }

        return [
            'smartyProperties' => [
                'payload' => [
                    'teamGroup' => [
                        'alias' => $teamGroupAlias,
                        'name' => $teamGroup->name,
                        'description' => $teamGroup->description,
                    ],
                    'countries' => \OmegaUp\DAO\Countries::getAll(
                        null,
                        100,
                        'name'
                    ),
                    'identities' => \OmegaUp\DAO\Teams::getTeamGroupIdentities(
                        $teamGroup
                    ),
                    'teamsMembers' => \OmegaUp\DAO\TeamUsers::getByTeamGroupId(
                        $teamGroup->team_group_id
                    ),
                    'isOrganizer' => \OmegaUp\Experiments::getInstance()->isEnabled(
                        \OmegaUp\Experiments::IDENTITIES
                    ) && \OmegaUp\Authorization::canCreateGroupIdentities(
                        $r->identity
                    ),
                ],
                'title' => new \OmegaUp\TranslationString(
                    'omegaupTitleTeamsGroupEdit'
                ),
            ],
            'entrypoint' => 'teams_group_edit',
        ];
    }

    /**
     * Utility function to create a new team group.
     */
    public static function createTeamGroup(
        string $alias,
        string $name,
        string $description,
        int $ownerUserId
    ): \OmegaUp\DAO\VO\TeamGroups {
        $teamGroup = new \OmegaUp\DAO\VO\TeamGroups([
            'alias' => $alias,
            'name' => $name,
            'description' => $description,
        ]);
        $teamGroupAcl = new \OmegaUp\DAO\VO\ACLs(['owner_id' => $ownerUserId]);

        \OmegaUp\DAO\DAO::transBegin();

        try {
            \OmegaUp\DAO\ACLs::create($teamGroupAcl);
            $teamGroup->acl_id = $teamGroupAcl->acl_id;

            \OmegaUp\DAO\TeamGroups::create($teamGroup);

            self::$log->info("Team group {$alias} created.");

            \OmegaUp\DAO\DAO::transEnd();
        } catch (\Exception $e) {
            \OmegaUp\DAO\DAO::transRollback();
            if (\OmegaUp\DAO\DAO::isDuplicateEntryException($e)) {
                throw new \OmegaUp\Exceptions\DuplicatedEntryInDatabaseException(
                    'aliasInUse',
                    $e
                );
            }
            throw $e;
        }

        return $teamGroup;
    }

    /**
     * New team group
     *
     * @return array{status: string}
     *
     * @omegaup-request-param string $alias
     * @omegaup-request-param string $description
     * @omegaup-request-param string $name
     */
    public static function apiCreate(\OmegaUp\Request $r) {
        $r->ensureMainUserIdentity();

        $teamGroupAlias = $r->ensureString(
            'alias',
            fn (string $alias) => \OmegaUp\Validators::alias($alias)
        );
        $name = $r->ensureString('name');
        $description = $r->ensureString('description');

        self::createTeamGroup(
            $teamGroupAlias,
            $name,
            $description,
            $r->user->user_id
        );

        return ['status' => 'ok'];
    }

    /**
     * Update an existing teams group
     *
     * @return array{status: string}
     *
     * @omegaup-request-param string $alias
     * @omegaup-request-param string $description
     * @omegaup-request-param string $name
     */
    public static function apiUpdate(\OmegaUp\Request $r) {
        $r->ensureMainUserIdentity();

        $teamsGroupAlias = $r->ensureString(
            'alias',
            fn (string $alias) => \OmegaUp\Validators::alias($alias)
        );

        $teamsGroup = self::validateTeamGroupAndOwner(
            $teamsGroupAlias,
            $r->identity
        );
        if (is_null($teamsGroup)) {
            throw new \OmegaUp\Exceptions\InvalidParameterException(
                'parameterNotFound',
                'teams_group_alias'
            );
        }

        $teamsGroup->name = $r->ensureString('name');
        $teamsGroup->description = $r->ensureString('description');
        \OmegaUp\DAO\TeamGroups::update($teamsGroup);
        self::$log->info(
            "Teams group {$teamsGroup->alias} updated succesfully."
        );

        return ['status' => 'ok'];
    }

    /**
     * Teams of a teams group
     *
     * @return array{identities: list<Identity>}
     *
     * @omegaup-request-param string $team_group_alias
     */
    public static function apiTeams(\OmegaUp\Request $r): array {
        $r->ensureIdentity();
        $teamGroupAlias = $r->ensureString(
            'team_group_alias',
            fn (string $alias) => \OmegaUp\Validators::namespacedAlias($alias)
        );
        $teamGroup = self::validateTeamGroupAndOwner(
            $teamGroupAlias,
            $r->identity
        );
        if (is_null($teamGroup)) {
            throw new \OmegaUp\Exceptions\InvalidParameterException(
                'parameterNotFound',
                'team_group_alias'
            );
        }

        return [
            'identities' => \OmegaUp\DAO\Teams::getTeamGroupIdentities(
                $teamGroup
            ),
        ];
    }

    /**
     * Remove team from teams group
     *
     * @param \OmegaUp\Request $r
     *
     * @return array{status: string}
     *
     * @omegaup-request-param string $team_group_alias
     * @omegaup-request-param string $usernameOrEmail
     */
    public static function apiRemoveTeam(\OmegaUp\Request $r): array {
        $r->ensureMainUserIdentity();
        $teamGroupAlias = $r->ensureString(
            'team_group_alias',
            fn (string $alias) => \OmegaUp\Validators::namespacedAlias($alias)
        );
        $teamGroup = self::validateTeamGroupAndOwner(
            $teamGroupAlias,
            $r->identity
        );
        if (is_null($teamGroup)) {
            throw new \OmegaUp\Exceptions\InvalidParameterException(
                'parameterNotFound',
                'team_group_alias'
            );
        }

        $resolvedIdentity = \OmegaUp\Controllers\Identity::resolveIdentity(
            $r->ensureString('usernameOrEmail')
        );

        // Check team is actually in group
        $teams = \OmegaUp\DAO\Teams::getByTeamGroupIdAndIdentityId(
            intval($teamGroup->team_group_id),
            intval($resolvedIdentity->identity_id)
        );
        if (is_null($teams)) {
            throw new \OmegaUp\Exceptions\InvalidParameterException(
                'parameterNotFound',
                'User'
            );
        }

        \OmegaUp\DAO\Teams::delete($teams);
        self::$log->info("Removed {$resolvedIdentity->username}");

        return ['status' => 'ok'];
    }

    /**
     * Add one or more users to a given team
     *
     * @return array{status: string}
     *
     * @omegaup-request-param string $team_group_alias The username of the team.
     * @omegaup-request-param string $usernames Username of all members to add
     */
    public static function apiAddMembers(\OmegaUp\Request $r) {
        $r->ensureMainUserIdentity();

        $teamUsername = $r->ensureString(
            'team_group_alias',
            fn (string $alias) => \OmegaUp\Validators::usernameOrTeamUsernameOrEmail(
                $alias
            )
        );
        $team = \OmegaUp\DAO\TeamGroups::getByTeamUsername($teamUsername);
        if (is_null($team)) {
            throw new \OmegaUp\Exceptions\InvalidParameterException(
                'parameterNotFound',
                'teams_group_alias'
            );
        }

        $teamsGroup = self::validateTeamGroupAndOwner(
            $team['alias'],
            $r->identity
        );
        if (is_null($teamsGroup) || is_null($teamsGroup->team_group_id)) {
            throw new \OmegaUp\Exceptions\InvalidParameterException(
                'parameterNotFound',
                'teams_group_alias'
            );
        }

        $identitiesUsernames = explode(',', $r->ensureString('usernames'));

        \OmegaUp\DAO\TeamUsers::createTeamUsersBulk(
            $team['team_id'],
            $identitiesUsernames
        );

        return ['status' => 'ok'];
    }

    /**
     * Get a list of team members of a teams group
     *
     * @return list<TeamMember>
     *
     * @omegaup-request-param string $team_group_alias
     */
    public static function apiTeamsMembers(\OmegaUp\Request $r): array {
        $r->ensureIdentity();
        $teamGroupAlias = $r->ensureString(
            'team_group_alias',
            fn (string $alias) => \OmegaUp\Validators::namespacedAlias($alias)
        );
        $teamGroup = self::validateTeamGroupAndOwner(
            $teamGroupAlias,
            $r->identity
        );
        if (is_null($teamGroup) || is_null($teamGroup->team_group_id)) {
            throw new \OmegaUp\Exceptions\InvalidParameterException(
                'parameterNotFound',
                'team_group_alias'
            );
        }

        return \OmegaUp\DAO\TeamUsers::getByTeamGroupId(
            $teamGroup->team_group_id
        );
    }

    /**
     * Gets a list of teams groups. This returns an array instead of an object
     * since it is used by typeahead.
     *
     * @omegaup-request-param null|string $query
     *
     * @return list<ListItem>
     */
    public static function apiList(\OmegaUp\Request $r): array {
        // Authenticate user
        $r->ensureMainUserIdentity();

        $query = $r->ensureString('query');

        return \OmegaUp\DAO\TeamGroups::findByNameOrAlias($query);
    }

    /**
     * Get a list of team members of a teams group
     *
     * @return array{pageNumber: int, teamsUsers: list<TeamMember>, totalRows: int}
     *
     * @omegaup-request-param int $page
     * @omegaup-request-param int $page_size
     * @omegaup-request-param string $team_group_alias The username of the team.
     */
    public static function apiTeamsMembers(\OmegaUp\Request $r): array {
        $r->ensureIdentity();

        $page = $r->ensureOptionalInt('page') ?? 1;
        $pageSize = $r->ensureOptionalInt('page_size') ?? 100;
        $teamGroupAlias = $r->ensureString(
            'team_group_alias',
            fn (string $alias) => \OmegaUp\Validators::namespacedAlias($alias)
        );
        $teamGroup = self::validateTeamGroupAndOwner(
            $teamGroupAlias,
            $r->identity
        );
        if (is_null($teamGroup) || is_null($teamGroup->team_group_id)) {
            throw new \OmegaUp\Exceptions\InvalidParameterException(
                'parameterNotFound',
                'team_group_alias'
            );
        }

        return \OmegaUp\DAO\TeamUsers::getByTeamGroupId(
            $teamGroup->team_group_id,
            $page,
            $pageSize
        );
    }
}<|MERGE_RESOLUTION|>--- conflicted
+++ resolved
@@ -7,11 +7,7 @@
  *
  * @psalm-type Identity=array{classname?: string, country: null|string, country_id: null|string, gender: null|string, name: null|string, password?: string, school: null|string, school_id: int|null, school_name?: string, state: null|string, state_id: null|string, username: string}
  * @psalm-type TeamMember=array{classname: string, name: null|string, team_alias: string, team_name: null|string, username: string}
-<<<<<<< HEAD
  * @psalm-type TeamGroupEditPayload=array{countries: list<\OmegaUp\DAO\VO\Countries>, identities: list<Identity>, isOrganizer: bool, teamGroup: array{alias: string, description: null|string, name: null|string}, teamsMembers: list<TeamMember>}
-=======
- * @psalm-type TeamGroupEditPayload=array{countries: list<\OmegaUp\DAO\VO\Countries>, identities: list<Identity>, isOrganizer: bool, teamGroup: array{alias: string, description: null|string, name: null|string}}
->>>>>>> bcf1134a
  * @psalm-type TeamsGroup=array{alias: string, create_time: \OmegaUp\Timestamp, description: null|string, name: string}
  * @psalm-type TeamsGroupListPayload=array{teamsGroups: list<TeamsGroup>}
  * @psalm-type ListItem=array{key: string, value: string}
@@ -140,7 +136,7 @@
                     ),
                     'teamsMembers' => \OmegaUp\DAO\TeamUsers::getByTeamGroupId(
                         $teamGroup->team_group_id
-                    ),
+                    )['teamsUsers'],
                     'isOrganizer' => \OmegaUp\Experiments::getInstance()->isEnabled(
                         \OmegaUp\Experiments::IDENTITIES
                     ) && \OmegaUp\Authorization::canCreateGroupIdentities(
@@ -390,35 +386,6 @@
     }
 
     /**
-     * Get a list of team members of a teams group
-     *
-     * @return list<TeamMember>
-     *
-     * @omegaup-request-param string $team_group_alias
-     */
-    public static function apiTeamsMembers(\OmegaUp\Request $r): array {
-        $r->ensureIdentity();
-        $teamGroupAlias = $r->ensureString(
-            'team_group_alias',
-            fn (string $alias) => \OmegaUp\Validators::namespacedAlias($alias)
-        );
-        $teamGroup = self::validateTeamGroupAndOwner(
-            $teamGroupAlias,
-            $r->identity
-        );
-        if (is_null($teamGroup) || is_null($teamGroup->team_group_id)) {
-            throw new \OmegaUp\Exceptions\InvalidParameterException(
-                'parameterNotFound',
-                'team_group_alias'
-            );
-        }
-
-        return \OmegaUp\DAO\TeamUsers::getByTeamGroupId(
-            $teamGroup->team_group_id
-        );
-    }
-
-    /**
      * Gets a list of teams groups. This returns an array instead of an object
      * since it is used by typeahead.
      *
