--- conflicted
+++ resolved
@@ -5,13 +5,9 @@
 /**
  *  UserController
  *
-<<<<<<< HEAD
  * @psalm-type CommonPayload=array{omegaUpLockDown: bool, bootstrap4: bool, inContest: bool, isLoggedIn: bool, isReviewer: bool, gravatarURL51: string, currentUsername: string, profileProgress: float, isMainUserIdentity: bool, isAdmin: bool, lockDownImage: string, navbarSection: string}
-=======
- * @psalm-type CommonPayload=array{omegaUpLockDown: bool, bootstrap4: bool, inContest: bool, isLoggedIn: bool, isReviewer: bool, gravatarURL51: string, currentUsername: string, isMainUserIdentity: bool, isAdmin: bool, lockDownImage: string, navbarSection: string}
  * @psalm-type UserRankInfo=array{name: string, problems_solved: int, rank: int}
  * @psalm-type UserRank=array{rank: list<array{classname: string, country_id: null|string, name: null|string, problems_solved: int, ranking: int, score: float, user_id: int, username: string}>, total: int}
->>>>>>> 30470714
  * @psalm-type Problem=array{title: string, alias: string, submissions: int, accepted: int, difficulty: float}
  * @psalm-type UserProfile=array{birth_date: int|null, classname: string, country: string, country_id: null|string, email: null|string, gender: null|string, graduation_date: int|null, gravatar_92: string, hide_problem_tags: bool|null, is_private: bool, locale: string, name: null|string, preferred_language: null|string, scholar_degree: null|string, school: null|string, school_id: int|null, state: null|string, state_id: null|string, username: null|string, verified: bool}
  * @psalm-type UserListItem=array{label: string, value: string}
