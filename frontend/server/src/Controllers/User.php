<?php

namespace OmegaUp\Controllers;

/**
 *  UserController
 *
 * @author joemmanuel
 */
class User extends \OmegaUp\Controllers\Controller {
    /** @var bool */
    public static $sendEmailOnVerify = true;

    /** @var null|string */
    public static $permissionKey = null;

    /** @var \OmegaUp\UrlHelper */
    public static $urlHelper;

    const ALLOWED_SCHOLAR_DEGREES = [
        'none', 'early_childhood', 'pre_primary', 'primary', 'lower_secondary',
        'upper_secondary', 'post_secondary', 'tertiary', 'bachelors', 'master',
        'doctorate',
    ];
    const ALLOWED_GENDER_OPTIONS = [
        'female','male','other','decline',
    ];

    const SENDY_SUCCESS = '1';

    // Languages
    const LANGUAGE_ES = 1;
    const LANGUAGE_EN = 2;
    const LANGUAGE_PT = 3;
    const LANGUAGE_PSEUDO = 4;

    const ALLOWED_CODER_OF_THE_MONTH_CATEGORIES = [
        'all', 'female',
    ];

    /**
     * Entry point for Create a User API
     *
     * @throws \OmegaUp\Exceptions\DuplicatedEntryInDatabaseException
     * @return array{username: string}
     */
    public static function apiCreate(\OmegaUp\Request $r): array {
        /**
         * @psalm-suppress ArgumentTypeCoercion this tries to convert
         * array<string, string> to array{...?: string}, which is okay.
         */
        $createUserParams = new \OmegaUp\CreateUserParams($r->toStringArray());
        self::createUser(
            $createUserParams,
            /*ignorePassword=*/false,
            /*forceVerification=*/false
        );
        return [
            'username' => strval($createUserParams->username),
        ];
    }

    public static function createUser(
        \OmegaUp\CreateUserParams $createUserParams,
        bool $ignorePassword,
        bool $forceVerification
    ): void {
        // Check password
        $hashedPassword = null;
        if (!$ignorePassword) {
            \OmegaUp\SecurityTools::testStrongPassword(
                strval($createUserParams->password)
            );
            $hashedPassword = \OmegaUp\SecurityTools::hashString(
                strval($createUserParams->password)
            );
        }

        // Does username or email already exists?
        $identity = \OmegaUp\DAO\Identities::findByUsername(
            $createUserParams->username
        );
        $identityByEmail = \OmegaUp\DAO\Identities::findByEmail(
            $createUserParams->email
        );

        if (!is_null($identityByEmail)) {
                // Check if the same user had already tried to create this account.
            if (
                !is_null($identityByEmail->password) &&
                !is_null($identity) &&
                $identity->user_id === $identityByEmail->user_id &&
                \OmegaUp\SecurityTools::compareHashedStrings(
                    strval($createUserParams->password),
                    strval($identity->password)
                )
            ) {
                return;
            }
            // Given that the user has already been created, and we
            // have no way of validating if this request was made by
            // the same person, let's just bail out.
            throw new \OmegaUp\Exceptions\DuplicatedEntryInDatabaseException(
                'mailInUse'
            );
        }

        if (!is_null($identity)) {
            throw new \OmegaUp\Exceptions\DuplicatedEntryInDatabaseException(
                'usernameInUse'
            );
        }

        // Prepare DAOs
        $identityData = [
            'username' => $createUserParams->username,
            'password' => $hashedPassword,
        ];
        $userData = [
            'verified' => 0,
            'verification_id' => \OmegaUp\SecurityTools::randomString(50),
            'is_private' => boolval($createUserParams->isPrivate),
        ];
        if (!is_null($createUserParams->name)) {
            $identityData['name'] = $createUserParams->name;
        }
        if (!is_null($createUserParams->gender)) {
            $identityData['gender'] = $createUserParams->gender;
        }
        if (!is_null($createUserParams->facebookUserId)) {
            $userData['facebook_user_id'] = $createUserParams->facebookUserId;
        }
        if ($forceVerification) {
            $userData['verified'] = 1;
        } elseif (OMEGAUP_VALIDATE_CAPTCHA) {
            // Validate captcha
            if (empty($createUserParams->recaptcha)) {
                throw new \OmegaUp\Exceptions\InvalidParameterException(
                    'parameterNotFound',
                    'recaptcha'
                );
            }

            $url = 'https://www.google.com/recaptcha/api/siteverify';
            $data = [
                'secret' => OMEGAUP_RECAPTCHA_SECRET,
                'response' => $createUserParams->recaptcha,
                'remoteip' => $_SERVER['REMOTE_ADDR']];

            // use key 'http' even if you send the request to https://...
            $options = [
                    'http' => [
                        'header'  => "Content-type: application/x-www-form-urlencoded\r\n",
                        'method'  => 'POST',
                        'content' => http_build_query($data),
                        ],
                    ];
            $context  = stream_context_create($options);
            $result = file_get_contents($url, false, $context);

            if ($result === false) {
                self::$log->error('POST Request to Google Recaptcha failed.');
                throw new \OmegaUp\Exceptions\CaptchaVerificationFailedException();
            }

            /** @var null|mixed */
            $resultAsJson = json_decode($result, /*assoc=*/true);
            if (is_null($resultAsJson)) {
                self::$log->error('Captcha response was not a json');
                self::$log->error("Here is the result: {$result}");
                throw new \OmegaUp\Exceptions\CaptchaVerificationFailedException();
            }

            if (
                !is_array($resultAsJson) ||
                !array_key_exists('success', $resultAsJson) ||
                !boolval($resultAsJson['success'])
            ) {
                self::$log->error('Captcha response said no');
                throw new \OmegaUp\Exceptions\CaptchaVerificationFailedException();
            }
        }

        $user = new \OmegaUp\DAO\VO\Users($userData);
        $identity = new \OmegaUp\DAO\VO\Identities($identityData);

        $email = new \OmegaUp\DAO\VO\Emails([
            'email' => $createUserParams->email,
        ]);

        // Save objects into DB
        try {
            \OmegaUp\DAO\DAO::transBegin();

            \OmegaUp\DAO\Users::create($user);

            $email->user_id = $user->user_id;
            \OmegaUp\DAO\Emails::create($email);
            if (empty($email->email_id)) {
                throw new \OmegaUp\Exceptions\DuplicatedEntryInDatabaseException(
                    'mailInUse'
                );
            }
            $user->main_email_id = $email->email_id;

            $identity->user_id = $user->user_id;
            \OmegaUp\DAO\Identities::create($identity);
            $user->main_identity_id = $identity->identity_id;

            \OmegaUp\DAO\Users::update($user);

            if ($user->verified) {
                self::$log->info(
                    "Identity {$identity->username} created, trusting e-mail"
                );
            } else {
                self::$log->info(
                    "Identity {$identity->username} created, sending verification mail"
                );

                self::sendVerificationEmail($user);
            }

            \OmegaUp\DAO\DAO::transEnd();
        } catch (\Exception $e) {
            \OmegaUp\DAO\DAO::transRollback();
            throw $e;
        }
    }

    /**
     * Registers the created user to Sendy
     */
    private static function registerToSendy(
        \OmegaUp\DAO\VO\Users $user,
        \OmegaUp\DAO\VO\Identities $identity
    ): bool {
        if (!OMEGAUP_EMAIL_SENDY_ENABLE) {
            return false;
        }

        self::$log->info('Adding user to Sendy.');

        // Get email
        try {
            $email = \OmegaUp\DAO\Emails::getByPK($user->main_email_id);
        } catch (\Exception $e) {
            self::$log->warn('Email lookup failed', $e);
            return false;
        }

        //Subscribe
        $postdata = http_build_query(
            [
                'name' => $identity->username,
                'email' => $email->email,
                'list' => OMEGAUP_EMAIL_SENDY_LIST,
                'boolean' => 'true' /* get a plaintext response, API: https://sendy.co/api */
                ]
        );
        $opts = [
            'http' => [
                'method'  => 'POST',
                'header'  => 'Content-type: application/x-www-form-urlencoded',
                'content' => $postdata]
        ];

        $context  = stream_context_create($opts);
        $result = self::$urlHelper->fetchUrl(
            OMEGAUP_EMAIL_SENDY_SUBSCRIBE_URL,
            $context
        );

        //check result and redirect
        self::$log->info('Sendy response: ' . $result);
        if ($result === \OmegaUp\Controllers\User::SENDY_SUCCESS) {
            self::$log->info('Success adding user to Sendy.');
        } else {
            self::$log->info('Failure adding user to Sendy.');
            return false;
        }

        return true;
    }

    /**
     * Send the mail with verification link to the user in the Request
     *
     * @throws \OmegaUp\Exceptions\EmailVerificationSendException
     */
    private static function sendVerificationEmail(\OmegaUp\DAO\VO\Users $user): void {
        $email = \OmegaUp\DAO\Emails::getByPK($user->main_email_id);
        if (is_null($email) || is_null($email->email)) {
            throw new \OmegaUp\Exceptions\NotFoundException(
                'userOrMailNotfound'
            );
        }

        if (!self::$sendEmailOnVerify) {
            self::$log->info(
                'Not sending email beacause sendEmailOnVerify = FALSE'
            );
            return;
        }

        $subject = \OmegaUp\Translations::getInstance()->get(
            'verificationEmailSubject'
        )
            ?: 'verificationEmailSubject';
        $body = \OmegaUp\ApiUtils::formatString(
            \OmegaUp\Translations::getInstance()->get('verificationEmailBody')
                ?: 'verificationEmailBody',
            [
                'verification_id' => strval($user->verification_id),
            ]
        );

        \OmegaUp\Email::sendEmail([$email->email], $subject, $body);
    }

    /**
     * Check if email of user in request has been verified
     *
     * @throws \OmegaUp\Exceptions\EmailNotVerifiedException
     */
    public static function checkEmailVerification(
        \OmegaUp\DAO\VO\Users $user,
        \OmegaUp\DAO\VO\Identities $identity
    ): void {
        if ($user->verified != '0') {
            // Already verified, nothing to do.
            return;
        }
        if (!OMEGAUP_FORCE_EMAIL_VERIFICATION) {
            return;
        }
        self::$log->info("User {$identity->username} not verified.");

        if (is_null($user->verification_id)) {
            self::$log->info('User does not have verification id. Generating.');

            try {
                $user->verification_id = \OmegaUp\SecurityTools::randomString(
                    50
                );
                \OmegaUp\DAO\Users::update($user);
            } catch (\Exception $e) {
                self::$log->info("Unable to save verification ID: $e");
            }

            self::sendVerificationEmail($user);
        }

        throw new \OmegaUp\Exceptions\EmailNotVerifiedException();
    }

    /**
     * Exposes API /user/login
     * Expects in request:
     * user
     * password
     *
     * @param \OmegaUp\Request $r
     *
     * @return array{auth_token: string}
     */
    public static function apiLogin(\OmegaUp\Request $r): array {
        return [
            'auth_token' => \OmegaUp\Controllers\Session::nativeLogin($r),
        ];
    }

    /**
     * Changes the password of a user
     *
     * @throws \OmegaUp\Exceptions\ForbiddenAccessException
     *
     * @return array{status: string}
     */
    public static function apiChangePassword(\OmegaUp\Request $r): array {
        if (OMEGAUP_LOCKDOWN) {
            throw new \OmegaUp\Exceptions\ForbiddenAccessException('lockdown');
        }

        $r->ensureMainUserIdentity();

        $hashedPassword = null;
        $user = $r->user;
        $identity = $r->identity;
        if (isset($r['username']) && $r['username'] !== $identity->username) {
            // This is usable only in tests.
            if (
                is_null(self::$permissionKey) ||
                self::$permissionKey != $r['permission_key']
            ) {
                throw new \OmegaUp\Exceptions\ForbiddenAccessException();
            }
            \OmegaUp\Validators::validateStringNonEmpty(
                $r['username'],
                'username'
            );

            $user = \OmegaUp\DAO\Users::FindByUsername($r['username']);
            if (is_null($user)) {
                throw new \OmegaUp\Exceptions\NotFoundException('userNotExist');
            }
            $identity = \OmegaUp\DAO\Identities::getByPK(
                $user->main_identity_id
            );

            if (!empty($r['password'])) {
                \OmegaUp\SecurityTools::testStrongPassword($r['password']);
                $hashedPassword = \OmegaUp\SecurityTools::hashString(
                    $r['password']
                );
            }
        } else {
            /** @var int $user->main_identity_id */
            $identity = \OmegaUp\DAO\Identities::getByPK(
                $user->main_identity_id
            );

            if (!is_null($identity->password)) {
                // Check the old password
                \OmegaUp\Validators::validateStringNonEmpty(
                    $r['old_password'],
                    'old_password'
                );

                $old_password_valid = \OmegaUp\SecurityTools::compareHashedStrings(
                    $r['old_password'],
                    $identity->password
                );

                if ($old_password_valid === false) {
                    throw new \OmegaUp\Exceptions\InvalidParameterException(
                        'parameterInvalid',
                        'old_password'
                    );
                }
            }

            \OmegaUp\SecurityTools::testStrongPassword($r['password']);
            $hashedPassword = \OmegaUp\SecurityTools::hashString(
                $r['password']
            );
        }

        $identity->password = $hashedPassword;

        \OmegaUp\DAO\Identities::update($identity);

        return ['status' => 'ok'];
    }

    /**
     * Verifies the user given its verification id
     *
     * @param \OmegaUp\Request $r
     *
     * @throws \OmegaUp\Exceptions\ApiException
     * @throws \OmegaUp\Exceptions\NotFoundException
     *
     * @return array{status: 'ok'}
     */
    public static function apiVerifyEmail(\OmegaUp\Request $r): array {
        \OmegaUp\Validators::validateOptionalStringNonEmpty(
            $r['usernameOrEmail'],
            'usernameOrEmail'
        );

        if (isset($r['usernameOrEmail'])) {
            // Admin can override verification by sending username
            $r->ensureIdentity();

            if (!\OmegaUp\Authorization::isSupportTeamMember($r->identity)) {
                throw new \OmegaUp\Exceptions\ForbiddenAccessException();
            }

            self::$log->info("Admin verifying user... {$r['usernameOrEmail']}");
            $user = self::resolveUser($r['usernameOrEmail']);
        } else {
            // Normal user verification path
            \OmegaUp\Validators::validateStringNonEmpty($r['id'], 'id');
            $user = \OmegaUp\DAO\Users::getByVerification($r['id']);
        }

        if (is_null($user) || is_null($user->main_identity_id)) {
            throw new \OmegaUp\Exceptions\NotFoundException(
                'verificationIdInvalid'
            );
        }
        $identity = \OmegaUp\DAO\Identities::getByPK(
            $user->main_identity_id
        );

        $user->verified = true;
        $user->verification_id = null;
        \OmegaUp\DAO\Users::update($user);

        self::$log->info(
            "User verification complete for {$identity->username}"
        );

        // Expire profile cache

        \OmegaUp\Cache::deleteFromCache(
            \OmegaUp\Cache::USER_PROFILE,
            strval($identity->username)
        );

        return ['status' => 'ok'];
    }

    /**
     * Registers to the mailing list all users that have not been added before. Admin only
     *
     * @throws \OmegaUp\Exceptions\InvalidParameterException
     * @throws \OmegaUp\Exceptions\ForbiddenAccessException
     *
     * @return array{users: array<string, bool>}
     */
    public static function apiMailingListBackfill(\OmegaUp\Request $r): array {
        $r->ensureIdentity();

        if (!\OmegaUp\Authorization::isSystemAdmin($r->identity)) {
            throw new \OmegaUp\Exceptions\ForbiddenAccessException();
        }

        $usersAdded = [];

        $usersMissing = \OmegaUp\DAO\Users::getVerified(
            true, // verified
            false // in_mailing_list
        );

        foreach ($usersMissing as $user) {
            $identity = \OmegaUp\DAO\Identities::getByPK(
                $user->main_identity_id
            );
            $registered = self::registerToSendy($user, $identity);

            if ($registered) {
                $user->in_mailing_list = 1;
                \OmegaUp\DAO\Users::update($user);
            }

            $usersAdded[strval($identity->username)] = $registered;
        }

        return [
            'users' => $usersAdded
        ];
    }

    /**
     * Given a username or a email, returns the user object
     *
     * @param ?string $userOrEmail
     * @return \OmegaUp\DAO\VO\Users
     * @throws \OmegaUp\Exceptions\ApiException
     * @throws \OmegaUp\Exceptions\InvalidParameterException
     */
    public static function resolveUser(?string $userOrEmail): \OmegaUp\DAO\VO\Users {
        \OmegaUp\Validators::validateStringNonEmpty(
            $userOrEmail,
            'usernameOrEmail'
        );
        $user = \OmegaUp\DAO\Users::FindByUsername($userOrEmail);
        if (!is_null($user)) {
            return $user;
        }
        $user = \OmegaUp\DAO\Users::findByEmail($userOrEmail);
        if (!is_null($user)) {
            return $user;
        }
        throw new \OmegaUp\Exceptions\NotFoundException('userOrMailNotFound');
    }

    /**
     * Resets the password of the OMI user and adds the user to the private
     * contest.
     * If the user does not exists, we create him.
     *
     * @param \OmegaUp\Request $r
     * @param string $username
     * @param string $password
     *
     * @return bool
     */
    private static function omiPrepareUser(
        \OmegaUp\Request $r,
        $username,
        $password
    ): bool {
        $user = \OmegaUp\DAO\Users::FindByUsername($username);
        if (is_null($user)) {
            self::$log->info('Creating user: ' . $username);
            $createRequest = new \OmegaUp\Request([
                'username' => $username,
                'password' => $password,
                'email' => $username . '@omi.com',
                'permission_key' => $r['permission_key']
            ]);

            \OmegaUp\Controllers\User::$sendEmailOnVerify = false;
            self::apiCreate($createRequest);
            return true;
        } elseif (
            is_null($r['change_password']) ||
            $r['change_password'] !== 'false'
        ) {
            if (!$user->verified) {
                self::apiVerifyEmail(new \OmegaUp\Request([
                    'auth_token' => $r['auth_token'],
                    'usernameOrEmail' => $username
                ]));
            }

            // Pwd changes are by default unless explictly disabled
            $resetRequest = new \OmegaUp\Request();
            $resetRequest['auth_token'] = $r['auth_token'];
            $resetRequest['username'] = $username;
            $resetRequest['password'] = $password;
            $resetRequest['permission_key'] = $r['permission_key'];
            self::apiChangePassword($resetRequest);
            return true;
        }

        return false;
    }

    /**
     * @throws \OmegaUp\Exceptions\ForbiddenAccessException
     *
     * @return array<string, string>
     */
    public static function apiGenerateOmiUsers(\OmegaUp\Request $r): array {
        $r->ensureIdentity();

        $response = [];

        $is_system_admin = \OmegaUp\Authorization::isSystemAdmin($r->identity);
        if ($r['contest_type'] == 'OMI') {
            if (
                $r->identity->username != 'andreasantillana'
                && !$is_system_admin
            ) {
                throw new \OmegaUp\Exceptions\ForbiddenAccessException();
            }

            // Arreglo de estados de MX
            $keys = [
                'OMI2020-AGU' => 4,
                'OMI2020-BCN' => 4,
                'OMI2020-BCS' => 4,
                'OMI2020-CAM' => 4,
                'OMI2020-CHH' => 4,
                'OMI2020-CHP' => 4,
                'OMI2020-CMX' => 4,
                'OMI2020-COA' => 4,
                'OMI2020-COL' => 4,
                'OMI2020-DUR' => 4,
                'OMI2020-GRO' => 4,
                'OMI2020-GUA' => 4,
                'OMI2020-HID' => 4,
                'OMI2020-JAL' => 4,
                'OMI2020-MEX' => 4,
                'OMI2020-MIC' => 4,
                'OMI2020-MOR' => 4,
                'OMI2020-NAY' => 4,
                'OMI2020-NLE' => 4,
                'OMI2020-OAX' => 4,
                'OMI2020-PUE' => 4,
                'OMI2020-QTO' => 4,
                'OMI2020-ROO' => 4,
                'OMI2020-SIN' => 4,
                'OMI2020-SLP' => 4,
                'OMI2020-SON' => 4,
                'OMI2020-TAB' => 4,
                'OMI2020-TAM' => 4,
                'OMI2020-TLA' => 4,
                'OMI2020-VER' => 4,
                'OMI2020-YUC' => 4,
                'OMI2020-ZAC' => 8,
                'OMI2020-INV' => 4,
            ];
        } elseif ($r['contest_type'] == 'OMIP') {
            if (
                $r->identity->username != 'andreasantillana'
                && !$is_system_admin
            ) {
                throw new \OmegaUp\Exceptions\ForbiddenAccessException();
            }

            $keys = [
                'OMIP2020-AGU' => 25,
                'OMIP2020-BCN' => 25,
                'OMIP2020-BCS' => 25,
                'OMIP2020-CAM' => 25,
                'OMIP2020-CHH' => 25,
                'OMIP2020-CHP' => 25,
                'OMIP2020-CMX' => 25,
                'OMIP2020-COA' => 25,
                'OMIP2020-COL' => 25,
                'OMIP2020-DUR' => 25,
                'OMIP2020-GRO' => 25,
                'OMIP2020-GUA' => 25,
                'OMIP2020-HID' => 25,
                'OMIP2020-JAL' => 25,
                'OMIP2020-MEX' => 25,
                'OMIP2020-MIC' => 25,
                'OMIP2020-MOR' => 25,
                'OMIP2020-NAY' => 25,
                'OMIP2020-NLE' => 25,
                'OMIP2020-OAX' => 25,
                'OMIP2020-PUE' => 25,
                'OMIP2020-QTO' => 25,
                'OMIP2020-ROO' => 25,
                'OMIP2020-SIN' => 25,
                'OMIP2020-SLP' => 25,
                'OMIP2020-SON' => 25,
                'OMIP2020-TAB' => 25,
                'OMIP2020-TAM' => 25,
                'OMIP2020-TLA' => 25,
                'OMIP2020-VER' => 25,
                'OMIP2020-YUC' => 25,
                'OMIP2020-ZAC' => 25,
            ];
        } elseif ($r['contest_type'] == 'OMIS') {
            if (
                $r->identity->username != 'andreasantillana'
                && !$is_system_admin
            ) {
                throw new \OmegaUp\Exceptions\ForbiddenAccessException();
            }

            $keys = [
                'OMIS2020-AGU' => 25,
                'OMIS2020-BCN' => 25,
                'OMIS2020-BCS' => 25,
                'OMIS2020-CAM' => 25,
                'OMIS2020-CHH' => 25,
                'OMIS2020-CHP' => 25,
                'OMIS2020-CMX' => 25,
                'OMIS2020-COA' => 25,
                'OMIS2020-COL' => 25,
                'OMIS2020-DUR' => 25,
                'OMIS2020-GRO' => 25,
                'OMIS2020-GUA' => 25,
                'OMIS2020-HID' => 25,
                'OMIS2020-JAL' => 25,
                'OMIS2020-MEX' => 25,
                'OMIS2020-MIC' => 25,
                'OMIS2020-MOR' => 25,
                'OMIS2020-NAY' => 25,
                'OMIS2020-NLE' => 25,
                'OMIS2020-OAX' => 25,
                'OMIS2020-PUE' => 25,
                'OMIS2020-QTO' => 25,
                'OMIS2020-ROO' => 25,
                'OMIS2020-SIN' => 25,
                'OMIS2020-SLP' => 25,
                'OMIS2020-SON' => 25,
                'OMIS2020-TAB' => 25,
                'OMIS2020-TAM' => 25,
                'OMIS2020-TLA' => 25,
                'OMIS2020-VER' => 25,
                'OMIS2020-YUC' => 25,
                'OMIS2020-ZAC' => 25,
            ];
        } elseif ($r['contest_type'] == 'OMIPN') {
            if (
                $r->identity->username != 'andreasantillana'
                && !$is_system_admin
            ) {
                throw new \OmegaUp\Exceptions\ForbiddenAccessException();
            }

            $keys = [
                'OMIP2020-AGU' => 4,
                'OMIP2020-BCN' => 4,
                'OMIP2020-BCS' => 4,
                'OMIP2020-CAM' => 4,
                'OMIP2020-CHH' => 4,
                'OMIP2020-CHP' => 4,
                'OMIP2020-CMX' => 4,
                'OMIP2020-COA' => 4,
                'OMIP2020-COL' => 4,
                'OMIP2020-DUR' => 4,
                'OMIP2020-GRO' => 4,
                'OMIP2020-GUA' => 4,
                'OMIP2020-HID' => 4,
                'OMIP2020-JAL' => 4,
                'OMIP2020-MEX' => 4,
                'OMIP2020-MIC' => 4,
                'OMIP2020-MOR' => 4,
                'OMIP2020-NAY' => 4,
                'OMIP2020-NLE' => 4,
                'OMIP2020-OAX' => 4,
                'OMIP2020-PUE' => 4,
                'OMIP2020-QTO' => 4,
                'OMIP2020-ROO' => 4,
                'OMIP2020-SIN' => 4,
                'OMIP2020-SLP' => 4,
                'OMIP2020-SON' => 4,
                'OMIP2020-TAB' => 4,
                'OMIP2020-TAM' => 4,
                'OMIP2020-TLA' => 4,
                'OMIP2020-VER' => 4,
                'OMIP2020-YUC' => 4,
                'OMIP2020-ZAC' => 4,
                'OMIP2020-INV' => 4,
            ];
        } elseif ($r['contest_type'] == 'OMISN') {
            if (
                $r->identity->username != 'andreasantillana'
                && !$is_system_admin
            ) {
                throw new \OmegaUp\Exceptions\ForbiddenAccessException();
            }

            $keys = [
                'OMIS2020-AGU' => 4,
                'OMIS2020-BCN' => 4,
                'OMIS2020-BCS' => 4,
                'OMIS2020-CAM' => 4,
                'OMIS2020-CHH' => 4,
                'OMIS2020-CHP' => 4,
                'OMIS2020-CMX' => 4,
                'OMIS2020-COA' => 4,
                'OMIS2020-COL' => 4,
                'OMIS2020-DUR' => 4,
                'OMIS2020-GRO' => 4,
                'OMIS2020-GUA' => 4,
                'OMIS2020-HID' => 4,
                'OMIS2020-JAL' => 4,
                'OMIS2020-MEX' => 4,
                'OMIS2020-MIC' => 4,
                'OMIS2020-MOR' => 4,
                'OMIS2020-NAY' => 4,
                'OMIS2020-NLE' => 4,
                'OMIS2020-OAX' => 4,
                'OMIS2020-PUE' => 4,
                'OMIS2020-QTO' => 4,
                'OMIS2020-ROO' => 4,
                'OMIS2020-SIN' => 4,
                'OMIS2020-SLP' => 4,
                'OMIS2020-SON' => 4,
                'OMIS2020-TAB' => 4,
                'OMIS2020-TAM' => 4,
                'OMIS2020-TLA' => 4,
                'OMIS2020-VER' => 4,
                'OMIS2020-YUC' => 4,
                'OMIS2020-ZAC' => 4,
                'OMIS2020-INV' => 4,
            ];
        } elseif ($r['contest_type'] == 'ORIG') {
            if (
                $r->identity->username != 'kuko.coder'
                && !$is_system_admin
            ) {
                throw new \OmegaUp\Exceptions\ForbiddenAccessException();
            }

            $keys =  [
                'ORIG1516-CEL' => 38,
                'ORIG1516-DHI' => 15,
                'ORIG1516-GTO' => 14,
                'ORIG1516-IRA' => 37,
                'ORIG1516-PEN' => 22,
                'ORIG1516-LEO' => 43,
                'ORIG1516-SLP' => 14,
                'ORIG1516-SLV' => 14,
                'ORIG1516-URI' => 17,
                'ORIG1516-VDS' => 15,
            ];
        } elseif ($r['contest_type'] == 'OMIZAC-2018') {
            if (
                $r->identity->username != 'rsolis'
                && !$is_system_admin
            ) {
                throw new \OmegaUp\Exceptions\ForbiddenAccessException();
            }

            $keys =  [
                'OMIZAC-2018' => 20
            ];
        } elseif ($r['contest_type'] == 'Pr8oUAIE') {
            if (
                $r->identity->username != 'rsolis'
                && !$is_system_admin
            ) {
                throw new \OmegaUp\Exceptions\ForbiddenAccessException();
            }

            $keys =  [
                'Pr8oUAIE' => 20
            ];
        } elseif ($r['contest_type'] == 'OMICHH') {
            if (
                $r->identity->username != 'LaloRivero'
                && !$is_system_admin
            ) {
                throw new \OmegaUp\Exceptions\ForbiddenAccessException();
            }
            $keys =  [
                'OMICHH_2020' => 50
            ];
        } elseif ($r['contest_type'] == 'OMIZAC') {
            if (
                $r->identity->username != 'rsolis'
                && !$is_system_admin
            ) {
                throw new \OmegaUp\Exceptions\ForbiddenAccessException();
            }

            $keys =  [
                'OMIZAC-Prim' => 60,
                'OMIZAC-Sec' => 60,
                'OMIZAC-Prepa' => 60
            ];
        } elseif ($r['contest_type'] == 'ProgUAIE') {
            if (
                $r->identity->username != 'rsolis'
                && !$is_system_admin
            ) {
                throw new \OmegaUp\Exceptions\ForbiddenAccessException();
            }

            $keys =  [
                'MS-UAIE' => 60,
                'Prim-UAIE' => 40,
                'Sec-UAIE' => 40,
                'ICPC-UAIE' => 45,
                'Prim-UAIE-Jalpa' => 30,
                'Sec-UAIE-Jalpa' => 30
            ];
        } elseif ($r['contest_type'] == 'OMIAGS-2018') {
            if (
                $r->identity->username != 'EfrenGonzalez'
                && !$is_system_admin
            ) {
                throw new \OmegaUp\Exceptions\ForbiddenAccessException();
            }

            $keys =  [
                'OMIAGS-2018' => 30
            ];
        } elseif ($r['contest_type'] == 'OMIAGS-2017') {
            if (
                $r->identity->username != 'EfrenGonzalez'
                && !$is_system_admin
            ) {
                throw new \OmegaUp\Exceptions\ForbiddenAccessException();
            }

            $keys =  [
                'OMIAGS-2017' => 30
            ];
        } elseif ($r['contest_type'] == 'OMIP-AGS') {
            if (
                $r->identity->username != 'EfrenGonzalez'
                && !$is_system_admin
            ) {
                throw new \OmegaUp\Exceptions\ForbiddenAccessException();
            }

            $keys =  [
                'OMIP-AGS' => 30
            ];
        } elseif ($r['contest_type'] == 'OMIS-AGS') {
            if (
                $r->identity->username != 'EfrenGonzalez'
                && !$is_system_admin
            ) {
                throw new \OmegaUp\Exceptions\ForbiddenAccessException();
            }

            $keys =  [
                'OMIS-AGS' => 30
            ];
        } elseif ($r['contest_type'] == 'OSI') {
            if (
                $r->identity->username != 'cope_quintana'
                && !$is_system_admin
            ) {
                throw new \OmegaUp\Exceptions\ForbiddenAccessException();
            }

            $keys =  [
                'OSI16' => 120
            ];
        } elseif ($r['contest_type'] == 'UNAMFC') {
            if (
                $r->identity->username != 'manuelalcantara52'
                && $r->identity->username != 'manuel52'
                && !$is_system_admin
            ) {
                throw new \OmegaUp\Exceptions\ForbiddenAccessException();
            }
            $keys =  [
                'UNAMFC16' => 65
            ];
        } elseif ($r['contest_type'] == 'OVI') {
            if (
                $r->identity->username != 'covi.academico'
                && !$is_system_admin
            ) {
                throw new \OmegaUp\Exceptions\ForbiddenAccessException();
            }
            $keys =  [
                'OVI19' => 200
            ];
        } elseif ($r['contest_type'] == 'UDCCUP') {
            if (
                $r->identity->username != 'Diego_Briaares'
                && !$is_system_admin
            ) {
                throw new \OmegaUp\Exceptions\ForbiddenAccessException();
            }
            $keys =  [
                'UDCCUP-2017' => 40
            ];
        } elseif ($r['contest_type'] == 'CCUPITSUR') {
            if (
                $r->identity->username != 'licgerman-yahoo'
                && !$is_system_admin
            ) {
                throw new \OmegaUp\Exceptions\ForbiddenAccessException();
            }
            // Arreglo de concurso
            $keys = [
                'CCUPITSUR-16' => 50,
                'CCUPTECNM' => 500,
            ];
        } elseif ($r['contest_type'] == 'CONALEP') {
            if (
                $r->identity->username != 'reyes811'
                && !$is_system_admin
            ) {
                throw new \OmegaUp\Exceptions\ForbiddenAccessException();
            }
            $keys =  [
                'OIC-16' => 225
            ];
        } elseif ($r['contest_type'] == 'OMIQROO') {
            if (
                $r->identity->username != 'pablobatun'
                && !$is_system_admin
            ) {
                throw new \OmegaUp\Exceptions\ForbiddenAccessException();
            }
            $keys = [
                'OMIROO-Prim-20' => 100,
                'OMIROO-Secu-20' => 100,
                'OMIROO-Prep-20' => 300,
            ];
        } elseif ($r['contest_type'] == 'TEBAEV') {
            if (
                $r->identity->username != 'lacj20'
                && !$is_system_admin
            ) {
                throw new \OmegaUp\Exceptions\ForbiddenAccessException();
            }
            $keys = [
                'TEBAEV' => 250,
            ];
        } elseif ($r['contest_type'] == 'PYE-AGS') {
            if (
                $r->identity->username != 'joemmanuel'
                && !$is_system_admin
            ) {
                throw new \OmegaUp\Exceptions\ForbiddenAccessException();
            }
            $keys = [
                'PYE-AGS18' => 40,
            ];
        } elseif ($r['contest_type'] == 'CAPKnuth') {
            if (
                $r->identity->username != 'galloska'
                && !$is_system_admin
            ) {
                throw new \OmegaUp\Exceptions\ForbiddenAccessException();
            }
            $keys = [
                'ESCOM2018' => 50,
            ];
        } elseif ($r['contest_type'] == 'CAPVirtualKnuth') {
            if (
                $r->identity->username != 'galloska'
                && !$is_system_admin
            ) {
                throw new \OmegaUp\Exceptions\ForbiddenAccessException();
            }
            $keys = [
                'Virtual-ESCOM2018' => 50,
            ];
        } elseif ($r['contest_type'] == 'OMI_CHH-2020') {
            if (
                $r->identity->username != 'LaloRivero'
                && !$is_system_admin
            ) {
                throw new \OmegaUp\Exceptions\ForbiddenAccessException();
            }

            $keys =  [
                'OMI_CHH-2020' => 50
            ];
        } elseif ($r['contest_type'] == 'OMIP_CHH-2020') {
            if (
                $r->identity->username != 'LaloRivero'
                && !$is_system_admin
            ) {
                throw new \OmegaUp\Exceptions\ForbiddenAccessException();
            }

            $keys =  [
                'OMIP_CHH-2020' => 50
            ];
        } elseif ($r['contest_type'] == 'OMIS_CHH-2020') {
            if (
                $r->identity->username != 'LaloRivero'
                && !$is_system_admin
            ) {
                throw new \OmegaUp\Exceptions\ForbiddenAccessException();
            }

            $keys =  [
                'OMIS_CHH-2020' => 70
            ];
        } elseif ($r['contest_type'] == 'CONTESTCAC') {
            if (
                $r->identity->username != 'Franco1010'
                && !$is_system_admin
            ) {
                throw new \OmegaUp\Exceptions\ForbiddenAccessException();
            }
            $keys = [
                'CAC2019B' => 50,
            ];
        } else {
            throw new \OmegaUp\Exceptions\InvalidParameterException(
                'parameterNotInExpectedSet',
                'contest_type',
                [
                    'bad_elements' => $r['contest_type'],
                    'expected_set' => 'CONTESTCAC, OMI, OMIAGS, OMIP-AGS, OMIS-AGS, ORIG, OSI, OVI, UDCCUP, CCUPITSUR, CONALEP, OMIQROO, OMIAGS-2017, OMIAGS-2018, PYE-AGS, OMIZAC-2018, Pr8oUAIE, CAPKnuth, CAPVirtualKnuth, OMIZAC, ProgUAIE, CCUPTECNM',
                ]
            );
        }

        self::$permissionKey = $r['permission_key'] = \OmegaUp\SecurityTools::randomString(
            32
        );

        foreach ($keys as $k => $n) {
            $digits = floor(log10($n) + 1);
            for ($i = 1; $i <= $n; $i++) {
                $username = $k . '-' . str_pad($i, $digits, '0', STR_PAD_LEFT);
                $password = \OmegaUp\SecurityTools::randomString(8);

                if (self::omiPrepareUser($r, $username, $password)) {
                    $response[$username] = $password;
                }

                // Add user to contest if needed
                if (!is_null($r['contest_alias'])) {
                    $addUserRequest = new \OmegaUp\Request();
                    $addUserRequest['auth_token'] = $r['auth_token'];
                    $addUserRequest['usernameOrEmail'] = $username;
                    $addUserRequest['contest_alias'] = $r['contest_alias'];
                    \OmegaUp\Controllers\Contest::apiAddUser($addUserRequest);
                }
            }
        }

        return $response;
    }

    /**
     * Returns the profile of the user given
     *
     * @return array{birth_date: int|null, classname: string, country: string, country_id: null|string, email: null|string, gender: null|string, graduation_date: int|null, gravatar_92: string, hide_problem_tags: bool|null, is_private: bool, locale: string, name: null|string, preferred_language: null|string, scholar_degree: null|string, school: null|string, school_id: int|null, state: null|string, state_id: null|string, username: null|string, verified: bool}
     */
    public static function getProfileImpl(
        \OmegaUp\DAO\VO\Users $user,
        \OmegaUp\DAO\VO\Identities $identity
    ) {
        $response = [
            'username' => $identity->username,
            'name' => $identity->name,
            'birth_date' => is_null(
                $user->birth_date
            ) ? null : \OmegaUp\DAO\DAO::fromMySQLTimestamp(
                $user->birth_date
            ),
            'gender' => $identity->gender,
            'scholar_degree' => $user->scholar_degree,
            'preferred_language' => $user->preferred_language,
            'is_private' => $user->is_private,
            'verified' => $user->verified == '1',
            'hide_problem_tags' => is_null(
                $user->hide_problem_tags
            ) ? null : $user->hide_problem_tags,
        ];

        $userDb = \OmegaUp\DAO\Users::getExtendedProfileDataByPk(
            intval($user->user_id)
        );
        if (is_null($userDb)) {
            throw new \OmegaUp\Exceptions\NotFoundException('userNotExist');
        }

        $response['graduation_date'] = is_null(
            $userDb['graduation_date']
        ) ? null : \OmegaUp\DAO\DAO::fromMySQLTimestamp(
            $userDb['graduation_date']
        );
        $response['email'] = $userDb['email'];
        $response['classname'] = $userDb['classname'];
        $response['country'] = $userDb['country'];
        $response['country_id'] = $userDb['country_id'];
        $response['state'] = $userDb['state'];
        $response['state_id'] = $userDb['state_id'];
        $response['school'] = $userDb['school'];
        $response['school_id'] = $userDb['school_id'];
        $response['locale'] =
        \OmegaUp\Controllers\Identity::convertToSupportedLanguage(
            $userDb['locale']
        );

        $response['gravatar_92'] = 'https://secure.gravatar.com/avatar/' . md5(
            strval($response['email'])
        ) . '?s=92';

        return $response;
    }

    /**
     * Get general user info
     *
     * @return array{birth_date?: int|null, classname: string, country: null|string, country_id: null|string, email?: null|string, gender?: null|string, graduation_date?: int|null, gravatar_92?: null|string, hide_problem_tags?: bool|null, is_private: bool, locale: null|string, name: null|string, preferred_language: null|string, rankinfo: array{name?: null|string, problems_solved?: int|null, rank?: int|null}, scholar_degree?: null|string, school: null|string, school_id: int|null, state: null|string, state_id: null|string, username: null|string, verified?: bool|null}
     */
    public static function apiProfile(\OmegaUp\Request $r): array {
        self::authenticateOrAllowUnauthenticatedRequest($r);

        \OmegaUp\Validators::validateOptionalInEnum(
            $r['category'],
            'category',
            \OmegaUp\Controllers\User::ALLOWED_CODER_OF_THE_MONTH_CATEGORIES
        );
        $category = $r['category'] ?? 'all';

        $identity = self::resolveTargetIdentity($r);
        if (is_null($identity)) {
            throw new \OmegaUp\Exceptions\InvalidParameterException(
                'parameterNotFound',
                'Identity'
            );
        }
        $r->ensureBool('omit_rank', false);
        return self::getUserProfile(
            $r->identity,
            $identity,
            $r['omit_rank'] ?: false,
            $category
        );
    }

    /**
     * @return array{birth_date?: int|null, classname: string, country: null|string, country_id: null|string, email?: null|string, gender?: null|string, graduation_date?: int|null, gravatar_92?: null|string, hide_problem_tags?: bool|null, is_private: bool, locale: null|string, name: null|string, preferred_language: null|string, rankinfo: array{name?: null|string, problems_solved?: int|null, rank?: int|null}, scholar_degree?: null|string, school: null|string, school_id: int|null, state: null|string, state_id: null|string, username: null|string, verified?: bool|null}
     */
    public static function getUserProfile(
        ?\OmegaUp\DAO\VO\Identities $loggedIdentity,
        \OmegaUp\DAO\VO\Identities $identity,
        bool $omitRank = false,
        string $category = 'all'
    ) {
        $user = is_null(
            $identity->user_id
        ) ? null : \OmegaUp\DAO\Users::getByPK(
            $identity->user_id
        );
        if (
            (is_null($loggedIdentity)
            || $loggedIdentity->username != $identity->username)
            && (!is_null($user)
            && $user->is_private == 1)
            && (is_null($loggedIdentity)
            || !\OmegaUp\Authorization::isSystemAdmin($loggedIdentity))
        ) {
            $response = [
                'username' => $identity->username,
                'rankinfo' => [
                    'name' => null,
                    'problems_solved' => null,
                    'rank' => null,
                ],
                'is_private' => true,
                'birth_date' => null,
                'country' => null,
                'country_id' => null,
                'email' => null,
                'gender' => null,
                'graduation_date' => null,
                'gravatar_92' => null,
                'hide_problem_tags' => null,
                'locale' => null,
                'name' => null,
                'preferred_language' => null,
                'scholar_degree' => null,
                'school' => null,
                'school_id' => null,
                'state' => null,
                'state_id' => null,
                'verified' => null,
            ];
        } else {
            $response = \OmegaUp\Controllers\Identity::getProfile(
                $loggedIdentity,
                $identity,
                $user,
                $omitRank,
                $category
            );
        }
        $response['classname'] = \OmegaUp\DAO\Users::getRankingClassName(
            $identity->user_id
        );
        return $response;
    }

    /**
     * Gets verify status of a user
     *
     * @throws \OmegaUp\Exceptions\ForbiddenAccessException
     * @throws \OmegaUp\Exceptions\InvalidParameterException
     *
     * @return array{username: string, verified: bool}
     */
    public static function apiStatusVerified(\OmegaUp\Request $r) {
        $r->ensureIdentity();

        if (!\OmegaUp\Authorization::isSupportTeamMember($r->identity)) {
            throw new \OmegaUp\Exceptions\ForbiddenAccessException();
        }

        $response = \OmegaUp\DAO\Users::getStatusVerified($r['email']);

        if (is_null($response)) {
            throw new \OmegaUp\Exceptions\InvalidParameterException(
                'invalidUser'
            );
        }

        return [
            'status' => 'ok',
            'verified' => $response['verified'],
            'username' => $response['username']
        ];
    }
    /**
     * Gets extra information of the identity:
     * - last password change request
     * - verify status
     *
     * @throws \OmegaUp\Exceptions\ForbiddenAccessException
     * @throws \OmegaUp\Exceptions\InvalidParameterException
     *
     * @return array{within_last_day: bool, verified: bool, username: string, last_login: null|int}
     */
    public static function apiExtraInformation(\OmegaUp\Request $r): array {
        $r->ensureIdentity();
        \OmegaUp\Validators::validateStringNonEmpty($r['email'], 'email');

        if (!\OmegaUp\Authorization::isSupportTeamMember($r->identity)) {
            throw new \OmegaUp\Exceptions\ForbiddenAccessException();
        }

        $response = \OmegaUp\DAO\Identities::getExtraInformation($r['email']);
        if (is_null($response)) {
            throw new \OmegaUp\Exceptions\InvalidParameterException(
                'invalidUser'
            );
        }
        return $response;
    }

    /**
     * Get coder of the month by trying to find it in the table using the first
     * day of the current month. If there's no coder of the month for the given
     * date, calculate it and save it.
     *
     * @param \OmegaUp\Request $r
     * @return array{coderinfo: array{birth_date: int|null, country: null|string, country_id: int|null, email: null|string, gender: null|string, graduation_date: int|null, gravatar_92: string, hide_problem_tags: bool|null, is_private: bool, locale: string, name: null|string, preferred_language: null|string, scholar_degree: null|string, school: null|string, school_id: int|null, state: null|string, state_id: int|null, username: null|string, verified: bool}|null}
     */
    public static function apiCoderOfTheMonth(\OmegaUp\Request $r) {
        $date = !empty($r['date']) ? strval($r['date']) : null;
        \OmegaUp\Validators::validateOptionalInEnum(
            $r['category'],
            'category',
            \OmegaUp\Controllers\User::ALLOWED_CODER_OF_THE_MONTH_CATEGORIES
        );
        $category = $r['category'] ?? 'all';
        $firstDay = self::getCurrentMonthFirstDay($date);
        $response = self::getCodersOfTheMonth($firstDay, $category);
        $response['status'] = 'ok';
        return $response;
    }

    /**
     * @return array{coderinfo: array{birth_date: int|null, classname: string, country: null|string, country_id: int|null, email: null|string, gender: null|string, graduation_date: int|null, gravatar_92: string, hide_problem_tags: bool|null, is_private: bool, locale: string, name: null|string, preferred_language: null|string, scholar_degree: null|string, school: null|string, school_id: int|null, state: null|string, state_id: int|null, username: null|string, verified: bool}|null}
     */
    private static function getCodersOfTheMonth(
        string $firstDay,
        string $category = 'all'
    ) {
        $codersOfTheMonth = \OmegaUp\DAO\CoderOfTheMonth::getByTime(
            $firstDay,
            $category
        );

        if (empty($codersOfTheMonth)) {
            // Generate the coder
            $users = \OmegaUp\DAO\CoderOfTheMonth::calculateCoderOfMonthByGivenDate(
                $firstDay,
                $category
            );
            if (is_null($users)) {
                return [
                    'coderinfo' => null,
                ];
            }

            try {
                \OmegaUp\DAO\DAO::transBegin();
                // First place of list is going to be returned
                $coderOfTheMonthUserId = $users[0]['user_id'];
                foreach ($users as $index => $user) {
                    \OmegaUp\DAO\CoderOfTheMonth::create(new \OmegaUp\DAO\VO\CoderOfTheMonth([
                        'user_id' => $user['user_id'],
                        'school_id' => $user['school_id'],
                        'time' => $firstDay,
                        'rank' => $index + 1,
                        'category' => $category,
                    ]));
                }
                \OmegaUp\DAO\DAO::transEnd();
            } catch (\Exception $e) {
                \OmegaUp\DAO\DAO::transRollback();
                throw $e;
            }
        } else {
            $coderOfTheMonthUserId = $codersOfTheMonth[0]->user_id;
            // If someone was explicitly selected from the list, use that as coder of the month instead of the first place.
            foreach ($codersOfTheMonth as $coder) {
                if (isset($coder->selected_by)) {
                    $coderOfTheMonthUserId = $coder->user_id;
                    break;
                }
            }
        }

        if (is_null($coderOfTheMonthUserId)) {
            throw new \OmegaUp\Exceptions\NotFoundException(
                'coderOfTheMonthNotFound'
            );
        }

        // Get the profile of the coder of the month
        $user = \OmegaUp\DAO\Users::getByPK($coderOfTheMonthUserId);
        if (is_null($user) || is_null($user->main_identity_id)) {
            throw new \OmegaUp\Exceptions\NotFoundException('userNotExist');
        }
        $identity = \OmegaUp\DAO\Identities::getByPK($user->main_identity_id);
        if (is_null($identity)) {
            throw new \OmegaUp\Exceptions\NotFoundException('userNotExist');
        }
        $response = [
            'coderinfo' => \OmegaUp\Controllers\User::getProfileImpl(
                $user,
                $identity
            ),
        ];

        // But avoid divulging the email in the response.
        unset($response['coderinfo']['email']);

        return $response;
    }

    /**
     * Returns the list of coders of the month
     *
     * @return array{coders: list<array{username: string, country_id: string, gravatar_32: string, date: string, classname: string}>}
     */
    public static function apiCoderOfTheMonthList(\OmegaUp\Request $r): array {
        \OmegaUp\Validators::validateOptionalDate($r['date'], 'date');
        \OmegaUp\Validators::validateOptionalInEnum(
            $r['category'],
            'category',
            \OmegaUp\Controllers\User::ALLOWED_CODER_OF_THE_MONTH_CATEGORIES
        );
        $category = $r['category'] ?? 'all';
        if (!is_null($r['date'])) {
            $coders = \OmegaUp\DAO\CoderOfTheMonth::getMonthlyList(
                $r['date'],
                $category
            );
        } else {
            $coders = \OmegaUp\DAO\CoderOfTheMonth::getCodersOfTheMonth(
                $category
            );
        }
        return [
            'coders' => self::processCodersList($coders),
        ];
    }

    /**
     * Selects coder of the month for next month.
     *
     * @return array{status: 'ok'}
     */
    public static function apiSelectCoderOfTheMonth(\OmegaUp\Request $r): array {
        $r->ensureIdentity();
        $currentTimestamp = \OmegaUp\Time::get();

        if (!\OmegaUp\Authorization::isMentor($r->identity)) {
            throw new \OmegaUp\Exceptions\ForbiddenAccessException(
                'userNotAllowed'
            );
        }
        if (
            !\OmegaUp\Authorization::canChooseCoderOrSchool(
                $currentTimestamp
            )
        ) {
            throw new \OmegaUp\Exceptions\ForbiddenAccessException(
                'coderOfTheMonthIsNotInPeriodToBeChosen'
            );
        }
        \OmegaUp\Validators::validateStringNonEmpty($r['username'], 'username');

        $currentDate = date('Y-m-d', $currentTimestamp);
        $firstDayOfNextMonth = new \DateTime($currentDate);
        $firstDayOfNextMonth->modify('first day of next month');
        $dateToSelect = $firstDayOfNextMonth->format('Y-m-d');
        \OmegaUp\Validators::validateOptionalInEnum(
            $r['category'],
            'category',
            \OmegaUp\Controllers\User::ALLOWED_CODER_OF_THE_MONTH_CATEGORIES
        );
        $category = $r['category'] ?? 'all';
        $codersOfTheMonth = \OmegaUp\DAO\CoderOfTheMonth::getByTime(
            $dateToSelect,
            $category
        );

        if (!empty($codersOfTheMonth)) {
            throw new \OmegaUp\Exceptions\DuplicatedEntryInDatabaseException(
                'coderOfTheMonthAlreadySelected'
            );
        }
        // Generate the coder
        $users = \OmegaUp\DAO\CoderOfTheMonth::calculateCoderOfMonthByGivenDate(
            $dateToSelect,
            $category
        );

        if (empty($users)) {
            throw new \OmegaUp\Exceptions\NotFoundException('noCoders');
        }

        try {
            \OmegaUp\DAO\DAO::transBegin();
            foreach ($users as $index => $user) {
                $newCoderOfTheMonth = new \OmegaUp\DAO\VO\CoderOfTheMonth([
                    'user_id' => $user['user_id'],
                    'school_id' => $user['school_id'],
                    'time' => $dateToSelect,
                    'rank' => $index + 1,
                    'category' => $category,
                ]);
                // All users calculated as CoderOfTheMonth are going to be saved on database,
                // the one selected by the mentor is gonna have the field 'selected_by' filled.
                if ($user['username'] === $r['username']) {
                    $newCoderOfTheMonth->selected_by = $r->identity->identity_id;
                }
                \OmegaUp\DAO\CoderOfTheMonth::create($newCoderOfTheMonth);
            }
            \OmegaUp\DAO\DAO::transEnd();
        } catch (\Exception $e) {
            \OmegaUp\DAO\DAO::transRollback();
            throw $e;
        }

        return [
            'status' => 'ok',
        ];
    }

    public static function userOpenedProblemset(
        int $problemsetId,
        int $userId
    ): bool {
        // User already started the problemset.
        $problemsetOpened = \OmegaUp\DAO\ProblemsetIdentities::getByPK(
            $userId,
            $problemsetId
        );

        return (
            !is_null($problemsetOpened) &&
            !is_null($problemsetOpened->access_time)
        );
    }

    /**
     * Get the results for this user in a given interview
     *
     * @param \OmegaUp\Request $r
     *
     * @return array{user_verified: bool, interview_url: string, name_or_username: null|string, opened_interview: mixed, finished: bool}
     */
    public static function apiInterviewStats(\OmegaUp\Request $r): array {
        $r->ensureIdentity();

        \OmegaUp\Validators::validateStringNonEmpty(
            $r['interview'],
            'interview'
        );
        \OmegaUp\Validators::validateStringNonEmpty($r['username'], 'username');

        $contest = \OmegaUp\DAO\Contests::getByAlias($r['interview']);
        if (is_null($contest)) {
            throw new \OmegaUp\Exceptions\NotFoundException(
                'interviewNotFound'
            );
        }

        // Only admins can view interview details
        if (!\OmegaUp\Authorization::isContestAdmin($r->identity, $contest)) {
            throw new \OmegaUp\Exceptions\ForbiddenAccessException();
        }

        $user = self::resolveTargetUser($r);
        if (is_null($user) || is_null($user->main_identity_id)) {
            throw new \OmegaUp\Exceptions\NotFoundException('userNotExist');
        }
        $identity = \OmegaUp\DAO\Identities::getByPK($user->main_identity_id);
        if (is_null($identity)) {
            throw new \OmegaUp\Exceptions\NotFoundException('userNotExist');
        }

        return [
            'user_verified' => $user->verified,
            'interview_url' => "https://omegaup.com/interview/{$contest->alias}/arena/",
            'name_or_username' => $identity->name ?? $identity->username,
            'opened_interview' => self::userOpenedProblemset(
                intval($contest->problemset_id),
                intval($user->user_id)
            ),
            'finished' => !\OmegaUp\DAO\Problemsets::insideSubmissionWindow(
                $contest,
                $user->user_id
            ),
        ];
    }

    /**
     * Get Contests which a certain user has participated in
     *
     * @param \OmegaUp\Request $r
     * @return array{contests: list<array{alias: string, title: string, start_time: int, finish_time: int, last_updated: int, scoreboard_url_admin: string}>}
     */
    public static function apiContestStats(\OmegaUp\Request $r) {
        self::authenticateOrAllowUnauthenticatedRequest($r);

        $identity = self::resolveTargetIdentity($r);
        if (is_null($identity) || is_null($identity->identity_id)) {
            throw new \OmegaUp\Exceptions\NotFoundException('userNotExist');
        }

        // Get contests where identity had at least 1 run
        $contestsParticipated = \OmegaUp\DAO\Contests::getContestsParticipated(
            $identity->identity_id
        );

        $contests = [];

        foreach ($contestsParticipated as $contest) {
            // Get identity ranking
            $scoreboardResponse = \OmegaUp\Controllers\Contest::apiScoreboard(
                new \OmegaUp\Request([
                    'auth_token' => $r['auth_token'],
                    'contest_alias' => $contest['alias'],
                    'token' => $contest['scoreboard_url_admin'],
                ])
            );

            // Avoid divulging the scoreboard URL unnecessarily.
            unset($contest['scoreboard_url_admin']);

            $contests[$contest['alias']] = [
                'data' => $contest,
                'place' => null,
            ];

            // Grab the place of the current identity in the given contest
            foreach ($scoreboardResponse['ranking'] as $identityData) {
                if (
                    $identityData['username'] == $identity->username &&
                    isset($identityData['place'])
                ) {
                    $contests[$contest['alias']]['place'] = $identityData['place'];
                    break;
                }
            }
        }

        return [
            'contests' => $contests,
        ];
    }

    /**
     * Get Problems solved by user
     *
     * @param \OmegaUp\Request $r
     * @return \OmegaUp\DAO\VO\Problems array
     */
    public static function apiProblemsSolved(\OmegaUp\Request $r) {
        self::authenticateOrAllowUnauthenticatedRequest($r);

        $identity = self::resolveTargetIdentity($r);
        if (is_null($identity) || is_null($identity->identity_id)) {
            throw new \OmegaUp\Exceptions\NotFoundException('userNotExist');
        }
        $problems = \OmegaUp\DAO\Problems::getProblemsSolved(
            $identity->identity_id
        );

        $responseProblems = [];
        $relevantColumns = ['title', 'alias', 'submissions', 'accepted'];
        foreach ($problems as $problem) {
            if (!\OmegaUp\DAO\Problems::isVisible($problem)) {
                continue;
            }
            $responseProblems[] = $problem->asFilteredArray($relevantColumns);
        }

        return [
            'problems' => $responseProblems,
        ];
    }

    /**
     * Get Problems unsolved by user
     *
     * @return array{problems: list<array{title: string, alias: string, submissions: int, accepted: int, difficulty: float}>}
     */
    public static function apiListUnsolvedProblems(\OmegaUp\Request $r): array {
        self::authenticateOrAllowUnauthenticatedRequest($r);

        $identity = self::resolveTargetIdentity($r);
        if (is_null($identity) || is_null($identity->identity_id)) {
            throw new \OmegaUp\Exceptions\NotFoundException('userNotExist');
        }

        $problems = \OmegaUp\DAO\Problems::getProblemsUnsolvedByIdentity(
            $identity->identity_id
        );

        $relevant_columns = ['title', 'alias', 'submissions', 'accepted', 'difficulty'];
        /** @var list<array{title: string, alias: string, submissions: int, accepted: int, difficulty: float}> */
        $filteredProblems = [];
        foreach ($problems as $problem) {
            if (\OmegaUp\DAO\Problems::isVisible($problem)) {
                array_push(
                    $filteredProblems,
                    $problem->asFilteredArray(
                        $relevant_columns
                    )
                );
            }
        }

        return [
            'problems' => $filteredProblems,
        ];
    }

    /**
     * Get Problems created by user
     *
     * @return array{problems: list<array{title: string, alias: string}>}
     */
    public static function apiProblemsCreated(\OmegaUp\Request $r): array {
        self::authenticateOrAllowUnauthenticatedRequest($r);

        $identity = self::resolveTargetIdentity($r);
        if (is_null($identity)) {
            throw new \OmegaUp\Exceptions\NotFoundException('userNotExist');
        }

        /** @var array{title: string, alias: string}[] */
        $problems = [];
        $relevant_columns = ['title', 'alias'];
        foreach (
            \OmegaUp\DAO\Problems::getPublicProblemsCreatedByIdentity(
                intval($identity->identity_id)
            ) as $problem
        ) {
            $problems[] = $problem->asFilteredArray(
                $relevant_columns
            );
        }

        return [
            'problems' => $problems,
        ];
    }

    /**
     * Gets a list of users. This returns an array instead of an object since
     * it is used by typeahead.
     *
     * @return list<array{label: string, value: string}>
     */
    public static function apiList(\OmegaUp\Request $r): array {
        $param = '';
        if (is_string($r['term'])) {
            $param = $r['term'];
        } elseif (is_string($r['query'])) {
            $param = $r['query'];
        } else {
            throw new \OmegaUp\Exceptions\InvalidParameterException(
                'parameterEmpty',
                'query'
            );
        }

        $identities = \OmegaUp\DAO\Identities::findByUsernameOrName($param);
        $response = [];
        foreach ($identities as $identity) {
            $response[] = [
                'label' => strval($identity->username),
                'value' => strval($identity->username)
            ];
        }
        return $response;
    }

    /**
     * Get stats
     *
     * @throws \OmegaUp\Exceptions\ForbiddenAccessException
     *
     * @return array{runs: list<array{date: null|string, runs: int, verdict: string}>}
     */
    public static function apiStats(\OmegaUp\Request $r): array {
        self::authenticateOrAllowUnauthenticatedRequest($r);
        $identity = self::resolveTargetIdentity($r);
        if (is_null($identity)) {
            throw new \OmegaUp\Exceptions\NotFoundException('userNotExist');
        }
        $user = null;
        if (!is_null($identity->user_id)) {
            $user = \OmegaUp\DAO\Users::getByPK($identity->user_id);
        }

        if (
            (is_null($r->identity)
             || ($r->identity->username != $identity->username
                 && !\OmegaUp\Authorization::isSystemAdmin($r->identity)))
            && (!is_null($user)
            && $user->is_private == 1)
        ) {
            throw new \OmegaUp\Exceptions\ForbiddenAccessException(
                'userProfileIsPrivate'
            );
        }

        return [
            'runs' => \OmegaUp\DAO\Runs::countRunsOfIdentityPerDatePerVerdict(
                intval($identity->identity_id)
            ),
        ];
    }

    /**
     * Update basic user profile info when logged with fb/gool
     *
     * @throws \OmegaUp\Exceptions\InvalidParameterException
     *
     * @return array{status: string}
     */
    public static function apiUpdateBasicInfo(\OmegaUp\Request $r): array {
        $r->ensureIdentity();

        if (self::isNonUserIdentity($r->identity)) {
            throw new \OmegaUp\Exceptions\ForbiddenAccessException(
                'userNotAllowed'
            );
        }

        //Buscar que el nuevo username no este ocupado si es que selecciono uno nuevo
        if ($r['username'] !== $r->identity->username) {
            $testu = \OmegaUp\DAO\Users::FindByUsername($r['username']);

            if (!is_null($testu)) {
                throw new \OmegaUp\Exceptions\InvalidParameterException(
                    'parameterUsernameInUse',
                    'username'
                );
            }

            \OmegaUp\Validators::validateValidUsername(
                $r['username'],
                'username'
            );
            $r->user->username = $r['username'];
            $r->identity->username = $r['username'];
        }

        \OmegaUp\SecurityTools::testStrongPassword($r['password']);
        $hashedPassword = \OmegaUp\SecurityTools::hashString(
            strval($r['password'])
        );
        $r->identity->password = $hashedPassword;

        // Update username and password for identity object
        \OmegaUp\DAO\Identities::update($r->identity);

        // Expire profile cache
        \OmegaUp\Cache::deleteFromCache(
            \OmegaUp\Cache::USER_PROFILE,
            $r->identity->username
        );
        \OmegaUp\Controllers\Session::invalidateCache();

        return [
            'status' => 'ok',
        ];
    }

    /**
     * Update user profile
     *
     * @throws \OmegaUp\Exceptions\InvalidParameterException
     *
     * @return array{status: string}
     */
    public static function apiUpdate(\OmegaUp\Request $r): array {
        $r->ensureMainUserIdentity();

        if (isset($r['username'])) {
            \OmegaUp\Validators::validateValidUsername(
                $r['username'],
                'username'
            );
            $user = \OmegaUp\DAO\Users::FindByUsername($r['username']);
            if ($r['username'] !== $r->identity->username && !is_null($user)) {
                throw new \OmegaUp\Exceptions\DuplicatedEntryInDatabaseException(
                    'usernameInUse'
                );
            }

            if (self::isNonUserIdentity($r->identity)) {
                throw new \OmegaUp\Exceptions\ForbiddenAccessException(
                    'userNotAllowed'
                );
            }
        }

        if (!is_null($r['name'])) {
            \OmegaUp\Validators::validateStringOfLengthInRange(
                $r['name'],
                'name',
                1,
                50
            );
            $r->identity->name = $r['name'];
        }

        $state = null;
        if (!is_null($r['country_id']) || !is_null($r['state_id'])) {
            // Both state and country must be specified together.
            \OmegaUp\Validators::validateStringNonEmpty(
                $r['country_id'],
                'country_id'
            );
            \OmegaUp\Validators::validateStringNonEmpty(
                $r['state_id'],
                'state_id'
            );

            $state = \OmegaUp\DAO\States::getByPK(
                $r['country_id'],
                $r['state_id']
            );
            if (is_null($state)) {
                throw new \OmegaUp\Exceptions\InvalidParameterException(
                    'parameterInvalid',
                    'state_id'
                );
            }
            $r->identity->state_id = $state->state_id;
            $r->identity->country_id = $state->country_id;
        }

        // Save previous values
        $currentIdentitySchool = null;
        $currentGraduationDate = null;
        $currentSchoolId = null;
        if (!is_null($r->identity->current_identity_school_id)) {
            $currentIdentitySchool = \OmegaUp\DAO\IdentitiesSchools::getByPK(
                $r->identity->current_identity_school_id
            );
            if (!is_null($currentIdentitySchool)) {
                $currentSchoolId = $currentIdentitySchool->school_id;
                $currentGraduationDate = $currentIdentitySchool->graduation_date;
                if (!is_null($currentGraduationDate)) {
                    $currentGraduationDate = \OmegaUp\DAO\DAO::fromMySQLTimestamp(
                        $currentGraduationDate
                    );
                }
            }
        }

        $newSchoolId = $currentSchoolId;
        if (!is_null($r['school_id'])) {
            if (is_numeric($r['school_id'])) {
                $school = \OmegaUp\DAO\Schools::getByPK($r['school_id']);
                if (is_null($school)) {
                    throw new \OmegaUp\Exceptions\InvalidParameterException(
                        'parameterInvalid',
                        'school'
                    );
                }
                $newSchoolId = $school->school_id;
            } elseif (empty($r['school_name'])) {
                $newSchoolId = null;
                $r['school_id'] = null;
            } else {
                $response = \OmegaUp\Controllers\School::apiCreate(new \OmegaUp\Request([
                    'name' => $r['school_name'],
                    'country_id' => !is_null(
                        $state
                    ) ? $state->country_id : null,
                    'state_id' => !is_null($state) ? $state->state_id : null,
                    'auth_token' => $r['auth_token'],
                ]));
                $r['school_id'] = $response['school_id'];
                $newSchoolId = $response['school_id'];
            }
        }

        \OmegaUp\Validators::validateOptionalStringNonEmpty(
            $r['scholar_degree'],
            'scholar_degree'
        );

        $newGraduationDate = $currentGraduationDate;
        if (!is_null($r['graduation_date'])) {
            if (is_numeric($r['graduation_date'])) {
                $graduationDate = intval($r['graduation_date']);
            } else {
                \OmegaUp\Validators::validateDate(
                    $r['graduation_date'],
                    'graduation_date'
                );
                $graduationDate = strtotime($r['graduation_date']);
            }
            $newGraduationDate = $graduationDate;
        }
        if (!is_null($r['birth_date'])) {
            if (is_numeric($r['birth_date'])) {
                $birthDate = intval($r['birth_date']);
            } else {
                \OmegaUp\Validators::validateDate(
                    $r['birth_date'],
                    'birth_date'
                );
                $birthDate = strtotime($r['birth_date']);
            }

            if ($birthDate >= strtotime('-5 year', \OmegaUp\Time::get())) {
                throw new \OmegaUp\Exceptions\InvalidParameterException(
                    'birthdayInTheFuture',
                    'birth_date'
                );
            }
            $r['birth_date'] = $birthDate;
        }

        if (!is_null($r['locale'])) {
            // find language in Language
            \OmegaUp\Validators::validateStringNonEmpty(
                $r['locale'],
                'locale'
            );
            $language = \OmegaUp\DAO\Languages::getByName($r['locale']);
            if (is_null($language)) {
                throw new \OmegaUp\Exceptions\InvalidParameterException(
                    'invalidLanguage',
                    'locale'
                );
            }
            $r->identity->language_id = $language->language_id;
        }

        $r->ensureBool('is_private', false);
        $r->ensureBool('hide_problem_tags', false);

        if (!is_null($r['gender'])) {
            \OmegaUp\Validators::validateInEnum(
                $r['gender'],
                'gender',
                \OmegaUp\Controllers\User::ALLOWED_GENDER_OPTIONS
            );
            $r->identity->gender = $r['gender'];
        }

        $userValueProperties = [
            'username',
            'scholar_degree',
            'school_id',
            'birth_date' => [
                /** @param int $value */
                'transform' => function ($value): string {
                    return strval(gmdate('Y-m-d', intval($value)));
                },
            ],
            'preferred_language',
            'is_private',
            'hide_problem_tags',
        ];

        $identityValueProperties = [
            'username',
            'name',
            'country_id',
            'state_id',
            'school_id',
            'gender',
        ];

        self::updateValueProperties($r, $r->user, $userValueProperties);
        self::updateValueProperties($r, $r->identity, $identityValueProperties);

        try {
            \OmegaUp\DAO\DAO::transBegin();

            // Update IdentitiesSchools
            if ($newSchoolId !== $currentSchoolId && !is_null($newSchoolId)) {
                // Update end time for current record and create a new one
                $graduationDate = !is_null(
                    $newGraduationDate
                ) ? gmdate(
                    'Y-m-d',
                    $newGraduationDate
                ) : null;
                $newIdentitySchool = \OmegaUp\DAO\IdentitiesSchools::createNewSchoolForIdentity(
                    $r->identity,
                    $newSchoolId,
                    $graduationDate
                );
                $r->identity->current_identity_school_id = $newIdentitySchool->identity_school_id;
            } elseif (
                !is_null($newSchoolId)
                && ($currentGraduationDate !== $newGraduationDate)
            ) {
                $graduationDate = !is_null(
                    $newGraduationDate
                ) ? gmdate(
                    'Y-m-d',
                    $newGraduationDate
                ) : null;
                if (!is_null($currentIdentitySchool)) {
                    // Only update the graduation date
                    $currentIdentitySchool->graduation_date = $graduationDate;
                    \OmegaUp\DAO\IdentitiesSchools::update(
                        $currentIdentitySchool
                    );
                } else {
                    // Create a new record
                    $newIdentitySchool = new \OmegaUp\DAO\VO\IdentitiesSchools([
                        'identity_id' => intval($r->identity->identity_id),
                        'school_id' => $newSchoolId,
                        'graduation_date' => $graduationDate,
                    ]);

                    \OmegaUp\DAO\IdentitiesSchools::create($newIdentitySchool);
                    $r->identity->current_identity_school_id = $newIdentitySchool->identity_school_id;
                }
            }

            \OmegaUp\DAO\Users::update($r->user);
            \OmegaUp\DAO\Identities::update($r->identity);

            \OmegaUp\DAO\DAO::transEnd();
        } catch (\Exception $e) {
            \OmegaUp\DAO\DAO::transRollback();

            throw $e;
        }

        // Expire profile cache
        \OmegaUp\Cache::deleteFromCache(
            \OmegaUp\Cache::USER_PROFILE,
            $r->identity->username
        );
        \OmegaUp\Controllers\Session::invalidateCache();

        return [
            'status' => 'ok',
        ];
    }

    /**
     * If no username provided: Gets the top N users who have solved more problems
     * If username provided: Gets rank for username provided
     *
     * @return array{rank: int|list<array{classname: string, country_id: null|string, name: null|string, problems_solved: int, rank: int, score: float, user_id: int, username: string}>, total?: int, name?: string, problems_solved?: int}
     */
    public static function apiRankByProblemsSolved(\OmegaUp\Request $r): array {
        $r->ensureInt('offset', null, null, false);
        $r->ensureInt('rowcount', null, null, false);

        \OmegaUp\Validators::validateOptionalInEnum(
            $r['filter'],
            'filter',
            ['', 'country', 'state', 'school']
        );

        $filter = is_null($r['filter']) ? '' : strval($r['filter']);
        $offset = is_null($r['offset']) ? 1 : intval($r['offset']);
        $rowCount = is_null($r['rowcount']) ? 100 : intval($r['rowcount']);

        $identity = null;
        if (!is_null($r['username'])) {
            \OmegaUp\Validators::validateStringNonEmpty(
                $r['username'],
                'username'
            );
            $identity = \OmegaUp\DAO\Identities::findByUsername($r['username']);
            if (is_null($identity)) {
                throw new \OmegaUp\Exceptions\NotFoundException('userNotExist');
            }
            return self::getFullRankByProblemsSolved(
                $identity,
                $filter,
                $offset,
                $rowCount
            );
        }

        [
            'identity' => $identity,
        ] = \OmegaUp\Controllers\Session::getCurrentSession($r);
        return self::getRankByProblemsSolved(
            $identity,
            $filter,
            $offset,
            $rowCount
        );
    }

    /**
     * Get full rank by problems solved logic. It has its own func so it can be
     * accesed internally without authentication.
     *
     * @return array{name: string, problems_solved: int, rank: int}
     */
    public static function getFullRankByProblemsSolved(
        \OmegaUp\DAO\VO\Identities $identity,
        string $filteredBy,
        int $offset,
        int $rowCount
    ) {
        $response = [
            'rank' => 0,
            'name' => strval($identity->name),
            'problems_solved' => 0,
        ];

        if (is_null($identity->user_id)) {
            return $response;
        }

        $userRank = \OmegaUp\DAO\UserRank::getByPK($identity->user_id);
        if (is_null($userRank)) {
            return $response;
        }

        return [
            'rank' => intval($userRank->rank),
            'name' => strval($identity->name),
            'problems_solved' => $userRank->problems_solved_count,
        ];
    }

    /**
     * Get rank by problems solved logic. It has its own func so it can be
     * accesed internally without authentication.
     *
     * @return array{rank: list<array{classname: string, country_id: null|string, name: null|string, problems_solved: int, rank: int, score: float, user_id: int, username: string}>, total: int}
     */
    public static function getRankByProblemsSolved(
        ?\OmegaUp\DAO\VO\Identities $loggedIdentity,
        string $filteredBy,
        int $offset,
        int $rowCount
    ): array {
        $selectedFilter = self::getSelectedFilter(
            $loggedIdentity,
            $filteredBy
        );
        $rankCacheName = "{$offset}-{$rowCount}-{$filteredBy}-{$selectedFilter['value']}";
        return \OmegaUp\Cache::getFromCacheOrSet(
            \OmegaUp\Cache::PROBLEMS_SOLVED_RANK,
            $rankCacheName,
            /**
             * @return array{rank: list<array{classname: string, country_id: null|string, name: null|string, problems_solved: int, rank: int, score: float, user_id: int, username: string}>, total: int}
             */
            function () use (
                $loggedIdentity,
                $filteredBy,
                $offset,
                $rowCount
            ): array {
                $selectedFilter = self::getSelectedFilter(
                    $loggedIdentity,
                    $filteredBy
                );
                return \OmegaUp\DAO\UserRank::getFilteredRank(
                    $offset,
                    $rowCount,
                    'rank',
                    'ASC',
                    $selectedFilter['filteredBy'],
                    $selectedFilter['value']
                );
            },
            APC_USER_CACHE_USER_RANK_TIMEOUT
        );
    }

    /**
     * Expires the known ranks
     *
     * @TODO: This should be called only in the grader->frontend callback and only IFF
     * verdict = AC (and not test run)
     *
     * @return void
     */
    public static function deleteProblemsSolvedRankCacheList(): void {
        \OmegaUp\Cache::invalidateAllKeys(\OmegaUp\Cache::PROBLEMS_SOLVED_RANK);
        \OmegaUp\Cache::invalidateAllKeys(
            \OmegaUp\Cache::CONTESTANT_SCOREBOARD_PREFIX
        );
        \OmegaUp\Cache::invalidateAllKeys(
            \OmegaUp\Cache::ADMIN_SCOREBOARD_PREFIX
        );
    }

    /**
     * Updates the main email of the current user
     *
     * @param \OmegaUp\Request $r
     *
     * @return array{status: string}
     */
    public static function apiUpdateMainEmail(\OmegaUp\Request $r): array {
        $r->ensureMainUserIdentity();

        \OmegaUp\Validators::validateEmail($r['email'], 'email');

        try {
            \OmegaUp\DAO\DAO::transBegin();

            // Update email
            if (!is_null($r->user->main_email_id)) {
                $email = \OmegaUp\DAO\Emails::getByPK($r->user->main_email_id);
                if (!is_null($email)) {
                    $email->email = $r['email'];
                    \OmegaUp\DAO\Emails::update($email);
                }
            }

            // Add verification_id if not there
            if ($r->user->verified == '0') {
                self::$log->info('User not verified.');

                if (is_null($r->user->verification_id)) {
                    self::$log->info(
                        'User does not have verification id. Generating.'
                    );

                    try {
                        $r->user->verification_id = \OmegaUp\SecurityTools::randomString(
                            50
                        );
                        \OmegaUp\DAO\Users::update($r->user);
                    } catch (\Exception $e) {
                        // best effort, eat exception
                    }
                }
            }

            \OmegaUp\DAO\DAO::transEnd();
        } catch (\Exception $e) {
            \OmegaUp\DAO\DAO::transRollback();
            if (\OmegaUp\DAO\DAO::isDuplicateEntryException($e)) {
                throw new \OmegaUp\Exceptions\DuplicatedEntryInDatabaseException(
                    'mailInUse',
                    $e
                );
            }
            throw $e;
        }

        // Delete profile cache
        \OmegaUp\Cache::deleteFromCache(
            \OmegaUp\Cache::USER_PROFILE,
            $r->identity->username
        );

        // Send verification email
        self::sendVerificationEmail($r->user);

        return [
            'status' => 'ok',
        ];
    }

    public static function makeUsernameFromEmail(string $email): string {
        $newUsername = substr($email, 0, strpos($email, '@'));
        $newUsername = str_replace('-', '_', $newUsername);
        $newUsername = str_replace('.', '_', $newUsername);
        return $newUsername . \OmegaUp\Time::get();
    }

    /**
     * Parses and validates a filter string to be used for event notification
     * filtering.
     *
     * The Request must have a 'filter' key with comma-delimited URI paths
     * representing the resources the caller is interested in receiving events
     * for. If the caller has enough privileges to receive notifications for
     * ALL the requested filters, the request will return successfully,
     * otherwise an exception will be thrown.
     *
     * This API does not need authentication to be used. This allows to track
     * contest updates with an access token.
     *
     * @return array{user: null|string, admin: bool, problem_admin: list<string>, contest_admin: list<string>, problemset: array<empty, empty>}
     */
    public static function apiValidateFilter(\OmegaUp\Request $r): array {
        \OmegaUp\Validators::validateStringNonEmpty($r['filter'], 'filter');

        $response = [
            'user' => null,
            'admin' => false,
            'problem_admin' => [],
            'contest_admin' => [],
            'problemset' => [],
        ];

        $session = \OmegaUp\Controllers\Session::getCurrentSession(
            $r
        );
        $identity = $session['identity'];
        if (!is_null($identity)) {
            $response['user'] = $identity->username;
            $response['admin'] = $session['is_admin'];
        }

        $filters = explode(',', $r['filter']);
        foreach ($filters as $filter) {
            $tokens = explode('/', $filter);
            if (count($tokens) < 2 || $tokens[0] != '') {
                throw new \OmegaUp\Exceptions\InvalidParameterException(
                    'parameterInvalid',
                    'filter'
                );
            }
            switch ($tokens[1]) {
                case 'all-events':
                    if (count($tokens) != 2) {
                        throw new \OmegaUp\Exceptions\InvalidParameterException(
                            'parameterInvalid',
                            'filter'
                        );
                    }
                    if (!$session['is_admin']) {
                        throw new \OmegaUp\Exceptions\ForbiddenAccessException(
                            'userNotAllowed'
                        );
                    }
                    break;
                case 'user':
                    if (count($tokens) != 3) {
                        throw new \OmegaUp\Exceptions\InvalidParameterException(
                            'parameterInvalid',
                            'filter'
                        );
                    }
                    if (is_null($identity)) {
                        throw new \OmegaUp\Exceptions\ForbiddenAccessException(
                            'userNotAllowed'
                        );
                    }
                    if ($tokens[2] != $identity->username && !$session['is_admin']) {
                        throw new \OmegaUp\Exceptions\ForbiddenAccessException(
                            'userNotAllowed'
                        );
                    }
                    break;
                case 'contest':
                    if (count($tokens) < 3) {
                        throw new \OmegaUp\Exceptions\InvalidParameterException(
                            'parameterInvalid',
                            'filter'
                        );
                    }
                    $r2 = new \OmegaUp\Request([
                        'contest_alias' => $tokens[2],
                    ]);
                    if (isset($r['auth_token'])) {
                        $r2['auth_token'] = $r['auth_token'];
                    }
                    if (count($tokens) >= 4) {
                        $r2['token'] = $tokens[3];
                    }
                    $contestResponse = \OmegaUp\Controllers\Contest::validateDetails(
                        $r2
                    );
                    if ($contestResponse['contest_admin']) {
                        $response['contest_admin'][] = $contestResponse['contest_alias'];
                    }
                    break;
                case 'problemset':
                    if (count($tokens) < 3) {
                        throw new \OmegaUp\Exceptions\InvalidParameterException(
                            'parameterInvalid',
                            'filter'
                        );
                    }
                    [
                        'request' => $r2,
                    ] = \OmegaUp\Controllers\Problemset::wrapRequest(new \OmegaUp\Request([
                        'problemset_id' => $tokens[2],
                        'auth_token' => $r['auth_token'],
                        'tokens' => $tokens
                    ]));
                    if (!empty($r2['contest_admin']) && $r2['contest_admin']) {
                        $response['contest_admin'][] = strval(
                            $r2['contest_alias']
                        );
                    }
                    break;
                case 'problem':
                    if (count($tokens) != 3) {
                        throw new \OmegaUp\Exceptions\InvalidParameterException(
                            'parameterInvalid',
                            'filter'
                        );
                    }
                    $problem = \OmegaUp\DAO\Problems::getByAlias($tokens[2]);
                    if (is_null($problem)) {
                        throw new \OmegaUp\Exceptions\NotFoundException(
                            'problemNotFound'
                        );
                    }
                    if (
                        !is_null($identity) &&
                        \OmegaUp\Authorization::isProblemAdmin(
                            $identity,
                            $problem
                        )
                    ) {
                        $response['problem_admin'][] = $tokens[2];
                    } elseif (!\OmegaUp\DAO\Problems::isVisible($problem)) {
                        throw new \OmegaUp\Exceptions\ForbiddenAccessException(
                            'problemIsPrivate'
                        );
                    }

                    break;
            }
        }

        return $response;
    }

    private static function validateUser(\OmegaUp\Request $r): void {
        // Validate request
        \OmegaUp\Validators::validateValidUsername($r['username'], 'username');
        $r['user'] = \OmegaUp\DAO\Users::FindByUsername($r['username']);
        if (is_null($r['user'])) {
            throw new \OmegaUp\Exceptions\NotFoundException('userNotExist');
        }
    }

    private static function validateAddRemoveRole(\OmegaUp\Request $r): void {
        if (
            !is_null($r->identity) &&
            !\OmegaUp\Authorization::isSystemAdmin($r->identity) &&
            !OMEGAUP_ALLOW_PRIVILEGE_SELF_ASSIGNMENT
        ) {
            throw new \OmegaUp\Exceptions\ForbiddenAccessException();
        }

        self::validateUser($r);

        \OmegaUp\Validators::validateStringNonEmpty($r['role'], 'role');
        $role = \OmegaUp\DAO\Roles::getByName($r['role']);
        /** @var int $role->role_id */
        if (
            $role->role_id == \OmegaUp\Authorization::ADMIN_ROLE
            && !OMEGAUP_ALLOW_PRIVILEGE_SELF_ASSIGNMENT
        ) {
            // System-admin role cannot be added/removed from the UI, only when OMEGAUP_ALLOW_PRIVILEGE_SELF_ASSIGNMENT flag is on.
            throw new \OmegaUp\Exceptions\ForbiddenAccessException(
                'userNotAllowed'
            );
        }
        $r['role'] = $role;
    }

    private static function validateAddRemoveGroup(\OmegaUp\Request $r): void {
        if (!OMEGAUP_ALLOW_PRIVILEGE_SELF_ASSIGNMENT) {
            throw new \OmegaUp\Exceptions\ForbiddenAccessException(
                'userNotAllowed'
            );
        }

        self::validateUser($r);

        \OmegaUp\Validators::validateStringNonEmpty($r['group'], 'group');
        $group = \OmegaUp\DAO\Groups::getByName($r['group']);
        if (is_null($group)) {
            throw new \OmegaUp\Exceptions\InvalidParameterException(
                'parameterNotFound',
                'group'
            );
        }
        $r['group'] = $group;
    }

    /**
     * Adds the role to the user.
     *
     * @return array{status: string}
     */
    public static function apiAddRole(\OmegaUp\Request $r): array {
        if (OMEGAUP_LOCKDOWN) {
            throw new \OmegaUp\Exceptions\ForbiddenAccessException('lockdown');
        }

        $r->ensureIdentity();
        self::validateAddRemoveRole($r);

        \OmegaUp\DAO\UserRoles::create(new \OmegaUp\DAO\VO\UserRoles([
            'user_id' => $r['user']->user_id,
            'role_id' => $r['role']->role_id,
            'acl_id' => \OmegaUp\Authorization::SYSTEM_ACL,
        ]));

        return [
            'status' => 'ok',
        ];
    }

    /**
     * Removes the role from the user.
     *
     * @return array{status: string}
     */
    public static function apiRemoveRole(\OmegaUp\Request $r): array {
        if (OMEGAUP_LOCKDOWN) {
            throw new \OmegaUp\Exceptions\ForbiddenAccessException('lockdown');
        }

        $r->ensureIdentity();
        self::validateAddRemoveRole($r);

        \OmegaUp\DAO\UserRoles::delete(new \OmegaUp\DAO\VO\UserRoles([
            'user_id' => $r['user']->user_id,
            'role_id' => $r['role']->role_id,
            'acl_id' => \OmegaUp\Authorization::SYSTEM_ACL,
        ]));

        return [
            'status' => 'ok',
        ];
    }

    /**
     * Adds the identity to the group.
     *
     * @return array{status: string}
     */
    public static function apiAddGroup(\OmegaUp\Request $r): array {
        if (OMEGAUP_LOCKDOWN) {
            throw new \OmegaUp\Exceptions\ForbiddenAccessException('lockdown');
        }

        $r->ensureIdentity();
        self::validateAddRemoveGroup($r);
        \OmegaUp\DAO\GroupsIdentities::create(new \OmegaUp\DAO\VO\GroupsIdentities([
            'identity_id' => intval($r->identity->identity_id),
            'group_id' => $r['group']->group_id,
        ]));

        return [
            'status' => 'ok',
        ];
    }

    /**
     * Removes the user to the group.
     *
     * @return array{status: string}
     */
    public static function apiRemoveGroup(\OmegaUp\Request $r): array {
        if (OMEGAUP_LOCKDOWN) {
            throw new \OmegaUp\Exceptions\ForbiddenAccessException('lockdown');
        }

        $r->ensureIdentity();
        self::validateAddRemoveGroup($r);

        \OmegaUp\DAO\GroupsIdentities::delete(new \OmegaUp\DAO\VO\GroupsIdentities([
            'identity_id' => intval($r->identity->identity_id),
            'group_id' => $r['group']->group_id
        ]));

        return [
            'status' => 'ok',
        ];
    }

    private static function validateAddRemoveExperiment(\OmegaUp\Request $r): void {
        /** @var \OmegaUp\DAO\VO\Identities $r->identity */
        if (
            is_null($r->identity) ||
            !\OmegaUp\Authorization::isSystemAdmin($r->identity)
        ) {
            throw new \OmegaUp\Exceptions\ForbiddenAccessException();
        }

        self::validateUser($r);

        \OmegaUp\Validators::validateStringNonEmpty(
            $r['experiment'],
            'experiment'
        );
        if (
            !in_array(
                $r['experiment'],
                \OmegaUp\Experiments::getInstance()->getAllKnownExperiments()
            )
        ) {
            throw new \OmegaUp\Exceptions\InvalidParameterException(
                'parameterNotFound',
                'experiment'
            );
        }
    }

    /**
     * Adds the experiment to the user.
     *
     * @return array{status: string}
     */
    public static function apiAddExperiment(\OmegaUp\Request $r): array {
        if (OMEGAUP_LOCKDOWN) {
            throw new \OmegaUp\Exceptions\ForbiddenAccessException('lockdown');
        }

        $r->ensureMainUserIdentity();
        self::validateAddRemoveExperiment($r);

        \OmegaUp\DAO\UsersExperiments::create(new \OmegaUp\DAO\VO\UsersExperiments([
            'user_id' => $r->user->user_id,
            'experiment' => $r['experiment'],
        ]));

        return [
            'status' => 'ok',
        ];
    }

    /**
     * Removes the experiment from the user.
     *
     * @return array{status: string}
     */
    public static function apiRemoveExperiment(\OmegaUp\Request $r): array {
        if (OMEGAUP_LOCKDOWN) {
            throw new \OmegaUp\Exceptions\ForbiddenAccessException('lockdown');
        }

        $r->ensureMainUserIdentity();
        self::validateAddRemoveExperiment($r);

        \OmegaUp\DAO\UsersExperiments::delete(
            $r->user->user_id,
            strval(
                $r['experiment']
            )
        );

        return [
            'status' => 'ok',
        ];
    }

    /**
     * Gets the last privacy policy saved in the data base
     *
     * @throws \OmegaUp\Exceptions\ForbiddenAccessException
     *
     * @return array{policy_markdown: string, has_accepted: bool, git_object_id: string, statement_type: string}
     */
    public static function getPrivacyPolicy(\OmegaUp\Request $r): array {
        $r->ensureIdentity();

        /** @var \OmegaUp\DAO\VO\Identities */
        $identity = self::resolveTargetIdentity($r);

        $lang = 'es';
        if (
            $identity->language_id == \OmegaUp\Controllers\User::LANGUAGE_EN ||
            $identity->language_id == \OmegaUp\Controllers\User::LANGUAGE_PSEUDO
        ) {
            $lang = 'en';
        } elseif ($identity->language_id == \OmegaUp\Controllers\User::LANGUAGE_PT) {
            $lang = 'pt';
        }
        $latestStatement = \OmegaUp\DAO\PrivacyStatements::getLatestPublishedStatement();
        if (is_null($latestStatement)) {
            throw new \OmegaUp\Exceptions\NotFoundException(
                'privacyStatementNotFound'
            );
        }
        return [
            'policy_markdown' => file_get_contents(
                OMEGAUP_ROOT . "/privacy/privacy_policy/{$lang}.md"
            ) ?: '',
            'has_accepted' => \OmegaUp\DAO\PrivacyStatementConsentLog::hasAcceptedPrivacyStatement(
                intval($identity->identity_id),
                $latestStatement['privacystatement_id']
            ),
            'git_object_id' => $latestStatement['git_object_id'],
            'statement_type' => 'privacy_policy',
        ];
    }

    /**
     * @return array{filteredBy: ?string, value: null|string|int}
     */
    private static function getSelectedFilter(
        ?\OmegaUp\DAO\VO\Identities $identity,
        string $filteredBy
    ): array {
        if (is_null($identity)) {
            return ['filteredBy' => null, 'value' => null];
        }
        if ($filteredBy === 'country') {
            return [
                'filteredBy' => $filteredBy,
                'value' => $identity->country_id
            ];
        }
        if ($filteredBy === 'state') {
            return [
                'filteredBy' => $filteredBy,
                'value' => "{$identity->country_id}-{$identity->state_id}"
            ];
        }
        if ($filteredBy === 'school') {
            $schoolId = null;
            if (!is_null($identity->current_identity_school_id)) {
                $identitySchool = \OmegaUp\DAO\IdentitiesSchools::getByPK(
                    $identity->current_identity_school_id
                );
                if (!is_null($identitySchool)) {
                    $schoolId = $identitySchool->school_id;
                }
            }

            return [
                'filteredBy' => $filteredBy,
                'value' => $schoolId,
            ];
        }
        return ['filteredBy' => null, 'value' => null];
    }

    /**
     * Gets the last privacy policy accepted by user
     *
     * @param \OmegaUp\Request $r
     *
     * @return array{hasAccepted: bool}
     */
    public static function apiLastPrivacyPolicyAccepted(\OmegaUp\Request $r): array {
        $r->ensureIdentity();

        /** @var \OmegaUp\DAO\VO\Identities */
        $identity = self::resolveTargetIdentity($r);
        $latestStatement = \OmegaUp\DAO\PrivacyStatements::getLatestPublishedStatement();
        if (is_null($latestStatement)) {
            throw new \OmegaUp\Exceptions\NotFoundException(
                'privacyStatementNotFound'
            );
        }
        return [
            'hasAccepted' => \OmegaUp\DAO\PrivacyStatementConsentLog::hasAcceptedPrivacyStatement(
                intval($identity->identity_id),
                $latestStatement['privacystatement_id']
            ),
        ];
    }

    /**
     * Keeps a record of a user who accepts the privacy policy
     *
     * @param \OmegaUp\Request $r
     *
     * @throws \OmegaUp\Exceptions\DuplicatedEntryInDatabaseException
     *
     * @return array{status: string}
     */
    public static function apiAcceptPrivacyPolicy(\OmegaUp\Request $r): array {
        $r->ensureIdentity();
        \OmegaUp\Validators::validateStringNonEmpty(
            $r['privacy_git_object_id'],
            'privacy_git_object_id'
        );
        \OmegaUp\Validators::validateStringNonEmpty(
            $r['statement_type'],
            'statement_type'
        );
        $privacystatementId = \OmegaUp\DAO\PrivacyStatements::getId(
            $r['privacy_git_object_id'],
            $r['statement_type']
        );
        if (is_null($privacystatementId)) {
            throw new \OmegaUp\Exceptions\NotFoundException(
                'privacyStatementNotFound'
            );
        }
        /** @var \OmegaUp\DAO\VO\Identities */
        $identity = self::resolveTargetIdentity($r);

        try {
            \OmegaUp\DAO\PrivacyStatementConsentLog::saveLog(
                intval($identity->identity_id),
                $privacystatementId
            );
        } catch (\Exception $e) {
            if (\OmegaUp\DAO\DAO::isDuplicateEntryException($e)) {
                throw new \OmegaUp\Exceptions\DuplicatedEntryInDatabaseException(
                    'userAlreadyAcceptedPrivacyPolicy',
                    $e
                );
            }
            throw $e;
        }
        \OmegaUp\Controllers\Session::invalidateCache();

        return ['status' => 'ok'];
    }

    /**
     * Associates an identity to the logged user given the username
     *
     * @param \OmegaUp\Request $r
     *
     * @throws \OmegaUp\Exceptions\InvalidParameterException
     * @throws \OmegaUp\Exceptions\DuplicatedEntryInDatabaseException
     *
     * @return array{status: string}
     */
    public static function apiAssociateIdentity(\OmegaUp\Request $r): array {
        \OmegaUp\Experiments::getInstance()->ensureEnabled(
            \OmegaUp\Experiments::IDENTITIES
        );
        $r->ensureMainUserIdentity();

        \OmegaUp\Validators::validateStringNonEmpty($r['username'], 'username');
        \OmegaUp\Validators::validateStringNonEmpty($r['password'], 'password');

        $identity = \OmegaUp\DAO\Identities::getUnassociatedIdentity(
            $r['username']
        );
        if (is_null($identity) || is_null($identity->identity_id)) {
            throw new \OmegaUp\Exceptions\InvalidParameterException(
                'parameterInvalid',
                'username'
            );
        }

        if (
            \OmegaUp\DAO\Identities::isUserAssociatedWithIdentityOfGroup(
                intval(
                    $r->user->user_id
                ),
                intval(
                    $identity->identity_id
                )
            )
        ) {
            throw new \OmegaUp\Exceptions\DuplicatedEntryInDatabaseException(
                'identityAlreadyAssociated'
            );
        }

        /** @var string $identity->password */
        $passwordCheck = \OmegaUp\SecurityTools::compareHashedStrings(
            $r['password'],
            $identity->password
        );

        if ($passwordCheck === false) {
            throw new \OmegaUp\Exceptions\InvalidParameterException(
                'parameterInvalid',
                'password'
            );
        }

        \OmegaUp\DAO\Identities::associateIdentityWithUser(
            $r->user->user_id,
            $identity->identity_id
        );

        return ['status' => 'ok'];
    }

    /**
     * Get the identities that have been associated to the logged user
     *
     * @return array{identities: list<array{username: string, default: bool}>}
     */
    public static function apiListAssociatedIdentities(\OmegaUp\Request $r): array {
        \OmegaUp\Experiments::getInstance()->ensureEnabled(
            \OmegaUp\Experiments::IDENTITIES
        );
        $r->ensureMainUserIdentity();

        return [
            'identities' => \OmegaUp\DAO\Identities::getAssociatedIdentities(
                $r->user->user_id
            ),
        ];
    }

    /**
     * Generate a new gitserver token. This token can be used to authenticate
     * against the gitserver.
     *
     * @return array{token: string}
     */
    public static function apiGenerateGitToken(\OmegaUp\Request $r): array {
        $r->ensureMainUserIdentity();

        $token = \OmegaUp\SecurityTools::randomHexString(40);
        $r->user->git_token = \OmegaUp\SecurityTools::hashString($token);
        \OmegaUp\DAO\Users::update($r->user);

        return [
            'token' => $token,
        ];
    }

    /**
     * Returns true whether user is logged with the main identity
     * @param \OmegaUp\DAO\VO\Users $user
     * @param \OmegaUp\DAO\VO\Identities $identity
     * @return bool
     */
    public static function isMainIdentity(
        \OmegaUp\DAO\VO\Users $user,
        \OmegaUp\DAO\VO\Identities $identity
    ): bool {
        return $identity->identity_id == $user->main_identity_id;
    }

    /**
     * Prepare all the properties to be sent to the rank table view via smarty
     *
     * @return array{smartyProperties: array{rankTablePayload: array{availableFilters: array{country?: null|string, school?: null|string, state?: null|string}, filter: string, isIndex: false, isLogged: bool, length: int, page: int}}, template: string}
     */
    public static function getRankDetailsForSmarty(\OmegaUp\Request $r) {
        $r->ensureInt('page', null, null, false);
        $r->ensureInt('length', null, null, false);
        \OmegaUp\Validators::validateOptionalInEnum(
            $r['filter'],
            'filter',
            ['', 'country', 'state', 'school']
        );

        $page = is_null($r['page']) ? 1 : intval($r['page']);
        $length = is_null($r['length']) ? 100 : intval($r['length']);
        $filter = strval($r['filter']);

        $availableFilters = [];

        $response = [
            'smartyProperties' => [
                'rankTablePayload' => [
                    'page' => $page,
                    'length' => $length,
                    'filter' => $filter,
                    'availableFilters' => $availableFilters,
                    'isIndex' => false,
                ],
            ],
            'template' => 'rank.tpl',
        ];
        try {
            $r->ensureIdentity();
        } catch (\OmegaUp\Exceptions\UnauthorizedException $e) {
            // Do nothing. Not logged user can access here
            $response['smartyProperties']['rankTablePayload']['isLogged'] = false;
            return $response;
        }

        $response['smartyProperties']['rankTablePayload']['isLogged'] = true;
        if (!is_null($r->identity->country_id)) {
            $availableFilters['country'] =
                \OmegaUp\Translations::getInstance()->get(
                    'wordsFilterByCountry'
                );
        }
        if (!is_null($r->identity->state_id)) {
            $availableFilters['state'] =
                \OmegaUp\Translations::getInstance()->get(
                    'wordsFilterByState'
                );
        }

        $schoolId = null;
        if (!is_null($r->identity->current_identity_school_id)) {
            $identitySchool = \OmegaUp\DAO\IdentitiesSchools::getByPK(
                $r->identity->current_identity_school_id
            );
            if (!is_null($identitySchool)) {
                $schoolId = $identitySchool->school_id;
            }
        }
        if (!is_null($schoolId)) {
            $availableFilters['school'] =
                \OmegaUp\Translations::getInstance()->get(
                    'wordsFilterBySchool'
                );
        }
        $response['smartyProperties']['rankTablePayload']['availableFilters'] = $availableFilters;
        return $response;
    }

    /**
     * @return array{smartyProperties: array{payload: array{coderOfTheMonthData: array{birth_date: int|null, classname: string, country: null|string, country_id: int|null, email: null|string, gender: null|string, graduation_date: int|null, gravatar_92: string, hide_problem_tags: bool|null, is_private: bool, locale: string, name: null|string, preferred_language: null|string, scholar_degree: null|string, school: null|string, school_id: int|null, state: null|string, state_id: int|null, username: null|string, verified: bool}|null, currentUserInfo: array{username?: string}, enableSocialMediaResources: bool, rankTable: array{rank: list<array{classname: string, country_id: null|string, name: null|string, problems_solved: int, rank: int, score: float, user_id: int, username: string}>, total: int}, runsChartPayload: array{date: list<string>, total: list<int>}, schoolOfTheMonthData: array{country_id: null|string, name: string, school_id: int}|null, schoolRank: list<array{country_id: string, name: string, school_id: int, score: float}>, upcomingContests: array{number_of_results: int, results: list<array{alias: string, title: string}>}}}, template: string}
     */
    public static function getIndexDetailsForSmarty(\OmegaUp\Request $r) {
        try {
            $r->ensureIdentity();
        } catch (\OmegaUp\Exceptions\UnauthorizedException $e) {
            // Not logged, but there is no problem with this
            /** @var null $r->identity */
        }
        $date = !empty($r['date']) ? strval($r['date']) : null;
        $firstDay = self::getCurrentMonthFirstDay($date);
        $rowCount = 5;
<<<<<<< HEAD
        \OmegaUp\Validators::validateOptionalInEnum(
            $r['category'],
            'category',
            \OmegaUp\Controllers\User::ALLOWED_CODER_OF_THE_MONTH_CATEGORIES
        );
        $category = $r['category'] ?? 'all';
=======

        $contests = \OmegaUp\Controllers\Contest::getContestList(
            $r->identity,
            /*$query=*/ null,
            /*$page=*/ 1,
            /*$pageSize=*/ 20,
            /*$activeContests=*/ \OmegaUp\DAO\Enum\ActiveStatus::ACTIVE,
            /*$recommended=*/ \OmegaUp\DAO\Enum\RecommendedStatus::ALL
        );
        $addedContests = [];
        foreach ($contests as $key => $contestInfo) {
            $addedContests[] = [
                'alias' => $contestInfo['alias'],
                'title' => $contestInfo['title'],
            ];
        }

>>>>>>> a332c7f6
        return [
            'smartyProperties' => [
                'payload' => [
                    'coderOfTheMonthData' => self::getCodersOfTheMonth(
                        $firstDay,
                        $category
                    )['coderinfo'],
                    'schoolOfTheMonthData' => \OmegaUp\Controllers\School::getSchoolOfTheMonth()['schoolinfo'],
                    'rankTable' => self::getRankByProblemsSolved(
                        $r->identity,
                        /*$filter=*/ '',
                        /*$offset=*/ 1,
                        $rowCount
                    ),
                    'schoolRank' => \OmegaUp\Controllers\School::getTopSchoolsOfTheMonth(
                        $rowCount
                    ),
                    'currentUserInfo' => !is_null($r->identity) ? [
                        'username' => $r->identity->username,
                    ] : [],
                    'enableSocialMediaResources' => OMEGAUP_ENABLE_SOCIAL_MEDIA_RESOURCES,
                    'runsChartPayload' => \OmegaUp\Controllers\Run::getCounts(),
                    'upcomingContests' => [
                        'number_of_results' => count($addedContests),
                        'results' => $addedContests,
                    ],
                ],
            ],
            'template' => 'index.tpl',
        ];
    }

    /**
     * Prepare all the properties to be sent to the rank table view via smarty
     *
     * @return array{smartyProperties: array{payload: array{codersOfCurrentMonth: list<array{username: string, country_id: string, gravatar_32: string, date: string, classname: string}>, codersOfPreviousMonth: list<array{username: string, country_id: string, gravatar_32: string, date: string, classname: string}>, candidatesToCoderOfTheMonth: list<array{username: string, country_id: string, school_id: int|null, ProblemsSolved: int, score: float, classname: string}>, isMentor: bool, category: string, options?: array{canChooseCoder: bool, coderIsSelected: bool}}}, template: string}
     */
    public static function getCoderOfTheMonthDetailsForSmarty(
        \OmegaUp\Request $r
    ): array {
        try {
            $r->ensureIdentity();
        } catch (\OmegaUp\Exceptions\UnauthorizedException $e) {
            // Do nothing. Not logged user can access here
            $r->identity = null;
        }
        $currentTimeStamp = \OmegaUp\Time::get();
        $currentDate = date('Y-m-d', $currentTimeStamp);
        $firstDayOfNextMonth = new \DateTime($currentDate);
        $firstDayOfNextMonth->modify('first day of next month');
        $dateToSelect = $firstDayOfNextMonth->format('Y-m-d');

        $isMentor = !is_null(
            $r->identity
        ) && \OmegaUp\Authorization::isMentor(
            $r->identity
        );

        \OmegaUp\Validators::validateOptionalInEnum(
            $r['category'],
            'category',
            \OmegaUp\Controllers\User::ALLOWED_CODER_OF_THE_MONTH_CATEGORIES
        );
        $category = $r['category'] ?? 'all';

        $candidates = \OmegaUp\DAO\CoderOfTheMonth::calculateCoderOfMonthByGivenDate(
            $dateToSelect,
            $category
        );
        $bestCoders = [];
        if (!is_null($candidates)) {
            foreach ($candidates as $candidate) {
                unset($candidate['user_id']);
                $bestCoders[] = $candidate;
            }
        }

        $response = [
            'codersOfCurrentMonth' => self::processCodersList(
                \OmegaUp\DAO\CoderOfTheMonth::getCodersOfTheMonth($category)
            ),
            'codersOfPreviousMonth' => self::processCodersList(
                \OmegaUp\DAO\CoderOfTheMonth::getMonthlyList(
                    $currentDate,
                    $category
                )
            ),
            'candidatesToCoderOfTheMonth' => $bestCoders,
            'isMentor' => $isMentor,
            'category' => $category,
        ];

        if (!$isMentor) {
            return [
                'smartyProperties' => [
                    'payload' => $response,
                ],
                'template' => 'codersofthemonth.tpl',
            ];
        }

        $response['options'] = [
            'canChooseCoder' =>
                \OmegaUp\Authorization::canChooseCoderOrSchool(
                    $currentTimeStamp
                ),
            'coderIsSelected' =>
                !empty(
                    \OmegaUp\DAO\CoderOfTheMonth::getByTime(
                        $dateToSelect,
                        $category
                    )
                ),
        ];
        return [
            'smartyProperties' => [
                'payload' => $response,
            ],
            'template' => 'codersofthemonth.tpl',
        ];
    }

    /**
     * @return array{smartyProperties: array{STATUS_ERROR: string}|array{profile: array{birth_date?: int|null, classname: string, country: null|string, country_id: null|string, email?: null|string, gender?: null|string, graduation_date: false|null|string, gravatar_92?: null|string, hide_problem_tags?: bool|null, is_private: bool, locale: null|string, name: null|string, preferred_language: null|string, rankinfo: array{name?: null|string, problems_solved?: int|null, rank?: int|null}, scholar_degree?: null|string, school: null|string, school_id: int|null, state: null|string, state_id: null|string, username: null|string, verified?: bool|null}}, template: string}
     */
    public static function getProfileDetailsForSmarty(\OmegaUp\Request $r) {
        try {
            self::authenticateOrAllowUnauthenticatedRequest($r);

            $identity = self::resolveTargetIdentity($r);
            if (is_null($identity)) {
                throw new \OmegaUp\Exceptions\InvalidParameterException(
                    'parameterNotFound',
                    'Identity'
                );
            }
            $smartyProperties = [
                'profile' => self::getProfileDetails($r->identity, $identity),
            ];
        } catch (\OmegaUp\Exceptions\ApiException $e) {
            $smartyProperties = [
                'STATUS_ERROR' => $e->getErrorMessage(),
            ];
        }
        return [
            'smartyProperties' => $smartyProperties,
            'template' => 'user.profile.tpl',
        ];
    }

    /**
     * @return array{smartyProperties: array{STATUS_ERROR: string}|array{COUNTRIES: list<\OmegaUp\DAO\VO\Countries>, PROGRAMMING_LANGUAGES: array<string, string>, profile: array{birth_date?: int|null, classname: string, country: null|string, country_id: null|string, email?: null|string, gender?: null|string, graduation_date: false|null|string, gravatar_92?: null|string, hide_problem_tags?: bool|null, is_private: bool, locale: null|string, name: null|string, preferred_language: null|string, rankinfo: array{name?: null|string, problems_solved?: int|null, rank?: int|null}, scholar_degree?: null|string, school: null|string, school_id: int|null, state: null|string, state_id: null|string, username: null|string, verified?: bool|null}}, template: string}
     */
    public static function getProfileEditDetailsForSmarty(\OmegaUp\Request $r) {
        try {
            self::authenticateOrAllowUnauthenticatedRequest($r);

            $identity = self::resolveTargetIdentity($r);
            if (is_null($identity)) {
                throw new \OmegaUp\Exceptions\InvalidParameterException(
                    'parameterNotFound',
                    'Identity'
                );
            }
            $smartyProperties = [
                'profile' => self::getProfileDetails($r->identity, $identity),
                'PROGRAMMING_LANGUAGES' => \OmegaUp\Controllers\Run::SUPPORTED_LANGUAGES,
                'COUNTRIES' => \OmegaUp\DAO\Countries::getAll(
                    null,
                    100,
                    'name'
                ),
            ];
        } catch (\OmegaUp\Exceptions\ApiException $e) {
            $smartyProperties = [
                'STATUS_ERROR' => $e->getErrorMessage(),
            ];
        }
        $template = 'user.edit.tpl';
        if (is_null($r->identity) || is_null($r->identity->password)) {
            $template = 'user.basicedit.tpl';
        }
        return [
            'smartyProperties' => $smartyProperties,
            'template' => $template,
        ];
    }

    /**
     * @return array{smartyProperties: array{STATUS_ERROR?: string, payload?: array{email: null|string}, profile?: array{birth_date?: int|null, classname: string, country: null|string, country_id: null|string, email?: null|string, gender?: null|string, graduation_date: false|null|string, gravatar_92?: null|string, hide_problem_tags?: bool|null, is_private: bool, locale: null|string, name: null|string, preferred_language: null|string, rankinfo: array{name?: null|string, problems_solved?: int|null, rank?: int|null}, scholar_degree?: null|string, school: null|string, school_id: int|null, state: null|string, state_id: null|string, username: null|string, verified?: bool|null}}, template: string}
     */
    public static function getEmailEditDetailsForSmarty(\OmegaUp\Request $r) {
        $currentSession = \OmegaUp\Controllers\Session::getCurrentSession();

        try {
            self::authenticateOrAllowUnauthenticatedRequest($r);

            $identity = self::resolveTargetIdentity($r);
            if (is_null($identity)) {
                throw new \OmegaUp\Exceptions\InvalidParameterException(
                    'parameterNotFound',
                    'Identity'
                );
            }
            $smartyProperties = [
                'payload' => [
                    'email' => $currentSession['email'],
                ],
                'profile' => self::getProfileDetails(
                    $currentSession['identity'],
                    $identity
                ),
            ];
        } catch (\OmegaUp\Exceptions\ApiException $e) {
            $smartyProperties = [
                'STATUS_ERROR' => $e->getErrorMessage(),
            ];
        }
        return [
            'smartyProperties' => $smartyProperties,
            'template' => 'user.email.edit.tpl',
        ];
    }

    /**
     * @return array{smartyProperties: array{STATUS_ERROR?: string, admin?: true, practice?: false, profile?: array{birth_date?: int|null, classname: string, country: null|string, country_id: null|string, email?: null|string, gender?: null|string, graduation_date: false|null|string, gravatar_92?: null|string, hide_problem_tags?: bool|null, is_private: bool, locale: null|string, name: null|string, preferred_language: null|string, rankinfo: array{name?: null|string, problems_solved?: int|null, rank?: int|null}, scholar_degree?: null|string, school: null|string, school_id: int|null, state: null|string, state_id: null|string, username: null|string, verified?: bool|null}}, template: string}
     */
    public static function getInterviewResultsDetailsForSmarty(\OmegaUp\Request $r) {
        try {
            self::authenticateOrAllowUnauthenticatedRequest($r);

            $identity = self::resolveTargetIdentity($r);
            if (is_null($identity)) {
                throw new \OmegaUp\Exceptions\InvalidParameterException(
                    'parameterNotFound',
                    'Identity'
                );
            }
            $smartyProperties = [
                'profile' => self::getProfileDetails(
                    $r->identity,
                    $identity
                ),
                'admin' => true,
                'practice' => false,
            ];
        } catch (\OmegaUp\Exceptions\ApiException $e) {
            $smartyProperties = [
                'STATUS_ERROR' => $e->getErrorMessage(),
            ];
        }
        return [
            'smartyProperties' => $smartyProperties,
            'template' => 'interviews.results.tpl',
        ];
    }

    /**
     * @return array{birth_date?: int|null, classname: string, country: null|string, country_id: null|string, email?: null|string, gender?: null|string, graduation_date: false|null|string, gravatar_92?: null|string, hide_problem_tags?: bool|null, is_private: bool, locale: null|string, name: null|string, preferred_language: null|string, rankinfo: array{name?: null|string, problems_solved?: int|null, rank?: int|null}, scholar_degree?: null|string, school: null|string, school_id: int|null, state: null|string, state_id: null|string, username: null|string, verified?: bool|null}
     */
    private static function getProfileDetails(
        ?\OmegaUp\DAO\VO\Identities $loggedIdentity,
        \OmegaUp\DAO\VO\Identities $identity
    ) {
        $response = self::getUserProfile($loggedIdentity, $identity);
        $response['graduation_date'] = empty(
            $response['graduation_date']
        ) ? null : gmdate(
            'Y-m-d',
            intval(
                $response['graduation_date']
            )
        );

        return $response;
    }

    /**
     * @param list<array{country_id: string, email: null|string, rank?: int, time: string, user_id?: int, username: string}> $coders
     *
     * @return list<array{username: string, country_id: string, gravatar_32: string, date: string, classname: string}>
     */
    private static function processCodersList(array $coders): array {
        $response = [];
        /** @var array{time: string, username: string, country_id: string, email: ?string} $coder */
        foreach ($coders as $coder) {
            $userInfo = \OmegaUp\DAO\Users::FindByUsername($coder['username']);
            if (is_null($userInfo)) {
                throw new \OmegaUp\Exceptions\NotFoundException('userNotFound');
            }
            $classname = \OmegaUp\DAO\Users::getRankingClassName(
                $userInfo->user_id
            );
            $hashEmail = md5($coder['email'] ?? '');
            $avatar = 'https://secure.gravatar.com/avatar/{$hashEmail}?s=32';
            $response[] = [
                'username' => $coder['username'],
                'country_id' => $coder['country_id'],
                'gravatar_32' => $avatar,
                'date' => $coder['time'],
                'classname' => $classname,
            ];
        }
        return $response;
    }

    /**
     * @throws \OmegaUp\Exceptions\NotFoundException
     */
    public static function isNonUserIdentity(
        \OmegaUp\DAO\VO\Identities $identity
    ): bool {
        if (is_null($identity->username)) {
            throw new \OmegaUp\Exceptions\NotFoundException('userNotFound');
        }
        return strpos($identity->username, ':') !== false;
    }
}

\OmegaUp\Controllers\User::$urlHelper = new \OmegaUp\UrlHelper();<|MERGE_RESOLUTION|>--- conflicted
+++ resolved
@@ -3179,14 +3179,13 @@
         $date = !empty($r['date']) ? strval($r['date']) : null;
         $firstDay = self::getCurrentMonthFirstDay($date);
         $rowCount = 5;
-<<<<<<< HEAD
+
         \OmegaUp\Validators::validateOptionalInEnum(
             $r['category'],
             'category',
             \OmegaUp\Controllers\User::ALLOWED_CODER_OF_THE_MONTH_CATEGORIES
         );
         $category = $r['category'] ?? 'all';
-=======
 
         $contests = \OmegaUp\Controllers\Contest::getContestList(
             $r->identity,
@@ -3204,7 +3203,6 @@
             ];
         }
 
->>>>>>> a332c7f6
         return [
             'smartyProperties' => [
                 'payload' => [
