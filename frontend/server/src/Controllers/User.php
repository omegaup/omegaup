<?php

 namespace OmegaUp\Controllers;

/**
 *  UserController
 *
 * @author joemmanuel
 */
class User extends \OmegaUp\Controllers\Controller {
    public static $sendEmailOnVerify = true;
    public static $permissionKey = null;

    /** @var \OmegaUp\UrlHelper */
    public static $urlHelper;

    const ALLOWED_SCHOLAR_DEGREES = [
        'none', 'early_childhood', 'pre_primary', 'primary', 'lower_secondary',
        'upper_secondary', 'post_secondary', 'tertiary', 'bachelors', 'master',
        'doctorate',
    ];
    const ALLOWED_GENDER_OPTIONS = [
        'female','male','other','decline',
    ];

    const SENDY_SUCCESS = '1';

    // Languages
    const LANGUAGE_ES = 1;
    const LANGUAGE_EN = 2;
    const LANGUAGE_PT = 3;
    const LANGUAGE_PSEUDO = 4;

    /**
     * Entry point for Create a User API
     *
     * @throws \OmegaUp\Exceptions\DuplicatedEntryInDatabaseException
     * @return array{status: string, username: string}
     */
    public static function apiCreate(\OmegaUp\Request $r) : array {
        // Validate request
        \OmegaUp\Validators::validateValidUsername($r['username'], 'username');

        \OmegaUp\Validators::validateEmail($r['email'], 'email');

        if (empty($r['scholar_degree'])) {
            $r['scholar_degree'] = 'none';
        }

        \OmegaUp\Validators::validateInEnum(
            $r['scholar_degree'],
            'scholar_degree',
            \OmegaUp\Controllers\User::ALLOWED_SCHOLAR_DEGREES
        );

        // Check password
        $hashedPassword = null;
        if (!isset($r['ignore_password'])) {
            \OmegaUp\SecurityTools::testStrongPassword($r['password']);
            $hashedPassword = \OmegaUp\SecurityTools::hashString($r['password']);
        }

        // Does username or email already exists?
        $identity = \OmegaUp\DAO\Identities::findByUsername($r['username']);
        $identityByEmail = \OmegaUp\DAO\Identities::findByEmail($r['email']);

        if (!is_null($identityByEmail)) {
            if (!is_null($identityByEmail->password)) {
                // Check if the same user had already tried to create this account.
                if (!is_null($identity) && $identity->user_id === $identityByEmail->user_id
                    && \OmegaUp\SecurityTools::compareHashedStrings(
                        $r['password'],
                        strval($identity->password)
                    )) {
                    return [
                        'status' => 'ok',
                        'username' => strval($identity->username),
                    ];
                }
                throw new \OmegaUp\Exceptions\DuplicatedEntryInDatabaseException('mailInUse');
            }

<<<<<<< HEAD
=======
            $user = new \OmegaUp\DAO\VO\Users([
                'user_id' => $identityByEmail->user_id,
                'username' => $r['username'],
                'password' => $hashedPassword
            ]);

>>>>>>> f44c6cdd
            $identity = new \OmegaUp\DAO\VO\Identities([
                'identity_id' => $identityByEmail->identity_id,
                'username' => $r['username'],
                'password' => $hashedPassword
            ]);
            try {
<<<<<<< HEAD
                \OmegaUp\DAO\Identities::savePassword($identity);
=======
                \OmegaUp\DAO\DAO::transBegin();
                \OmegaUp\DAO\Users::savePassword($user);
                \OmegaUp\DAO\Identities::savePassword($identity);
                \OmegaUp\DAO\DAO::transEnd();
>>>>>>> f44c6cdd
            } catch (\Exception $e) {
                \OmegaUp\DAO\DAO::transRollback();
                if (\OmegaUp\DAO\DAO::isDuplicateEntryException($e)) {
                    throw new \OmegaUp\Exceptions\DuplicatedEntryInDatabaseException('usernameInUse', $e);
                }
                throw $e;
            }

            return [
                'status' => 'ok',
                'username' => strval($identity->username),
            ];
        }

        if (!is_null($identity)) {
            throw new \OmegaUp\Exceptions\DuplicatedEntryInDatabaseException('usernameInUse');
        }

        // Prepare DAOs
        $identityData = [
            'username' => $r['username'],
            'password' => $hashedPassword
        ];
        $userData = [
            'verified' => 0,
            'verification_id' => \OmegaUp\SecurityTools::randomString(50),
        ];
        if (isset($r['is_private'])) {
            $userData['is_private'] = $r['is_private'];
        }
        if (isset($r['name'])) {
            $identityData['name'] = $r['name'];
        }
        if (isset($r['gender'])) {
            $identityData['gender'] = $r['gender'];
        }
        if (isset($r['facebook_user_id'])) {
            $userData['facebook_user_id'] = $r['facebook_user_id'];
        }
        if (!is_null(self::$permissionKey) &&
            self::$permissionKey == $r['permission_key']) {
            $userData['verified'] = 1;
        } elseif (OMEGAUP_VALIDATE_CAPTCHA) {
            // Validate captcha
            if (!isset($r['recaptcha'])) {
                throw new \OmegaUp\Exceptions\InvalidParameterException('parameterNotFound', 'recaptcha');
            }

            $url = 'https://www.google.com/recaptcha/api/siteverify';
            $data = [
                'secret' => OMEGAUP_RECAPTCHA_SECRET,
                'response' => $r['recaptcha'],
                'remoteip' => $_SERVER['REMOTE_ADDR']];

            // use key 'http' even if you send the request to https://...
            $options = [
                    'http' => [
                        'header'  => "Content-type: application/x-www-form-urlencoded\r\n",
                        'method'  => 'POST',
                        'content' => http_build_query($data),
                        ],
                    ];
            $context  = stream_context_create($options);
            $result = file_get_contents($url, false, $context);

            if ($result === false) {
                self::$log->error('POST Request to Google Recaptcha failed.');
                throw new \OmegaUp\Exceptions\CaptchaVerificationFailedException();
            }

            $resultAsJson = json_decode($result, true);
            if (is_null($resultAsJson)) {
                self::$log->error('Captcha response was not a json');
                self::$log->error('Here is the result:' . $result);
                throw new \OmegaUp\Exceptions\CaptchaVerificationFailedException();
            }

            if (!(array_key_exists('success', $resultAsJson) && $resultAsJson['success'])) {
                self::$log->error('Captcha response said no');
                throw new \OmegaUp\Exceptions\CaptchaVerificationFailedException();
            }
        }

        $user = new \OmegaUp\DAO\VO\Users($userData);
        $identity = new \OmegaUp\DAO\VO\Identities($identityData);

        $email = new \OmegaUp\DAO\VO\Emails([
            'email' => $r['email'],
        ]);

        // Save objects into DB
        try {
            \OmegaUp\DAO\DAO::transBegin();

            \OmegaUp\DAO\Users::create($user);

            $email->user_id = $user->user_id;
            \OmegaUp\DAO\Emails::create($email);

            $identity->user_id = $user->user_id;
            \OmegaUp\DAO\Identities::create($identity);

            $user->main_email_id = $email->email_id;
            $user->main_identity_id = $identity->identity_id;
            \OmegaUp\DAO\Users::update($user);

            $r['user'] = $user;
            if ($user->verified) {
                self::$log->info("Identity {$identity->username} created, trusting e-mail");
            } else {
                self::$log->info("Identity {$identity->username} created, sending verification mail");

                self::sendVerificationEmail($user);
            }

            \OmegaUp\DAO\DAO::transEnd();
        } catch (\Exception $e) {
            \OmegaUp\DAO\DAO::transRollback();
            throw $e;
        }

        return [
            'status' => 'ok',
            'username' => strval($identity->username),
        ];
    }

    /**
     * Registers the created user to Sendy
     */
    private static function registerToSendy(
        \OmegaUp\DAO\VO\Users $user,
        \OmegaUp\DAO\VO\Identities $identity
    ) : bool {
        if (!OMEGAUP_EMAIL_SENDY_ENABLE) {
            return false;
        }

        self::$log->info('Adding user to Sendy.');

        // Get email
        try {
            $email = \OmegaUp\DAO\Emails::getByPK($user->main_email_id);
        } catch (\Exception $e) {
            self::$log->warn('Email lookup failed: ' . $e->getMessage());
            return false;
        }

        //Subscribe
        $postdata = http_build_query(
            [
                'name' => $identity->username,
                'email' => $email->email,
                'list' => OMEGAUP_EMAIL_SENDY_LIST,
                'boolean' => 'true' /* get a plaintext response, API: https://sendy.co/api */
                ]
        );
        $opts = [
            'http' => [
                'method'  => 'POST',
                'header'  => 'Content-type: application/x-www-form-urlencoded',
                'content' => $postdata]
        ];

        $context  = stream_context_create($opts);
        $result = self::$urlHelper->fetchUrl(OMEGAUP_EMAIL_SENDY_SUBSCRIBE_URL, $context);

        //check result and redirect
        self::$log->info('Sendy response: ' . $result);
        if ($result === \OmegaUp\Controllers\User::SENDY_SUCCESS) {
            self::$log->info('Success adding user to Sendy.');
        } else {
            self::$log->info('Failure adding user to Sendy.');
            return false;
        }

        return true;
    }

    /**
     * Send the mail with verification link to the user in the Request
     *
     * @param \OmegaUp\Request $r
     * @throws \OmegaUp\Exceptions\EmailVerificationSendException
     */
    private static function sendVerificationEmail(\OmegaUp\DAO\VO\Users $user) {
        $email = \OmegaUp\DAO\Emails::getByPK($user->main_email_id);
        if (is_null($email) || is_null($email->email)) {
            throw new \OmegaUp\Exceptions\NotFoundException('userOrMailNotfound');
        }

        if (!self::$sendEmailOnVerify) {
            self::$log->info('Not sending email beacause sendEmailOnVerify = FALSE');
            return;
        }

        $subject = \OmegaUp\Translations::getInstance()->get('verificationEmailSubject')
            ?: 'verificationEmailSubject';
        $body = \OmegaUp\ApiUtils::formatString(
            \OmegaUp\Translations::getInstance()->get('verificationEmailBody')
                ?: 'verificationEmailBody',
            [
                'verification_id' => strval($user->verification_id),
            ]
        );

        \OmegaUp\Email::sendEmail([$email->email], $subject, $body);
    }

    /**
     * Check if email of user in request has been verified
     *
     * @throws \OmegaUp\Exceptions\EmailNotVerifiedException
     */
    public static function checkEmailVerification(
        \OmegaUp\DAO\VO\Users $user,
        \OmegaUp\DAO\VO\Identities $identity
    ) : void {
        if ($user->verified != '0') {
            // Already verified, nothing to do.
            return;
        }
        if (!OMEGAUP_FORCE_EMAIL_VERIFICATION) {
            return;
        }
        self::$log->info("User {$identity->username} not verified.");

        if (is_null($user->verification_id)) {
            self::$log->info('User does not have verification id. Generating.');

            try {
                $user->verification_id = \OmegaUp\SecurityTools::randomString(50);
                \OmegaUp\DAO\Users::update($user);
            } catch (\Exception $e) {
                self::$log->info("Unable to save verification ID: $e");
            }

            self::sendVerificationEmail($user);
        }

        throw new \OmegaUp\Exceptions\EmailNotVerifiedException();
    }

    /**
     * Exposes API /user/login
     * Expects in request:
     * user
     * password
     *
     *
     * @param \OmegaUp\Request $r
     */
    public static function apiLogin(\OmegaUp\Request $r) {
        return [
            'status' => 'ok',
            'auth_token' => \OmegaUp\Controllers\Session::nativeLogin($r),
        ];
    }

    /**
     * Changes the password of a user
     *
     * @param \OmegaUp\Request $rﬁ
     * @return array
     * @throws \OmegaUp\Exceptions\ForbiddenAccessException
     */
    public static function apiChangePassword(\OmegaUp\Request $r) {
        if (OMEGAUP_LOCKDOWN) {
            throw new \OmegaUp\Exceptions\ForbiddenAccessException('lockdown');
        }

        $r->ensureMainUserIdentity();

        $hashedPassword = null;
        $user = $r->user;
        $identity = $r->identity;
        if (isset($r['username']) && $r['username'] !== $identity->username) {
            // This is usable only in tests.
            if (is_null(self::$permissionKey) || self::$permissionKey != $r['permission_key']) {
                throw new \OmegaUp\Exceptions\ForbiddenAccessException();
            }
            \OmegaUp\Validators::validateStringNonEmpty($r['username'], 'username');

            $user = \OmegaUp\DAO\Users::FindByUsername($r['username']);
            if (is_null($user)) {
                throw new \OmegaUp\Exceptions\NotFoundException('userNotExist');
            }
            $identity = \OmegaUp\DAO\Identities::getByPK($user->main_identity_id);

<<<<<<< HEAD
            if (isset($r['password']) && $r['password'] !== '') {
=======
            if (!empty($r['password'])) {
>>>>>>> f44c6cdd
                \OmegaUp\SecurityTools::testStrongPassword($r['password']);
                $hashedPassword = \OmegaUp\SecurityTools::hashString($r['password']);
            }
        } else {
            /** @var int $user->main_identity_id */
            $identity = \OmegaUp\DAO\Identities::getByPK($user->main_identity_id);

            if (!is_null($identity->password)) {
                // Check the old password
                \OmegaUp\Validators::validateStringNonEmpty($r['old_password'], 'old_password');

                $old_password_valid = \OmegaUp\SecurityTools::compareHashedStrings(
                    $r['old_password'],
                    $identity->password
                );

                if ($old_password_valid === false) {
                    throw new \OmegaUp\Exceptions\InvalidParameterException('parameterInvalid', 'old_password');
                }
            }

            \OmegaUp\SecurityTools::testStrongPassword($r['password']);
            $hashedPassword = \OmegaUp\SecurityTools::hashString($r['password']);
        }

        $identity->password = $hashedPassword;

        try {
            \OmegaUp\DAO\Identities::update($identity);
        } catch (\Exception $e) {
            throw $e;
        }

        return ['status' => 'ok'];
    }

    /**
     * Verifies the user given its verification id
     *
     * @param \OmegaUp\Request $r
     * @return array{status: 'ok'}
     * @throws \OmegaUp\Exceptions\ApiException
     * @throws \OmegaUp\Exceptions\NotFoundException
     */
    public static function apiVerifyEmail(\OmegaUp\Request $r) : array {
        \OmegaUp\Validators::validateOptionalStringNonEmpty(
            $r['usernameOrEmail'],
            'usernameOrEmail'
        );

        if (isset($r['usernameOrEmail'])) {
            // Admin can override verification by sending username
            $r->ensureIdentity();

            if (!\OmegaUp\Authorization::isSupportTeamMember($r->identity)) {
                throw new \OmegaUp\Exceptions\ForbiddenAccessException();
            }

            self::$log->info("Admin verifying user... {$r['usernameOrEmail']}");
            $user = self::resolveUser($r['usernameOrEmail']);
            $identity = \OmegaUp\Controllers\Identity::resolveIdentity($r['usernameOrEmail']);
<<<<<<< HEAD

            self::$redirectOnVerify = false;
        } else {
            // Normal user verification path
            \OmegaUp\Validators::validateStringNonEmpty($r['id'], 'id');

            $users = \OmegaUp\DAO\Users::getByVerification($r['id']);
            $user = !empty($users) ? $users[0] : null;
=======
        } else {
            // Normal user verification path
            \OmegaUp\Validators::validateStringNonEmpty($r['id'], 'id');
            $user = \OmegaUp\DAO\Users::getByVerification($r['id']);
>>>>>>> f44c6cdd
            $identity = \OmegaUp\DAO\Identities::getByPK($user->main_identity_id);
        }

        if (is_null($user)) {
            throw new \OmegaUp\Exceptions\NotFoundException('verificationIdInvalid');
        }

        $user->verified = true;
        $user->verification_id = null;
        \OmegaUp\DAO\Users::update($user);

        self::$log->info("User verification complete for {$user->username}");

        // Expire profile cache
<<<<<<< HEAD
        \OmegaUp\Cache::deleteFromCache(\OmegaUp\Cache::USER_PROFILE, $identity->username);
=======

        \OmegaUp\Cache::deleteFromCache(
            \OmegaUp\Cache::USER_PROFILE,
            strval($identity->username)
        );
>>>>>>> f44c6cdd

        return ['status' => 'ok'];
    }

    /**
     * Registers to the mailing list all users that have not been added before. Admin only
     *
     * @throws \OmegaUp\Exceptions\InvalidParameterException
     * @throws \OmegaUp\Exceptions\ForbiddenAccessException
     */
    public static function apiMailingListBackfill(\OmegaUp\Request $r) {
        $r->ensureIdentity();

        if (!\OmegaUp\Authorization::isSystemAdmin($r->identity)) {
            throw new \OmegaUp\Exceptions\ForbiddenAccessException();
        }

        $usersAdded = [];

        $usersMissing = \OmegaUp\DAO\Users::getVerified(
            true, // verified
            false // in_mailing_list
        );

        foreach ($usersMissing as $user) {
            $identity = \OmegaUp\DAO\Identities::getByPK($user->main_identity_id);
            $registered = self::registerToSendy($user, $identity);

            if ($registered) {
                $user->in_mailing_list = 1;
                \OmegaUp\DAO\Users::update($user);
            }

            $usersAdded[$identity->username] = $registered;
        }

        return [
            'status' => 'ok',
            'users' => $usersAdded
        ];
    }

    /**
     * Given a username or a email, returns the user object
     *
     * @param ?string $userOrEmail
     * @return \OmegaUp\DAO\VO\Users
     * @throws \OmegaUp\Exceptions\ApiException
     * @throws \OmegaUp\Exceptions\InvalidParameterException
     */
    public static function resolveUser(?string $userOrEmail) : \OmegaUp\DAO\VO\Users {
        \OmegaUp\Validators::validateStringNonEmpty($userOrEmail, 'usernameOrEmail');
        $user = \OmegaUp\DAO\Users::FindByUsername($userOrEmail);
        if (!is_null($user)) {
            return $user;
        }
        $user = \OmegaUp\DAO\Users::findByEmail($userOrEmail);
        if (!is_null($user)) {
            return $user;
        }
        throw new \OmegaUp\Exceptions\NotFoundException('userOrMailNotFound');
    }

    /**
     * Resets the password of the OMI user and adds the user to the private
     * contest.
     * If the user does not exists, we create him.
     *
     * @param \OmegaUp\Request $r
     * @param string $username
     * @param string $password
     */
    private static function omiPrepareUser(\OmegaUp\Request $r, $username, $password) {
        $user = \OmegaUp\DAO\Users::FindByUsername($username);
        if (is_null($user)) {
            self::$log->info('Creating user: ' . $username);
            $createRequest = new \OmegaUp\Request([
                'username' => $username,
                'password' => $password,
                'email' => $username . '@omi.com',
                'permission_key' => $r['permission_key']
            ]);

            \OmegaUp\Controllers\User::$sendEmailOnVerify = false;
            self::apiCreate($createRequest);
            return true;
        } elseif (is_null($r['change_password']) || $r['change_password'] !== 'false') {
            if (!$user->verified) {
                self::apiVerifyEmail(new \OmegaUp\Request([
                    'auth_token' => $r['auth_token'],
                    'usernameOrEmail' => $username
                ]));
            }

            // Pwd changes are by default unless explictly disabled
            $resetRequest = new \OmegaUp\Request();
            $resetRequest['auth_token'] = $r['auth_token'];
            $resetRequest['username'] = $username;
            $resetRequest['password'] = $password;
            $resetRequest['permission_key'] = $r['permission_key'];
            self::apiChangePassword($resetRequest);
            return true;
        }

        return false;
    }

    /**
     *
     * @param \OmegaUp\Request $r
     * @return array
     * @throws \OmegaUp\Exceptions\ForbiddenAccessException
     */
    public static function apiGenerateOmiUsers(\OmegaUp\Request $r) {
        $r->ensureIdentity();

        $response = [];

        $is_system_admin = \OmegaUp\Authorization::isSystemAdmin($r->identity);
        if ($r['contest_type'] == 'OMI') {
            if ($r->identity->username != 'andreasantillana'
                && !$is_system_admin
            ) {
                throw new \OmegaUp\Exceptions\ForbiddenAccessException();
            }

            // Arreglo de estados de MX
            $keys = [
                'OMI2019-AGU' => 4,
                'OMI2019-BCN' => 4,
                'OMI2019-BCS' => 4,
                'OMI2019-CAM' => 4,
                'OMI2019-CHH' => 4,
                'OMI2019-CHP' => 4,
                'OMI2019-CMX' => 4,
                'OMI2019-COA' => 4,
                'OMI2019-COL' => 4,
                'OMI2019-DUR' => 4,
                'OMI2019-GRO' => 4,
                'OMI2019-GUA' => 4,
                'OMI2019-HID' => 4,
                'OMI2019-JAL' => 4,
                'OMI2019-MEX' => 4,
                'OMI2019-MIC' => 4,
                'OMI2019-MOR' => 4,
                'OMI2019-NAY' => 4,
                'OMI2019-NLE' => 4,
                'OMI2019-OAX' => 4,
                'OMI2019-PUE' => 4,
                'OMI2019-QTO' => 4,
                'OMI2019-ROO' => 4,
                'OMI2019-SIN' => 8,
                'OMI2019-SLP' => 4,
                'OMI2019-SON' => 4,
                'OMI2019-TAB' => 4,
                'OMI2019-TAM' => 4,
                'OMI2019-TLA' => 4,
                'OMI2019-VER' => 4,
                'OMI2019-YUC' => 4,
                'OMI2019-ZAC' => 4,
                'OMI2019-INV' => 4,
            ];
        } elseif ($r['contest_type'] == 'OMIP') {
            if ($r->identity->username != 'andreasantillana'
                && !$is_system_admin
            ) {
                throw new \OmegaUp\Exceptions\ForbiddenAccessException();
            }

            $keys = [
                'OMIP2019-AGU' => 25,
                'OMIP2019-BCN' => 25,
                'OMIP2019-BCS' => 25,
                'OMIP2019-CAM' => 25,
                'OMIP2019-CHH' => 25,
                'OMIP2019-CHP' => 25,
                'OMIP2019-CMX' => 25,
                'OMIP2019-COA' => 25,
                'OMIP2019-COL' => 25,
                'OMIP2019-DUR' => 25,
                'OMIP2019-GRO' => 25,
                'OMIP2019-GUA' => 25,
                'OMIP2019-HID' => 25,
                'OMIP2019-JAL' => 25,
                'OMIP2019-MEX' => 25,
                'OMIP2019-MIC' => 25,
                'OMIP2019-MOR' => 25,
                'OMIP2019-NAY' => 25,
                'OMIP2019-NLE' => 25,
                'OMIP2019-OAX' => 25,
                'OMIP2019-PUE' => 25,
                'OMIP2019-QTO' => 25,
                'OMIP2019-ROO' => 25,
                'OMIP2019-SIN' => 25,
                'OMIP2019-SLP' => 25,
                'OMIP2019-SON' => 25,
                'OMIP2019-TAB' => 25,
                'OMIP2019-TAM' => 25,
                'OMIP2019-TLA' => 25,
                'OMIP2019-VER' => 25,
                'OMIP2019-YUC' => 25,
                'OMIP2019-ZAC' => 25,
            ];
        } elseif ($r['contest_type'] == 'OMIS') {
            if ($r->identity->username != 'andreasantillana'
                && !$is_system_admin
            ) {
                throw new \OmegaUp\Exceptions\ForbiddenAccessException();
            }

            $keys = [
                'OMIS2019-AGU' => 25,
                'OMIS2019-BCN' => 25,
                'OMIS2019-BCS' => 25,
                'OMIS2019-CAM' => 25,
                'OMIS2019-CHH' => 25,
                'OMIS2019-CHP' => 25,
                'OMIS2019-CMX' => 25,
                'OMIS2019-COA' => 25,
                'OMIS2019-COL' => 25,
                'OMIS2019-DUR' => 25,
                'OMIS2019-GRO' => 25,
                'OMIS2019-GUA' => 25,
                'OMIS2019-HID' => 25,
                'OMIS2019-JAL' => 25,
                'OMIS2019-MEX' => 25,
                'OMIS2019-MIC' => 25,
                'OMIS2019-MOR' => 25,
                'OMIS2019-NAY' => 25,
                'OMIS2019-NLE' => 25,
                'OMIS2019-OAX' => 25,
                'OMIS2019-PUE' => 25,
                'OMIS2019-QTO' => 25,
                'OMIS2019-ROO' => 25,
                'OMIS2019-SIN' => 25,
                'OMIS2019-SLP' => 25,
                'OMIS2019-SON' => 25,
                'OMIS2019-TAB' => 25,
                'OMIS2019-TAM' => 25,
                'OMIS2019-TLA' => 25,
                'OMIS2019-VER' => 25,
                'OMIS2019-YUC' => 25,
                'OMIS2019-ZAC' => 25,
            ];
        } elseif ($r['contest_type'] == 'OMIPN') {
            if ($r->identity->username != 'andreasantillana'
                && !$is_system_admin
            ) {
                throw new \OmegaUp\Exceptions\ForbiddenAccessException();
            }

            $keys = [
                'OMIP2019-AGU' => 4,
                'OMIP2019-BCN' => 4,
                'OMIP2019-BCS' => 4,
                'OMIP2019-CAM' => 4,
                'OMIP2019-CHH' => 4,
                'OMIP2019-CHP' => 4,
                'OMIP2019-CMX' => 4,
                'OMIP2019-COA' => 4,
                'OMIP2019-COL' => 4,
                'OMIP2019-DUR' => 4,
                'OMIP2019-GRO' => 4,
                'OMIP2019-GUA' => 4,
                'OMIP2019-HID' => 4,
                'OMIP2019-JAL' => 4,
                'OMIP2019-MEX' => 4,
                'OMIP2019-MIC' => 4,
                'OMIP2019-MOR' => 4,
                'OMIP2019-NAY' => 4,
                'OMIP2019-NLE' => 4,
                'OMIP2019-OAX' => 4,
                'OMIP2019-PUE' => 4,
                'OMIP2019-QTO' => 4,
                'OMIP2019-ROO' => 4,
                'OMIP2019-SIN' => 4,
                'OMIP2019-SLP' => 4,
                'OMIP2019-SON' => 4,
                'OMIP2019-TAB' => 4,
                'OMIP2019-TAM' => 4,
                'OMIP2019-TLA' => 4,
                'OMIP2019-VER' => 4,
                'OMIP2019-YUC' => 4,
                'OMIP2019-ZAC' => 4,
                'OMIP2019-INV' => 4,
            ];
        } elseif ($r['contest_type'] == 'OMISN') {
            if ($r->identity->username != 'andreasantillana'
                && !$is_system_admin
            ) {
                throw new \OmegaUp\Exceptions\ForbiddenAccessException();
            }

            $keys = [
                'OMIS2019-AGU' => 4,
                'OMIS2019-BCN' => 4,
                'OMIS2019-BCS' => 4,
                'OMIS2019-CAM' => 4,
                'OMIS2019-CHH' => 4,
                'OMIS2019-CHP' => 4,
                'OMIS2019-CMX' => 4,
                'OMIS2019-COA' => 4,
                'OMIS2019-COL' => 4,
                'OMIS2019-DUR' => 4,
                'OMIS2019-GRO' => 4,
                'OMIS2019-GUA' => 4,
                'OMIS2019-HID' => 4,
                'OMIS2019-JAL' => 4,
                'OMIS2019-MEX' => 4,
                'OMIS2019-MIC' => 4,
                'OMIS2019-MOR' => 4,
                'OMIS2019-NAY' => 4,
                'OMIS2019-NLE' => 4,
                'OMIS2019-OAX' => 4,
                'OMIS2019-PUE' => 4,
                'OMIS2019-QTO' => 4,
                'OMIS2019-ROO' => 4,
                'OMIS2019-SIN' => 4,
                'OMIS2019-SLP' => 4,
                'OMIS2019-SON' => 4,
                'OMIS2019-TAB' => 4,
                'OMIS2019-TAM' => 4,
                'OMIS2019-TLA' => 4,
                'OMIS2019-VER' => 4,
                'OMIS2019-YUC' => 4,
                'OMIS2019-ZAC' => 4,
                'OMIS2019-INV' => 4,
            ];
        } elseif ($r['contest_type'] == 'ORIG') {
            if ($r->identity->username != 'kuko.coder'
                && !$is_system_admin
            ) {
                throw new \OmegaUp\Exceptions\ForbiddenAccessException();
            }

            $keys =  [
                'ORIG1516-CEL' => 38,
                'ORIG1516-DHI' => 15,
                'ORIG1516-GTO' => 14,
                'ORIG1516-IRA' => 37,
                'ORIG1516-PEN' => 22,
                'ORIG1516-LEO' => 43,
                'ORIG1516-SLP' => 14,
                'ORIG1516-SLV' => 14,
                'ORIG1516-URI' => 17,
                'ORIG1516-VDS' => 15,
            ];
        } elseif ($r['contest_type'] == 'OMIZAC-2018') {
            if ($r->identity->username != 'rsolis'
                && !$is_system_admin
            ) {
                throw new \OmegaUp\Exceptions\ForbiddenAccessException();
            }

            $keys =  [
                'OMIZAC-2018' => 20
            ];
        } elseif ($r['contest_type'] == 'Pr8oUAIE') {
            if ($r->identity->username != 'rsolis'
                && !$is_system_admin
            ) {
                throw new \OmegaUp\Exceptions\ForbiddenAccessException();
            }

            $keys =  [
                'Pr8oUAIE' => 20
            ];
        } elseif ($r['contest_type'] == 'OMIZAC') {
            if ($r->identity->username != 'rsolis'
                && !$is_system_admin
            ) {
                throw new \OmegaUp\Exceptions\ForbiddenAccessException();
            }

            $keys =  [
                'OMIZAC-Prim' => 60,
                'OMIZAC-Sec' => 60,
                'OMIZAC-Prepa' => 60
            ];
        } elseif ($r['contest_type'] == 'ProgUAIE') {
            if ($r->identity->username != 'rsolis'
                && !$is_system_admin
            ) {
                throw new \OmegaUp\Exceptions\ForbiddenAccessException();
            }

            $keys =  [
                'MS-UAIE' => 60,
                'Prim-UAIE' => 40,
                'Sec-UAIE' => 40,
                'ICPC-UAIE' => 45,
                'Prim-UAIE-Jalpa' => 30,
                'Sec-UAIE-Jalpa' => 30
            ];
        } elseif ($r['contest_type'] == 'OMIAGS-2018') {
            if ($r->identity->username != 'EfrenGonzalez'
                && !$is_system_admin
            ) {
                throw new \OmegaUp\Exceptions\ForbiddenAccessException();
            }

            $keys =  [
                'OMIAGS-2018' => 30
            ];
        } elseif ($r['contest_type'] == 'OMIAGS-2017') {
            if ($r->identity->username != 'EfrenGonzalez'
                && !$is_system_admin
            ) {
                throw new \OmegaUp\Exceptions\ForbiddenAccessException();
            }

            $keys =  [
                'OMIAGS-2017' => 30
            ];
        } elseif ($r['contest_type'] == 'OMIP-AGS') {
            if ($r->identity->username != 'EfrenGonzalez'
                && !$is_system_admin
            ) {
                throw new \OmegaUp\Exceptions\ForbiddenAccessException();
            }

            $keys =  [
                'OMIP-AGS' => 30
            ];
        } elseif ($r['contest_type'] == 'OMIS-AGS') {
            if ($r->identity->username != 'EfrenGonzalez'
                && !$is_system_admin
            ) {
                throw new \OmegaUp\Exceptions\ForbiddenAccessException();
            }

            $keys =  [
                'OMIS-AGS' => 30
            ];
        } elseif ($r['contest_type'] == 'OSI') {
            if ($r->identity->username != 'cope_quintana'
                && !$is_system_admin
            ) {
                throw new \OmegaUp\Exceptions\ForbiddenAccessException();
            }

            $keys =  [
                'OSI16' => 120
            ];
        } elseif ($r['contest_type'] == 'UNAMFC') {
            if ($r->identity->username != 'manuelalcantara52'
                && $r->identity->username != 'manuel52'
                && !$is_system_admin
            ) {
                throw new \OmegaUp\Exceptions\ForbiddenAccessException();
            }
            $keys =  [
                'UNAMFC16' => 65
            ];
        } elseif ($r['contest_type'] == 'OVI') {
            if ($r->identity->username != 'covi.academico'
                && !$is_system_admin
            ) {
                throw new \OmegaUp\Exceptions\ForbiddenAccessException();
            }
            $keys =  [
                'OVI19' => 200
            ];
        } elseif ($r['contest_type'] == 'UDCCUP') {
            if ($r->identity->username != 'Diego_Briaares'
                && !$is_system_admin
            ) {
                throw new \OmegaUp\Exceptions\ForbiddenAccessException();
            }
            $keys =  [
                'UDCCUP-2017' => 40
            ];
        } elseif ($r['contest_type'] == 'CCUPITSUR') {
            if ($r->identity->username != 'licgerman-yahoo'
                && !$is_system_admin
            ) {
                throw new \OmegaUp\Exceptions\ForbiddenAccessException();
            }
            // Arreglo de concurso
            $keys = [
                'CCUPITSUR-16' => 50,
                'CCUPTECNM' => 500,
            ];
        } elseif ($r['contest_type'] == 'CONALEP') {
            if ($r->identity->username != 'reyes811'
                && !$is_system_admin
            ) {
                throw new \OmegaUp\Exceptions\ForbiddenAccessException();
            }
            $keys =  [
                'OIC-16' => 225
            ];
        } elseif ($r['contest_type'] == 'OMIQROO') {
            if ($r->identity->username != 'pablobatun'
                && !$is_system_admin
            ) {
                throw new \OmegaUp\Exceptions\ForbiddenAccessException();
            }
            $keys = [
                'OMIROO-Prim-20' => 100,
                'OMIROO-Secu-20' => 100,
                'OMIROO-Prep-20' => 300,
            ];
        } elseif ($r['contest_type'] == 'TEBAEV') {
            if ($r->identity->username != 'lacj20'
                && !$is_system_admin
            ) {
                throw new \OmegaUp\Exceptions\ForbiddenAccessException();
            }
            $keys = [
                'TEBAEV' => 250,
            ];
        } elseif ($r['contest_type'] == 'PYE-AGS') {
            if ($r->identity->username != 'joemmanuel'
                && !$is_system_admin
            ) {
                throw new \OmegaUp\Exceptions\ForbiddenAccessException();
            }
            $keys = [
                'PYE-AGS18' => 40,
            ];
        } elseif ($r['contest_type'] == 'CAPKnuth') {
            if ($r->identity->username != 'galloska'
                && !$is_system_admin
            ) {
                throw new \OmegaUp\Exceptions\ForbiddenAccessException();
            }
            $keys = [
                'ESCOM2018' => 50,
            ];
        } elseif ($r['contest_type'] == 'CAPVirtualKnuth') {
            if ($r->identity->username != 'galloska'
                && !$is_system_admin
            ) {
                throw new \OmegaUp\Exceptions\ForbiddenAccessException();
            }
            $keys = [
                'Virtual-ESCOM2018' => 50,
            ];
        } else {
            throw new \OmegaUp\Exceptions\InvalidParameterException(
                'parameterNotInExpectedSet',
                'contest_type',
                [
                    'bad_elements' => $r['contest_type'],
                    'expected_set' => 'OMI, OMIAGS, OMIP-AGS, OMIS-AGS, ORIG, OSI, OVI, UDCCUP, CCUPITSUR, CONALEP, OMIQROO, OMIAGS-2017, OMIAGS-2018, PYE-AGS, OMIZAC-2018, Pr8oUAIE, CAPKnuth, CAPVirtualKnuth, OMIZAC, ProgUAIE, CCUPTECNM',
                ]
            );
        }

        self::$permissionKey = $r['permission_key'] = \OmegaUp\SecurityTools::randomString(32);

        foreach ($keys as $k => $n) {
            $digits = floor(log10($n) + 1);
            for ($i = 1; $i <= $n; $i++) {
                $username = $k . '-' . str_pad($i, $digits, '0', STR_PAD_LEFT);
                $password = \OmegaUp\SecurityTools::randomString(8);

                if (self::omiPrepareUser($r, $username, $password)) {
                    $response[$username] = $password;
                }

                // Add user to contest if needed
                if (!is_null($r['contest_alias'])) {
                    $addUserRequest = new \OmegaUp\Request();
                    $addUserRequest['auth_token'] = $r['auth_token'];
                    $addUserRequest['usernameOrEmail'] = $username;
                    $addUserRequest['contest_alias'] = $r['contest_alias'];
                    \OmegaUp\Controllers\Contest::apiAddUser($addUserRequest);
                }
            }
        }

        return $response;
    }

    /**
     * Returns the profile of the user given
     *
     * @param \OmegaUp\DAO\VO\Users $user
     * @return array
     */
    public static function getProfileImpl(
        \OmegaUp\DAO\VO\Users $user,
        \OmegaUp\DAO\VO\Identities $identity
    ) {
        $response = [];
        $response['userinfo'] = [];

        $response['userinfo'] = [
            'username' => $identity->username,
            'name' => $identity->name,
            'birth_date' => is_null($user->birth_date) ? null : \OmegaUp\DAO\DAO::fromMySQLTimestamp($user->birth_date),
            'gender' => $identity->gender,
            'graduation_date' => is_null($user->graduation_date) ? null : \OmegaUp\DAO\DAO::fromMySQLTimestamp($user->graduation_date),
            'scholar_degree' => $user->scholar_degree,
            'preferred_language' => $user->preferred_language,
            'is_private' => $user->is_private,
            'verified' => $user->verified == '1',
            'hide_problem_tags' => is_null($user->hide_problem_tags) ? null : $user->hide_problem_tags,
        ];

        $userDb = \OmegaUp\DAO\Users::getExtendedProfileDataByPk($user->user_id);

        $response['userinfo']['email'] = $userDb['email'];
        $response['userinfo']['country'] = $userDb['country'];
        $response['userinfo']['country_id'] = $userDb['country_id'];
        $response['userinfo']['state'] = $userDb['state'];
        $response['userinfo']['state_id'] = $userDb['state_id'];
        $response['userinfo']['school'] = $userDb['school'];
        $response['userinfo']['school_id'] = $userDb['school_id'];
        $response['userinfo']['locale'] =
          \OmegaUp\Controllers\Identity::convertToSupportedLanguage($userDb['locale']);

        $response['userinfo']['gravatar_92'] = 'https://secure.gravatar.com/avatar/' . md5($response['userinfo']['email']) . '?s=92';

        return $response;
    }

    /**
     * Get general user info
     *
     * @param \OmegaUp\Request $r
     * @return array{status: 'ok'} with user info
     */
    public static function apiProfile(\OmegaUp\Request $r) {
        self::authenticateOrAllowUnauthenticatedRequest($r);

        $identity = self::resolveTargetIdentity($r);
        if (is_null($identity)) {
            throw new \OmegaUp\Exceptions\InvalidParameterException('parameterNotFound', 'Identity');
        }
        $user = is_null($identity->user_id) ? null : \OmegaUp\DAO\Users::getByPK($identity->user_id);
        $r['user'] = $user;
        $r['identity'] = $identity;

        $response = \OmegaUp\Controllers\Identity::getProfile($r, $identity, $user, boolval($r['omit_rank']));
        if ((is_null($r->identity) || $r->identity->username != $identity->username)
            && (!is_null($user) && $user->is_private == 1)
            && (is_null($r->identity) || !\OmegaUp\Authorization::isSystemAdmin($r->identity))
        ) {
            $response['problems'] = [];
            foreach ($response['userinfo'] as $k => $v) {
                $response['userinfo'][$k] = null;
            }
            $response['userinfo']['username'] = $identity->username;
            $response['userinfo']['rankinfo'] = [
                'name' => null,
                'problems_solved' => null,
                'rank' => null,
                'status' => 'ok',
            ];
            $response['userinfo']['is_private'] = true;
        }
        $response['userinfo']['classname'] = \OmegaUp\DAO\Users::getRankingClassName($identity->user_id);
        $response['status'] = 'ok';
        return $response;
    }

    /**
     * Gets verify status of a user
     *
     * @param \OmegaUp\Request $r
     * @return response array
     * @throws \OmegaUp\Exceptions\ForbiddenAccessException
     * @throws \OmegaUp\Exceptions\InvalidParameterException
     */
    public static function apiStatusVerified(\OmegaUp\Request $r) {
        $r->ensureIdentity();

        if (!\OmegaUp\Authorization::isSupportTeamMember($r->identity)) {
            throw new \OmegaUp\Exceptions\ForbiddenAccessException();
        }

        $response = \OmegaUp\DAO\Identities::getStatusVerified($r['email']);

        if (is_null($response)) {
            throw new \OmegaUp\Exceptions\InvalidParameterException('invalidUser');
        }

        return [
            'status' => 'ok',
            'verified' => $response['verified'],
            'username' => $response['username']
        ];
    }
    /**
     * Gets extra information of the identity:
     * - last password change request
     * - verify status
     *
     * @param \OmegaUp\Request $r
     * @return response array
     * @throws \OmegaUp\Exceptions\ForbiddenAccessException
     * @throws \OmegaUp\Exceptions\InvalidParameterException
     */
    public static function apiExtraInformation(\OmegaUp\Request $r) {
        $r->ensureIdentity();

        if (!\OmegaUp\Authorization::isSupportTeamMember($r->identity)) {
            throw new \OmegaUp\Exceptions\ForbiddenAccessException();
        }

        $response = \OmegaUp\DAO\Identities::getExtraInformation($r['email']);

        if (is_null($response)) {
            throw new \OmegaUp\Exceptions\InvalidParameterException('invalidUser');
        }

        $response['status'] = 'ok';
        return $response;
    }

    /**
     * Get coder of the month by trying to find it in the table using the first
     * day of the current month. If there's no coder of the month for the given
     * date, calculate it and save it.
     *
     * @param \OmegaUp\Request $r
     * @return array
     */
    public static function apiCoderOfTheMonth(\OmegaUp\Request $r) {
        $currentTimestamp = \OmegaUp\Time::get();
        if (!empty($r['date'])) {
            \OmegaUp\Validators::validateDate($r['date'], 'date');
            $firstDay = date('Y-m-01', strtotime($r['date']));
        } else {
            // Get first day of the current month
            $firstDay = date('Y-m-01', $currentTimestamp);
        }

        $codersOfTheMonth = \OmegaUp\DAO\CoderOfTheMonth::getByTime($firstDay);

        if (empty($codersOfTheMonth)) {
            // Generate the coder
            $users = \OmegaUp\DAO\CoderOfTheMonth::calculateCoderOfMonthByGivenDate($firstDay);
            if (is_null($users)) {
                return [
                    'status' => 'ok',
                    'userinfo' => null,
                    'problems' => null,
                ];
            }

            // Only first place coder is saved
            \OmegaUp\DAO\CoderOfTheMonth::create(new \OmegaUp\DAO\VO\CoderOfTheMonth([
                'user_id' => $users[0]['user_id'],
                'time' => $firstDay,
                'rank' => 1,
            ]));
            $coderOfTheMonthUserId = $users[0]['user_id'];
        } else {
            $coderOfTheMonthUserId = $codersOfTheMonth[0]->user_id;
        }
        $user = \OmegaUp\DAO\Users::getByPK($coderOfTheMonthUserId);
        $identity = \OmegaUp\DAO\Identities::getByPK($user->main_identity_id);

        // Get the profile of the coder of the month
        $response = \OmegaUp\Controllers\User::getProfileImpl($user, $identity);

        // But avoid divulging the email in the response.
        unset($response['userinfo']['email']);

        $response['status'] = 'ok';
        return $response;
    }

    /**
     * Returns the list of coders of the month
     *
     * @param \OmegaUp\Request $r
     */
    public static function apiCoderOfTheMonthList(\OmegaUp\Request $r) {
        \OmegaUp\Validators::validateOptionalDate($r['date'], 'date');
        if (!is_null($r['date'])) {
            $coders = \OmegaUp\DAO\CoderOfTheMonth::getMonthlyList($r['date']);
        } else {
            $coders = \OmegaUp\DAO\CoderOfTheMonth::getCodersOfTheMonth();
        }
        return [
            'status' => 'ok',
            'coders' => self::processCodersList($coders),
        ];
    }

    /**
     * Selects coder of the month for next month.
     *
     * @param \OmegaUp\Request $r
     * @return Array
     * @throws \OmegaUp\Exceptions\ForbiddenAccessException
     * @throws \OmegaUp\Exceptions\DuplicatedEntryInDatabaseException
     * @throws \OmegaUp\Exceptions\NotFoundException
     */
    public static function apiSelectCoderOfTheMonth(\OmegaUp\Request $r) {
        $r->ensureIdentity();
        $currentTimestamp = \OmegaUp\Time::get();

        if (!\OmegaUp\Authorization::isMentor($r->identity)) {
            throw new \OmegaUp\Exceptions\ForbiddenAccessException('userNotAllowed');
        }
        if (!\OmegaUp\Authorization::canChooseCoder($currentTimestamp)) {
            throw new \OmegaUp\Exceptions\ForbiddenAccessException('coderOfTheMonthIsNotInPeriodToBeChosen');
        }
        \OmegaUp\Validators::validateStringNonEmpty($r['username'], 'username');

        $currentDate = date('Y-m-d', $currentTimestamp);
        $firstDayOfNextMonth = new \DateTime($currentDate);
        $firstDayOfNextMonth->modify('first day of next month');
        $dateToSelect = $firstDayOfNextMonth->format('Y-m-d');

        $codersOfTheMonth = \OmegaUp\DAO\CoderOfTheMonth::getByTime($dateToSelect);

        if (!empty($codersOfTheMonth)) {
            throw new \OmegaUp\Exceptions\DuplicatedEntryInDatabaseException('coderOfTheMonthAlreadySelected');
        }
        // Generate the coder
        $users = \OmegaUp\DAO\CoderOfTheMonth::calculateCoderOfMonthByGivenDate($dateToSelect);

        if (empty($users)) {
            throw new \OmegaUp\Exceptions\NotFoundException('noCoders');
        }

        foreach ($users as $index => $user) {
            if ($user['username'] != $r['username']) {
                continue;
            }

            // Save it
            \OmegaUp\DAO\CoderOfTheMonth::create(new \OmegaUp\DAO\VO\CoderOfTheMonth([
                'user_id' => $user['user_id'],
                'time' => $dateToSelect,
                'rank' => $index + 1,
                'selected_by' => $r->identity->identity_id,
            ]));

            return ['status' => 'ok'];
        }
    }

    public static function userOpenedProblemset($problemset_id, $user_id) {
        // User already started the problemset.
        $problemsetOpened = \OmegaUp\DAO\ProblemsetIdentities::getByPK($user_id, $problemset_id);

        if (!is_null($problemsetOpened) && !is_null($problemsetOpened->access_time)) {
            return true;
        }

        return false;
    }

    /**
     * Get the results for this user in a given interview
     *
     * @param \OmegaUp\Request $r
     */
    public static function apiInterviewStats(\OmegaUp\Request $r) {
        $r->ensureIdentity();

        \OmegaUp\Validators::validateStringNonEmpty($r['interview'], 'interview');
        \OmegaUp\Validators::validateStringNonEmpty($r['username'], 'username');

        $contest = \OmegaUp\DAO\Contests::getByAlias($r['interview']);
        if (is_null($contest)) {
            throw new \OmegaUp\Exceptions\NotFoundException('interviewNotFound');
        }

        // Only admins can view interview details
        if (!\OmegaUp\Authorization::isContestAdmin($r->identity, $contest)) {
            throw new \OmegaUp\Exceptions\ForbiddenAccessException();
        }

        $user = self::resolveTargetUser($r);
        if (is_null($user)) {
            throw new \OmegaUp\Exceptions\NotFoundException('userNotExist');
        }
        /** @var \OmegaUp\DAO\VO\Identities */
        $identity = \OmegaUp\DAO\Identities::getByPK($user->main_identity_id);

        return [
            'status' => 'ok',
            'user_verified' => $user->verified,
            'interview_url' => "https://omegaup.com/interview/{$contest->alias}/arena/",
            'name_or_username' => is_null($identity->name) ?
                                              $identity->username : $identity->name,
            'opened_interview' => self::userOpenedProblemset($contest->problemset_id, $user->user_id),
            'finished' => !\OmegaUp\DAO\Problemsets::insideSubmissionWindow($contest, $user->user_id),
        ];
    }

    /**
     * Get Contests which a certain user has participated in
     *
     * @param \OmegaUp\Request $r
     * @return \OmegaUp\DAO\VO\Contests array
     */
    public static function apiContestStats(\OmegaUp\Request $r) {
        self::authenticateOrAllowUnauthenticatedRequest($r);

        $response = [];
        $response['contests'] = [];

        $identity = self::resolveTargetIdentity($r);
        if (is_null($identity)) {
            throw new \OmegaUp\Exceptions\NotFoundException('userNotExist');
        }

        // Get contests where identity had at least 1 run
        $contestsParticipated = \OmegaUp\DAO\Contests::getContestsParticipated($identity->identity_id);

        $contests = [];

        foreach ($contestsParticipated as $contest) {
            // Get identity ranking
            $scoreboardResponse = \OmegaUp\Controllers\Contest::apiScoreboard(
                new \OmegaUp\Request([
                    'auth_token' => $r['auth_token'],
                    'contest_alias' => $contest['alias'],
                    'token' => $contest['scoreboard_url_admin'],
                ])
            );

            // Grab the place of the current identity in the given contest
            $contests[$contest['alias']]['place'] = null;
            foreach ($scoreboardResponse['ranking'] as $identityData) {
                if ($identityData['username'] == $identity->username) {
                    $contests[$contest['alias']]['place'] = $identityData['place'];
                    break;
                }
            }
            $contests[$contest['alias']]['data'] = $contest;
            foreach ($contest as $key => $item) {
                if ($key == 'start_time' || $key == 'finish_time' || $key == 'last_updated') {
                    $contests[$contest['alias']][$key] = \OmegaUp\DAO\DAO::fromMySQLTimestamp($item);
                }
            }
        }

        $response['contests'] = $contests;
        $response['status'] = 'ok';
        return $response;
    }

    /**
     * Get Problems solved by user
     *
     * @param \OmegaUp\Request $r
     * @return \OmegaUp\DAO\VO\Problems array
     */
    public static function apiProblemsSolved(\OmegaUp\Request $r) {
        self::authenticateOrAllowUnauthenticatedRequest($r);

        $identity = self::resolveTargetIdentity($r);
        if (is_null($identity)) {
            throw new \OmegaUp\Exceptions\NotFoundException('userNotExist');
        }
        $problems = \OmegaUp\DAO\Problems::getProblemsSolved($identity->identity_id);

        $response = [
            'status' => 'ok',
            'problems' => [],
        ];
        if (!is_null($problems)) {
            $relevant_columns = ['title', 'alias', 'submissions', 'accepted'];
            foreach ($problems as $problem) {
                if (\OmegaUp\DAO\Problems::isVisible($problem)) {
                    array_push($response['problems'], $problem->asFilteredArray($relevant_columns));
                }
            }
        }

        return $response;
    }

    /**
     * Get Problems unsolved by user
     *
     * @param \OmegaUp\Request $r
     * @return \OmegaUp\DAO\VO\Problems array
     */
    public static function apiListUnsolvedProblems(\OmegaUp\Request $r) {
        self::authenticateOrAllowUnauthenticatedRequest($r);
        $response = [
            'problems' => [],
            'status' => 'ok',
        ];

        $identity = self::resolveTargetIdentity($r);
        if (is_null($identity)) {
            throw new \OmegaUp\Exceptions\NotFoundException('userNotExist');
        }

        $problems = \OmegaUp\DAO\Problems::getProblemsUnsolvedByIdentity($identity->identity_id);

        $relevant_columns = ['title', 'alias', 'submissions', 'accepted', 'difficulty'];
        foreach ($problems as $problem) {
            if (\OmegaUp\DAO\Problems::isVisible($problem)) {
                array_push($response['problems'], $problem->asFilteredArray($relevant_columns));
            }
        }

        $response['status'] = 'ok';
        return $response;
    }

    /**
     * Gets a list of users. This returns an array instead of an object since
     * it is used by typeahead.
     *
     * @param \OmegaUp\Request $r
     */
    public static function apiList(\OmegaUp\Request $r) {
        $r->ensureIdentity();

        $param = '';
        if (!is_null($r['term'])) {
            $param = 'term';
        } elseif (!is_null($r['query'])) {
            $param = 'query';
        } else {
            throw new \OmegaUp\Exceptions\InvalidParameterException('parameterEmpty', 'query');
        }

        $identities = \OmegaUp\DAO\Identities::findByUsernameOrName($r[$param]);

        $response = [];
        foreach ($identities as $identity) {
            array_push($response, [
                'label' => $identity->username,
                'value' => $identity->username
            ]);
        }

        return $response;
    }

    /**
     * Get stats
     *
     * @param \OmegaUp\Request $r
     * @throws \OmegaUp\Exceptions\ForbiddenAccessException
     */
    public static function apiStats(\OmegaUp\Request $r) {
        self::authenticateOrAllowUnauthenticatedRequest($r);
        $identity = self::resolveTargetIdentity($r);
        if (is_null($identity)) {
            throw new \OmegaUp\Exceptions\NotFoundException('userNotExist');
        }
        $user = null;
        if (!is_null($identity->user_id)) {
            $user = \OmegaUp\DAO\Users::getByPK($identity->user_id);
        }

        if ((is_null($r->identity)
             || ($r->identity->username != $identity->username
                 && !\OmegaUp\Authorization::isSystemAdmin($r->identity)))
            && (!is_null($user) && $user->is_private == 1)
        ) {
            throw new \OmegaUp\Exceptions\ForbiddenAccessException('userProfileIsPrivate');
        }

        return [
            'runs' => \OmegaUp\DAO\Runs::countRunsOfIdentityPerDatePerVerdict((int)$identity->identity_id),
            'status' => 'ok'
        ];
    }

    /**
     * Update basic user profile info when logged with fb/gool
     *
     * @param \OmegaUp\Request $r
     * @return array
     * @throws \OmegaUp\Exceptions\InvalidParameterException
     */
    public static function apiUpdateBasicInfo(\OmegaUp\Request $r) {
        $r->ensureIdentity();

        if (self::isNonUserIdentity($r->identity)) {
            throw new \OmegaUp\Exceptions\ForbiddenAccessException('userNotAllowed');
        }

        //Buscar que el nuevo username no este ocupado si es que selecciono uno nuevo
        if ($r['username'] !== $r->identity->username) {
            $testu = \OmegaUp\DAO\Users::FindByUsername($r['username']);

            if (!is_null($testu)) {
                throw new \OmegaUp\Exceptions\InvalidParameterException('parameterUsernameInUse', 'username');
            }

            \OmegaUp\Validators::validateValidUsername($r['username'], 'username');
            $r->identity->username = $r['username'];
        }

        \OmegaUp\SecurityTools::testStrongPassword($r['password']);
        $hashedPassword = \OmegaUp\SecurityTools::hashString($r['password']);
        $r->identity->password = $hashedPassword;

        try {
            // Update username and password for identity object
            \OmegaUp\DAO\Identities::update($r->identity);
        } catch (\Exception $e) {
            throw $e;
        }

        // Expire profile cache
        \OmegaUp\Cache::deleteFromCache(\OmegaUp\Cache::USER_PROFILE, $r->identity->username);
        \OmegaUp\Controllers\Session::invalidateCache();

        return ['status' => 'ok'];
    }

    /**
     * Update user profile
     *
     * @param \OmegaUp\Request $r
     * @return array
     * @throws \OmegaUp\Exceptions\InvalidParameterException
     */
    public static function apiUpdate(\OmegaUp\Request $r) {
        $r->ensureIdentity();

        if (isset($r['username'])) {
            \OmegaUp\Validators::validateValidUsername($r['username'], 'username');

            $user = \OmegaUp\DAO\Users::FindByUsername($r['username']);
            if ($r['username'] !== $r->identity->username && !is_null($user)) {
                throw new \OmegaUp\Exceptions\DuplicatedEntryInDatabaseException('usernameInUse');
            }

            if (self::isNonUserIdentity($r->identity)) {
                throw new \OmegaUp\Exceptions\ForbiddenAccessException('userNotAllowed');
            }
        }

        if (!is_null($r['name'])) {
            \OmegaUp\Validators::validateStringOfLengthInRange($r['name'], 'name', 1, 50);
            $r->identity->name = $r['name'];
        }

        $state = null;
        if (!is_null($r['country_id']) || !is_null($r['state_id'])) {
            // Both state and country must be specified together.
            \OmegaUp\Validators::validateStringNonEmpty($r['country_id'], 'country_id');
            \OmegaUp\Validators::validateStringNonEmpty($r['state_id'], 'state_id');

            $state = \OmegaUp\DAO\States::getByPK($r['country_id'], $r['state_id']);
            if (is_null($state)) {
                throw new \OmegaUp\Exceptions\InvalidParameterException('parameterInvalid', 'state_id');
            }
            $r->identity->state_id = $state->state_id;
            $r->identity->country_id = $state->country_id;
        }

        if (!is_null($r['school_id'])) {
            if (is_numeric($r['school_id'])) {
                $r['school'] = \OmegaUp\DAO\Schools::getByPK($r['school_id']);
                if (is_null($r['school'])) {
                    throw new \OmegaUp\Exceptions\InvalidParameterException('parameterInvalid', 'school');
                }
                $r->identity->school_id = $r['school']->school_id;
            } elseif (empty($r['school_name'])) {
                $r['school_id'] = null;
            } else {
                $response = \OmegaUp\Controllers\School::apiCreate(new \OmegaUp\Request([
                    'name' => $r['school_name'],
                    'country_id' => $state != null ? $state->country_id : null,
                    'state_id' => $state != null ? $state->state_id : null,
                    'auth_token' => $r['auth_token'],
                ]));
                $r['school_id'] = $response['school_id'];
                $r->identity->school_id = $response['school_id'];
            }
        }

        \OmegaUp\Validators::validateOptionalStringNonEmpty($r['scholar_degree'], 'scholar_degree');

        if (!is_null($r['graduation_date'])) {
            if (is_numeric($r['graduation_date'])) {
                $graduationDate = intval($r['graduation_date']);
            } else {
                \OmegaUp\Validators::validateDate($r['graduation_date'], 'graduation_date');
                $graduationDate = strtotime($r['graduation_date']);
            }
            $r['graduation_date'] = $graduationDate;
        }
        if (!is_null($r['birth_date'])) {
            if (is_numeric($r['birth_date'])) {
                $birthDate = intval($r['birth_date']);
            } else {
                \OmegaUp\Validators::validateDate($r['birth_date'], 'birth_date');
                $birthDate = strtotime($r['birth_date']);
            }

            if ($birthDate >= strtotime('-5 year', \OmegaUp\Time::get())) {
                throw new \OmegaUp\Exceptions\InvalidParameterException('birthdayInTheFuture', 'birth_date');
            }
            $r['birth_date'] = $birthDate;
        }

        if (!is_null($r['locale'])) {
            // find language in Language
            $language = \OmegaUp\DAO\Languages::getByName($r['locale']);
            if (is_null($language)) {
                throw new \OmegaUp\Exceptions\InvalidParameterException('invalidLanguage', 'locale');
            }
            $r->identity->language_id = $language->language_id;
        }

        $r->ensureBool('is_private', false);
        $r->ensureBool('hide_problem_tags', false);

        if (!is_null($r['gender'])) {
            \OmegaUp\Validators::validateInEnum(
                $r['gender'],
                'gender',
                \OmegaUp\Controllers\User::ALLOWED_GENDER_OPTIONS,
                true
            );
            $r->identity->gender = $r['gender'];
        }

        $userValueProperties = [
            'username',
            'scholar_degree',
            'school_id',
            'graduation_date' => ['transform' => function ($value) {
                return gmdate('Y-m-d', $value);
            }],
            'birth_date' => ['transform' => function ($value) {
                return gmdate('Y-m-d', $value);
            }],
            'is_private',
            'hide_problem_tags',
        ];

        $identityValueProperties = [
            'username',
            'name',
            'country_id',
            'state_id',
            'school_id',
            'gender',
        ];

        self::updateValueProperties($r, $r->user, $userValueProperties);
        self::updateValueProperties($r, $r->identity, $identityValueProperties);

        try {
            \OmegaUp\DAO\DAO::transBegin();

            // Update user object
            \OmegaUp\DAO\Users::update($r->user);

            // Update identity object
            \OmegaUp\DAO\Identities::update($r->identity);

            \OmegaUp\DAO\DAO::transEnd();
        } catch (\Exception $e) {
            \OmegaUp\DAO\DAO::transRollback();

            throw $e;
        }

        // Expire profile cache
        \OmegaUp\Cache::deleteFromCache(\OmegaUp\Cache::USER_PROFILE, $r->identity->username);
        \OmegaUp\Controllers\Session::invalidateCache();

        return ['status' => 'ok'];
    }

    /**
     * If no username provided: Gets the top N users who have solved more problems
     * If username provided: Gets rank for username provided
     *
     * @param \OmegaUp\Request $r
     * @return string
     */

    public static function apiRankByProblemsSolved(\OmegaUp\Request $r) {
        $r->ensureInt('offset', null, null, false);
        $r->ensureInt('rowcount', null, null, false);

        $identity = null;
        if (!is_null($r['username'])) {
            \OmegaUp\Validators::validateStringNonEmpty($r['username'], 'username');
            $identity = \OmegaUp\DAO\Identities::findByUsername($r['username']);
            if (is_null($identity)) {
                throw new \OmegaUp\Exceptions\NotFoundException('userNotExist');
            }
        }
        \OmegaUp\Validators::validateInEnum($r['filter'], 'filter', ['', 'country', 'state', 'school'], false);

        return self::getRankByProblemsSolved(
            $r,
            $r['filter'] ?? '',
            $r['offset'] ?? 1,
            $r['rowcount'] ?? 100,
            $identity
        );
    }

    /**
     * Get rank by problems solved logic. It has its own func so
     * it can be accesed internally without authentication
     */
    public static function getRankByProblemsSolved(
        \OmegaUp\Request $r,
        string $filteredBy,
        int $offset,
        int $rowCount,
        ?\OmegaUp\DAO\VO\Identities $identity
    ) : array {
        if (is_null($identity)) {
            $selectedFilter = self::getSelectedFilter($r, $filteredBy);
            $rankCacheName = "{$offset}-{$rowCount}-{$filteredBy}-{$selectedFilter['value']}";
            $response = \OmegaUp\Cache::getFromCacheOrSet(
                \OmegaUp\Cache::PROBLEMS_SOLVED_RANK,
                $rankCacheName,
                /**
                 * @return array{rank: array{user_id: int, rank: int, problems_solved: int, score: float, username: string, name: ?string, country_id: ?string, classname: string}[], total: int}
                 */
                function () use ($r, $filteredBy, $offset, $rowCount) : array {
                    $response = [
                        'rank' => [],
                        'total' => 0,
                    ];
                    $selectedFilter = self::getSelectedFilter($r, $filteredBy);
                    return \OmegaUp\DAO\UserRank::getFilteredRank(
                        $offset,
                        $rowCount,
                        'rank',
                        'ASC',
                        $selectedFilter['filteredBy'],
                        $selectedFilter['value']
                    );
                },
                APC_USER_CACHE_USER_RANK_TIMEOUT
            );
        } else {
            $response = [];

            if (is_null($identity->user_id)) {
                $userRank = null;
            } else {
                $userRank = \OmegaUp\DAO\UserRank::getByPK($identity->user_id);
            }

            if (!is_null($userRank)) {
                $response['rank'] = $userRank->rank;
                $response['name'] = $identity->name;
                $response['problems_solved'] = $userRank->problems_solved_count;
            } else {
                $response['rank'] = 0;
                $response['name'] = $identity->name;
                $response['problems_solved'] = 0;
            }
        }

        $response['status'] = 'ok';
        return $response;
    }

    /**
     * Expires the known ranks
     * @TODO: This should be called only in the grader->frontend callback and only IFF
     * verdict = AC (and not test run)
     */
    public static function deleteProblemsSolvedRankCacheList() {
        \OmegaUp\Cache::invalidateAllKeys(\OmegaUp\Cache::PROBLEMS_SOLVED_RANK);
        \OmegaUp\Cache::invalidateAllKeys(\OmegaUp\Cache::CONTESTANT_SCOREBOARD_PREFIX);
        \OmegaUp\Cache::invalidateAllKeys(\OmegaUp\Cache::ADMIN_SCOREBOARD_PREFIX);
    }

    /**
     * Updates the main email of the current user
     *
     * @param \OmegaUp\Request $r
     */
    public static function apiUpdateMainEmail(\OmegaUp\Request $r) {
        $r->ensureIdentity();

        \OmegaUp\Validators::validateEmail($r['email'], 'email');

        try {
            \OmegaUp\DAO\DAO::transBegin();

            // Update email
            $email = \OmegaUp\DAO\Emails::getByPK($r->user->main_email_id);
            $email->email = $r['email'];
            \OmegaUp\DAO\Emails::update($email);

            // Add verification_id if not there
            if ($r->user->verified == '0') {
                self::$log->info('User not verified.');

                if ($r->user->verification_id == null) {
                    self::$log->info('User does not have verification id. Generating.');

                    try {
                        $r->user->verification_id = \OmegaUp\SecurityTools::randomString(50);
                        \OmegaUp\DAO\Users::update($r->user);
                    } catch (\Exception $e) {
                        // best effort, eat exception
                    }
                }
            }

            \OmegaUp\DAO\DAO::transEnd();
        } catch (\Exception $e) {
            \OmegaUp\DAO\DAO::transRollback();
            if (\OmegaUp\DAO\DAO::isDuplicateEntryException($e)) {
                throw new \OmegaUp\Exceptions\DuplicatedEntryInDatabaseException('mailInUse', $e);
            }
            throw $e;
        }

        // Delete profile cache
        \OmegaUp\Cache::deleteFromCache(\OmegaUp\Cache::USER_PROFILE, $r->identity->username);

        // Send verification email
        $r['user'] = $r->user;
        self::sendVerificationEmail($r['user']);

        return ['status' => 'ok'];
    }

    public static function makeUsernameFromEmail($email) {
        $newUsername = substr($email, 0, strpos($email, '@'));
        $newUsername = str_replace('-', '_', $newUsername);
        $newUsername = str_replace('.', '_', $newUsername);
        return $newUsername . \OmegaUp\Time::get();
    }

    /**
     * Parses and validates a filter string to be used for event notification
     * filtering.
     *
     * The Request must have a 'filter' key with comma-delimited URI paths
     * representing the resources the caller is interested in receiving events
     * for. If the caller has enough privileges to receive notifications for
     * ALL the requested filters, the request will return successfully,
     * otherwise an exception will be thrown.
     *
     * This API does not need authentication to be used. This allows to track
     * contest updates with an access token.
     *
     * @param \OmegaUp\Request $r
     */
    public static function apiValidateFilter(\OmegaUp\Request $r) {
        \OmegaUp\Validators::validateStringNonEmpty($r['filter'], 'filter');

        $response = [
            'status' => 'ok',
            'user' => null,
            'admin' => false,
            'problem_admin' => [],
            'contest_admin' => [],
            'problemset' => [],
        ];

        $session = \OmegaUp\Controllers\Session::apiCurrentSession($r)['session'];
        $identity = $session['identity'];
        if (!is_null($identity)) {
            $response['user'] = $identity->username;
            $response['admin'] = $session['is_admin'];
        }

        $filters = explode(',', $r['filter']);
        foreach ($filters as $filter) {
            $tokens = explode('/', $filter);
            if (count($tokens) < 2 || $tokens[0] != '') {
                throw new \OmegaUp\Exceptions\InvalidParameterException('parameterInvalid', 'filter');
            }
            switch ($tokens[1]) {
                case 'all-events':
                    if (count($tokens) != 2) {
                        throw new \OmegaUp\Exceptions\InvalidParameterException('parameterInvalid', 'filter');
                    }
                    if (!$session['is_admin']) {
                        throw new \OmegaUp\Exceptions\ForbiddenAccessException('userNotAllowed');
                    }
                    break;
                case 'user':
                    if (count($tokens) != 3) {
                        throw new \OmegaUp\Exceptions\InvalidParameterException('parameterInvalid', 'filter');
                    }
                    if (is_null($identity)) {
                        throw new \OmegaUp\Exceptions\ForbiddenAccessException('userNotAllowed');
                    }
                    if ($tokens[2] != $identity->username && !$session['is_admin']) {
                        throw new \OmegaUp\Exceptions\ForbiddenAccessException('userNotAllowed');
                    }
                    break;
                case 'contest':
                    if (count($tokens) < 3) {
                        throw new \OmegaUp\Exceptions\InvalidParameterException('parameterInvalid', 'filter');
                    }
                    $r2 = new \OmegaUp\Request([
                        'contest_alias' => $tokens[2],
                    ]);
                    if (isset($r['auth_token'])) {
                        $r2['auth_token'] = $r['auth_token'];
                    }
                    if (count($tokens) >= 4) {
                        $r2['token'] = $tokens[3];
                    }
                    $contestResponse = \OmegaUp\Controllers\Contest::validateDetails($r2);
                    if ($contestResponse['contest_admin']) {
                        $response['contest_admin'][] = $contestResponse['contest_alias'];
                    }
                    break;
                case 'problemset':
                    if (count($tokens) < 3) {
                        throw new \OmegaUp\Exceptions\InvalidParameterException('parameterInvalid', 'filter');
                    }
                    $r2 = \OmegaUp\Controllers\Problemset::wrapRequest(new \OmegaUp\Request([
                        'problemset_id' => $tokens[2],
                        'auth_token' => $r['auth_token'],
                        'tokens' => $tokens
                    ]));
                    if ($r2['contest_admin']) {
                        $response['contest_admin'][] = $r2['contest_alias'];
                    }
                    break;
                case 'problem':
                    if (count($tokens) != 3) {
                        throw new \OmegaUp\Exceptions\InvalidParameterException('parameterInvalid', 'filter');
                    }
                    $problem = \OmegaUp\DAO\Problems::getByAlias($tokens[2]);
                    if (is_null($problem)) {
                        throw new \OmegaUp\Exceptions\NotFoundException('problemNotFound');
                    }
                    if (!is_null($identity) && \OmegaUp\Authorization::isProblemAdmin(
                        $identity,
                        $problem
                    )) {
                        $response['problem_admin'][] = $tokens[2];
                    } elseif (!\OmegaUp\DAO\Problems::isVisible($problem)) {
                        throw new \OmegaUp\Exceptions\ForbiddenAccessException('problemIsPrivate');
                    }

                    break;
            }
        }

        return $response;
    }

    private static function validateUser(\OmegaUp\Request $r) {
        // Validate request
        \OmegaUp\Validators::validateValidUsername($r['username'], 'username');
        $r['user'] = \OmegaUp\DAO\Users::FindByUsername($r['username']);
        if (is_null($r['user'])) {
            throw new \OmegaUp\Exceptions\NotFoundException('userNotExist');
        }
    }

    private static function validateAddRemoveRole(\OmegaUp\Request $r) {
        if (!\OmegaUp\Authorization::isSystemAdmin($r->identity) &&
            !OMEGAUP_ALLOW_PRIVILEGE_SELF_ASSIGNMENT) {
            throw new \OmegaUp\Exceptions\ForbiddenAccessException();
        }

        self::validateUser($r);

        \OmegaUp\Validators::validateStringNonEmpty($r['role'], 'role');
        $role = \OmegaUp\DAO\Roles::getByName($r['role']);
        /** @var int $role->role_id */
        if ($role->role_id == \OmegaUp\Authorization::ADMIN_ROLE
            && !OMEGAUP_ALLOW_PRIVILEGE_SELF_ASSIGNMENT
        ) {
            // System-admin role cannot be added/removed from the UI, only when OMEGAUP_ALLOW_PRIVILEGE_SELF_ASSIGNMENT flag is on.
            throw new \OmegaUp\Exceptions\ForbiddenAccessException('userNotAllowed');
        }
        $r['role'] = $role;
    }

    private static function validateAddRemoveGroup(\OmegaUp\Request $r) : void {
        if (!OMEGAUP_ALLOW_PRIVILEGE_SELF_ASSIGNMENT) {
            throw new \OmegaUp\Exceptions\ForbiddenAccessException('userNotAllowed');
        }

        self::validateUser($r);

        \OmegaUp\Validators::validateStringNonEmpty($r['group'], 'group');
        $group = \OmegaUp\DAO\Groups::getByName($r['group']);
        if (is_null($group)) {
            throw new \OmegaUp\Exceptions\InvalidParameterException('parameterNotFound', 'group');
        }
        $r['group'] = $group;
    }

    /**
     * Adds the role to the user.
     *
     * @param \OmegaUp\Request $r
     */
    public static function apiAddRole(\OmegaUp\Request $r) {
        if (OMEGAUP_LOCKDOWN) {
            throw new \OmegaUp\Exceptions\ForbiddenAccessException('lockdown');
        }

        $r->ensureIdentity();
        self::validateAddRemoveRole($r);

        \OmegaUp\DAO\UserRoles::create(new \OmegaUp\DAO\VO\UserRoles([
            'user_id' => $r['user']->user_id,
            'role_id' => $r['role']->role_id,
            'acl_id' => \OmegaUp\Authorization::SYSTEM_ACL,
        ]));

        return [
            'status' => 'ok',
        ];
    }

    /**
     * Removes the role from the user.
     *
     * @param \OmegaUp\Request $r
     */
    public static function apiRemoveRole(\OmegaUp\Request $r) {
        if (OMEGAUP_LOCKDOWN) {
            throw new \OmegaUp\Exceptions\ForbiddenAccessException('lockdown');
        }

        $r->ensureIdentity();
        self::validateAddRemoveRole($r);

        \OmegaUp\DAO\UserRoles::delete(new \OmegaUp\DAO\VO\UserRoles([
            'user_id' => $r['user']->user_id,
            'role_id' => $r['role']->role_id,
            'acl_id' => \OmegaUp\Authorization::SYSTEM_ACL,
        ]));

        return [
            'status' => 'ok',
        ];
    }

    /**
     * Adds the identity to the group.
     *
     * @param \OmegaUp\Request $r
     */
    public static function apiAddGroup(\OmegaUp\Request $r) {
        if (OMEGAUP_LOCKDOWN) {
            throw new \OmegaUp\Exceptions\ForbiddenAccessException('lockdown');
        }

        $r->ensureIdentity();
        self::validateAddRemoveGroup($r);
        \OmegaUp\DAO\GroupsIdentities::create(new \OmegaUp\DAO\VO\GroupsIdentities([
            'identity_id' => $r->identity->identity_id,
            'group_id' => $r['group']->group_id,
        ]));

        return [
            'status' => 'ok',
        ];
    }

    /**
     * Removes the user to the group.
     *
     * @param \OmegaUp\Request $r
     */
    public static function apiRemoveGroup(\OmegaUp\Request $r) {
        if (OMEGAUP_LOCKDOWN) {
            throw new \OmegaUp\Exceptions\ForbiddenAccessException('lockdown');
        }

        $r->ensureIdentity();
        self::validateAddRemoveGroup($r);

        \OmegaUp\DAO\GroupsIdentities::delete(new \OmegaUp\DAO\VO\GroupsIdentities([
            'identity_id' => $r->identity->identity_id,
            'group_id' => $r['group']->group_id
        ]));

        return [
            'status' => 'ok',
        ];
    }

    private static function validateAddRemoveExperiment(\OmegaUp\Request $r) {
        /** @var \OmegaUp\DAO\VO\Identities $r->identity */
        if (!\OmegaUp\Authorization::isSystemAdmin($r->identity)) {
            throw new \OmegaUp\Exceptions\ForbiddenAccessException();
        }

        self::validateUser($r);

        \OmegaUp\Validators::validateStringNonEmpty($r['experiment'], 'experiment');
        if (!in_array($r['experiment'], \OmegaUp\Experiments::getInstance()->getAllKnownExperiments())) {
            throw new \OmegaUp\Exceptions\InvalidParameterException('parameterNotFound', 'experiment');
        }
    }

    /**
     * Adds the experiment to the user.
     *
     * @param \OmegaUp\Request $r
     */
    public static function apiAddExperiment(\OmegaUp\Request $r) {
        if (OMEGAUP_LOCKDOWN) {
            throw new \OmegaUp\Exceptions\ForbiddenAccessException('lockdown');
        }

        $r->ensureMainUserIdentity();
        self::validateAddRemoveExperiment($r);

        \OmegaUp\DAO\UsersExperiments::create(new \OmegaUp\DAO\VO\UsersExperiments([
            'user_id' => $r->user->user_id,
            'experiment' => $r['experiment'],
        ]));

        return [
            'status' => 'ok',
        ];
    }

    /**
     * Removes the experiment from the user.
     *
     * @param \OmegaUp\Request $r
     */
    public static function apiRemoveExperiment(\OmegaUp\Request $r) {
        if (OMEGAUP_LOCKDOWN) {
            throw new \OmegaUp\Exceptions\ForbiddenAccessException('lockdown');
        }

        $r->ensureMainUserIdentity();
        self::validateAddRemoveExperiment($r);
<<<<<<< HEAD
        if (is_null($r->identity->user_id)) {
            throw new \OmegaUp\Exceptions\ForbiddenAccessException('userNotAllowed');
        }
        \OmegaUp\DAO\UsersExperiments::delete($r->identity->user_id, strval($r['experiment']));
=======

        \OmegaUp\DAO\UsersExperiments::delete($r->user->user_id, strval($r['experiment']));
>>>>>>> f44c6cdd

        return [
            'status' => 'ok',
        ];
    }

    /**
     * Gets the last privacy policy saved in the data base
     * @throws \OmegaUp\Exceptions\ForbiddenAccessException
     */
    public static function getPrivacyPolicy(\OmegaUp\Request $r) {
        $r->ensureIdentity();

        /** @var \OmegaUp\DAO\VO\Identities */
        $identity = self::resolveTargetIdentity($r);

        $lang = 'es';
        if ($identity->language_id == \OmegaUp\Controllers\User::LANGUAGE_EN ||
            $identity->language_id == \OmegaUp\Controllers\User::LANGUAGE_PSEUDO) {
            $lang = 'en';
        } elseif ($identity->language_id == \OmegaUp\Controllers\User::LANGUAGE_PT) {
            $lang = 'pt';
        }
        $latest_statement = \OmegaUp\DAO\PrivacyStatements::getLatestPublishedStatement();
        return [
            'status' => 'ok',
            'policy_markdown' => file_get_contents(
                OMEGAUP_ROOT . "/privacy/privacy_policy/{$lang}.md"
            ),
            'has_accepted' => \OmegaUp\DAO\PrivacyStatementConsentLog::hasAcceptedPrivacyStatement(
                $identity->identity_id,
                $latest_statement['privacystatement_id']
            ),
            'git_object_id' => $latest_statement['git_object_id'],
            'statement_type' => 'privacy_policy',
        ];
    }

    /**
     * @return array{filteredBy: ?string, value: null|string|int}
     */
    private static function getSelectedFilter(
        \OmegaUp\Request $r,
        string $filteredBy
    ) : array {
        $session = \OmegaUp\Controllers\Session::apiCurrentSession($r)['session'];
        if (is_null($session['identity'])) {
            return ['filteredBy' => null, 'value' => null];
        }
        $identity = $session['identity'];
        if ($filteredBy == 'country') {
            return [
                'filteredBy' => $filteredBy,
                'value' => $identity->country_id
            ];
        }
        if ($filteredBy == 'state') {
            return [
                'filteredBy' => $filteredBy,
                'value' => "{$identity->country_id}-{$identity->state_id}"
            ];
        }
        if ($filteredBy == 'school') {
            return [
                'filteredBy' => $filteredBy,
                'value' => $identity->school_id
            ];
        }
        return ['filteredBy' => null, 'value' => null];
    }

    /**
     * Gets the last privacy policy accepted by user
     *
     * @param \OmegaUp\Request $r
     */
    public static function apiLastPrivacyPolicyAccepted(\OmegaUp\Request $r) {
        $r->ensureIdentity();

        /** @var \OmegaUp\DAO\VO\Identities */
        $identity = self::resolveTargetIdentity($r);
        return [
            'status' => 'ok',
            'hasAccepted' => \OmegaUp\DAO\PrivacyStatementConsentLog::hasAcceptedPrivacyStatement(
                $identity->identity_id,
                \OmegaUp\DAO\PrivacyStatements::getLatestPublishedStatement()['privacystatement_id']
            ),
        ];
    }

    /**
     * Keeps a record of a user who accepts the privacy policy
     *
     * @param \OmegaUp\Request $r
     * @throws \OmegaUp\Exceptions\DuplicatedEntryInDatabaseException
     */
    public static function apiAcceptPrivacyPolicy(\OmegaUp\Request $r) {
        $r->ensureIdentity();
<<<<<<< HEAD
        $privacystatementId = \OmegaUp\DAO\PrivacyStatements::getId(
            strval($r['privacy_git_object_id']),
            strval($r['statement_type'])
=======
        \OmegaUp\Validators::validateStringNonEmpty($r['privacy_git_object_id'], 'privacy_git_object_id');
        \OmegaUp\Validators::validateStringNonEmpty($r['statement_type'], 'statement_type');
        $privacystatementId = \OmegaUp\DAO\PrivacyStatements::getId(
            $r['privacy_git_object_id'],
            $r['statement_type']
>>>>>>> f44c6cdd
        );
        if (is_null($privacystatementId)) {
            throw new \OmegaUp\Exceptions\NotFoundException('privacyStatementNotFound');
        }
        /** @var \OmegaUp\DAO\VO\Identities */
        $identity = self::resolveTargetIdentity($r);

        try {
            \OmegaUp\DAO\PrivacyStatementConsentLog::saveLog(
                intval($identity->identity_id),
                $privacystatementId
            );
        } catch (\Exception $e) {
            if (\OmegaUp\DAO\DAO::isDuplicateEntryException($e)) {
                throw new \OmegaUp\Exceptions\DuplicatedEntryInDatabaseException('userAlreadyAcceptedPrivacyPolicy', $e);
            }
            throw $e;
        }
        \OmegaUp\Controllers\Session::invalidateCache();

        return ['status' => 'ok'];
    }

    /**
     * Associates an identity to the logged user given the username
     *
     * @param \OmegaUp\Request $r
     * @throws \OmegaUp\Exceptions\InvalidParameterException
     * @throws \OmegaUp\Exceptions\DuplicatedEntryInDatabaseException
     */
    public static function apiAssociateIdentity(\OmegaUp\Request $r) {
        \OmegaUp\Experiments::getInstance()->ensureEnabled(\OmegaUp\Experiments::IDENTITIES);
        $r->ensureMainUserIdentity();

        \OmegaUp\Validators::validateStringNonEmpty($r['username'], 'username');
        \OmegaUp\Validators::validateStringNonEmpty($r['password'], 'password');

        $identity = \OmegaUp\DAO\Identities::getUnassociatedIdentity($r['username']);
        if (is_null($identity)) {
            throw new \OmegaUp\Exceptions\InvalidParameterException('parameterInvalid', 'username');
        }

        if (\OmegaUp\DAO\Identities::isUserAssociatedWithIdentityOfGroup((int)$r->user->user_id, (int)$identity->identity_id)) {
            throw new \OmegaUp\Exceptions\DuplicatedEntryInDatabaseException('identityAlreadyAssociated');
        }

        /** @var string $identity->password */
        $passwordCheck = \OmegaUp\SecurityTools::compareHashedStrings(
            $r['password'],
            $identity->password
        );

        if ($passwordCheck === false) {
            throw new \OmegaUp\Exceptions\InvalidParameterException('parameterInvalid', 'password');
        }

        \OmegaUp\DAO\Identities::associateIdentityWithUser($r->user->user_id, $identity->identity_id);

        return ['status' => 'ok'];
    }

    /**
     * Get the identities that have been associated to the logged user
     *
     * @param \OmegaUp\Request $r
     */
    public static function apiListAssociatedIdentities(\OmegaUp\Request $r) {
        \OmegaUp\Experiments::getInstance()->ensureEnabled(\OmegaUp\Experiments::IDENTITIES);
        $r->ensureMainUserIdentity();

        return [
            'status' => 'ok',
<<<<<<< HEAD
            'identities' => \OmegaUp\DAO\Identities::getAssociatedIdentities($r->identity->user_id)
=======
            'identities' => \OmegaUp\DAO\Identities::getAssociatedIdentities(
                $r->user->user_id
            ),
>>>>>>> f44c6cdd
        ];
    }

    /**
     * Generate a new gitserver token. This token can be used to authenticate
     * against the gitserver.
     */
    public static function apiGenerateGitToken(\OmegaUp\Request $r) {
        $r->ensureMainUserIdentity();

        $token = \OmegaUp\SecurityTools::randomHexString(40);
        $r->user->git_token = \OmegaUp\SecurityTools::hashString($token);
        \OmegaUp\DAO\Users::update($r->user);

        return [
            'status' => 'ok',
            'token' => $token,
        ];
    }

    /**
     * Returns true whether user is logged with the main identity
     * @param \OmegaUp\DAO\VO\Users $user
     * @param \OmegaUp\DAO\VO\Identities $identity
     * @return bool
     */
    public static function isMainIdentity(
        \OmegaUp\DAO\VO\Users $user,
        \OmegaUp\DAO\VO\Identities $identity
    ) : bool {
        return $identity->identity_id == $user->main_identity_id;
    }

    /**
     * Prepare all the properties to be sent to the rank table view via smarty
     * @param \OmegaUp\Request $r
     * @param \OmegaUp\DAO\VO\Identities $identity
     * @param \Smarty $smarty
     * @return array
     */
    public static function getRankDetailsForSmarty(
        \OmegaUp\Request $r,
        ?\OmegaUp\DAO\VO\Identities $identity,
        \Smarty $smarty
    ) : array {
        $r->ensureInt('page', null, null, false);
        $r->ensureInt('length', null, null, false);
        \OmegaUp\Validators::validateInEnum(
            $r['filter'],
            'filter',
            ['', 'country', 'state', 'school'],
            /*$required=*/false
        );

        $page = $r['page'] ?? 1;
        $length = $r['length'] ?? 100;
        $filter = $r['filter'] ?? '';

        $availableFilters = [];
        if (!is_null($identity)) {
            if (!is_null($identity->country_id)) {
                $availableFilters['country'] =
                    $smarty->getConfigVars('wordsFilterByCountry');
            }
            if (!is_null($identity->state_id)) {
                $availableFilters['state'] =
                    $smarty->getConfigVars('wordsFilterByState');
            }
            if (!is_null($identity->school_id)) {
                $availableFilters['school'] =
                    $smarty->getConfigVars('wordsFilterBySchool');
            }
        }

        return [
            'rankTablePayload' => [
                'isLogged' => !is_null($identity),
                'page' => $page,
                'length' => $length,
                'filter' => $filter,
                'availableFilters' => $availableFilters,
                'isIndex' => false,
            ],
        ];
    }

    /**
     * Prepare all the properties to be sent to the rank table view via smarty
     * @param \OmegaUp\Request $r
     * @param \OmegaUp\DAO\VO\Identities $identity
     * @return array
     */
    public static function getCoderOfTheMonthDetailsForSmarty(
        \OmegaUp\Request $r,
        ?\OmegaUp\DAO\VO\Identities $identity
    ) : array {
        $currentTimeStamp = \OmegaUp\Time::get();
        $currentDate = date('Y-m-d', $currentTimeStamp);
        $firstDayOfNextMonth = new \DateTime($currentDate);
        $firstDayOfNextMonth->modify('first day of next month');
        $dateToSelect = $firstDayOfNextMonth->format('Y-m-d');

        $isMentor = !is_null($identity) && \OmegaUp\Authorization::isMentor($identity);

        $response = [
            'codersOfCurrentMonth' => self::processCodersList(
                \OmegaUp\DAO\CoderOfTheMonth::getCodersOfTheMonth()
            ),
            'codersOfPreviousMonth' => self::processCodersList(
                \OmegaUp\DAO\CoderOfTheMonth::getMonthlyList($currentDate)
            ),
            'isMentor' => $isMentor,
        ];

        if (!$isMentor) {
            return ['payload' => $response];
        }
        $candidates = \OmegaUp\DAO\CoderOfTheMonth::calculateCoderOfMonthByGivenDate(
            $dateToSelect
        );
        $bestCoders = [];

        if (!is_null($candidates)) {
            foreach ($candidates as $candidate) {
                unset($candidate['user_id']);
                array_push($bestCoders, $candidate);
            }
        }
        $response['options'] = [
            'bestCoders' => $bestCoders,
            'canChooseCoder' =>
                \OmegaUp\Authorization::canChooseCoder($currentTimeStamp),
            'coderIsSelected' =>
                !empty(\OmegaUp\DAO\CoderOfTheMonth::getByTime($dateToSelect)),
        ];
        return ['payload' => $response];
    }

    /*
     * @param array{time: string, username: string, country_id: string, email: string}[] $coders
     * @return array{username: string, country_id: string, gravatar_32: string, date: string, classname: string}[]
     */
    private static function processCodersList(array $coders) : array {
        $response = [];
        /** @var array{time: string, username: string, country_id: string, email: string} $coder */
        foreach ($coders as $coder) {
            $userInfo = \OmegaUp\DAO\Users::FindByUsername($coder['username']);
            if (is_null($userInfo)) {
                throw new \OmegaUp\Exceptions\NotFoundException('userNotFound');
            }
            $classname = \OmegaUp\DAO\Users::getRankingClassName($userInfo->user_id);
            $hashEmail = md5($coder['email']);
            $avatar = 'https://secure.gravatar.com/avatar/{$hashEmail}?s=32';
            $response[] = [
                'username' => $coder['username'],
                'country_id' => $coder['country_id'],
                'gravatar_32' => $avatar,
                'date' => $coder['time'],
                'classname' => $classname,
            ];
        }
        return $response;
    }

    /**
<<<<<<< HEAD
     * @param \OmegaUp\DAO\VO\Identities $identity
     * @return bool
=======
>>>>>>> f44c6cdd
     * @throws \OmegaUp\Exceptions\NotFoundException
     */
    public static function isNonUserIdentity(
        \OmegaUp\DAO\VO\Identities $identity
    ) : bool {
        if (is_null($identity->username)) {
            throw new \OmegaUp\Exceptions\NotFoundException('userNotFound');
        }
        return strpos($identity->username, ':') !== false;
    }
}

\OmegaUp\Controllers\User::$urlHelper = new \OmegaUp\UrlHelper();<|MERGE_RESOLUTION|>--- conflicted
+++ resolved
@@ -80,31 +80,18 @@
                 throw new \OmegaUp\Exceptions\DuplicatedEntryInDatabaseException('mailInUse');
             }
 
-<<<<<<< HEAD
-=======
             $user = new \OmegaUp\DAO\VO\Users([
                 'user_id' => $identityByEmail->user_id,
-                'username' => $r['username'],
-                'password' => $hashedPassword
             ]);
 
->>>>>>> f44c6cdd
             $identity = new \OmegaUp\DAO\VO\Identities([
                 'identity_id' => $identityByEmail->identity_id,
                 'username' => $r['username'],
-                'password' => $hashedPassword
+                'password' => $hashedPassword,
             ]);
             try {
-<<<<<<< HEAD
                 \OmegaUp\DAO\Identities::savePassword($identity);
-=======
-                \OmegaUp\DAO\DAO::transBegin();
-                \OmegaUp\DAO\Users::savePassword($user);
-                \OmegaUp\DAO\Identities::savePassword($identity);
-                \OmegaUp\DAO\DAO::transEnd();
->>>>>>> f44c6cdd
             } catch (\Exception $e) {
-                \OmegaUp\DAO\DAO::transRollback();
                 if (\OmegaUp\DAO\DAO::isDuplicateEntryException($e)) {
                     throw new \OmegaUp\Exceptions\DuplicatedEntryInDatabaseException('usernameInUse', $e);
                 }
@@ -392,11 +379,7 @@
             }
             $identity = \OmegaUp\DAO\Identities::getByPK($user->main_identity_id);
 
-<<<<<<< HEAD
-            if (isset($r['password']) && $r['password'] !== '') {
-=======
             if (!empty($r['password'])) {
->>>>>>> f44c6cdd
                 \OmegaUp\SecurityTools::testStrongPassword($r['password']);
                 $hashedPassword = \OmegaUp\SecurityTools::hashString($r['password']);
             }
@@ -458,21 +441,10 @@
             self::$log->info("Admin verifying user... {$r['usernameOrEmail']}");
             $user = self::resolveUser($r['usernameOrEmail']);
             $identity = \OmegaUp\Controllers\Identity::resolveIdentity($r['usernameOrEmail']);
-<<<<<<< HEAD
-
-            self::$redirectOnVerify = false;
-        } else {
-            // Normal user verification path
-            \OmegaUp\Validators::validateStringNonEmpty($r['id'], 'id');
-
-            $users = \OmegaUp\DAO\Users::getByVerification($r['id']);
-            $user = !empty($users) ? $users[0] : null;
-=======
         } else {
             // Normal user verification path
             \OmegaUp\Validators::validateStringNonEmpty($r['id'], 'id');
             $user = \OmegaUp\DAO\Users::getByVerification($r['id']);
->>>>>>> f44c6cdd
             $identity = \OmegaUp\DAO\Identities::getByPK($user->main_identity_id);
         }
 
@@ -484,18 +456,13 @@
         $user->verification_id = null;
         \OmegaUp\DAO\Users::update($user);
 
-        self::$log->info("User verification complete for {$user->username}");
+        self::$log->info("User verification complete for {$identity->username}");
 
         // Expire profile cache
-<<<<<<< HEAD
-        \OmegaUp\Cache::deleteFromCache(\OmegaUp\Cache::USER_PROFILE, $identity->username);
-=======
-
         \OmegaUp\Cache::deleteFromCache(
             \OmegaUp\Cache::USER_PROFILE,
             strval($identity->username)
         );
->>>>>>> f44c6cdd
 
         return ['status' => 'ok'];
     }
@@ -2230,15 +2197,8 @@
 
         $r->ensureMainUserIdentity();
         self::validateAddRemoveExperiment($r);
-<<<<<<< HEAD
-        if (is_null($r->identity->user_id)) {
-            throw new \OmegaUp\Exceptions\ForbiddenAccessException('userNotAllowed');
-        }
-        \OmegaUp\DAO\UsersExperiments::delete($r->identity->user_id, strval($r['experiment']));
-=======
 
         \OmegaUp\DAO\UsersExperiments::delete($r->user->user_id, strval($r['experiment']));
->>>>>>> f44c6cdd
 
         return [
             'status' => 'ok',
@@ -2337,17 +2297,11 @@
      */
     public static function apiAcceptPrivacyPolicy(\OmegaUp\Request $r) {
         $r->ensureIdentity();
-<<<<<<< HEAD
-        $privacystatementId = \OmegaUp\DAO\PrivacyStatements::getId(
-            strval($r['privacy_git_object_id']),
-            strval($r['statement_type'])
-=======
         \OmegaUp\Validators::validateStringNonEmpty($r['privacy_git_object_id'], 'privacy_git_object_id');
         \OmegaUp\Validators::validateStringNonEmpty($r['statement_type'], 'statement_type');
         $privacystatementId = \OmegaUp\DAO\PrivacyStatements::getId(
             $r['privacy_git_object_id'],
             $r['statement_type']
->>>>>>> f44c6cdd
         );
         if (is_null($privacystatementId)) {
             throw new \OmegaUp\Exceptions\NotFoundException('privacyStatementNotFound');
@@ -2420,13 +2374,9 @@
 
         return [
             'status' => 'ok',
-<<<<<<< HEAD
-            'identities' => \OmegaUp\DAO\Identities::getAssociatedIdentities($r->identity->user_id)
-=======
             'identities' => \OmegaUp\DAO\Identities::getAssociatedIdentities(
                 $r->user->user_id
             ),
->>>>>>> f44c6cdd
         ];
     }
 
@@ -2592,11 +2542,6 @@
     }
 
     /**
-<<<<<<< HEAD
-     * @param \OmegaUp\DAO\VO\Identities $identity
-     * @return bool
-=======
->>>>>>> f44c6cdd
      * @throws \OmegaUp\Exceptions\NotFoundException
      */
     public static function isNonUserIdentity(
