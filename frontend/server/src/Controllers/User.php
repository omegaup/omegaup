--- conflicted
+++ resolved
@@ -92,9 +92,12 @@
                 'password' => $hashedPassword
             ]);
             try {
+                \OmegaUp\DAO\DAO::transBegin();
                 \OmegaUp\DAO\Users::savePassword($user);
                 \OmegaUp\DAO\Identities::savePassword($identity);
+                \OmegaUp\DAO\DAO::transEnd();
             } catch (\Exception $e) {
+                \OmegaUp\DAO\DAO::transRollback();
                 if (\OmegaUp\DAO\DAO::isDuplicateEntryException($e)) {
                     throw new \OmegaUp\Exceptions\DuplicatedEntryInDatabaseException('usernameInUse', $e);
                 }
@@ -437,17 +440,12 @@
      * @throws \OmegaUp\Exceptions\ApiException
      * @throws \OmegaUp\Exceptions\NotFoundException
      */
-<<<<<<< HEAD
-    public static function apiVerifyEmail(\OmegaUp\Request $r) {
-        // Admin can override verification by sending username
-=======
     public static function apiVerifyEmail(\OmegaUp\Request $r) : array {
         \OmegaUp\Validators::validateOptionalStringNonEmpty(
             $r['usernameOrEmail'],
             'usernameOrEmail'
         );
 
->>>>>>> c7ac0b34
         if (isset($r['usernameOrEmail'])) {
             // Admin can override verification by sending username
             $r->ensureIdentity();
@@ -458,23 +456,12 @@
 
             self::$log->info("Admin verifying user... {$r['usernameOrEmail']}");
             $user = self::resolveUser($r['usernameOrEmail']);
-<<<<<<< HEAD
             $identity = \OmegaUp\Controllers\Identity::resolveIdentity($r['usernameOrEmail']);
-
-            self::$redirectOnVerify = false;
-        } else {
-            // Normal user verification path
-            \OmegaUp\Validators::validateStringNonEmpty($r['id'], 'id');
-
-            $users = \OmegaUp\DAO\Users::getByVerification($r['id']);
-            $user = !empty($users) ? $users[0] : null;
-            $identity = \OmegaUp\DAO\Identities::getByPK($user->main_identity_id);
-=======
         } else {
             // Normal user verification path
             \OmegaUp\Validators::validateStringNonEmpty($r['id'], 'id');
             $user = \OmegaUp\DAO\Users::getByVerification($r['id']);
->>>>>>> c7ac0b34
+            $identity = \OmegaUp\DAO\Identities::getByPK($user->main_identity_id);
         }
 
         if (is_null($user)) {
@@ -488,14 +475,11 @@
         self::$log->info("User verification complete for {$user->username}");
 
         // Expire profile cache
-<<<<<<< HEAD
-        \OmegaUp\Cache::deleteFromCache(\OmegaUp\Cache::USER_PROFILE, $identity->username);
-=======
+
         \OmegaUp\Cache::deleteFromCache(
             \OmegaUp\Cache::USER_PROFILE,
-            strval($user->username)
+            strval($identity->username)
         );
->>>>>>> c7ac0b34
 
         return ['status' => 'ok'];
     }
@@ -2214,7 +2198,7 @@
             throw new \OmegaUp\Exceptions\ForbiddenAccessException('lockdown');
         }
 
-        $r->ensureIdentity();
+        $r->ensureMainUserIdentity();
         self::validateAddRemoveExperiment($r);
 
         \OmegaUp\DAO\UsersExperiments::create(new \OmegaUp\DAO\VO\UsersExperiments([
