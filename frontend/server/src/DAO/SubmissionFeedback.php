--- conflicted
+++ resolved
@@ -67,13 +67,8 @@
                 )
             )
         );
-<<<<<<< HEAD
-        $clause = 'AND sf.range_bytes_start IS NULL';
-        $params = [$guid];
-=======
         $params = [$guid];
         $clause = 'AND sf.range_bytes_start IS NULL';
->>>>>>> 32377faf
         if (!is_null($rangeBytesStart)) {
             $clause = 'AND sf.range_bytes_start = ?';
             $params[] = $rangeBytesStart;
