--- conflicted
+++ resolved
@@ -14,11 +14,7 @@
  * @package docs
  *
  * @psalm-type Contest=array{admission_mode: string, alias: string, contest_id: int, description: string, finish_time: \OmegaUp\Timestamp, last_updated: \OmegaUp\Timestamp, original_finish_time: \OmegaUp\Timestamp, partial_score: bool, problemset_id: int, recommended: bool, rerun_id: int, scoreboard_url: string, scoreboard_url_admin: string, start_time: \OmegaUp\Timestamp, title: string, window_length: int|null}
-<<<<<<< HEAD
- * @psalm-type Contestv2=array{admission_mode: string, alias: string, contest_id: int, description: string, finish_time: \OmegaUp\Timestamp, last_updated: \OmegaUp\Timestamp, organizer: string, original_finish_time: \OmegaUp\Timestamp, partial_score: bool, problemset_id: int, recommended: bool, rerun_id: int, scoreboard_url: string, scoreboard_url_admin: string, start_time: \OmegaUp\Timestamp, title: string, window_length: int|null}
-=======
- * @psalm-type Contestv2=array{admission_mode: string, alias: string, contest_id: int, contestants: int, description: string, finish_time: \OmegaUp\Timestamp, last_updated: \OmegaUp\Timestamp, original_finish_time: \OmegaUp\Timestamp, partial_score: bool, problemset_id: int, recommended: bool, rerun_id: int, scoreboard_url: string, scoreboard_url_admin: string, start_time: \OmegaUp\Timestamp, title: string, window_length: int|null}
->>>>>>> 3ddde7c7
+ * @psalm-type Contestv2=array{admission_mode: string, alias: string, contest_id: int, contestants: int, description: string, finish_time: \OmegaUp\Timestamp, last_updated: \OmegaUp\Timestamp, organizer: string, original_finish_time: \OmegaUp\Timestamp, partial_score: bool, problemset_id: int, recommended: bool, rerun_id: int, scoreboard_url: string, scoreboard_url_admin: string, start_time: \OmegaUp\Timestamp, title: string, window_length: int|null}
   */
 class Contests extends \OmegaUp\DAO\Base\Contests {
     /** @var string */
@@ -431,11 +427,8 @@
                 $columns,
                 p.scoreboard_url,
                 p.scoreboard_url_admin,
-<<<<<<< HEAD
+                COUNT(Problemset_Identities.identity_id) AS `contestants`,
                 organizer.username AS `organizer`
-=======
-                COUNT(Problemset_Identities.identity_id) AS `contestants`
->>>>>>> 3ddde7c7
             FROM
                 Contests
             INNER JOIN
@@ -468,27 +461,24 @@
             ON
                 pi.problemset_id = p.problemset_id AND
                 pi.identity_id = ?
-<<<<<<< HEAD
-            INNER JOIN
-                ACLs a
-            ON
-                Contests.acl_id = a.acl_id
-            INNER JOIN
-                Identities organizer
-            ON
-                a.owner_id = organizer.user_id
-=======
             LEFT JOIN
                 Problemset_Identities
             ON
                 Contests.problemset_id = Problemset_Identities.problemset_id
->>>>>>> 3ddde7c7
+            INNER JOIN
+                ACLs a
+            ON
+                Contests.acl_id = a.acl_id
+            INNER JOIN
+                Identities organizer
+            ON
+                a.owner_id = organizer.user_id
             WHERE
                 $recommendedCondition AND
                 $activeCondition AND
                 $queryCondition AND
                 archived = 0
-            GROUP BY Contests.contest_id
+            GROUP BY Contests.contest_id, organizer.identity_id
         ";
         $params = [
             \OmegaUp\Authorization::CONTESTANT_ROLE,
@@ -510,22 +500,14 @@
         $params[] = intval($offset);
         $params[] = intval($pageSize);
 
-<<<<<<< HEAD
-        /** @var list<array{admission_mode: string, alias: string, contest_id: int, description: string, finish_time: \OmegaUp\Timestamp, last_updated: \OmegaUp\Timestamp, organizer: string, original_finish_time: \OmegaUp\Timestamp, partial_score: bool, problemset_id: int, recommended: bool, rerun_id: int, scoreboard_url: string, scoreboard_url_admin: string, start_time: \OmegaUp\Timestamp, title: string, window_length: int|null}> */
-=======
-        /** @var list<array{admission_mode: string, alias: string, contest_id: int, contestants: int, description: string, finish_time: \OmegaUp\Timestamp, last_updated: \OmegaUp\Timestamp, original_finish_time: \OmegaUp\Timestamp, partial_score: bool, problemset_id: int, recommended: bool, rerun_id: int, scoreboard_url: string, scoreboard_url_admin: string, start_time: \OmegaUp\Timestamp, title: string, window_length: int|null}> */
->>>>>>> 3ddde7c7
+        /** @var list<array{admission_mode: string, alias: string, contest_id: int, contestants: int, description: string, finish_time: \OmegaUp\Timestamp, last_updated: \OmegaUp\Timestamp, organizer: string, original_finish_time: \OmegaUp\Timestamp, partial_score: bool, problemset_id: int, recommended: bool, rerun_id: int, scoreboard_url: string, scoreboard_url_admin: string, start_time: \OmegaUp\Timestamp, title: string, window_length: int|null}> */
         return \OmegaUp\MySQLConnection::getInstance()->GetAll($sql, $params);
     }
 
     /**
      * Returns all recent public contests.
      *
-<<<<<<< HEAD
-     * @return list<array{admission_mode: string, alias: string, contest_id: int, description: string, finish_time: \OmegaUp\Timestamp, last_updated: \OmegaUp\Timestamp, organizer: string, original_finish_time: \OmegaUp\Timestamp, partial_score: bool, problemset_id: int, recommended: bool, rerun_id: int, start_time: \OmegaUp\Timestamp, title: string, window_length: int|null}>
-=======
-     * @return list<array{admission_mode: string, alias: string, contest_id: int, contestants: int, description: string, finish_time: \OmegaUp\Timestamp, last_updated: \OmegaUp\Timestamp, original_finish_time: \OmegaUp\Timestamp, partial_score: bool, problemset_id: int, recommended: bool, rerun_id: int, start_time: \OmegaUp\Timestamp, title: string, window_length: int|null}>
->>>>>>> 3ddde7c7
+     * @return list<array{admission_mode: string, alias: string, contest_id: int, contestants: int, description: string, finish_time: \OmegaUp\Timestamp, last_updated: \OmegaUp\Timestamp, organizer: string, original_finish_time: \OmegaUp\Timestamp, partial_score: bool, problemset_id: int, recommended: bool, rerun_id: int, start_time: \OmegaUp\Timestamp, title: string, window_length: int|null}>
      */
     final public static function getRecentPublicContests(
         int $user_id,
@@ -547,32 +529,27 @@
         $sql = "
             SELECT
                 $columns,
-<<<<<<< HEAD
+                COUNT(Problemset_Identities.identity_id) AS `contestants`,
                 organizer.username AS `organizer`
-            FROM
-                Contests
-            INNER JOIN
-                ACLs a
-            ON
-                Contests.acl_id = a.acl_id
-            INNER JOIN
-                Identities organizer
-            ON
-                a.owner_id = organizer.user_id
-=======
-                COUNT(Problemset_Identities.identity_id) AS `contestants`
             FROM
                 Contests
             LEFT JOIN
                 Problemset_Identities
             ON
                 Contests.problemset_id = Problemset_Identities.problemset_id
->>>>>>> 3ddde7c7
+            INNER JOIN
+                ACLs a
+            ON
+                Contests.acl_id = a.acl_id
+            INNER JOIN
+                Identities organizer
+            ON
+                a.owner_id = organizer.user_id
             WHERE
                 $recommended_check  AND $end_check AND $query_check
                 AND `admission_mode` != 'private'
                 AND archived = 0
-            GROUP BY Contests.contest_id
+            GROUP BY Contests.contest_id, organizer.identity_id
             ORDER BY
                 `last_updated` DESC,
                 `recommended` DESC,
@@ -590,11 +567,7 @@
         $params[] = intval($offset);
         $params[] = intval($pageSize);
 
-<<<<<<< HEAD
-        /** @var list<array{admission_mode: string, alias: string, contest_id: int, description: string, finish_time: \OmegaUp\Timestamp, last_updated: \OmegaUp\Timestamp, organizer: string, original_finish_time: \OmegaUp\Timestamp, partial_score: bool, problemset_id: int, recommended: bool, rerun_id: int, start_time: \OmegaUp\Timestamp, title: string, window_length: int|null}> */
-=======
-        /** @var list<array{admission_mode: string, alias: string, contest_id: int, contestants: int, description: string, finish_time: \OmegaUp\Timestamp, last_updated: \OmegaUp\Timestamp, original_finish_time: \OmegaUp\Timestamp, partial_score: bool, problemset_id: int, recommended: bool, rerun_id: int, start_time: \OmegaUp\Timestamp, title: string, window_length: int|null}> */
->>>>>>> 3ddde7c7
+        /** @var list<array{admission_mode: string, alias: string, contest_id: int, contestants: int, description: string, finish_time: \OmegaUp\Timestamp, last_updated: \OmegaUp\Timestamp, organizer: string, original_finish_time: \OmegaUp\Timestamp, partial_score: bool, problemset_id: int, recommended: bool, rerun_id: int, start_time: \OmegaUp\Timestamp, title: string, window_length: int|null}> */
         return \OmegaUp\MySQLConnection::getInstance()->GetAll($sql, $params);
     }
 
@@ -618,11 +591,7 @@
      * UNION
      * Todos los concursos públicos.
      *
-<<<<<<< HEAD
-     * @return list<array{admission_mode: string, alias: string, contest_id: int, description: string, finish_time: \OmegaUp\Timestamp, last_updated: \OmegaUp\Timestamp, organizer: string, original_finish_time: \OmegaUp\Timestamp, partial_score: bool, problemset_id: int, recommended: bool, rerun_id: int, start_time: \OmegaUp\Timestamp, title: string, window_length: int|null}>
-=======
-     * @return list<array{admission_mode: string, alias: string, contest_id: int, contestants: int, description: string, finish_time: \OmegaUp\Timestamp, last_updated: \OmegaUp\Timestamp, original_finish_time: \OmegaUp\Timestamp, partial_score: bool, problemset_id: int, recommended: bool, rerun_id: int, start_time: \OmegaUp\Timestamp, title: string, window_length: int|null}>
->>>>>>> 3ddde7c7
+     * @return list<array{admission_mode: string, alias: string, contest_id: int, contestants: int, description: string, finish_time: \OmegaUp\Timestamp, last_updated: \OmegaUp\Timestamp, organizer: string, original_finish_time: \OmegaUp\Timestamp, partial_score: bool, problemset_id: int, recommended: bool, rerun_id: int, start_time: \OmegaUp\Timestamp, title: string, window_length: int|null}>
      */
     final public static function getAllContestsForIdentity(
         int $identityId,
@@ -646,13 +615,14 @@
                  (
                     SELECT
                         $columns,
-<<<<<<< HEAD
+                        COUNT(Problemset_Identities.identity_id) AS `contestants`,
                         organizer.username AS `organizer`
-=======
-                        COUNT(Problemset_Identities.identity_id) AS `contestants`
->>>>>>> 3ddde7c7
                     FROM
                         Contests
+                    LEFT JOIN
+                        Problemset_Identities
+                    ON
+                        Contests.problemset_id = Problemset_Identities.problemset_id
                     INNER JOIN
                         ACLs a
                     ON
@@ -660,20 +630,12 @@
                     INNER JOIN
                         Identities organizer
                     ON
-<<<<<<< HEAD
                         a.owner_id = organizer.user_id
-=======
-                        ACLs.owner_id = Identities.user_id
-                    LEFT JOIN
-                        Problemset_Identities
-                    ON
-                        Contests.problemset_id = Problemset_Identities.problemset_id
->>>>>>> 3ddde7c7
                     WHERE
                         Contests.admission_mode = 'private' AND organizer.identity_id = ? AND
                         $recommended_check AND $end_check AND $query_check
                         AND archived = 0
-                    GROUP BY Contests.contest_id
+                    GROUP BY Contests.contest_id, organizer.identity_id
                  ) ";
         $params = [$identityId];
         if ($filter['type'] === \OmegaUp\DAO\Enum\FilteredStatus::FULLTEXT) {
@@ -688,18 +650,18 @@
                  (
                     SELECT
                         $columns,
-<<<<<<< HEAD
+                        COUNT(pi2.identity_id) AS `contestants`,
                         organizer.username AS `organizer`
-=======
-                        COUNT(pi2.identity_id) AS `contestants`
->>>>>>> 3ddde7c7
                     FROM
                         Contests
                     INNER JOIN
                         Problemset_Identities
                     ON
                         Contests.problemset_id = Problemset_Identities.problemset_id
-<<<<<<< HEAD
+                    LEFT JOIN
+                        Problemset_Identities pi2
+                    ON
+                        Contests.problemset_id = Problemset_Identities.problemset_id
                     INNER JOIN
                         ACLs a
                     ON
@@ -708,17 +670,11 @@
                         Identities organizer
                     ON
                         a.owner_id = organizer.user_id
-=======
-                    LEFT JOIN
-                        Problemset_Identities pi2
-                    ON
-                        Contests.problemset_id = Problemset_Identities.problemset_id
->>>>>>> 3ddde7c7
                     WHERE
                         Contests.admission_mode = 'private' AND Problemset_Identities.identity_id = ? AND
                         $recommended_check AND $end_check AND $query_check
                         AND archived = 0
-                    GROUP BY Contests.contest_id
+                    GROUP BY Contests.contest_id, organizer.identity_id
                  ) ";
         $params[] = $identityId;
         if ($filter['type'] === \OmegaUp\DAO\Enum\FilteredStatus::FULLTEXT) {
@@ -733,11 +689,8 @@
                  (
                     SELECT
                         $columns,
-<<<<<<< HEAD
+                        COUNT(Problemset_Identities.identity_id) AS `contestants`,
                         organizer.username AS `organizer`
-=======
-                        COUNT(Problemset_Identities.identity_id) AS `contestants`
->>>>>>> 3ddde7c7
                     FROM
                         Contests
                     INNER JOIN
@@ -770,7 +723,7 @@
                         gi.identity_id = ? AND
                         $recommended_check AND $end_check AND $query_check
                         AND archived = 0
-                    GROUP BY Contests.contest_id
+                    GROUP BY Contests.contest_id, organizer.identity_id
                  ) ";
         $params[] = \OmegaUp\Authorization::CONTESTANT_ROLE;
         $params[] = $identityId;
@@ -786,11 +739,8 @@
                  (
                      SELECT
                          $columns,
-<<<<<<< HEAD
+                         COUNT(Problemset_Identities.identity_id) AS `contestants`,
                          organizer.username AS `organizer`
-=======
-                         COUNT(Problemset_Identities.identity_id) AS `contestants`
->>>>>>> 3ddde7c7
                      FROM
                          Contests
                      INNER JOIN
@@ -801,7 +751,10 @@
                          Identities
                      ON
                          Identities.user_id = User_Roles.user_id
-<<<<<<< HEAD
+                     LEFT JOIN
+                         Problemset_Identities
+                     ON
+                         Contests.problemset_id = Problemset_Identities.problemset_id
                      INNER JOIN
                          ACLs a
                      ON
@@ -810,19 +763,13 @@
                          Identities organizer
                      ON
                          a.owner_id = organizer.user_id
-=======
-                    LEFT JOIN
-                         Problemset_Identities
-                     ON
-                         Contests.problemset_id = Problemset_Identities.problemset_id
->>>>>>> 3ddde7c7
                      WHERE
                          Contests.admission_mode = 'private' AND
                          Identities.identity_id = ? AND
                          User_Roles.role_id = ? AND
                          $recommended_check AND $end_check AND $query_check
                         AND archived = 0
-                    GROUP BY Contests.contest_id
+                    GROUP BY Contests.contest_id, organizer.identity_id
                  ) ";
         $params[] = $identityId;
         $params[] = \OmegaUp\Authorization::ADMIN_ROLE;
@@ -838,11 +785,8 @@
                  (
                      SELECT
                          $columns,
-<<<<<<< HEAD
+                         COUNT(Problemset_Identities.identity_id) AS `contestants`,
                          organizer.username AS `organizer`
-=======
-                         COUNT(Problemset_Identities.identity_id) AS `contestants`
->>>>>>> 3ddde7c7
                      FROM
                          Contests
                      INNER JOIN
@@ -851,7 +795,10 @@
                          Groups_Identities
                      ON
                          Groups_Identities.group_id = Group_Roles.group_id
-<<<<<<< HEAD
+                     LEFT JOIN
+                         Problemset_Identities
+                     ON
+                         Contests.problemset_id = Problemset_Identities.problemset_id
                      INNER JOIN
                          ACLs a
                      ON
@@ -860,19 +807,13 @@
                          Identities organizer
                      ON
                          a.owner_id = organizer.user_id
-=======
-                     LEFT JOIN
-                         Problemset_Identities
-                     ON
-                         Contests.problemset_id = Problemset_Identities.problemset_id
->>>>>>> 3ddde7c7
                      WHERE
                          Contests.admission_mode = 'private' AND
                          Groups_Identities.identity_id = ? AND
                          Group_Roles.role_id = ? AND
                          $recommended_check AND $end_check AND $query_check
                         AND archived = 0
-                     GROUP BY Contests.contest_id
+                     GROUP BY Contests.contest_id, organizer.identity_id
                  ) ";
         $params[] = $identityId;
         $params[] = \OmegaUp\Authorization::ADMIN_ROLE;
@@ -887,10 +828,14 @@
                  (
                      SELECT
                          $columns,
-<<<<<<< HEAD
+                         COUNT(Problemset_Identities.identity_id) AS `contestants`,
                          organizer.username AS `organizer`
                      FROM
                          Contests
+                     LEFT JOIN
+                         Problemset_Identities
+                     ON
+                        Contests.problemset_id = Problemset_Identities.problemset_id
                      INNER JOIN
                          ACLs a
                      ON
@@ -899,19 +844,10 @@
                          Identities organizer
                      ON
                          a.owner_id = organizer.user_id
-=======
-                         COUNT(Problemset_Identities.identity_id) AS `contestants`
-                     FROM
-                         Contests
-                     LEFT JOIN
-                         Problemset_Identities
-                     ON
-                         Contests.problemset_id = Problemset_Identities.problemset_id
->>>>>>> 3ddde7c7
                      WHERE
                          admission_mode <> 'private' AND $recommended_check AND $end_check AND $query_check
                         AND archived = 0
-                     GROUP BY Contests.contest_id
+                     GROUP BY Contests.contest_id, organizer.identity_id
                  )
                  ORDER BY
                      CASE WHEN original_finish_time > NOW() THEN 1 ELSE 0 END DESC,
@@ -927,20 +863,12 @@
         }
         $params[] = intval($offset);
         $params[] = intval($renglones_por_pagina);
-<<<<<<< HEAD
-        /** @var list<array{admission_mode: string, alias: string, contest_id: int, description: string, finish_time: \OmegaUp\Timestamp, last_updated: \OmegaUp\Timestamp, organizer: string, original_finish_time: \OmegaUp\Timestamp, partial_score: bool, problemset_id: int, recommended: bool, rerun_id: int, start_time: \OmegaUp\Timestamp, title: string, window_length: int|null}> */
-=======
-        /** @var list<array{admission_mode: string, alias: string, contest_id: int, contestants: int, description: string, finish_time: \OmegaUp\Timestamp, last_updated: \OmegaUp\Timestamp, original_finish_time: \OmegaUp\Timestamp, partial_score: bool, problemset_id: int, recommended: bool, rerun_id: int, start_time: \OmegaUp\Timestamp, title: string, window_length: int|null}> */
->>>>>>> 3ddde7c7
+        /** @var list<array{admission_mode: string, alias: string, contest_id: int, contestants: int, description: string, finish_time: \OmegaUp\Timestamp, last_updated: \OmegaUp\Timestamp, organizer: string, original_finish_time: \OmegaUp\Timestamp, partial_score: bool, problemset_id: int, recommended: bool, rerun_id: int, start_time: \OmegaUp\Timestamp, title: string, window_length: int|null}> */
         return \OmegaUp\MySQLConnection::getInstance()->GetAll($sql, $params);
     }
 
     /**
-<<<<<<< HEAD
-     * @return list<array{admission_mode: string, alias: string, contest_id: int, description: string, finish_time: \OmegaUp\Timestamp, last_updated: \OmegaUp\Timestamp, organizer: string, original_finish_time: \OmegaUp\Timestamp, partial_score: bool, problemset_id: int, recommended: bool, rerun_id: int, start_time: \OmegaUp\Timestamp, title: string, window_length: int|null}>
-=======
-     * @return list<array{admission_mode: string, alias: string, contest_id: int, contestants: int, description: string, finish_time: \OmegaUp\Timestamp, last_updated: \OmegaUp\Timestamp, original_finish_time: \OmegaUp\Timestamp, partial_score: bool, problemset_id: int, recommended: bool, rerun_id: int, start_time: \OmegaUp\Timestamp, title: string, window_length: int|null}>
->>>>>>> 3ddde7c7
+     * @return list<array{admission_mode: string, alias: string, contest_id: int, contestants: int, description: string, finish_time: \OmegaUp\Timestamp, last_updated: \OmegaUp\Timestamp, organizer: string, original_finish_time: \OmegaUp\Timestamp, partial_score: bool, problemset_id: int, recommended: bool, rerun_id: int, start_time: \OmegaUp\Timestamp, title: string, window_length: int|null}>
      */
     final public static function getAllPublicContests(
         int $pagina = 1,
@@ -962,10 +890,14 @@
         $sql = "
                SELECT
                     $columns,
-<<<<<<< HEAD
+                    COUNT(Problemset_Identities.identity_id) AS `contestants`,
                     organizer.username AS `organizer`
                 FROM
                     `Contests`
+                LEFT JOIN
+                    Problemset_Identities
+                ON
+                    Contests.problemset_id = Problemset_Identities.problemset_id
                 INNER JOIN
                     ACLs a
                 ON
@@ -974,22 +906,13 @@
                     Identities organizer
                 ON
                     a.owner_id = organizer.user_id
-=======
-                    COUNT(Problemset_Identities.identity_id) AS `contestants`
-                FROM
-                    `Contests`
-                LEFT JOIN
-                    Problemset_Identities
-                ON
-                    Contests.problemset_id = Problemset_Identities.problemset_id
->>>>>>> 3ddde7c7
                 WHERE
                     `admission_mode` <> 'private'
                     AND $recommended_check
                     AND $end_check
                     AND $query_check
                     AND archived = 0
-                GROUP BY Contests.contest_id
+                GROUP BY Contests.contest_id, organizer.identity_id
                 ORDER BY
                     CASE WHEN original_finish_time > NOW() THEN 1 ELSE 0 END DESC,
                     `recommended` DESC,
@@ -1006,19 +929,11 @@
         }
         $params[] = intval($offset);
         $params[] = intval($renglones_por_pagina);
-<<<<<<< HEAD
-        /** @var list<array{admission_mode: string, alias: string, contest_id: int, description: string, finish_time: \OmegaUp\Timestamp, last_updated: \OmegaUp\Timestamp, organizer: string, original_finish_time: \OmegaUp\Timestamp, partial_score: bool, problemset_id: int, recommended: bool, rerun_id: int, start_time: \OmegaUp\Timestamp, title: string, window_length: int|null}> */
+        /** @var list<array{admission_mode: string, alias: string, contest_id: int, contestants: int, description: string, finish_time: \OmegaUp\Timestamp, last_updated: \OmegaUp\Timestamp, organizer: string, original_finish_time: \OmegaUp\Timestamp, partial_score: bool, problemset_id: int, recommended: bool, rerun_id: int, start_time: \OmegaUp\Timestamp, title: string, window_length: int|null}> */
         return \OmegaUp\MySQLConnection::getInstance()->GetAll($sql, $params);
     }
 
     /** @return list<array{admission_mode: string, alias: string, contest_id: int, description: string, finish_time: \OmegaUp\Timestamp, last_updated: \OmegaUp\Timestamp, organizer: string, original_finish_time: \OmegaUp\Timestamp, partial_score: bool, problemset_id: int, recommended: bool, rerun_id: int, start_time: \OmegaUp\Timestamp, title: string, window_length: int|null}>
-=======
-        /** @var list<array{admission_mode: string, alias: string, contest_id: int, contestants: int, description: string, finish_time: \OmegaUp\Timestamp, last_updated: \OmegaUp\Timestamp, original_finish_time: \OmegaUp\Timestamp, partial_score: bool, problemset_id: int, recommended: bool, rerun_id: int, start_time: \OmegaUp\Timestamp, title: string, window_length: int|null}> */
-        return \OmegaUp\MySQLConnection::getInstance()->GetAll($sql, $params);
-    }
-
-    /** @return list<array{admission_mode: string, alias: string, contest_id: int, contestants: int, description: string, finish_time: \OmegaUp\Timestamp, last_updated: \OmegaUp\Timestamp, original_finish_time: \OmegaUp\Timestamp, partial_score: bool, problemset_id: int, recommended: bool, rerun_id: int, start_time: \OmegaUp\Timestamp, title: string, window_length: int|null}>
->>>>>>> 3ddde7c7
      */
     final public static function getAllContests(
         int $pagina = 1,
@@ -1040,10 +955,14 @@
         $sql = "
                 SELECT
                     $columns,
-<<<<<<< HEAD
+                    COUNT(Problemset_Identities.identity_id) AS `contestants`,
                     organizer.username AS `organizer`
                 FROM
                     Contests
+                LEFT JOIN
+                    Problemset_Identities
+                ON
+                    Contests.problemset_id = Problemset_Identities.problemset_id
                 INNER JOIN
                     ACLs a
                 ON
@@ -1052,17 +971,8 @@
                     Identities organizer
                 ON
                     a.owner_id = organizer.user_id
-=======
-                    COUNT(Problemset_Identities.identity_id) AS `contestants`
-                FROM
-                    Contests
-                LEFT JOIN
-                    Problemset_Identities
-                ON
-                    Contests.problemset_id = Problemset_Identities.problemset_id
->>>>>>> 3ddde7c7
                 WHERE $recommended_check AND $end_check AND $query_check AND archived = 0
-                GROUP BY Contests.contest_id
+                GROUP BY Contests.contest_id, organizer.identity_id
                 ORDER BY
                     CASE WHEN original_finish_time > NOW() THEN 1 ELSE 0 END DESC,
                     `recommended` DESC,
@@ -1079,11 +989,7 @@
         }
         $params[] = intval($offset);
         $params[] = intval($renglones_por_pagina);
-<<<<<<< HEAD
-        /** @var list<array{admission_mode: string, alias: string, contest_id: int, description: string, finish_time: \OmegaUp\Timestamp, last_updated: \OmegaUp\Timestamp, organizer: string, original_finish_time: \OmegaUp\Timestamp, partial_score: bool, problemset_id: int, recommended: bool, rerun_id: int, start_time: \OmegaUp\Timestamp, title: string, window_length: int|null}> */
-=======
-        /** @var list<array{admission_mode: string, alias: string, contest_id: int, contestants: int, description: string, finish_time: \OmegaUp\Timestamp, last_updated: \OmegaUp\Timestamp, original_finish_time: \OmegaUp\Timestamp, partial_score: bool, problemset_id: int, recommended: bool, rerun_id: int, start_time: \OmegaUp\Timestamp, title: string, window_length: int|null}> */
->>>>>>> 3ddde7c7
+        /** @var list<array{admission_mode: string, alias: string, contest_id: int, contestants: int, description: string, finish_time: \OmegaUp\Timestamp, last_updated: \OmegaUp\Timestamp, organizer: string, original_finish_time: \OmegaUp\Timestamp, partial_score: bool, problemset_id: int, recommended: bool, rerun_id: int, start_time: \OmegaUp\Timestamp, title: string, window_length: int|null}> */
         return \OmegaUp\MySQLConnection::getInstance()->GetAll($sql, $params);
     }
 
