--- conflicted
+++ resolved
@@ -12,13 +12,8 @@
  * @package docs
  *
  * @psalm-type Contest=array{admission_mode: string, alias: string, contest_id: int, description: string, finish_time: \OmegaUp\Timestamp, last_updated: \OmegaUp\Timestamp, original_finish_time: \OmegaUp\Timestamp, score_mode: string, problemset_id: int, recommended: bool, rerun_id: int|null, scoreboard_url: string, scoreboard_url_admin: string, start_time: \OmegaUp\Timestamp, title: string, window_length: int|null}
-<<<<<<< HEAD
- * @psalm-type Contestv2=array{admission_mode: string, alias: string, contest_id: int, contestants: int, description: string, finish_time: \OmegaUp\Timestamp, last_updated: \OmegaUp\Timestamp, organizer: string, original_finish_time: \OmegaUp\Timestamp, score_mode: string, participating: bool, problemset_id: int, recommended: bool, rerun_id: int|null, scoreboard_url: string, scoreboard_url_admin: string, start_time: \OmegaUp\Timestamp, title: string, window_length: int|null}
- * @psalm-type ContestListItem=array{admission_mode: string, alias: string, contest_id: int, contestants: int, description: string, duration: int|null, finish_time: \OmegaUp\Timestamp, last_updated: \OmegaUp\Timestamp, organizer: string, original_finish_time: \OmegaUp\Timestamp, participating: bool, problemset_id: int, recommended: bool, rerun_id: int|null, score_mode?: string, scoreboard_url?: string, scoreboard_url_admin?: string, start_time: \OmegaUp\Timestamp, title: string, window_length: int|null}
-=======
  * @psalm-type Contestv2=array{admission_mode: string, alias: string, contest_id: int, contestants: int, description: string, duration_minutes: int|null, finish_time: \OmegaUp\Timestamp, last_updated: \OmegaUp\Timestamp, organizer: string, original_finish_time: \OmegaUp\Timestamp, score_mode: string, participating: bool, problemset_id: int, recommended: bool, rerun_id: int|null, scoreboard_url: string, scoreboard_url_admin: string, start_time: \OmegaUp\Timestamp, title: string, window_length: int|null}
  * @psalm-type ContestListItem=array{admission_mode: string, alias: string, contest_id: int, contestants: int, description: string, duration_minutes: int|null, finish_time: \OmegaUp\Timestamp, last_updated: \OmegaUp\Timestamp, organizer: string, original_finish_time: \OmegaUp\Timestamp, participating: bool, problemset_id: int, recommended: bool, rerun_id: int|null, score_mode?: string, scoreboard_url?: string, scoreboard_url_admin?: string, start_time: \OmegaUp\Timestamp, title: string, window_length: int|null}
->>>>>>> 1fafea93
  */
 class Contests extends \OmegaUp\DAO\Base\Contests {
     /** @var string */
@@ -508,11 +503,7 @@
         int $pageSize = 1000,
         int $active = \OmegaUp\DAO\Enum\ActiveStatus::ALL,
         ?string $query = null,
-<<<<<<< HEAD
-        ?string $orderBy = null
-=======
         int $orderBy = 0
->>>>>>> 1fafea93
     ) {
         $activeCondition = \OmegaUp\DAO\Enum\ActiveStatus::sql(
             $active
@@ -535,12 +526,8 @@
                         p.scoreboard_url,
                         p.scoreboard_url_admin,
                         0 AS contestants,
-<<<<<<< HEAD
-                        DATEDIFF(finish_time, start_time) AS duration,
-=======
                         TIMESTAMPDIFF(MINUTE, start_time, finish_time) AS duration_minutes,
                         1 AS participating,
->>>>>>> 1fafea93
                         ANY_VALUE(organizer.username) AS organizer";
 
         $sql = "
@@ -620,22 +607,7 @@
             $params
         );
 
-<<<<<<< HEAD
-        if ($orderBy === \OmegaUp\DAO\Enum\ContestOrderStatus::ENDS) {
-            $orderBy = 'finish_time';
-        } elseif ($orderBy === \OmegaUp\DAO\Enum\ContestOrderStatus::NONE) {
-            $orderBy = null;
-        }
-
-        $order = '';
-        if (!is_null($orderBy)) {
-            $order = "`{$orderBy}` DESC";
-        } else {
-            $order = '`finish_time` DESC';
-        }
-=======
         $order = self::getOrder($orderBy, 'finish_time');
->>>>>>> 1fafea93
 
         $limits = "
             ORDER BY
@@ -646,11 +618,7 @@
         $params[] = max(0, $page - 1) * $pageSize;
         $params[] = intval($pageSize);
 
-<<<<<<< HEAD
-        /** @var list<array{admission_mode: string, alias: string, contest_id: int, contestants: int, description: string, duration: int|null, finish_time: \OmegaUp\Timestamp, last_updated: \OmegaUp\Timestamp, organizer: string, original_finish_time: \OmegaUp\Timestamp, problemset_id: int, recommended: bool, rerun_id: int|null, score_mode: string, scoreboard_url: string, scoreboard_url_admin: string, start_time: \OmegaUp\Timestamp, title: string, window_length: int|null}> */
-=======
         /** @var list<array{admission_mode: string, alias: string, contest_id: int, contestants: int, description: string, duration_minutes: int|null, finish_time: \OmegaUp\Timestamp, last_updated: \OmegaUp\Timestamp, organizer: string, original_finish_time: \OmegaUp\Timestamp, participating: int, problemset_id: int, recommended: bool, rerun_id: int|null, score_mode: string, scoreboard_url: string, scoreboard_url_admin: string, start_time: \OmegaUp\Timestamp, title: string, window_length: int|null}> */
->>>>>>> 1fafea93
         $rs = \OmegaUp\MySQLConnection::getInstance()->GetAll(
             "{$select} {$sql} {$limits}",
             $params
@@ -700,11 +668,7 @@
                         p.scoreboard_url,
                         p.scoreboard_url_admin,
                         0 AS contestants,
-<<<<<<< HEAD
-                        DATEDIFF(finish_time, start_time) AS duration,
-=======
                         TIMESTAMPDIFF(MINUTE, start_time, finish_time) AS duration_minutes,
->>>>>>> 1fafea93
                         ANY_VALUE(organizer.username) AS organizer";
 
         $sql = "
@@ -778,11 +742,7 @@
             LIMIT 1;
         ';
 
-<<<<<<< HEAD
-        /** @var array{admission_mode: string, alias: string, contest_id: int, contestants: int, description: string, duration: int|null, finish_time: \OmegaUp\Timestamp, last_updated: \OmegaUp\Timestamp, organizer: string, original_finish_time: \OmegaUp\Timestamp, problemset_id: int, recommended: bool, rerun_id: int|null, score_mode: string, scoreboard_url: string, scoreboard_url_admin: string, start_time: \OmegaUp\Timestamp, title: string, window_length: int|null}|null */
-=======
         /** @var array{admission_mode: string, alias: string, contest_id: int, contestants: int, description: string, duration_minutes: int|null, finish_time: \OmegaUp\Timestamp, last_updated: \OmegaUp\Timestamp, organizer: string, original_finish_time: \OmegaUp\Timestamp, problemset_id: int, recommended: bool, rerun_id: int|null, score_mode: string, scoreboard_url: string, scoreboard_url_admin: string, start_time: \OmegaUp\Timestamp, title: string, window_length: int|null}|null */
->>>>>>> 1fafea93
         $contest = \OmegaUp\MySQLConnection::getInstance()->GetRow(
             "{$select} {$sql} {$limits}",
             $params
@@ -805,11 +765,7 @@
         int $page = 1,
         int $pageSize = 1000,
         ?string $query = null,
-<<<<<<< HEAD
-        ?string $orderBy = null
-=======
         int $orderBy = 0
->>>>>>> 1fafea93
     ) {
         $endCheck = \OmegaUp\DAO\Enum\ActiveStatus::sql(
             \OmegaUp\DAO\Enum\ActiveStatus::ACTIVE
@@ -829,11 +785,7 @@
                     $columns,
                     0 AS contestants,
                     ANY_VALUE(organizer.username) AS organizer,
-<<<<<<< HEAD
-                    DATEDIFF(finish_time, start_time) AS duration,
-=======
                     TIMESTAMPDIFF(MINUTE, start_time, finish_time) AS duration_minutes,
->>>>>>> 1fafea93
                     (participating.identity_id IS NOT NULL) AS `participating`";
 
         $sql = "
@@ -873,22 +825,7 @@
             $params
         );
 
-<<<<<<< HEAD
-        if ($orderBy === \OmegaUp\DAO\Enum\ContestOrderStatus::ENDS) {
-            $orderBy = 'finish_time';
-        } elseif ($orderBy === \OmegaUp\DAO\Enum\ContestOrderStatus::NONE) {
-            $orderBy = null;
-        }
-
-        $order = '';
-        if (!is_null($orderBy)) {
-            $order = "`{$orderBy}` DESC";
-        } else {
-            $order = '`original_finish_time` DESC';
-        }
-=======
         $order = self::getOrder($orderBy);
->>>>>>> 1fafea93
 
         $limits = "
             ORDER BY
@@ -901,11 +838,7 @@
         $params[] = max(0, $page - 1) * $pageSize;
         $params[] = intval($pageSize);
 
-<<<<<<< HEAD
-        /** @var list<array{admission_mode: string, alias: string, contest_id: int, contestants: int, description: string, duration: int|null, finish_time: \OmegaUp\Timestamp, last_updated: \OmegaUp\Timestamp, organizer: string, original_finish_time: \OmegaUp\Timestamp, participating: int, problemset_id: int, recommended: bool, rerun_id: int|null, score_mode: string, start_time: \OmegaUp\Timestamp, title: string, window_length: int|null}> */
-=======
         /** @var list<array{admission_mode: string, alias: string, contest_id: int, contestants: int, description: string, duration_minutes: int|null, finish_time: \OmegaUp\Timestamp, last_updated: \OmegaUp\Timestamp, organizer: string, original_finish_time: \OmegaUp\Timestamp, participating: int, problemset_id: int, recommended: bool, rerun_id: int|null, score_mode: string, start_time: \OmegaUp\Timestamp, title: string, window_length: int|null}> */
->>>>>>> 1fafea93
         $rs = \OmegaUp\MySQLConnection::getInstance()->GetAll(
             "{$select} {$sql} {$limits}",
             $params
@@ -951,11 +884,7 @@
         int $activeContests = \OmegaUp\DAO\Enum\ActiveStatus::ALL,
         int $recommendedContests = \OmegaUp\DAO\Enum\RecommendedStatus::ALL,
         ?string $query = null,
-<<<<<<< HEAD
-        ?string $orderBy = null
-=======
         int $orderBy = 0
->>>>>>> 1fafea93
     ): array {
         $columns = \OmegaUp\DAO\Contests::$getContestsColumns;
         $endCheck = \OmegaUp\DAO\Enum\ActiveStatus::sql($activeContests);
@@ -1072,11 +1001,7 @@
                         $columns,
                         0 AS contestants,
                         ANY_VALUE(organizer.username) AS organizer,
-<<<<<<< HEAD
-                        DATEDIFF(finish_time, start_time) AS duration,
-=======
                         TIMESTAMPDIFF(MINUTE, start_time, finish_time) AS duration_minutes,
->>>>>>> 1fafea93
                         BIT_OR(rc.participating) AS participating";
         $sql = "
         FROM
@@ -1121,22 +1046,7 @@
             $params
         );
 
-<<<<<<< HEAD
-        if ($orderBy === \OmegaUp\DAO\Enum\ContestOrderStatus::ENDS) {
-            $orderBy = 'finish_time';
-        } elseif ($orderBy === \OmegaUp\DAO\Enum\ContestOrderStatus::NONE) {
-            $orderBy = null;
-        }
-
-        $order = '';
-        if (!is_null($orderBy)) {
-            $order = "`{$orderBy}` DESC";
-        } else {
-            $order = '`original_finish_time` DESC';
-        }
-=======
         $order = self::getOrder($orderBy);
->>>>>>> 1fafea93
 
         $limits = "
             ORDER BY
@@ -1147,11 +1057,7 @@
 
         $params[] = max(0, $page - 1) * $rowsPerPage;
         $params[] = intval($rowsPerPage);
-<<<<<<< HEAD
-        /** @var list<array{admission_mode: string, alias: string, contest_id: int, contestants: int, description: string, duration: int|null, finish_time: \OmegaUp\Timestamp, last_updated: \OmegaUp\Timestamp, organizer: string, original_finish_time: \OmegaUp\Timestamp, participating: int, problemset_id: int, recommended: bool, rerun_id: int|null, score_mode: string, start_time: \OmegaUp\Timestamp, title: string, window_length: int|null}> */
-=======
         /** @var list<array{admission_mode: string, alias: string, contest_id: int, contestants: int, description: string, duration_minutes: int|null, finish_time: \OmegaUp\Timestamp, last_updated: \OmegaUp\Timestamp, organizer: string, original_finish_time: \OmegaUp\Timestamp, participating: int, problemset_id: int, recommended: bool, rerun_id: int|null, score_mode: string, start_time: \OmegaUp\Timestamp, title: string, window_length: int|null}> */
->>>>>>> 1fafea93
         $rs = \OmegaUp\MySQLConnection::getInstance()->GetAll(
             "{$select} {$sql} {$limits}",
             $params
@@ -1177,11 +1083,7 @@
         int $activeContests = \OmegaUp\DAO\Enum\ActiveStatus::ALL,
         int $recommendedContests = \OmegaUp\DAO\Enum\RecommendedStatus::ALL,
         ?string $query = null,
-<<<<<<< HEAD
-        ?string $orderBy = null
-=======
         int $orderBy = 0
->>>>>>> 1fafea93
     ): array {
         $endCheck = \OmegaUp\DAO\Enum\ActiveStatus::sql($activeContests);
         $recommendedCheck = \OmegaUp\DAO\Enum\RecommendedStatus::sql(
@@ -1200,11 +1102,7 @@
                         $columns,
                         0 AS `contestants`,
                         ANY_VALUE(organizer.username) AS organizer,
-<<<<<<< HEAD
-                        DATEDIFF(finish_time, start_time) AS duration,
-=======
                         TIMESTAMPDIFF(MINUTE, start_time, finish_time) AS duration_minutes,
->>>>>>> 1fafea93
                         FALSE AS `participating`
                         ";
         $sql = "
@@ -1242,22 +1140,7 @@
             $params
         );
 
-<<<<<<< HEAD
-        if ($orderBy === \OmegaUp\DAO\Enum\ContestOrderStatus::ENDS) {
-            $orderBy = 'finish_time';
-        } elseif ($orderBy === \OmegaUp\DAO\Enum\ContestOrderStatus::NONE) {
-            $orderBy = null;
-        }
-
-        $order = '';
-        if (!is_null($orderBy)) {
-            $order = "`{$orderBy}` DESC";
-        } else {
-            $order = '`original_finish_time` DESC';
-        }
-=======
         $order = self::getOrder($orderBy);
->>>>>>> 1fafea93
 
         $limits = "
                 ORDER BY
@@ -1267,11 +1150,7 @@
             LIMIT ?, ?";
         $params[] = max(0, $page - 1) * $rowsPerPage;
         $params[] = intval($rowsPerPage);
-<<<<<<< HEAD
-        /** @var list<array{admission_mode: string, alias: string, contest_id: int, contestants: int, description: string, duration: int|null, finish_time: \OmegaUp\Timestamp, last_updated: \OmegaUp\Timestamp, organizer: string, original_finish_time: \OmegaUp\Timestamp, participating: int, problemset_id: int, recommended: bool, rerun_id: int|null, score_mode: string, start_time: \OmegaUp\Timestamp, title: string, window_length: int|null}> */
-=======
         /** @var list<array{admission_mode: string, alias: string, contest_id: int, contestants: int, description: string, duration_minutes: int|null, finish_time: \OmegaUp\Timestamp, last_updated: \OmegaUp\Timestamp, organizer: string, original_finish_time: \OmegaUp\Timestamp, participating: int, problemset_id: int, recommended: bool, rerun_id: int|null, score_mode: string, start_time: \OmegaUp\Timestamp, title: string, window_length: int|null}> */
->>>>>>> 1fafea93
         $rs = \OmegaUp\MySQLConnection::getInstance()->GetAll(
             "{$select} {$sql} {$limits}",
             $params
@@ -1296,11 +1175,7 @@
         int $activeContests = \OmegaUp\DAO\Enum\ActiveStatus::ALL,
         int $recommendedContests = \OmegaUp\DAO\Enum\RecommendedStatus::ALL,
         ?string $query = null,
-<<<<<<< HEAD
-        ?string $orderBy = null
-=======
         int $orderBy = 0
->>>>>>> 1fafea93
     ) {
         $columns = \OmegaUp\DAO\Contests::$getContestsColumns;
         $endCheck = \OmegaUp\DAO\Enum\ActiveStatus::sql($activeContests);
@@ -1318,11 +1193,7 @@
                         $columns,
                         0 AS contestants,
                         ANY_VALUE(organizer.username) AS organizer,
-<<<<<<< HEAD
-                        DATEDIFF(finish_time, start_time) AS duration,
-=======
                         TIMESTAMPDIFF(MINUTE, start_time, finish_time) AS duration_minutes,
->>>>>>> 1fafea93
                         TRUE AS participating";
         $sql = "
                 FROM
@@ -1354,22 +1225,7 @@
             $params
         );
 
-<<<<<<< HEAD
-        if ($orderBy === \OmegaUp\DAO\Enum\ContestOrderStatus::ENDS) {
-            $orderBy = 'finish_time';
-        } elseif ($orderBy === \OmegaUp\DAO\Enum\ContestOrderStatus::NONE) {
-            $orderBy = null;
-        }
-
-        $order = '';
-        if (!is_null($orderBy)) {
-            $order = "`{$orderBy}` DESC";
-        } else {
-            $order = '`original_finish_time` DESC';
-        }
-=======
         $order = self::getOrder($orderBy);
->>>>>>> 1fafea93
 
         $limits = "
             ORDER BY
@@ -1380,11 +1236,7 @@
 
         $params[] = max(0, $page - 1) * $rowsPerPage;
         $params[] = intval($rowsPerPage);
-<<<<<<< HEAD
-        /** @var list<array{admission_mode: string, alias: string, contest_id: int, contestants: int, description: string, duration: int|null, finish_time: \OmegaUp\Timestamp, last_updated: \OmegaUp\Timestamp, organizer: string, original_finish_time: \OmegaUp\Timestamp, participating: int, problemset_id: int, recommended: bool, rerun_id: int|null, score_mode: string, start_time: \OmegaUp\Timestamp, title: string, window_length: int|null}> */
-=======
         /** @var list<array{admission_mode: string, alias: string, contest_id: int, contestants: int, description: string, duration_minutes: int|null, finish_time: \OmegaUp\Timestamp, last_updated: \OmegaUp\Timestamp, organizer: string, original_finish_time: \OmegaUp\Timestamp, participating: int, problemset_id: int, recommended: bool, rerun_id: int|null, score_mode: string, start_time: \OmegaUp\Timestamp, title: string, window_length: int|null}> */
->>>>>>> 1fafea93
         $rs = \OmegaUp\MySQLConnection::getInstance()->GetAll(
             "{$select} {$sql} {$limits}",
             $params
