<?php

namespace OmegaUp\DAO;

/**
 * Assignments Data Access Object (DAO).
 *
 * Esta clase contiene toda la manipulacion de bases de datos que se necesita
 * para almacenar de forma permanente y recuperar instancias de objetos
 * {@link \OmegaUp\DAO\VO\Assignments}.
 *
 * @access public
 * @return \OmegaUp\DAO\VO\Problemsets|null
 */
class Assignments extends \OmegaUp\DAO\Base\Assignments {
    public static function getProblemset(
        int $courseId,
        string $assignmentAlias
    ): ?\OmegaUp\DAO\VO\Problemsets {
        $sql = 'SELECT
                    p.*
                FROM
                    Assignments a
                INNER JOIN
                    Problemsets p
                ON
                    a.problemset_id = p.problemset_id
                WHERE
                    a.course_id = ?
                    AND a.alias = ?';
        $params = [$courseId, $assignmentAlias];

        $rs = \OmegaUp\MySQLConnection::getInstance()->GetRow($sql, $params);
        if (empty($rs)) {
            return null;
        }

        return new \OmegaUp\DAO\VO\Problemsets($rs);
    }

    /**
     * @return array<string, int>
     */
    public static function getAssignmentCountsForCourse(int $courseId): array {
        $sql = 'SELECT a.assignment_type, COUNT(*) AS count
                FROM Assignments a
                WHERE a.course_id = ?
                GROUP BY a.assignment_type;';
        /** @var list<array{assignment_type: string, count: int}> */
        $rs = \OmegaUp\MySQLConnection::getInstance()->GetAll(
            $sql,
            [$courseId]
        );
        $counts = [];
        foreach ($rs as $row) {
            $counts[$row['assignment_type']] = intval($row['count']);
        }
        return $counts;
    }

    public static function getAssignmentForProblemset($problemset_id) {
        if (is_null($problemset_id)) {
            return null;
        }

        return self::getByProblemset($problemset_id);
    }

    final public static function getByProblemset($problemset_id) {
        $sql = 'SELECT * FROM Assignments WHERE (problemset_id = ?) LIMIT 1;';
        $params = [$problemset_id];

        $row = \OmegaUp\MySQLConnection::getInstance()->GetRow($sql, $params);
        if (empty($row)) {
            return null;
        }

        return new \OmegaUp\DAO\VO\Assignments($row);
    }

    /**
     * @return null|\OmegaUp\DAO\VO\Assignments
     */
    final public static function getByAliasAndCourse(
        string $assignmentAlias,
        int $courseId
<<<<<<< HEAD
    ) {
=======
    ): ?\OmegaUp\DAO\VO\Assignments {
>>>>>>> 0d56d3c7
        $sql = 'SELECT
                    *
                FROM
                    Assignments
                WHERE
                    course_id = ?
                AND
                    alias = ?
                LIMIT 1;';

        /** @var null|array{assignment_id: int, course_id: int, problemset_id: int, acl_id: int, name: string, description: string, alias: string, publish_time_delay: null|int, assignment_type: string, start_time: int, finish_time: int, max_points: float, order: int} */
        $row = \OmegaUp\MySQLConnection::getInstance()->GetRow(
            $sql,
            [$courseId, $assignmentAlias]
        );
        if (empty($row)) {
            return null;
        }

        return new \OmegaUp\DAO\VO\Assignments($row);
    }

    /**
     * @return null|array{scoreboard_url: string, scoreboard_url_admin: string}
     */
    final public static function getByIdWithScoreboardUrls(int $assignmentId) {
        $sql = '
                SELECT
                   ps.scoreboard_url,
                   ps.scoreboard_url_admin
                FROM
                    Assignments a
                INNER JOIN
                    Problemsets ps
                ON
                    ps.problemset_id = a.problemset_id
                WHERE
                    a.assignment_id = ? LIMIT 1;';
        /** @var null|array{scoreboard_url: string, scoreboard_url_admin: string} */
        return \OmegaUp\MySQLConnection::getInstance()->GetRow(
            $sql,
            [$assignmentId]
        );
    }

    /**
      * Update assignments order.
      *
      * @return Affected Rows
      */
    final public static function updateAssignmentsOrder(
        $assignment_id,
        $order
    ) {
        $sql = 'UPDATE `Assignments` SET `order` = ? WHERE `assignment_id` = ?;';
        $params = [
            $order,
            $assignment_id,
        ];

        \OmegaUp\MySQLConnection::getInstance()->Execute($sql, $params);
        return \OmegaUp\MySQLConnection::getInstance()->Affected_Rows();
    }

    /**
     * Get the course assigments sorted by order and start_time
     *
     * @return list<array{problemset_id: int, name: string, description: string, alias: string, assignment_type: string, start_time: int, finish_time: int, order: int, scoreboard_url: string, scoreboard_url_admin: string}>
     */
    final public static function getSortedCourseAssignments(
        int $courseId
    ): array {
        $sql = 'SELECT
                   `a`.`problemset_id`,
                   `a`.`name`,
                   `a`.`description`,
                   `a`.`alias`,
                   `a`.`assignment_type`,
                   UNIX_TIMESTAMP(`a`.`start_time`) AS `start_time`,
                   UNIX_TIMESTAMP(`a`.`finish_time`) AS `finish_time`,
                   `a`.`order`,
                   `ps`.`scoreboard_url`,
                   `ps`.`scoreboard_url_admin`
                FROM
                    `Assignments` `a`
                INNER JOIN
                    `Problemsets` `ps`
                ON
                    `ps`.`problemset_id` = `a`.`problemset_id`
                WHERE
                    course_id = ?
                ORDER BY
                    `order` ASC, `start_time` ASC';

        /** @var list<array{problemset_id: int, name: string, description: string, alias: string, assignment_type: string, start_time: int, finish_time: int, order: int, scoreboard_url: string, scoreboard_url_admin: string}> */
        $rs = \OmegaUp\MySQLConnection::getInstance()->GetAll(
            $sql,
            [$courseId]
        );
        $ar = [];
        foreach ($rs as $row) {
            $ar[] = $row;
        }
        return $ar;
    }
}<|MERGE_RESOLUTION|>--- conflicted
+++ resolved
@@ -84,11 +84,7 @@
     final public static function getByAliasAndCourse(
         string $assignmentAlias,
         int $courseId
-<<<<<<< HEAD
-    ) {
-=======
     ): ?\OmegaUp\DAO\VO\Assignments {
->>>>>>> 0d56d3c7
         $sql = 'SELECT
                     *
                 FROM
