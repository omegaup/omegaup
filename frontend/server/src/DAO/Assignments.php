<?php

namespace OmegaUp\DAO;

/**
 * Assignments Data Access Object (DAO).
 *
 * Esta clase contiene toda la manipulacion de bases de datos que se necesita
 * para almacenar de forma permanente y recuperar instancias de objetos
 * {@link \OmegaUp\DAO\VO\Assignments}.
 *
 * @access public
 * @package docs
 *
 * @psalm-type CourseAssignment=array{alias: string, assignment_type: string, description: string, finish_time: \OmegaUp\Timestamp|null, has_runs: bool, max_points: float, name: string, order: int, problemset_id: int, publish_time_delay: int|null, scoreboard_url: string, scoreboard_url_admin: string, start_time: \OmegaUp\Timestamp}
 */
class Assignments extends \OmegaUp\DAO\Base\Assignments {
    public static function getProblemset(
        int $courseId,
        string $assignmentAlias
    ): ?\OmegaUp\DAO\VO\Problemsets {
        $sql = 'SELECT
                    p.*
                FROM
                    Assignments a
                INNER JOIN
                    Problemsets p
                ON
                    a.problemset_id = p.problemset_id
                WHERE
                    a.course_id = ?
                    AND a.alias = ?';
        $params = [$courseId, $assignmentAlias];

        /** @var array{access_mode: string, acl_id: int, assignment_id: int|null, contest_id: int|null, interview_id: int|null, languages: null|string, needs_basic_information: bool, problemset_id: int, requests_user_information: string, scoreboard_url: string, scoreboard_url_admin: string, type: string}|null */
        $rs = \OmegaUp\MySQLConnection::getInstance()->GetRow($sql, $params);
        if (empty($rs)) {
            return null;
        }

        return new \OmegaUp\DAO\VO\Problemsets($rs);
    }

    /**
     * Returns each problem with the statistics of the runs submmited by the students
     *
<<<<<<< HEAD
     * @return list<array{assignment_alias: string, average: float|null, highScoreCount: int, lowScoreCount: int, maxPoints: float, maximum: float|null, minimum: float|null, problem_alias: string, variance: float|null}>
=======
     * @return list<array{assignment_alias: string, average: float|null, high_score_percentage: float|null, low_score_percentage: float|null, maxPoints: float, maximum: float|null, minimum: float|null, problem_alias: string, variance: float|null}>
>>>>>>> b1660fe1
     */
    public static function getAssignmentsProblemsStatistics(
        int $courseId,
        int $groupId
    ): array {
        $sql = '
        SELECT
            bpr.assignment_alias,
            bpr.problem_alias,
            VARIANCE(bpr.max_user_score_for_problem) AS variance,
            AVG(bpr.max_user_score_for_problem) AS average,
            AVG(
                CASE WHEN bpr.max_user_percent_for_problem > 0.6 THEN 1 ELSE 0 END
<<<<<<< HEAD
            ) AS highScoreCount,
            AVG(
                CASE WHEN bpr.max_user_percent_for_problem = 0 THEN 1 ELSE 0 END
            ) AS lowScoreCount,
=======
            ) * 100 AS high_score_percentage,
            AVG(
                CASE WHEN bpr.max_user_percent_for_problem = 0 THEN 1 ELSE 0 END
            ) * 100 AS low_score_percentage,
>>>>>>> b1660fe1
            MIN(bpr.max_user_score_for_problem) as minimum,
            MAX(bpr.max_user_score_for_problem) as maximum,
            bpr.maxPoints
        FROM (
            SELECT
                pr.assignment_alias,
                pr.problem_alias,
                pr.problem_id,
                pr.order,
                pr.maxPoints,
                COALESCE(MAX(`r`.`contest_score`), 0) AS max_user_score_for_problem,
                COALESCE(MAX(`r`.`score`), 0) AS max_user_percent_for_problem
            FROM
                `Groups_Identities` AS `gi`
            CROSS JOIN
                (
                SELECT
                    `a`.`assignment_id`,
                    `a`.`alias` AS assignment_alias,
                    `a`.`problemset_id`,
                    `p`.`problem_id`,
                    `p`.`alias` AS problem_alias,
                    `psp`.`points` as maxPoints,
                    `psp`.`order`
                FROM
                    `Assignments` AS `a`
                INNER JOIN
                    `Problemsets` AS `ps` ON `a`.`problemset_id` = `ps`.`problemset_id`
                INNER JOIN
                    `Problemset_Problems` AS `psp` ON `psp`.`problemset_id` = `ps`.`problemset_id`
                INNER JOIN
                    `Problems` AS `p` ON `p`.`problem_id` = `psp`.`problem_id`
                WHERE
                    `a`.`course_id` = ?
                GROUP BY
                    `a`.`assignment_id`, `p`.`problem_id`
                ) AS pr
            INNER JOIN
                `Identities` AS `i` ON `i`.`identity_id` = `gi`.`identity_id`
            LEFT JOIN
                `Submissions` AS `s`
            ON
                `s`.`problem_id` = `pr`.`problem_id`
                AND `s`.`identity_id` = `i`.`identity_id`
                AND `s`.`problemset_id` = `pr`.`problemset_id`
            LEFT JOIN
                `Runs` AS `r` ON `r`.`run_id` = `s`.`current_run_id`
            WHERE
                `gi`.`group_id` = ?
            GROUP BY
                `i`.`identity_id`, `pr`.`assignment_id`, `pr`.`problem_id`
        ) AS bpr
        GROUP BY
            bpr.problem_alias, bpr.assignment_alias
        ORDER BY
            bpr.order, bpr.problem_id;
        ';

<<<<<<< HEAD
        /** @var list<array{assignment_alias: string, average: float|null, highScoreCount: int, lowScoreCount: int, maxPoints: float, maximum: float|null, minimum: float|null, problem_alias: string, variance: float|null}> */
=======
        /** @var list<array{assignment_alias: string, average: float|null, high_score_percentage: float|null, low_score_percentage: float|null, maxPoints: float, maximum: float|null, minimum: float|null, problem_alias: string, variance: float|null}> */
>>>>>>> b1660fe1
        $results = \OmegaUp\MySQLConnection::getInstance()->GetAll(
            $sql,
            [ $courseId, $groupId ]
        );
        return $results;
    }

    /**
     * @return array<string, int>
     */
    public static function getAssignmentCountsForCourse(int $courseId): array {
        $sql = 'SELECT a.assignment_type, COUNT(*) AS count
                FROM Assignments a
                WHERE a.course_id = ?
                GROUP BY a.assignment_type;';
        /** @var list<array{assignment_type: string, count: int}> */
        $rs = \OmegaUp\MySQLConnection::getInstance()->GetAll(
            $sql,
            [$courseId]
        );
        $counts = [];
        foreach ($rs as $row) {
            $counts[$row['assignment_type']] = intval($row['count']);
        }
        return $counts;
    }

    public static function getAssignmentForProblemset(?int $problemsetId): ?\OmegaUp\DAO\VO\Assignments {
        if (is_null($problemsetId)) {
            return null;
        }

        return self::getByProblemset($problemsetId);
    }

    final public static function getByProblemset(int $problemsetId): ?\OmegaUp\DAO\VO\Assignments {
        $sql = 'SELECT * FROM Assignments WHERE (problemset_id = ?) LIMIT 1;';
        $params = [$problemsetId];

        /** @var array{acl_id: int, alias: string, assignment_id: int, assignment_type: string, course_id: int, description: string, finish_time: \OmegaUp\Timestamp|null, max_points: float, name: string, order: int, problemset_id: int, publish_time_delay: int|null, start_time: \OmegaUp\Timestamp}|null */
        $row = \OmegaUp\MySQLConnection::getInstance()->GetRow($sql, $params);
        if (empty($row)) {
            return null;
        }
        return new \OmegaUp\DAO\VO\Assignments($row);
    }

    final public static function getByAliasAndCourse(
        ?string $assignmentAlias,
        int $courseId
    ): ?\OmegaUp\DAO\VO\Assignments {
        $sql = 'SELECT
                    *
                FROM
                    Assignments
                WHERE
                    course_id = ?
                AND
                    alias = ?
                LIMIT 1;';

        /** @var array{acl_id: int, alias: string, assignment_id: int, assignment_type: string, course_id: int, description: string, finish_time: \OmegaUp\Timestamp|null, max_points: float, name: string, order: int, problemset_id: int, publish_time_delay: int|null, start_time: \OmegaUp\Timestamp}|null */
        $row = \OmegaUp\MySQLConnection::getInstance()->GetRow(
            $sql,
            [$courseId, $assignmentAlias]
        );
        if (empty($row)) {
            return null;
        }

        return new \OmegaUp\DAO\VO\Assignments($row);
    }

    /**
     * @return null|array{scoreboard_url: string, scoreboard_url_admin: string}
     */
    final public static function getByIdWithScoreboardUrls(int $assignmentId) {
        $sql = '
                SELECT
                   ps.scoreboard_url,
                   ps.scoreboard_url_admin
                FROM
                    Assignments a
                INNER JOIN
                    Problemsets ps
                ON
                    ps.problemset_id = a.problemset_id
                WHERE
                    a.assignment_id = ? LIMIT 1;';
        /** @var null|array{scoreboard_url: string, scoreboard_url_admin: string} */
        return \OmegaUp\MySQLConnection::getInstance()->GetRow(
            $sql,
            [$assignmentId]
        );
    }

    /**
      * Update assignments order.
      */
    final public static function updateAssignmentsOrder(
        int $assignmentId,
        int $order
    ): int {
        $sql = 'UPDATE `Assignments` SET `order` = ? WHERE `assignment_id` = ?;';
        $params = [
            $order,
            $assignmentId,
        ];

        \OmegaUp\MySQLConnection::getInstance()->Execute($sql, $params);
        return \OmegaUp\MySQLConnection::getInstance()->Affected_Rows();
    }

    /**
     * Get the course assignments sorted by order and start_time
     *
     * @return list<CourseAssignment>
     */
    final public static function getSortedCourseAssignments(
        int $courseId
    ): array {
        $sql = '
            SELECT
               `a`.`problemset_id`,
               `a`.`name`,
               `a`.`description`,
               `a`.`alias`,
               `a`.`assignment_type`,
               `a`.`start_time`,
               `a`.`finish_time`,
               `a`.`max_points`,
               `a`.`publish_time_delay`,
               `a`.`order`,
                COUNT(`s`.`submission_id`) AS `has_runs`,
               `ps`.`scoreboard_url`,
               `ps`.`scoreboard_url_admin`
            FROM
                `Assignments` `a`
            INNER JOIN
                `Problemsets` `ps`
            ON
                `ps`.`problemset_id` = `a`.`problemset_id`
            LEFT JOIN
                `Submissions` `s`
            ON
                `ps`.`problemset_id` = `s`.`problemset_id`
            WHERE
                course_id = ?
            GROUP BY
                `a`.`assignment_id`
            ORDER BY
                `order` ASC,
                `start_time` ASC,
                `a`.`assignment_id` ASC;
        ';

        /** @var list<array{alias: string, assignment_type: string, description: string, finish_time: \OmegaUp\Timestamp|null, has_runs: int, max_points: float, name: string, order: int, problemset_id: int, publish_time_delay: int|null, scoreboard_url: string, scoreboard_url_admin: string, start_time: \OmegaUp\Timestamp}> */
        $rs = \OmegaUp\MySQLConnection::getInstance()->GetAll(
            $sql,
            [$courseId]
        );
        $assignments = [];
        foreach ($rs as $row) {
            $row['has_runs'] = $row['has_runs'] > 0;
            $assignments[] = $row;
        }
        return $assignments;
    }

    /**
     * Since Problemsets and Assignments tables are related to each other, it
     * is necessary to unlink the assignment in Problemsets table.
     */
    public static function unlinkProblemset(
        \OmegaUp\DAO\VO\Assignments $assignment,
        \OmegaUp\DAO\VO\Problemsets $problemset
    ): void {
        $sql = '
            UPDATE
                `Problemsets`
            SET
                `assignment_id` = NULL
            WHERE
                `problemset_id` = ?;';

        \OmegaUp\MySQLConnection::getInstance()->Execute(
            $sql,
            [$problemset->problemset_id]
        );
    }

    public static function getNextPositionOrder(int $courseId): int {
        $sql = '
            SELECT
                COUNT(a.assignment_id)
            FROM
                Assignments a
            WHERE
                a.course_id = ?;
            ';

        /** @var int|null */
        $numberOfAssignments = \OmegaUp\MySQLConnection::getInstance()->GetOne(
            $sql,
            [$courseId]
        );
        return intval($numberOfAssignments) + 1;
    }
}<|MERGE_RESOLUTION|>--- conflicted
+++ resolved
@@ -44,11 +44,7 @@
     /**
      * Returns each problem with the statistics of the runs submmited by the students
      *
-<<<<<<< HEAD
-     * @return list<array{assignment_alias: string, average: float|null, highScoreCount: int, lowScoreCount: int, maxPoints: float, maximum: float|null, minimum: float|null, problem_alias: string, variance: float|null}>
-=======
      * @return list<array{assignment_alias: string, average: float|null, high_score_percentage: float|null, low_score_percentage: float|null, maxPoints: float, maximum: float|null, minimum: float|null, problem_alias: string, variance: float|null}>
->>>>>>> b1660fe1
      */
     public static function getAssignmentsProblemsStatistics(
         int $courseId,
@@ -62,17 +58,10 @@
             AVG(bpr.max_user_score_for_problem) AS average,
             AVG(
                 CASE WHEN bpr.max_user_percent_for_problem > 0.6 THEN 1 ELSE 0 END
-<<<<<<< HEAD
-            ) AS highScoreCount,
-            AVG(
-                CASE WHEN bpr.max_user_percent_for_problem = 0 THEN 1 ELSE 0 END
-            ) AS lowScoreCount,
-=======
             ) * 100 AS high_score_percentage,
             AVG(
                 CASE WHEN bpr.max_user_percent_for_problem = 0 THEN 1 ELSE 0 END
             ) * 100 AS low_score_percentage,
->>>>>>> b1660fe1
             MIN(bpr.max_user_score_for_problem) as minimum,
             MAX(bpr.max_user_score_for_problem) as maximum,
             bpr.maxPoints
@@ -131,11 +120,7 @@
             bpr.order, bpr.problem_id;
         ';
 
-<<<<<<< HEAD
-        /** @var list<array{assignment_alias: string, average: float|null, highScoreCount: int, lowScoreCount: int, maxPoints: float, maximum: float|null, minimum: float|null, problem_alias: string, variance: float|null}> */
-=======
         /** @var list<array{assignment_alias: string, average: float|null, high_score_percentage: float|null, low_score_percentage: float|null, maxPoints: float, maximum: float|null, minimum: float|null, problem_alias: string, variance: float|null}> */
->>>>>>> b1660fe1
         $results = \OmegaUp\MySQLConnection::getInstance()->GetAll(
             $sql,
             [ $courseId, $groupId ]
