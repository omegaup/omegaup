<?php
/** ************************************************************************ *
 *                    !ATENCION!                                             *
 *                                                                           *
 * Este codigo es generado automáticamente. Si lo modificas, tus cambios     *
 * serán reemplazados la proxima vez que se autogenere el código.            *
 *                                                                           *
 * ************************************************************************* */

namespace OmegaUp\DAO\VO;

/**
 * Value Object class for table `Users`.
 *
 * @access public
 */
class Users extends \OmegaUp\DAO\VO\VO {
    const FIELD_NAMES = [
        'user_id' => true,
        'facebook_user_id' => true,
        'git_token' => true,
        'main_email_id' => true,
        'main_identity_id' => true,
        'scholar_degree' => true,
        'graduation_date' => true,
        'birth_date' => true,
        'verified' => true,
        'verification_id' => true,
        'reset_digest' => true,
        'reset_sent_at' => true,
        'hide_problem_tags' => true,
        'in_mailing_list' => true,
        'is_private' => true,
        'preferred_language' => true,
    ];

    public function __construct(?array $data = null) {
        if (empty($data)) {
            return;
        }
        $unknownColumns = array_diff_key($data, self::FIELD_NAMES);
        if (!empty($unknownColumns)) {
            throw new \Exception(
                'Unknown columns: ' . join(', ', array_keys($unknownColumns))
            );
        }
        if (isset($data['user_id'])) {
            $this->user_id = intval(
                $data['user_id']
            );
        }
<<<<<<< HEAD
=======
        if (isset($data['username'])) {
            $this->username = strval(
                $data['username']
            );
        }
>>>>>>> upstream/master
        if (isset($data['facebook_user_id'])) {
            $this->facebook_user_id = strval(
                $data['facebook_user_id']
            );
        }
<<<<<<< HEAD
=======
        if (isset($data['password'])) {
            $this->password = strval(
                $data['password']
            );
        }
>>>>>>> upstream/master
        if (isset($data['git_token'])) {
            $this->git_token = strval(
                $data['git_token']
            );
        }
        if (isset($data['main_email_id'])) {
            $this->main_email_id = intval(
                $data['main_email_id']
            );
        }
        if (isset($data['main_identity_id'])) {
            $this->main_identity_id = intval(
                $data['main_identity_id']
            );
        }
        if (isset($data['scholar_degree'])) {
            $this->scholar_degree = strval(
                $data['scholar_degree']
            );
        }
        if (isset($data['graduation_date'])) {
            $this->graduation_date = strval(
                $data['graduation_date']
            );
        }
        if (isset($data['birth_date'])) {
            $this->birth_date = strval(
                $data['birth_date']
            );
        }
        if (isset($data['verified'])) {
            $this->verified = boolval(
                $data['verified']
            );
        }
        if (isset($data['verification_id'])) {
            $this->verification_id = strval(
                $data['verification_id']
            );
        }
        if (isset($data['reset_digest'])) {
            $this->reset_digest = strval(
                $data['reset_digest']
            );
        }
        if (isset($data['reset_sent_at'])) {
            /**
             * @var string|int|float $data['reset_sent_at']
             * @var int $this->reset_sent_at
             */
            $this->reset_sent_at = (
                \OmegaUp\DAO\DAO::fromMySQLTimestamp(
                    $data['reset_sent_at']
                )
            );
        }
        if (isset($data['hide_problem_tags'])) {
            $this->hide_problem_tags = boolval(
                $data['hide_problem_tags']
            );
        }
        if (isset($data['in_mailing_list'])) {
            $this->in_mailing_list = boolval(
                $data['in_mailing_list']
            );
        }
        if (isset($data['is_private'])) {
            $this->is_private = boolval(
                $data['is_private']
            );
        }
        if (isset($data['preferred_language'])) {
            $this->preferred_language = strval(
                $data['preferred_language']
            );
        }
    }

    /**
     * [Campo no documentado]
     * Llave Primaria
     * Auto Incremento
     *
     * @var int|null
     */
    public $user_id = 0;

    /**
     * Facebook ID for this user.
     *
     * @var string|null
     */
    public $facebook_user_id = null;

    /**
     * Token de acceso para git, usando Argon2i
     *
     * @var string|null
     */
    public $git_token = null;

    /**
     * [Campo no documentado]
     *
     * @var int|null
     */
    public $main_email_id = null;

    /**
     * Identidad principal del usuario
     *
     * @var int|null
     */
    public $main_identity_id = null;

    /**
     * [Campo no documentado]
     *
     * @var string|null
     */
    public $scholar_degree = null;

    /**
     * [Campo no documentado]
     *
     * @var string|null
     */
    public $graduation_date = null;

    /**
     * [Campo no documentado]
     *
     * @var string|null
     */
    public $birth_date = null;

    /**
     * [Campo no documentado]
     *
     * @var bool
     */
    public $verified = false;

    /**
     * [Campo no documentado]
     *
     * @var string|null
     */
    public $verification_id = null;

    /**
     * [Campo no documentado]
     *
     * @var string|null
     */
    public $reset_digest = null;

    /**
     * [Campo no documentado]
     *
     * @var int|null
     */
    public $reset_sent_at = null;

    /**
     * Determina si el usuario quiere ocultar las etiquetas de los problemas
     *
     * @var bool|null
     */
    public $hide_problem_tags = null;

    /**
     * [Campo no documentado]
     *
     * @var bool
     */
    public $in_mailing_list = false;

    /**
     * Determina si el usuario eligió no compartir su información de manera pública
     *
     * @var bool
     */
    public $is_private = false;

    /**
     * El lenguaje de programación de preferencia de este usuario
     *
     * @var string|null
     */
    public $preferred_language = null;
}<|MERGE_RESOLUTION|>--- conflicted
+++ resolved
@@ -49,27 +49,11 @@
                 $data['user_id']
             );
         }
-<<<<<<< HEAD
-=======
-        if (isset($data['username'])) {
-            $this->username = strval(
-                $data['username']
-            );
-        }
->>>>>>> upstream/master
         if (isset($data['facebook_user_id'])) {
             $this->facebook_user_id = strval(
                 $data['facebook_user_id']
             );
         }
-<<<<<<< HEAD
-=======
-        if (isset($data['password'])) {
-            $this->password = strval(
-                $data['password']
-            );
-        }
->>>>>>> upstream/master
         if (isset($data['git_token'])) {
             $this->git_token = strval(
                 $data['git_token']
