<?php

namespace OmegaUp\DAO;

/**
 * SchoolOfTheMonth Data Access Object (DAO).
 *
 * Esta clase contiene toda la manipulacion de bases de datos que se necesita
 * para almacenar de forma permanente y recuperar instancias de objetos
 * {@link \OmegaUp\DAO\VO\SchoolOfTheMonth}.
 *
 * @author carlosabcs
 * @access public
 */
class SchoolOfTheMonth extends \OmegaUp\DAO\Base\SchoolOfTheMonth {
  /**
   * Gets the top 100 schools that got the biggest scores from the problems
   * their users solved.
   *
   * @return list<array{school_id: int, name: string, country_id: string, score: float}>
   */
    public static function calculateSchoolsOfMonth(
        string $startDate,
        string $finishDate,
        int $limit
    ): array {
        // TODO(https://github.com/omegaup/omegaup/issues/3438): Remove this.
        return [];
        $sql = '
            SELECT
                s.school_id,
                s.name,
                IFNULL(s.country_id, "xx") AS country_id,
                IFNULL(SUM(ROUND(100 / LOG(2, distinct_school_problems.accepted+1), 0)), 0.0) AS score
            FROM
                Schools s
            INNER JOIN
                (
                    SELECT
                        su.school_id,
                        p.accepted,
                        MIN(su.time) AS first_ac_time
                    FROM
                        Submissions su
                    INNER JOIN
                        Runs r ON r.run_id = su.current_run_id
                    INNER JOIN
                        Problems p ON p.problem_id = su.problem_id
                    WHERE
                        r.verdict = "AC"
                        AND p.visibility >= 1
                        AND su.school_id IS NOT NULL
                    GROUP BY
                        su.school_id,
                        su.problem_id
                    HAVING
                        first_ac_time BETWEEN ? AND ?
                ) AS distinct_school_problems
            ON
                distinct_school_problems.school_id = s.school_id
            WHERE
                NOT EXISTS (
                    SELECT
                        sotm.school_id,
                        MAX(time) latest_time
                    FROM
                        School_Of_The_Month as sotm
                    WHERE
                        sotm.school_id = s.school_id
                        AND (sotm.selected_by IS NOT NULL OR sotm.`ranking` = 1)
                    GROUP BY
                        sotm.school_id
                    HAVING
                        DATE_ADD(latest_time, INTERVAL 1 YEAR) >= ?
                )
            GROUP BY
                s.school_id
            ORDER BY
                score DESC
            LIMIT ?;';

        $args = [$startDate, $finishDate, $finishDate, $limit];

        /** @var list<array{country_id: string, name: string, school_id: int, score: float}> */
        return \OmegaUp\MySQLConnection::getInstance()->GetAll(
            $sql,
            $args
        );
    }

    /**
     * @return list<array{school_id: int, name: string, country_id: string, score: float}>
     */
    public static function calculateSchoolsOfMonthByGivenDate(
        string $date,
        int $rowcount = 100
    ): array {
        $date = new \DateTimeImmutable($date);
        $firstDayOfLastMonth = $date->modify('first day of last month');
        $startTime = $firstDayOfLastMonth->format('Y-m-d');
        $firstDayOfCurrentMonth = $date->modify('first day of this month');
        $endTime = $firstDayOfCurrentMonth->format('Y-m-d');
        return self::calculateSchoolsOfMonth($startTime, $endTime, $rowcount);
    }

    /**
     * Returns the list of candidates to school of the month
     *
     * @return list<array{country_id: string, name: string, ranking: int, school_id: int, school_of_the_month_id: int, score: float}>
     */
    public static function getCandidatesToSchoolOfTheMonth(
<<<<<<< HEAD
        int $rowcount = 100
    ): array {
        $date = new \DateTimeImmutable(date('Y-m-d', \OmegaUp\Time::get()));
        $firstDayOfNextMonth = $date->modify(
            'first day of next month'
        )->format(
            'Y-m-d'
        );

=======
        string $firstDayOfMonth = null
    ): array {
        if (is_null($firstDayOfMonth)) {
            $currentDate = date('Y-m-d', \OmegaUp\Time::get());
            $date = new \DateTimeImmutable($currentDate);
            $firstDayOfMonth = $date->modify(
                'first day of next month'
            )->format(
                'Y-m-d'
            );
        }
>>>>>>> d3138676
        $alreadySelectedSchools = self::getByTimeAndSelected(
            $firstDayOfMonth
        );
        if (!empty($alreadySelectedSchools)) {
            return [];
        }

        $sql = '
            SELECT
                s.school_id,
                s.name,
                IFNULL(s.country_id, "xx") AS country_id,
                sotm.school_of_the_month_id,
                sotm.score,
                sotm.`ranking`
            FROM
                School_Of_The_Month sotm
            INNER JOIN
                Schools s ON s.school_id = sotm.school_id
            WHERE
                sotm.time = ? AND
                sotm.selected_by IS NULL
            ORDER BY
                s.`ranking` IS NULL, s.`ranking` ASC
            LIMIT
                ?;';

        /** @var list<array{country_id: string, name: string, ranking: int, school_id: int, school_of_the_month_id: int, score: float}> */
        return \OmegaUp\MySQLConnection::getInstance()->getAll(
            $sql,
<<<<<<< HEAD
            [ $firstDayOfNextMonth, $rowcount ]
=======
            [ $firstDayOfMonth ]
>>>>>>> d3138676
        );
    }

    /**
     * Gets all the best schools based on the month
     * of a certain date.
     *
     * @return list<array{country_id: string, name: string, ranking: int, school_id: int}>
     */
    public static function getMonthlyList(
        string $firstDay
    ): array {
        $date = date('Y-m-01', strtotime($firstDay));
        $sql = '
            SELECT
                sotm.school_id,
                sotm.`ranking`,
                s.name,
                IFNULL(s.country_id, "xx") AS country_id
            FROM
                School_Of_The_Month sotm
            INNER JOIN
                Schools s ON s.school_id = sotm.school_id
            WHERE
                sotm.time = ?
            ORDER BY
                sotm.selected_by IS NULL,
                sotm.`ranking` ASC
            LIMIT 100;';

        /** @var list<array{country_id: string, name: string, ranking: int, school_id: int}> */
        return \OmegaUp\MySQLConnection::getInstance()->getAll(
            $sql,
            [ $date ]
        );
    }

    /**
     * Returns true if the school of the month for a certain date
     * has been previously selected
     */
    public static function isSchoolOfTheMonthAlreadySelected(string $time): bool {
        $sql = '
            SELECT
                COUNT(*)
            FROM
                School_Of_The_Month
            WHERE
                `time` = ?;';

        return \OmegaUp\MySQLConnection::getInstance()->getOne(
            $sql,
            [$time]
        ) > 0;
    }

    /**
     * Gets the best school of each month
     *
     * @return list<array{school_id: int, name: string, country_id: string, time: string}>
     */
    public static function getSchoolsOfTheMonth(): array {
        $sql = '
            SELECT
                sotm.school_id,
                sotm.time,
                s.name,
                IFNULL(s.country_id, "xx") AS country_id
            FROM
                School_Of_The_Month sotm
            INNER JOIN
                Schools s ON s.school_id = sotm.school_id
            WHERE
                sotm.selected_by IS NOT NULL
                OR (
                    sotm.`ranking` = 1 AND
                    NOT EXISTS (
                        SELECT
                            *
                        FROM
                            School_Of_The_Month
                        WHERE
                            time = sotm.time AND selected_by IS NOT NULL
                    )
                )
            ORDER BY
                sotm.time DESC;';

        /** @var list<array{country_id: string, name: string, school_id: int, time: string}> */
        return \OmegaUp\MySQLConnection::getInstance()->getAll($sql, []);
    }

    /**
     * @return list<\OmegaUp\DAO\VO\SchoolOfTheMonth>
     */
    public static function getByTimeAndSelected(
        string $time,
        bool $autoselected = false
    ): array {
        $clause = $autoselected ? 'IS NULL' : 'IS NOT NULL';
        $sql = "
            SELECT
                *
            FROM
                School_Of_The_Month
            WHERE
                time = ?
            AND
                selected_by {$clause};";

        $schools = [];
        /** @var array{ranking: int, school_id: int, school_of_the_month_id: int, score: float, selected_by: int|null, time: string} $row */
        foreach (
            \OmegaUp\MySQLConnection::getInstance()->GetAll(
                $sql,
                [$time]
            ) as $row
        ) {
            $schools[] = new \OmegaUp\DAO\VO\SchoolOfTheMonth($row);
        }
        return $schools;
    }

    /**
     * @return list<\OmegaUp\DAO\VO\SchoolOfTheMonth>
     */
    public static function getByTime(
        string $time
    ): array {
        $sql = '
            SELECT
                *
            FROM
                School_Of_The_Month
            WHERE
                time = ?;';

        $schools = [];
        /** @var array{ranking: int, school_id: int, school_of_the_month_id: int, score: float, selected_by: int|null, time: string} $row */
        foreach (
            \OmegaUp\MySQLConnection::getInstance()->GetAll(
                $sql,
                [$time]
            ) as $row
        ) {
            $schools[] = new \OmegaUp\DAO\VO\SchoolOfTheMonth($row);
        }
        return $schools;
    }
}<|MERGE_RESOLUTION|>--- conflicted
+++ resolved
@@ -109,17 +109,7 @@
      * @return list<array{country_id: string, name: string, ranking: int, school_id: int, school_of_the_month_id: int, score: float}>
      */
     public static function getCandidatesToSchoolOfTheMonth(
-<<<<<<< HEAD
-        int $rowcount = 100
-    ): array {
-        $date = new \DateTimeImmutable(date('Y-m-d', \OmegaUp\Time::get()));
-        $firstDayOfNextMonth = $date->modify(
-            'first day of next month'
-        )->format(
-            'Y-m-d'
-        );
-
-=======
+        int $rowcount = 100,
         string $firstDayOfMonth = null
     ): array {
         if (is_null($firstDayOfMonth)) {
@@ -131,7 +121,6 @@
                 'Y-m-d'
             );
         }
->>>>>>> d3138676
         $alreadySelectedSchools = self::getByTimeAndSelected(
             $firstDayOfMonth
         );
@@ -162,11 +151,7 @@
         /** @var list<array{country_id: string, name: string, ranking: int, school_id: int, school_of_the_month_id: int, score: float}> */
         return \OmegaUp\MySQLConnection::getInstance()->getAll(
             $sql,
-<<<<<<< HEAD
             [ $firstDayOfNextMonth, $rowcount ]
-=======
-            [ $firstDayOfMonth ]
->>>>>>> d3138676
         );
     }
 
