<?php

namespace OmegaUp\DAO;

/**
 * SchoolOfTheMonth Data Access Object (DAO).
 *
 * Esta clase contiene toda la manipulacion de bases de datos que se necesita
 * para almacenar de forma permanente y recuperar instancias de objetos
 * {@link \OmegaUp\DAO\VO\SchoolOfTheMonth}.
 *
 * @author carlosabcs
 * @access public
 */
class SchoolOfTheMonth extends \OmegaUp\DAO\Base\SchoolOfTheMonth {
  /**
   * Gets the top 100 schools that got the biggest scores from the problems
   * their users solved.
   *
   * @return list<array{school_id: int, name: string, country_id: string, score: float}>
   */
    public static function calculateSchoolsOfMonth(
        string $startDate,
        string $finishDate,
        int $limit
    ): array {
        $sql = '
            SELECT
                s.school_id,
                s.name,
                s.country_id,
                SUM(ROUND(100 / LOG(2, distinct_school_problems.accepted+1), 0)) AS score
            FROM
                Schools s
            INNER JOIN
                (
                    SELECT
                        su.school_id,
                        p.accepted,
                        MIN(su.time) AS first_ac_time
                    FROM
                        Submissions su
                    INNER JOIN
                        Runs r ON r.run_id = su.current_run_id
                    INNER JOIN
                        Problems p ON p.problem_id = su.problem_id
                    WHERE
                        r.verdict = "AC"
                        AND p.visibility >= 1
                        AND su.school_id IS NOT NULL
                    GROUP BY
                        su.school_id,
                        su.problem_id
                    HAVING
                        first_ac_time BETWEEN ? AND ?
                ) AS distinct_school_problems
            ON
                distinct_school_problems.school_id = s.school_id
            LEFT JOIN
                (
                    SELECT
                        school_id,
                        MAX(time) latest_time
                    FROM
                        School_Of_The_Month
                    WHERE
                        selected_by IS NOT NULL OR rank = 1
                    GROUP BY
                        school_id
                ) AS sotm on s.school_id = sotm.school_id
            WHERE
                sotm.school_id IS NULL
                OR DATE_ADD(sotm.latest_time, INTERVAL 1 YEAR) < ?
            GROUP BY
                s.school_id
            ORDER BY
                score DESC
            LIMIT ?;';

<<<<<<< HEAD
        $args = [$startDate, $finishDate, $finishDate];
=======
        $args = [$startDate, $finishDate, $limit];
>>>>>>> 373920d4

        /** @var list<array{school_id: int, name: string, country_id: string, score: float}> */
        return \OmegaUp\MySQLConnection::getInstance()->GetAll(
            $sql,
            $args
        );
    }

    /**
     * @return list<array{school_id: int, name: string, country_id: string, score: float}>
     */
    public static function calculateSchoolsOfMonthByGivenDate(
        string $date,
        int $rowcount = 100
    ): array {
        $date = new \DateTimeImmutable($date);
        $firstDayOfLastMonth = $date->modify('first day of last month');
        $startTime = $firstDayOfLastMonth->format('Y-m-d');
        $firstDayOfCurrentMonth = $date->modify('first day of this month');
        $endTime = $firstDayOfCurrentMonth->format('Y-m-d');
        return self::calculateSchoolsOfMonth($startTime, $endTime, $rowcount);
    }
}<|MERGE_RESOLUTION|>--- conflicted
+++ resolved
@@ -77,11 +77,7 @@
                 score DESC
             LIMIT ?;';
 
-<<<<<<< HEAD
-        $args = [$startDate, $finishDate, $finishDate];
-=======
-        $args = [$startDate, $finishDate, $limit];
->>>>>>> 373920d4
+        $args = [$startDate, $finishDate, $finishDate, $limit];
 
         /** @var list<array{school_id: int, name: string, country_id: string, score: float}> */
         return \OmegaUp\MySQLConnection::getInstance()->GetAll(
