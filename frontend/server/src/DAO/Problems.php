<?php

namespace OmegaUp\DAO;

/**
 * Problems Data Access Object (DAO).
 *
 * Esta clase contiene toda la manipulacion de bases de datos que se necesita
 * para almacenar de forma permanente y recuperar instancias de objetos
 * {@link \OmegaUp\DAO\VO\Problems}.
 *
 * @author alanboy
 * @access public
 * @package docs
 */
class Problems extends \OmegaUp\DAO\Base\Problems {
    /**
     * @param list<string> $tags
     */
    final private static function addTagFilter(
        string $identityType,
        ?int $identityId,
        array $tags,
        bool $requireAllTags,
        string &$sql,
        array &$args,
        array &$clauses
    ): void {
        // Look for problems matching ALL tags or not
        $havingClause = $requireAllTags ? 'HAVING (COUNT(pt.tag_id) = ?)' : '';
        $placeholders = array_fill(0, count($tags), '?');
        $placeholders = join(',', $placeholders);
        $sql .= "
            INNER JOIN (
                SELECT
                    pt.problem_id,
                    BIT_AND(pt.public) as public
                FROM
                    Problems_Tags pt
                WHERE pt.tag_id IN (
                    SELECT t.tag_id
                    FROM Tags t
                    WHERE t.name in ($placeholders)
                )
                GROUP BY
                    pt.problem_id
                {$havingClause}
            ) ptp ON ptp.problem_id = p.problem_id";
        $args = array_merge($args, $tags);
        if ($requireAllTags) {
            $args[] = count($tags);
        }

        if ($identityType === IDENTITY_NORMAL && !is_null($identityId)) {
            array_push(
                $clauses,
                [
                    '(ptp.public OR id.identity_id = ?)',
                    [$identityId],
                ]
            );
        } elseif ($identityType !== IDENTITY_ADMIN) {
            array_push(
                $clauses,
                [
                    'ptp.public',
                    [],
                ]
            );
        }
    }

    /**
     * @param null|array{0: int, 1: int} $difficultyRange
     * @param list<string> $programmingLanguages
     * @param list<string> $tags
     * @return array{alias: string, difficulty: float|null, difficulty_histogram: list<int>, points: float, quality: float|null, quality_histogram: list<int>, ratio: float, score: float, tags: array{name: string, source: string}[], title: string, visibility: int}[]
     */
    final public static function byIdentityType(
        string $identityType,
        ?string $language,
        string $orderBy,
        string $order,
        int $offset,
        int $rowcount,
        ?string $query,
        ?int $identityId,
        ?int $userId,
        array $tags,
        int $minVisibility,
        bool $requireAllTags,
        array $programmingLanguages,
        ?array $difficultyRange,
        int &$total
    ) {
        // Just in case.
        if ($order !== 'asc' && $order !== 'desc') {
            $order = 'desc';
        }

        $languageJoin = '';
        if (!is_null($language) && $language !== 'all') {
            $languageJoin = '
                INNER JOIN
                    Problems_Languages ON Problems_Languages.problem_id = p.problem_id
                INNER JOIN
                    Languages ON Problems_Languages.language_id = Languages.language_id
                    AND Languages.name = \'' . $language . '\'
            ';
        }

        // Use BINARY mode to force case sensitive comparisons when ordering by title.
        $collation = ($orderBy === 'title') ? 'COLLATE utf8_bin' : '';
        $select = '';
        $sql = '';
        $args = [];

        // Clauses is an array of 2-tuples that contains a chunk of SQL and the
        // arguments that are needed for that chunk.
        /** @var list<array{0: string, 1: list<string>}> */
        $clauses = [];
        foreach ($programmingLanguages as $programmingLanguage) {
            $clauses[] = [
                'FIND_IN_SET(?, p.languages) > 0',
                [$programmingLanguage],
            ];
        }
        if (!is_null($difficultyRange) && count($difficultyRange) === 2) {
            $conditions = 'p.difficulty >= ? AND p.difficulty <= ?';
            if ($difficultyRange[0] === 0) {
                $conditions = '(p.difficulty IS NULL OR (p.difficulty >= ? AND p.difficulty <= ?))';
            }

            $clauses[] = [
                $conditions,
                $difficultyRange,
            ];
        }

        if (!is_null($query)) {
            $clauses[] = [
                "(p.title LIKE CONCAT('%', ?, '%') OR p.alias LIKE CONCAT('%', ?, '%'))",
                [$query, $query],
            ];
        }

        if ($identityType === IDENTITY_ADMIN) {
            $args = [$identityId];
            $select = '
                SELECT
                    ROUND(100 / LOG2(GREATEST(accepted, 1) + 1), 2)   AS points,
                    accepted / GREATEST(1, submissions)     AS ratio,
                    ROUND(100 * IFNULL(ps.score, 0.0))      AS score,
                    p.*
            ';
            $sql = '
                FROM
                    Problems p
                LEFT JOIN (
                    SELECT
                        Problems.problem_id,
                        MAX(Runs.score) AS score
                    FROM
                        Problems
                    INNER JOIN
                        Submissions ON Submissions.problem_id = Problems.problem_id
                    INNER JOIN
                        Runs ON Runs.run_id = Submissions.current_run_id
                    INNER JOIN
                        Identities ON Identities.identity_id = ? AND
                        Submissions.identity_id = Identities.identity_id
                    GROUP BY
                        Problems.problem_id
                    ) ps ON ps.problem_id = p.problem_id ' . $languageJoin;

            $clauses[] = [
                'p.visibility > ?',
                [\OmegaUp\ProblemParams::VISIBILITY_DELETED],
            ];
        } elseif ($identityType === IDENTITY_NORMAL && !is_null($identityId)) {
            $select = '
                SELECT
                    ROUND(100 / LOG2(GREATEST(p.accepted, 1) + 1), 2) AS points,
                    p.accepted / GREATEST(1, p.submissions)     AS ratio,
                    ROUND(100 * IFNULL(ps.score, 0), 2)   AS score,
                    p.*
            ';
            $sql = '
                FROM
                    Problems p
                INNER JOIN
                    ACLs a
                ON
                    a.acl_id = p.acl_id
                LEFT JOIN (
                    SELECT
                        pi.problem_id,
                        s.identity_id,
                        MAX(r.score) AS score
                    FROM
                        Problems pi
                    INNER JOIN
                        Submissions s ON s.problem_id = pi.problem_id
                    INNER JOIN
                        Runs r ON r.run_id = s.current_run_id
                    INNER JOIN
                        Identities i ON i.identity_id = ? AND s.identity_id = i.identity_id
                    GROUP BY
                        pi.problem_id, s.identity_id
                ) ps ON ps.problem_id = p.problem_id
                LEFT JOIN
                    User_Roles ur ON ur.user_id = ? AND p.acl_id = ur.acl_id AND ur.role_id = ?
                LEFT JOIN
                    Identities id ON id.identity_id = ? AND a.owner_id = id.user_id
                LEFT JOIN (
                    SELECT DISTINCT
                        gr.acl_id
                    FROM
                        Groups_Identities gi
                    INNER JOIN
                        Group_Roles gr ON gr.group_id = gi.group_id
                    WHERE gi.identity_id = ? AND gr.role_id = ?
                ) gr ON p.acl_id = gr.acl_id ' . $languageJoin;
            $args[] = $identityId;
            $args[] = $userId;
            $args[] = \OmegaUp\Authorization::ADMIN_ROLE;
            $args[] = $identityId;
            $args[] = $identityId;
            $args[] = \OmegaUp\Authorization::ADMIN_ROLE;

            $clauses[] = [
                '(p.visibility >= ? OR id.identity_id = ? OR ur.acl_id IS NOT NULL OR gr.acl_id IS NOT NULL)',
                [
                    max(
                        \OmegaUp\ProblemParams::VISIBILITY_PUBLIC,
                        $minVisibility
                    ),
                    $identityId,
                ],
            ];
            $clauses[] = [
                'p.visibility > ?',
                [\OmegaUp\ProblemParams::VISIBILITY_DELETED],
            ];
        } elseif ($identityType === IDENTITY_ANONYMOUS) {
            $select = '
                    SELECT
                        0.0 AS score,
                        ROUND(100 / LOG2(GREATEST(p.accepted, 1) + 1), 2) AS points,
                        accepted / GREATEST(1, p.submissions)  AS ratio,
                        p.* ';
            $sql = '
                    FROM
                        Problems p ' . $languageJoin;

            $clauses[] = [
                'p.visibility >= ?',
                [max(
                    \OmegaUp\ProblemParams::VISIBILITY_PUBLIC,
                    $minVisibility
                )],
            ];
        }

        if (!empty($tags)) {
            self::addTagFilter(
                $identityType,
                $identityId,
                $tags,
                $requireAllTags,
                $sql,
                $args,
                $clauses
            );
        }

        // Finally flatten all WHERE clauses, and add a 'WHERE' if applicable.
        if (!empty($clauses)) {
            $sql .= "\nWHERE\n" . implode(
                ' AND ',
                array_map(
                    /** @param array{0: string, 1: list<string>} $clause */
                    function (array $clause): string {
                        return $clause[0];
                    },
                    $clauses
                )
            );
            /** @var array{0: string, 1: list<string>} $clause */
            foreach ($clauses as $clause) {
                $args = array_merge($args, $clause[1]);
            }
        }

        /** @var int */
        $total = \OmegaUp\MySQLConnection::getInstance()->GetOne(
            "SELECT COUNT(*) $sql",
            $args
        );

        // Reset the offset to 0 if out of bounds.
        if ($offset < 0 || $offset > $total) {
            $offset = 0;
        }

        if ($orderBy == 'problem_id') {
            $sql .= " ORDER BY p.problem_id {$collation} {$order} ";
        } elseif ($orderBy == 'points' && $order == 'desc') {
            $sql .= ' ORDER BY `points` DESC, `accepted` ASC, `submissions` DESC ';
        } else {
            $sql .= " ORDER BY `{$orderBy}` {$collation} {$order} ";
        }
        $sql .= ' LIMIT ?, ? ';
        $args[] = intval($offset);
        $args[] = intval($rowcount);

        /** @var list<array{accepted: int, acl_id: int, alias: string, commit: string, creation_date: string, current_version: string, deprecated: bool, difficulty: float|null, difficulty_histogram: null|string, email_clarifications: bool, input_limit: int, languages: string, order: string, points: float|null, problem_id: int, quality: float|null, quality_histogram: null|string, ratio: float|null, score: float, source: null|string, submissions: int, title: string, visibility: int, visits: int}> */
        $result = \OmegaUp\MySQLConnection::getInstance()->GetAll(
            "{$select} {$sql};",
            $args
        );

        // Only these fields (plus score, points and ratio) will be returned.
        $filters = [
            'title','quality', 'difficulty', 'alias', 'visibility',
            'quality_histogram', 'difficulty_histogram',
        ];
        $problems = [];
        $hiddenTags = $identityType !== IDENTITY_ANONYMOUS ? \OmegaUp\DAO\Users::getHideTags(
            $identityId
        ) : false;
        foreach ($result as $row) {
            $problemObject = new \OmegaUp\DAO\VO\Problems(
                array_intersect_key(
                    $row,
                    \OmegaUp\DAO\VO\Problems::FIELD_NAMES
                )
            );
            /** @var array{title: string, quality: null|float, difficulty: null|float, alias: string, visibility: int,
            quality_histogram: list<int>, difficulty_histogram: list<int>} */
            $problem = $problemObject->asFilteredArray($filters);

            // score, points and ratio are not actually fields of a Problems object.
            $problem['score'] = floatval($row['score']);
            $problem['points'] = floatval($row['points']);
            $problem['ratio'] = floatval($row['ratio']);
            $problem['tags'] = $hiddenTags ? [] : \OmegaUp\DAO\Problems::getTagsForProblem(
                $problemObject,
                true
            );
            array_push($problems, $problem);
        }
        return $problems;
    }

    final public static function getByAlias(
        string $alias
    ): ?\OmegaUp\DAO\VO\Problems {
        $sql = 'SELECT * FROM Problems WHERE (alias = ? ) LIMIT 1;';
        $params = [$alias];

        /** @var array{accepted: int, acl_id: int, alias: string, commit: string, creation_date: string, current_version: string, deprecated: bool, difficulty: float|null, difficulty_histogram: null|string, email_clarifications: bool, input_limit: int, languages: string, order: string, problem_id: int, quality: float|null, quality_histogram: null|string, source: null|string, submissions: int, title: string, visibility: int, visits: int}|null */
        $rs = \OmegaUp\MySQLConnection::getInstance()->GetRow($sql, $params);
        if (empty($rs)) {
                return null;
        }

        return new \OmegaUp\DAO\VO\Problems($rs);
    }

    /**
     * @return list<array{name: string, source: string}>
     */
    final public static function getTagsForProblem(
        \OmegaUp\DAO\VO\Problems $problem,
        bool $public
    ): array {
        $sql = 'SELECT
            t.name,
            pt.source
        FROM
            Problems_Tags pt
        INNER JOIN
            Tags t ON t.tag_id = pt.tag_id
        WHERE
            pt.problem_id = ?';
        if ($public) {
            $sql .= ' AND pt.public = 1';
        }
        $sql .= ';';

        /** @var list<array{name: string, source: string}> */
        return \OmegaUp\MySQLConnection::getInstance()->GetAll(
            $sql,
            [$problem->problem_id]
        );
    }

    final public static function getPracticeDeadline(int $problemId): int {
        $sql = '
            SELECT
                IFNULL(UNIX_TIMESTAMP(MAX(finish_time)), 0)
            FROM
                Contests c
            INNER JOIN
                Problemset_Problems pp USING(problemset_id)
            WHERE
                pp.problem_id = ?;
        ';
        /** @var int */
        return \OmegaUp\MySQLConnection::getInstance()->GetOne(
            $sql,
            [$problemId]
        );
    }

    public static function getProblemsSolvedCount(\OmegaUp\DAO\VO\Identities $identity): int {
        $sql = 'SELECT
            COUNT(*)
        FROM
            Problems p
        INNER JOIN
            Submissions s ON s.problem_id = p.problem_id
        INNER JOIN
            Runs r ON r.run_id = s.current_run_id
        WHERE
            r.verdict = "AC" AND s.type = "normal" AND s.identity_id = ?
        ORDER BY
            p.problem_id DESC;';

        $args = [$identity->identity_id];

        /** @var int */
        return \OmegaUp\MySQLConnection::getInstance()->getOne($sql, $args);
    }

    /**
     * @return list<\OmegaUp\DAO\VO\Problems>
     */
    final public static function getProblemsSolved(int $identityId): array {
        $sql = '
            SELECT DISTINCT
                p.*
            FROM
                Problems p
            INNER JOIN
                Submissions s ON s.problem_id = p.problem_id
            INNER JOIN
                Runs r ON r.run_id = s.current_run_id
            WHERE
                r.verdict = "AC" AND s.type = "normal" AND s.identity_id = ?
            ORDER BY
                p.problem_id DESC;
        ';
        $val = [$identityId];

        $problems = [];
        /** @var array{accepted: int, acl_id: int, alias: string, commit: string, creation_date: string, current_version: string, deprecated: bool, difficulty: float|null, difficulty_histogram: null|string, email_clarifications: bool, input_limit: int, languages: string, order: string, problem_id: int, quality: float|null, quality_histogram: null|string, source: null|string, submissions: int, title: string, visibility: int, visits: int} $row */
        foreach (
            \OmegaUp\MySQLConnection::getInstance()->GetAll(
                $sql,
                $val
            ) as $row
        ) {
            $problems[] = new \OmegaUp\DAO\VO\Problems($row);
        }
        return $problems;
    }

    /**
     * @return list<\OmegaUp\DAO\VO\Problems>
     */
    final public static function getProblemsUnsolvedByIdentity(
        int $identityId
    ): array {
        $sql = "
            SELECT DISTINCT
                p.*
            FROM
                Identities i
            INNER JOIN
                Submissions s ON s.identity_id = i.identity_id
            INNER JOIN
                Problems p ON p.problem_id = s.problem_id
            WHERE
                i.identity_id = ?
            AND
                (SELECT
                    COUNT(*)
                 FROM
                    Submissions ss
                 INNER JOIN
                    Runs r ON r.run_id = ss.current_run_id
                 WHERE
                    ss.identity_id = i.identity_id AND
                    ss.problem_id = p.problem_id AND
                    r.verdict = 'AC'
                ) = 0";

        $params = [$identityId];

        /** @var list<array{accepted: int, acl_id: int, alias: string, commit: string, creation_date: string, current_version: string, deprecated: bool, difficulty: float|null, difficulty_histogram: null|string, email_clarifications: bool, input_limit: int, languages: string, order: string, problem_id: int, quality: float|null, quality_histogram: null|string, source: null|string, submissions: int, title: string, visibility: int, visits: int}> */
        $rs = \OmegaUp\MySQLConnection::getInstance()->GetAll($sql, $params);

        $problems = [];
        foreach ($rs as $r) {
            $problems[] = new \OmegaUp\DAO\VO\Problems($r);
        }
        return $problems;
    }

    /**
     * Returns the list of problems created by a certain identity
     *
     * @return list<\OmegaUp\DAO\VO\Problems>
     */
    final public static function getPublicProblemsCreatedByIdentity(
        int $identityId
    ): array {
        $sql = '
            SELECT DISTINCT
                p.*
            FROM
                Identities i
            INNER JOIN
                Users u ON u.user_id = i.user_id
            INNER JOIN
                ACLs a ON a.owner_id = u.user_id
            INNER JOIN
                Problems p ON p.acl_id = a.acl_id
            WHERE
                p.visibility = ? AND
                i.identity_id = ?;';

        $params = [\OmegaUp\ProblemParams::VISIBILITY_PUBLIC, $identityId];

        /** @var list<array{accepted: int, acl_id: int, alias: string, commit: string, creation_date: string, current_version: string, deprecated: bool, difficulty: float|null, difficulty_histogram: null|string, email_clarifications: bool, input_limit: int, languages: string, order: string, problem_id: int, quality: float|null, quality_histogram: null|string, source: null|string, submissions: int, title: string, visibility: int, visits: int}> */
        $rs = \OmegaUp\MySQLConnection::getInstance()->GetAll($sql, $params);

        $problems = [];
        foreach ($rs as $r) {
            $problems[] = new \OmegaUp\DAO\VO\Problems($r);
        }
        return $problems;
    }

    /**
     * @return list<array{alias: string, title: string, username: string}>
     */
    final public static function getSolvedProblemsByUsersOfCourse(
        string $courseAlias
    ): array {
        $sql = "
            SELECT
                rp.alias,
                rp.title,
                i.username
            FROM
                Courses c
            INNER JOIN
                Groups_Identities gi
            ON
                c.group_id = gi.group_id
            INNER JOIN
                Identities i
            ON
                gi.identity_id = i.identity_id
            INNER JOIN
                (
                SELECT
                    p.problem_id,
                    p.alias,
                    p.title,
                    s.identity_id
                FROM
                    Submissions s
                INNER JOIN
                    Runs r
                ON
                    r.run_id = s.current_run_id
                INNER JOIN
                    Problems p
                ON
                    p.problem_id = s.problem_id
                WHERE
                    r.verdict = 'AC'
                    AND p.visibility = ?
                GROUP BY
                    p.problem_id, s.identity_id
                ) rp
            ON
                rp.identity_id = i.identity_id
            WHERE
                c.alias = ?
                AND gi.accept_teacher = true
            ORDER BY
                i.username ASC,
                rp.problem_id DESC;";

        /** @var list<array{alias: string, title: string, username: string}> */
        return \OmegaUp\MySQLConnection::getInstance()->GetAll(
            $sql,
            [\OmegaUp\ProblemParams::VISIBILITY_PUBLIC, $courseAlias]
        );
    }

    /**
     * @return list<array{alias: string, title: string, username: string}>
     */
    final public static function getUnsolvedProblemsByUsersOfCourse(
        string $courseAlias
    ): array {
        $sql = '
            SELECT
                rp.alias,
                rp.title,
                i.username
            FROM
                Identities i
            INNER JOIN
                Groups_Identities gi
            ON
                gi.identity_id = i.identity_id
            INNER JOIN
                Courses c
            ON
                c.group_id = gi.group_id
            INNER JOIN
                (
                SELECT
                    pp.problem_id,
                    pp.alias,
                    pp.title,
                    s.identity_id,
                    MAX(r.score) AS max_score
                FROM
                    Submissions s
                INNER JOIN
                    Runs r
                ON
                    r.run_id = s.current_run_id
                INNER JOIN
                    Problems pp
                ON
                    pp.problem_id = s.problem_id
                WHERE
                    pp.visibility = ?
                GROUP BY
                    pp.problem_id, s.identity_id
                HAVING
                    max_score < 1
                ) rp
            ON
                rp.identity_id = i.identity_id
            INNER JOIN
                Problems p
            ON
                rp.problem_id = p.problem_id
            WHERE
                c.alias = ?
                AND gi.accept_teacher = true
            ORDER BY
                i.username ASC,
                rp.problem_id DESC;';

        /** @var list<array{alias: string, title: string, username: string}> */
        return \OmegaUp\MySQLConnection::getInstance()->GetAll(
            $sql,
            [\OmegaUp\ProblemParams::VISIBILITY_PUBLIC, $courseAlias]
        );
    }

    final public static function hasTriedToSolveProblem(
        \OmegaUp\DAO\VO\Problems $problem,
        int $identityId
    ): bool {
        $sql = '
            SELECT
                COUNT(r.run_id)
            FROM
                Submissions s
            INNER JOIN
                Runs r
            ON
                r.run_id = s.current_run_id
            WHERE
                s.problem_id = ? AND s.identity_id = ? AND
                r.verdict NOT IN ("AC", "CE", "JE");
        ';
        return (
            /** @var int */
            \OmegaUp\MySQLConnection::getInstance()->GetOne(
                $sql,
                [$problem->problem_id, $identityId]
            )
        ) > 0;
    }

    final public static function isProblemSolved(
        \OmegaUp\DAO\VO\Problems $problem,
        int $identityId
    ): bool {
        $sql = '
            SELECT
                COUNT(r.run_id)
            FROM
                Submissions s
            INNER JOIN
                Runs r
            ON
                r.run_id = s.current_run_id
            WHERE
                s.problem_id = ? AND s.identity_id = ? AND r.verdict = "AC";
        ';

        return (
            /** @var int */
            \OmegaUp\MySQLConnection::getInstance()->GetOne(
                $sql,
                [$problem->problem_id, $identityId]
            )
        ) > 0;
    }

    public static function getPrivateCount(\OmegaUp\DAO\VO\Users $user): ?int {
        if (is_null($user->user_id)) {
            return 0;
        }
        $sql = 'SELECT
            COUNT(*) as total
        FROM
            Problems AS p
        INNER JOIN
            ACLs AS a
        ON
            a.acl_id = p.acl_id
        WHERE
            p.visibility <= 0 and a.owner_id = ?;';

        /** @var null|int */
        return \OmegaUp\MySQLConnection::getInstance()->GetOne(
            $sql,
            [$user->user_id]
        );
    }

    /**
     * @return list<string>
     */
    public static function getExplicitAdminEmails(
        \OmegaUp\DAO\VO\Problems $problem
    ): array {
        $sql = '
            SELECT DISTINCT
                e.email
            FROM
                (
                    SELECT
                        p.problem_id, a.owner_id AS user_id
                    FROM
                        Problems AS p
                    INNER JOIN
                        ACLs AS a
                    ON
                        a.acl_id = p.acl_id
                    WHERE p.problem_id = ?
                ) AS a
            INNER JOIN
                Users u
            ON
                u.user_id = a.user_id
            INNER JOIN
                Emails e
            ON
                e.user_id = u.main_email_id;
        ';

        $params = [$problem->problem_id];

        $result = [];
        foreach (
            \OmegaUp\MySQLConnection::getInstance()->GetAll(
                $sql,
                $params
            ) as $row
        ) {
            $result[] = strval($row['email']);
        }
        return $result;
    }

    /**
     * @return null|array{name: string, email: string}
     */
    public static function getAdminUser(\OmegaUp\DAO\VO\Problems $problem): ?array {
        $sql = '
            SELECT DISTINCT
                e.email,
                i.name
            FROM
                ACLs a
            INNER JOIN
                Users u
            ON
                a.owner_id = u.user_id
            INNER JOIN
                Identities i
            ON
                i.user_id = u.user_id AND i.identity_id = u.main_identity_id
            INNER JOIN
                Emails e
            ON
                e.email_id = u.main_email_id
            WHERE
               a.acl_id = ?
            LIMIT
               1;
        ';
        $params = [$problem->acl_id];
        /** @var array{email: null|string, name: null|string}|null */
        $row = \OmegaUp\MySQLConnection::getInstance()->GetRow($sql, $params);
        if (empty($row)) {
            return null;
        }

        return [
            'name' => strval($row['name']),
            'email' => strval($row['email']),
        ];
    }

    /**
     * Returns all problems that an identity can manage.
     *
<<<<<<< HEAD
     * @return array<int, \OmegaUp\DAO\VO\Problems>
=======
     * @return list<\OmegaUp\DAO\VO\Problems>
>>>>>>> 22bf8d9e
     */
    final public static function getAllProblemsAdminedByIdentity(
        int $identityId,
        int $page = 1,
        int $pageSize = 1000
    ): array {
        $offset = ($page - 1) * $pageSize;
        $sql = '
            SELECT
                p.*
            FROM
                Problems AS p
            INNER JOIN
                ACLs AS a ON a.acl_id = p.acl_id
            INNER JOIN
                Identities AS ai ON a.owner_id = ai.user_id
            LEFT JOIN
                User_Roles ur ON ur.acl_id = p.acl_id
            LEFT JOIN
                Identities uri ON ur.user_id = uri.user_id
            LEFT JOIN
                Group_Roles gr ON gr.acl_id = p.acl_id
            LEFT JOIN
                Groups_Identities gi ON gi.group_id = gr.group_id
            WHERE
                (ai.identity_id = ? OR
                (ur.role_id = ? AND uri.identity_id = ?) OR
                (gr.role_id = ? AND gi.identity_id = ?)) AND
                p.visibility > ?
            GROUP BY
                p.problem_id
            ORDER BY
                p.problem_id DESC
            LIMIT
                ?, ?';
        $params = [
            $identityId,
            \OmegaUp\Authorization::ADMIN_ROLE,
            $identityId,
            \OmegaUp\Authorization::ADMIN_ROLE,
            $identityId,
            \OmegaUp\ProblemParams::VISIBILITY_DELETED,
            intval($offset),
            intval($pageSize),
        ];

        /** @var list<array{accepted: int, acl_id: int, alias: string, commit: string, creation_date: string, current_version: string, deprecated: bool, difficulty: float|null, difficulty_histogram: null|string, email_clarifications: bool, input_limit: int, languages: string, order: string, problem_id: int, quality: float|null, quality_histogram: null|string, source: null|string, submissions: int, title: string, visibility: int, visits: int}> */
        $rs = \OmegaUp\MySQLConnection::getInstance()->GetAll($sql, $params);

        $problems = [];
        foreach ($rs as $row) {
            $problems[] = new \OmegaUp\DAO\VO\Problems($row);
        }
        return $problems;
    }

    /**
     * Returns all problems owned by a user.
     *
     * @return list<\OmegaUp\DAO\VO\Problems>
     */
    final public static function getAllProblemsOwnedByUser(
        int $userId,
        int $page = 1,
        int $pageSize = 1000
    ) {
        $offset = ($page - 1) * $pageSize;
        $sql = '
            SELECT
                p.*
            FROM
                Problems AS p
            INNER JOIN
                ACLs AS a ON a.acl_id = p.acl_id
            WHERE
                a.owner_id = ? AND
                p.visibility > ?
            ORDER BY
                p.problem_id DESC
            LIMIT
                ?, ?';
        $params = [
            $userId,
            \OmegaUp\ProblemParams::VISIBILITY_DELETED,
            intval($offset),
            intval($pageSize),
        ];

        /** @var list<array{accepted: int, acl_id: int, alias: string, commit: string, creation_date: string, current_version: string, deprecated: bool, difficulty: float|null, difficulty_histogram: null|string, email_clarifications: bool, input_limit: int, languages: string, order: string, problem_id: int, quality: float|null, quality_histogram: null|string, source: null|string, submissions: int, title: string, visibility: int, visits: int}> */
        $rs = \OmegaUp\MySQLConnection::getInstance()->GetAll($sql, $params);

        $problems = [];
        foreach ($rs as $row) {
            $problems[] = new \OmegaUp\DAO\VO\Problems($row);
        }
        return $problems;
    }

    /**
     * Return all problems, except deleted
     *
     * @return list<\OmegaUp\DAO\VO\Problems>
     */
    final public static function getAllProblems(
        ?int $page,
        int $colsPerPage,
        ?string $order,
        string $orderType
    ) {
        $sql = 'SELECT * from Problems where `visibility` > ? ';
        if (!is_null($order)) {
            $sql .= ' ORDER BY `' . \OmegaUp\MySQLConnection::getInstance()->escape(
                $order
            ) . '` ' . ($orderType == 'DESC' ? 'DESC' : 'ASC');
        }
        if (!is_null($page)) {
            $sql .= ' LIMIT ' . (($page - 1) * $colsPerPage) . ', ' . intval(
                $colsPerPage
            );
        }
        $rs = \OmegaUp\MySQLConnection::getInstance()->GetAll(
            $sql,
            [\OmegaUp\ProblemParams::VISIBILITY_DELETED]
        );
        $allData = [];
        foreach ($rs as $row) {
            $allData[] = new \OmegaUp\DAO\VO\Problems($row);
        }
        return $allData;
    }

    /**
     * @return list<string>
     */
    final public static function getIdentitiesInGroupWhoAttemptedProblem(
        int $groupId,
        int $problemId
    ): array {
        $sql = '
            SELECT
                i.username
            FROM
                Identities i
            WHERE
                i.identity_id
            IN (
                SELECT DISTINCT
                    gi.identity_id
                FROM
                    Submissions s
                INNER JOIN
                    Groups_Identities gi
                ON
                    s.identity_id = gi.identity_id
                WHERE
                    gi.group_id = ?
                    AND s.problem_id = ?
            );';
        $params = [$groupId, $problemId];

        /** @var array{username: string}[] */
        $rs = \OmegaUp\MySQLConnection::getInstance()->GetAll($sql, $params);

        $identities = [];
        foreach ($rs as $row) {
            $identities[] = $row['username'];
        }
        return $identities;
    }

    final public static function isVisible(\OmegaUp\DAO\VO\Problems $problem): bool {
        return intval($problem->visibility) >= 1;
    }

    public static function deleteProblem(int $problemId): int {
        $sql = 'UPDATE
                    `Problems`
                SET
                    `visibility` = ?
                WHERE
                    `problem_id` = ?;';
        $params = [
            \OmegaUp\ProblemParams::VISIBILITY_DELETED,
            $problemId,
        ];
        \OmegaUp\MySQLConnection::getInstance()->Execute($sql, $params);
        return \OmegaUp\MySQLConnection::getInstance()->Affected_Rows();
    }

    public static function hasBeenUsedInCoursesOrContests(
        \OmegaUp\DAO\VO\Problems $problem
    ): bool {
        $sql = '
            SELECT
                COUNT(*)
            FROM
                Submissions s
            WHERE
                s.problemset_id IS NOT NULL
                AND s.problem_id = ?;
        ';
        return (
            /** @var int */
            \OmegaUp\MySQLConnection::getInstance()->GetOne(
                $sql,
                [$problem->problem_id]
            )
        ) > 0;
    }

    /**
     * @return list<\OmegaUp\DAO\VO\Problems>
     */
    final public static function getByContest(int $contestId): array {
        $sql = 'SELECT
                    p.*
                FROM
                    Problems p
                INNER JOIN
                    Problemset_Problems pp
                ON
                    p.problem_id = pp.problem_id
                INNER JOIN
                    Contests c
                ON
                    c.problemset_id = pp.problemset_id
                WHERE
                    c.contest_id = ?;';

        $rs = \OmegaUp\MySQLConnection::getInstance()->GetAll(
            $sql,
            [$contestId]
        );

        $problems = [];
        foreach ($rs as $row) {
            $problems[] = new \OmegaUp\DAO\VO\Problems($row);
        }
        return $problems;
    }

    /**
     * @return list<\OmegaUp\DAO\VO\Problems>
     */
    final public static function getByTitle(string $title): array {
        $sql = 'SELECT
                    *
                FROM
                    Problems
                WHERE
                    title = ?;';

        /** @var list<array{accepted: int, acl_id: int, alias: string, commit: string, creation_date: string, current_version: string, deprecated: bool, difficulty: float|null, difficulty_histogram: null|string, email_clarifications: bool, input_limit: int, languages: string, order: string, problem_id: int, quality: float|null, quality_histogram: null|string, source: null|string, submissions: int, title: string, visibility: int, visits: int}> */
        $rs = \OmegaUp\MySQLConnection::getInstance()->GetAll($sql, [$title]);

        $problems = [];
        foreach ($rs as $row) {
            $problems[] = new \OmegaUp\DAO\VO\Problems($row);
        }
        return $problems;
    }
}<|MERGE_RESOLUTION|>--- conflicted
+++ resolved
@@ -832,11 +832,7 @@
     /**
      * Returns all problems that an identity can manage.
      *
-<<<<<<< HEAD
-     * @return array<int, \OmegaUp\DAO\VO\Problems>
-=======
      * @return list<\OmegaUp\DAO\VO\Problems>
->>>>>>> 22bf8d9e
      */
     final public static function getAllProblemsAdminedByIdentity(
         int $identityId,
