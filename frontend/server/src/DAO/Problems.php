--- conflicted
+++ resolved
@@ -832,11 +832,7 @@
     /**
      * Returns all problems that an identity can manage.
      *
-<<<<<<< HEAD
-     * @return array<int, \OmegaUp\DAO\VO\Problems>
-=======
      * @return list<\OmegaUp\DAO\VO\Problems>
->>>>>>> 07d2ea29
      */
     final public static function getAllProblemsAdminedByIdentity(
         int $identityId,
