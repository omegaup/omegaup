--- conflicted
+++ resolved
@@ -74,11 +74,7 @@
      * @param null|array{0: int, 1: int} $difficultyRange
      * @param list<string> $programmingLanguages
      * @param list<string> $tags
-<<<<<<< HEAD
-     * @return array{problems: list<array{alias: string, difficulty: float|null, quality_seal: bool, difficulty_histogram: list<int>, points: float, quality: float|null, quality_histogram: list<int>, ratio: float, score: float, tags: array{name: string, source: string}[], title: string, visibility: int}>, count: int}
-=======
-     * @return list<array{alias: string, difficulty: float|null, quality_seal: bool, difficulty_histogram: list<int>, points: float, quality: float|null, quality_histogram: list<int>, ratio: float, score: float, tags: list<array{name: string, source: string}>, title: string, visibility: int}>
->>>>>>> 8d125562
+     * @return array{problems: list<array{alias: string, difficulty: float|null, quality_seal: bool, difficulty_histogram: list<int>, points: float, quality: float|null, quality_histogram: list<int>, ratio: float, score: float, tags: list<array{name: string, source: string}>, title: string, visibility: int}>, count: int}
      */
     final public static function byIdentityType(
         string $identityType,
