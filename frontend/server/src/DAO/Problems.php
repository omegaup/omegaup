<?php

namespace OmegaUp\DAO;

/**
 * Problems Data Access Object (DAO).
 *
 * Esta clase contiene toda la manipulacion de bases de datos que se necesita
 * para almacenar de forma permanente y recuperar instancias de objetos
 * {@link \OmegaUp\DAO\VO\Problems}.
 * @access public
 * @package docs
 */
class Problems extends \OmegaUp\DAO\Base\Problems {
    /**
     * @param list<string> $tags
     */
    private static function addTagFilter(
        string $identityType,
        ?int $identityId,
        array $tags,
        bool $requireAllTags,
        string &$sql,
        array &$args,
        array &$clauses
    ): void {
        // Look for problems matching ALL tags or not
        $havingClause = $requireAllTags ? 'HAVING (COUNT(pt.tag_id) = ?)' : '';
        $placeholders = array_fill(0, count($tags), '?');
        $placeholders = join(',', $placeholders);
        $sql .= "
            INNER JOIN (
                SELECT
                    pt.problem_id,
                    BIT_AND(t.public) as public
                FROM
                    Problems_Tags pt
                INNER JOIN
                    Problems pp
                ON
                    pp.problem_id = pt.problem_id
                INNER JOIN
                    Tags t
                ON
                    pt.tag_id = t.tag_id
                WHERE pt.tag_id IN (
                    SELECT t.tag_id
                    FROM Tags t
                    WHERE t.name in ($placeholders)
                )
                AND (pp.allow_user_add_tags = '1' OR pt.source <> 'voted')
                GROUP BY
                    pt.problem_id
                {$havingClause}
            ) ptp ON ptp.problem_id = p.problem_id";
        $args = array_merge($args, $tags);
        if ($requireAllTags) {
            $args[] = count($tags);
        }

        if ($identityType === IDENTITY_NORMAL && !is_null($identityId)) {
            array_push(
                $clauses,
                [
                    '(ptp.public OR id.identity_id = ?)',
                    [$identityId],
                ]
            );
        } elseif ($identityType !== IDENTITY_ADMIN) {
            array_push(
                $clauses,
                [
                    'ptp.public',
                    [],
                ]
            );
        }
    }

    /**
     * @param null|array{0: int, 1: int} $difficultyRange
     * @param list<string> $programmingLanguages
     * @param list<string> $tags
     * @param list<string> $authors
     * @return array{count: int, problems: list<array{accepted: int, alias: string, difficulty: float|null, difficulty_histogram: list<int>, points: float, problem_id: int, quality: float|null, quality_histogram: list<int>, quality_seal: bool, ratio: float, score: float, submissions: int, tags: list<array{name: string, source: string}>, title: string, visibility: int}>}
     */
    final public static function byIdentityType(
        string $identityType,
        ?string $language,
        string $orderBy,
        string $order,
        int $offset,
        int $rowcount,
        ?string $query,
        ?int $identityId,
        ?int $userId,
        array $tags,
        int $minVisibility,
        bool $requireAllTags,
        array $programmingLanguages,
        ?array $difficultyRange,
        bool $onlyQualitySeal,
        ?string $level,
        string $difficulty,
        array $authors
    ) {
        $fields = \OmegaUp\DAO\DAO::getFields(
            \OmegaUp\DAO\VO\Problems::FIELD_NAMES,
            'p'
        );
        // Just in case.
        if ($order !== 'asc' && $order !== 'desc') {
            $order = 'desc';
        }

        $languageJoin = '';
        if (!is_null($language) && $language !== 'all') {
            $languageJoin = '
                INNER JOIN
                    Problems_Languages ON Problems_Languages.problem_id = p.problem_id
                INNER JOIN
                    Languages ON Problems_Languages.language_id = Languages.language_id
                    AND Languages.name = \'' . $language . '\'
            ';
        }

        $clauses = [];

        $levelJoin = '';
        if (!is_null($level)) {
            $levelJoin = '
            INNER JOIN
                Problems_Tags pt ON p.problem_id = pt.problem_id
            INNER JOIN
                Tags t ON t.tag_id = pt.tag_id
            ';
            $clauses[] = [
                't.name = ?', [$level]
            ];
        }

        // Use BINARY mode to force case sensitive comparisons when ordering by title.
        $collation = ($orderBy === 'title') ? 'COLLATE utf8mb4_bin' : '';
        $select = '';
        $sql = '';
        $args = [];

        // Clauses is an array of 2-tuples that contains a chunk of SQL and the
        // arguments that are needed for that chunk.
        /** @var list<array{0: string, 1: list<string>}> */
        foreach ($programmingLanguages as $programmingLanguage) {
            $clauses[] = [
                'FIND_IN_SET(?, p.languages) > 0',
                [$programmingLanguage],
            ];
        }

        // Convert the difficulty in text form to a range
        if (is_null($difficultyRange)) {
            $difficultyRange = [];
            switch ($difficulty) {
                case 'easy':
                    $difficultyRange[] = 0;
                    $difficultyRange[] = 1;
                    break;
                case 'medium':
                    $difficultyRange[] = 2;
                    $difficultyRange[] = 2;
                    break;
                case 'hard':
                    $difficultyRange[] = 3;
                    $difficultyRange[] = 4;
                    break;
            }
        }

        if (count($difficultyRange) === 2) {
            $difficultyBounds = [];
            switch ($difficultyRange[0]) {
                case '0':
                    $difficultyBounds[] = 0;
                    break;
                case '1':
                    $difficultyBounds[] = 0.5;
                    break;
                case '2':
                    $difficultyBounds[] = 1.5;
                    break;
                case '3':
                    $difficultyBounds[] = 2.5;
                    break;
                case '4':
                    $difficultyBounds[] = 3.5;
                    break;
            }
            switch ($difficultyRange[1]) {
                case '0':
                    $difficultyBounds[] = 0.5;
                    break;
                case '1':
                    $difficultyBounds[] = 1.5;
                    break;
                case '2':
                    $difficultyBounds[] = 2.5;
                    break;
                case '3':
                    $difficultyBounds[] = 3.5;
                    break;
                case '4':
                    $difficultyBounds[] = 4;
                    break;
            }

            if ($difficultyBounds[1] === 4) {
                $upperBoundComparison = '<=';
            } else {
                $upperBoundComparison = '<';
            }
            if ($difficultyBounds[0] === 0) {
                // If the lower limit is equal to 0, take into account problems
                // without difficulty.
                $conditions = "(p.difficulty IS NULL OR (p.difficulty >= ? AND p.difficulty {$upperBoundComparison} ?))";
            } else {
                $conditions = "p.difficulty >= ? AND p.difficulty {$upperBoundComparison} ?";
            }

            $clauses[] = [
                $conditions,
                $difficultyBounds,
            ];
        }

        if (!is_null($query)) {
            if (is_numeric($query)) {
                $clauses[] = [
                    "(
                    p.title LIKE CONCAT('%', ?, '%') OR
                    p.alias LIKE CONCAT('%', ?, '%') OR
                    p.problem_id = ?
                    )",
                    [$query, $query, intval($query)],
                ];
            } else {
                $clauses[] = [
                    "(p.title LIKE CONCAT('%', ?, '%') OR p.alias LIKE CONCAT('%', ?, '%'))",
                    [$query, $query],
                ];
            }
        }

        if ($identityType === IDENTITY_ADMIN) {
            $args[] = $identityId;
            $select = "
                SELECT
                    ROUND(100 / LOG2(GREATEST(accepted, 1) + 1), 2) AS points,
                    accepted / GREATEST(1, submissions) AS ratio,
                    ROUND(100 * IFNULL(ps.score, 0.0)) AS score,
                    {$fields}
            ";
            $sql = '
                FROM
                    Problems p
                LEFT JOIN (
                    SELECT
                        Submissions.problem_id,
                        MAX(Runs.score) AS score
                    FROM
                        Submissions
                    INNER JOIN
                        Runs ON Runs.run_id = Submissions.current_run_id
                    WHERE
                        Submissions.identity_id = ?
                    GROUP BY
                        Submissions.problem_id
                    ) ps ON ps.problem_id = p.problem_id ' . $languageJoin . $levelJoin;

            $clauses[] = [
                'p.visibility > ?',
                [\OmegaUp\ProblemParams::VISIBILITY_DELETED],
            ];
        } elseif ($identityType === IDENTITY_NORMAL && !is_null($identityId)) {
            $select = "
                SELECT DISTINCT
                    ROUND(100 / LOG2(GREATEST(p.accepted, 1) + 1), 2) AS points,
                    p.accepted / GREATEST(1, p.submissions)     AS ratio,
                    ROUND(100 * IFNULL(ps.score, 0), 2)   AS score,
                    {$fields}
            ";
            $sql = '
                FROM
                    Problems p
                INNER JOIN
                    ACLs a
                ON
                    a.acl_id = p.acl_id
                LEFT JOIN (
                    SELECT
                        s.problem_id,
                        s.identity_id,
                        MAX(r.score) AS score
                    FROM
                        Submissions s
                    INNER JOIN
                        Runs r ON r.run_id = s.current_run_id
                    WHERE
                        s.identity_id = ?
                    GROUP BY
                        s.problem_id, s.identity_id
                ) ps ON ps.problem_id = p.problem_id
                LEFT JOIN
                    User_Roles ur ON ur.user_id = ? AND p.acl_id = ur.acl_id AND ur.role_id = ?
                LEFT JOIN
                    Identities id ON id.identity_id = ? AND a.owner_id = id.user_id
                LEFT JOIN (
                    SELECT DISTINCT
                        gr.acl_id
                    FROM
                        Groups_Identities gi
                    INNER JOIN
                        Group_Roles gr ON gr.group_id = gi.group_id
                    WHERE gi.identity_id = ? AND gr.role_id = ?
                ) gr ON p.acl_id = gr.acl_id ' . $languageJoin . $levelJoin;
            $args[] = $identityId;
            $args[] = $userId;
            $args[] = \OmegaUp\Authorization::ADMIN_ROLE;
            $args[] = $identityId;
            $args[] = $identityId;
            $args[] = \OmegaUp\Authorization::ADMIN_ROLE;

            $clauses[] = [
                '(p.visibility >= ? OR id.identity_id = ? OR ur.acl_id IS NOT NULL OR gr.acl_id IS NOT NULL)',
                [
                    max(
                        \OmegaUp\ProblemParams::VISIBILITY_PUBLIC,
                        $minVisibility
                    ),
                    $identityId,
                ],
            ];
            $clauses[] = [
                'p.visibility > ?',
                [\OmegaUp\ProblemParams::VISIBILITY_DELETED],
            ];
        } elseif ($identityType === IDENTITY_ANONYMOUS) {
            $select = "
                    SELECT DISTINCT
                        0.0 AS score,
                        ROUND(100 / LOG2(GREATEST(p.accepted, 1) + 1), 2) AS points,
                        accepted / GREATEST(1, p.submissions)  AS ratio,
                        {$fields}
                    ";
            $sql = '
                    FROM
                        Problems p ' . $languageJoin . $levelJoin;

            $clauses[] = [
                'p.visibility >= ?',
                [max(
                    \OmegaUp\ProblemParams::VISIBILITY_PUBLIC,
                    $minVisibility
                )],
            ];
        }

        if (!empty($tags)) {
            self::addTagFilter(
                $identityType,
                $identityId,
                $tags,
                $requireAllTags,
                $sql,
                $args,
                $clauses
            );
        }

        if (!empty($authors)) {
            $placeholders = join(',', array_fill(0, count($authors), '?'));
            $sql .= "
                INNER JOIN (
                    SELECT
                        pp.problem_id
                    FROM
                        Problems pp
                    INNER JOIN
                        ACLs acl
                    ON
                        pp.acl_id = acl.acl_id
                    INNER JOIN
                        User_Rank ur
                    ON
                        ur.user_id = acl.owner_id
                    WHERE ur.user_id IN (
                        SELECT
                            user_id
                        FROM
                            User_Rank
                        WHERE username IN ($placeholders)
                    )
                ) pa ON pa.problem_id = p.problem_id";

            $args = array_merge($args, $authors);
        }

        if ($onlyQualitySeal) {
            $clauses[] = [
                'p.quality_seal = ?', [1]
            ];
        }

        // Finally flatten all WHERE clauses, and add a 'WHERE' if applicable.
        if (!empty($clauses)) {
            $sql .= "\nWHERE\n" . implode(
                ' AND ',
                array_map(
                    /** @param array{0: string, 1: list<string>} $clause */
                    fn (array $clause) => $clause[0],
                    $clauses
                )
            );
            /** @var array{0: string, 1: list<string>} $clause */
            foreach ($clauses as $clause) {
                $args = array_merge($args, $clause[1]);
            }
        }

        /** @var int */
        $count = \OmegaUp\MySQLConnection::getInstance()->GetOne(
            "SELECT COUNT(*) $sql",
            $args
        );

        // Reset the offset to 0 if out of bounds.
        if ($offset < 0 || $offset > $count) {
            $offset = 0;
        }

        if ($orderBy == 'problem_id') {
            $sql .= " ORDER BY p.problem_id {$collation} {$order} ";
        } elseif ($orderBy == 'points' && $order == 'desc') {
            $sql .= ' ORDER BY `points` DESC, `accepted` ASC, `submissions` DESC ';
        } elseif (($orderBy == 'difficulty' || $orderBy == 'quality') && $order == 'asc') {
            $sql .= " ORDER BY p.{$orderBy} IS NULL, p.{$orderBy} ASC";
        } else {
            $sql .= " ORDER BY `{$orderBy}` {$collation} {$order} ";
        }
        $sql .= ' LIMIT ?, ? ';
        $args[] = $offset;
        $args[] = $rowcount;

        /** @var list<array{accepted: int, acl_id: int, alias: string, allow_user_add_tags: bool, commit: string, creation_date: \OmegaUp\Timestamp, current_version: string, deprecated: bool, difficulty: float|null, difficulty_histogram: null|string, email_clarifications: bool, input_limit: int, languages: string, order: string, points: float|null, problem_id: int, quality: float|null, quality_histogram: null|string, quality_seal: bool, ratio: float|null, score: float, show_diff: string, source: null|string, submissions: int, title: string, visibility: int, visits: int}> */
        $result = \OmegaUp\MySQLConnection::getInstance()->GetAll(
            "{$select} {$sql};",
            $args
        );

        // Only these fields (plus score, points and ratio) will be returned.
        $filters = [
            'accepted', 'title', 'quality', 'difficulty', 'alias', 'visibility', 'problem_id',
            'quality_histogram', 'difficulty_histogram', 'submissions', 'quality_seal',
        ];
        $problems = [];
        $hiddenTags = $identityType !== IDENTITY_ANONYMOUS ? \OmegaUp\DAO\Users::getHideTags(
            $identityId
        ) : false;
        foreach ($result as $row) {
            $problemObject = new \OmegaUp\DAO\VO\Problems(
                array_intersect_key(
                    $row,
                    \OmegaUp\DAO\VO\Problems::FIELD_NAMES
                )
            );
            /** @var array{title: string, quality: null|float, difficulty: null|float, alias: string, accepted: int, visibility: int, quality_histogram: list<int>, difficulty_histogram: list<int>, quality_seal: bool, submissions: int, problem_id: int} */
            $problem = $problemObject->asFilteredArray($filters);

            // score, points and ratio are not actually fields of a Problems object.
            $problem['score'] = floatval($row['score']);
            $problem['points'] = floatval($row['points']);
            $problem['ratio'] = floatval($row['ratio']);
            $problem['tags'] = $hiddenTags ? [] : \OmegaUp\DAO\Problems::getTagsForProblem(
                $problemObject,
                public: true,
                showUserTags: $row['allow_user_add_tags']
            );
            $problems[] = $problem;
        }
        return [
            'problems' => $problems,
            'count' => $count,
        ];
    }

    final public static function getByAlias(
        string $alias
    ): ?\OmegaUp\DAO\VO\Problems {
        $sql = 'SELECT ' .  \OmegaUp\DAO\DAO::getFields(
            \OmegaUp\DAO\VO\Problems::FIELD_NAMES,
            'Problems'
        ) . ' FROM Problems WHERE (alias = ? ) LIMIT 1;';
        $params = [$alias];

        /** @var array{accepted: int, acl_id: int, alias: string, allow_user_add_tags: bool, commit: string, creation_date: \OmegaUp\Timestamp, current_version: string, deprecated: bool, difficulty: float|null, difficulty_histogram: null|string, email_clarifications: bool, input_limit: int, languages: string, order: string, problem_id: int, quality: float|null, quality_histogram: null|string, quality_seal: bool, show_diff: string, source: null|string, submissions: int, title: string, visibility: int, visits: int}|null */
        $rs = \OmegaUp\MySQLConnection::getInstance()->GetRow($sql, $params);
        if (empty($rs)) {
                return null;
        }

        return new \OmegaUp\DAO\VO\Problems($rs);
    }

    /**
     * Gets a certain problem based on its alias and the problemset
     * it is supposed to be part of.
     *
     * @return null|\OmegaUp\DAO\VO\Problems
     */
    final public static function getByAliasAndProblemset(
        string $alias,
        int $problemsetId
    ): ?\OmegaUp\DAO\VO\Problems {
        $sql = '
            SELECT
            ' .  \OmegaUp\DAO\DAO::getFields(
            \OmegaUp\DAO\VO\Problems::FIELD_NAMES,
            'p'
        ) . '
            FROM
                Problems p
            INNER JOIN
                Problemset_Problems pp ON pp.problem_id = p.problem_id
            WHERE
                p.alias = ?
                AND pp.problemset_id = ?
            ';
        $params = [
            $alias,
            $problemsetId
        ];

        /** @var array{accepted: int, acl_id: int, alias: string, allow_user_add_tags: bool, commit: string, creation_date: \OmegaUp\Timestamp, current_version: string, deprecated: bool, difficulty: float|null, difficulty_histogram: null|string, email_clarifications: bool, input_limit: int, languages: string, order: string, problem_id: int, quality: float|null, quality_histogram: null|string, quality_seal: bool, show_diff: string, source: null|string, submissions: int, title: string, visibility: int, visits: int}|null */
        $rs = \OmegaUp\MySQLConnection::getInstance()->GetRow($sql, $params);
        if (is_null($rs)) {
                return null;
        }
        return new \OmegaUp\DAO\VO\Problems($rs);
    }

    /**
     * @return list<array{name: string, source: string}>
     */
    final public static function getTagsForProblem(
        \OmegaUp\DAO\VO\Problems $problem,
        bool $public,
        bool $showUserTags
    ): array {
        $sql = 'SELECT
            t.name,
            pt.source
        FROM
            Problems_Tags pt
        INNER JOIN
            Tags t ON t.tag_id = pt.tag_id
        WHERE
            pt.problem_id = ?';
        if ($public) {
            $sql .= ' AND t.public = 1';
        }
        if (!$showUserTags) {
            $sql .= ' AND pt.source <> \'voted\'';
        }
        $sql .= ';';

        /** @var list<array{name: string, source: string}> */
        return \OmegaUp\MySQLConnection::getInstance()->GetAll(
            $sql,
            [$problem->problem_id]
        );
    }

    final public static function getPracticeDeadline(int $problemId): ?\OmegaUp\Timestamp {
        $sql = '
            SELECT
                MAX(finish_time)
            FROM
                Contests c
            INNER JOIN
                Problemset_Problems pp USING(problemset_id)
            WHERE
                pp.problem_id = ?;
        ';
        /** @var \OmegaUp\Timestamp|null */
        return \OmegaUp\MySQLConnection::getInstance()->GetOne(
            $sql,
            [$problemId]
        );
    }

    public static function getProblemsSolvedCount(\OmegaUp\DAO\VO\Identities $identity): int {
        $sql = 'SELECT
            COUNT(*)
        FROM
            Problems p
        INNER JOIN
            Submissions s ON s.problem_id = p.problem_id
        WHERE
            s.verdict = "AC" AND s.type = "normal" AND s.identity_id = ?
        ORDER BY
            p.problem_id DESC;';

        $args = [$identity->identity_id];

        /** @var int */
        return \OmegaUp\MySQLConnection::getInstance()->getOne($sql, $args);
    }

    /**
     * @return list<\OmegaUp\DAO\VO\Problems>
     */
    final public static function getProblemsSolved(int $identityId): array {
        $sql = '
            SELECT
                ' .  \OmegaUp\DAO\DAO::getFields(
            \OmegaUp\DAO\VO\Problems::FIELD_NAMES,
            'p'
        ) . '
            FROM
                Problems p
            INNER JOIN
                Submissions s ON s.problem_id = p.problem_id
            INNER JOIN
                Identities i ON i.identity_id = s.identity_id
            WHERE
                s.verdict = "AC" AND s.type = "normal" AND s.identity_id = ?
                AND NOT EXISTS (
                    SELECT
                        `pf`.`problem_id`, `pf`.`user_id`
                    FROM
                        `Problems_Forfeited` AS `pf`
                    WHERE
                        `pf`.`problem_id` = `p`.`problem_id` AND
                        `pf`.`user_id` = `i`.`user_id` AND
                        `i`.`user_id` IS NOT NULL
                )
                AND NOT EXISTS (
                    SELECT
                        `a`.`acl_id`
                    FROM
                        `ACLs` AS `a`
                    WHERE
                        `a`.`acl_id` = `p`.`acl_id` AND
                        `a`.`owner_id` = `i`.`user_id` AND
                        `i`.`user_id` IS NOT NULL
                )
            GROUP BY
                p.problem_id
            ORDER BY
                min(s.time) DESC,
                p.problem_id DESC;
        ';
        $val = [$identityId];

        $problems = [];
        /** @var list<array{accepted: int, acl_id: int, alias: string, allow_user_add_tags: bool, commit: string, creation_date: \OmegaUp\Timestamp, current_version: string, deprecated: bool, difficulty: float|null, difficulty_histogram: null|string, email_clarifications: bool, input_limit: int, languages: string, order: string, problem_id: int, quality: float|null, quality_histogram: null|string, quality_seal: bool, show_diff: string, source: null|string, submissions: int, title: string, visibility: int, visits: int}> $row */
        foreach (
            \OmegaUp\MySQLConnection::getInstance()->GetAll(
                $sql,
                $val
            ) as $row
        ) {
            $problems[] = new \OmegaUp\DAO\VO\Problems($row);
        }
        return $problems;
    }

    /**
     * @return list<\OmegaUp\DAO\VO\Problems>
     */
    final public static function getProblemsUnsolvedByIdentity(
        int $identityId
    ): array {
        $fields = \OmegaUp\DAO\DAO::getFields(
            \OmegaUp\DAO\VO\Problems::FIELD_NAMES,
            'p'
        );
        $sql = "
            SELECT
                {$fields},
                SUM(s.verdict = 'AC') AS solved_count
            FROM
                Submissions s
            INNER JOIN
                Problems p ON p.problem_id = s.problem_id
            WHERE
                s.identity_id = ?
            GROUP BY
                p.problem_id
            HAVING
                solved_count = 0;
        ";

        $params = [$identityId];

        /** @var list<array{accepted: int, acl_id: int, alias: string, allow_user_add_tags: bool, commit: string, creation_date: \OmegaUp\Timestamp, current_version: string, deprecated: bool, difficulty: float|null, difficulty_histogram: null|string, email_clarifications: bool, input_limit: int, languages: string, order: string, problem_id: int, quality: float|null, quality_histogram: null|string, quality_seal: bool, show_diff: string, solved_count: float|null, source: null|string, submissions: int, title: string, visibility: int, visits: int}> */
        $rs = \OmegaUp\MySQLConnection::getInstance()->GetAll($sql, $params);

        $problems = [];
        foreach ($rs as $row) {
            unset($row['solved_count']);
            $problems[] = new \OmegaUp\DAO\VO\Problems($row);
        }
        return $problems;
    }

    /**
     * Returns the list of problems created by a certain identity
     *
     * @return list<\OmegaUp\DAO\VO\Problems>
     */
    final public static function getPublicProblemsCreatedByIdentity(
        int $identityId
    ): array {
        $sql = '
            SELECT DISTINCT
            ' .  \OmegaUp\DAO\DAO::getFields(
            \OmegaUp\DAO\VO\Problems::FIELD_NAMES,
            'p'
        ) . '
            FROM
                Identities i
            INNER JOIN
                Users u ON u.user_id = i.user_id
            INNER JOIN
                ACLs a ON a.owner_id = u.user_id
            INNER JOIN
                Problems p ON p.acl_id = a.acl_id
            WHERE
                (
                    p.visibility >= ? OR
                    p.visibility = ?
                ) AND
                i.identity_id = ?;';

        $params = [
            \OmegaUp\ProblemParams::VISIBILITY_PUBLIC_WARNING,
            \OmegaUp\ProblemParams::VISIBILITY_PUBLIC_BANNED,
            $identityId,
        ];

        /** @var list<array{accepted: int, acl_id: int, alias: string, allow_user_add_tags: bool, commit: string, creation_date: \OmegaUp\Timestamp, current_version: string, deprecated: bool, difficulty: float|null, difficulty_histogram: null|string, email_clarifications: bool, input_limit: int, languages: string, order: string, problem_id: int, quality: float|null, quality_histogram: null|string, quality_seal: bool, show_diff: string, source: null|string, submissions: int, title: string, visibility: int, visits: int}> */
        $rs = \OmegaUp\MySQLConnection::getInstance()->GetAll($sql, $params);

        $problems = [];
        foreach ($rs as $r) {
            $problems[] = new \OmegaUp\DAO\VO\Problems($r);
        }
        return $problems;
    }

    /**
     * @return list<array{alias: string, solved: bool, title: string, username: string}>
     */
    public static function getProblemsByUsersInACourse(string $courseAlias) {
        $sql  = '
           SELECT
                ANY_VALUE(p.alias) AS alias,
                ANY_VALUE(p.title) AS title,
                IFNULL(SUM(s.verdict = "AC"), 0) > 0 AS solved,
                ANY_VALUE(i.username) AS username
            FROM
                Identities i
            INNER JOIN
                Groups_Identities gi ON gi.identity_id = i.identity_id
            INNER JOIN
                Courses c ON c.group_id = gi.group_id
            INNER JOIN
                Submissions s ON s.identity_id = i.identity_id
            INNER JOIN
                Problems p ON p.problem_id = s.problem_id
            WHERE
                c.alias = ?
                AND gi.accept_teacher = true
                AND p.visibility = ?
            GROUP BY
                i.user_id,
                p.problem_id
            ORDER BY
                username ASC,
                p.problem_id DESC;';

        $problemsUsers = [];
        /** @var array{alias: string, solved: int, title: string, username: string} $problemsUser */
        foreach (
            \OmegaUp\MySQLConnection::getInstance()->GetAll(
                $sql,
                [$courseAlias, \OmegaUp\ProblemParams::VISIBILITY_PUBLIC]
            ) as $problemsUser
        ) {
            $problemsUser['solved'] = boolval($problemsUser['solved']);
            $problemsUsers[] = $problemsUser;
        }
        return $problemsUsers;
    }

    final public static function hasTriedToSolveProblem(
        \OmegaUp\DAO\VO\Problems $problem,
        int $identityId
    ): bool {
        $sql = '
            SELECT
                COUNT(*)
            FROM
                Submissions s
            WHERE
                s.problem_id = ? AND s.identity_id = ? AND
                s.verdict NOT IN ("AC", "CE", "JE");
        ';
        return (
            /** @var int */
            \OmegaUp\MySQLConnection::getInstance()->GetOne(
                $sql,
                [$problem->problem_id, $identityId]
            )
        ) > 0;
    }

    final public static function isProblemSolved(
        \OmegaUp\DAO\VO\Problems $problem,
        int $identityId
    ): bool {
        $sql = '
            SELECT
                COUNT(*)
            FROM
                Submissions s
            WHERE
                s.problem_id = ? AND s.identity_id = ? AND s.verdict = "AC";
        ';

        return (
            /** @var int */
            \OmegaUp\MySQLConnection::getInstance()->GetOne(
                $sql,
                [$problem->problem_id, $identityId]
            )
        ) > 0;
    }

    public static function getPrivateCount(\OmegaUp\DAO\VO\Users $user): ?int {
        if (is_null($user->user_id)) {
            return 0;
        }
        $sql = 'SELECT
            COUNT(*) as total
        FROM
            Problems AS p
        INNER JOIN
            ACLs AS a
        ON
            a.acl_id = p.acl_id
        WHERE
            p.visibility <= 0 and a.owner_id = ?;';

        /** @var null|int */
        return \OmegaUp\MySQLConnection::getInstance()->GetOne(
            $sql,
            [$user->user_id]
        );
    }

    /**
     * @return list<string>
     */
    public static function getExplicitAdminEmails(
        \OmegaUp\DAO\VO\Problems $problem
    ): array {
        $sql = '
            SELECT DISTINCT
                e.email
            FROM
                (
                    SELECT
                        p.problem_id, a.owner_id AS user_id
                    FROM
                        Problems AS p
                    INNER JOIN
                        ACLs AS a
                    ON
                        a.acl_id = p.acl_id
                    WHERE p.problem_id = ?
                ) AS a
            INNER JOIN
                Users u
            ON
                u.user_id = a.user_id
            INNER JOIN
                Emails e
            ON
                e.user_id = u.main_email_id;
        ';

        $params = [$problem->problem_id];

        $result = [];
        /** @var array{email: string} $row */
        foreach (
            \OmegaUp\MySQLConnection::getInstance()->GetAll(
                $sql,
                $params
            ) as $row
        ) {
            $result[] = strval($row['email']);
        }
        return $result;
    }

    /**
     * @return null|array{name: string, email: string, user_id: int}
     */
    public static function getAdminUser(\OmegaUp\DAO\VO\Problems $problem): ?array {
        $sql = '
            SELECT DISTINCT
                e.email,
                i.name,
                u.user_id
            FROM
                ACLs a
            INNER JOIN
                Users u
            ON
                a.owner_id = u.user_id
            INNER JOIN
                Identities i
            ON
                i.user_id = u.user_id AND i.identity_id = u.main_identity_id
            INNER JOIN
                Emails e
            ON
                e.email_id = u.main_email_id
            WHERE
               a.acl_id = ?
            LIMIT
               1;
        ';
        $params = [$problem->acl_id];
        /** @var array{email: null|string, name: null|string, user_id: int}|null */
        $row = \OmegaUp\MySQLConnection::getInstance()->GetRow($sql, $params);
        if (empty($row)) {
            return null;
        }

        return [
            'name' => strval($row['name']),
            'email' => strval($row['email']),
            'user_id' => intval($row['user_id']),
        ];
    }

    /**
     * @return array{problems: list<\OmegaUp\DAO\VO\Problems>, count: int}
     */
    public static function getAllWithCount(
        int $page,
        int $pageSize,
        string $query = ''
    ) {
        $params = [];

        $sqlCount = '
            SELECT
                COUNT(*)
        ';

        $select = '
            SELECT
                ' .  \OmegaUp\DAO\DAO::getFields(
            \OmegaUp\DAO\VO\Problems::FIELD_NAMES,
            'p'
        );

        $sql = '
            FROM
                Problems AS p
        ';
        if (!empty($query)) {
            $sql .= '
                WHERE
                    p.`title` LIKE CONCAT("%", ?, "%") OR
                    p.`alias` LIKE CONCAT("%", ?, "%")
            ';
            $params[] = $query;
            $params[] = $query;
        }

        /** @var int */
        $count = \OmegaUp\MySQLConnection::getInstance()->GetOne(
            "{$sqlCount} {$sql}",
            $params
        );

        $limits = '
            ORDER BY
                p.problem_id DESC
            LIMIT
                ?, ?
        ';
        $params[] = max(0, $page - 1) * $pageSize;
        $params[] = $pageSize;

        $problems = [];
        /** @var list<array{accepted: int, acl_id: int, alias: string, allow_user_add_tags: bool, commit: string, creation_date: \OmegaUp\Timestamp, current_version: string, deprecated: bool, difficulty: float|null, difficulty_histogram: null|string, email_clarifications: bool, input_limit: int, languages: string, order: string, problem_id: int, quality: float|null, quality_histogram: null|string, quality_seal: bool, show_diff: string, source: null|string, submissions: int, title: string, visibility: int, visits: int}> */
        foreach (
            \OmegaUp\MySQLConnection::getInstance()->GetAll(
                "{$select} {$sql} {$limits}",
                $params
            ) as $row
        ) {
            $problems[] = new \OmegaUp\DAO\VO\Problems(
                $row,
            );
        }

        return [
            'problems' => $problems,
            'count' => $count,
        ];
    }

    /**
     * Returns all problems that an identity can manage.
     *
     * @return array{problems: list<\OmegaUp\DAO\VO\Problems>, count: int}
     */
    final public static function getAllProblemsAdminedByIdentity(
        int $identityId,
        int $page,
        int $pageSize,
        string $query = ''
    ): array {
        $select = '
            SELECT
            ' .  \OmegaUp\DAO\DAO::getFields(
            \OmegaUp\DAO\VO\Problems::FIELD_NAMES,
            'p'
        );
        $sql = '
            FROM
                Problems AS p
            INNER JOIN
                ACLs AS a ON a.acl_id = p.acl_id
            INNER JOIN
                Identities AS ai ON a.owner_id = ai.user_id
            LEFT JOIN
                User_Roles ur ON ur.acl_id = p.acl_id
            LEFT JOIN
                Identities uri ON ur.user_id = uri.user_id
            LEFT JOIN
                Group_Roles gr ON gr.acl_id = p.acl_id
            LEFT JOIN
                Groups_Identities gi ON gi.group_id = gr.group_id
            WHERE
                (ai.identity_id = ? OR
                (ur.role_id = ? AND uri.identity_id = ?) OR
                (gr.role_id = ? AND gi.identity_id = ?)) AND
                p.visibility > ?';
        $limits = '
            GROUP BY
                p.problem_id
            ORDER BY
                p.problem_id DESC
            LIMIT
                ?, ?';

        $params = [
            $identityId,
            \OmegaUp\Authorization::ADMIN_ROLE,
            $identityId,
            \OmegaUp\Authorization::ADMIN_ROLE,
            $identityId,
            \OmegaUp\ProblemParams::VISIBILITY_DELETED,
        ];

        $sqlQuery = '';
        if (!empty($query)) {
            $sqlQuery = ' AND (
                p.title LIKE CONCAT("%", ?, "%") OR
                p.alias LIKE CONCAT("%", ?, "%")
            )';
            $params[] = $query;
            $params[] = $query;
        }

        /** @var int */
        $count = \OmegaUp\MySQLConnection::getInstance()->GetOne(
            "SELECT COUNT(*) {$sql} {$sqlQuery}",
            $params
        );

        $params[] = max(0, $page - 1) * $pageSize;
        $params[] = $pageSize;

        /** @var list<array{accepted: int, acl_id: int, alias: string, allow_user_add_tags: bool, commit: string, creation_date: \OmegaUp\Timestamp, current_version: string, deprecated: bool, difficulty: float|null, difficulty_histogram: null|string, email_clarifications: bool, input_limit: int, languages: string, order: string, problem_id: int, quality: float|null, quality_histogram: null|string, quality_seal: bool, show_diff: string, source: null|string, submissions: int, title: string, visibility: int, visits: int}> */
        $rs = \OmegaUp\MySQLConnection::getInstance()->GetAll(
            "{$select} {$sql} {$sqlQuery} {$limits};",
            $params
        );

        $problems = [];
        foreach ($rs as $row) {
            $problems[] = new \OmegaUp\DAO\VO\Problems($row);
        }

        return [
            'problems' => $problems,
            'count' => $count,
        ];
    }

    /**
     * Returns all problems owned by a user.
     *
     * @return array{problems: list<\OmegaUp\DAO\VO\Problems>, count: int}
     */
    final public static function getAllProblemsOwnedByUser(
        int $userId,
        int $page,
        int $pageSize,
        string $query = ''
    ) {
        $select = '
            SELECT
            ' .  \OmegaUp\DAO\DAO::getFields(
            \OmegaUp\DAO\VO\Problems::FIELD_NAMES,
            'p'
        );
        $sql = '
            FROM
                Problems AS p
            INNER JOIN
                ACLs AS a ON a.acl_id = p.acl_id
            WHERE
                a.owner_id = ? AND
                p.visibility > ?';
        $limits = '
            ORDER BY
                p.problem_id DESC
            LIMIT
                ?, ?';

        $params = [
            $userId,
            \OmegaUp\ProblemParams::VISIBILITY_DELETED,
        ];

        $sqlQuery = '';
        if (!empty($query)) {
            $sqlQuery = ' AND (
                p.title LIKE CONCAT("%", ?, "%") OR
                p.alias LIKE CONCAT("%", ?, "%")
            )';
            $params[] = $query;
            $params[] = $query;
        }

        /** @var int */
        $count = \OmegaUp\MySQLConnection::getInstance()->GetOne(
            "SELECT COUNT(*) {$sql} {$sqlQuery}",
            $params
        );

        $params[] = max(0, $page - 1) * $pageSize;
        $params[] = $pageSize;

        /** @var list<array{accepted: int, acl_id: int, alias: string, allow_user_add_tags: bool, commit: string, creation_date: \OmegaUp\Timestamp, current_version: string, deprecated: bool, difficulty: float|null, difficulty_histogram: null|string, email_clarifications: bool, input_limit: int, languages: string, order: string, problem_id: int, quality: float|null, quality_histogram: null|string, quality_seal: bool, show_diff: string, source: null|string, submissions: int, title: string, visibility: int, visits: int}> */
        $rs = \OmegaUp\MySQLConnection::getInstance()->GetAll(
            "{$select} {$sql} {$sqlQuery} {$limits};",
            $params
        );

        $problems = [];
        foreach ($rs as $row) {
            $problems[] = new \OmegaUp\DAO\VO\Problems($row);
        }

        return [
            'problems' => $problems,
            'count' => $count,
        ];
    }

    /**
     * Return all problems, except deleted
     *
     * @return list<\OmegaUp\DAO\VO\Problems>
     */
    final public static function getAllProblems(
        ?int $page,
        int $colsPerPage,
        ?string $order,
        string $orderType
    ) {
        $sql = 'SELECT ' .  \OmegaUp\DAO\DAO::getFields(
            \OmegaUp\DAO\VO\Problems::FIELD_NAMES,
            'Problems'
        ) . ' from Problems p where `visibility` > ? ';
        if (!is_null($order)) {
            $sql .= ' ORDER BY `' . \OmegaUp\MySQLConnection::getInstance()->escape(
                $order
            ) . '` ' . ($orderType == 'DESC' ? 'DESC' : 'ASC');
        }
        if (!is_null($page)) {
            $sql .= ' LIMIT ' . (($page - 1) * $colsPerPage) . ', ' . intval(
                $colsPerPage
            );
        }
        $rs = \OmegaUp\MySQLConnection::getInstance()->GetAll(
            $sql,
            [\OmegaUp\ProblemParams::VISIBILITY_DELETED]
        );
        $allData = [];
        foreach ($rs as $row) {
            $allData[] = new \OmegaUp\DAO\VO\Problems($row);
        }
        return $allData;
    }

    /**
     * @return list<string>
     */
    final public static function getIdentitiesInGroupWhoAttemptedProblem(
        int $groupId,
        int $problemId
    ): array {
        $sql = '
            SELECT
                i.username
            FROM
                Identities i
            WHERE
                i.identity_id
            IN (
                SELECT DISTINCT
                    gi.identity_id
                FROM
                    Submissions s
                INNER JOIN
                    Groups_Identities gi
                ON
                    s.identity_id = gi.identity_id
                WHERE
                    gi.group_id = ?
                    AND s.problem_id = ?
            );';
        $params = [$groupId, $problemId];

        /** @var array{username: string}[] */
        $rs = \OmegaUp\MySQLConnection::getInstance()->GetAll($sql, $params);

        $identities = [];
        foreach ($rs as $row) {
            $identities[] = $row['username'];
        }
        return $identities;
    }

    final public static function isVisible(\OmegaUp\DAO\VO\Problems $problem): bool {
        return (intval(
            $problem->visibility
        ) >= \OmegaUp\ProblemParams::VISIBILITY_PUBLIC_WARNING  || intval(
            $problem->visibility
        ) == \OmegaUp\ProblemParams::VISIBILITY_PUBLIC_BANNED);
    }

    public static function deleteProblem(int $problemId): int {
        $sql = 'UPDATE
                    `Problems`
                SET
                    `visibility` = ?
                WHERE
                    `problem_id` = ?;';
        $params = [
            \OmegaUp\ProblemParams::VISIBILITY_DELETED,
            $problemId,
        ];
        \OmegaUp\MySQLConnection::getInstance()->Execute($sql, $params);
        return \OmegaUp\MySQLConnection::getInstance()->Affected_Rows();
    }

    public static function hasBeenUsedInCoursesOrContests(
        \OmegaUp\DAO\VO\Problems $problem
    ): bool {
        $sql = '
            SELECT
                COUNT(*)
            FROM
                Submissions s
            WHERE
                s.problemset_id IS NOT NULL
                AND s.problem_id = ?;
        ';
        return (
            /** @var int */
            \OmegaUp\MySQLConnection::getInstance()->GetOne(
                $sql,
                [$problem->problem_id]
            )
        ) > 0;
    }

    public static function hasSubmissionsOrHasBeenUsedInCoursesOrContests(
        \OmegaUp\DAO\VO\Problems $problem
    ): bool {
        $sql = '
            SELECT
                COUNT(*)
            FROM
                Submissions s
            WHERE
                s.problem_id = ?;
        ';
        /** @var int */
        $submissions = \OmegaUp\MySQLConnection::getInstance()->GetOne(
            $sql,
            [$problem->problem_id]
        );
        if ($submissions > 0) {
            return true;
        }
        $sql = '
            SELECT
                COUNT(*)
            FROM
                Problemset_Problems pp
            WHERE
                pp.problem_id = ?;
        ';
        /** @var int */
        $inProblemset = \OmegaUp\MySQLConnection::getInstance()->GetOne(
            $sql,
            [$problem->problem_id]
        );
        return $inProblemset > 0;
    }

    /**
     * @return list<\OmegaUp\DAO\VO\Problems>
     */
    final public static function getByContest(int $contestId): array {
        $sql = 'SELECT
                    ' .  \OmegaUp\DAO\DAO::getFields(
            \OmegaUp\DAO\VO\Problems::FIELD_NAMES,
            'p'
        ) . '
                FROM
                    Problems p
                INNER JOIN
                    Problemset_Problems pp
                ON
                    p.problem_id = pp.problem_id
                INNER JOIN
                    Contests c
                ON
                    c.problemset_id = pp.problemset_id
                WHERE
                    c.contest_id = ?;';

        $rs = \OmegaUp\MySQLConnection::getInstance()->GetAll(
            $sql,
            [$contestId]
        );

        $problems = [];
        foreach ($rs as $row) {
            $problems[] = new \OmegaUp\DAO\VO\Problems($row);
        }
        return $problems;
    }

    /**
     * @return list<\OmegaUp\DAO\VO\Problems>
     */
    final public static function getByTitle(string $title): array {
        $sql = 'SELECT
                    ' .  \OmegaUp\DAO\DAO::getFields(
            \OmegaUp\DAO\VO\Problems::FIELD_NAMES,
            'Problems'
        ) . '
                FROM
                    Problems
                WHERE
                    title = ?;';

        /** @var list<array{accepted: int, acl_id: int, alias: string, allow_user_add_tags: bool, commit: string, creation_date: \OmegaUp\Timestamp, current_version: string, deprecated: bool, difficulty: float|null, difficulty_histogram: null|string, email_clarifications: bool, input_limit: int, languages: string, order: string, problem_id: int, quality: float|null, quality_histogram: null|string, quality_seal: bool, show_diff: string, source: null|string, submissions: int, title: string, visibility: int, visits: int}> */
        $rs = \OmegaUp\MySQLConnection::getInstance()->GetAll($sql, [$title]);

        $problems = [];
        foreach ($rs as $row) {
            $problems[] = new \OmegaUp\DAO\VO\Problems($row);
        }
        return $problems;
    }

    /**
     * @return list<array{name: string, problems_per_tag: int}>
     */
    final public static function getQualityProblemsPerTagCount(): array {
        $sql = "SELECT
                    t.name,
<<<<<<< HEAD
                    COUNT(
                        CASE WHEN p.quality_seal = 1 THEN p.problem_id END
                    ) AS problems_per_tag
=======
                    SUM(IF(p.quality_seal = 1, 1, 0)) AS problems_per_tag
>>>>>>> 8051f623
                FROM
                    Tags t
                LEFT JOIN
                    Problems_Tags pt
                ON
                    t.tag_id = pt.tag_id
                LEFT JOIN
                    Problems p
                ON
                    p.problem_id = pt.problem_id
                WHERE
                    t.name LIKE CONCAT('problemLevel','%')
                GROUP BY
                    t.name;";

        /** @var list<array{name: string, problems_per_tag: float|null}> */
        $result = \OmegaUp\MySQLConnection::getInstance()->GetAll($sql);
        $problems = [];
        foreach ($result as $problem) {
            $problems[] = [
                'name' => $problem['name'],
                'problems_per_tag' => intval($problem['problems_per_tag']),
            ];
        }
        return $problems;
    }

    final public static function getRandomLanguageProblemAlias(): string {
        $sql = "SELECT
                    alias
                FROM
                    Problems p
                    INNER JOIN
                    Problems_Tags pt
                ON
                    p.problem_id = pt.problem_id
                INNER JOIN
                    Tags t
                ON
                    t.tag_id = pt.tag_id
                WHERE
                    quality_seal = 1
                    AND (t.name LIKE CONCAT('problemLevel','%') AND t.name NOT LIKE 'problemLevelBasicKarel')
                ORDER BY
                    RAND() LIMIT 1;";

        /** @var string */
        return \OmegaUp\MySQLConnection::getInstance()->GetOne($sql);
    }

    final public static function getRandomKarelProblemAlias(): string {
        $sql = "SELECT
                    alias
                FROM
                    Problems p
                    INNER JOIN
                    Problems_Tags pt
                ON
                    p.problem_id = pt.problem_id
                INNER JOIN
                    Tags t
                ON
                    t.tag_id = pt.tag_id
                WHERE
                    quality_seal = 1
                    AND t.name = 'problemLevelBasicKarel'
                ORDER BY
                    RAND() LIMIT 1;";

        /** @var string */
        return \OmegaUp\MySQLConnection::getInstance()->GetOne($sql);
    }

    /**
     * @return array{results: list<array{key: string, value: string}>}
     */
    final public static function byIdentityTypeForTypeahead(
        int $offset,
        int $rowcount,
        string $query,
        string $searchType,
        int $minVisibility = \OmegaUp\ProblemParams::VISIBILITY_PUBLIC
    ) {
        $fields = 'alias, title';

        $args = [];
        $sql = '';
        $select = "SELECT
                        {$fields},";

        $groupByClause = '';
        $orderByClause = '';

        if (in_array($searchType, ['alias', 'title', 'problem_id'])) {
            $args[] = $query;
            $select .= ' 1.0 AS relevance
            ';
            $sql = "FROM
                        Problems p
                    WHERE
                        p.{$searchType} = ?";
        } else {
            $args = array_fill(0, 5, $query);
            $curatedQuery = preg_replace('/\W+/', ' ', $query);
            $args = array_merge($args, array_fill(0, 2, $curatedQuery));
            $select .= ' IFNULL(SUM(relevance), 0.0) AS relevance
            ';
            $sql = "FROM
                    (
                        SELECT
                            {$fields},
                            2.0 AS relevance
                        FROM
                            Problems p
                        WHERE
                            alias = ?
                        UNION ALL
                        SELECT
                            {$fields},
                            1.0 AS relevance
                        FROM
                            Problems p
                        WHERE
                            title = ?
                        UNION ALL
                        SELECT
                            {$fields},
                            0.1 AS relevance
                        FROM
                            Problems p
                        WHERE
                            (
                                title LIKE CONCAT('%', ?, '%') OR
                                alias LIKE CONCAT('%', ?, '%') OR
                                problem_id = ?
                            )
                        UNION ALL
                        SELECT
                            {$fields},
                            IFNULL(
                                MATCH(alias, title)
                                AGAINST (? IN BOOLEAN MODE), 0.0
                            ) AS relevance
                        FROM
                            Problems p
                        WHERE
                            MATCH(alias, title)
                            AGAINST (? IN BOOLEAN MODE)
                    ) AS p";
            $groupByClause = "
                        GROUP BY {$fields}
            ";
            $orderByClause = '
                        ORDER BY relevance DESC
            ';
        }

        $limits = ' LIMIT ?, ? ';
        $args[] = $offset;
        $args[] = $rowcount;

        /** @var list<array{alias: string, relevance: float, title: string}> */
        $result = \OmegaUp\MySQLConnection::getInstance()->GetAll(
            "{$select} {$sql} {$groupByClause} {$orderByClause} {$limits};",
            $args
        );

        $problems = [];
        foreach ($result as $problem) {
            $problems[] = [
                'key' => $problem['alias'],
                'value' => $problem['title'],
            ];
        }
        return [
            'results' => $problems,
        ];
    }
}<|MERGE_RESOLUTION|>--- conflicted
+++ resolved
@@ -1405,13 +1405,7 @@
     final public static function getQualityProblemsPerTagCount(): array {
         $sql = "SELECT
                     t.name,
-<<<<<<< HEAD
-                    COUNT(
-                        CASE WHEN p.quality_seal = 1 THEN p.problem_id END
-                    ) AS problems_per_tag
-=======
                     SUM(IF(p.quality_seal = 1, 1, 0)) AS problems_per_tag
->>>>>>> 8051f623
                 FROM
                     Tags t
                 LEFT JOIN
