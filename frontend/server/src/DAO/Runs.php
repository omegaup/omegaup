<?php

namespace OmegaUp\DAO;

/**
 * Runs Data Access Object (DAO).
 *
 * Esta clase contiene toda la manipulacion de bases de datos que se necesita
 * para almacenar de forma permanente y recuperar instancias de objetos
 * {@link \OmegaUp\DAO\VO\Runs}.
 * @access public
 * @package docs
 */
class Runs extends \OmegaUp\DAO\Base\Runs {
    /**
     * Gets an array of the best solving runs for a problem.
     * @return list<array{classname: string, username: string, language: string, runtime: float, memory: float, time: \OmegaUp\Timestamp}>
     */
    final public static function getBestSolvingRunsForProblem(
        int $problemId
    ): array {
        $sql = '
            SELECT
                i.username,
                s.language,
                r.runtime,
                r.memory,
                s.`time`,
                IFNULL(ur.classname, "user-rank-unranked") `classname`,
                ROW_NUMBER() OVER(
                    PARTITION BY i.identity_id ORDER BY r.runtime ASC, s.submission_id ASC
                ) AS per_identity_rank
            FROM
                Submissions s
            INNER JOIN
                Runs r ON r.run_id = s.current_run_id
            INNER JOIN
                Identities i ON i.identity_id = s.identity_id
            LEFT JOIN
                User_Rank ur ON ur.user_id = i.user_id
            WHERE
                s.problem_id = ? AND
                s.status = "ready" AND
                s.verdict = "AC" AND
                s.type = "normal"
            ORDER BY
                per_identity_rank ASC, r.runtime ASC, s.submission_id ASC
            LIMIT 0, 10;
        ';
        $val = [$problemId];

        $result = [];
        /** @var array{classname: string, language: string, memory: int, per_identity_rank: int, runtime: int, time: \OmegaUp\Timestamp, username: string} $row */
        foreach (
            \OmegaUp\MySQLConnection::getInstance()->GetAll(
                $sql,
                $val
            ) as $row
        ) {
            if ($row['per_identity_rank'] != 1) {
                // This means that there were fewer than 10 distinct identities
                // that solved this problem, and the rest of the rows are
                // repeated users.
                break;
            }
            unset($row['per_identity_rank']);
            $result[] = $row;
        }
        return $result;
    }

    /**
     * Gets an array of the guids of the pending runs
     *
     * @return list<string>
     */
    final public static function getPendingRunGuidsOfProblemset(
        int $problemsetId
    ): array {
        $sql = '
            SELECT
                s.guid
            FROM
                Submissions s
            INNER JOIN
                Runs r
            ON
                r.run_id = s.current_run_id
            WHERE
                s.problemset_id = ? AND r.status != "ready" AND s.type = "normal";
        ';
        $val = [$problemsetId];

        $result = [];
        /** @var array{guid: string} $row */
        foreach (
            \OmegaUp\MySQLConnection::getInstance()->GetAll(
                $sql,
                $val
            ) as $row
        ) {
            $result[] = $row['guid'];
        }
        return $result;
    }

    /**
     * @return array{runs: list<array{alias: string, classname: string, contest_alias: null|string, contest_score: float|null, country: string, guid: string, language: string, memory: int, penalty: int, run_id: int, runtime: int, score: float, status: string, submit_delay: int, time: \OmegaUp\Timestamp, type: null|string, username: string, verdict: string}>, totalRuns: int}
     */
    final public static function getAllRuns(
        ?int $problemsetId,
        ?string $status,
        ?string $verdict,
        ?int $problemId,
        ?string $language,
        ?int $identityId,
        ?int $offset = 0,
        ?int $rowCount = 100
    ): array {
        $where = [];
        $val = [];

        if (!is_null($problemsetId)) {
            $where[] = 's.problemset_id = ?';
            $val[] = $problemsetId;
        }
        if (!is_null($problemId)) {
            $where[] = 's.problem_id = ?';
            $val[] = $problemId;
        }
        if (!is_null($language)) {
            $where[] = 's.language = ?';
            $val[] = $language;
        }
        if (!is_null($identityId)) {
            $where[] = 's.identity_id = ?';
            $val[] = $identityId;
        }

        if (!is_null($status)) {
            $where[] = 's.status = ?';
            $val[] = $status;
        }
        if (!is_null($verdict)) {
            if ($verdict === 'NO-AC') {
                $where[] = 's.verdict <> ?';
                $val[] = 'AC';
            } else {
                $where[] = 's.verdict = ?';
                $val[] = $verdict;
            }
        }

        $sqlCount = '
            SELECT
                COUNT(*) AS total
            FROM
                Submissions s
        ';
        if (!empty($where)) {
            $sqlCount .= 'WHERE ' . implode(' AND ', $where) . ' ';
        }

        /** @var int */
        $totalRows = \OmegaUp\MySQLConnection::getInstance()->GetOne(
            $sqlCount,
            $val,
        );

        if (is_null($offset) || $offset < 0) {
            $offset = 0;
        }
        if (is_null($rowCount)) {
            $rowCount = 100;
        }

        $sql = '
            SELECT
                `r`.`run_id`,
                `s`.`guid`,
                `s`.`language`,
                `r`.`status`,
                `r`.`verdict`,
                `r`.`runtime`,
                `r`.`penalty`,
                `r`.`memory`,
                IF(
                    COALESCE(`c`.`partial_score`, 1) = 0 AND `r`.`score` <> 1,
                        0,
                        `r`.`score`
                ) AS `score`,
                IF(
                    COALESCE(`c`.`partial_score`, 1) = 0 AND `r`.`score` <> 1,
                        0,
                        `r`.`contest_score`
                ) AS `contest_score`,
                `s`.`time`,
                `s`.`submit_delay`,
                `s`.`type`,
                `i`.`username`,
                `p`.`alias`,
                IFNULL(`i`.`country_id`, "xx") `country`,
                `c`.`alias` AS `contest_alias`,
                IFNULL(ur.classname, "user-rank-unranked") `classname`,
                ( SELECT
                    IF(
                        verdict IN ("OLE", "OL"), "OUTPUT_EXCEEDED",
                    IF(
                        verdict IN ("WA", "PA"), "OUTPUT_INCORRECT",
                    IF(
                        verdict IN ("JE", "VE", "CE", "FO", "RFE", "RE", "RTE", "MLE", "TLE"), "OUTPUT_INTERRUPTED", "OUTPUT_CORRECT"
                    )))
                AS output
                FROM
                    Runs_Groups
                WHERE
                    run_id = `r`.`run_id`
                GROUP BY
                    output
                ORDER BY
                    field(output, "OUTPUT_EXCEEDED", "OUTPUT_INCORRECT", "OUTPUT_INTERRUPTED", "OUTPUT_CORRECT")
                LIMIT 1
                ) AS output,
                ( SELECT
                    IF(
                        verdict = "JE", "EXECUTION_JUDGE_ERROR",
                    IF(
                        verdict = "VE", "EXECUTION_VALIDATOR_ERROR",
                    IF(
                        verdict = "CE", "EXECUTION_COMPILATION_ERROR",
                    IF(
                        verdict IN ("OF", "RFE"), "EXECUTION_RUNTIME_FUNCTION_ERROR",
                    IF(
                        verdict IN ("RE", "RTE"), "EXECUTION_RUNTIME_ERROR",
                    IF(
                        verdict IN ("ML", "MLE", "TLE", "OLE", "TO", "OL"), "EXECUTION_INTERRUPTED", "EXECUTION_FINISHED")
                    )))))
                    AS execution
                FROM
                    Runs_Groups
                WHERE
                    run_id = `r`.`run_id`
                GROUP BY
                    execution
                ORDER BY
                    field(
                        execution,
                        "EXECUTION_JUDGE_ERROR",
                        "EXECUTION_VALIDATOR_ERROR",
                        "EXECUTION_COMPILATION_ERROR",
                        "EXECUTION_RUNTIME_FUNCTION_ERROR",
                        "EXECUTION_RUNTIME_ERROR",
                        "EXECUTION_INTERRUPTED",
                        "EXECUTION_FINISHED"
                    )
                LIMIT 1
<<<<<<< HEAD
                ) AS execution,
                ( SELECT
                    IF(
                        verdict IN ("JE", "CE"), "RUNTIME_NOT_AVAILABLE",
                    IF(
                        verdict IN ("TLE", "TO"), "RUNTIME_EXCEEDED", "RUNTIME_AVAILABLE"
                    ))
				    AS status_runtime
				FROM
					Runs_Groups
				WHERE
					run_id = `r`.`run_id`
				ORDER BY
                    field(status_runtime, "RUNTIME_NOT_AVAILABLE", "RUNTIME_EXCEEDED", "RUNTIME_AVAILABLE")
				LIMIT 1
                ) AS status_runtime
=======
                ) AS
                    execution,
                ( SELECT
                    IF(
                        verdict IN ("JE", "CE"), "MEMORY_NOT_AVAILABLE",
                    IF(
                        verdict IN ("ML", "MLE"), "MEMORY_EXCEEDED", "MEMORY_AVAILABLE"
                    ))
                AS status_memory
                FROM
                    Runs_Groups
                WHERE
                    run_id = `r`.`run_id`
                ORDER BY
                    field(status_memory, "MEMORY_NOT_AVAILABLE", "MEMORY_EXCEEDED", "MEMORY_AVAILABLE")
                LIMIT 1
                ) AS status_memory
>>>>>>> a842f3d3
            FROM
                Submissions s
            INNER JOIN
                Runs r ON r.run_id = s.current_run_id
            INNER JOIN
                Problems p ON p.problem_id = s.problem_id
            INNER JOIN
                Identities i ON i.identity_id = s.identity_id
            LEFT JOIN
                User_Rank ur ON ur.user_id = i.user_id
            LEFT JOIN
                Contests c ON c.problemset_id = s.problemset_id
        ';
        if (!empty($where)) {
            $sql .= 'WHERE ' . implode(' AND ', $where);
        }
        $sql .= '
            ORDER BY s.submission_id DESC
            LIMIT ?, ?;
        ';
        $val[] = $offset * $rowCount;
        $val[] = $rowCount;

<<<<<<< HEAD
        /** @var list<array{alias: string, classname: string, contest_alias: null|string, contest_score: float|null, country: string, execution: null|string, guid: string, language: string, memory: int, output: null|string, penalty: int, run_id: int, runtime: int, score: float, status: string, status_runtime: null|string, submit_delay: int, time: \OmegaUp\Timestamp, type: null|string, username: string, verdict: string}> */
=======
        /** @var list<array{alias: string, classname: string, contest_alias: null|string, contest_score: float|null, country: string, execution: null|string, guid: string, language: string, memory: int, output: null|string, penalty: int, run_id: int, runtime: int, score: float, status: string, status_memory: null|string, submit_delay: int, time: \OmegaUp\Timestamp, type: null|string, username: string, verdict: string}> */
>>>>>>> a842f3d3
        $runs = \OmegaUp\MySQLConnection::getInstance()->GetAll($sql, $val);

        return [
            'runs' => $runs,
            'totalRuns' => $totalRows,
        ];
    }

    /**
     * Gets an array of the guids of the pending runs
     *
     * @return list<string>
     */
    final public static function getPendingRunsOfProblem(
        int $problemId
    ) {
        $sql = '
            SELECT
                s.guid
            FROM
                Submissions s
            INNER JOIN
                Runs r
            ON
                r.run_id = s.current_run_id
            WHERE
                s.problem_id = ? AND r.status != "ready" AND s.`type` = "normal";';
        $val = [$problemId];

        /** @var list<string> */
        $result = [];
        /** @var array{guid: string} $row */
        foreach (
            \OmegaUp\MySQLConnection::getInstance()->GetAll(
                $sql,
                $val
            ) as $row
        ) {
            $result[] = $row['guid'];
        }
        return $result;
    }

    /**
     * Gets the count of total runs sent to a given contest by verdict
     */
    final public static function countTotalRunsOfProblemsetByVerdict(
        int $problemsetId,
        string $verdict
    ): int {
        $sql = '
            SELECT
                COUNT(*)
            FROM
                Submissions s
            WHERE
                s.problemset_id = ? AND s.verdict = ? AND s.status = "ready" AND s.`type` = "normal";
        ';
        $val = [$problemsetId, $verdict];

        /** @var int */
        return \OmegaUp\MySQLConnection::getInstance()->GetOne($sql, $val);
    }

    /**
     * Gets the count of total runs sent to a given contest by verdict
     */
    final public static function countTotalRunsOfProblemByVerdict(
        int $problemId,
        string $verdict
    ): int {
        $sql = '
            SELECT
                COUNT(*)
            FROM
                Submissions s
            WHERE
                s.problem_id = ? AND s.status = "ready" AND s.verdict = ? AND s.`type` = "normal";
        ';
        $val = [$problemId, $verdict];

        /** @var int */
        return \OmegaUp\MySQLConnection::getInstance()->GetOne($sql, $val);
    }

    /**
     * Gets the count of total runs sent to a given contest by verdict and by period of time
     *
     * @return list<array{date: null|string, runs: int, verdict: string}>
     */
    final public static function countRunsOfIdentityPerDatePerVerdict(
        int $identityId
    ): array {
        $sql = '
            SELECT
                DATE(s.time) AS date,
                s.verdict AS verdict,
                COUNT(*) AS runs
            FROM
                Submissions s
            WHERE
                s.identity_id = ? AND s.status = "ready" AND s.`type` = "normal"
            GROUP BY
                date, verdict
            ORDER BY
                date ASC;
        ';
        $val = [$identityId];

        /** @var list<array{date: null|string, runs: int, verdict: string}> */
        return \OmegaUp\MySQLConnection::getInstance()->GetAll($sql, $val);
    }

    /**
     * Gets the largest queued time of a run in seconds.
     *
     * @return array{guid: string, time: \OmegaUp\Timestamp}|null
     */
    final public static function getLargestWaitTimeOfProblemset(
        int $problemsetId
    ) {
        $sql = '
            SELECT
                s.guid, s.`time`
            FROM
                Submissions s
            INNER JOIN
                Runs r
            ON
                r.run_id = s.current_run_id
            WHERE
                s.problemset_id = ? AND r.status != "ready" AND s.`type` = "normal"
            ORDER BY
                s.submission_id ASC
            LIMIT 1;
        ';
        $val = [$problemsetId];

        /** @var array{guid: string, time: \OmegaUp\Timestamp}|null */
        $row = \OmegaUp\MySQLConnection::getInstance()->GetRow($sql, $val);
        if (empty($row)) {
            return null;
        }
        return $row;
    }

    /**
     * Get all relevant identities for a problemset.
     *
     * @return list<array{identity_id: int, username: string, name: null|string, country_id: string, is_invited: bool, classname: string}>
     */
    final public static function getAllRelevantIdentities(
        int $problemsetId,
        int $aclId,
        bool $showAllRuns = false,
        ?string $filterUsersBy = null,
        ?int $groupId = null,
        ?bool $excludeAdmin = true
    ): array {
        $classNameQuery = '
            IFNULL(
                (
                    SELECT
                        ur.classname
                    FROM
                        User_Rank ur
                    WHERE
                        ur.user_id = i.user_id
                ),
                "user-rank-unranked"
            ) AS classname';
        // Build SQL statement
        if ($showAllRuns) {
            if (is_null($groupId)) {
                $sql = "
                    SELECT
                        i.identity_id,
                        i.username,
                        i.name,
                        IFNULL(i.country_id, 'xx') AS country_id,
                        CAST(IFNULL(ri.is_invited, FALSE) AS UNSIGNED) AS is_invited,
                        $classNameQuery
                    FROM
                        (
                            SELECT
                                raw_identities.identity_id,
                                CAST(MAX(raw_identities.is_invited) AS UNSIGNED) AS is_invited
                            FROM
                                (
                                    SELECT
                                        pi.identity_id,
                                        CAST(pi.is_invited AS UNSIGNED) AS is_invited
                                    FROM
                                        Problemset_Identities pi
                                    WHERE
                                        pi.problemset_id = ?
                                    UNION
                                    SELECT
                                        gi.identity_id,
                                        TRUE AS is_invited
                                    FROM
                                        Group_Roles gr
                                    INNER JOIN
                                        Groups_Identities gi
                                    ON
                                        gi.group_id = gr.group_id
                                    WHERE
                                        gr.acl_id = ? AND gr.role_id = ?
                                ) AS raw_identities
                            GROUP BY
                                raw_identities.identity_id
                        ) AS ri
                    INNER JOIN
                        Identities i ON i.identity_id = ri.identity_id
                    WHERE
                        (
                            i.user_id NOT IN (
                                SELECT ur.user_id FROM User_Roles ur WHERE ur.acl_id IN (?, ?) AND ur.role_id = ?
                            )
                            AND i.identity_id NOT IN (
                                SELECT
                                    gi.identity_id
                                FROM
                                    Group_Roles gr
                                INNER JOIN
                                    Groups_Identities gi ON gi.group_id = gr.group_id
                                WHERE
                                    gr.acl_id IN (?, ?) AND gr.role_id = ?
                            )
                ";
                $val = [
                    $problemsetId,
                    $aclId,
                    \OmegaUp\Authorization::CONTESTANT_ROLE,
                    $aclId,
                    \OmegaUp\Authorization::SYSTEM_ACL,
                    \OmegaUp\Authorization::ADMIN_ROLE,
                    $aclId,
                    \OmegaUp\Authorization::SYSTEM_ACL,
                    \OmegaUp\Authorization::ADMIN_ROLE,
                ];
                if ($excludeAdmin) {
                    $sql .= ' AND i.user_id != (SELECT a.owner_id FROM ACLs a WHERE a.acl_id = ?)';
                    $val[] =  $aclId;
                }
                $sql .= ' OR i.user_id IS NULL);';
            } else {
                $sql = "
                    SELECT
                        i.identity_id,
                        i.username,
                        i.name,
                        IFNULL(i.country_id, 'xx') AS country_id,
                        FALSE AS is_invited,
                        $classNameQuery
                    FROM
                        Identities i
                    INNER JOIN
                        Groups_Identities gi ON i.identity_id = gi.identity_id
                    WHERE
                        gi.group_id = ? AND
                        (i.user_id != (SELECT a.owner_id FROM ACLs a WHERE a.acl_id = ?) AND
                        i.user_id NOT IN (SELECT ur.user_id FROM User_Roles ur WHERE ur.acl_id IN (?, ?) AND ur.role_id = ?)
                        AND i.identity_id NOT IN (
                            SELECT
                                gi.identity_id
                            FROM
                                Group_Roles gr
                            INNER JOIN
                                Groups_Identities gi ON gi.group_id = gr.group_id
                            WHERE
                                gr.acl_id IN (?, ?) AND gr.role_id = ?
                        )
                    OR i.user_id IS NULL);";
                $val = [
                    $groupId,
                    $aclId,
                    $aclId,
                    \OmegaUp\Authorization::SYSTEM_ACL,
                    \OmegaUp\Authorization::ADMIN_ROLE,
                    $aclId,
                    \OmegaUp\Authorization::SYSTEM_ACL,
                    \OmegaUp\Authorization::ADMIN_ROLE,
                ];
            }
        } else {
            $val = [$problemsetId];
            if (is_null($filterUsersBy)) {
                $sqlUserFilter = '';
            } else {
                $sqlUserFilter = ' AND i.username LIKE ?';
                $val[] = $filterUsersBy . '%';
            }
            $sql = "
                SELECT
                    i.identity_id,
                    i.username,
                    i.name,
                    IFNULL(i.country_id, 'xx') AS country_id,
                    FALSE AS is_invited,
                    IFNULL(ur.classname, 'user-rank-unranked') AS classname
                FROM
                    Submissions s
                INNER JOIN
                    Identities i ON i.identity_id = s.identity_id
                LEFT JOIN
                    User_Rank ur ON ur.user_id = i.user_id
                WHERE
                    s.problemset_id = ? AND
                    s.type = 'normal' AND
                    s.status = 'ready' AND
                    s.verdict NOT IN ('CE', 'JE', 'VE')
                    $sqlUserFilter
                GROUP BY
                    s.identity_id;";
        }

        $result = [];
        /** @var array{classname: string, country_id: string, identity_id: int, is_invited: int, name: null|string, username: string} $row */
        foreach (
            \OmegaUp\MySQLConnection::getInstance()->GetAll(
                $sql,
                $val
            ) as $row
        ) {
            $row['is_invited'] = boolval($row['is_invited']);
            $result[] = $row;
        }
        return $result;
    }

    /**
     * @return array{solved: bool, tried: bool}
     */
    public static function getSolvedAndTriedProblemByIdentity(
        int $problemId,
        int $identityId
    ): array {
        $sql = '
            SELECT
                (
                SELECT
                    COUNT(1) AS total
                FROM
                    Submissions s
                WHERE
                    s.verdict NOT IN (\'CE\', \'JE\', \'VE\')
                    AND s.problem_id = ?
                    AND s.identity_id = ?
                ) AS tried,
                (
                SELECT
                    COUNT(1) AS total
                FROM
                    Submissions s
                WHERE
                    s.verdict IN (\'AC\')
                    AND s.problem_id = ?
                    AND s.identity_id = ?
                ) AS solved;
        ';

        /** @var array{solved: int|null, tried: int|null} */
        $result = \OmegaUp\MySQLConnection::getInstance()->GetRow(
            $sql,
            [$problemId, $identityId, $problemId, $identityId]
        );

        return [
            'tried' => boolval($result['tried']),
            'solved' => boolval($result['solved']),
        ];
    }

    /**
     * @return list<array{contest_score: float, guid: string, identity_id: int, penalty: int, problem_id: int, score: float, submit_delay: int, time: \OmegaUp\Timestamp, type: string}>
     */
    final public static function getProblemsetRuns(
        int $problemsetId,
        bool $onlyAC = false
    ): array {
        $verdictCondition = ($onlyAC ?
            "s.verdict IN ('AC') " :
            "s.verdict NOT IN ('CE', 'JE', 'VE') "
        );

        $sql = "
            SELECT
                IF(
                    COALESCE(c.partial_score, 1) = 0 AND r.score <> 1,
                        0,
                        r.score
                ) AS score,
                r.penalty,
                IFNULL(
                    IF(
                        COALESCE(c.partial_score, 1) = 0 AND r.score <> 1,
                            0,
                            r.contest_score
                    ),
                    0.0
                ) AS contest_score,
                s.problem_id,
                s.identity_id,
                IFNULL(s.`type`, 'normal') AS `type`,
                s.`time`,
                s.submit_delay,
                s.guid
            FROM
                Problemset_Problems pp
            INNER JOIN
                Submissions s
            ON
                s.problemset_id = pp.problemset_id AND
                s.problem_id = pp.problem_id
            INNER JOIN
                Runs r ON s.current_run_id = r.run_id
            LEFT JOIN
                Contests c ON c.problemset_id = pp.problemset_id
            WHERE
                pp.problemset_id = ? AND
                s.status = 'ready' AND
                s.`type` = 'normal' AND
                $verdictCondition
            ORDER BY
                s.submission_id;";

        /** @var list<array{contest_score: float, guid: string, identity_id: int, penalty: int, problem_id: int, score: float, submit_delay: int, time: \OmegaUp\Timestamp, type: string}> */
        return \OmegaUp\MySQLConnection::getInstance()->GetAll(
            $sql,
            [$problemsetId]
        );
    }

    /**
     * Get best contest score of a user for a problem in a problemset.
     */
    final public static function getBestProblemScoreInProblemset(
        int $problemsetId,
        int $problemId,
        int $identityId
    ): ?float {
        $sql = '
            SELECT
                IF(
                    COALESCE(c.partial_score, 1) = 0 AND r.score <> 1,
                        0,
                        r.contest_score
                ) AS contest_score
            FROM
                Submissions s
            INNER JOIN
                Runs r
            ON
                s.current_run_id = r.run_id
            LEFT JOIN
                Contests c
            ON
                c.problemset_id = s.problemset_id
            WHERE
                s.identity_id = ? AND s.problemset_id = ? AND s.problem_id = ? AND
                r.status = "ready" AND s.`type` = "normal"
            ORDER BY
                r.contest_score DESC, r.penalty ASC
            LIMIT 1;
        ';
        $val = [$identityId, $problemsetId, $problemId];
        /** @var float|null|null */
        return \OmegaUp\MySQLConnection::getInstance()->GetOne($sql, $val);
    }

    /**
     * Returns best score for the given identity and problem, between 0 and 100
     */
    final public static function getBestProblemScore(
        int $problemId,
        int $identityId
    ): ?float {
        $sql = '
            SELECT
                r.score * 100
            FROM
                Submissions s
            INNER JOIN
                Runs r
            ON
                s.current_run_id = r.run_id
            WHERE
                s.identity_id = ? AND s.problem_id = ? AND
                r.status = "ready" AND s.`type` = "normal"
            ORDER BY
                r.score DESC, r.penalty ASC
            LIMIT 1;
        ';
        $val = [$identityId, $problemId];
        /** @var float|null */
        return \OmegaUp\MySQLConnection::getInstance()->GetOne($sql, $val);
    }

    /**
     * @return list<array{alias: string, contest_score: float|null, guid: string, language: string, username: string, verdict: string}>
     */
    final public static function getByProblemset(int $problemsetId): array {
        $sql = '
            SELECT
                s.guid,
                s.language,
                s.verdict,
                IF(
                    COALESCE(c.partial_score, 1) = 0 AND r.score <> 1,
                        0,
                        r.contest_score
                ) AS contest_score,
                i.username,
                p.alias
            FROM
                Submissions s
            INNER JOIN
                Runs r
            ON
                s.current_run_id = r.run_id
            INNER JOIN
                Problems p
            ON
                p.problem_id = s.problem_id
            INNER JOIN
                Identities i
            ON
                i.identity_id = s.identity_id
            LEFT JOIN
                Contests c
            ON
                c.problemset_id = s.problemset_id
            WHERE
                s.problemset_id = ?
            ORDER BY
                s.`time` DESC;
        ';

        /** @var list<array{alias: string, contest_score: float|null, guid: string, language: string, username: string, verdict: string}> */
        return \OmegaUp\MySQLConnection::getInstance()->GetAll(
            $sql,
            [$problemsetId]
        );
    }

    /**
     * @return \OmegaUp\DAO\VO\Runs|null
     */
    final public static function getByGUID(string $guid) {
        $sql = '
            SELECT
                ' .  \OmegaUp\DAO\DAO::getFields(
            \OmegaUp\DAO\VO\Runs::FIELD_NAMES,
            'r'
        ) . '
            FROM
                `Runs` `r`
            INNER JOIN
                `Submissions` `s`
            ON
                `r`.`submission_id` = `s`.`submission_id`
            WHERE
                `s`.`guid` = ?
            LIMIT
                1;
        ';

        /** @var array{commit: string, contest_score: float|null, judged_by: null|string, memory: int, penalty: int, run_id: int, runtime: int, score: float, status: string, submission_id: int, time: \OmegaUp\Timestamp, verdict: string, version: string}|null */
        $row = \OmegaUp\MySQLConnection::getInstance()->GetRow($sql, [$guid]);

        if (is_null($row)) {
            return null;
        }

        return new \OmegaUp\DAO\VO\Runs($row);
    }

    /**
     * @return list<\OmegaUp\DAO\VO\Runs>
     */
    final public static function getByProblem(
        int $problemId
    ) {
        $sql = '
            SELECT
                ' .  \OmegaUp\DAO\DAO::getFields(
            \OmegaUp\DAO\VO\Runs::FIELD_NAMES,
            'r'
        ) . '
            FROM
                Submissions s
            INNER JOIN
                Runs r
            ON
                r.run_id = s.current_run_id
            WHERE
                s.problem_id = ?;
        ';
        $params = [$problemId];
        /** @var list<array{commit: string, contest_score: float, judged_by: string, memory: int, penalty: int, run_id: int, runtime: int, score: float, submission_id: int, status: string, time: int, verdict: string, version: string}> $rs */
        $rs = \OmegaUp\MySQLConnection::getInstance()->GetAll($sql, $params);
        $runs = [];
        foreach ($rs as $row) {
            $runs[] = new \OmegaUp\DAO\VO\Runs($row);
        }
        return $runs;
    }

    /**
     * @return list<array{alias: string, classname: string, contest_alias: null|string, contest_score: float|null, country: string, guid: string, language: string, memory: int, penalty: int, runtime: int, score: float, status: string, submit_delay: int, time: \OmegaUp\Timestamp, type: string, username: string, verdict: string}>
     */
    final public static function getForProblemDetails(
        int $problemId,
        ?int $problemsetId,
        int $identityId
    ): array {
        $sql = '
            SELECT
                p.alias,
                s.guid,
                s.language,
                s.status,
                s.verdict,
                r.runtime,
                r.penalty,
                r.memory,
                IF(
                    COALESCE(c.partial_score, 1) = 0 AND r.score <> 1,
                        0,
                        r.score
                ) AS score,
                IF(
                    COALESCE(c.partial_score, 1) = 0 AND r.score <> 1,
                        0,
                        r.contest_score
                ) AS contest_score,
                s.`time`,
                s.submit_delay,
                i.username, IFNULL(i.country_id, "xx") AS country,
                c.alias AS contest_alias, IFNULL(s.`type`, "normal") AS `type`,
                IFNULL(ur.classname, "user-rank-unranked") AS classname
            FROM
                Submissions s
            INNER JOIN
                Runs r
            ON
                r.run_id = s.current_run_id
            INNER JOIN
                Identities i
            ON
                i.identity_id = s.identity_id
            LEFT JOIN
                User_Rank ur
            ON
                ur.user_id = i.user_id
            INNER JOIN
                Problems p
            ON
                p.problem_id = s.problem_id
            LEFT JOIN
                Contests c
            ON
                c.problemset_id = s.problemset_id
            WHERE
                s.problem_id = ? AND s.identity_id = ?
        ';
        $params = [$problemId, $identityId];
        if (!is_null($problemsetId)) {
            $sql .= ' AND s.problemset_id = ?';
            $params[] = $problemsetId;
        }
        /** @var list<array{alias: string, classname: string, contest_alias: null|string, contest_score: float|null, country: string, guid: string, language: string, memory: int, penalty: int, runtime: int, score: float, status: string, submit_delay: int, time: \OmegaUp\Timestamp, type: string, username: string, verdict: string}> */
        return \OmegaUp\MySQLConnection::getInstance()->GetAll($sql, $params);
    }

    /**
     * @return list<array{alias: string, classname: string, contest_alias: null|string, contest_score: float|null, country: string, feedback_author: null|string, feedback_author_classname: string, feedback_content: null|string, feedback_date: \OmegaUp\Timestamp|null, guid: string, language: string, memory: int, penalty: int, runtime: int, score: float, status: string, submit_delay: int, time: \OmegaUp\Timestamp, type: string, username: string, verdict: string}>
     */
    final public static function getForCourseProblemDetails(
        int $problemId,
        ?int $problemsetId,
        int $identityId
    ): array {
        $sql = '
            SELECT
                p.alias,
                s.guid,
                s.language,
                s.status,
                s.verdict,
                r.runtime,
                r.penalty,
                r.memory,
                IF(
                    COALESCE(c.partial_score, 1) = 0 AND r.score <> 1,
                        0,
                        r.score
                ) AS score,
                IF(
                    COALESCE(c.partial_score, 1) = 0 AND r.score <> 1,
                        0,
                        r.contest_score
                ) AS contest_score,
                s.`time`,
                s.submit_delay,
                i.username, IFNULL(i.country_id, "xx") AS country,
                c.alias AS contest_alias, IFNULL(s.`type`, "normal") AS `type`,
                IFNULL(
                    (
                        SELECT
                            ur.classname
                        FROM
                            User_Rank ur
                        WHERE
                            ur.user_id = i.user_id
                    ),
                    "user-rank-unranked"
                ) AS classname,
                sf.feedback as feedback_content,
                ii.username as feedback_author,
                IFNULL(
                    (
                        SELECT
                            ur.classname
                        FROM
                            User_Rank ur
                        WHERE
                            ur.user_id = ii.user_id
                    ),
                    "user-rank-unranked"
                ) AS feedback_author_classname,
                sf.date as feedback_date,
                sf.`range_bytes_start` as start_feedback_range,
                sf.`range_bytes_end` as end_feedback_range
            FROM
                Submissions s
            INNER JOIN
                Runs r
            ON
                r.run_id = s.current_run_id
            INNER JOIN
                Identities i
            ON
                i.identity_id = s.identity_id
            INNER JOIN
                Problems p
            ON
                p.problem_id = s.problem_id
            LEFT JOIN
                Submission_Feedback sf
            ON
                sf.submission_id = s.submission_id
            LEFT JOIN
                Identities ii
            ON
                ii.identity_id = sf.identity_id
            LEFT JOIN
                Contests c
            ON
                c.problemset_id = s.problemset_id
            WHERE
                s.problem_id = ? AND s.identity_id = ?
        ';
        $params = [$problemId, $identityId];
        if (!is_null($problemsetId)) {
            $sql .= ' AND s.problemset_id = ?';
            $params[] = $problemsetId;
        }
        /** @var list<array{alias: string, classname: string, contest_alias: null|string, contest_score: float|null, country: string, end_feedback_range: int|null, feedback_author: null|string, feedback_author_classname: string, feedback_content: null|string, feedback_date: \OmegaUp\Timestamp|null, guid: string, language: string, memory: int, penalty: int, runtime: int, score: float, start_feedback_range: int|null, status: string, submit_delay: int, time: \OmegaUp\Timestamp, type: string, username: string, verdict: string}> */
        return \OmegaUp\MySQLConnection::getInstance()->GetAll($sql, $params);
    }

    /**
     * Returns the time of the next submission to the current problem
     */
    final public static function nextSubmissionTimestamp(
        ?\OmegaUp\DAO\VO\Contests $contest = null,
        ?\OmegaUp\Timestamp $lastSubmissionTime = null
    ): \OmegaUp\Timestamp {
        $submissionGap = \OmegaUp\Controllers\Run::$defaultSubmissionGap;
        if (!is_null($contest)) {
            // Get submissions gap
            $submissionGap = max(
                $submissionGap,
                intval($contest->submissions_gap)
            );
        }

        if (is_null($lastSubmissionTime)) {
            return new \OmegaUp\Timestamp(\OmegaUp\Time::get());
        }

        return new \OmegaUp\Timestamp(
            $lastSubmissionTime->time + $submissionGap
        );
    }

    /**
     * @return list<\OmegaUp\DAO\VO\Runs>
     */
    final public static function searchWithRunIdGreaterThan(
        int $problemId,
        int $submissionId
    ): array {
        $sql = '
            SELECT
                r.commit,
                IF(
                    COALESCE(c.partial_score, 1) = 0 AND r.score <> 1,
                        0,
                        r.contest_score
                ) AS contest_score,
                r.judged_by,
                r.memory,
                r.penalty,
                r.run_id,
                r.runtime,
                IF(
                    COALESCE(c.partial_score, 1) = 0 AND r.score <> 1,
                        0,
                        r.score
                ) AS score,
                s.status,
                r.submission_id,
                r.time,
                s.verdict,
                r.version
            FROM
                Submissions s
            INNER JOIN
                Runs r
            ON
                r.run_id = s.current_run_id
            LEFT JOIN
                Contests c
            ON
                c.problemset_id = s.problemset_id
            WHERE
                s.problem_id = ? AND s.submission_id >= ?
            ORDER BY
                s.submission_id ASC;
        ';

        $result = [];
        /** @var array{commit: string, contest_score: float|null, judged_by: null|string, memory: int, penalty: int, run_id: int, runtime: int, score: float, status: string, submission_id: int, time: \OmegaUp\Timestamp, verdict: string, version: string} $row */
        foreach (
            \OmegaUp\MySQLConnection::getInstance()->GetAll(
                $sql,
                [$problemId, $submissionId]
            ) as $row
        ) {
            $result[] = new \OmegaUp\DAO\VO\Runs($row);
        }
        return $result;
    }

    /**
     * Recalculate the contest_score of all problemset and problem Runs
     */
    public static function recalculateScore(
        int $problemsetId,
        int $problemId,
        float $currentPoints,
        float $originalPoints
    ): int {
        $sql = '
            UPDATE
              Runs r
            INNER JOIN
              Submissions s
              ON s.submission_id = r.submission_id
            SET
              r.contest_score = r.score * ?
            WHERE
              s.problemset_id = ? AND
              s.problem_id = ?;
        ';

        $params = [
            $currentPoints,
            $problemsetId,
            $problemId
        ];

        \OmegaUp\MySQLConnection::getInstance()->Execute($sql, $params);
        return \OmegaUp\MySQLConnection::getInstance()->Affected_Rows();
    }

    /**
     * Recalculate contest runs with the following rules:
     *
     * + If penalty_type is none then:
     *   - penalty = 0.
     * + If penalty_type is runtime then:
     *   - penalty = runtime.
     * + If penalty_type is anything else then:
     *   - penalty = submit_delay
     */
    public static function recalculatePenaltyForContest(\OmegaUp\DAO\VO\Contests $contest): int {
        $penalty_type = $contest->penalty_type;
        if ($penalty_type == 'none') {
            $sql = '
                UPDATE
                    Runs r
                INNER JOIN
                    Submissions s
                    ON s.submission_id = r.submission_id
                SET
                    r.penalty = 0
                WHERE
                    s.problemset_id = ?;
            ';
        } elseif ($penalty_type == 'runtime') {
            $sql = '
                UPDATE
                    Runs r
                INNER JOIN
                    Submissions s
                    ON s.submission_id = r.submission_id
                SET
                    r.penalty = r.runtime
                WHERE
                    s.problemset_id = ?;
            ';
        } elseif ($penalty_type == 'contest_start') {
            $sql = '
                UPDATE
                    `Runs` r
                INNER JOIN
                    `Submissions` s
                    ON s.submission_id = r.run_id
                INNER JOIN `Contests` c ON (c.problemset_id = s.problemset_id)
                SET
                    r.penalty = ROUND(TIME_TO_SEC(TIMEDIFF(s.time, c.start_time))/60)
                WHERE
                    s.problemset_id = ?;
            ';
        } elseif ($penalty_type == 'problem_open') {
            $sql = '
                UPDATE
                    `Runs` r
                INNER JOIN
                    `Submissions` s
                    ON s.submission_id = r.run_id
                INNER JOIN
                    `Problemset_Problem_Opened` ppo
                    ON (ppo.problemset_id = s.problemset_id
                        AND ppo.problem_id = s.problem_id
                        AND ppo.identity_id = s.identity_id)
                SET
                    r.penalty = ROUND(TIME_TO_SEC(TIMEDIFF(s.time, ppo.open_time))/60)
                WHERE
                    s.problemset_id = ?;
            ';
        } else {
            return 0;
        }
        $params = [$contest->problemset_id];
        \OmegaUp\MySQLConnection::getInstance()->Execute($sql, $params);
        return \OmegaUp\MySQLConnection::getInstance()->Affected_Rows();
    }

    /**
     * Creates any necessary runs for submissions against a problem, given a
     * problem version.
     *
     * @param \OmegaUp\DAO\VO\Problems $problem the problem.
     */
    final public static function createRunsForVersion(
        \OmegaUp\DAO\VO\Problems $problem
    ): void {
        $sql = '
            INSERT IGNORE INTO
                Runs (
                    submission_id, version, commit, verdict
                )
            SELECT
                s.submission_id, ?, ?, "JE"
            FROM
                Submissions s
            WHERE
                s.problem_id = ?
            ORDER BY
                s.submission_id;
        ';
        \OmegaUp\MySQLConnection::getInstance()->Execute($sql, [
            $problem->current_version,
            $problem->commit,
            $problem->problem_id,
        ]);
    }

    /**
     * Update the version of the non-problemset runs of a problem to the
     * current version.
     *
     * @param \OmegaUp\DAO\VO\Problems $problem the problem.
     */
    final public static function updateVersionToCurrent(\OmegaUp\DAO\VO\Problems $problem): void {
        $sql = '
            UPDATE
                Submissions s
            INNER JOIN
                Runs r
            ON
                r.submission_id = s.submission_id
            SET
                s.current_run_id = r.run_id
            WHERE
                s.problemset_id IS NULL AND
                r.version = ? AND
                s.problem_id = ?;
        ';
        \OmegaUp\MySQLConnection::getInstance()->Execute(
            $sql,
            [$problem->current_version, $problem->problem_id]
        );
    }

    /**
     * Gets the runs that were inserted due to a version change.
     *
     * @return list<\OmegaUp\DAO\VO\Runs>
     */
    final public static function getNewRunsForVersion(\OmegaUp\DAO\VO\Problems $problem): array {
        $sql = '
            SELECT
                r.run_id
            FROM
                Runs r
            INNER JOIN
                Submissions s
            ON
                s.submission_id = r.submission_id
            WHERE
                r.status = "new" AND
                r.version = ? AND
                s.problem_id = ?;
        ';
        $params = [$problem->current_version, $problem->problem_id];

        $result = [];
        /** @var array{run_id: int} $row */
        foreach (
            \OmegaUp\MySQLConnection::getInstance()->GetAll(
                $sql,
                $params
            ) as $row
        ) {
            $result[] = new \OmegaUp\DAO\VO\Runs($row);
        }
        return $result;
    }

    /**
     * Gets a report of the runs that could have score changes due to a version
     * change.
     *
     * @param \OmegaUp\DAO\VO\Problems $problem      the problem.
     * @param ?int     $problemsetId the optional problemset.
     * @param string   $oldVersion   the old version.
     * @param string   $newVersion   the new version.
     *
     * @return list<array{guid: string, new_score: float|null, new_status: string|null, new_verdict: string|null, old_score: float|null, old_status: string|null, old_verdict: string|null, problemset_id: int|null, username: string}>
     */
    final public static function getRunsDiffsForVersion(
        \OmegaUp\DAO\VO\Problems $problem,
        ?int $problemsetId,
        string $oldVersion,
        string $newVersion
    ): array {
        $sql = '
            SELECT
                i.username,
                s.guid,
                s.problemset_id,
                old_runs.status AS old_status,
                old_runs.verdict AS old_verdict,
                old_runs.score AS old_score,
                new_runs.status AS new_status,
                new_runs.verdict AS new_verdict,
                new_runs.score AS new_score
            FROM
                Submissions s
            INNER JOIN
                Identities i
            ON
                i.identity_id = s.identity_id
            LEFT JOIN
                Runs old_runs
            ON
                old_runs.submission_id = s.submission_id AND
                old_runs.version = ?
            LEFT JOIN
                Runs new_runs
            ON
                new_runs.submission_id = s.submission_id AND
                new_runs.version = ?
        ';
        $params = [$oldVersion, $newVersion];

        $clauses = ['s.problem_id = ?'];
        $params[] = $problem->problem_id;

        if (is_null($problemsetId)) {
            $clauses[] = 's.problemset_id IS NULL';
        } else {
            $clauses[] = 's.problemset_id = ?';
            $params[] = $problemsetId;
        }

        $sql .= ' WHERE ' . implode(' AND ', $clauses) . ' ';
        $sql .= '
            ORDER BY
                s.submission_id
            LIMIT 0, 1000;
        ';

        /** @var list<array{guid: string, new_score: float|null, new_status: null|string, new_verdict: null|string, old_score: float|null, old_status: null|string, old_verdict: null|string, problemset_id: int|null, username: string}> */
        return \OmegaUp\MySQLConnection::getInstance()->GetAll($sql, $params);
    }
}<|MERGE_RESOLUTION|>--- conflicted
+++ resolved
@@ -254,7 +254,6 @@
                         "EXECUTION_FINISHED"
                     )
                 LIMIT 1
-<<<<<<< HEAD
                 ) AS execution,
                 ( SELECT
                     IF(
@@ -262,18 +261,15 @@
                     IF(
                         verdict IN ("TLE", "TO"), "RUNTIME_EXCEEDED", "RUNTIME_AVAILABLE"
                     ))
-				    AS status_runtime
-				FROM
-					Runs_Groups
-				WHERE
-					run_id = `r`.`run_id`
-				ORDER BY
+                    AS status_runtime
+                FROM
+                    Runs_Groups
+                WHERE
+                    run_id = `r`.`run_id`
+                ORDER BY
                     field(status_runtime, "RUNTIME_NOT_AVAILABLE", "RUNTIME_EXCEEDED", "RUNTIME_AVAILABLE")
-				LIMIT 1
-                ) AS status_runtime
-=======
-                ) AS
-                    execution,
+				        LIMIT 1
+                ) AS status_runtime,
                 ( SELECT
                     IF(
                         verdict IN ("JE", "CE"), "MEMORY_NOT_AVAILABLE",
@@ -289,7 +285,6 @@
                     field(status_memory, "MEMORY_NOT_AVAILABLE", "MEMORY_EXCEEDED", "MEMORY_AVAILABLE")
                 LIMIT 1
                 ) AS status_memory
->>>>>>> a842f3d3
             FROM
                 Submissions s
             INNER JOIN
@@ -313,11 +308,7 @@
         $val[] = $offset * $rowCount;
         $val[] = $rowCount;
 
-<<<<<<< HEAD
-        /** @var list<array{alias: string, classname: string, contest_alias: null|string, contest_score: float|null, country: string, execution: null|string, guid: string, language: string, memory: int, output: null|string, penalty: int, run_id: int, runtime: int, score: float, status: string, status_runtime: null|string, submit_delay: int, time: \OmegaUp\Timestamp, type: null|string, username: string, verdict: string}> */
-=======
-        /** @var list<array{alias: string, classname: string, contest_alias: null|string, contest_score: float|null, country: string, execution: null|string, guid: string, language: string, memory: int, output: null|string, penalty: int, run_id: int, runtime: int, score: float, status: string, status_memory: null|string, submit_delay: int, time: \OmegaUp\Timestamp, type: null|string, username: string, verdict: string}> */
->>>>>>> a842f3d3
+        /** @var list<array{alias: string, classname: string, contest_alias: null|string, contest_score: float|null, country: string, execution: null|string, guid: string, language: string, memory: int, output: null|string, penalty: int, run_id: int, runtime: int, score: float, status: string, status_memory: null|string, status_runtime: null|string, submit_delay: int, time: \OmegaUp\Timestamp, type: null|string, username: string, verdict: string}> */
         $runs = \OmegaUp\MySQLConnection::getInstance()->GetAll($sql, $val);
 
         return [
