<?php

namespace OmegaUp\DAO;

/**
 * Runs Data Access Object (DAO).
 *
 * Esta clase contiene toda la manipulacion de bases de datos que se necesita
 * para almacenar de forma permanente y recuperar instancias de objetos
 * {@link \OmegaUp\DAO\VO\Runs}.
 *
 * @author alanboy
 * @access public
 * @package docs
 */
class Runs extends \OmegaUp\DAO\Base\Runs {
    /**
     * Gets an array of the guids of the pending runs
     * @return list<array{username: string, language: string, runtime: float, memory: float, time: int}>
     */
    final public static function getBestSolvingRunsForProblem(
        int $problemId
    ): array {
        $sql = '
            SELECT
                i.username, s.language, r.runtime, r.memory, UNIX_TIMESTAMP(s.time) time
            FROM
                (SELECT
                    MIN(s.submission_id) submission_id, s.identity_id, r.runtime
                FROM
                    Submissions s
                INNER JOIN
                    Runs r
                ON
                    r.run_id = s.current_run_id
                INNER JOIN
                    (
                        SELECT
                            ss.identity_id, MIN(rr.runtime) AS runtime
                        FROM
                            Submissions ss
                        INNER JOIN
                            Runs rr
                        ON
                            rr.run_id = ss.current_run_id
                        WHERE
                            ss.problem_id = ? AND rr.status = "ready" AND rr.verdict = "AC" AND ss.type = "normal"
                        GROUP BY
                            ss.identity_id
                    ) AS sr ON sr.identity_id = s.identity_id AND sr.runtime = r.runtime
                WHERE
                    s.problem_id = ? AND r.status = "ready" AND r.verdict = "AC" AND s.type= "normal"
                GROUP BY
                    s.identity_id, r.runtime
                ORDER BY
                    r.runtime, submission_id
                LIMIT 0, 10) as runs
            INNER JOIN
                Identities i ON i.identity_id = runs.identity_id
            INNER JOIN
                Submissions s ON s.submission_id = runs.submission_id
            INNER JOIN
                Runs r ON r.run_id = s.current_run_id;';
        $val = [$problemId, $problemId];

        /** @var list<array{language: string, memory: int, runtime: int, time: int, username: string}> */
        return \OmegaUp\MySQLConnection::getInstance()->GetAll($sql, $val);
    }

    /**
     * Gets an array of the guids of the pending runs
     */
    final public static function getPendingRunGuidsOfProblemset(
        int $problemsetId
    ): array {
        $sql = '
            SELECT
                s.guid
            FROM
                Submissions s
            INNER JOIN
                Runs r
            ON
                r.run_id = s.current_run_id
            WHERE
                s.problemset_id = ? AND r.status != "ready" AND s.type = "normal";
        ';
        $val = [$problemsetId];

        $result = [];
        /** @var array{guid: string} $row */
        foreach (
            \OmegaUp\MySQLConnection::getInstance()->GetAll(
                $sql,
                $val
            ) as $row
        ) {
            $result[] = $row['guid'];
        }
        return $result;
    }

    /**
     * @return list<array{run_id: int, guid: string, language: string, status: string, verdict: string, runtime: int, penalty: int, memory: int, score: float, contest_score: null|float, judged_by: null|string, time: int, submit_delay: int, type: null|string, username: string, alias: string, country_id: null|string, contest_alias: null|string}>
     */
    final public static function getAllRuns(
        ?int $problemset_id,
        ?string $status,
        ?string $verdict,
        ?int $problem_id,
        ?string $language,
        ?int $identity_id,
        ?int $offset,
        ?int $rowcount
    ): array {
        $sql = '
            SELECT
                r.run_id, s.guid, s.language, r.status, r.verdict, r.runtime,
                r.penalty, r.memory, r.score, r.contest_score, r.judged_by,
                UNIX_TIMESTAMP(s.time) AS time, s.submit_delay, s.type, i.username, p.alias,
                i.country_id, c.alias AS contest_alias
            FROM
                Submissions s
            USE INDEX(PRIMARY)
            INNER JOIN
                Runs r
            ON
                r.run_id = s.current_run_id
            INNER JOIN
                Problems p ON p.problem_id = s.problem_id
            INNER JOIN
                Identities i ON i.identity_id = s.identity_id
            LEFT JOIN
                Contests c ON c.problemset_id = s.problemset_id
        ';
        $where = [];
        $val = [];

        if (!is_null($problemset_id)) {
            $where[] = 's.problemset_id = ?';
            $val[] = $problemset_id;
        }

        if (!is_null($status)) {
            $where[] = 'r.status = ?';
            $val[] = $status;
        }
        if (!is_null($verdict)) {
            $where[] = 'r.verdict = ?';
            $val[] = $verdict;
        }
        if (!is_null($problem_id)) {
            $where[] = 's.problem_id = ?';
            $val[] = $problem_id;
        }
        if (!is_null($language)) {
            $where[] = 's.language = ?';
            $val[] = $language;
        }
        if (!is_null($identity_id)) {
            $where[] = 's.identity_id = ?';
            $val[] = $identity_id;
        }
        if (!empty($where)) {
            $sql .= 'WHERE ' . implode(' AND ', $where) . ' ';
        }

        $sql .= 'ORDER BY s.submission_id DESC ';
        if (!is_null($offset)) {
            $sql .= 'LIMIT ?, ?';
            $val[] = intval($offset);
            $val[] = intval($rowcount);
        }

        /** @var list<array{alias: string, contest_alias: null|string, contest_score: float|null, country_id: null|string, guid: string, judged_by: null|string, language: string, memory: int, penalty: int, run_id: int, runtime: int, score: float, status: string, submit_delay: int, time: int, type: null|string, username: string, verdict: string}> */
        return \OmegaUp\MySQLConnection::getInstance()->GetAll($sql, $val);
    }

    /**
     * Gets an array of the guids of the pending runs
     *
<<<<<<< HEAD
     * @return list<string>
=======
     * @return list<array{guid: string}>
>>>>>>> fdc219fa
     */
    final public static function getPendingRunsOfProblem(
        int $problemId
    ) {
        $sql = '
            SELECT
                s.guid
            FROM
                Submissions s
            INNER JOIN
                Runs r
            ON
                r.run_id = s.current_run_id
            WHERE
                s.problem_id = ? AND r.status != "ready" AND s.`type` = "normal";';
        $val = [$problemId];

        $result = [];
        /** @var array{guid: string}[] $row */
        foreach (
            \OmegaUp\MySQLConnection::getInstance()->GetAll(
                $sql,
                $val
            ) as $row
        ) {
            $result[] = $row['guid'];
        }
        return $result;
    }

    /**
     * Gets the count of total runs sent to a given contest by verdict
     */
    final public static function countTotalRunsOfProblemsetByVerdict(
        int $problemsetId,
        string $verdict
    ): int {
        $sql = '
            SELECT
                COUNT(*)
            FROM
                Submissions s
            INNER JOIN
                Runs r
            ON
                r.run_id = s.current_run_id
            WHERE
                s.problemset_id = ? AND r.verdict = ? AND r.status = "ready" AND s.`type` = "normal";
        ';
        $val = [$problemsetId, $verdict];

        /** @var int */
        return \OmegaUp\MySQLConnection::getInstance()->GetOne($sql, $val);
    }

    /**
     * Gets the count of total runs sent to a given contest by verdict
     */
    final public static function countTotalRunsOfProblemByVerdict(
        int $problemId,
        string $verdict
    ): int {
        $sql = '
            SELECT
                COUNT(*)
            FROM
                Submissions s
            INNER JOIN
                Runs r
            ON
                s.current_run_id = r.run_id
            WHERE
                s.problem_id = ? AND r.status = "ready" AND r.verdict = ? AND s.`type` = "normal";
        ';
        $val = [$problemId, $verdict];

        /** @var int */
        return \OmegaUp\MySQLConnection::getInstance()->GetOne($sql, $val);
    }

    /**
     * Gets the count of total runs sent to a given contest by verdict and by period of time
     *
     * @return list<array{date: null|string, runs: int, verdict: string}>
     */
    final public static function countRunsOfIdentityPerDatePerVerdict(
        int $identityId
    ): array {
        $sql = '
            SELECT
                DATE(s.time) AS date,
                r.verdict AS verdict,
                COUNT(*) AS runs
            FROM
                Submissions s
            INNER JOIN
                Runs r
            ON
                r.run_id = s.current_run_id
            WHERE
                s.identity_id = ? AND r.status = "ready" AND s.`type` = "normal"
            GROUP BY
                date, verdict
            ORDER BY
                date ASC;
        ';
        $val = [$identityId];

        /** @var list<array{date: null|string, runs: int, verdict: string}> */
        return \OmegaUp\MySQLConnection::getInstance()->GetAll($sql, $val);
    }

    /**
     * Gets the largest queued time of a run in seconds.
     */
    final public static function getLargestWaitTimeOfProblemset(
        int $problemsetId
    ): ?array {
        $sql = '
            SELECT
                s.guid, UNIX_TIMESTAMP(s.time) AS time
            FROM
                Submissions s
            INNER JOIN
                Runs r
            ON
                r.run_id = s.current_run_id
            WHERE
                s.problemset_id = ? AND r.status != "ready" AND s.`type` = "normal"
            ORDER BY
                s.submission_id ASC
            LIMIT 1;
        ';
        $val = [$problemsetId];

        /** @var array{guid: string, time: int}|null */
        $row = \OmegaUp\MySQLConnection::getInstance()->GetRow($sql, $val);
        if (empty($row)) {
            return null;
        }
        return $row;
    }

    /**
     * Get all relevant identities for a problemset.
     *
     * @return list<array{identity_id: int, username: string, name: null|string, country_id: string, is_invited: bool, classname: string}>
     */
    final public static function getAllRelevantIdentities(
        int $problemsetId,
        int $aclId,
        bool $showAllRuns = false,
        ?string $filterUsersBy = null,
        ?int $groupId = null,
        ?bool $excludeAdmin = true
    ): array {
        $classNameQuery = '
            IFNULL(
                (
                    SELECT urc.classname
                    FROM User_Rank_Cutoffs urc
                    WHERE
                        urc.score <= (
                            SELECT
                                ur.score
                            FROM
                                User_Rank ur
                            WHERE
                                ur.user_id = i.user_id
                        )
                    ORDER BY
                        urc.percentile ASC
                    LIMIT 1
                ),
                "user-rank-unranked"
            ) AS classname';
        // Build SQL statement
        if ($showAllRuns) {
            if (is_null($groupId)) {
                $sql = "
                    SELECT
                        i.identity_id,
                        i.username,
                        i.name,
                        IFNULL(i.country_id, 'xx') AS country_id,
                        CAST(pi.is_invited AS UNSIGNED) AS is_invited,
                        $classNameQuery
                    FROM
                        Identities i
                    INNER JOIN
                        Problemset_Identities pi ON i.identity_id = pi.identity_id
                    WHERE
                        pi.problemset_id = ? AND
                        (i.user_id NOT IN (
                            SELECT ur.user_id FROM User_Roles ur WHERE ur.acl_id IN (?, ?) AND ur.role_id = ?
                        )";
                $val = [
                    $problemsetId,
                    $aclId,
                    \OmegaUp\Authorization::SYSTEM_ACL,
                    \OmegaUp\Authorization::ADMIN_ROLE,
                ];
                if ($excludeAdmin) {
                    $sql = $sql . ' AND i.user_id != (SELECT a.owner_id FROM ACLs a WHERE a.acl_id = ?)';
                    $val[] =  $aclId;
                }
                $sql = $sql . 'OR i.user_id IS NULL);';
            } else {
                $sql = "
                    SELECT
                        i.identity_id,
                        i.username,
                        i.name,
                        IFNULL(i.country_id, 'xx') AS country_id,
                        FALSE AS is_invited,
                        $classNameQuery
                    FROM
                        Identities i
                    INNER JOIN
                        Groups_Identities gi ON i.identity_id = gi.identity_id
                    WHERE
                        gi.group_id = ? AND
                        (i.user_id != (SELECT a.owner_id FROM ACLs a WHERE a.acl_id = ?) AND
                        i.user_id NOT IN (SELECT ur.user_id FROM User_Roles ur WHERE ur.acl_id IN (?, ?) AND ur.role_id = ?)
                        OR i.user_id IS NULL);";
                $val = [
                    $groupId,
                    $aclId,
                    $aclId,
                    \OmegaUp\Authorization::SYSTEM_ACL,
                    \OmegaUp\Authorization::ADMIN_ROLE,
                ];
            }
        } else {
            $sql = "
                SELECT
                    i.identity_id,
                    i.username,
                    i.name,
                    IFNULL(i.country_id, 'xx') AS country_id,
                    FALSE AS is_invited,
                    $classNameQuery
                FROM
                    Identities i
                INNER JOIN
                    (SELECT DISTINCT
                        s.identity_id
                    FROM
                        Submissions s
                    INNER JOIN
                        Runs r
                    ON
                        r.run_id = s.current_run_id
                    WHERE
                        r.verdict NOT IN ('CE', 'JE', 'VE') AND
                        s.problemset_id = ? AND
                        r.status = 'ready' AND
                        s.type = 'normal'
                    ) rc ON i.identity_id = rc.identity_id";
            $val = [$problemsetId];
            if (!is_null($filterUsersBy)) {
                $sql .= ' WHERE i.username LIKE ?';
                $val[] = $filterUsersBy . '%';
            }
            $sql .= ';';
        }

        /** @var list<array{identity_id: int, username: string, name: null|string, country_id: string, is_invited: bool, classname: string}> */
        $result = [];
        /** @var array{classname: string, country_id: string, identity_id: int, is_invited: int, name: null|string, username: string} $row */
        foreach (
            \OmegaUp\MySQLConnection::getInstance()->GetAll(
                $sql,
                $val
            ) as $row
        ) {
            $row['is_invited'] = boolval($row['is_invited']);
            $result[] = $row;
        }
        return $result;
    }

    /**
     * @return array{solved: bool, tried: bool}
     */
    public static function getSolvedAndTriedProblemByIdentity(
        int $problemId,
        int $identityId
    ): array {
        $sql = '
            SELECT
                (
                SELECT
                    COUNT(1) AS total
                FROM
                    Submissions s
                INNER JOIN
                    Runs r
                ON
                    s.current_run_id = r.run_id
                WHERE
                    r.verdict NOT IN (\'CE\', \'JE\', \'VE\')
                    AND s.problem_id = ?
                    AND s.identity_id = ?
                ) AS tried,
                (
                SELECT
                    COUNT(1) AS total
                FROM
                    Submissions s
                INNER JOIN
                    Runs r
                ON
                    s.current_run_id = r.run_id
                WHERE
                    r.verdict IN (\'AC\')
                    AND s.problem_id = ?
                    AND s.identity_id = ?
                ) AS solved;
        ';

        /** @var array{solved: int|null, tried: int|null} */
        $result = \OmegaUp\MySQLConnection::getInstance()->GetRow(
            $sql,
            [$problemId, $identityId, $problemId, $identityId]
        );

        return [
            'tried' => boolval($result['tried']),
            'solved' => boolval($result['solved']),
        ];
    }

    /**
     * @return list<array{score: float, penalty: int, contest_score: float|null, problem_id: int, identity_id: int, type: string|null, time: int, submit_delay: int, guid: string}>
     */
    final public static function getProblemsetRuns(
        \OmegaUp\DAO\VO\Problemsets $problemset,
        bool $onlyAC = false
    ): array {
        $sql = '
            SELECT
                r.score,
                r.penalty,
                r.contest_score,
                s.problem_id,
                s.identity_id,
                s.type,
                UNIX_TIMESTAMP(s.time) AS time,
                s.submit_delay,
                s.guid
            FROM
                Problemset_Problems pp
            INNER JOIN
                Submissions s
            ON
                s.problemset_id = pp.problemset_id AND
                s.problem_id = pp.problem_id
            INNER JOIN
                Runs r
            ON
                s.current_run_id = r.run_id
            WHERE
                pp.problemset_id = ? AND
                r.status = \'ready\' AND
                s.type = \'normal\' AND ' .
                ($onlyAC ?
                    "r.verdict IN ('AC') " :
                    "r.verdict NOT IN ('CE', 'JE', 'VE') "
                ) .
            ' ORDER BY s.submission_id;';

        /** @var list<array{contest_score: float|null, guid: string, identity_id: int, penalty: int, problem_id: int, score: float, submit_delay: int, time: int, type: null|string}> */
        return \OmegaUp\MySQLConnection::getInstance()->GetAll(
            $sql,
            [$problemset->problemset_id]
        );
    }

    /**
     * Get best contest score of a user for a problem in a problemset.
     */
    final public static function getBestProblemScoreInProblemset(
        int $problemsetId,
        int $problemId,
        int $identityId
    ): ?float {
        $sql = '
            SELECT
                r.contest_score
            FROM
                Submissions s
            INNER JOIN
                Runs r
            ON
                s.current_run_id = r.run_id
            WHERE
                s.identity_id = ? AND s.problemset_id = ? AND s.problem_id = ? AND
                r.status = "ready" AND s.`type` = "normal"
            ORDER BY
                r.contest_score DESC, r.penalty ASC
            LIMIT 1;
        ';
        $val = [$identityId, $problemsetId, $problemId];
        /** @var float|null|null */
        return \OmegaUp\MySQLConnection::getInstance()->GetOne($sql, $val);
    }

    /**
     * Returns best score for the given identity and problem, between 0 and 100
     */
    final public static function getBestProblemScore(
        int $problemId,
        int $identityId
    ): ?float {
        $sql = '
            SELECT
                r.score * 100
            FROM
                Submissions s
            INNER JOIN
                Runs r
            ON
                s.current_run_id = r.run_id
            WHERE
                s.identity_id = ? AND s.problem_id = ? AND
                r.status = "ready" AND s.`type` = "normal"
            ORDER BY
                r.score DESC, r.penalty ASC
            LIMIT 1;
        ';
        $val = [$identityId, $problemId];
        /** @var float|null */
        return \OmegaUp\MySQLConnection::getInstance()->GetOne($sql, $val);
    }

    final public static function getByProblemset(int $problemsetId): array {
        $sql = '
            SELECT
                s.guid,
                s.language,
                r.verdict,
                r.contest_score,
                i.username,
                p.alias
            FROM
                Submissions s
            INNER JOIN
                Runs r
            ON
                s.current_run_id = r.run_id
            INNER JOIN
                Problems p
            ON
                p.problem_id = s.problem_id
            INNER JOIN
                Identities i
            ON
                i.identity_id = s.identity_id
            WHERE
                s.problemset_id = ?
            ORDER BY
                s.`time` DESC;
        ';

        /** @var list<array{alias: string, contest_score: float|null, guid: string, language: string, username: string, verdict: string}> */
        return \OmegaUp\MySQLConnection::getInstance()->GetAll(
            $sql,
            [$problemsetId]
        );
    }

    final public static function getByProblem(
        int $problemId
    ): array {
        $sql = '
            SELECT
                *
            FROM
                Submissions s
            INNER JOIN
                Runs r
            ON
                r.run_id = s.current_run_id
            WHERE
                s.problem_id = ?;
        ';
        $params = [$problemId];
        $rs = \OmegaUp\MySQLConnection::getInstance()->GetAll($sql, $params);
        $runs = [];
        foreach ($rs as $row) {
            array_push($runs, new \OmegaUp\DAO\VO\Runs($row));
        }
        return $runs;
    }

    /**
     * @return list<array{guid: string, language: string, status: string, verdict: string, runtime: int, penalty: int, memory: int, score: float, contest_score: float|null, time: int, submit_delay: int}>
     */
    final public static function getForProblemDetails(
        int $problemId,
        ?int $problemsetId,
        int $identityId
    ): array {
        $sql = '
            SELECT
                s.guid, s.language, r.status, r.verdict, r.runtime, r.penalty,
                r.memory, r.score, r.contest_score, UNIX_TIMESTAMP(s.time) AS time,
                s.submit_delay
            FROM
                Submissions s
            INNER JOIN
                Runs r
            ON
                r.run_id = s.current_run_id
            WHERE
                s.problem_id = ? AND s.identity_id = ?
        ';
        $params = [$problemId, $identityId];
        if (!is_null($problemsetId)) {
            $sql .= ' AND s.problemset_id = ?';
            $params[] = $problemsetId;
        }
        /** @var list<array{contest_score: float|null, guid: string, language: string, memory: int, penalty: int, runtime: int, score: float, status: string, submit_delay: int, time: int, verdict: string}> */
        return \OmegaUp\MySQLConnection::getInstance()->GetAll($sql, $params);
    }

    final public static function isRunInsideSubmissionGap(
        ?int $problemsetId,
        ?\OmegaUp\DAO\VO\Contests $contest,
        int $problemId,
        int $identityId
    ): bool {
        $lastRunTime = \OmegaUp\DAO\Submissions::getLastSubmissionTime(
            $identityId,
            $problemId,
            $problemsetId
        );
        if (is_null($lastRunTime)) {
            return true;
        }

        $submissionGap = \OmegaUp\Controllers\Run::$defaultSubmissionGap;
        if (!is_null($contest)) {
            // Get submissions gap
            $submissionGap = max(
                $submissionGap,
                intval($contest->submissions_gap)
            );
        }

        return \OmegaUp\Time::get() >= ($lastRunTime + $submissionGap);
    }

    /**
     * Returns the time of the next submission to the current problem
     */
    final public static function nextSubmissionTimestamp(
        ?\OmegaUp\DAO\VO\Contests $contest
    ): int {
        $submission_gap = \OmegaUp\Controllers\Run::$defaultSubmissionGap;
        if (!is_null($contest)) {
            // Get submissions gap
            $submission_gap = max(
                $submission_gap,
                intval($contest->submissions_gap)
            );
        }
        return intval(\OmegaUp\Time::get() + $submission_gap);
    }

    /**
     * @return \OmegaUp\DAO\VO\Runs[]
     */
    final public static function searchWithRunIdGreaterThan(
        int $problemId,
        int $submissionId
    ): array {
        $sql = '
            SELECT
                r.*
            FROM
                Submissions s
            INNER JOIN
                Runs r
            ON
                r.run_id = s.current_run_id
            WHERE
                s.problem_id = ? AND s.submission_id >= ?
            ORDER BY
                s.submission_id ASC;
        ';

        $result = [];
        /** @var array{contest_score: float|null, judged_by: null|string, memory: int, penalty: int, run_id: int, runtime: int, score: float, status: string, submission_id: int, time: string, verdict: string, version: string} $row */
        foreach (
            \OmegaUp\MySQLConnection::getInstance()->GetAll(
                $sql,
                [$problemId, $submissionId]
            ) as $row
        ) {
            array_push($result, new \OmegaUp\DAO\VO\Runs($row));
        }
        return $result;
    }

    /**
     * Recalculate the contest_score of all problemset and problem Runs
     */
    public static function recalculateScore(
        int $problemsetId,
        int $problemId,
        float $currentPoints,
        float $originalPoints
    ): int {
        $sql = '
            UPDATE
              Runs r
            INNER JOIN
              Submissions s
              ON s.submission_id = r.submission_id
            SET
              r.contest_score = r.score * ?
            WHERE
              s.problemset_id = ? AND
              s.problem_id = ?;
        ';

        $params = [
            $currentPoints,
            $problemsetId,
            $problemId
        ];

        \OmegaUp\MySQLConnection::getInstance()->Execute($sql, $params);
        return \OmegaUp\MySQLConnection::getInstance()->Affected_Rows();
    }

    /**
     * Recalculate contest runs with the following rules:
     *
     * + If penalty_type is none then:
     *   - penalty = 0.
     * + If penalty_type is runtime then:
     *   - penalty = runtime.
     * + If penalty_type is anything else then:
     *   - penalty = submit_delay
     */
    public static function recalculatePenaltyForContest(\OmegaUp\DAO\VO\Contests $contest): int {
        $penalty_type = $contest->penalty_type;
        if ($penalty_type == 'none') {
            $sql = '
                UPDATE
                    Runs r
                INNER JOIN
                    Submissions s
                    ON s.submission_id = r.submission_id
                SET
                    r.penalty = 0
                WHERE
                    s.problemset_id = ?;
            ';
        } elseif ($penalty_type == 'runtime') {
            $sql = '
                UPDATE
                    Runs r
                INNER JOIN
                    Submissions s
                    ON s.submission_id = r.submission_id
                SET
                    r.penalty = r.runtime
                WHERE
                    s.problemset_id = ?;
            ';
        } elseif ($penalty_type == 'contest_start') {
            $sql = '
                UPDATE
                    `Runs` r
                INNER JOIN
                    `Submissions` s
                    ON s.submission_id = r.run_id
                INNER JOIN `Contests` c ON (c.problemset_id = s.problemset_id)
                SET
                    r.penalty = ROUND(TIME_TO_SEC(TIMEDIFF(s.time, c.start_time))/60)
                WHERE
                    s.problemset_id = ?;
            ';
        } elseif ($penalty_type == 'problem_open') {
            $sql = '
                UPDATE
                    `Runs` r
                INNER JOIN
                    `Submissions` s
                    ON s.submission_id = r.run_id
                INNER JOIN
                    `Problemset_Problem_Opened` ppo
                    ON (ppo.problemset_id = s.problemset_id
                        AND ppo.problem_id = s.problem_id
                        AND ppo.identity_id = s.identity_id)
                SET
                    r.penalty = ROUND(TIME_TO_SEC(TIMEDIFF(s.time, ppo.open_time))/60)
                WHERE
                    s.problemset_id = ?;
            ';
        } else {
            return 0;
        }
        $params = [$contest->problemset_id];
        \OmegaUp\MySQLConnection::getInstance()->Execute($sql, $params);
        return \OmegaUp\MySQLConnection::getInstance()->Affected_Rows();
    }

    /**
     * Creates any necessary runs for submissions against a problem, given a
     * problem version.
     *
     * @param \OmegaUp\DAO\VO\Problems $problem the problem.
     */
    final public static function createRunsForVersion(
        \OmegaUp\DAO\VO\Problems $problem
    ): void {
        $sql = '
            INSERT IGNORE INTO
                Runs (
                    submission_id, version, verdict
                )
            SELECT
                s.submission_id, ?, "JE"
            FROM
                Submissions s
            WHERE
                s.problem_id = ?
            ORDER BY
                s.submission_id;
        ';
        \OmegaUp\MySQLConnection::getInstance()->Execute(
            $sql,
            [$problem->current_version, $problem->problem_id]
        );
    }

    /**
     * Update the version of the non-problemset runs of a problem to the
     * current version.
     *
     * @param \OmegaUp\DAO\VO\Problems $problem the problem.
     */
    final public static function updateVersionToCurrent(\OmegaUp\DAO\VO\Problems $problem): void {
        $sql = '
            UPDATE
                Submissions s
            INNER JOIN
                Runs r
            ON
                r.submission_id = s.submission_id
            SET
                s.current_run_id = r.run_id
            WHERE
                s.problemset_id IS NULL AND
                r.version = ? AND
                s.problem_id = ?;
        ';
        \OmegaUp\MySQLConnection::getInstance()->Execute(
            $sql,
            [$problem->current_version, $problem->problem_id]
        );
    }

    /**
     * Gets the runs that were inserted due to a version change.
     *
     * @param \OmegaUp\DAO\VO\Problems $problem the problem.
     * @return list<\OmegaUp\DAO\VO\Runs>
     */
    final public static function getNewRunsForVersion(\OmegaUp\DAO\VO\Problems $problem): array {
        $sql = '
            SELECT
                r.run_id
            FROM
                Runs r
            INNER JOIN
                Submissions s
            ON
                s.submission_id = r.submission_id
            WHERE
                r.status = "new" AND
                r.version = ? AND
                s.problem_id = ?;
        ';
        $params = [$problem->current_version, $problem->problem_id];

        $result = [];
        /** @var array{run_id: int} $row */
        foreach (
            \OmegaUp\MySQLConnection::getInstance()->GetAll(
                $sql,
                $params
            ) as $row
        ) {
            $result[] = new \OmegaUp\DAO\VO\Runs($row);
        }
        return $result;
    }

    /**
     * Gets a report of the runs that could have score changes due to a version
     * change.
     *
     * @param \OmegaUp\DAO\VO\Problems $problem      the problem.
     * @param ?int     $problemsetId the optional problemset.
     * @param string   $oldVersion   the old version.
     * @param string   $newVersion   the new version.
     *
     * @return list<array{guid: string, new_score: float|null, new_status: string|null, new_verdict: string|null, old_score: float|null, old_status: string|null, old_verdict: string|null, problemset_id: int|null, username: string}>
     */
    final public static function getRunsDiffsForVersion(
        \OmegaUp\DAO\VO\Problems $problem,
        ?int $problemsetId,
        string $oldVersion,
        string $newVersion
    ): array {
        $sql = '
            SELECT
                i.username,
                s.guid,
                s.problemset_id,
                old_runs.status AS old_status,
                old_runs.verdict AS old_verdict,
                old_runs.score AS old_score,
                new_runs.status AS new_status,
                new_runs.verdict AS new_verdict,
                new_runs.score AS new_score
            FROM
                Submissions s
            INNER JOIN
                Identities i
            ON
                i.identity_id = s.identity_id
            LEFT JOIN
                Runs old_runs
            ON
                old_runs.submission_id = s.submission_id AND
                old_runs.version = ?
            LEFT JOIN
                Runs new_runs
            ON
                new_runs.submission_id = s.submission_id AND
                new_runs.version = ?
        ';
        $params = [$oldVersion, $newVersion];

        $clauses = ['s.problem_id = ?'];
        $params[] = $problem->problem_id;

        if (is_null($problemsetId)) {
            $clauses[] = 's.problemset_id IS NULL';
        } else {
            $clauses[] = 's.problemset_id = ?';
            $params[] = $problemsetId;
        }

        $sql .= ' WHERE ' . implode(' AND ', $clauses) . ' ';
        $sql .= '
            ORDER BY
                s.submission_id
            LIMIT 0, 1000;
        ';

        /** @var list<array{guid: string, new_score: float|null, new_status: null|string, new_verdict: null|string, old_score: float|null, old_status: null|string, old_verdict: null|string, problemset_id: int|null, username: string}> */
        return \OmegaUp\MySQLConnection::getInstance()->GetAll($sql, $params);
    }
}<|MERGE_RESOLUTION|>--- conflicted
+++ resolved
@@ -179,11 +179,7 @@
     /**
      * Gets an array of the guids of the pending runs
      *
-<<<<<<< HEAD
-     * @return list<string>
-=======
      * @return list<array{guid: string}>
->>>>>>> fdc219fa
      */
     final public static function getPendingRunsOfProblem(
         int $problemId
