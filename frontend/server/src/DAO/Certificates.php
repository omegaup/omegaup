<?php

namespace OmegaUp\DAO;

/**
 * Certificates Data Access Object (DAO).
 *
 * Esta clase contiene toda la manipulacion de bases de datos que se necesita
 * para almacenar de forma permanente y recuperar instancias de objetos
 * {@link \OmegaUp\DAO\VO\Certificates}.
 * @access public
 * @package docs
 */
class Certificates extends \OmegaUp\DAO\Base\Certificates {
    /**
     * Returns the certificate type using its verification code
     *
     * @return string|null
     */
    final public static function getCertificateTypeByVerificationCode(
        string $verification_code
    ) {
        $sql = '
            SELECT
                certificate_type
            FROM
                Certificates
            WHERE
                verification_code = ?;
        ';

        /** @var string|null */
        $type = \OmegaUp\MySQLConnection::getInstance()->GetOne(
            $sql,
            [$verification_code]
        );

        return $type;
    }

    /**
     * Returns the data of the contest certificate using its verification code
     *
     * @return array{contest_title: string, identity_name: string, contest_place: int|null, timestamp: \OmegaUp\Timestamp}|null
     */
    final public static function getContestCertificateByVerificationCode(
        string $verification_code
    ) {
        $sql = '
            SELECT
                co.title AS contest_title,
                i.name AS identity_name,
                ce.contest_place,
                ce.timestamp
            FROM
                Certificates ce
            INNER JOIN
                Contests co
            ON
                ce.contest_id = co.contest_id
            INNER JOIN
                Identities i
            ON
                i.identity_id = ce.identity_id
            WHERE
                ce.verification_code = ?;
        ';

        /** @var array{contest_title: string, identity_name: string, contest_place: int, timestamp: \OmegaUp\Timestamp}|null */
        $data = \OmegaUp\MySQLConnection::getInstance()->GetRow(
            $sql,
            [$verification_code]
        );

        return $data;
    }

<<<<<<< HEAD
    /**
     * Returns if a certificate is valid using its verification code
     *
     * @return int
     */
    final public static function isValid(
        string $verification_code
    ) {
        $sql = '
        SELECT
            EXISTS(
                SELECT certificate_id
                FROM Certificates
                WHERE verification_code = ?
            );
        ';

        /** @var int */
        $type = \OmegaUp\MySQLConnection::getInstance()->GetOne(
=======
     /**
     * Returns the data of the coder of the month certificate using its verification code
     *
     * @return array{identity_name: string, timestamp: \OmegaUp\Timestamp}|null
     */
    final public static function getCoderOfTheMonthCertificateByVerificationCode(
        string $verification_code
    ) {
        $sql = '
            SELECT
                i.name AS identity_name,
                ce.timestamp
            FROM
                Certificates ce
            INNER JOIN
                Identities i
            ON
                i.identity_id = ce.identity_id
            WHERE
                ce.verification_code = ?;
        ';

        /** @var array{identity_name: string, timestamp: \OmegaUp\Timestamp}|null */
        $data = \OmegaUp\MySQLConnection::getInstance()->GetRow(
>>>>>>> 6b4279a5
            $sql,
            [$verification_code]
        );

<<<<<<< HEAD
        return $type;
=======
        return $data;
>>>>>>> 6b4279a5
    }
}<|MERGE_RESOLUTION|>--- conflicted
+++ resolved
@@ -75,27 +75,6 @@
         return $data;
     }
 
-<<<<<<< HEAD
-    /**
-     * Returns if a certificate is valid using its verification code
-     *
-     * @return int
-     */
-    final public static function isValid(
-        string $verification_code
-    ) {
-        $sql = '
-        SELECT
-            EXISTS(
-                SELECT certificate_id
-                FROM Certificates
-                WHERE verification_code = ?
-            );
-        ';
-
-        /** @var int */
-        $type = \OmegaUp\MySQLConnection::getInstance()->GetOne(
-=======
      /**
      * Returns the data of the coder of the month certificate using its verification code
      *
@@ -120,15 +99,36 @@
 
         /** @var array{identity_name: string, timestamp: \OmegaUp\Timestamp}|null */
         $data = \OmegaUp\MySQLConnection::getInstance()->GetRow(
->>>>>>> 6b4279a5
             $sql,
             [$verification_code]
         );
 
-<<<<<<< HEAD
-        return $type;
-=======
         return $data;
->>>>>>> 6b4279a5
+    }
+
+    /**
+     * Returns if a certificate is valid using its verification code
+     *
+     * @return int
+     */
+    final public static function isValid(
+        string $verification_code
+    ) {
+        $sql = '
+        SELECT
+            EXISTS(
+                SELECT certificate_id
+                FROM Certificates
+                WHERE verification_code = ?
+            );
+        ';
+
+        /** @var int */
+        $isValid = \OmegaUp\MySQLConnection::getInstance()->GetOne(
+            $sql,
+            [$verification_code]
+        );
+
+        return $isValid;
     }
 }