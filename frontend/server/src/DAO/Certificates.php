--- conflicted
+++ resolved
@@ -77,7 +77,37 @@
         return $data;
     }
 
-<<<<<<< HEAD
+     /**
+     * Returns the data of the coder of the month certificate using its verification code
+     *
+     * @return array{identity_name: string, timestamp: \OmegaUp\Timestamp}|null
+     */
+    final public static function getCoderOfTheMonthCertificateByVerificationCode(
+        string $verification_code
+    ) {
+        $sql = '
+            SELECT
+                i.name AS identity_name,
+                ce.timestamp
+            FROM
+                Certificates ce
+            INNER JOIN
+                Identities i
+            ON
+                i.identity_id = ce.identity_id
+            WHERE
+                ce.verification_code = ?;
+        ';
+
+        /** @var array{identity_name: string, timestamp: \OmegaUp\Timestamp}|null */
+        $data = \OmegaUp\MySQLConnection::getInstance()->GetRow(
+            $sql,
+            [$verification_code]
+        );
+
+        return $data;
+    }
+
     /**
      * Gets an array of the best solving runs for a problem.
      * @return list<array{classname: string, username: string, language: string, runtime: float, memory: float, time: \OmegaUp\Timestamp}>
@@ -121,36 +151,5 @@
         }
         error_log(print_r('holaaaaaaaaaaaa', true));
         return $result;
-=======
-     /**
-     * Returns the data of the coder of the month certificate using its verification code
-     *
-     * @return array{identity_name: string, timestamp: \OmegaUp\Timestamp}|null
-     */
-    final public static function getCoderOfTheMonthCertificateByVerificationCode(
-        string $verification_code
-    ) {
-        $sql = '
-            SELECT
-                i.name AS identity_name,
-                ce.timestamp
-            FROM
-                Certificates ce
-            INNER JOIN
-                Identities i
-            ON
-                i.identity_id = ce.identity_id
-            WHERE
-                ce.verification_code = ?;
-        ';
-
-        /** @var array{identity_name: string, timestamp: \OmegaUp\Timestamp}|null */
-        $data = \OmegaUp\MySQLConnection::getInstance()->GetRow(
-            $sql,
-            [$verification_code]
-        );
-
-        return $data;
->>>>>>> 6b4279a5
     }
 }