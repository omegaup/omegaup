<?php

namespace OmegaUp\DAO;

/**
 * Certificates Data Access Object (DAO).
 *
 * Esta clase contiene toda la manipulacion de bases de datos que se necesita
 * para almacenar de forma permanente y recuperar instancias de objetos
 * {@link \OmegaUp\DAO\VO\Certificates}.
 * @access public
 * @package docs
 *
 * @psalm-type CertificateListItem=array{verification_code: string, date: \OmegaUp\Timestamp, certificate_type: string, name: string}
 */
class Certificates extends \OmegaUp\DAO\Base\Certificates {
    /**
     * Returns the certificate type using its verification code
     *
     * @return string|null
     */
    final public static function getCertificateTypeByVerificationCode(
        string $verificationCode
    ) {
        $sql = '
            SELECT
                certificate_type
            FROM
                Certificates
            WHERE
                verification_code = ?;
        ';

        /** @var string|null */
        $type = \OmegaUp\MySQLConnection::getInstance()->GetOne(
            $sql,
            [$verificationCode]
        );

        return $type;
    }

    /**
     * Returns the data of the contest certificate using its verification code
     *
     * @return array{contest_title: string, identity_name: string, contest_place: int|null, timestamp: \OmegaUp\Timestamp}|null
     */
    final public static function getContestCertificateByVerificationCode(
        string $verificationCode
    ) {
        $sql = '
            SELECT
                co.title AS contest_title,
                i.name AS identity_name,
                ce.contest_place,
                ce.timestamp
            FROM
                Certificates ce
            INNER JOIN
                Contests co
            ON
                ce.contest_id = co.contest_id
            INNER JOIN
                Identities i
            ON
                i.identity_id = ce.identity_id
            WHERE
                ce.verification_code = ?;
        ';

        /** @var array{contest_title: string, identity_name: string, contest_place: int, timestamp: \OmegaUp\Timestamp}|null */
        $data = \OmegaUp\MySQLConnection::getInstance()->GetRow(
            $sql,
            [$verificationCode]
        );

        return $data;
    }

     /**
     * Returns the data of the coder of the month certificate using its verification code
     *
     * @return array{identity_name: string, timestamp: \OmegaUp\Timestamp}|null
     */
    final public static function getCoderOfTheMonthCertificateByVerificationCode(
        string $verificationCode
    ) {
        $sql = '
            SELECT
                i.name AS identity_name,
                ce.timestamp
            FROM
                Certificates ce
            INNER JOIN
                Identities i
            ON
                i.identity_id = ce.identity_id
            WHERE
                ce.verification_code = ?;
        ';

        /** @var array{identity_name: string, timestamp: \OmegaUp\Timestamp}|null */
        $data = \OmegaUp\MySQLConnection::getInstance()->GetRow(
            $sql,
            [$verificationCode]
        );

        return $data;
    }

    /**
<<<<<<< HEAD
     * Gets an array of a user's certificates using the user id.
     * @return list<CertificateListItem>
     */
    final public static function getUserCertificates(
        int $userId
    ): array {
        $sql = '
            SELECT
                `Certificates`.verification_code,
                `Certificates`.timestamp AS date,
                `Certificates`.certificate_type,
                IF(
                    `Certificates`.certificate_type = "course",
                    `Courses`.name,
                    IF(
                        `Certificates`.certificate_type = "contest",
                        `Contests`.title,
                        NULL
                    )
                ) AS name
            FROM `Certificates`
            LEFT JOIN `Courses`
                ON `Certificates`.course_id = `Courses`.course_id
            LEFT JOIN `Contests`
                ON `Certificates`.contest_id = `Contests`.contest_id
            INNER JOIN `Identities`
                ON `Identities`.identity_id = `Certificates`.identity_id
            INNER JOIN `Users`
                ON `Identities`.user_id = `Users`.user_id
            WHERE
                `Users`.user_id = ?
            ORDER BY `Certificates`.timestamp DESC;
        ';

        /** @var list<CertificateListItem> */
        $result = \OmegaUp\MySQLConnection::getInstance()->GetAll(
            $sql,
            [$userId]
        );
        return $result;
=======
     * Returns if a certificate is valid using its verification code
     *
     * @return int
     */
    final public static function isValid(
        string $verification_code
    ) {
        $sql = '
        SELECT
            EXISTS(
                SELECT certificate_id
                FROM Certificates
                WHERE verification_code = ?
            );
        ';

        /** @var int */
        $isValid = \OmegaUp\MySQLConnection::getInstance()->GetOne(
            $sql,
            [$verification_code]
        );

        return $isValid;
>>>>>>> 959d4a35
    }
}<|MERGE_RESOLUTION|>--- conflicted
+++ resolved
@@ -109,7 +109,6 @@
     }
 
     /**
-<<<<<<< HEAD
      * Gets an array of a user's certificates using the user id.
      * @return list<CertificateListItem>
      */
@@ -150,7 +149,9 @@
             [$userId]
         );
         return $result;
-=======
+    }
+
+    /**
      * Returns if a certificate is valid using its verification code
      *
      * @return int
@@ -174,6 +175,5 @@
         );
 
         return $isValid;
->>>>>>> 959d4a35
     }
 }