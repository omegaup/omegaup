<?php

namespace OmegaUp\DAO;

/**
 * Certificates Data Access Object (DAO).
 *
 * Esta clase contiene toda la manipulacion de bases de datos que se necesita
 * para almacenar de forma permanente y recuperar instancias de objetos
 * {@link \OmegaUp\DAO\VO\Certificates}.
 * @access public
 * @package docs
 *
 * @psalm-type CertificateListItem=array{certificate_type: string, date: \OmegaUp\Timestamp, name: null|string, verification_code: string}
 */
class Certificates extends \OmegaUp\DAO\Base\Certificates {
    /**
     * Returns the certificate type using its verification code
     *
     * @return string|null
     */
    final public static function getCertificateTypeByVerificationCode(
        string $verificationCode
    ) {
        $sql = '
            SELECT
                certificate_type
            FROM
                Certificates
            WHERE
                verification_code = ?;
        ';

        /** @var string|null */
        $type = \OmegaUp\MySQLConnection::getInstance()->GetOne(
            $sql,
            [$verificationCode]
        );

        return $type;
    }

    /**
     * Returns the data of the contest certificate using its verification code
     *
     * @return array{contest_place: int|null, contest_title: string, identity_name: string, timestamp: \OmegaUp\Timestamp}|null
     */
    final public static function getContestCertificateByVerificationCode(
        string $verificationCode
    ) {
        $sql = '
            SELECT
                co.title AS contest_title,
                COALESCE(i.name, i.username) AS identity_name,
                ce.contest_place,
                ce.timestamp
            FROM
                Certificates ce
            INNER JOIN
                Contests co
            ON
                ce.contest_id = co.contest_id
            INNER JOIN
                Identities i
            ON
                i.identity_id = ce.identity_id
            WHERE
                ce.verification_code = ?;
        ';

        /** @var array{contest_place: int|null, contest_title: string, identity_name: string, timestamp: \OmegaUp\Timestamp}|null */
        $data = \OmegaUp\MySQLConnection::getInstance()->GetRow(
            $sql,
            [$verificationCode]
        );

        return $data;
    }

     /**
     * Returns the data of the course certificate using its verification code
     *
     * @return array{course_name: string, identity_name: string, timestamp: \OmegaUp\Timestamp}|null
     */
    final public static function getCourseCertificateByVerificationCode(
        string $verificationCode
    ) {
        $sql = '
            SELECT
                co.name AS course_name,
                COALESCE(i.name, i.username) AS identity_name,
                ce.timestamp
            FROM
                Certificates ce
            INNER JOIN
                Courses co
            ON
                ce.course_id = co.course_id
            INNER JOIN
                Identities i
            ON
                i.identity_id = ce.identity_id
            WHERE
                ce.verification_code = ?;
        ';

        /** @var array{course_name: string, identity_name: string, timestamp: \OmegaUp\Timestamp}|null */
        $data = \OmegaUp\MySQLConnection::getInstance()->GetRow(
            $sql,
            [$verificationCode]
        );

        return $data;
    }

     /**
     * Returns the data of the coder of the month certificate using its verification code
     *
     * @return array{identity_name: string, timestamp: \OmegaUp\Timestamp}|null
     */
    final public static function getCoderOfTheMonthCertificateByVerificationCode(
        string $verificationCode
    ) {
        $sql = '
            SELECT
                COALESCE(i.name, i.username) AS identity_name,
                ce.timestamp
            FROM
                Certificates ce
            INNER JOIN
                Identities i
            ON
                i.identity_id = ce.identity_id
            WHERE
                ce.verification_code = ?;
        ';

        /** @var array{identity_name: string, timestamp: \OmegaUp\Timestamp}|null */
        $data = \OmegaUp\MySQLConnection::getInstance()->GetRow(
            $sql,
            [$verificationCode]
        );

        return $data;
    }

    /**
<<<<<<< HEAD
     * Returns true if a certificate is valid using its verification code
=======
     * Gets an array of a user's certificates using the user id.
     * @return list<CertificateListItem>
     */
    final public static function getUserCertificates(
        int $userId
    ): array {
        $sql = '
            SELECT
                `Certificates`.verification_code,
                `Certificates`.timestamp AS date,
                `Certificates`.certificate_type,
                IF(
                    `Certificates`.certificate_type = "course",
                    `Courses`.name,
                    IF(
                        `Certificates`.certificate_type = "contest",
                        `Contests`.title,
                        NULL
                    )
                ) AS name
            FROM `Certificates`
            LEFT JOIN `Courses`
                ON `Certificates`.course_id = `Courses`.course_id
            LEFT JOIN `Contests`
                ON `Certificates`.contest_id = `Contests`.contest_id
            INNER JOIN `Identities`
                ON `Identities`.identity_id = `Certificates`.identity_id
            INNER JOIN `Users`
                ON `Identities`.user_id = `Users`.user_id
            WHERE
                `Users`.user_id = ?
            ORDER BY `Certificates`.timestamp DESC;
        ';

        /** @var list<array{certificate_type: string, date: \OmegaUp\Timestamp, name: null|string, verification_code: string}> */
        $result = \OmegaUp\MySQLConnection::getInstance()->GetAll(
            $sql,
            [$userId]
        );
        return $result;
    }

    /**
     * Returns if a certificate is valid using its verification code
>>>>>>> 6cc9de36
     *
     * @return int
     */
    final public static function isValid(
        string $verificationCode
    ) {
        $sql = '
            SELECT
                EXISTS(
                    SELECT certificate_id
                    FROM Certificates
                    WHERE verification_code = ?
                );
        ';

        /** @var int */
        $isValid = \OmegaUp\MySQLConnection::getInstance()->GetOne(
            $sql,
            [$verificationCode]
        );

        return $isValid;
    }
}<|MERGE_RESOLUTION|>--- conflicted
+++ resolved
@@ -145,9 +145,6 @@
     }
 
     /**
-<<<<<<< HEAD
-     * Returns true if a certificate is valid using its verification code
-=======
      * Gets an array of a user's certificates using the user id.
      * @return list<CertificateListItem>
      */
@@ -191,8 +188,7 @@
     }
 
     /**
-     * Returns if a certificate is valid using its verification code
->>>>>>> 6cc9de36
+     * Returns true if a certificate is valid using its verification code
      *
      * @return int
      */
