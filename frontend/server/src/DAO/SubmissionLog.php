--- conflicted
+++ resolved
@@ -12,119 +12,4 @@
  * @access public
  */
 class SubmissionLog extends \OmegaUp\DAO\Base\SubmissionLog {
-<<<<<<< HEAD
-    /**
-     * @return list<array{alias: string, classname: string, eventType: string, ip: int, time: \OmegaUp\Timestamp, username: string}>
-     */
-    public static function getSubmissionsForProblemset(int $problemsetId): array {
-        $sql = 'SELECT
-                    i.username,
-                    p.alias,
-                    sl.ip,
-                    sl.`time`,
-                    IFNULL(
-                        (
-                            SELECT `urc`.classname FROM
-                                `User_Rank_Cutoffs` urc
-                            WHERE
-                                `urc`.score <= (
-                                        SELECT
-                                            `ur`.`score`
-                                        FROM
-                                            `User_Rank` `ur`
-                                        WHERE
-                                            `ur`.user_id = `i`.`user_id`
-                                    )
-                            ORDER BY
-                                `urc`.percentile ASC
-                            LIMIT
-                                1
-                        ),
-                        "user-rank-unranked"
-                    ) `classname`,
-                    "submit" AS eventType
-                FROM
-                    Submission_Log sl
-                INNER JOIN
-                    Identities i
-                ON
-                    i.identity_id = sl.identity_id
-                INNER JOIN
-                    Submissions s
-                ON
-                    s.submission_id = sl.submission_id
-                INNER JOIN
-                    Problems p
-                ON
-                    p.problem_id = s.problem_id
-                WHERE
-                    sl.problemset_id = ?
-                ORDER BY
-                    `time`;';
-        $val = [$problemsetId];
-
-        /** @var list<array{alias: string, classname: string, eventType: string, ip: int, time: \OmegaUp\Timestamp, username: string}> */
-        return \OmegaUp\MySQLConnection::getInstance()->GetAll($sql, $val);
-    }
-
-    /**
-     * @return list<array{alias: string, classname: string, eventType: string, ip: int, time: \OmegaUp\Timestamp, username: string}>
-     */
-    final public static function getSubmissionsForCourse(int $courseId): array {
-        $sql = 'SELECT
-                    i.username,
-                    p.alias,
-                    sl.ip,
-                    sl.`time`,
-                    IFNULL(
-                        (
-                            SELECT `urc`.classname FROM
-                                `User_Rank_Cutoffs` urc
-                            WHERE
-                                `urc`.score <= (
-                                        SELECT
-                                            `ur`.`score`
-                                        FROM
-                                            `User_Rank` `ur`
-                                        WHERE
-                                            `ur`.user_id = `i`.`user_id`
-                                    )
-                            ORDER BY
-                                `urc`.percentile ASC
-                            LIMIT
-                                1
-                        ),
-                        "user-rank-unranked"
-                    ) `classname`,
-                    "submit" AS eventType
-                FROM
-                    Submission_Log sl
-                INNER JOIN
-                    Identities i
-                ON
-                    i.identity_id = sl.identity_id
-                INNER JOIN
-                    Submissions s
-                ON
-                    s.submission_id = sl.submission_id
-                INNER JOIN
-                    Problems p
-                ON
-                    p.problem_id = s.problem_id
-                INNER JOIN
-                    Assignments a
-                ON
-                    a.problemset_id = sl.problemset_id
-                WHERE
-                    a.course_id = ?
-                ORDER BY
-                    `time`;';
-        /** @var list<array{alias: string, classname: string, eventType: string, ip: int, time: \OmegaUp\Timestamp, username: string}> */
-        return \OmegaUp\MySQLConnection::getInstance()->GetAll(
-            $sql,
-            [$courseId]
-        );
-    }
-=======
->>>>>>> b82d3c64
 }