<?php

namespace OmegaUp\DAO;

/**
 * Users Data Access Object (DAO).
 *
 * Esta clase contiene toda la manipulacion de bases de datos que se necesita para
 * almacenar de forma permanente y recuperar instancias de objetos {@link \OmegaUp\DAO\VO\Users}.
 * @author alanboy
 * @access public
 * @package docs
 */
class Users extends \OmegaUp\DAO\Base\Users {
    public static function findByEmail(string $email): ?\OmegaUp\DAO\VO\Users {
        $sql = 'select u.* from Users u, Emails e where e.email = ? and e.user_id = u.user_id';
        $params = [ $email ];
        $rs = \OmegaUp\MySQLConnection::getInstance()->GetRow($sql, $params);
        if (empty($rs)) {
            return null;
        }
        return new \OmegaUp\DAO\VO\Users($rs);
    }

    public static function FindByUsername(
        string $username
    ): ?\OmegaUp\DAO\VO\Users {
        $sql = 'SELECT
                    u.*
                FROM
                    Users u
                INNER JOIN
                    Identities i
                ON
                    i.user_id = u.user_id
                WHERE
                    i.username = ?
                LIMIT 1;';
        $rs = \OmegaUp\MySQLConnection::getInstance()->GetRow(
            $sql,
            [$username]
        );
        if (empty($rs)) {
            return null;
        }
        return new \OmegaUp\DAO\VO\Users($rs);
    }

    public static function IsUserInterviewer($user_id) {
        $sql = '
            SELECT
                COUNT(*)
            FROM
                User_Roles ur
            WHERE
                ur.user_id = ? AND ur.role_id = 4;';
        $params = [$user_id];
        return \OmegaUp\MySQLConnection::getInstance()->GetOne(
            $sql,
            $params
        ) > 0;
    }

    /**
     * @return null|array{reset_digest: ?string, reset_sent_at: ?int}
     */
    public static function FindResetInfoByEmail(string $email): ?array {
        $user = self::findByEmail($email);
        if (is_null($user)) {
            return null;
        }
        return [
            'reset_digest' => $user->reset_digest,
            'reset_sent_at' => $user->reset_sent_at
        ];
    }

<<<<<<< HEAD
=======
    public static function savePassword(\OmegaUp\DAO\VO\Users $Users): int {
        $sql = '
            UPDATE
                `Users`
            SET
                `password` = ?,
                `username` = ?
            WHERE
                `user_id` = ?;';
        $params = [
            $Users->password,
            $Users->username,
            $Users->user_id,
        ];
        \OmegaUp\MySQLConnection::getInstance()->Execute($sql, $params);
        return \OmegaUp\MySQLConnection::getInstance()->Affected_Rows();
    }

>>>>>>> 63fb5643
    final public static function getExtendedProfileDataByPk($user_id) {
        if (is_null($user_id)) {
            return null;
        }
        $sql = 'SELECT
                    COALESCE(c.`name`, "xx") AS country,
                    c.`country_id` AS country_id,
                    s.`name` AS state,
                    s.`state_id` AS state_id,
                    sc.`name` AS school,
                    sc.`school_id` AS school_id,
                    e.`email`,
                    l.`name` AS locale
                FROM
                    Users u
                INNER JOIN
                    Identities i ON u.main_identity_id = i.identity_id
                INNER JOIN
                    Emails e ON u.main_email_id = e.email_id
                LEFT JOIN
                    Countries c ON i.country_id = c.country_id
                LEFT JOIN
                    States s ON i.state_id = s.state_id AND s.country_id = c.country_id
                LEFT JOIN
                    Schools sc ON i.school_id = sc.school_id
                LEFT JOIN
                    Languages l ON i.language_id = l.language_id
                WHERE
                    u.`user_id` = ?
                LIMIT
                    1;';
        $params = [$user_id];
        $rs = \OmegaUp\MySQLConnection::getInstance()->GetRow($sql, $params);
        if (empty($rs)) {
            return null;
        }
        return $rs;
    }

    public static function getHideTags($identity_id) {
        if (is_null($identity_id)) {
            return false;
        }
        $sql = 'SELECT
                    `Users`.`hide_problem_tags`
                FROM
                    Users
                INNER JOIN
                    Identities
                ON
                    Users.user_id = Identities.user_id
                WHERE
                    identity_id = ?
                LIMIT
                    1;';
        $params = [$identity_id];

        return \OmegaUp\MySQLConnection::getInstance()->GetOne($sql, $params);
    }

    public static function getRankingClassName(?int $userId): string {
        if (is_null($userId)) {
            return 'user-rank-unranked';
        }
        $sql = 'SELECT
                    `urc`.`classname`
                FROM
                    `User_Rank_Cutoffs` `urc`
                WHERE
                    `urc`.score <= (
                        SELECT
                            `ur`.`score`
                        FROM
                            `User_Rank` `ur`
                        WHERE
                            `ur`.user_id = ?
                    )
                ORDER BY
                    `urc`.percentile ASC
                LIMIT
                    1;';
        $params = [$userId];
        /** @var string */
        return \OmegaUp\MySQLConnection::getInstance()->GetOne(
            $sql,
            $params
        ) ?? 'user-rank-unranked';
    }

    final public static function getByVerification(
        string $verificationId
    ): ?\OmegaUp\DAO\VO\Users {
        $sql = '
            SELECT
                *
            FROM
                Users
            WHERE
                verification_id = ?
            LIMIT 1;
        ';

        $row = \OmegaUp\MySQLConnection::getInstance()->GetRow(
            $sql,
            [$verificationId]
        );
        if (empty($row)) {
            return null;
        }

        return new \OmegaUp\DAO\VO\Users($row);
    }

    final public static function getVerified($verified, $in_mailing_list) {
        $sql = 'SELECT
                    *
                FROM
                    Users
                WHERE
                    verified = ?
                AND
                    in_mailing_list = ?';

        $rs = \OmegaUp\MySQLConnection::getInstance()->GetAll(
            $sql,
            [$verified, $in_mailing_list]
        );

        $users = [];
        foreach ($rs as $row) {
            array_push($users, new \OmegaUp\DAO\VO\Users($row));
        }
        return $users;
    }

    public static function getUsersCount() {
        $sql = 'SELECT
                    COUNT(*) AS total
                FROM
                    Users;';
        return \OmegaUp\MySQLConnection::getInstance()->GetRow($sql)['total'];
    }
}<|MERGE_RESOLUTION|>--- conflicted
+++ resolved
@@ -75,8 +75,6 @@
         ];
     }
 
-<<<<<<< HEAD
-=======
     public static function savePassword(\OmegaUp\DAO\VO\Users $Users): int {
         $sql = '
             UPDATE
@@ -95,7 +93,6 @@
         return \OmegaUp\MySQLConnection::getInstance()->Affected_Rows();
     }
 
->>>>>>> 63fb5643
     final public static function getExtendedProfileDataByPk($user_id) {
         if (is_null($user_id)) {
             return null;
