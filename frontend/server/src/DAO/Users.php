<?php

namespace OmegaUp\DAO;

/**
 * Users Data Access Object (DAO).
 *
 * Esta clase contiene toda la manipulacion de bases de datos que se necesita para
 * almacenar de forma permanente y recuperar instancias de objetos {@link \OmegaUp\DAO\VO\Users}.
 * @author alanboy
 * @access public
 * @package docs
 */
class Users extends \OmegaUp\DAO\Base\Users {
    public static function findByEmail(string $email) : ?\OmegaUp\DAO\VO\Users {
        $sql = 'select u.* from Users u, Emails e where e.email = ? and e.user_id = u.user_id';
        $params = [ $email ];
        $rs = \OmegaUp\MySQLConnection::getInstance()->GetRow($sql, $params);
        if (empty($rs)) {
            return null;
        }
        return new \OmegaUp\DAO\VO\Users($rs);
    }

    public static function FindByUsername(
        string $username
    ) : ?\OmegaUp\DAO\VO\Users {
        $sql = 'SELECT
                    u.*
                FROM
                    Users u
                INNER JOIN
                    Identities i
                ON
                    i.user_id = u.user_id
                WHERE
<<<<<<< HEAD
                    i.username = ? LIMIT 1;';
=======
                    i.username = ?
                LIMIT 1;';
>>>>>>> f44c6cdd
        $rs = \OmegaUp\MySQLConnection::getInstance()->GetRow($sql, [$username]);
        if (empty($rs)) {
            return null;
        }
        return new \OmegaUp\DAO\VO\Users($rs);
    }

    public static function IsUserInterviewer($user_id) {
        $sql = '
            SELECT
                COUNT(*)
            FROM
                User_Roles ur
            WHERE
                ur.user_id = ? AND ur.role_id = 4;';
        $params = [$user_id];
        return \OmegaUp\MySQLConnection::getInstance()->GetOne($sql, $params) > 0;
    }

    /**
     * @return null|array{reset_digest: ?string, reset_sent_at: ?int}
     */
    public static function FindResetInfoByEmail(string $email) : ?array {
        $user = self::findByEmail($email);
        if (is_null($user)) {
            return null;
        }
        return [
            'reset_digest' => $user->reset_digest,
            'reset_sent_at' => $user->reset_sent_at
        ];
    }

<<<<<<< HEAD
=======
    public static function savePassword(\OmegaUp\DAO\VO\Users $Users) : int {
        $sql = '
            UPDATE
                `Users`
            SET
                `password` = ?,
                `username` = ?
            WHERE
                `user_id` = ?;';
        $params = [
            $Users->password,
            $Users->username,
            $Users->user_id,
        ];
        \OmegaUp\MySQLConnection::getInstance()->Execute($sql, $params);
        return \OmegaUp\MySQLConnection::getInstance()->Affected_Rows();
    }

>>>>>>> f44c6cdd
    final public static function getExtendedProfileDataByPk($user_id) {
        if (is_null($user_id)) {
            return null;
        }
        $sql = 'SELECT
                    COALESCE(c.`name`, "xx") AS country,
                    c.`country_id` AS country_id,
                    s.`name` AS state,
                    s.`state_id` AS state_id,
                    sc.`name` AS school,
                    sc.`school_id` AS school_id,
                    e.`email`,
                    l.`name` AS locale
                FROM
                    Users u
                INNER JOIN
                    Identities i ON u.main_identity_id = i.identity_id
                INNER JOIN
                    Emails e ON u.main_email_id = e.email_id
                LEFT JOIN
                    Countries c ON i.country_id = c.country_id
                LEFT JOIN
                    States s ON i.state_id = s.state_id AND s.country_id = c.country_id
                LEFT JOIN
                    Schools sc ON i.school_id = sc.school_id
                LEFT JOIN
                    Languages l ON i.language_id = l.language_id
                WHERE
                    u.`user_id` = ?
                LIMIT
                    1;';
        $params = [$user_id];
        $rs = \OmegaUp\MySQLConnection::getInstance()->GetRow($sql, $params);
        if (empty($rs)) {
            return null;
        }
        return $rs;
    }

    public static function getHideTags($identity_id) {
        if (is_null($identity_id)) {
            return false;
        }
        $sql = 'SELECT
                    `Users`.`hide_problem_tags`
                FROM
                    Users
                INNER JOIN
                    Identities
                ON
                    Users.user_id = Identities.user_id
                WHERE
                    identity_id = ?
                LIMIT
                    1;';
        $params = [$identity_id];

        return \OmegaUp\MySQLConnection::getInstance()->GetOne($sql, $params);
    }

    public static function getRankingClassName(?int $userId) : string {
        if (is_null($userId)) {
            return 'user-rank-unranked';
        }
        $sql = 'SELECT
                    `urc`.`classname`
                FROM
                    `User_Rank_Cutoffs` `urc`
                WHERE
                    `urc`.score <= (
                        SELECT
                            `ur`.`score`
                        FROM
                            `User_Rank` `ur`
                        WHERE
                            `ur`.user_id = ?
                    )
                ORDER BY
                    `urc`.percentile ASC
                LIMIT
                    1;';
        $params = [$userId];
        /** @var string */
        return \OmegaUp\MySQLConnection::getInstance()->GetOne($sql, $params) ?? 'user-rank-unranked';
    }

    final public static function getByVerification(
        string $verificationId
    ) : ?\OmegaUp\DAO\VO\Users {
        $sql = '
            SELECT
                *
            FROM
                Users
            WHERE
                verification_id = ?
            LIMIT 1;
        ';

        $row = \OmegaUp\MySQLConnection::getInstance()->GetRow($sql, [$verificationId]);
        if (empty($row)) {
            return null;
        }

        return new \OmegaUp\DAO\VO\Users($row);
    }

    final public static function getVerified($verified, $in_mailing_list) {
        $sql = 'SELECT
                    *
                FROM
                    Users
                WHERE
                    verified = ?
                AND
                    in_mailing_list = ?';

        $rs = \OmegaUp\MySQLConnection::getInstance()->GetAll($sql, [$verified, $in_mailing_list]);

        $users = [];
        foreach ($rs as $row) {
            array_push($users, new \OmegaUp\DAO\VO\Users($row));
        }
        return $users;
    }

    public static function getUsersCount() {
        $sql = 'SELECT
                    COUNT(*) AS total
                FROM
                    Users;';
        return \OmegaUp\MySQLConnection::getInstance()->GetRow($sql)['total'];
    }
}<|MERGE_RESOLUTION|>--- conflicted
+++ resolved
@@ -34,12 +34,8 @@
                 ON
                     i.user_id = u.user_id
                 WHERE
-<<<<<<< HEAD
-                    i.username = ? LIMIT 1;';
-=======
                     i.username = ?
                 LIMIT 1;';
->>>>>>> f44c6cdd
         $rs = \OmegaUp\MySQLConnection::getInstance()->GetRow($sql, [$username]);
         if (empty($rs)) {
             return null;
@@ -73,27 +69,6 @@
         ];
     }
 
-<<<<<<< HEAD
-=======
-    public static function savePassword(\OmegaUp\DAO\VO\Users $Users) : int {
-        $sql = '
-            UPDATE
-                `Users`
-            SET
-                `password` = ?,
-                `username` = ?
-            WHERE
-                `user_id` = ?;';
-        $params = [
-            $Users->password,
-            $Users->username,
-            $Users->user_id,
-        ];
-        \OmegaUp\MySQLConnection::getInstance()->Execute($sql, $params);
-        return \OmegaUp\MySQLConnection::getInstance()->Affected_Rows();
-    }
-
->>>>>>> f44c6cdd
     final public static function getExtendedProfileDataByPk($user_id) {
         if (is_null($user_id)) {
             return null;
