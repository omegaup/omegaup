<?php

namespace OmegaUp\DAO;

/**
 * Users Data Access Object (DAO).
 *
 * Esta clase contiene toda la manipulacion de bases de datos que se necesita para
 * almacenar de forma permanente y recuperar instancias de objetos {@link \OmegaUp\DAO\VO\Users}.
 * @author alanboy
 * @access public
 * @package docs
 */
class Users extends \OmegaUp\DAO\Base\Users {
    public static function findByEmail(string $email): ?\OmegaUp\DAO\VO\Users {
        $sql = 'select u.* from Users u, Emails e where e.email = ? and e.user_id = u.user_id';
        $params = [ $email ];
        $rs = \OmegaUp\MySQLConnection::getInstance()->GetRow($sql, $params);
        if (empty($rs)) {
            return null;
        }
        return new \OmegaUp\DAO\VO\Users($rs);
    }

    public static function FindByUsername(
        string $username
    ): ?\OmegaUp\DAO\VO\Users {
        $sql = 'SELECT
                    u.*
                FROM
                    Users u
                INNER JOIN
                    Identities i
                ON
                    i.user_id = u.user_id
                WHERE
                    i.username = ?
                LIMIT 1;';
        $rs = \OmegaUp\MySQLConnection::getInstance()->GetRow(
            $sql,
            [$username]
        );
        if (empty($rs)) {
            return null;
        }
        return new \OmegaUp\DAO\VO\Users($rs);
    }

    public static function IsUserInterviewer($user_id) {
        $sql = '
            SELECT
                COUNT(*)
            FROM
                User_Roles ur
            WHERE
                ur.user_id = ? AND ur.role_id = 4;';
        $params = [$user_id];
        return \OmegaUp\MySQLConnection::getInstance()->GetOne(
            $sql,
            $params
        ) > 0;
    }

    /**
     * @return null|array{reset_digest: ?string, reset_sent_at: ?int}
     */
    public static function FindResetInfoByEmail(string $email): ?array {
        $user = self::findByEmail($email);
        if (is_null($user)) {
            return null;
        }
        return [
            'reset_digest' => $user->reset_digest,
            'reset_sent_at' => $user->reset_sent_at
        ];
    }

<<<<<<< HEAD
    public static function savePassword(\OmegaUp\DAO\VO\Users $Users): int {
        $sql = '
            UPDATE
                `Users`
            SET
                `password` = ?,
                `username` = ?
            WHERE
                `user_id` = ?;';
        $params = [
            $Users->password,
            $Users->username,
            $Users->user_id,
        ];
        \OmegaUp\MySQLConnection::getInstance()->Execute($sql, $params);
        return \OmegaUp\MySQLConnection::getInstance()->Affected_Rows();
    }

    /**
     * @param int $user_id
     * @return null|array{country: ?string, country_id: ?int, state: ?string, state_id: ?int, school: ?string, school_id: ?int, graduation_date: ?string, email: string, locale: ?string}
     */
    final public static function getExtendedProfileDataByPk(int $user_id): ?array {
=======
    final public static function getExtendedProfileDataByPk($user_id) {
        if (is_null($user_id)) {
            return null;
        }
>>>>>>> df200739
        $sql = 'SELECT
                    COALESCE(c.`name`, "xx") AS country,
                    c.`country_id` AS country_id,
                    s.`name` AS state,
                    s.`state_id` AS state_id,
                    sc.`name` AS school,
                    sc.`school_id` AS school_id,
                    isc.`graduation_date` AS graduation_date,
                    e.`email`,
                    l.`name` AS locale
                FROM
                    Users u
                INNER JOIN
                    Identities i ON u.main_identity_id = i.identity_id
                INNER JOIN
                    Emails e ON u.main_email_id = e.email_id
                LEFT JOIN
                    Countries c ON i.country_id = c.country_id
                LEFT JOIN
                    States s ON i.state_id = s.state_id AND s.country_id = c.country_id
                LEFT JOIN
                    Identities_Schools isc ON isc.identity_school_id = i.current_identity_school_id
                LEFT JOIN
                    Schools sc ON sc.school_id = isc.school_id
                LEFT JOIN
                    Languages l ON i.language_id = l.language_id
                WHERE
                    u.`user_id` = ?
                LIMIT
                    1;';
        $params = [$user_id];
        /** @var null|array{country: ?string, country_id: ?int, state: ?string, state_id: ?int, school: ?string, school_id: ?int, graduation_date: ?string, email: string, locale: ?string} */
        $rs = \OmegaUp\MySQLConnection::getInstance()->GetRow($sql, $params);
        return $rs;
    }

    public static function getHideTags($identity_id) {
        if (is_null($identity_id)) {
            return false;
        }
        $sql = 'SELECT
                    `Users`.`hide_problem_tags`
                FROM
                    Users
                INNER JOIN
                    Identities
                ON
                    Users.user_id = Identities.user_id
                WHERE
                    identity_id = ?
                LIMIT
                    1;';
        $params = [$identity_id];

        return \OmegaUp\MySQLConnection::getInstance()->GetOne($sql, $params);
    }

    public static function getRankingClassName(?int $userId): string {
        if (is_null($userId)) {
            return 'user-rank-unranked';
        }
        $sql = 'SELECT
                    `urc`.`classname`
                FROM
                    `User_Rank_Cutoffs` `urc`
                WHERE
                    `urc`.score <= (
                        SELECT
                            `ur`.`score`
                        FROM
                            `User_Rank` `ur`
                        WHERE
                            `ur`.user_id = ?
                    )
                ORDER BY
                    `urc`.percentile ASC
                LIMIT
                    1;';
        $params = [$userId];
        /** @var string */
        return \OmegaUp\MySQLConnection::getInstance()->GetOne(
            $sql,
            $params
        ) ?? 'user-rank-unranked';
    }

    final public static function getByVerification(
        string $verificationId
    ): ?\OmegaUp\DAO\VO\Users {
        $sql = '
            SELECT
                *
            FROM
                Users
            WHERE
                verification_id = ?
            LIMIT 1;
        ';

        $row = \OmegaUp\MySQLConnection::getInstance()->GetRow(
            $sql,
            [$verificationId]
        );
        if (empty($row)) {
            return null;
        }

        return new \OmegaUp\DAO\VO\Users($row);
    }

    final public static function getVerified($verified, $in_mailing_list) {
        $sql = 'SELECT
                    *
                FROM
                    Users
                WHERE
                    verified = ?
                AND
                    in_mailing_list = ?';

        $rs = \OmegaUp\MySQLConnection::getInstance()->GetAll(
            $sql,
            [$verified, $in_mailing_list]
        );

        $users = [];
        foreach ($rs as $row) {
            array_push($users, new \OmegaUp\DAO\VO\Users($row));
        }
        return $users;
    }

    public static function getUsersCount() {
        $sql = 'SELECT
                    COUNT(*) AS total
                FROM
                    Users;';
        return \OmegaUp\MySQLConnection::getInstance()->GetRow($sql)['total'];
    }
}<|MERGE_RESOLUTION|>--- conflicted
+++ resolved
@@ -74,37 +74,11 @@
             'reset_sent_at' => $user->reset_sent_at
         ];
     }
-
-<<<<<<< HEAD
-    public static function savePassword(\OmegaUp\DAO\VO\Users $Users): int {
-        $sql = '
-            UPDATE
-                `Users`
-            SET
-                `password` = ?,
-                `username` = ?
-            WHERE
-                `user_id` = ?;';
-        $params = [
-            $Users->password,
-            $Users->username,
-            $Users->user_id,
-        ];
-        \OmegaUp\MySQLConnection::getInstance()->Execute($sql, $params);
-        return \OmegaUp\MySQLConnection::getInstance()->Affected_Rows();
-    }
-
     /**
      * @param int $user_id
      * @return null|array{country: ?string, country_id: ?int, state: ?string, state_id: ?int, school: ?string, school_id: ?int, graduation_date: ?string, email: string, locale: ?string}
-     */
+    */
     final public static function getExtendedProfileDataByPk(int $user_id): ?array {
-=======
-    final public static function getExtendedProfileDataByPk($user_id) {
-        if (is_null($user_id)) {
-            return null;
-        }
->>>>>>> df200739
         $sql = 'SELECT
                     COALESCE(c.`name`, "xx") AS country,
                     c.`country_id` AS country_id,
