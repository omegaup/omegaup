<?php

namespace OmegaUp\DAO;

/**
 * Problemsets Data Access Object (DAO).
 *
 * Esta clase contiene toda la manipulacion de bases de datos que se necesita
 * para almacenar de forma permanente y recuperar instancias de objetos
 * {@link \OmegaUp\DAO\VO\Problemsets}.
 *
 * @access public
 */
class Problemsets extends \OmegaUp\DAO\Base\Problemsets {
    /**
<<<<<<< HEAD
     * @return mixed
=======
     * @return null|\OmegaUp\DAO\VO\Contests|\OmegaUp\DAO\VO\Assignments|\OmegaUp\DAO\VO\Interviews
>>>>>>> ab0ee1e5
     */
    public static function getProblemsetContainer(?int $problemsetId) {
        if (is_null($problemsetId)) {
            return null;
        }

        // Whenever I see a problemset I say it's used by a contest
        // and 99% of the time I'm right!
        $contest = \OmegaUp\DAO\Contests::getContestForProblemset(
            $problemsetId
        );
        if (!is_null($contest)) {
            return $contest;
        }

        $assignment = \OmegaUp\DAO\Assignments::getAssignmentForProblemset(
            $problemsetId
        );
        if (!is_null($assignment)) {
            return $assignment;
        }

        $interview = \OmegaUp\DAO\Interviews::getInterviewForProblemset(
            $problemsetId
        );
        if (!is_null($interview)) {
            return $interview;
        }

        return null;
    }

    /**
     *  Check whether a submission is before the deadline.
     *  No one, including admins, can submit after the deadline.
     */
    public static function isLateSubmission(
        object $container,
        ?\OmegaUp\DAO\VO\ProblemsetIdentities $problemsetIdentity
    ): bool {
        if (is_null($problemsetIdentity)) {
            return isset($container->finish_time) &&
                   (\OmegaUp\Time::get() > $container->finish_time);
        }
        return \OmegaUp\Time::get() > $problemsetIdentity->end_time;
    }

    public static function isSubmissionWindowOpen(object $container): bool {
        return isset($container->start_time) &&
                \OmegaUp\Time::get() >= $container->start_time;
    }

    /**
     * @return array{assignment: null|string, contest_alias: null|string, course: null|string, interview_alias: null|string, type: string}|null
     */
    public static function getWithTypeByPK(int $problemsetId): ?array {
        $sql = 'SELECT
                    type,
                    c.alias AS contest_alias,
                    a.alias AS assignment,
                    cu.alias AS course,
                    i.alias AS interview_alias
                FROM
                    Problemsets p
                LEFT JOIN
                    Assignments a
                ON
                    p.problemset_id = a.problemset_id
                LEFT JOIN
                    Courses cu
                ON
                    a.course_id = cu.course_id
                LEFT JOIN
                    Contests c
                ON
                    p.problemset_id = c.problemset_id
                LEFT JOIN
                    Interviews i
                ON
                    p.problemset_id = i.problemset_id
                WHERE
                    p.problemset_id = ?
                LIMIT
                    1;';
        $params = [$problemsetId];

        /** @var array{assignment: null|string, contest_alias: null|string, course: null|string, interview_alias: null|string, type: string}|null */
        return \OmegaUp\MySQLConnection::getInstance()->GetRow(
            $sql,
            $params
        );
    }

    /**
     * Checks whether users have made submissions with any of their associated
     * identities and are currently logged in with one of them.
     * In this case a flag is turned on and a message will be displayed in arena
     *
     * @param \OmegaUp\DAO\VO\Users $user
     */
    public static function shouldShowFirstAssociatedIdentityRunWarning(
        \OmegaUp\DAO\VO\Users $user
    ): bool {
        $sql = '
            SELECT
                COUNT(*)
            FROM
                Submissions s
            INNER JOIN
                Identities i
            ON
                i.identity_id = s.identity_id
            INNER JOIN
                Users u
            ON
                u.user_id = i.user_id
            WHERE
                u.user_id = ?
                AND u.main_identity_id != i.identity_id
            LIMIT
                1;';

        return \OmegaUp\MySQLConnection::getInstance()->GetOne(
            $sql,
            [$user->user_id]
        ) == '0';
    }
}<|MERGE_RESOLUTION|>--- conflicted
+++ resolved
@@ -13,11 +13,7 @@
  */
 class Problemsets extends \OmegaUp\DAO\Base\Problemsets {
     /**
-<<<<<<< HEAD
-     * @return mixed
-=======
      * @return null|\OmegaUp\DAO\VO\Contests|\OmegaUp\DAO\VO\Assignments|\OmegaUp\DAO\VO\Interviews
->>>>>>> ab0ee1e5
      */
     public static function getProblemsetContainer(?int $problemsetId) {
         if (is_null($problemsetId)) {
