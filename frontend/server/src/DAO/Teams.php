--- conflicted
+++ resolved
@@ -15,7 +15,6 @@
  * @psalm-type Identity=array{classname?: string, country: null|string, country_id: null|string, gender: null|string, name: null|string, password?: string, school: null|string, school_id: int|null, school_name?: string, state: null|string, state_id: null|string, username: string}
  */
 class Teams extends \OmegaUp\DAO\Base\Teams {
-<<<<<<< HEAD
     public static function getByTeamGroupIdAndIdentityId(
         int $teamGroupId,
         int $identityId
@@ -33,7 +32,11 @@
         $params = [$teamGroupId, $identityId];
         $row = \OmegaUp\MySQLConnection::getInstance()->GetRow($sql, $params);
         if (empty($row)) {
-=======
+            return null;
+        }
+        return new \OmegaUp\DAO\VO\Teams($row);
+    }
+
     public static function getByIdentityId(int $identityId): ?\OmegaUp\DAO\VO\Teams {
         $sql = 'SELECT
                     `team_id`,
@@ -50,7 +53,6 @@
             [$identityId]
         );
         if (is_null($row)) {
->>>>>>> 9fac5e15
             return null;
         }
         return new \OmegaUp\DAO\VO\Teams($row);
