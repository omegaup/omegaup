--- conflicted
+++ resolved
@@ -305,13 +305,9 @@
         return $courses;
     }
 
-<<<<<<< HEAD
     final public static function getByAlias(
         string $alias
     ) : ?\OmegaUp\DAO\VO\Courses {
-=======
-    final public static function getByAlias(string $alias): ?\OmegaUp\DAO\VO\Courses {
->>>>>>> 63fb5643
         $sql = 'SELECT * FROM Courses WHERE (alias = ?) LIMIT 1;';
 
         $row = \OmegaUp\MySQLConnection::getInstance()->GetRow($sql, [$alias]);
