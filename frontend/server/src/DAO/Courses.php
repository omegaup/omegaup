--- conflicted
+++ resolved
@@ -286,14 +286,9 @@
         return $courses;
     }
 
-<<<<<<< HEAD
-    /**
-     * @param string $alias
-     * @return \OmegaUp\DAO\VO\Courses
-     */
-=======
->>>>>>> f44c6cdd
-    final public static function getByAlias(string $alias) : ?\OmegaUp\DAO\VO\Courses {
+    final public static function getByAlias(
+        string $alias
+    ) : ?\OmegaUp\DAO\VO\Courses {
         $sql = 'SELECT * FROM Courses WHERE (alias = ?) LIMIT 1;';
 
         $row = \OmegaUp\MySQLConnection::getInstance()->GetRow($sql, [$alias]);
