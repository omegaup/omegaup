<?php

namespace OmegaUp\DAO;

/**
 * Courses Data Access Object (DAO).
 *
 * Esta clase contiene toda la manipulacion de bases de datos que se necesita
 * para almacenar de forma permanente y recuperar instancias de objetos
 * {@link \OmegaUp\DAO\VO\Courses}.
 * @access public
 */
class Courses extends \OmegaUp\DAO\Base\Courses {
    public static function findByName($name) {
        $sql = "SELECT DISTINCT c.*
                FROM Courses c
                WHERE c.name
                LIKE CONCAT('%', ?, '%') LIMIT 10";

        $resultRows = \OmegaUp\MySQLConnection::getInstance()->GetAll(
            $sql,
            [$name]
        );
        $finalResult = [];

        foreach ($resultRows as $row) {
            array_push($finalResult, new \OmegaUp\DAO\VO\Courses($row));
        }

        return $finalResult;
    }

    /**
     * Given a course alias, get all of its assignments. Hides any assignments
     * that have not started, if not an admin.
     *
     * @return array{name: string, description: string, alias: string, publish_time_delay?: int, assignment_type: string, start_time: int, finish_time: int, max_points: float, order: int, scoreboard_url: string, scoreboard_url_admin: string}[]
     */
    public static function getAllAssignments(string $alias, bool $isAdmin) : array {
        // Non-admins should not be able to see assignments that have not
        // started.
        $timeCondition = $isAdmin ? '' : 'AND a.start_time <= CURRENT_TIMESTAMP';
        $sql = "
            SELECT
                a.*,
                p.scoreboard_url,
                p.scoreboard_url_admin
            FROM
                Courses c
            INNER JOIN
                Assignments a
            ON
                a.course_id = c.course_id
            INNER JOIN
                Problemsets p
            ON
                p.problemset_id = a.problemset_id
            WHERE
                c.alias = ? $timeCondition
            ORDER BY
                start_time;";

        /** @var array{acl_id: int, assignment_id: int, problemset_id: int, course_id: int, name: string, description: string, alias: string, publish_time_delay?: int, assignment_type: string, start_time: int, finish_time: int, max_points: float, order: int, scoreboard_url: string, scoreboard_url_admin: string}[] */
        $rs = \OmegaUp\MySQLConnection::getInstance()->GetAll($sql, [$alias]);

        $ar = [];
        foreach ($rs as $row) {
            unset($row['acl_id']);
            unset($row['assignment_id']);
            unset($row['problemset_id']);
            unset($row['course_id']);
<<<<<<< HEAD
            $row['start_time'] =  intval(
                \OmegaUp\DAO\DAO::fromMySQLTimestamp($row['start_time'])
            );
            $row['finish_time'] = intval(
                \OmegaUp\DAO\DAO::fromMySQLTimestamp($row['finish_time'])
=======
            $row['start_time'] =  \OmegaUp\DAO\DAO::fromMySQLTimestamp(
                $row['start_time']
            );
            $row['finish_time'] = \OmegaUp\DAO\DAO::fromMySQLTimestamp(
                $row['finish_time']
>>>>>>> 6263bd72
            );
            array_push($ar, $row);
        }

        return $ar;
    }

    public static function getCoursesForStudent($identity_id) {
        $sql = 'SELECT c.*
                FROM Courses c
                INNER JOIN (
                    SELECT g.group_id
                    FROM Groups_Identities gi
                    INNER JOIN Groups g ON g.group_id = gi.group_id
                    WHERE gi.identity_id = ?
                ) gg
                ON c.group_id = gg.group_id;
               ';
        $rs = \OmegaUp\MySQLConnection::getInstance()->GetAll(
            $sql,
            [$identity_id]
        );
        $courses = [];
        foreach ($rs as $row) {
            array_push($courses, new \OmegaUp\DAO\VO\Courses($row));
        }
        return $courses;
    }

    /**
     * Returns a list of students within a course
     * @param  int $course_id
     * @param  int $group_id
     * @return array{name: string, progress: array<string, float>, username: string}[]
     */
    public static function getStudentsInCourseWithProgressPerAssignment(
        $course_id,
        $group_id
    ) {
        $sql = 'SELECT i.username, i.name, pr.alias as assignment_alias, pr.assignment_score
                FROM Groups g
                INNER JOIN Groups_Identities gi
                    ON g.group_id = ? AND g.group_id = gi.group_id
                INNER JOIN Identities i
                    ON i.identity_id = gi.identity_id
                LEFT JOIN (
                    SELECT bpr.alias, bpr.identity_id, sum(best_score_of_problem) as assignment_score
                    FROM (
                        SELECT a.alias, a.assignment_id, psp.problem_id, s.identity_id, max(r.contest_score) as best_score_of_problem
                        FROM Assignments a
                        INNER JOIN Problemsets ps
                            ON a.problemset_id = ps.problemset_id
                        INNER JOIN Problemset_Problems psp
                            ON psp.problemset_id = ps.problemset_id
                        INNER JOIN Submissions s
                            ON s.problem_id = psp.problem_id
                            AND s.problemset_id = a.problemset_id
                        INNER JOIN Runs r
                            ON r.run_id = s.current_run_id
                        WHERE a.course_id = ?
                        GROUP BY a.assignment_id, psp.problem_id, s.identity_id
                    ) bpr
                    GROUP BY bpr.assignment_id, bpr.identity_id
                ) pr
                ON pr.identity_id = i.identity_id';

<<<<<<< HEAD
        /** @var array{username: string, name: string, assignment_alias: string, assignment_score: null|float}[] */
        $rs = \OmegaUp\MySQLConnection::getInstance()->GetAll($sql, [$group_id, $course_id]);
=======
        $rs = \OmegaUp\MySQLConnection::getInstance()->GetAll(
            $sql,
            [$group_id, $course_id]
        );
>>>>>>> 6263bd72
        $progress = [];
        foreach ($rs as $row) {
            $username = $row['username'];
            if (!isset($progress[$username])) {
                $progress[$username] = [
                    'name' => $row['name'],
                    'progress' => [],
                    'username' => $username,
                ];
            }

            if (!is_null($row['assignment_score'])) {
                $progress[$username]['progress'][$row['assignment_alias']] = $row['assignment_score'];
            }
        }
        usort($progress, function ($a, $b) {
            return strcasecmp(
                !empty($a['name']) ? $a['name'] : $a['username'],
                !empty($b['name']) ? $b['name'] : $b['username']
            );
        });
        return $progress;
    }

    /**
     * Returns the score per assignment of a user, as well as the maximum score attainable
     * @param  int $course_id
     * @param  int $user_id
     * @return Array Students data
     */
    public static function getAssignmentsProgress($course_id, $identity_id) {
        $sql = 'SELECT a.alias as assignment, IFNULL(pr.total_score, 0) as score, a.max_points as max_score
                FROM Assignments a
                LEFT JOIN ( -- we want a score even if there are no submissions yet
                    -- aggregate all runs per assignment
                    SELECT bpr.alias, bpr.assignment_id, sum(best_score_of_problem) as total_score
                    FROM (
                        -- get all runs belonging to an identity and get the best score
                        SELECT a.alias, a.assignment_id, psp.problem_id, s.identity_id, max(r.contest_score) as best_score_of_problem
                        FROM Assignments a
                        INNER JOIN Problemset_Problems psp
                            ON a.problemset_id = psp.problemset_id
                        INNER JOIN Submissions s
                            ON s.problem_id = psp.problem_id
                            AND s.problemset_id = a.problemset_id
                        INNER JOIN Runs r
                            ON r.run_id = s.current_run_id
                        WHERE a.course_id = ? AND s.identity_id = ?
                        GROUP BY a.assignment_id, psp.problem_id, s.identity_id
                    ) bpr
                    GROUP BY bpr.assignment_id
                ) pr
                ON a.assignment_id = pr.assignment_id
                where a.course_id = ?';

        $rs = \OmegaUp\MySQLConnection::getInstance()->GetAll(
            $sql,
            [$course_id, $identity_id, $course_id]
        );

        $progress = [];
        foreach ($rs as $row) {
            $assignment = $row['assignment'];
            $progress[$assignment] = [
                'score' => floatval($row['score']),
                'max_score' => floatval($row['max_score']),
            ];
        }

        return $progress;
    }

    /**
     * Returns all courses that an identity can manage.
     */
    final public static function getAllCoursesAdminedByIdentity(
        $identity_id,
        $page = 1,
        $pageSize = 1000
    ) {
        $offset = ($page - 1) * $pageSize;
        $sql = '
            SELECT
                c.*
            FROM
                Courses AS c
            INNER JOIN
                ACLs AS a ON a.acl_id = c.acl_id
            INNER JOIN
                Identities AS ai ON a.owner_id = ai.user_id
            LEFT JOIN
                User_Roles ur ON ur.acl_id = c.acl_id
            LEFT JOIN
                Identities uri ON ur.user_id = uri.identity_id
            LEFT JOIN
                Group_Roles gr ON gr.acl_id = c.acl_id
            LEFT JOIN
                Groups_Identities gi ON gi.group_id = gr.group_id
            WHERE
                ai.identity_id = ? OR
                (ur.role_id = ? AND uri.identity_id = ?) OR
                (gr.role_id = ? AND gi.identity_id = ?)
            GROUP BY
                c.course_id
            ORDER BY
                c.course_id DESC
            LIMIT
                ?, ?';
        $params = [
            $identity_id,
            \OmegaUp\Authorization::ADMIN_ROLE,
            $identity_id,
            \OmegaUp\Authorization::ADMIN_ROLE,
            $identity_id,
            intval($offset),
            intval($pageSize),
        ];

        $rs = \OmegaUp\MySQLConnection::getInstance()->GetAll($sql, $params);

        $courses = [];
        foreach ($rs as $row) {
            array_push($courses, new \OmegaUp\DAO\VO\Courses($row));
        }
        return $courses;
    }

    /**
     * Returns all courses owned by a user.
     */
    final public static function getAllCoursesOwnedByUser(
        $user_id,
        $page = 1,
        $pageSize = 1000
    ) {
        $offset = ($page - 1) * $pageSize;
        $sql = '
            SELECT
                c.*
            FROM
                Courses AS c
            INNER JOIN
                ACLs AS a ON a.acl_id = c.acl_id
            WHERE
                a.owner_id = ?
            ORDER BY
                c.course_id DESC
            LIMIT
                ?, ?';
        $params = [
            $user_id,
            intval($offset),
            intval($pageSize),
        ];

        $rs = \OmegaUp\MySQLConnection::getInstance()->GetAll($sql, $params);

        $courses = [];
        foreach ($rs as $row) {
            array_push($courses, new \OmegaUp\DAO\VO\Courses($row));
        }
        return $courses;
    }

    final public static function getByAlias(string $alias): ?\OmegaUp\DAO\VO\Courses {
        $sql = 'SELECT * FROM Courses WHERE (alias = ?) LIMIT 1;';

        $row = \OmegaUp\MySQLConnection::getInstance()->GetRow($sql, [$alias]);
        if (empty($row)) {
            return null;
        }

        return new \OmegaUp\DAO\VO\Courses($row);
    }

    final public static function getAssignmentByAlias(
        \OmegaUp\DAO\VO\Courses $course,
        string $assignmentAlias
    ) {
        $sql = 'SELECT * FROM Assignments WHERE (alias = ? AND course_id = ?) LIMIT 1;';
        $params = [$assignmentAlias, $course->course_id];

        $row = \OmegaUp\MySQLConnection::getInstance()->GetRow($sql, $params);
        if (empty($row)) {
            return null;
        }

        return new \OmegaUp\DAO\VO\Assignments($row);
    }

    final public static function updateAssignmentMaxPoints(
        \OmegaUp\DAO\VO\Courses $course,
        string $assignment_alias
    ) {
        $sql = 'UPDATE Assignments a
                JOIN (
                    SELECT assignment_id, sum(psp.points) as max_points
                    FROM Assignments a
                    INNER JOIN Problemset_Problems psp
                        ON a.problemset_id = psp.problemset_id
                    GROUP BY a.assignment_id
                ) q
                ON a.assignment_id = q.assignment_id
                SET a.max_points = q.max_points
                WHERE alias = ? AND course_id = ?;';

        $params = [$assignment_alias, $course->course_id];

        \OmegaUp\MySQLConnection::getInstance()->Execute($sql, $params);

        return \OmegaUp\MySQLConnection::getInstance()->Affected_Rows();
    }

<<<<<<< HEAD
    /**
     * @return array{share_user_information: null|bool, accept_teacher: null|bool}
     */
    final public static function getSharingInformation(
        int $identityId,
        \OmegaUp\DAO\VO\Courses $course,
        \OmegaUp\DAO\VO\Groups $group
    ) : array {
        if ($course->group_id !== $group->group_id) {
            return ['share_user_information' => null, 'accept_teacher' => null];
=======
    final public static function getSharingInformation(
        $identity_id,
        \OmegaUp\DAO\VO\Courses $course,
        \OmegaUp\DAO\VO\Groups $group
    ) {
        if ($course->group_id != $group->group_id) {
            return true;
>>>>>>> 6263bd72
        }
        $sql = '
            SELECT
                gi.share_user_information,
                accept_teacher
            FROM
                Groups_Identities AS gi
            LEFT JOIN
                PrivacyStatement_Consent_Log AS pcl
            ON
                gi.privacystatement_consent_id = pcl.privacystatement_consent_id
            WHERE
                gi.identity_id = ?
                AND gi.group_id = ?
            ';
        $params = [
            $identityId,
            $group->group_id,
        ];
        /** @var null|array{share_user_information: null|int, accept_teacher: null|int} */
        $row = \OmegaUp\MySQLConnection::getInstance()->GetRow($sql, $params);
        if (empty($row)) {
            return ['share_user_information' => null, 'accept_teacher' => null];
        }

        return [
            'share_user_information' => boolval($row['share_user_information']),
            'accept_teacher' => boolval($row['accept_teacher']),
        ];
    }

    public static function countCourses(
        int $startTimestamp,
        int $endTimestamp
    ): int {
        $sql = '
            SELECT
                COUNT(c.course_id)
            FROM
                Courses c
            WHERE
                c.start_time BETWEEN FROM_UNIXTIME(?) AND FROM_UNIXTIME(?);
';
        /** @var int */
        return \OmegaUp\MySQLConnection::getInstance()->GetOne(
            $sql,
            [$startTimestamp, $endTimestamp]
        );
    }

    public static function countAttemptedIdentities(
        string $courseAlias,
        int $startTimestamp,
        int $endTimestamp
    ): int {
        $sql = '
            SELECT
                COUNT(DISTINCT s.identity_id)
            FROM
                Courses c
            INNER JOIN
                Assignments a ON a.course_id = c.course_id
            INNER JOIN
                Submissions s ON s.problemset_id = a.problemset_id
            INNER JOIN
                Runs r ON r.run_id = s.current_run_id
            WHERE
                c.alias = ?
                AND r.verdict = "AC"
                AND s.time BETWEEN FROM_UNIXTIME(?) AND FROM_UNIXTIME(?);
';
        /** @var int */
        return \OmegaUp\MySQLConnection::getInstance()->GetOne(
            $sql,
            [$courseAlias, $startTimestamp, $endTimestamp]
        );
    }

    public static function countCompletedIdentities(
        string $courseAlias,
        float $completionRate,
        int $startTimestamp,
        int $endTimestamp
    ): int {
        $sql = '
            SELECT
                COUNT(DISTINCT ip.identity_id)
            FROM
                (
                    SELECT
                        s.identity_id,
                        COUNT(DISTINCT s.problem_id) AS problems_solved
                    FROM
                        (
                            SELECT
                                pp.problemset_id,
                                pp.problem_id
                            FROM
                                Courses c
                            INNER JOIN
                                Assignments a ON a.course_id = c.course_id
                            INNER JOIN
                                Problemset_Problems pp ON pp.problemset_id = a.problemset_id
                            WHERE
                                c.alias = ?
                        ) cp
                    LEFT JOIN
                        Submissions s ON s.problemset_id = cp.problemset_id
                        AND s.problem_id = cp.problem_id
                    LEFT JOIN
                        Runs r ON r.run_id = s.current_run_id
                    WHERE
                        r.verdict = "AC"
                        AND s.time BETWEEN FROM_UNIXTIME(?) AND FROM_UNIXTIME(?)
                    GROUP BY s.identity_id
                    HAVING
                        problems_solved >= (
                            SELECT
                                COUNT(DISTINCT pp.problem_id)
                            FROM
                                Courses c
                            INNER JOIN
                                Assignments a ON a.course_id = c.course_id
                            INNER JOIN
                                Problemset_Problems pp ON pp.problemset_id = a.problemset_id
                            INNER JOIN
                                Problems p ON p.problem_id = pp.problem_id
                            WHERE
                                c.alias = ? AND p.languages != ""
                        ) * ?
                ) AS ip;
';
        /** @var int */
        return \OmegaUp\MySQLConnection::getInstance()->GetOne(
            $sql,
            [$courseAlias, $startTimestamp, $endTimestamp, $courseAlias, $completionRate]
        );
    }
}<|MERGE_RESOLUTION|>--- conflicted
+++ resolved
@@ -36,7 +36,10 @@
      *
      * @return array{name: string, description: string, alias: string, publish_time_delay?: int, assignment_type: string, start_time: int, finish_time: int, max_points: float, order: int, scoreboard_url: string, scoreboard_url_admin: string}[]
      */
-    public static function getAllAssignments(string $alias, bool $isAdmin) : array {
+    public static function getAllAssignments(
+        string $alias,
+        bool $isAdmin
+    ): array {
         // Non-admins should not be able to see assignments that have not
         // started.
         $timeCondition = $isAdmin ? '' : 'AND a.start_time <= CURRENT_TIMESTAMP';
@@ -69,20 +72,12 @@
             unset($row['assignment_id']);
             unset($row['problemset_id']);
             unset($row['course_id']);
-<<<<<<< HEAD
-            $row['start_time'] =  intval(
-                \OmegaUp\DAO\DAO::fromMySQLTimestamp($row['start_time'])
-            );
-            $row['finish_time'] = intval(
-                \OmegaUp\DAO\DAO::fromMySQLTimestamp($row['finish_time'])
-=======
-            $row['start_time'] =  \OmegaUp\DAO\DAO::fromMySQLTimestamp(
+            $row['start_time'] =  intval(\OmegaUp\DAO\DAO::fromMySQLTimestamp(
                 $row['start_time']
-            );
-            $row['finish_time'] = \OmegaUp\DAO\DAO::fromMySQLTimestamp(
+            ));
+            $row['finish_time'] = intval(\OmegaUp\DAO\DAO::fromMySQLTimestamp(
                 $row['finish_time']
->>>>>>> 6263bd72
-            );
+            ));
             array_push($ar, $row);
         }
 
@@ -113,14 +108,12 @@
 
     /**
      * Returns a list of students within a course
-     * @param  int $course_id
-     * @param  int $group_id
      * @return array{name: string, progress: array<string, float>, username: string}[]
      */
     public static function getStudentsInCourseWithProgressPerAssignment(
-        $course_id,
-        $group_id
-    ) {
+        int $courseId,
+        int $groupId
+    ): array {
         $sql = 'SELECT i.username, i.name, pr.alias as assignment_alias, pr.assignment_score
                 FROM Groups g
                 INNER JOIN Groups_Identities gi
@@ -148,15 +141,11 @@
                 ) pr
                 ON pr.identity_id = i.identity_id';
 
-<<<<<<< HEAD
         /** @var array{username: string, name: string, assignment_alias: string, assignment_score: null|float}[] */
-        $rs = \OmegaUp\MySQLConnection::getInstance()->GetAll($sql, [$group_id, $course_id]);
-=======
         $rs = \OmegaUp\MySQLConnection::getInstance()->GetAll(
             $sql,
-            [$group_id, $course_id]
-        );
->>>>>>> 6263bd72
+            [$groupId, $courseId]
+        );
         $progress = [];
         foreach ($rs as $row) {
             $username = $row['username'];
@@ -172,10 +161,22 @@
                 $progress[$username]['progress'][$row['assignment_alias']] = $row['assignment_score'];
             }
         }
-        usort($progress, function ($a, $b) {
+        usort($progress, function (array $a, array $b) {
             return strcasecmp(
-                !empty($a['name']) ? $a['name'] : $a['username'],
-                !empty($b['name']) ? $b['name'] : $b['username']
+                !empty(
+                    $a['name']
+                ) ? strval(
+                    $a['name']
+                ) : strval(
+                    $a['username']
+                ),
+                !empty(
+                    $b['name']
+                ) ? strval(
+                    $b['name']
+                ) : strval(
+                    $b['username']
+                )
             );
         });
         return $progress;
@@ -286,12 +287,13 @@
 
     /**
      * Returns all courses owned by a user.
+     * @return \OmegaUp\DAO\VO\Courses[]
      */
     final public static function getAllCoursesOwnedByUser(
-        $user_id,
-        $page = 1,
-        $pageSize = 1000
-    ) {
+        int $userId,
+        int $page = 1,
+        int $pageSize = 1000
+    ): array {
         $offset = ($page - 1) * $pageSize;
         $sql = '
             SELECT
@@ -307,9 +309,9 @@
             LIMIT
                 ?, ?';
         $params = [
-            $user_id,
-            intval($offset),
-            intval($pageSize),
+            $userId,
+            $offset,
+            $pageSize,
         ];
 
         $rs = \OmegaUp\MySQLConnection::getInstance()->GetAll($sql, $params);
@@ -370,7 +372,6 @@
         return \OmegaUp\MySQLConnection::getInstance()->Affected_Rows();
     }
 
-<<<<<<< HEAD
     /**
      * @return array{share_user_information: null|bool, accept_teacher: null|bool}
      */
@@ -378,18 +379,9 @@
         int $identityId,
         \OmegaUp\DAO\VO\Courses $course,
         \OmegaUp\DAO\VO\Groups $group
-    ) : array {
+    ): array {
         if ($course->group_id !== $group->group_id) {
             return ['share_user_information' => null, 'accept_teacher' => null];
-=======
-    final public static function getSharingInformation(
-        $identity_id,
-        \OmegaUp\DAO\VO\Courses $course,
-        \OmegaUp\DAO\VO\Groups $group
-    ) {
-        if ($course->group_id != $group->group_id) {
-            return true;
->>>>>>> 6263bd72
         }
         $sql = '
             SELECT
@@ -432,7 +424,8 @@
                 Courses c
             WHERE
                 c.start_time BETWEEN FROM_UNIXTIME(?) AND FROM_UNIXTIME(?);
-';
+                ';
+
         /** @var int */
         return \OmegaUp\MySQLConnection::getInstance()->GetOne(
             $sql,
