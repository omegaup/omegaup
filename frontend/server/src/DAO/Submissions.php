<?php

namespace OmegaUp\DAO;

/**
 * Submissions Data Access Object (DAO).
 *
 * Esta clase contiene toda la manipulacion de bases de datos que se necesita
 * para almacenar de forma permanente y recuperar instancias de objetos
 * {@link \OmegaUp\DAO\VO\Submissions}.
 *
 * @access public
 */
class Submissions extends \OmegaUp\DAO\Base\Submissions {
    final public static function getByGuid(string $guid): ?\OmegaUp\DAO\VO\Submissions {
        $sql = 'SELECT ' .
            join(', ', array_keys(\OmegaUp\DAO\VO\Submissions::FIELD_NAMES)) .
            ' FROM Submissions WHERE (guid = ?) LIMIT 1;';
        $params = [$guid];

        /** @var array{current_run_id: int|null, guid: string, identity_id: int, language: string, problem_id: int, problemset_id: int|null, school_id: int|null, status: string, submission_id: int, submit_delay: int, time: \OmegaUp\Timestamp, type: null|string, verdict: string}|null */
        $rs = \OmegaUp\MySQLConnection::getInstance()->GetRow($sql, $params);
        if (empty($rs)) {
            return null;
        }

        return new \OmegaUp\DAO\VO\Submissions($rs);
    }

    final public static function disqualify(
        \OmegaUp\DAO\VO\Submissions $submission
    ): void {
        $sql = '
            UPDATE
                Submissions s
            SET
                s.type = "disqualified"
            WHERE
                s.submission_id = ?;
        ';
        \OmegaUp\MySQLConnection::getInstance()->Execute(
            $sql,
            [$submission->submission_id]
        );
    }

    final public static function requalify(
        \OmegaUp\DAO\VO\Submissions $submission
    ): void {
        $sql = '
            UPDATE
                Submissions s
            SET
                s.type = "normal"
            WHERE
                s.submission_id = ?;
        ';
        \OmegaUp\MySQLConnection::getInstance()->Execute(
            $sql,
            [$submission->submission_id]
        );
    }

    /**
     * Gets the count of total submissions sent to a given problem
     */
    final public static function countTotalSubmissionsOfProblem(
        int $problemId
    ): int {
        $sql = '
            SELECT
                COUNT(*)
            FROM
                Submissions s
            WHERE
                s.problem_id = ? AND s.`type` = "normal";
        ';
        $val = [$problemId];

        /** @var int */
        return \OmegaUp\MySQLConnection::getInstance()->GetOne($sql, $val);
    }

    /**
     * Get the count of submissions of a problem in a given problemset
     *
     * @param int $problemId
     * @param int $problemsetId
     */
    final public static function countTotalRunsOfProblemInProblemset(
        int $problemId,
        int $problemsetId
    ): int {
        $sql = '
            SELECT
                COUNT(*)
            FROM
                Submissions
            WHERE
                problem_id = ? AND problemset_id = ? AND `type` = "normal";
        ';
        $val = [$problemId, $problemsetId];

        /** @var int */
        return \OmegaUp\MySQLConnection::getInstance()->GetOne($sql, $val);
    }

    /**
     * Gets the count of total runs sent to a given problemset
     */
    final public static function countTotalSubmissionsOfProblemset(
        int $problemsetId
    ): int {
        $sql = '
            SELECT
                COUNT(*)
            FROM
                Submissions
            WHERE
                problemset_id = ? AND `type` = "normal";
        ';
        $val = [$problemsetId];

        /** @var int */
        return \OmegaUp\MySQLConnection::getInstance()->GetOne($sql, $val);
    }

    /**
     * Gets the count of total runs sent by students (non-admins) to a given problemset
     *
     * @param list<int> $adminsIds
     */
    final public static function countTotalStudentsSubmissionsOfProblemset(
        int $problemsetId,
        array $adminsIds
    ): int {
        $placeholder = join(',', array_fill(0, count($adminsIds), '?'));
        $sql = "
            SELECT
                COUNT(*)
            FROM
                Submissions s
            INNER JOIN
                Identities i ON i.identity_id = s.identity_id
            WHERE
                s.problemset_id = ? AND
                s.`type` = 'normal' AND
                i.user_id NOT IN ($placeholder);
        ";
        $args = array_merge(
            [ $problemsetId ],
            $adminsIds,
        );

        /** @var int */
        return \OmegaUp\MySQLConnection::getInstance()->GetOne($sql, $args);
    }

    /**
     * Get whether the to-be-created submission is within the allowed
     * submission gap.
     */
    final public static function isInsideSubmissionGap(
        \OmegaUp\DAO\VO\Submissions $submission,
        ?int $problemsetId,
        ?\OmegaUp\DAO\VO\Contests $contest,
        int $problemId,
        int $identityId
    ): bool {
        // Acquire row-level locks using `FOR UPDATE` so that multiple
        // concurrent queries cannot all obtain the same submission time and
        // incorrectly insert several submissions, thinking that they were all
        // within the submission gap.
        if (is_null($problemsetId)) {
            $sql = '
                SELECT
                    MAX(s.time)
                FROM
                    Submissions s
                WHERE
                    s.identity_id = ? AND s.problem_id = ?
                FOR UPDATE;
            ';
            $val = [$identityId, $problemId];
        } else {
            $sql = '
                SELECT
                    MAX(s.time)
                FROM
                    Submissions s
                WHERE
                    s.identity_id = ? AND s.problem_id = ? AND s.problemset_id = ?
                FOR UPDATE;
            ';
            $val = [$identityId, $problemId, $problemsetId];
        }

        /** @var \OmegaUp\Timestamp|null */
        $lastRunTime = \OmegaUp\MySQLConnection::getInstance()->GetOne(
            $sql,
            $val
        );
        if (is_null($lastRunTime)) {
            return true;
        }

        $submissionGap = \OmegaUp\Controllers\Run::$defaultSubmissionGap;
        if (!is_null($contest)) {
            // Get submissions gap
            $submissionGap = max(
                $submissionGap,
                intval($contest->submissions_gap)
            );
        }

        return $submission->time->time >= ($lastRunTime->time + $submissionGap);
    }

    public static function countAcceptedSubmissions(
        int $startTimestamp,
        int $endTimestamp
    ): int {
        $sql = '
            SELECT
                COUNT(s.submission_id)
            FROM
                Submissions s
            WHERE
                s.verdict = "AC"
                AND s.time BETWEEN FROM_UNIXTIME(?) AND FROM_UNIXTIME(?);
';
        /** @var int */
        return \OmegaUp\MySQLConnection::getInstance()->GetOne(
            $sql,
            [$startTimestamp, $endTimestamp]
        );
    }

    /**
     * @return list<array{alias: string, classname: string, language: string, memory: int, runtime: int, school_id: int|null, school_name: null|string, time: \OmegaUp\Timestamp, title: string, username: string, verdict: string}>
     */
    public static function getLatestSubmissions(
        int $identityId = null,
    ): array {
        if (is_null($identityId)) {
            $indexHint = 'USE INDEX(PRIMARY)';
        } else {
            $indexHint = '';
        }
        $sql = "
            SELECT
                s.`time`,
                i.username,
                s.school_id,
                sc.name as school_name,
                p.alias,
                p.title,
                s.language,
                s.verdict,
                r.runtime,
                r.memory,
                IFNULL(ur.classname, 'user-rank-unranked') AS classname
            FROM
                Submissions s $indexHint
            INNER JOIN
                Identities i ON i.identity_id = s.identity_id
            LEFT JOIN
                User_Rank ur ON ur.user_id = i.user_id
            INNER JOIN
                Problems p ON p.problem_id = s.problem_id
            INNER JOIN
                Runs r ON r.run_id = s.current_run_id
            INNER JOIN
                Users u ON u.main_identity_id = i.identity_id
            LEFT JOIN
                Schools sc ON sc.school_id = s.school_id
            LEFT JOIN
                Problemsets ps ON ps.problemset_id = s.problemset_id
            LEFT JOIN
                Contests c ON c.contest_id = ps.contest_id
            WHERE
                TIMESTAMPDIFF(SECOND, s.time, NOW()) <= 24 * 3600
                AND s.status = 'ready'
                AND u.is_private = 0
                AND p.visibility >= ?
                AND (
                    s.problemset_id IS NULL
                    OR ps.access_mode = 'public'
                )
                AND (
                    c.contest_id IS NULL
                    OR c.finish_time < s.time
                )
        ";
        $params = [
            \OmegaUp\ProblemParams::VISIBILITY_PUBLIC,
        ];

        if (!is_null($identityId)) {
            $sql .= '
                    AND i.identity_id = ?
            ';
            $params[] = $identityId;
        }

        $sql .= '
            ORDER BY
                s.submission_id DESC
            LIMIT 0, 100;
        ';

        /** @var list<array{alias: string, classname: string, language: string, memory: int, runtime: int, school_id: int|null, school_name: null|string, time: \OmegaUp\Timestamp, title: string, username: string, verdict: string}> */
        return \OmegaUp\MySQLConnection::getInstance()->GetAll(
            $sql,
            $params
        );
    }

    /**
     * Gets the alias of the problem, assignment
     * and course, along with the author's user_id
     * for a certain course submission
     *
     * @return array{assignment_alias: string, author_id: int|null, course_alias: string, course_id: int, problem_alias: string}|null
     */
    public static function getCourseSubmissionInfo(
        \OmegaUp\DAO\VO\Submissions $submission,
        string $assignmentAlias,
        string $courseAlias
    ): ?array {
        $sql = '
            SELECT
                a.alias as assignment_alias,
                c.course_id,
                c.alias as course_alias,
                p.alias as problem_alias,
                i.user_id as author_id
            FROM
                Submissions s
            INNER JOIN
                Identities i ON i.identity_id = s.identity_id
            INNER JOIN
                Problems p ON p.problem_id = s.problem_id
            INNER JOIN
                Problemsets ps ON ps.problemset_id = s.problemset_id
            INNER JOIN
                Problemset_Problems pp ON pp.problemset_id = ps.problemset_id AND pp.problem_id = p.problem_id
            INNER JOIN
                Assignments a ON a.problemset_id = ps.problemset_id
            INNER JOIN
                Courses c ON c.course_id = a.course_id
            WHERE
                s.submission_id = ?
                AND a.alias = ?
                AND c.alias = ?
        ';

        /** @var array{assignment_alias: string, author_id: int|null, course_alias: string, course_id: int, problem_alias: string}|null */
        return \OmegaUp\MySQLConnection::getInstance()->getRow(
            $sql,
            [
                $submission->submission_id,
                $assignmentAlias,
                $courseAlias
            ]
        );
    }

    /**
     * @return list<\OmegaUp\DAO\VO\Submissions>
     */
    public static function getAllSubmissionsByUserContest(
        string $username,
        string $contestAlias,
        ?string $problemAlias
    ) {
        $fields =  \OmegaUp\DAO\DAO::getFields(
            \OmegaUp\DAO\VO\Submissions::FIELD_NAMES,
            's'
        );
        $clause = '';
        $params = [
            $username,
            $contestAlias,
        ];
        if (!is_null($problemAlias)) {
            $clause = 'AND p.alias = ?';
            $params[] = $problemAlias;
        }
        $sql = "SELECT
                    {$fields}
                FROM
                    Submissions s
                INNER JOIN
                    Identities i ON i.identity_id = s.identity_id
                INNER JOIN
                    Problems p ON p.problem_id = s.problem_id
                INNER JOIN
                    Problemsets ps ON ps.problemset_id = s.problemset_id
                INNER JOIN
                    Contests c ON c.contest_id = ps.contest_id
                WHERE
                    current_run_id IS NOT NULL
                    AND username = ?
                    AND c.alias = ?
                    {$clause}";

        /** @var list<array{current_run_id: int|null, guid: string, identity_id: int, language: string, problem_id: int, problemset_id: int|null, school_id: int|null, status: string, submission_id: int, submit_delay: int, time: \OmegaUp\Timestamp, type: null|string, verdict: string}> */
<<<<<<< HEAD
        $rs = \OmegaUp\MySQLConnection::getInstance()->GetAll(
            $sql,
            $params
        );
        $submissions = [];
        foreach ($rs as $submission) {
            $submissions[] = new \OmegaUp\DAO\VO\Submissions($submission);
=======
        $rs = \OmegaUp\MySQLConnection::getInstance()->GetAll($sql, $params);
        $submissions = [];
        foreach ($rs as $submission) {
            $submissions[] = new \OmegaUp\DAO\VO\Submissions(
                $submission
            );
>>>>>>> 34f6970a
        }
        return $submissions;
    }
}<|MERGE_RESOLUTION|>--- conflicted
+++ resolved
@@ -406,22 +406,10 @@
                     {$clause}";
 
         /** @var list<array{current_run_id: int|null, guid: string, identity_id: int, language: string, problem_id: int, problemset_id: int|null, school_id: int|null, status: string, submission_id: int, submit_delay: int, time: \OmegaUp\Timestamp, type: null|string, verdict: string}> */
-<<<<<<< HEAD
-        $rs = \OmegaUp\MySQLConnection::getInstance()->GetAll(
-            $sql,
-            $params
-        );
+        $rs = \OmegaUp\MySQLConnection::getInstance()->GetAll($sql, $params);
         $submissions = [];
         foreach ($rs as $submission) {
             $submissions[] = new \OmegaUp\DAO\VO\Submissions($submission);
-=======
-        $rs = \OmegaUp\MySQLConnection::getInstance()->GetAll($sql, $params);
-        $submissions = [];
-        foreach ($rs as $submission) {
-            $submissions[] = new \OmegaUp\DAO\VO\Submissions(
-                $submission
-            );
->>>>>>> 34f6970a
         }
         return $submissions;
     }
