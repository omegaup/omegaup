--- conflicted
+++ resolved
@@ -24,15 +24,7 @@
                 INNER JOIN
                   `Emails` e
                 ON
-<<<<<<< HEAD
-                  e.user_id = i.user_id
-                INNER JOIN
-                  `Users` u
-                ON
-                  u.user_id = i.user_id AND u.main_identity_id = i.identity_id
-=======
                   e.user_id = u.user_id
->>>>>>> f44c6cdd
                 WHERE
                   e.email = ?
                 LIMIT
