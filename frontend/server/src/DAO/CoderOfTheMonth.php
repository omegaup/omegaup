--- conflicted
+++ resolved
@@ -289,13 +289,8 @@
                 WHERE
                     `time` = ? {$categoryClause}
                 AND
-<<<<<<< HEAD
-                    `selected_by` {$clause}";
-        /** @var list<array{coder_of_the_month_id: int, description: null|string, interview_url: null|string, rank: int, school_id: int|null, selected_by: int|null, time: string, user_id: int}> */
-=======
                     `selected_by` {$clause};";
         /** @var list<array{category: string, coder_of_the_month_id: int, description: null|string, interview_url: null|string, problems_solved: int, rank: int, school_id: int|null, score: float, selected_by: int|null, time: string, user_id: int}> */
->>>>>>> ec839407
         $rs = \OmegaUp\MySQLConnection::getInstance()->GetAll($sql, [$time]);
 
         $coders = [];
