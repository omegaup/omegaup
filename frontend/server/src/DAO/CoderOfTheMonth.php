--- conflicted
+++ resolved
@@ -240,11 +240,7 @@
                     category = ?
                 AND
                     `selected_by` {$clause};";
-<<<<<<< HEAD
-        /** @var list<array{coder_of_the_month_id: int, description: null|string, interview_url: null|string, ranking: int, school_id: int|null, selected_by: int|null, time: string, user_id: int}> */
-=======
         /** @var list<array{category: string, coder_of_the_month_id: int, description: null|string, interview_url: null|string, problems_solved: int, rank: int, school_id: int|null, score: float, selected_by: int|null, time: string, user_id: int}> */
->>>>>>> e1fe4f2b
         $rs = \OmegaUp\MySQLConnection::getInstance()->GetAll(
             $sql,
             [$time,$category]
