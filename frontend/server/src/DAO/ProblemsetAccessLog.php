<?php

namespace OmegaUp\DAO;

/**
 * ProblemsetAccessLog Data Access Object (DAO).
 *
 * Esta clase contiene toda la manipulacion de bases de datos que se necesita
 * para almacenar de forma permanente y recuperar instancias de objetos
 * {@link \OmegaUp\DAO\VO\ProblemsetAccessLog}.
 *
 * @access public
 */
class ProblemsetAccessLog extends \OmegaUp\DAO\Base\ProblemsetAccessLog {
    /**
<<<<<<< HEAD
     * @return list<array{classname: string, eventType: string, ip: int, time: \OmegaUp\Timestamp, username: string}>
     */
    public static function getAccessForProblemset(int $problemsetId) {
        $sql = 'SELECT
                    i.username,
                    pal.ip,
                    pal.`time`,
                    IFNULL(
                        (
                            SELECT `urc`.classname FROM
                                `User_Rank_Cutoffs` urc
                            WHERE
                                `urc`.score <= (
                                        SELECT
                                            `ur`.`score`
                                        FROM
                                            `User_Rank` `ur`
                                        WHERE
                                            `ur`.user_id = `i`.`user_id`
                                    )
                            ORDER BY
                                `urc`.percentile ASC
                            LIMIT
                                1
                        ),
                        "user-rank-unranked"
                    ) `classname`,
                    "open" AS eventType
                FROM
                    Problemset_Access_Log pal
                INNER JOIN
                    Identities i
                ON
                    i.identity_id = pal.identity_id
                WHERE
                    pal.problemset_id = ?
                ORDER BY `time`;';
        $val = [$problemsetId];

        /** @var list<array{classname: string, eventType: string, ip: int, time: \OmegaUp\Timestamp, username: string}> */
        return \OmegaUp\MySQLConnection::getInstance()->GetAll($sql, $val);
    }

    /**
     * @return list<array{classname: string, eventType: string, ip: int, time: \OmegaUp\Timestamp, username: string}>
     */
    final public static function getAccessForCourse(int $courseId) {
        $sql = 'SELECT
                    i.username,
                    pal.ip,
                    pal.`time`,
                    IFNULL(
                        (
                            SELECT `urc`.classname FROM
                                `User_Rank_Cutoffs` urc
                            WHERE
                                `urc`.score <= (
                                        SELECT
                                            `ur`.`score`
                                        FROM
                                            `User_Rank` `ur`
                                        WHERE
                                            `ur`.user_id = `i`.`user_id`
                                    )
                            ORDER BY
                                `urc`.percentile ASC
                            LIMIT
                                1
                        ),
                        "user-rank-unranked"
                    ) `classname`,
                    "open" AS eventType
                FROM
                    Problemset_Access_Log pal
                INNER JOIN
                    Identities i
                ON
                    i.identity_id = pal.identity_id
                INNER JOIN
                    Assignments a
                ON
                    a.problemset_id = pal.problemset_id
                WHERE
                    a.course_id = ?
                ORDER BY
                    `time`;';
        /** @var list<array{classname: string, eventType: string, ip: int, time: \OmegaUp\Timestamp, username: string}> */
        return \OmegaUp\MySQLConnection::getInstance()->GetAll(
            $sql,
            [$courseId]
        );
    }

    /**
=======
>>>>>>> b82d3c64
     * @return list<\OmegaUp\DAO\VO\ProblemsetAccessLog>
     */
    final public static function getByProblemsetIdentityId(
        int $problemsetId,
        int $identityId
    ): array {
        $sql = 'SELECT
                    *
                FROM
                    Problemset_Access_Log
                WHERE
                    problemset_id = ?
                AND
                    identity_id = ?;';

        /** @var list<array{identity_id: int, ip: int, problemset_id: int, time: \OmegaUp\Timestamp}> */
        $rs = \OmegaUp\MySQLConnection::getInstance()->GetAll(
            $sql,
            [$problemsetId, $identityId]
        );

        $problemsetAccessLog = [];
        foreach ($rs as $row) {
            $problemsetAccessLog[] = new \OmegaUp\DAO\VO\ProblemsetAccessLog(
                $row
            );
        }
        return $problemsetAccessLog;
    }

    final public static function removeAccessLogFromProblemset(
        int $problemsetId
    ): int {
        $sql = '
            DELETE FROM
                `Problemset_Access_Log`
            WHERE
                `problemset_id` = ?;';

        \OmegaUp\MySQLConnection::getInstance()->Execute($sql, [$problemsetId]);

        return \OmegaUp\MySQLConnection::getInstance()->Affected_Rows();
    }
}<|MERGE_RESOLUTION|>--- conflicted
+++ resolved
@@ -13,103 +13,6 @@
  */
 class ProblemsetAccessLog extends \OmegaUp\DAO\Base\ProblemsetAccessLog {
     /**
-<<<<<<< HEAD
-     * @return list<array{classname: string, eventType: string, ip: int, time: \OmegaUp\Timestamp, username: string}>
-     */
-    public static function getAccessForProblemset(int $problemsetId) {
-        $sql = 'SELECT
-                    i.username,
-                    pal.ip,
-                    pal.`time`,
-                    IFNULL(
-                        (
-                            SELECT `urc`.classname FROM
-                                `User_Rank_Cutoffs` urc
-                            WHERE
-                                `urc`.score <= (
-                                        SELECT
-                                            `ur`.`score`
-                                        FROM
-                                            `User_Rank` `ur`
-                                        WHERE
-                                            `ur`.user_id = `i`.`user_id`
-                                    )
-                            ORDER BY
-                                `urc`.percentile ASC
-                            LIMIT
-                                1
-                        ),
-                        "user-rank-unranked"
-                    ) `classname`,
-                    "open" AS eventType
-                FROM
-                    Problemset_Access_Log pal
-                INNER JOIN
-                    Identities i
-                ON
-                    i.identity_id = pal.identity_id
-                WHERE
-                    pal.problemset_id = ?
-                ORDER BY `time`;';
-        $val = [$problemsetId];
-
-        /** @var list<array{classname: string, eventType: string, ip: int, time: \OmegaUp\Timestamp, username: string}> */
-        return \OmegaUp\MySQLConnection::getInstance()->GetAll($sql, $val);
-    }
-
-    /**
-     * @return list<array{classname: string, eventType: string, ip: int, time: \OmegaUp\Timestamp, username: string}>
-     */
-    final public static function getAccessForCourse(int $courseId) {
-        $sql = 'SELECT
-                    i.username,
-                    pal.ip,
-                    pal.`time`,
-                    IFNULL(
-                        (
-                            SELECT `urc`.classname FROM
-                                `User_Rank_Cutoffs` urc
-                            WHERE
-                                `urc`.score <= (
-                                        SELECT
-                                            `ur`.`score`
-                                        FROM
-                                            `User_Rank` `ur`
-                                        WHERE
-                                            `ur`.user_id = `i`.`user_id`
-                                    )
-                            ORDER BY
-                                `urc`.percentile ASC
-                            LIMIT
-                                1
-                        ),
-                        "user-rank-unranked"
-                    ) `classname`,
-                    "open" AS eventType
-                FROM
-                    Problemset_Access_Log pal
-                INNER JOIN
-                    Identities i
-                ON
-                    i.identity_id = pal.identity_id
-                INNER JOIN
-                    Assignments a
-                ON
-                    a.problemset_id = pal.problemset_id
-                WHERE
-                    a.course_id = ?
-                ORDER BY
-                    `time`;';
-        /** @var list<array{classname: string, eventType: string, ip: int, time: \OmegaUp\Timestamp, username: string}> */
-        return \OmegaUp\MySQLConnection::getInstance()->GetAll(
-            $sql,
-            [$courseId]
-        );
-    }
-
-    /**
-=======
->>>>>>> b82d3c64
      * @return list<\OmegaUp\DAO\VO\ProblemsetAccessLog>
      */
     final public static function getByProblemsetIdentityId(
