--- conflicted
+++ resolved
@@ -134,15 +134,6 @@
     private function loadExperimentsForUser(
         \OmegaUp\DAO\VO\Identities $identity,
         array $knownExperiments
-<<<<<<< HEAD
-    ) : void {
-        if (is_null($identity->user_id)) {
-            // It means that user is trying to login with an unassociated identity
-            return;
-        }
-        foreach (\OmegaUp\DAO\UsersExperiments::getByUserId($identity->user_id) as $ue) {
-            if (in_array($ue->experiment, $knownExperiments) &&
-=======
     ): void {
         if (is_null($user->user_id)) {
             throw new \OmegaUp\Exceptions\NotFoundException('userNotFound');
@@ -154,7 +145,6 @@
         ) {
             if (
                 in_array($ue->experiment, $knownExperiments) &&
->>>>>>> 63fb5643
                 !is_null($ue->experiment) &&
                 !$this->isEnabled($ue->experiment)
             ) {
