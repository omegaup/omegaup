--- conflicted
+++ resolved
@@ -271,11 +271,7 @@
             }
             self::$_instance = new Experiments(
                 $requestExperiments,
-<<<<<<< HEAD
-                !is_null($session) ? $session['identity'] : null
-=======
-                $session['user']
->>>>>>> 0d56d3c7
+                $session['identity']
             );
         }
         return self::$_instance;
