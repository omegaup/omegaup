<?php

namespace OmegaUp;

class UITools {
    /** @var bool */
    public static $isLoggedIn = false;
    /** @var bool */
    public static $isAdmin = false;
    /** @var string[] */
    public static $contestPages = [
        'arena/admin.php',
        'arena/contest.php',
        'course/assignment.php',
        'arena/contest.php',
        'arena/courseadmin.php',
    ];
    /** @var ?\Smarty */
    private static $smarty = null;

    /**
     * If user is not logged in, redirect to login page
     */
    public static function redirectToLoginIfNotLoggedIn(): void {
        if (
            !is_null(
                \OmegaUp\Controllers\Session::getCurrentSession()['identity']
            )
        ) {
            return;
        }
        header(
            'Location: /login.php?redirect=' . urlencode(
                strval(
                    $_SERVER['REQUEST_URI']
                )
            )
        );
        die();
    }

    /**
     * If user is not logged in or isn't an admin, redirect to home page
     */
    public static function redirectIfNoAdmin(): void {
        if (\OmegaUp\Controllers\Session::getCurrentSession()['is_admin']) {
            return;
        }
        header('Location: /');
        die();
    }

    /**
     * @return \Smarty
     */
    public static function getSmartyInstance() {
        if (!is_null(self::$smarty)) {
            return self::$smarty;
        }
        require_once 'libs/third_party/smarty/libs/Smarty.class.php';

        $smarty = new \Smarty();
        $smarty->setTemplateDir(dirname(__DIR__, 2) . '/templates/');

        $smarty->assign('CURRENT_USER_IS_ADMIN', 0);
        if (defined('SMARTY_CACHE_DIR')) {
            $smarty->setCacheDir(
                SMARTY_CACHE_DIR
            )->setCompileDir(
                SMARTY_CACHE_DIR
            );
        }

        $smarty->assign('GOOGLECLIENTID', OMEGAUP_GOOGLE_CLIENTID);
        $smarty->assign(
            'ENABLE_SOCIAL_MEDIA_RESOURCES',
            OMEGAUP_ENABLE_SOCIAL_MEDIA_RESOURCES
        );
        $smarty->assign('LOGGED_IN', '0');

        /** @psalm-suppress RedundantCondition OMEGAUP_GA_TRACK may be defined differently. */
        if (defined('OMEGAUP_GA_TRACK')  && OMEGAUP_GA_TRACK) {
            $smarty->assign('OMEGAUP_GA_TRACK', 1);
            $smarty->assign('OMEGAUP_GA_ID', OMEGAUP_GA_ID);
        } else {
            $smarty->assign('OMEGAUP_GA_TRACK', 0);
        }

        // Not sure why this makes Psalm complain, but no other invocation of
        // getCurrentSession() does so.
        /** @var array{valid: bool, email: string|null, user: \OmegaUp\DAO\VO\Users|null, identity: \OmegaUp\DAO\VO\Identities|null, auth_token: string|null, is_admin: bool} */
        [
            'email' => $email,
            'identity' => $identity,
            'user' => $user,
            'is_admin' => self::$isAdmin,
        ] = \OmegaUp\Controllers\Session::getCurrentSession();
<<<<<<< HEAD
        self::$isLoggedIn = !is_null($identity);
=======
>>>>>>> fdc219fa
        if (!is_null($identity) && !is_null($identity->username)) {
            $smarty->assign('LOGGED_IN', '1');

            $smarty->assign(
                'CURRENT_USER_USERNAME',
                $identity->username
            );
            $smarty->assign('CURRENT_USER_EMAIL', $email);
            $smarty->assign(
                'CURRENT_USER_IS_EMAIL_VERIFIED',
                empty($user) || $user->verified
            );
            $smarty->assign('CURRENT_USER_IS_ADMIN', self::$isAdmin);
            $smarty->assign(
                'CURRENT_USER_IS_REVIEWER',
                \OmegaUp\Authorization::isQualityReviewer($identity)
            );
            $smarty->assign(
                'CURRENT_USER_GRAVATAR_URL_128',
                \OmegaUp\UITools::getFormattedGravatarURL(md5($email), '128')
            );
            $smarty->assign(
                'CURRENT_USER_GRAVATAR_URL_16',
                \OmegaUp\UITools::getFormattedGravatarURL(md5($email), '16')
            );
            $smarty->assign(
                'CURRENT_USER_GRAVATAR_URL_32',
                \OmegaUp\UITools::getFormattedGravatarURL(md5($email), '32')
            );
            $smarty->assign(
                'CURRENT_USER_GRAVATAR_URL_51',
                \OmegaUp\UITools::getFormattedGravatarURL(md5($email), '51')
            );

            $smarty->assign(
                'currentUserInfo',
                [
                    'username' => $identity->username,
                ]
            );
        } else {
            $smarty->assign(
                'CURRENT_USER_GRAVATAR_URL_128',
                '/media/avatar_92.png'
            );
            $smarty->assign(
                'CURRENT_USER_GRAVATAR_URL_16',
                '/media/avatar_16.png'
            );
        }

        /** @psalm-suppress TypeDoesNotContainType OMEGAUP_ENVIRONMENT is a configurable value. */
        if (
            defined('OMEGAUP_ENVIRONMENT') &&
            OMEGAUP_ENVIRONMENT === 'development'
        ) {
            $smarty->force_compile = true;
        } else {
            $smarty->compile_check = false;
        }

        $identityRequest = new \OmegaUp\Request();
        $identityRequest['username'] = is_null(
            $identity
        ) ? null : $identity->username;
        /** @var string */
        $_lang = \OmegaUp\Controllers\Identity::getPreferredLanguage(
            $identityRequest
        );
        $smarty->configLoad(dirname(__DIR__, 2) . "/templates/{$_lang}.lang");
        $smarty->addPluginsDir(dirname(__DIR__, 2) . '/smarty_plugins/');
        $path = explode('/', getcwd());
        $directory = end($path);
        $inContest = false;
        $scriptRelativePath = implode(
            '/',
            array_slice(explode('/', $_SERVER['SCRIPT_FILENAME']), -2)
        );
        if (in_array($scriptRelativePath, \OmegaUp\UITools::$contestPages)) {
            if (isset($_SERVER['QUERY_STRING'])) {
                parse_str($_SERVER['QUERY_STRING'], $output);
                $inContest = isset(
                    $output['is_practice']
                ) ? $output['is_practice'] !== 'true' : true;
            }
        }
        \OmegaUp\UITools::getSmartyNavbarHeader(
            $smarty,
            $identity,
            $email,
            $directory,
            $inContest
        );

        // TODO: It should be removed when all templates call render function
        \OmegaUp\UITools::assignSmartyNavbarHeader($smarty);

        $smarty->assign(
            'ENABLED_EXPERIMENTS',
            \OmegaUp\Experiments::getInstance()->getEnabledExperiments()
        );
        self::$smarty = $smarty;
        return $smarty;
    }

    public static function getFormattedGravatarURL(
        string $hashedEmail,
        string $size
    ): string {
        return "https://secure.gravatar.com/avatar/{$hashedEmail}?s={$size}";
    }

<<<<<<< HEAD
    public static function getSmartyNavbarHeader(
        \Smarty $smarty,
        ?\OmegaUp\DAO\VO\Identities $identity,
        ?string $email,
        string $navbarSection,
        bool $inContest
    ): void {
=======
    private static function assignSmartyNavbarHeader(
        \Smarty $smarty,
        bool $inContest = false,
        string $navbarSection = ''
    ): void {
        [
            'email' => $email,
            'identity' => $identity,
            'is_admin' => $isAdmin,
        ] = \OmegaUp\Controllers\Session::getCurrentSession();
>>>>>>> fdc219fa
        $smarty->assign(
            'headerPayload',
            [
                'omegaUpLockDown' => OMEGAUP_LOCKDOWN,
                'inContest' => $inContest,
<<<<<<< HEAD
                'isLoggedIn' => self::$isLoggedIn,
=======
                'isLoggedIn' => !is_null($identity),
>>>>>>> fdc219fa
                'isReviewer' => !is_null(
                    $identity
                ) ? \OmegaUp\Authorization::isQualityReviewer(
                    $identity
                ) : false,
                'gravatarURL51' => is_null($email) ? '' :
                  self::getFormattedGravatarURL(md5($email), '51'),
                'currentUsername' =>
                    !is_null(
                        $identity
                    ) && !is_null(
                        $identity->username
                    ) ? $identity->username :
                    '',
<<<<<<< HEAD
                'isAdmin' => self::$isAdmin,
=======
                'isAdmin' => $isAdmin,
>>>>>>> fdc219fa
                'lockDownImage' => 'data:image/png;base64,iVBORw0KGgoAAAANSUhEUgAAABAAAAAQCAYAAAAf8/9hAAAA6UlEQVQ4jd2TMYoCMRiFv5HBwnJBsFqEiGxtISps6RGmFD2CZRr7aQSPIFjmCGsnrFYeQJjGytJKRERsfp2QmahY+iDk5c97L/wJCchBFCclYAD8SmkBTI1WB1cb5Ji/gT+g7mxtgK7RausNiOIEYAm0pHSWOZR5BbSNVndPwTmlaZnnQFnGXGot0XgDfiw+NlrtjVZ7YOzRZAJCix893NZkAi4eYejRpJcYxckQ6AENKf0DO+EVoCN8DcyMVhM3eQR8WesO+WgAVWDituC28wiFDHkXHxBgv0IfKL7oO+UF1Ei/7zMsbuQKTFoqpb8KS2AAAAAASUVORK5CYII=',
                'navbarSection' => $navbarSection,
            ]
        );
    }

    /**
     * @param callable(\OmegaUp\Request):array{smartyProperties: array<string, mixed>, template: string, inContest?: bool, navbarSection?: string} $callback
     */
    public static function render(callable $callback): void {
        $smarty = self::getSmartyInstance();
        try {
            $response = $callback(new Request($_REQUEST));
            $smartyProperties = $response['smartyProperties'];
            $template = $response['template'];
            $inContest = $response['inContest'] ?? false;
            $navbarSection = $response['navbarSection'] ?? '';
        } catch (\Exception $e) {
            \OmegaUp\ApiCaller::handleException($e);
        }

        \OmegaUp\UITools::assignSmartyNavbarHeader(
            $smarty,
            $inContest,
            $navbarSection
        );

        /** @var mixed $value */
        foreach ($smartyProperties as $key => $value) {
            $smarty->assign($key, $value);
        }

        $smarty->display(
            sprintf(
                '%s/templates/%s',
                strval(OMEGAUP_ROOT),
                $template
            )
        );
    }
}<|MERGE_RESOLUTION|>--- conflicted
+++ resolved
@@ -93,12 +93,8 @@
             'email' => $email,
             'identity' => $identity,
             'user' => $user,
-            'is_admin' => self::$isAdmin,
+            'is_admin' => $isAdmin,
         ] = \OmegaUp\Controllers\Session::getCurrentSession();
-<<<<<<< HEAD
-        self::$isLoggedIn = !is_null($identity);
-=======
->>>>>>> fdc219fa
         if (!is_null($identity) && !is_null($identity->username)) {
             $smarty->assign('LOGGED_IN', '1');
 
@@ -170,28 +166,6 @@
         );
         $smarty->configLoad(dirname(__DIR__, 2) . "/templates/{$_lang}.lang");
         $smarty->addPluginsDir(dirname(__DIR__, 2) . '/smarty_plugins/');
-        $path = explode('/', getcwd());
-        $directory = end($path);
-        $inContest = false;
-        $scriptRelativePath = implode(
-            '/',
-            array_slice(explode('/', $_SERVER['SCRIPT_FILENAME']), -2)
-        );
-        if (in_array($scriptRelativePath, \OmegaUp\UITools::$contestPages)) {
-            if (isset($_SERVER['QUERY_STRING'])) {
-                parse_str($_SERVER['QUERY_STRING'], $output);
-                $inContest = isset(
-                    $output['is_practice']
-                ) ? $output['is_practice'] !== 'true' : true;
-            }
-        }
-        \OmegaUp\UITools::getSmartyNavbarHeader(
-            $smarty,
-            $identity,
-            $email,
-            $directory,
-            $inContest
-        );
 
         // TODO: It should be removed when all templates call render function
         \OmegaUp\UITools::assignSmartyNavbarHeader($smarty);
@@ -211,15 +185,6 @@
         return "https://secure.gravatar.com/avatar/{$hashedEmail}?s={$size}";
     }
 
-<<<<<<< HEAD
-    public static function getSmartyNavbarHeader(
-        \Smarty $smarty,
-        ?\OmegaUp\DAO\VO\Identities $identity,
-        ?string $email,
-        string $navbarSection,
-        bool $inContest
-    ): void {
-=======
     private static function assignSmartyNavbarHeader(
         \Smarty $smarty,
         bool $inContest = false,
@@ -230,17 +195,12 @@
             'identity' => $identity,
             'is_admin' => $isAdmin,
         ] = \OmegaUp\Controllers\Session::getCurrentSession();
->>>>>>> fdc219fa
         $smarty->assign(
             'headerPayload',
             [
                 'omegaUpLockDown' => OMEGAUP_LOCKDOWN,
                 'inContest' => $inContest,
-<<<<<<< HEAD
-                'isLoggedIn' => self::$isLoggedIn,
-=======
                 'isLoggedIn' => !is_null($identity),
->>>>>>> fdc219fa
                 'isReviewer' => !is_null(
                     $identity
                 ) ? \OmegaUp\Authorization::isQualityReviewer(
@@ -255,11 +215,7 @@
                         $identity->username
                     ) ? $identity->username :
                     '',
-<<<<<<< HEAD
-                'isAdmin' => self::$isAdmin,
-=======
                 'isAdmin' => $isAdmin,
->>>>>>> fdc219fa
                 'lockDownImage' => 'data:image/png;base64,iVBORw0KGgoAAAANSUhEUgAAABAAAAAQCAYAAAAf8/9hAAAA6UlEQVQ4jd2TMYoCMRiFv5HBwnJBsFqEiGxtISps6RGmFD2CZRr7aQSPIFjmCGsnrFYeQJjGytJKRERsfp2QmahY+iDk5c97L/wJCchBFCclYAD8SmkBTI1WB1cb5Ji/gT+g7mxtgK7RausNiOIEYAm0pHSWOZR5BbSNVndPwTmlaZnnQFnGXGot0XgDfiw+NlrtjVZ7YOzRZAJCix893NZkAi4eYejRpJcYxckQ6AENKf0DO+EVoCN8DcyMVhM3eQR8WesO+WgAVWDituC28wiFDHkXHxBgv0IfKL7oO+UF1Ei/7zMsbuQKTFoqpb8KS2AAAAAASUVORK5CYII=',
                 'navbarSection' => $navbarSection,
             ]
