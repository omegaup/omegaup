--- conflicted
+++ resolved
@@ -164,17 +164,6 @@
      * @param string $usernameOrEmail
      * @return boolean
      */
-<<<<<<< HEAD
-    public static function username(string $usernameOrEmail): bool {
-        if (
-            self::email($usernameOrEmail) ||
-            preg_match('/^[a-zA-Z0-9_.-]+$/', $usernameOrEmail) ||
-            preg_match('/^[a-zA-Z0-9_.-]+:[a-zA-Z0-9_.-]+$/', $usernameOrEmail)
-        ) {
-            return true;
-        }
-        return false;
-=======
     public static function usernameOrEmail(string $usernameOrEmail): bool {
         return (
             self::email($usernameOrEmail)
@@ -206,7 +195,6 @@
                 $username
             ) !== 0
         );
->>>>>>> 627e36a0
     }
 
     /**
