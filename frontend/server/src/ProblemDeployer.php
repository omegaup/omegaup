<?php

namespace OmegaUp;

/**
 * Class to abstract interactions with omegaup-gitserver.
 */
class ProblemDeployer {
    const UPDATE_SETTINGS = 0;
    const UPDATE_CASES = 1;
    const UPDATE_STATEMENTS = 2;
    const CREATE = 3;

    /** @var \Logger */
    private $log;

    /** @var string */
    private $alias;

    /** @var string */
    private $zipPath;

    /** @var null|string */
    public $privateTreeHash = null;

    /** @var null|string */
    public $publishedCommit = null;

    /** @var string[] */
    private $updatedLanguages = [];

    /** @var bool */
    private $acceptsSubmissions = true;

    /** @var bool */
    private $updatePublished = true;

    public function __construct(
        string $alias,
        bool $acceptsSubmissions = true,
        bool $updatePublished = true
    ) {
        $this->log = \Logger::getLogger('ProblemDeployer');
        $this->alias = $alias;

        if (isset($_FILES['problem_contents'])
            && isset($_FILES['problem_contents']['tmp_name'])
            && is_string($_FILES['problem_contents']['tmp_name'])
            && \OmegaUp\FileHandler::getFileUploader()->isUploadedFile($_FILES['problem_contents']['tmp_name'])
        ) {
            /** @psalm-suppress MixedArrayAccess */
            $this->zipPath = strval($_FILES['problem_contents']['tmp_name']);
        } else {
            $this->zipPath = __DIR__ . '/empty.zip';
        }

        $this->acceptsSubmissions = $acceptsSubmissions;
        $this->updatePublished = $updatePublished;
    }

    public function __destruct() {
    }

    public function commit(
        string $message,
        \OmegaUp\DAO\VO\Identities $identity,
        int $operation,
        array $problemSettings
    ) : void {
        $mergeStrategy = 'ours';

        switch ($operation) {
            case self::UPDATE_SETTINGS:
                $mergeStrategy = 'ours';
                break;
            case self::CREATE:
                $mergeStrategy = 'theirs';
                break;
            case self::UPDATE_CASES:
                $mergeStrategy = 'theirs';
                break;
            case self::UPDATE_STATEMENTS:
                $mergeStrategy = 'recursive-theirs';
                break;
        }
        $result = $this->execute(
            $this->zipPath,
            strval($identity->username),
            $message,
            $problemSettings,
            null,
            $mergeStrategy,
            $operation == self::CREATE,
            $this->acceptsSubmissions,
            $this->updatePublished
        );
        $this->processResult($result);
    }

    /**
     * Process the result of the git operation.
     *
     * This sets the privateTreeHash and publishedCommit fields. It also sets
     * the list of updated statement languages, as well as updating the
     * libinteractive template files if needed.
     *
     * @param array{status: string, error?: string, updated_refs?: array{name: string, from: string, to: string, from_tree: string, to_tree: string}[], updated_files: array{path: string, type: string}[]} $result the JSON from omegaup-gitserver.
     */
    private function processResult(array $result) : void {
        if (!empty($result['updated_refs'])) {
            foreach ($result['updated_refs'] as $ref) {
                if ($ref['name'] == 'refs/heads/private') {
                    $this->privateTreeHash = $ref['to_tree'];
                }
                if ($ref['name'] == 'refs/heads/published') {
                    $this->publishedCommit = $ref['to'];
                }
            }
        }
        $updatedInteractiveFiles = false;
        $updatedExamples = false;
        if (!empty($result['updated_files'])) {
            foreach ($result['updated_files'] as $updatedFile) {
                if (strpos($updatedFile['path'], 'examples/') === 0) {
                    $updatedExamples = true;
                }
                if (preg_match(
                    '%statements/([a-z]{2})\\.markdown%',
                    $updatedFile['path'],
                    $matches
                ) === 1) {
                    $this->updatedLanguages[] = $matches[1];
                }
                if (preg_match(
                    '%solutions/([a-z]{2})\\.markdown%',
                    $updatedFile['path'],
                    $matches
                ) === 1) {
                    $this->updatedLanguages[] = $matches[1];
                }
                if (preg_match(
                    '%interactive/(Main\\.distrib\\.[a-z0-9]+|[a-z0-9_]+\\.idl)$%',
                    $updatedFile['path']
                ) === 1) {
                    $updatedInteractiveFiles = true;
                }
            }
        }
        $this->generateLibinteractiveTemplates($this->publishedCommit);
    }

    /**
     * Generate all possible libinteractive templates.
     *
     * Calling this function is a no-op if the problem turns out to not be an
     * interactive problem.
     */
    public function generateLibinteractiveTemplates(?string $publishedCommit) : void {
        if (is_null($publishedCommit)) {
            return;
        }
        $problemArtifacts = new \OmegaUp\ProblemArtifacts($this->alias, $publishedCommit);
        /** @var null|array{interactive?: array{module_name: string, language: string}, cases: array<string, mixed>} */
        $distribSettings = json_decode(
            $problemArtifacts->get('settings.distrib.json'),
            /*assoc=*/true
        );
        if (empty($distribSettings['interactive'])) {
            // oops, this was not an interactive problem.
            return;
        }
        $tmpDir = \OmegaUp\FileHandler::tempDir('/tmp', 'ProblemDeployer', 0755);
        try {
            $idlPath = "{$tmpDir}/{$distribSettings['interactive']['module_name']}.idl";
            file_put_contents(
                $idlPath,
                $problemArtifacts->get(
                    "interactive/{$distribSettings['interactive']['module_name']}.idl"
                )
            );
            file_put_contents(
                "{$tmpDir}/Main.{$distribSettings['interactive']['language']}",
                $problemArtifacts->get(
                    "interactive/Main.distrib.{$distribSettings['interactive']['language']}"
                )
            );
            @mkdir("{$tmpDir}/examples");
            /** @var mixed $data */
            foreach ($distribSettings['cases'] as $filename => $data) {
                file_put_contents(
                    "{$tmpDir}/examples/{$filename}.in",
                    $problemArtifacts->get("examples/{$filename}.in")
                );
            }
            $target = TEMPLATES_PATH . "/{$this->alias}/{$publishedCommit}";
            @mkdir($target, 0755, true);
            $args = ['/usr/bin/java', '-Xmx64M', '-jar',
                '/usr/share/java/libinteractive.jar', 'generate-all', $idlPath,
                '--package-directory', $target, '--package-prefix',
                "{$this->alias}_", '--shift-time-for-zip'];
            $this->executeRaw($args, $target);
        } catch (\Exception $e) {
            throw new \OmegaUp\Exceptions\InvalidParameterException(
                'problemDeployerLibinteractiveValidationError',
                $e->getMessage()
            );
        } finally {
            \OmegaUp\FileHandler::deleteDirRecursively($tmpDir);
        }
    }

    /**
     * Updates loose files.
     *
     * @param string $message
     * @param \OmegaUp\DAO\VO\Identities $identity
     * @param array<string, string> $blobUpdate
     *
     * @throws \OmegaUp\Exceptions\ProblemDeploymentFailedException
     */
<<<<<<< HEAD
    public function commitLooseFiles(string $message, \OmegaUp\DAO\VO\Identities $identity, array $blobUpdate) : void {
=======
    public function commitLooseFiles(
        string $message,
        \OmegaUp\DAO\VO\Identities $identity,
        array $blobUpdate
    ) : void {
>>>>>>> f44c6cdd
        $tmpfile = tmpfile();
        try {
            $zipPath = stream_get_meta_data($tmpfile)['uri'];
            $zipArchive = new \ZipArchive();
            /** @var true|int */
            $err = $zipArchive->open(
                $zipPath,
                \ZipArchive::OVERWRITE
            );
            if ($err !== true) {
                throw new \OmegaUp\Exceptions\ProblemDeploymentFailedException(
                    'problemDeployerInternalError',
                    $err
                );
            }
            foreach ($blobUpdate as $path => $contents) {
                $zipArchive->addFromString($path, $contents);
            }
            $zipArchive->close();

            $result = $this->execute(
                $zipPath,
                strval($identity->username),
                $message,
                null,
                $blobUpdate,
                'recursive-theirs',
                false,
                $this->acceptsSubmissions,
                $this->updatePublished
            );
            $this->processResult($result);
        } finally {
            fclose($tmpfile);
        }
    }

    /**
     * Returns the list of languages of updated statement or solution files.
     *
     * @param string The filetype
     * @return array The list of updated languages
     */
    public function getUpdatedLanguages() {
        return $this->updatedLanguages;
    }

    private function executeRaw(array $args, string $cwd) : array {
        $descriptorspec = [
            0 => ['pipe', 'r'],
            1 => ['pipe', 'w'],
            2 => ['pipe', 'w']
        ];

        $cmd = join(' ', array_map('escapeshellarg', $args));
        $proc = proc_open(
            $cmd,
            $descriptorspec,
            $pipes,
            $cwd,
            ['LANG' => 'en_US.UTF-8']
        );

        if (!is_resource($proc)) {
            $errors = error_get_last();
            if (is_null($errors)) {
                $this->log->error("$cmd failed");
                throw new \RuntimeException("$cmd failed");
            } else {
                $this->log->error(
                    "$cmd failed: {$errors['type']} {$errors['message']}"
                );
                throw new \RuntimeException($errors['message']);
            }
        }

        fclose($pipes[0]);
        $output = stream_get_contents($pipes[1]);
        fclose($pipes[1]);
        $err = stream_get_contents($pipes[2]);
        fclose($pipes[2]);

        $retval = proc_close($proc);
        if ($retval == 0) {
            $this->log->info("$cmd finished: $retval $err");
        } else {
            $this->log->error("$cmd failed: $retval $output $err");
        }
        return [
            'retval' => $retval,
            'output' => $output,
        ];
    }

    /**
     * Performs the operation by calling the omegaup-gitserver API.
     *
     * @param string $zipPath,
     * @param string $author,
     * @param string $commitMessage,
     * @param null|array $problemSettings,
     * @param null|array<string, string> $blobUpdate,
     * @param string $mergeStrategy,
     * @param bool $create,
     * @param bool $acceptsSubmissions,
     * @param bool $updatePublished
     *
     * @return array{status: string, error?: string, updated_refs?: array{name: string, from: string, to: string, from_tree: string, to_tree: string}[], updated_files: array{path: string, type: string}[]}
     */
    private function execute(
        string $zipPath,
        string $author,
        string $commitMessage,
        $problemSettings,
        $blobUpdate,
        string $mergeStrategy,
        bool $create,
        bool $acceptsSubmissions,
        bool $updatePublished
    ) : array {
        $curl = curl_init();
        $zipFile = fopen($zipPath, 'r');
        /** @var int */
        $zipFileSize = fstat($zipFile)['size'];
        try {
            $queryParams = [
                'message' => $commitMessage,
                'acceptsSubmissions' => $acceptsSubmissions ? 'true' : 'false',
                'updatePublished' => $updatePublished ? 'true' : 'false',
                'mergeStrategy' => $mergeStrategy,
            ];
            if ($create) {
                $queryParams['create'] = 'true';
            }
            if (!is_null($problemSettings)) {
                $queryParams['settings'] = json_encode($problemSettings);
            }
            curl_setopt_array(
                $curl,
                [
                    CURLOPT_URL => OMEGAUP_GITSERVER_URL . "/{$this->alias}/git-upload-zip?" . http_build_query($queryParams),
                    CURLOPT_HTTPHEADER => [
                        'Accept: application/json',
                        'Content-Type: application/zip',
                        // Unsetting Expect:, since it kind of breaks the gitserver.
                        'Expect: ',
                        "Content-Length: $zipFileSize",
                        \OmegaUp\SecurityTools::getGitserverAuthorizationHeader(
                            $this->alias,
                            $author
                        ),
                    ],
                    CURLOPT_INFILE => $zipFile,
                    CURLOPT_INFILESIZE => $zipFileSize,
                    CURLOPT_POST => 1,
                    CURLOPT_RETURNTRANSFER => 1,
                ]
            );
            $output = curl_exec($curl);
            /** @var int */
            $retval = curl_getinfo($curl, CURLINFO_HTTP_CODE);
            $retval = ($output !== false && $retval == 200) ? 0 : 1;
            $result = [
                'retval' => $retval,
                'output' => strval($output),
            ];
        } finally {
            curl_close($curl);
            fclose($zipFile);
        }

        if ($result['retval'] != 0) {
            $errorMessage = 'problemDeployerInternalError';
            $context = null;
            if (!empty($result['output'])) {
                /** @var null|array{error: string} */
                $output = json_decode($result['output'], /*assoc=*/true);
                if (is_null($output)) {
                    $context = $result['output'];
                } else {
                    $errorMapping = [
                        'change-missing-settings-json' => 'problemDeployerChangeMissingSettingsJson',
                        'config-bad-layout' => 'problemDeployerConfigBadLayout',
                        'config-invalid-publishing-mode' => 'problemDeployerConfigInvalidPublishingMode',
                        'config-repository-not-absolute-url' => 'problemDeployerConfigRepositoryNotAbsoluteUrl',
                        'config-subdirectory-missing-target' => 'problemDeployerConfigSubdirectoryMissingTarget',
                        'interactive-bad-layout' => 'problemDeployerInteractiveBadLayout',
                        'internal-error' => 'problemDeployerInternalError',
                        'internal-git-error' => 'problemDeployerInternalGitError',
                        'invalid-zip-filename' => 'problemDeployerInvalidZipFilename',
                        'json-parse-error' => 'problemDeployerJsonParseError',
                        'mismatched-input-file' => 'problemDeployerMismatchedInputFile',
                        'no-statements' => 'problemDeployerNoStatements',
                        'not-a-review' => 'problemDeployerNotAReview',
                        'omegaup-update-problem-old-version' => 'problemDeployerOmegaupUpdateProblemOldVersion',
                        'problem-bad-layout' => 'problemDeployerProblemBadLayout',
                        'published-must-point-to-commit-in-master' => 'problemDeployerPublishedMustPointToCommitInMaster',
                        'review-bad-layout' => 'problemDeployerReviewBadLayout',
                        'slow-rejected' => 'problemDeployerSlowRejected',
                        'tests-bad-layout' => 'problemDeployerTestsBadLayout',
                        'too-many-objects-in-packfile' => 'problemDeployerTooManyObjectsInPackfile',
                    ];
                    $tokens = explode(': ', $output['error'], 2);
                    if (array_key_exists($tokens[0], $errorMapping)) {
                        $errorMessage = $errorMapping[$tokens[0]];
                        if (count($tokens) == 2) {
                            $context = $tokens[1];
                        }
                    } else {
                        $context = $output['error'];
                    }
                }
            }
            $error = new \OmegaUp\Exceptions\ProblemDeploymentFailedException(
                $errorMessage,
                $context
            );
            $this->log->error(
                'update zip failed: ' . json_encode($result) . " {$error}"
            );
            throw $error;
        }

        /** @var array{status: string, error?: string, updated_refs?: array{name: string, from: string, to: string, from_tree: string, to_tree: string}[], updated_files: array{path: string, type: string}[]} */
        return json_decode($result['output'], /*assoc=*/true);
    }

    /**
     * Updates the published branch.
     */
    public function updatePublished(
        string $oldOid,
        string $newOid,
        \OmegaUp\DAO\VO\Identities $identity
    ) : void {
        $curl = curl_init();

        $pktline = "${oldOid} ${newOid} refs/heads/published\n";
        $pktline = sprintf('%04x%s', 4 + strlen($pktline), $pktline);

        $payload = "${pktline}0000";  // flush.
        $payload .= "\x50\x41\x43\x4B";  // PACK
        $payload .= "\x00\x00\x00\x02";  // packfile version (2)
        $payload .= "\x00\x00\x00\x00";  // number of objects (0)
        $payload .= "\x02\x9D\x08\x82\x3B\xD8\xA8\xEA\xB5\x10\xAD\x6A\xC7\x5C\x82\x3C\xFD\x3E\xD3\x1E";  // hash of the packfile.
        try {
            curl_setopt_array(
                $curl,
                [
                    CURLOPT_URL => OMEGAUP_GITSERVER_URL . "/{$this->alias}/git-receive-pack",
                    CURLOPT_HTTPHEADER => [
                        \OmegaUp\SecurityTools::getGitserverAuthorizationHeader(
                            $this->alias,
                            strval($identity->username)
                        ),
                    ],
                    CURLOPT_POSTFIELDS => $payload,
                    CURLOPT_POST => 1,
                    CURLOPT_RETURNTRANSFER => 1,
                ]
            );
            $output = curl_exec($curl);
            /** @var int */
            $retval = curl_getinfo($curl, CURLINFO_HTTP_CODE);
            if ($output === false || $retval != 200) {
                throw new \OmegaUp\Exceptions\ProblemDeploymentFailedException(
                    'problemDeployerInternalError',
                    $retval
                );
            }
        } finally {
            curl_close($curl);
        }
    }
}<|MERGE_RESOLUTION|>--- conflicted
+++ resolved
@@ -218,15 +218,11 @@
      *
      * @throws \OmegaUp\Exceptions\ProblemDeploymentFailedException
      */
-<<<<<<< HEAD
-    public function commitLooseFiles(string $message, \OmegaUp\DAO\VO\Identities $identity, array $blobUpdate) : void {
-=======
     public function commitLooseFiles(
         string $message,
         \OmegaUp\DAO\VO\Identities $identity,
         array $blobUpdate
     ) : void {
->>>>>>> f44c6cdd
         $tmpfile = tmpfile();
         try {
             $zipPath = stream_get_meta_data($tmpfile)['uri'];
