<?php

namespace OmegaUp;

/**
 * Contains static function calls that return true if an identity is authorized
 * to perform certain action.
 */
class Authorization {
    /**
     * Cache for the system admin privilege. This is used sort of frequently.
     * @var null|bool
     */
    private static $_isSystemAdmin = null;

    /**
     * Cache for system group for quality reviewers.
     * @var null|\OmegaUp\DAO\VO\Groups
     */
    private static $_qualityReviewerGroup = null;

    /**
     * Cache for system group for course curators
     * @var null|\OmegaUp\DAO\VO\Groups
     */
    private static $_courseCuratorGroup = null;

    /**
     * Cache for system group for mentors
     * @var null|\OmegaUp\DAO\VO\Groups
     */
    private static $_mentorGroup = null;

    /**
     * Cache for system group for support team members
     * @var null|\OmegaUp\DAO\VO\Groups
     */
    private static $_supportGroup = null;

    /**
     * Cache for system group identity creators
     * @var null|\OmegaUp\DAO\VO\Groups
     */
    private static $_groupIdentityCreator = null;

    /**
     * Cache for system group for certificate generators
     * @var null|\OmegaUp\DAO\VO\Groups
     */
    private static $_certificateGeneratorGroup = null;

    /**
     * Cache for system group for teaching assistants.
     * @var null|\OmegaUp\DAO\VO\Groups
     */
    private static $_teachingAssistantGroup = null;

    // Administrator for an ACL.
    const ADMIN_ROLE = 1;

    // Allowed to submit to a problemset.
    const CONTESTANT_ROLE = 2;

    // Problem reviewer.
    const REVIEWER_ROLE = 3;

    // Mentor.
    const MENTOR_ROLE = 5;

    // Identity creator.
    const IDENTITY_CREATOR_ROLE = 7;

    // Certificate generator.
    const CERTIFICATE_GENERATOR_ROLE = 8;

    // Teaching assitant.
    const TEACHING_ASSISTANT_ROLE = 9;

    // System-level ACL.
    const SYSTEM_ACL = 1;

    // Group for quality reviewers.
    const QUALITY_REVIEWER_GROUP_ALIAS = 'omegaup:quality-reviewer';

    // Group for course curators.
    const COURSE_CURATOR_GROUP_ALIAS = 'omegaup:course-curator';

    // Group for mentors.
    const MENTOR_GROUP_ALIAS = 'omegaup:mentor';

    // Group for support team members.
    const SUPPORT_GROUP_ALIAS = 'omegaup:support';

    // Group identities creators.
    const IDENTITY_CREATOR_GROUP_ALIAS = 'omegaup:group-identity-creator';

    // Group for certificate generators.
    const CERTIFICATE_GENERATOR_GROUP_ALIAS = 'omegaup:group-certificate-generator';

    // Group for teaching assitants.
    const TEACHING_ASSISTANT_GROUP_ALIAS = 'omegaup:teaching-assistant';

    public static function canViewSubmission(
        \OmegaUp\DAO\VO\Identities $identity,
        \OmegaUp\DAO\VO\Submissions $submission
    ): bool {
        return (
            $submission->identity_id === $identity->identity_id  ||
            self::canEditSubmission($identity, $submission)
        );
    }

    public static function canEditSubmission(
        \OmegaUp\DAO\VO\Identities $identity,
        \OmegaUp\DAO\VO\Submissions $submission
    ): bool {
        if (is_null($submission->problem_id)) {
            return false;
        }
        $problem = \OmegaUp\DAO\Problems::getByPK($submission->problem_id);
        if (is_null($problem)) {
            return false;
        }
        if ($problem->deprecated) {
            throw new \OmegaUp\Exceptions\PreconditionFailedException(
                'problemDeprecated'
            );
        }

        if (!is_null($submission->problemset_id)) {
            $problemset = \OmegaUp\DAO\Problemsets::getByPK(
                $submission->problemset_id
            );
            if (!is_null($problemset)) {
                if (self::isAdmin($identity, $problemset)) {
                    return true;
                }
                if ($problemset->type === 'Assignment') {
                    $course = \OmegaUp\DAO\Courses::getByProblemsetId(
                        $problemset
                    );
                    return self::isTeachingAssistantForPublicCourses(
                        $identity,
                        $course
                    );
                }
            }
        }

        return self::isProblemAdmin($identity, $problem);
    }

    public static function canViewClarification(
        \OmegaUp\DAO\VO\Identities $identity,
        \OmegaUp\DAO\VO\Clarifications $clarification
    ): bool {
        if (is_null($clarification->problemset_id)) {
            return false;
        }

        // TODO Temporary until isAdmin function is fixed
        $identity_id = $identity->identity_id;
        if ($clarification->author_id === $identity_id) {
            return true;
        }

        $problemset = \OmegaUp\DAO\Problemsets::getByPK(
            $clarification->problemset_id
        );

        if (is_null($problemset)) {
            return false;
        }

        $course = \OmegaUp\DAO\Courses::getByProblemsetId($problemset);
        return self::isAdmin(
            $identity,
            $problemset
        ) || self::isTeachingAssistantForPublicCourses(
            $identity,
            $course
        );
    }

    public static function canEditClarification(
        \OmegaUp\DAO\VO\Identities $identity,
        \OmegaUp\DAO\VO\Clarifications $clarification
    ): bool {
        if (
            is_null($clarification->problemset_id)
            || is_null($clarification->problem_id)
        ) {
            return false;
        }

        $problemset = \OmegaUp\DAO\Problemsets::getByPK(
            $clarification->problemset_id
        );

        if (is_null($problemset)) {
            return false;
        }
        $course = \OmegaUp\DAO\Courses::getByProblemsetId($problemset);

        $problem = \OmegaUp\DAO\Problems::getByPK($clarification->problem_id);
        if (is_null($problem) || is_null($problem->acl_id)) {
            return false;
        }

        return (self::isOwner($identity, $problem->acl_id)
                || self::isAdmin(
                    $identity,
                    $problemset
                ) || self::isTeachingAssistantForPublicCourses(
                    $identity,
                    $course
                ));
    }

    /**
     * Returns whether the identity can edit the problem. Only problem admins and
     * reviewers can do so.
     */
    public static function canEditProblem(
        \OmegaUp\DAO\VO\Identities $identity,
        \OmegaUp\DAO\VO\Problems $problem
    ): bool {
        if (is_null($problem->acl_id)) {
            return false;
        }
        return self::isProblemAdmin($identity, $problem) ||
            self::isQualityReviewer($identity) ||
            self::hasRole(
                $identity,
                $problem->acl_id,
                self::REVIEWER_ROLE
            );
    }

    /**
     * Returns whether the identity can edit or remove the contest. Only contest
     * admins can do so.
     */
    public static function canEditContest(
        \OmegaUp\DAO\VO\Identities $identity,
        \OmegaUp\DAO\VO\Contests $contest
    ): bool {
        if (is_null($contest->acl_id)) {
            return false;
        }
        return self::isContestAdmin($identity, $contest);
    }

    /**
     * Returns whether the identity can view the problem solution. Only problem
     * admins and identities that have solved the problem can do so.
     */
    public static function canViewProblemSolution(
        \OmegaUp\DAO\VO\Identities $identity,
        \OmegaUp\DAO\VO\Problems $problem
    ): bool {
        if (is_null($identity->identity_id)) {
            return false;
        }
        return self::canEditProblem($identity, $problem) ||
            \OmegaUp\DAO\Problems::isProblemSolved(
                $problem,
                $identity->identity_id
            ) ||
            \OmegaUp\DAO\ProblemsForfeited::isProblemForfeited(
                $problem,
                $identity
            );
    }

    public static function canViewEmail(\OmegaUp\DAO\VO\Identities $identity): bool {
        return self::isMentor($identity);
    }

    public static function canCreateGroupIdentities(\OmegaUp\DAO\VO\Identities $identity): bool {
        return self::isGroupIdentityCreator($identity);
    }

    public static function canGenerateCertificates(\OmegaUp\DAO\VO\Identities $identity): bool {
        return self::isCertificateGenerator($identity);
    }

    public static function canProvideFeedback(
        \OmegaUp\DAO\VO\Identities $identity,
        \OmegaUp\DAO\VO\Courses $course
    ): bool {
        return(
            self::isTeachingAssistantForPublicCourses($identity, $course) ||
            self::isCourseAdmin($identity, $course)
        );
    }

    public static function canViewCourse(
        \OmegaUp\DAO\VO\Identities $identity,
        \OmegaUp\DAO\VO\Courses $course,
        \OmegaUp\DAO\VO\Groups $group
    ): bool {
        if (
            !self::isCourseAdmin($identity, $course) &&
            !self::isGroupMember($identity, $group) &&
            !self::isTeachingAssistantForPublicCourses($identity, $course)
        ) {
            return false;
        }

        return true;
    }

    public static function isAdmin(
        \OmegaUp\DAO\VO\Identities $identity,
        object $entity
    ): bool {
        if (is_null($identity->user_id)) {
            return false;
        }
        if (is_null($entity->acl_id)) {
            return false;
        }
        /** @var int $entity->acl_id */
        return self::isOwner($identity, $entity->acl_id) ||
            self::hasRole(
                $identity,
                $entity->acl_id,
                self::ADMIN_ROLE
            );
    }

    public static function isContestAdmin(
        \OmegaUp\DAO\VO\Identities $identity,
        \OmegaUp\DAO\VO\Contests $contest
    ): bool {
        if (is_null($identity->user_id)) {
            return false;
        }
        return self::isAdmin($identity, $contest);
    }

    public static function isProblemAdmin(
        \OmegaUp\DAO\VO\Identities $identity,
        \OmegaUp\DAO\VO\Problems $problem
    ): bool {
        if (is_null($identity->user_id)) {
            return false;
        }
        return self::isAdmin($identity, $problem);
    }

    public static function hasRole(
        \OmegaUp\DAO\VO\Identities $identity,
        int $acl_id,
        int $role_id
    ): bool {
        return (
            \OmegaUp\DAO\GroupRoles::hasRole(
                intval($identity->identity_id),
                $acl_id,
                $role_id
            ) ||
            \OmegaUp\DAO\UserRoles::hasRole(
                intval($identity->identity_id),
                $acl_id,
                $role_id
            )
        );
    }

    public static function isSystemAdmin(\OmegaUp\DAO\VO\Identities $identity): bool {
        if (is_null(self::$_isSystemAdmin)) {
            self::$_isSystemAdmin = self::hasRole(
                $identity,
                self::SYSTEM_ACL,
                self::ADMIN_ROLE
            );
        }
        return self::$_isSystemAdmin;
    }

    public static function isQualityReviewer(\OmegaUp\DAO\VO\Identities $identity): bool {
        if (is_null(self::$_qualityReviewerGroup)) {
            self::$_qualityReviewerGroup = \OmegaUp\DAO\Groups::findByAlias(
                self::QUALITY_REVIEWER_GROUP_ALIAS
            );
            if (is_null(self::$_qualityReviewerGroup)) {
                return false;
            }
        }
        return self::isGroupMember(
            $identity,
            self::$_qualityReviewerGroup
        );
    }

    public static function isMentor(\OmegaUp\DAO\VO\Identities $identity): bool {
        if (is_null(self::$_mentorGroup)) {
            self::$_mentorGroup = \OmegaUp\DAO\Groups::findByAlias(
                self::MENTOR_GROUP_ALIAS
            );
            if (is_null(self::$_mentorGroup)) {
                return false;
            }
        }
        return self::isGroupMember(
            $identity,
            self::$_mentorGroup
        );
    }

    /**
     * Only last two days of the month mentor is available to choose
     * the coder and school of the month
     */
    public static function canChooseCoderOrSchool(int $currentTimestamp): bool {
        $today = date('Y-m-d', $currentTimestamp);
        $lastDayOfMonth = intval(date('t', $currentTimestamp));
        $availableDateToChooseCoder = [];
        $availableDateToChooseCoder[] = date(
            'Y-m-',
            $currentTimestamp
        ) . $lastDayOfMonth;
        $availableDateToChooseCoder[] = date(
            'Y-m-',
            $currentTimestamp
        ) . ($lastDayOfMonth - 1);
        return in_array($today, $availableDateToChooseCoder);
    }

    public static function isCertificateGenerator(\OmegaUp\DAO\VO\Identities $identity): bool {
        if (is_null(self::$_certificateGeneratorGroup)) {
            self::$_certificateGeneratorGroup = \OmegaUp\DAO\Groups::findByAlias(
                self::CERTIFICATE_GENERATOR_GROUP_ALIAS
            );
            if (is_null(self::$_certificateGeneratorGroup)) {
                return false;
            }
        }
        return self::isGroupMember(
            $identity,
            self::$_certificateGeneratorGroup
        );
    }

<<<<<<< HEAD
    public static function isTeachingAssistant(\OmegaUp\DAO\VO\Identities $identity): bool {
        if (is_null(self::$_teachingAssistantGroup)) {
            self::$_teachingAssistantGroup = \OmegaUp\DAO\Groups::findByAlias(
                self::TEACHING_ASSISTANT_GROUP_ALIAS
            );
            if (is_null(self::$_teachingAssistantGroup)) {
                return false;
            }
        }
        if (is_null(self::$_teachingAssistantGroup->acl_id)) {
            return false;
        }
        return self::isGroupMember(
            $identity,
            self::$_teachingAssistantGroup
        ) || self::hasRole(
            $identity,
            self::$_teachingAssistantGroup->acl_id,
=======
    public static function isTeachingAssistant(
        \OmegaUp\DAO\VO\Identities $identity,
        \OmegaUp\DAO\VO\Courses $course,
    ): bool {
        if (is_null($course->acl_id)) {
            return false;
        }
        return self::hasRole(
            $identity,
            $course->acl_id,
>>>>>>> a04f9825
            self::TEACHING_ASSISTANT_ROLE
        );
    }

<<<<<<< HEAD
    private static function isTeachingAssistantForPublicCourses(
        \OmegaUp\DAO\VO\Identities $identity,
        ?\OmegaUp\DAO\VO\Courses $course
    ): bool {
        if (is_null($course)) {
            return false;
        }
        return self::isTeachingAssistant($identity);
=======
    public static function isGroupTeachingAssistantMember(
        \OmegaUp\DAO\VO\Identities $identity,
        \OmegaUp\DAO\VO\Groups $group = null
    ): bool {
        if (is_null($group) || is_null($identity->user_id)) {
            return false;
        }
        return self::isGroupMember($identity, $group);
>>>>>>> a04f9825
    }

    public static function isGroupIdentityCreator(\OmegaUp\DAO\VO\Identities $identity): bool {
        if (is_null(self::$_groupIdentityCreator)) {
            self::$_groupIdentityCreator = \OmegaUp\DAO\Groups::findByAlias(
                self::IDENTITY_CREATOR_GROUP_ALIAS
            );
            if (is_null(self::$_groupIdentityCreator)) {
                return false;
            }
        }
        if (is_null(self::$_groupIdentityCreator->acl_id)) {
            return false;
        }
        return self::isGroupMember(
            $identity,
            self::$_groupIdentityCreator
        ) || self::hasRole(
            $identity,
            self::$_groupIdentityCreator->acl_id,
            self::IDENTITY_CREATOR_ROLE
        );
    }

    public static function isSupportTeamMember(\OmegaUp\DAO\VO\Identities $identity): bool {
        if (is_null(self::$_supportGroup)) {
            self::$_supportGroup = \OmegaUp\DAO\Groups::findByAlias(
                self::SUPPORT_GROUP_ALIAS
            );
            if (is_null(self::$_supportGroup)) {
                return false;
            }
        }
        return self::isGroupMember(
            $identity,
            self::$_supportGroup
        );
    }

    public static function isGroupAdmin(
        \OmegaUp\DAO\VO\Identities $identity,
        \OmegaUp\DAO\VO\Groups $group
    ): bool {
        if (is_null($identity->user_id)) {
            return false;
        }
        return self::isAdmin($identity, $group);
    }

    public static function isTeamGroupAdmin(
        \OmegaUp\DAO\VO\Identities $identity,
        \OmegaUp\DAO\VO\TeamGroups $teamGroup
    ): bool {
        if (is_null($identity->user_id)) {
            return false;
        }
        return self::isAdmin($identity, $teamGroup);
    }

    private static function isOwner(
        \OmegaUp\DAO\VO\Identities $identity,
        int $aclId
    ): bool {
        $acl = \OmegaUp\DAO\ACLs::getByPK($aclId);
        if (is_null($acl)) {
            return false;
        }
        return $acl->owner_id == $identity->user_id;
    }

    /**
     * An admin is either the group owner or a member of the admin group.
     */
    public static function isCourseAdmin(
        \OmegaUp\DAO\VO\Identities $identity,
        \OmegaUp\DAO\VO\Courses $course
    ): bool {
        if (is_null($identity->user_id)) {
            return false;
        }
        return self::isAdmin($identity, $course);
    }

    private static function isGroupMember(
        \OmegaUp\DAO\VO\Identities $identity,
        \OmegaUp\DAO\VO\Groups $group
    ): bool {
        if (self::isSystemAdmin($identity)) {
            return true;
        }
        $groupUsers = \OmegaUp\DAO\GroupsIdentities::getByPK(
            $group->group_id,
            $identity->identity_id
        );
        return !empty($groupUsers);
    }

    public static function isCourseCurator(\OmegaUp\DAO\VO\Identities $identity): bool {
        if (is_null(self::$_courseCuratorGroup)) {
            self::$_courseCuratorGroup = \OmegaUp\DAO\Groups::findByAlias(
                self::COURSE_CURATOR_GROUP_ALIAS
            );
            if (is_null(self::$_courseCuratorGroup)) {
                return false;
            }
        }
        return self::isGroupMember(
            $identity,
            self::$_courseCuratorGroup
        );
    }

    public static function clearCacheForTesting(): void {
        self::$_isSystemAdmin = null;
        self::$_qualityReviewerGroup = null;
        self::$_mentorGroup = null;
        self::$_supportGroup = null;
        self::$_groupIdentityCreator = null;
        self::$_certificateGeneratorGroup = null;
        self::$_teachingAssistantGroup = null;
    }

    public static function canSubmitToProblemset(
        \OmegaUp\DAO\VO\Identities $identity,
        ?\OmegaUp\DAO\VO\Problemsets $problemset
    ): bool {
        if (is_null($problemset) || is_null($problemset->acl_id)) {
            return false;
        }
        return self::isAdmin($identity, $problemset) ||
            \OmegaUp\DAO\GroupRoles::isContestant(
                intval($identity->identity_id),
                $problemset->acl_id
            ) ||
            \OmegaUp\DAO\TeamsGroupRoles::isContestant(
                intval($identity->identity_id),
                $problemset->acl_id
            );
    }

    public static function canEditProblemset(
        \OmegaUp\DAO\VO\Identities $identity,
        int $problemsetId
    ): bool {
        $problemset = \OmegaUp\DAO\Problemsets::getByPK($problemsetId);
        if (is_null($problemset) || is_null($problemset->acl_id)) {
            return false;
        }
        return self::isAdmin($identity, $problemset);
    }

    public static function canCreatePublicCourse(\OmegaUp\DAO\VO\Identities $identity): bool {
        return self::isCourseCurator($identity);
    }
}<|MERGE_RESOLUTION|>--- conflicted
+++ resolved
@@ -139,10 +139,10 @@
                     $course = \OmegaUp\DAO\Courses::getByProblemsetId(
                         $problemset
                     );
-                    return self::isTeachingAssistantForPublicCourses(
+                    return (!is_null($course) && self::isTeachingAssistant(
                         $identity,
                         $course
-                    );
+                    ));
                 }
             }
         }
@@ -176,10 +176,10 @@
         return self::isAdmin(
             $identity,
             $problemset
-        ) || self::isTeachingAssistantForPublicCourses(
+        ) || (!is_null($course) && self::isTeachingAssistant(
             $identity,
             $course
-        );
+        ));
     }
 
     public static function canEditClarification(
@@ -211,10 +211,10 @@
                 || self::isAdmin(
                     $identity,
                     $problemset
-                ) || self::isTeachingAssistantForPublicCourses(
+                ) || (!is_null($course) && self::isTeachingAssistant(
                     $identity,
                     $course
-                ));
+                )));
     }
 
     /**
@@ -290,7 +290,7 @@
         \OmegaUp\DAO\VO\Courses $course
     ): bool {
         return(
-            self::isTeachingAssistantForPublicCourses($identity, $course) ||
+            self::isTeachingAssistant($identity, $course) ||
             self::isCourseAdmin($identity, $course)
         );
     }
@@ -303,7 +303,7 @@
         if (
             !self::isCourseAdmin($identity, $course) &&
             !self::isGroupMember($identity, $group) &&
-            !self::isTeachingAssistantForPublicCourses($identity, $course)
+            !self::isTeachingAssistant($identity, $course)
         ) {
             return false;
         }
@@ -444,29 +444,9 @@
         );
     }
 
-<<<<<<< HEAD
-    public static function isTeachingAssistant(\OmegaUp\DAO\VO\Identities $identity): bool {
-        if (is_null(self::$_teachingAssistantGroup)) {
-            self::$_teachingAssistantGroup = \OmegaUp\DAO\Groups::findByAlias(
-                self::TEACHING_ASSISTANT_GROUP_ALIAS
-            );
-            if (is_null(self::$_teachingAssistantGroup)) {
-                return false;
-            }
-        }
-        if (is_null(self::$_teachingAssistantGroup->acl_id)) {
-            return false;
-        }
-        return self::isGroupMember(
-            $identity,
-            self::$_teachingAssistantGroup
-        ) || self::hasRole(
-            $identity,
-            self::$_teachingAssistantGroup->acl_id,
-=======
     public static function isTeachingAssistant(
         \OmegaUp\DAO\VO\Identities $identity,
-        \OmegaUp\DAO\VO\Courses $course,
+        \OmegaUp\DAO\VO\Courses $course
     ): bool {
         if (is_null($course->acl_id)) {
             return false;
@@ -474,21 +454,10 @@
         return self::hasRole(
             $identity,
             $course->acl_id,
->>>>>>> a04f9825
             self::TEACHING_ASSISTANT_ROLE
         );
     }
 
-<<<<<<< HEAD
-    private static function isTeachingAssistantForPublicCourses(
-        \OmegaUp\DAO\VO\Identities $identity,
-        ?\OmegaUp\DAO\VO\Courses $course
-    ): bool {
-        if (is_null($course)) {
-            return false;
-        }
-        return self::isTeachingAssistant($identity);
-=======
     public static function isGroupTeachingAssistantMember(
         \OmegaUp\DAO\VO\Identities $identity,
         \OmegaUp\DAO\VO\Groups $group = null
@@ -497,7 +466,6 @@
             return false;
         }
         return self::isGroupMember($identity, $group);
->>>>>>> a04f9825
     }
 
     public static function isGroupIdentityCreator(\OmegaUp\DAO\VO\Identities $identity): bool {
