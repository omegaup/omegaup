--- conflicted
+++ resolved
@@ -11,49 +11,43 @@
      * Cache for the system admin privilege. This is used sort of frequently.
      * @var null|bool
      */
-private static $_isSystemAdmin = null;
+    private static $_isSystemAdmin = null;
 
     /**
      * Cache for system group for quality reviewers.
      * @var null|\OmegaUp\DAO\VO\Groups
      */
-private static $_qualityReviewerGroup = null;
+    private static $_qualityReviewerGroup = null;
 
     /**
      * Cache for system group for course curators
      * @var null|\OmegaUp\DAO\VO\Groups
      */
-private static $_courseCuratorGroup = null;
+    private static $_courseCuratorGroup = null;
 
     /**
      * Cache for system group for mentors
      * @var null|\OmegaUp\DAO\VO\Groups
      */
-private static $_mentorGroup = null;
+    private static $_mentorGroup = null;
 
     /**
      * Cache for system group for support team members
      * @var null|\OmegaUp\DAO\VO\Groups
      */
-private static $_supportGroup = null;
+    private static $_supportGroup = null;
 
     /**
      * Cache for system group identity creators
      * @var null|\OmegaUp\DAO\VO\Groups
      */
-private static $_groupIdentityCreator = null;
+    private static $_groupIdentityCreator = null;
 
     /**
      * Cache for system group for certificate generators
      * @var null|\OmegaUp\DAO\VO\Groups
      */
-private static $_certificateGeneratorGroup = null;
-
-    /**
-     * Cache for system group for teaching assistants.
-     * @var null|\OmegaUp\DAO\VO\Groups
-     */
-private static $_teachingAssistantGroup = null;
+    private static $_certificateGeneratorGroup = null;
 
     /**
      * Cache for system group for teaching assistants.
@@ -106,32 +100,6 @@
     // Group for teaching assitants.
     const TEACHING_ASSISTANT_GROUP_ALIAS = 'omegaup:teaching-assistant';
 
-<<<<<<< HEAD
-public static function canViewSubmission(
-    \OmegaUp\DAO\VO\Identities $identity,
-    \OmegaUp\DAO\VO\Submissions $submission
-): bool {
-    return (
-        $submission->identity_id === $identity->identity_id  ||
-        self::canEditSubmission($identity, $submission)
-    );
-}
-
-public static function canEditSubmission(
-    \OmegaUp\DAO\VO\Identities $identity,
-    \OmegaUp\DAO\VO\Submissions $submission
-): bool {
-    if (is_null($submission->problem_id)) {
-        return false;
-    }
-    $problem = \OmegaUp\DAO\Problems::getByPK($submission->problem_id);
-    if (is_null($problem)) {
-        return false;
-    }
-    if ($problem->deprecated) {
-        throw new \OmegaUp\Exceptions\PreconditionFailedException(
-            'problemDeprecated'
-=======
     public static function canViewSubmission(
         \OmegaUp\DAO\VO\Identities $identity,
         \OmegaUp\DAO\VO\Submissions $submission
@@ -139,324 +107,308 @@
         return (
             $submission->identity_id === $identity->identity_id  ||
             self::canEditSubmission($identity, $submission)
->>>>>>> 6e7b8fca
-        );
-    }
-
-    if (!is_null($submission->problemset_id)) {
+        );
+    }
+
+    public static function canEditSubmission(
+        \OmegaUp\DAO\VO\Identities $identity,
+        \OmegaUp\DAO\VO\Submissions $submission
+    ): bool {
+        if (is_null($submission->problem_id)) {
+            return false;
+        }
+        $problem = \OmegaUp\DAO\Problems::getByPK($submission->problem_id);
+        if (is_null($problem)) {
+            return false;
+        }
+        if ($problem->deprecated) {
+            throw new \OmegaUp\Exceptions\PreconditionFailedException(
+                'problemDeprecated'
+            );
+        }
+
+        if (!is_null($submission->problemset_id)) {
+            $problemset = \OmegaUp\DAO\Problemsets::getByPK(
+                $submission->problemset_id
+            );
+            if (
+                !is_null($problemset) &&
+                self::isAdmin(
+                    $identity,
+                    $problemset
+                )
+            ) {
+                return true;
+            }
+        }
+
+        return self::isProblemAdmin($identity, $problem);
+    }
+
+    public static function canViewClarification(
+        \OmegaUp\DAO\VO\Identities $identity,
+        \OmegaUp\DAO\VO\Clarifications $clarification
+    ): bool {
+        if (is_null($clarification->problemset_id)) {
+            return false;
+        }
+
+        // TODO Temporary until isAdmin function is fixed
+        $identity_id = $identity->identity_id;
+        if ($clarification->author_id === $identity_id) {
+            return true;
+        }
+
         $problemset = \OmegaUp\DAO\Problemsets::getByPK(
-            $submission->problemset_id
-        );
+            $clarification->problemset_id
+        );
+        if (is_null($problemset)) {
+            return false;
+        }
+
+        return self::isAdmin($identity, $problemset);
+    }
+
+    public static function canEditClarification(
+        \OmegaUp\DAO\VO\Identities $identity,
+        \OmegaUp\DAO\VO\Clarifications $clarification
+    ): bool {
         if (
-            !is_null($problemset) &&
-            self::isAdmin(
-                $identity,
-                $problemset
-            )
+            is_null($clarification->problemset_id)
+            || is_null($clarification->problem_id)
         ) {
-            return true;
-        }
-    }
-
-    return self::isProblemAdmin($identity, $problem);
-}
-
-public static function canViewClarification(
-    \OmegaUp\DAO\VO\Identities $identity,
-    \OmegaUp\DAO\VO\Clarifications $clarification
-): bool {
-    if (is_null($clarification->problemset_id)) {
-        return false;
-    }
-
-    // TODO Temporary until isAdmin function is fixed
-    $identity_id = $identity->identity_id;
-    if ($clarification->author_id === $identity_id) {
-        return true;
-    }
-
-    $problemset = \OmegaUp\DAO\Problemsets::getByPK(
-        $clarification->problemset_id
-    );
-    if (is_null($problemset)) {
-        return false;
-    }
-
-    return self::isAdmin($identity, $problemset);
-}
-
-public static function canEditClarification(
-    \OmegaUp\DAO\VO\Identities $identity,
-    \OmegaUp\DAO\VO\Clarifications $clarification
-): bool {
-    if (
-        is_null($clarification->problemset_id)
-        || is_null($clarification->problem_id)
-    ) {
-        return false;
-    }
-
-    $problemset = \OmegaUp\DAO\Problemsets::getByPK(
-        $clarification->problemset_id
-    );
-    if (is_null($problemset)) {
-        return false;
-    }
-
-    $problem = \OmegaUp\DAO\Problems::getByPK($clarification->problem_id);
-    if (is_null($problem) || is_null($problem->acl_id)) {
-        return false;
-    }
-
-    return (self::isOwner($identity, $problem->acl_id)
-            || self::isAdmin($identity, $problemset));
-}
+            return false;
+        }
+
+        $problemset = \OmegaUp\DAO\Problemsets::getByPK(
+            $clarification->problemset_id
+        );
+        if (is_null($problemset)) {
+            return false;
+        }
+
+        $problem = \OmegaUp\DAO\Problems::getByPK($clarification->problem_id);
+        if (is_null($problem) || is_null($problem->acl_id)) {
+            return false;
+        }
+
+        return (self::isOwner($identity, $problem->acl_id)
+                || self::isAdmin($identity, $problemset));
+    }
 
     /**
      * Returns whether the identity can edit the problem. Only problem admins and
      * reviewers can do so.
      */
-public static function canEditProblem(
-    \OmegaUp\DAO\VO\Identities $identity,
-    \OmegaUp\DAO\VO\Problems $problem
-): bool {
-    if (is_null($problem->acl_id)) {
-        return false;
-    }
-    return self::isProblemAdmin($identity, $problem) ||
-        self::isQualityReviewer($identity) ||
-        self::hasRole(
-            $identity,
-            $problem->acl_id,
-            self::REVIEWER_ROLE
-        );
-}
+    public static function canEditProblem(
+        \OmegaUp\DAO\VO\Identities $identity,
+        \OmegaUp\DAO\VO\Problems $problem
+    ): bool {
+        if (is_null($problem->acl_id)) {
+            return false;
+        }
+        return self::isProblemAdmin($identity, $problem) ||
+            self::isQualityReviewer($identity) ||
+            self::hasRole(
+                $identity,
+                $problem->acl_id,
+                self::REVIEWER_ROLE
+            );
+    }
 
     /**
      * Returns whether the identity can edit or remove the contest. Only contest
      * admins can do so.
      */
-public static function canEditContest(
-    \OmegaUp\DAO\VO\Identities $identity,
-    \OmegaUp\DAO\VO\Contests $contest
-): bool {
-    if (is_null($contest->acl_id)) {
-        return false;
-    }
-    return self::isContestAdmin($identity, $contest);
-}
+    public static function canEditContest(
+        \OmegaUp\DAO\VO\Identities $identity,
+        \OmegaUp\DAO\VO\Contests $contest
+    ): bool {
+        if (is_null($contest->acl_id)) {
+            return false;
+        }
+        return self::isContestAdmin($identity, $contest);
+    }
 
     /**
      * Returns whether the identity can view the problem solution. Only problem
      * admins and identities that have solved the problem can do so.
      */
-public static function canViewProblemSolution(
-    \OmegaUp\DAO\VO\Identities $identity,
-    \OmegaUp\DAO\VO\Problems $problem
-): bool {
-    if (is_null($identity->identity_id)) {
-        return false;
-    }
-    return self::canEditProblem($identity, $problem) ||
-        \OmegaUp\DAO\Problems::isProblemSolved(
-            $problem,
-            $identity->identity_id
-        ) ||
-        \OmegaUp\DAO\ProblemsForfeited::isProblemForfeited(
-            $problem,
-            $identity
-        );
-}
-
-public static function canViewEmail(\OmegaUp\DAO\VO\Identities $identity): bool {
-    return self::isMentor($identity);
-}
-
-public static function canCreateGroupIdentities(\OmegaUp\DAO\VO\Identities $identity): bool {
-    return self::isGroupIdentityCreator($identity);
-}
-
-public static function canGenerateCertificates(\OmegaUp\DAO\VO\Identities $identity): bool {
-    return self::isCertificateGenerator($identity);
-}
-
-public static function canViewCourse(
-    \OmegaUp\DAO\VO\Identities $identity,
-    \OmegaUp\DAO\VO\Courses $course,
-    \OmegaUp\DAO\VO\Groups $group
-): bool {
-    if (
-        !self::isCourseAdmin($identity, $course) &&
-        !self::isGroupMember($identity, $group)
-    ) {
-        return false;
-    }
-
-    return true;
-}
-
-public static function isAdmin(
-    \OmegaUp\DAO\VO\Identities $identity,
-    object $entity
-): bool {
-    if (is_null($identity->user_id)) {
-        return false;
-    }
-    if (is_null($entity->acl_id)) {
-        return false;
-    }
-    /** @var int $entity->acl_id */
-    return self::isOwner($identity, $entity->acl_id) ||
-        self::hasRole(
-            $identity,
-            $entity->acl_id,
-            self::ADMIN_ROLE
-        );
-}
-
-public static function isContestAdmin(
-    \OmegaUp\DAO\VO\Identities $identity,
-    \OmegaUp\DAO\VO\Contests $contest
-): bool {
-    if (is_null($identity->user_id)) {
-        return false;
-    }
-    return self::isAdmin($identity, $contest);
-}
-
-public static function isProblemAdmin(
-    \OmegaUp\DAO\VO\Identities $identity,
-    \OmegaUp\DAO\VO\Problems $problem
-): bool {
-    if (is_null($identity->user_id)) {
-        return false;
-    }
-    return self::isAdmin($identity, $problem);
-}
-
-public static function hasRole(
-    \OmegaUp\DAO\VO\Identities $identity,
-    int $acl_id,
-    int $role_id
-): bool {
-    return (
-        \OmegaUp\DAO\GroupRoles::hasRole(
-            intval($identity->identity_id),
-            $acl_id,
-            $role_id
-        ) ||
-        \OmegaUp\DAO\UserRoles::hasRole(
-            intval($identity->identity_id),
-            $acl_id,
-            $role_id
-        )
-    );
-}
-
-public static function isSystemAdmin(\OmegaUp\DAO\VO\Identities $identity): bool {
-    if (is_null(self::$_isSystemAdmin)) {
-        self::$_isSystemAdmin = self::hasRole(
-            $identity,
-            self::SYSTEM_ACL,
-            self::ADMIN_ROLE
-        );
-    }
-    return self::$_isSystemAdmin;
-}
-
-public static function isQualityReviewer(\OmegaUp\DAO\VO\Identities $identity): bool {
-    if (is_null(self::$_qualityReviewerGroup)) {
-        self::$_qualityReviewerGroup = \OmegaUp\DAO\Groups::findByAlias(
-            self::QUALITY_REVIEWER_GROUP_ALIAS
-        );
+    public static function canViewProblemSolution(
+        \OmegaUp\DAO\VO\Identities $identity,
+        \OmegaUp\DAO\VO\Problems $problem
+    ): bool {
+        if (is_null($identity->identity_id)) {
+            return false;
+        }
+        return self::canEditProblem($identity, $problem) ||
+            \OmegaUp\DAO\Problems::isProblemSolved(
+                $problem,
+                $identity->identity_id
+            ) ||
+            \OmegaUp\DAO\ProblemsForfeited::isProblemForfeited(
+                $problem,
+                $identity
+            );
+    }
+
+    public static function canViewEmail(\OmegaUp\DAO\VO\Identities $identity): bool {
+        return self::isMentor($identity);
+    }
+
+    public static function canCreateGroupIdentities(\OmegaUp\DAO\VO\Identities $identity): bool {
+        return self::isGroupIdentityCreator($identity);
+    }
+
+    public static function canGenerateCertificates(\OmegaUp\DAO\VO\Identities $identity): bool {
+        return self::isCertificateGenerator($identity);
+    }
+
+    public static function canViewCourse(
+        \OmegaUp\DAO\VO\Identities $identity,
+        \OmegaUp\DAO\VO\Courses $course,
+        \OmegaUp\DAO\VO\Groups $group
+    ): bool {
+        if (
+            !self::isCourseAdmin($identity, $course) &&
+            !self::isGroupMember($identity, $group)
+        ) {
+            return false;
+        }
+
+        return true;
+    }
+
+    public static function isAdmin(
+        \OmegaUp\DAO\VO\Identities $identity,
+        object $entity
+    ): bool {
+        if (is_null($identity->user_id)) {
+            return false;
+        }
+        if (is_null($entity->acl_id)) {
+            return false;
+        }
+        /** @var int $entity->acl_id */
+        return self::isOwner($identity, $entity->acl_id) ||
+            self::hasRole(
+                $identity,
+                $entity->acl_id,
+                self::ADMIN_ROLE
+            );
+    }
+
+    public static function isContestAdmin(
+        \OmegaUp\DAO\VO\Identities $identity,
+        \OmegaUp\DAO\VO\Contests $contest
+    ): bool {
+        if (is_null($identity->user_id)) {
+            return false;
+        }
+        return self::isAdmin($identity, $contest);
+    }
+
+    public static function isProblemAdmin(
+        \OmegaUp\DAO\VO\Identities $identity,
+        \OmegaUp\DAO\VO\Problems $problem
+    ): bool {
+        if (is_null($identity->user_id)) {
+            return false;
+        }
+        return self::isAdmin($identity, $problem);
+    }
+
+    public static function hasRole(
+        \OmegaUp\DAO\VO\Identities $identity,
+        int $acl_id,
+        int $role_id
+    ): bool {
+        return (
+            \OmegaUp\DAO\GroupRoles::hasRole(
+                intval($identity->identity_id),
+                $acl_id,
+                $role_id
+            ) ||
+            \OmegaUp\DAO\UserRoles::hasRole(
+                intval($identity->identity_id),
+                $acl_id,
+                $role_id
+            )
+        );
+    }
+
+    public static function isSystemAdmin(\OmegaUp\DAO\VO\Identities $identity): bool {
+        if (is_null(self::$_isSystemAdmin)) {
+            self::$_isSystemAdmin = self::hasRole(
+                $identity,
+                self::SYSTEM_ACL,
+                self::ADMIN_ROLE
+            );
+        }
+        return self::$_isSystemAdmin;
+    }
+
+    public static function isQualityReviewer(\OmegaUp\DAO\VO\Identities $identity): bool {
         if (is_null(self::$_qualityReviewerGroup)) {
-            return false;
-        }
-    }
-    return self::isGroupMember(
-        $identity,
-        self::$_qualityReviewerGroup
-    );
-}
-
-public static function isMentor(\OmegaUp\DAO\VO\Identities $identity): bool {
-    if (is_null(self::$_mentorGroup)) {
-        self::$_mentorGroup = \OmegaUp\DAO\Groups::findByAlias(
-            self::MENTOR_GROUP_ALIAS
-        );
+            self::$_qualityReviewerGroup = \OmegaUp\DAO\Groups::findByAlias(
+                self::QUALITY_REVIEWER_GROUP_ALIAS
+            );
+            if (is_null(self::$_qualityReviewerGroup)) {
+                return false;
+            }
+        }
+        return self::isGroupMember(
+            $identity,
+            self::$_qualityReviewerGroup
+        );
+    }
+
+    public static function isMentor(\OmegaUp\DAO\VO\Identities $identity): bool {
         if (is_null(self::$_mentorGroup)) {
-            return false;
-        }
-    }
-    return self::isGroupMember(
-        $identity,
-        self::$_mentorGroup
-    );
-}
+            self::$_mentorGroup = \OmegaUp\DAO\Groups::findByAlias(
+                self::MENTOR_GROUP_ALIAS
+            );
+            if (is_null(self::$_mentorGroup)) {
+                return false;
+            }
+        }
+        return self::isGroupMember(
+            $identity,
+            self::$_mentorGroup
+        );
+    }
 
     /**
      * Only last two days of the month mentor is available to choose
      * the coder and school of the month
      */
-public static function canChooseCoderOrSchool(int $currentTimestamp): bool {
-    $today = date('Y-m-d', $currentTimestamp);
-    $lastDayOfMonth = intval(date('t', $currentTimestamp));
-    $availableDateToChooseCoder = [];
-    $availableDateToChooseCoder[] = date(
-        'Y-m-',
-        $currentTimestamp
-    ) . $lastDayOfMonth;
-    $availableDateToChooseCoder[] = date(
-        'Y-m-',
-        $currentTimestamp
-    ) . ($lastDayOfMonth - 1);
-    return in_array($today, $availableDateToChooseCoder);
-}
-
-public static function isCertificateGenerator(\OmegaUp\DAO\VO\Identities $identity): bool {
-    if (is_null(self::$_certificateGeneratorGroup)) {
-        self::$_certificateGeneratorGroup = \OmegaUp\DAO\Groups::findByAlias(
-            self::CERTIFICATE_GENERATOR_GROUP_ALIAS
-        );
+    public static function canChooseCoderOrSchool(int $currentTimestamp): bool {
+        $today = date('Y-m-d', $currentTimestamp);
+        $lastDayOfMonth = intval(date('t', $currentTimestamp));
+        $availableDateToChooseCoder = [];
+        $availableDateToChooseCoder[] = date(
+            'Y-m-',
+            $currentTimestamp
+        ) . $lastDayOfMonth;
+        $availableDateToChooseCoder[] = date(
+            'Y-m-',
+            $currentTimestamp
+        ) . ($lastDayOfMonth - 1);
+        return in_array($today, $availableDateToChooseCoder);
+    }
+
+    public static function isCertificateGenerator(\OmegaUp\DAO\VO\Identities $identity): bool {
         if (is_null(self::$_certificateGeneratorGroup)) {
-            return false;
-        }
-    }
-    return self::isGroupMember(
-        $identity,
-        self::$_certificateGeneratorGroup
-    );
-}
-
-public static function isTeachingAssistant(
-    \OmegaUp\DAO\VO\Identities $identity,
-    \OmegaUp\DAO\VO\Courses $course
-): bool {
-if (is_null(self::$_teachingAssistantGroup)) {
-    self::$_teachingAssistantGroup = \OmegaUp\DAO\Groups::findByAlias(
-        self::TEACHING_ASSISTANT_GROUP_ALIAS
-    );
-    if (is_null(self::$_teachingAssistantGroup)) {
-        return false;
-    }
-}
-<<  << <<< HEAD
-        if (is_null($course->acl_id)) {
-            return false;
-        }
-=======
-        error_log(print_r(self::$_teachingAssistantGroup, true));
->>>>>>> 6e7b8fca47ffb85f914b386f4e9052af22ebe182
-        if (is_null(self::$_teachingAssistantGroup->acl_id)) {
-            return false;
-        }
-        return self::isGroupMember(
-            $identity,
-            self::$_teachingAssistantGroup
-        ) || self::hasRole(
-            $identity,
-            $course->acl_id,
-            self::TEACHING_ASSISTANT_ROLE
+            self::$_certificateGeneratorGroup = \OmegaUp\DAO\Groups::findByAlias(
+                self::CERTIFICATE_GENERATOR_GROUP_ALIAS
+            );
+            if (is_null(self::$_certificateGeneratorGroup)) {
+                return false;
+            }
+        }
+        return self::isGroupMember(
+            $identity,
+            self::$_certificateGeneratorGroup
         );
     }
 
@@ -472,7 +424,6 @@
                 return false;
             }
         }
-        error_log(print_r(self::$_teachingAssistantGroup, true));
         if (is_null(self::$_teachingAssistantGroup->acl_id)) {
             return false;
         }
