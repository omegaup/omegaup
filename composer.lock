--- conflicted
+++ resolved
@@ -1133,21 +1133,12 @@
             "source": {
                 "type": "git",
                 "url": "https://github.com/vimeo/psalm.git",
-<<<<<<< HEAD
-                "reference": "6ad5d31132be2a37d4c9c46763b58ee193723ca2"
-            },
-            "dist": {
-                "type": "zip",
-                "url": "https://api.github.com/repos/vimeo/psalm/zipball/6ad5d31132be2a37d4c9c46763b58ee193723ca2",
-                "reference": "6ad5d31132be2a37d4c9c46763b58ee193723ca2",
-=======
                 "reference": "f8b8f35c031e2fad6754a961a9fad2708649d8da"
             },
             "dist": {
                 "type": "zip",
                 "url": "https://api.github.com/repos/vimeo/psalm/zipball/f8b8f35c031e2fad6754a961a9fad2708649d8da",
                 "reference": "f8b8f35c031e2fad6754a961a9fad2708649d8da",
->>>>>>> adee509e
                 "shasum": ""
             },
             "require": {
@@ -1221,15 +1212,7 @@
                 "inspection",
                 "php"
             ],
-<<<<<<< HEAD
-            "support": {
-                "source": "https://github.com/vimeo/psalm/tree/master",
-                "issues": "https://github.com/vimeo/psalm/issues"
-            },
-            "time": "2019-09-01T14:56:55+00:00"
-=======
             "time": "2019-09-08T19:25:12+00:00"
->>>>>>> adee509e
         },
         {
             "name": "webmozart/assert",
