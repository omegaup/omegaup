--- conflicted
+++ resolved
@@ -4,11 +4,7 @@
         "Read more about it at https://getcomposer.org/doc/01-basic-usage.md#installing-dependencies",
         "This file is @generated automatically"
     ],
-<<<<<<< HEAD
-    "content-hash": "c763ff33c048309c2e3a93b1a8bd309b",
-=======
-    "content-hash": "01cb47ae4c77cf76157fea1e66035500",
->>>>>>> c2b67661
+    "content-hash": "062048202695a8edd733c6a592b4518f",
     "packages": [
         {
             "name": "google/apiclient",
@@ -5308,5 +5304,5 @@
     "platform-overrides": {
         "php": "8.0.14"
     },
-    "plugin-api-version": "2.2.0"
+    "plugin-api-version": "2.1.0"
 }