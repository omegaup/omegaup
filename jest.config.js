const babelConfig = {
  presets: [
    [
      '@babel/preset-env',
      {
        corejs: 3,
        modules: false,
        useBuiltIns: 'entry',
        targets: {
          esmodules: false,
          node: 'current',
        },
      },
    ],
  ],
  plugins: [
    '@babel/plugin-transform-async-to-generator',
    '@babel/plugin-transform-modules-commonjs',
    '@babel/plugin-proposal-class-properties',
    ['@babel/plugin-transform-typescript', { allowNamespaces: true }],
  ],
};

module.exports = {
  testEnvironment: 'jsdom',
  moduleFileExtensions: ['js', 'ts', 'vue'],
  moduleDirectories: ['node_modules'],
  moduleNameMapper: {
    'vue-async-computed-decorator':
      '<rootDir>/node_modules/vue-async-computed-decorator/dist/index.js',
    '^@/(.*)$': '<rootDir>/frontend/www/$1',
    '\\.(css|less)$':
      '<rootDir>/frontend/www/js/omegaup/__mocks__/styleMock.js',
<<<<<<< HEAD
    'monaco-editor':
      '<rootDir>/frontend/www/third_party/js/__mocks__/monacoEditor.js',
=======
    sugar: '<rootDir>/frontend/www/js/omegaup/__mocks__/sugar.js',
>>>>>>> 0dab517e
  },
  setupFilesAfterEnv: ['<rootDir>/frontend/www/js/omegaup/test.setup.ts'],
  globals: {
    'vue-jest': {
      babelConfig,
    },
  },
  transform: {
    '.*\\.vue$': [
      'vue-jest',
      {
        babelConfig,
      },
    ],
    '.*\\.[jt]sx?$': ['babel-jest', babelConfig],
  },
  transformIgnorePatterns: [
    'node_modules/(?!(vue-.*|@voerro/vue-tagsinput|monaco-editor|monaco-editor-core)/)',
  ],
  testURL: 'http://localhost:8001/',
};<|MERGE_RESOLUTION|>--- conflicted
+++ resolved
@@ -31,12 +31,9 @@
     '^@/(.*)$': '<rootDir>/frontend/www/$1',
     '\\.(css|less)$':
       '<rootDir>/frontend/www/js/omegaup/__mocks__/styleMock.js',
-<<<<<<< HEAD
     'monaco-editor':
       '<rootDir>/frontend/www/third_party/js/__mocks__/monacoEditor.js',
-=======
     sugar: '<rootDir>/frontend/www/js/omegaup/__mocks__/sugar.js',
->>>>>>> 0dab517e
   },
   setupFilesAfterEnv: ['<rootDir>/frontend/www/js/omegaup/test.setup.ts'],
   globals: {
