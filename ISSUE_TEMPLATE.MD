--- conflicted
+++ resolved
@@ -1,69 +1,39 @@
 *En el caso de un feature, provee un título en el siguiente formato:*
 
-<<<<<<< HEAD
 *Como un [tipo de usuario], quiero [funcionalidad o mejora esperada] para [beneficio esperado]*
 
 *E.g. Como [usuario], quiero [un botón de inicio] para [poder regresar a la página inicial con un solo click]*
-=======
-*Como un [tipo de usuario], quiero [funcionalidad o mejora esperada] para [beneficio esperado].
-E.g. Como [usuario], quiero [un botón de inicio] para [poder regresar a la página inicial con un solo click]*
->>>>>>> 46e65763
 
 ## Comportamiento Esperado
-
 *Si estás describiendo un bug, describe lo que pasó*
 
 *Si estás sugiriendo un cambio/mejora, describe cómo debería funcionar*
 
 
 ## Comportamiento Actual
-
 *Si estás describiendo un bug, dinos lo que paso en lugar de lo que se esperaba*
 
 *Si estás sugiriendo un cambio/mejora, explicanos la diferencia con la funcionalidad actual*
 
 ## Posible Solución
-<<<<<<< HEAD
 *No es obligatorio, pero puedes sugerir una manera de arreglar el bug, o ideas de cómo implementar la mejora*
 
 
 ## Pasos para reproducir (para bugs)
 *Provee un link a un ejemplo, o una lista de pasos detallada de cómo reproducir este bug. Incluye el código que lo reproduce, si es relevante*
-=======
-
-*No es obligatorio, pero puedes sugerir una manera de arreglar el bug,
-o ideas de cómo implementar la mejora*
-
-## Pasos para reproducir (para bugs)
-
-*Provee un link a un ejemplo, o una lista de pasos detallada de
-cómo reproducir este bug. Incluye el código que lo reproduce, si es relevante*
-
->>>>>>> 46e65763
 1. 
 2. 
 3. 
 4. 
 
 ## Contexto
-<<<<<<< HEAD
 *Cómo te ha afectado este issue? Cuál es el objetivo a cumplir?*
 
 *Proveer contexto nos ayuda a encontrar la solución adecuada*
 
 ## Tu ambiente
 *Incluye los detalles relevantes acerca del ambiente en el que reproduciste este bug*
-=======
-
-*Cómo te ha afectado este issue? Cuál es el objetivo a cumplir?
-Proveer contexto nos ayuda a encontrar la solución adecuada*
-
-## Tu ambiente
-
-*Incluye los detalles relevantes acerca del ambiente en el que reprodujiste este bug*
->>>>>>> 46e65763
-
 * Nombre del navegador (e.g. Chrome 39, node.js 5.4):
 * Sistema Operativo y versión (escritorio o móbil):
-* Captura de pantalla:
-* Link al sitio en el que este problema pasa:+* Link al sitio en el que este problema pasa:
+* Captura de pantalla: