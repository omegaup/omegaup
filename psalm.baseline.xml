<?xml version="1.0" encoding="UTF-8"?>
<files psalm-version="3.5.0@f8b8f35c031e2fad6754a961a9fad2708649d8da">
  <file src="frontend/server/bootstrap_smarty.php">
    <MixedArrayAccess occurrences="13">
      <code>$session['identity']</code>
      <code>$session['email']</code>
      <code>$session['is_admin']</code>
      <code>$session['identity']</code>
      <code>$session['auth_token']</code>
      <code>$session['email']</code>
      <code>$session['email']</code>
      <code>$session['email']</code>
      <code>$session['email']</code>
      <code>$session['identity']</code>
      <code>$session['is_admin']</code>
      <code>$session['identity']</code>
    </MixedArrayAccess>
    <MixedAssignment occurrences="4">
      <code>$session</code>
      <code>\OmegaUp\UITools::$isAdmin</code>
      <code>$identityRequest['username']</code>
      <code>$lang</code>
    </MixedAssignment>
    <MixedPropertyFetch occurrences="4">
      <code>$session['identity']-&gt;username</code>
      <code>$session['user']-&gt;verified</code>
      <code>$session['identity']-&gt;username</code>
      <code>$session['identity']-&gt;username</code>
    </MixedPropertyFetch>
  </file>
  <file src="frontend/server/src/Controllers/ACL.php">
    <MissingParamType occurrences="12">
      <code>$acl_id</code>
      <code>$user_id</code>
      <code>$role_id</code>
      <code>$acl_id</code>
      <code>$user_id</code>
      <code>$role_id</code>
      <code>$acl_id</code>
      <code>$group_id</code>
      <code>$role_id</code>
      <code>$acl_id</code>
      <code>$group_id</code>
      <code>$role_id</code>
    </MissingParamType>
    <MissingReturnType occurrences="4">
      <code>addUser</code>
      <code>removeUser</code>
      <code>addGroup</code>
      <code>removeGroup</code>
    </MissingReturnType>
  </file>
  <file src="frontend/server/src/Controllers/Authorization.php">
    <MissingReturnType occurrences="1">
      <code>apiProblem</code>
    </MissingReturnType>
    <MixedArgument occurrences="2">
      <code>$r['username']</code>
    </MixedArgument>
    <PossiblyNullArgument occurrences="1">
      <code>$resolvedIdentity-&gt;identity_id</code>
    </PossiblyNullArgument>
  </file>
  <file src="frontend/server/src/Controllers/Badge.php">
    <MixedArgument occurrences="1">
      <code>static::OMEGAUP_BADGES_ROOT</code>
    </MixedArgument>
    <MixedAssignment occurrences="3">
      <code>$totalUsers</code>
      <code>$ownersCount</code>
      <code>$firstAssignation</code>
    </MixedAssignment>
    <MixedOperand occurrences="2">
      <code>static::OMEGAUP_BADGES_ROOT</code>
      <code>$ownersCount</code>
    </MixedOperand>
  </file>
  <file src="frontend/server/src/Controllers/Clarification.php">
    <ArgumentTypeCoercion occurrences="2">
      <code>$clarification</code>
      <code>$clarification</code>
    </ArgumentTypeCoercion>
    <MissingReturnType occurrences="3">
      <code>validateCreate</code>
      <code>validateDetails</code>
      <code>validateUpdate</code>
    </MissingReturnType>
    <MixedArgument occurrences="13">
      <code>$r['contest']-&gt;problemset_id</code>
      <code>$r['problem']-&gt;problem_id</code>
      <code>$r['clarification']</code>
      <code>$r['clarification']</code>
      <code>$r['clarification_id']</code>
      <code>$r['clarification']</code>
      <code>$r['clarification_id']</code>
      <code>$r['clarification']</code>
      <code>$clarification</code>
      <code>$r['problem']</code>
      <code>$r['user']</code>
      <code>$r['contest']</code>
    </MixedArgument>
    <MixedAssignment occurrences="4">
      <code>$receiverId</code>
      <code>$response</code>
      <code>$clarification</code>
      <code>$r['contest']</code>
    </MixedAssignment>
    <MixedInferredReturnType occurrences="1">
      <code>array</code>
    </MixedInferredReturnType>
    <MixedMethodCall occurrences="1">
      <code>asFilteredArray</code>
    </MixedMethodCall>
    <MixedPropertyFetch occurrences="7">
      <code>$r['contest']-&gt;problemset_id</code>
      <code>$r['problem']-&gt;problem_id</code>
      <code>$r['identity']-&gt;identity_id</code>
      <code>$r['contest']-&gt;problemset_id</code>
      <code>$r['problem']-&gt;problem_id</code>
      <code>$r['clarification']-&gt;clarification_id</code>
      <code>$r['clarification']-&gt;public</code>
    </MixedPropertyFetch>
    <MixedReturnStatement occurrences="1">
      <code>$response</code>
    </MixedReturnStatement>
    <PossiblyNullArgument occurrences="3">
      <code>$clarification-&gt;problem_id</code>
      <code>$clarification-&gt;author_id</code>
    </PossiblyNullArgument>
    <PossiblyNullReference occurrences="1">
      <code>broadcastClarification</code>
    </PossiblyNullReference>
  </file>
  <file src="frontend/server/src/Controllers/Contest.php">
    <DocblockTypeContradiction occurrences="1">
      <code>$req-&gt;accepted === '0'</code>
    </DocblockTypeContradiction>
    <InvalidReturnStatement occurrences="1">
      <code>['status' =&gt; 'ok']</code>
    </InvalidReturnStatement>
    <InvalidReturnType occurrences="1">
      <code>type</code>
    </InvalidReturnType>
    <MissingClosureParamType occurrences="4">
      <code>$value</code>
      <code>$value</code>
      <code>$value</code>
      <code>$value</code>
    </MissingClosureParamType>
    <MissingClosureReturnType occurrences="6">
      <code>function ($value) {</code>
      <code>function ($value) {</code>
      <code>function ($value) {</code>
      <code>function ($value) {</code>
    </MissingClosureReturnType>
    <MissingParamType occurrences="4">
      <code>$callback_user_function</code>
      <code>$idx</code>
      <code>$csvRow</code>
      <code>$admission_mode</code>
    </MissingParamType>
    <MissingReturnType occurrences="12">
      <code>apiPublicDetails</code>
      <code>apiRegisterForContest</code>
      <code>apiOpen</code>
      <code>columnName</code>
      <code>apiCreateVirtual</code>
      <code>apiScoreboardMerge</code>
      <code>apiRequests</code>
      <code>apiArbitrateRequest</code>
      <code>validateContestCanBePublic</code>
      <code>escapeCsv</code>
      <code>apiDownload</code>
      <code>isPublic</code>
    </MissingReturnType>
    <MixedArgument occurrences="79">
      <code>$callback_user_function</code>
      <code>$contest['start_time']</code>
      <code>$contest['finish_time']</code>
      <code>$contest['last_updated']</code>
      <code>$contestProblemset</code>
      <code>$r['contest_alias']</code>
      <code>$r['contest_alias']</code>
      <code>$r['contest']-&gt;problemset_id</code>
      <code>$result['start_time']</code>
      <code>$result['finish_time']</code>
      <code>$r['share_user_information'] ?: false</code>
      <code>$result['start_time']</code>
      <code>$result['finish_time']</code>
      <code>$result['rerun_id']</code>
      <code>$result['languages']</code>
      <code>$problem['languages']</code>
      <code>$result['languages']</code>
      <code>$r['contest_alias']</code>
      <code>$_SERVER['REMOTE_ADDR']</code>
      <code>$r['contest_alias']</code>
      <code>$accesses</code>
      <code>$submissions</code>
      <code>ord('A') + $idx % 26</code>
      <code>ord('A') + $idx % 26</code>
      <code>$r['contest_alias']</code>
      <code>$problemsetProblem['commit']</code>
      <code>$problemsetProblem['version']</code>
      <code>$problemsetProblem['points']</code>
      <code>$problemsetProblem['order'] ?: 1</code>
      <code>$r['alias']</code>
      <code>$r['languages']</code>
      <code>$contest_length / 60</code>
      <code>$r['problems']</code>
      <code>$r['contest_alias']</code>
      <code>$r['contest_alias']</code>
      <code>$r['contest_alias']</code>
      <code>$r['problem_alias']</code>
      <code>$masterCommit</code>
      <code>$currentVersion</code>
      <code>$r['points']</code>
      <code>$r['order_in_contest'] ?: 1</code>
      <code>$r['contest_alias']</code>
      <code>$r['contest_alias']</code>
      <code>$r['contest_alias']</code>
      <code>$r['problem_alias']</code>
      <code>$r['contest_alias']</code>
      <code>$r['contest_alias']</code>
      <code>$r['contest_alias']</code>
      <code>$r['usernameOrEmail']</code>
      <code>$r['contest_alias']</code>
      <code>$r['usernameOrEmail']</code>
      <code>$r['usernameOrEmail']</code>
      <code>$r['contest_alias']</code>
      <code>$r['usernameOrEmail']</code>
      <code>$r['contest_alias']</code>
      <code>$r['group']</code>
      <code>$r['contest_alias']</code>
      <code>$r['group']</code>
      <code>$r['contest_alias']</code>
      <code>$r['contest_alias']</code>
      <code>$r['contest_alias']</code>
      <code>$r['contest_alias']</code>
      <code>$r['contest_alias']</code>
      <code>$r['username']</code>
      <code>$r['contest_alias']</code>
      <code>$r['contest_alias']</code>
      <code>$r['contest_alias']</code>
      <code>$r['contest_alias']</code>
      <code>$r['username']</code>
      <code>$r['contest_alias']</code>
      <code>$r['username']</code>
      <code>$contest-&gt;problemset_id</code>
      <code>$r['status']</code>
      <code>$r['verdict']</code>
      <code>!is_null($problem) ? $problem-&gt;problem_id : null</code>
      <code>$r['language']</code>
      <code>!is_null($identity) ? $identity-&gt;identity_id : null</code>
      <code>$r['offset']</code>
      <code>$r['rowcount']</code>
      <code>$r['contest_alias']</code>
      <code>$verdict</code>
      <code>$r['contest_alias']</code>
      <code>$r['contest_alias']</code>
      <code>$problemStats[$key]['cases_stats']</code>
      <code>$caseData['meta']['status']</code>
      <code>$caseData['out_diff']</code>
      <code>\OmegaUp\Controllers\Contest::escapeCsv($csvRow)</code>
      <code>$r['contest_alias']</code>
      <code>$r['contest_alias']</code>
      <code>$r['contest_alias']</code>
    </MixedArgument>
    <MixedArrayAccess occurrences="40">
      <code>$contestInfo['window_length']</code>
      <code>$contestInfo['finish_time']</code>
      <code>$contestInfo['start_time']</code>
      <code>$contestInfo['window_length']</code>
      <code>$contest['start_time']</code>
      <code>$contest['finish_time']</code>
      <code>$contest['last_updated']</code>
      <code>$result['admission_mode']</code>
      <code>$result['start_time']</code>
      <code>$result['finish_time']</code>
      <code>$problem['languages']</code>
      <code>$problemsetProblem['problem_id']</code>
      <code>$problemsetProblem['alias']</code>
      <code>$problemsetProblem['visibility']</code>
      <code>$problemsetProblem['commit']</code>
      <code>$problemsetProblem['version']</code>
      <code>$problemsetProblem['points']</code>
      <code>$problemsetProblem['order']</code>
      <code>$problem['problem_id']</code>
      <code>$clar['time']</code>
      <code>$results['total']</code>
      <code>$user['problems']</code>
      <code>$problem['run_details']</code>
      <code>$group['cases']</code>
      <code>$case['meta']</code>
      <code>$case['meta']</code>
      <code>$case['meta']</code>
      <code>$case['meta']</code>
      <code>$case['meta']</code>
      <code>$case['meta']</code>
      <code>$entry['alias']</code>
      <code>$entry['alias']</code>
      <code>$entry['alias']</code>
      <code>$userData['username']</code>
      <code>$userData['problems']</code>
      <code>$problemData['run_details']</code>
      <code>$caseData['meta']</code>
      <code>$caseData['out_diff']</code>
      <code>$problemData['points']</code>
      <code>$userData['total']</code>
    </MixedArrayAccess>
    <MixedArrayOffset occurrences="2">
      <code>$problemStats[$problem_alias]</code>
      <code>$problemStats[$entry['alias']]</code>
    </MixedArrayOffset>
    <MixedAssignment occurrences="61">
      <code>$query</code>
      <code>$contests</code>
      <code>$contests</code>
      <code>$contests</code>
      <code>$contests</code>
      <code>$contestInfo</code>
      <code>$contestInfo['duration']</code>
      <code>$addedContests[]</code>
      <code>$contests</code>
      <code>$query</code>
      <code>$contests</code>
      <code>$contest</code>
      <code>$addedContests[]</code>
      <code>$contestProblemset</code>
      <code>$result</code>
      <code>$problem</code>
      <code>$problem['letter']</code>
      <code>$accesses</code>
      <code>$submissions</code>
      <code>$auth_token</code>
      <code>$problemsetProblem</code>
      <code>$r['start_time']</code>
      <code>$start_time</code>
      <code>$finish_time</code>
      <code>$contest_length</code>
      <code>$requestProblems</code>
      <code>$requestProblem</code>
      <code>$problem</code>
      <code>$language</code>
      <code>$problem</code>
      <code>$problem</code>
      <code>$problem</code>
      <code>$problem</code>
      <code>$clarifications</code>
      <code>$clar</code>
      <code>$response['clarifications']</code>
      <code>$request-&gt;extra_note</code>
      <code>$contest-&gt;admission_mode</code>
      <code>$problem</code>
      <code>$verdict</code>
      <code>$totalPoints</code>
      <code>$sizeOfBucket</code>
      <code>$results</code>
      <code>$params-&gt;auth_token</code>
      <code>$contestReport</code>
      <code>$user</code>
      <code>$problem</code>
      <code>$group</code>
      <code>$case</code>
      <code>$entry</code>
      <code>$problem_alias</code>
      <code>$entry</code>
      <code>$counts</code>
      <code>$csvRow[]</code>
      <code>$userData</code>
      <code>$csvRow[]</code>
      <code>$problemData</code>
      <code>$caseData</code>
      <code>$csvRow[]</code>
      <code>$csvRow[]</code>
      <code>$field</code>
      <code>$escapedRow[]</code>
    </MixedAssignment>
    <MixedInferredReturnType occurrences="2">
      <code>bool</code>
      <code>array</code>
    </MixedInferredReturnType>
    <MixedMethodCall occurrences="1">
      <code>asFilteredArray</code>
    </MixedMethodCall>
    <MixedOperand occurrences="16">
      <code>$contestInfo['finish_time']</code>
      <code>$contestInfo['window_length']</code>
      <code>$idx</code>
      <code>$idx</code>
      <code>$idx</code>
      <code>$r['start_time']</code>
      <code>$r['start_time']</code>
      <code>$finish_time</code>
      <code>$contest_length</code>
      <code>$r['submissions_gap']</code>
      <code>$contest_length</code>
      <code>$r['contest_alias']</code>
      <code>$totalPoints</code>
      <code>$results['total']['points']</code>
      <code>$entry['alias']</code>
      <code>$r['contest_alias']</code>
    </MixedOperand>
    <MixedPropertyFetch occurrences="6">
      <code>$r['contest']-&gt;problemset_id</code>
      <code>$requestProblem-&gt;problem</code>
      <code>$requestProblem-&gt;problem</code>
      <code>$requestProblem-&gt;points</code>
      <code>$problem-&gt;problem_id</code>
      <code>$problem-&gt;problem_id</code>
      <code>$contest-&gt;problemset_id</code>
      <code>$identity-&gt;identity_id</code>
      <code>$contest-&gt;problemset_id</code>
      <code>$identity-&gt;identity_id</code>
      <code>$contest-&gt;problemset_id</code>
      <code>$problem-&gt;problem_id</code>
      <code>$identity-&gt;identity_id</code>
    </MixedPropertyFetch>
    <MixedReturnStatement occurrences="2">
      <code>self::isPublic($contest-&gt;admission_mode)</code>
    </MixedReturnStatement>
    <PossiblyFalseArgument occurrences="1">
      <code>$result['requestsUserInformation']</code>
    </PossiblyFalseArgument>
    <PossiblyNullArgument occurrences="27">
      <code>$session['identity']</code>
      <code>$contest-&gt;acl_id</code>
      <code>$acl-&gt;owner_id</code>
      <code>$contest-&gt;problemset_id</code>
      <code>$originalContest-&gt;problemset_id</code>
      <code>$contest-&gt;problemset_id</code>
      <code>$problemset-&gt;problemset_id</code>
      <code>$problemset</code>
      <code>$contest-&gt;problemset_id</code>
      <code>$problemset</code>
      <code>$problemsetProblem-&gt;version</code>
      <code>$contest-&gt;problemset_id</code>
      <code>$contest-&gt;problemset_id</code>
      <code>$problemset</code>
      <code>$contest-&gt;contest_id</code>
      <code>$originalContest</code>
      <code>$contest-&gt;problemset_id</code>
      <code>$problemset</code>
      <code>$problemsetIdentity</code>
      <code>$contest-&gt;problemset_id</code>
    </PossiblyNullArgument>
    <PossiblyNullArrayAccess occurrences="5">
      <code>$session['user']</code>
      <code>$session['identity']</code>
      <code>$session['identity']</code>
      <code>$session['identity']</code>
      <code>$session['identity']</code>
      <code>$session['identity']</code>
    </PossiblyNullArrayAccess>
    <PossiblyNullArrayOffset occurrences="3">
      <code>$scoreboards</code>
    </PossiblyNullArrayOffset>
    <PossiblyNullIterator occurrences="1">
      <code>$resultAdmins</code>
    </PossiblyNullIterator>
    <PossiblyNullOperand occurrences="6">
      <code>$problemsetIdentity-&gt;access_time</code>
      <code>$r['start_time']</code>
      <code>$contest-&gt;alias</code>
      <code>$finish_time</code>
      <code>$start_time</code>
      <code>$targetIdentity-&gt;username</code>
    </PossiblyNullOperand>
    <PossiblyNullPropertyAssignment occurrences="3">
      <code>$problemset</code>
      <code>$problemset</code>
      <code>$problemsetIdentity</code>
    </PossiblyNullPropertyAssignment>
    <PossiblyNullPropertyFetch occurrences="12">
      <code>$original_contest-&gt;alias</code>
      <code>$original_contest-&gt;problemset_id</code>
      <code>$acl-&gt;owner_id</code>
      <code>$contest-&gt;start_time</code>
      <code>$contest-&gt;finish_time</code>
      <code>$problemset-&gt;problemset_id</code>
      <code>$targetIdentity-&gt;identity_id</code>
      <code>$targetIdentity-&gt;username</code>
    </PossiblyNullPropertyFetch>
    <TypeDoesNotContainNull occurrences="1">
      <code>is_null($identity)</code>
    </TypeDoesNotContainNull>
    <TypeDoesNotContainType occurrences="1"/>
    <UndefinedDocblockClass occurrences="1">
      <code>type</code>
      <code>type</code>
      <code>type</code>
    </UndefinedDocblockClass>
  </file>
  <file src="frontend/server/src/Controllers/Course.php">
    <ArgumentTypeCoercion occurrences="1">
      <code>$assignment</code>
    </ArgumentTypeCoercion>
    <InvalidArgument occurrences="1"/>
    <InvalidPropertyAssignmentValue occurrences="1"/>
    <MissingClosureParamType occurrences="3">
      <code>$value</code>
      <code>$value</code>
      <code>$value</code>
    </MissingClosureParamType>
    <MissingClosureReturnType occurrences="3">
      <code>function ($value) {</code>
      <code>function ($value) {</code>
      <code>function ($value) {</code>
    </MissingClosureReturnType>
    <MissingReturnType occurrences="6">
      <code>validateClone</code>
      <code>apiCreate</code>
      <code>apiGetProblemUsers</code>
      <code>apiListAssignments</code>
      <code>apiListCourses</code>
      <code>apiStudentProgress</code>
    </MissingReturnType>
    <MixedArgument occurrences="85">
      <code>$r['school_id']</code>
      <code>$r['course_alias']</code>
      <code>$r['start_time']</code>
      <code>$masterCommit</code>
      <code>$currentVersion</code>
      <code>$r['course_alias']</code>
      <code>$r['course']</code>
      <code>$r['assignment']</code>
      <code>$course</code>
      <code>$assignment</code>
      <code>$r['course_alias']</code>
      <code>$r['problem_alias']</code>
      <code>$problemset-&gt;problemset_id</code>
      <code>$r['assignment_alias']</code>
      <code>$r['course_alias']</code>
      <code>$r['course_alias']</code>
      <code>$r['course_alias']</code>
      <code>$r['course_alias']</code>
      <code>$problemSet-&gt;problemset_id</code>
      <code>$r['assignment_alias']</code>
      <code>$r['course_alias']</code>
      <code>$r['group']</code>
      <code>$r['course_alias']</code>
      <code>$course</code>
      <code>$course</code>
      <code>$r['course_alias']</code>
      <code>$r['course_alias']</code>
      <code>$r['usernameOrEmail']</code>
      <code>$r['assignment']-&gt;problemset_id</code>
      <code>$run['guid']</code>
      <code>$problem['runs']</code>
      <code>$r['alias']</code>
      <code>$r['group']</code>
      <code>$r['course_alias']</code>
      <code>$r['usernameOrEmail']</code>
      <code>$r['course_alias']</code>
      <code>$r['usernameOrEmail']</code>
      <code>$course</code>
      <code>$r['usernameOrEmail']</code>
      <code>$course</code>
      <code>$r['usernameOrEmail']</code>
      <code>$course</code>
      <code>$r['group']</code>
      <code>$course</code>
      <code>$r['group']</code>
      <code>$course</code>
      <code>$r['course_alias']</code>
      <code>$r['group']</code>
      <code>$r['alias']</code>
      <code>$r['group']</code>
      <code>$r['course_alias']</code>
      <code>$accesses</code>
      <code>$submissions</code>
      <code>$course</code>
      <code>$course</code>
      <code>$r['course']</code>
      <code>$r['assignment']</code>
      <code>$r['token']</code>
      <code>$tokenAuthenticationResult['assignment']-&gt;problemset_id</code>
      <code>$tokenAuthenticationResult['course']-&gt;acl_id</code>
      <code>$_SERVER['REMOTE_ADDR']</code>
      <code>$r['assignment']-&gt;problemset_id</code>
      <code>$r['status']</code>
      <code>$r['verdict']</code>
      <code>!is_null($r['problem']) ? $r['problem']-&gt;problem_id : null</code>
      <code>$r['language']</code>
      <code>!is_null($r['identity']) ? $r['identity']-&gt;identity_id : null</code>
      <code>$r['offset']</code>
      <code>$r['rowcount']</code>
      <code>$r['course_alias']</code>
      <code>$r['username']</code>
      <code>$r['alias']</code>
      <code>$r['group']</code>
      <code>$r['course_alias']</code>
      <code>$r['course']</code>
      <code>$r['assignment']</code>
      <code>$r['token']</code>
      <code>$tokenAuthenticationResult['course']</code>
      <code>$r['group']</code>
      <code>$tokenAuthenticationResult['course']</code>
      <code>$r['course']</code>
      <code>$r['assignment']</code>
      <code>$r['token']</code>
      <code>$tokenAuthenticationResult['assignment']</code>
      <code>$tokenAuthenticationResult['course']-&gt;group_id</code>
      <code>$tokenAuthenticationResult['courseAdmin']</code>
      <code>$r['course_alias']</code>
      <code>$r['course_alias']</code>
    </MixedArgument>
    <MixedArrayAccess occurrences="15">
      <code>$assignment['alias']</code>
      <code>$assignment['order']</code>
      <code>$assignment['problemset_id']</code>
      <code>$assignment['problemset_id']</code>
      <code>$assignment['start_time']</code>
      <code>$problem['problem_id']</code>
      <code>$run['time']</code>
      <code>$run['contest_score']</code>
      <code>$run['guid']</code>
      <code>$run['guid']</code>
      <code>$problem['runs']</code>
      <code>$problem['problem_id']</code>
<<<<<<< HEAD
=======
      <code>$sharingInformation['share_user_information']</code>
      <code>$sharingInformation['accept_teacher']</code>
>>>>>>> 6263bd72
      <code>$assignmentProblemset['scoreboard_url_admin']</code>
      <code>$assignmentProblemset['scoreboard_url']</code>
      <code>$problem['problem_id']</code>
      <code>$run['time']</code>
      <code>$run['contest_score']</code>
    </MixedArrayAccess>
    <MixedAssignment occurrences="33">
      <code>$assignment</code>
      <code>$course</code>
      <code>$problem</code>
      <code>$group</code>
      <code>$course-&gt;group_id</code>
      <code>$problem</code>
      <code>$r['start_time']</code>
      <code>$r['finish_time']</code>
      <code>$problemset</code>
      <code>$problemSet</code>
      <code>$problem</code>
      <code>$assignment</code>
      <code>$currentAssignment</code>
      <code>$problem</code>
      <code>$identities</code>
      <code>$problemSet</code>
      <code>$problem</code>
      <code>$assignments</code>
      <code>$assignment</code>
      <code>$response['assignments'][]</code>
      <code>$problemSet</code>
      <code>$admin_courses</code>
      <code>$student_courses</code>
      <code>$course</code>
      <code>$course</code>
      <code>$result</code>
      <code>$r['assignment']</code>
      <code>$problem</code>
      <code>$run</code>
      <code>$run['source']</code>
      <code>$problem['letter']</code>
      <code>$course</code>
      <code>$course</code>
      <code>$course</code>
      <code>$course</code>
      <code>$course</code>
      <code>$result</code>
      <code>$accesses</code>
      <code>$submissions</code>
      <code>$assignmentProblemset</code>
      <code>$course</code>
      <code>$assignment</code>
      <code>$problem</code>
      <code>$problem['letter']</code>
      <code>$run</code>
      <code>$r['assignment']</code>
      <code>$problem</code>
      <code>$problem</code>
    </MixedAssignment>
    <MixedInferredReturnType occurrences="1">
      <code>\OmegaUp\DAO\VO\Assignments</code>
    </MixedInferredReturnType>
    <MixedOperand occurrences="1">
      <code>$r['course_alias']</code>
    </MixedOperand>
    <MixedPropertyFetch occurrences="34">
      <code>$group-&gt;group_id</code>
      <code>$group-&gt;group_id</code>
      <code>$assignment-&gt;start_time</code>
      <code>$assignment-&gt;finish_time</code>
      <code>$assignment-&gt;start_time</code>
      <code>$assignment-&gt;problemset_id</code>
      <code>$problemset-&gt;problemset_id</code>
      <code>$problemSet-&gt;problemset_id</code>
      <code>$currentAssignment-&gt;assignment_id</code>
      <code>$problemSet-&gt;problemset_id</code>
      <code>$r['assignment']-&gt;problemset_id</code>
      <code>$r['assignment']-&gt;problemset_id</code>
      <code>$assignment-&gt;start_time</code>
      <code>$assignment-&gt;acl_id</code>
      <code>$tokenAuthenticationResult['assignment']-&gt;problemset_id</code>
      <code>$tokenAuthenticationResult['course']-&gt;acl_id</code>
      <code>$tokenAuthenticationResult['assignment']-&gt;problemset_id</code>
      <code>$tokenAuthenticationResult['assignment']-&gt;name</code>
      <code>$tokenAuthenticationResult['assignment']-&gt;description</code>
      <code>$tokenAuthenticationResult['assignment']-&gt;assignment_type</code>
      <code>$tokenAuthenticationResult['assignment']-&gt;start_time</code>
      <code>$tokenAuthenticationResult['assignment']-&gt;finish_time</code>
      <code>$tokenAuthenticationResult['assignment']-&gt;problemset_id</code>
      <code>$r['assignment']-&gt;problemset_id</code>
      <code>$r['problem']-&gt;problem_id</code>
      <code>$r['identity']-&gt;identity_id</code>
      <code>$tokenAuthenticationResult['assignment']-&gt;alias</code>
      <code>$tokenAuthenticationResult['assignment']-&gt;name</code>
      <code>$tokenAuthenticationResult['assignment']-&gt;problemset_id</code>
      <code>$tokenAuthenticationResult['assignment']-&gt;start_time</code>
      <code>$tokenAuthenticationResult['assignment']-&gt;finish_time</code>
      <code>$tokenAuthenticationResult['assignment']-&gt;acl_id</code>
      <code>$tokenAuthenticationResult['course']-&gt;group_id</code>
      <code>$tokenAuthenticationResult['course']-&gt;group_id</code>
    </MixedPropertyFetch>
    <MixedReturnStatement occurrences="1">
      <code>$assignment</code>
    </MixedReturnStatement>
    <PossiblyNullArgument occurrences="7">
      <code>$course-&gt;group_id</code>
      <code>$problemset-&gt;problemset_id</code>
      <code>$points</code>
      <code>$order</code>
      <code>$course-&gt;course_id</code>
      <code>$course-&gt;group_id</code>
      <code>$course-&gt;course_id</code>
      <code>$course-&gt;group_id</code>
    </PossiblyNullArgument>
    <PossiblyNullArrayAccess occurrences="1"/>
    <PossiblyNullPropertyFetch occurrences="2">
      <code>$resolvedUser-&gt;user_id</code>
    </PossiblyNullPropertyFetch>
  </file>
  <file src="frontend/server/src/Controllers/Grader.php">
    <MissingReturnType occurrences="1">
      <code>validateRequest</code>
    </MissingReturnType>
  </file>
  <file src="frontend/server/src/Controllers/Group.php">
    <MissingParamType occurrences="4">
      <code>$alias</code>
      <code>$name</code>
      <code>$description</code>
      <code>$owner_id</code>
    </MissingParamType>
    <MissingReturnType occurrences="8">
      <code>createGroup</code>
      <code>apiCreate</code>
      <code>apiAddUser</code>
      <code>apiRemoveUser</code>
      <code>apiList</code>
      <code>apiDetails</code>
      <code>apiMembers</code>
      <code>apiCreateScoreboard</code>
    </MissingReturnType>
    <MixedArgument occurrences="8">
      <code>$r['group_alias']</code>
      <code>$r['usernameOrEmail']</code>
      <code>$r['group_alias']</code>
      <code>$r['usernameOrEmail']</code>
      <code>$r['query']</code>
      <code>$r['group_alias']</code>
      <code>$r['group_alias']</code>
      <code>$r['group_alias']</code>
    </MixedArgument>
  </file>
  <file src="frontend/server/src/Controllers/GroupScoreboard.php">
    <MissingReturnType occurrences="4">
      <code>apiAddContest</code>
      <code>apiRemoveContest</code>
      <code>apiDetails</code>
      <code>apiList</code>
    </MissingReturnType>
    <MixedArgument occurrences="10">
      <code>$r['group_alias']</code>
      <code>$r['scoreboard_alias']</code>
      <code>$r['contest_alias']</code>
      <code>$r['group_alias']</code>
      <code>$r['scoreboard_alias']</code>
      <code>$r['contest_alias']</code>
      <code>$r['group_alias']</code>
      <code>$r['scoreboard_alias']</code>
      <code>$r['group_alias']</code>
    </MixedArgument>
    <MixedArrayAssignment occurrences="2"/>
    <MixedAssignment occurrences="3">
      <code>$contest</code>
      <code>$contest</code>
    </MixedAssignment>
    <MixedMethodCall occurrences="1">
      <code>asArray</code>
      <code>asArray</code>
      <code>asArray</code>
    </MixedMethodCall>
    <MixedOperand occurrences="2">
      <code>$r['contest_alias']</code>
      <code>$r['group_alias']</code>
    </MixedOperand>
  </file>
  <file src="frontend/server/src/Controllers/Identity.php">
    <MismatchingDocblockReturnType occurrences="1">
      <code>type</code>
    </MismatchingDocblockReturnType>
    <MissingParamType occurrences="18">
      <code>$username</code>
      <code>$name</code>
      <code>$gender</code>
      <code>$school</code>
      <code>$aliasGroup</code>
      <code>$originalIdentity</code>
      <code>$groupId</code>
      <code>$username</code>
      <code>$name</code>
      <code>$gender</code>
      <code>$groupAlias</code>
      <code>$username</code>
      <code>$name</code>
      <code>$password</code>
      <code>$gender</code>
      <code>$school</code>
      <code>$aliasGroup</code>
      <code>$lang</code>
    </MissingParamType>
    <MissingReturnType occurrences="7">
      <code>validateGroupOwnership</code>
      <code>updateIdentity</code>
      <code>saveIdentityGroup</code>
      <code>validateUpdateRequest</code>
      <code>validateIdentity</code>
      <code>createIdentity</code>
      <code>convertToSupportedLanguage</code>
    </MissingReturnType>
    <MixedArgument occurrences="19">
      <code>$identity</code>
      <code>$identity</code>
      <code>$r['group_alias']</code>
      <code>$school</code>
      <code>$r['original_username']</code>
      <code>$identity</code>
      <code>$r['username']</code>
      <code>$r['password']</code>
      <code>$r['password']</code>
      <code>$r['group_alias']</code>
      <code>$username</code>
      <code>$username</code>
      <code>$name</code>
      <code>$gender</code>
      <code>$school</code>
      <code>$password</code>
      <code>$_SERVER['HTTP_ACCEPT_LANGUAGE']</code>
      <code>$lang_parse[1]</code>
      <code>$lang_parse[1]</code>
      <code>$lang_parse[4]</code>
    </MixedArgument>
    <MixedArgumentTypeCoercion occurrences="1">
      <code>$langCode</code>
    </MixedArgumentTypeCoercion>
    <MixedArrayAccess occurrences="4">
      <code>$extendedProfile['country']</code>
      <code>$extendedProfile['state']</code>
      <code>$extendedProfile['school']</code>
      <code>$extendedProfile['locale']</code>
    </MixedArrayAccess>
    <MixedAssignment occurrences="8">
      <code>$identity</code>
      <code>$group</code>
      <code>$identity</code>
      <code>$group</code>
      <code>$identity</code>
      <code>$identity</code>
      <code>$group</code>
      <code>$identity</code>
      <code>$extendedProfile</code>
      <code>$val</code>
      <code>$langWeight</code>
    </MixedAssignment>
    <MixedInferredReturnType occurrences="2">
      <code>type</code>
      <code>string</code>
    </MixedInferredReturnType>
    <MixedPropertyAssignment occurrences="1">
      <code>$identity</code>
    </MixedPropertyAssignment>
    <MixedPropertyFetch occurrences="8">
      <code>$group-&gt;group_id</code>
      <code>$group-&gt;group_id</code>
      <code>$originalIdentity-&gt;name</code>
      <code>$originalIdentity-&gt;country_id</code>
      <code>$originalIdentity-&gt;state_id</code>
      <code>$originalIdentity-&gt;gender</code>
      <code>$originalIdentity-&gt;password</code>
      <code>$originalIdentity-&gt;user_id</code>
    </MixedPropertyFetch>
    <MixedReturnStatement occurrences="2">
      <code>self::convertToSupportedLanguage($_GET['lang'])</code>
    </MixedReturnStatement>
    <PossiblyNullArgument occurrences="1">
      <code>$identity-&gt;username</code>
    </PossiblyNullArgument>
  </file>
  <file src="frontend/server/src/Controllers/Interview.php">
    <InvalidArgument occurrences="1">
      <code>$r</code>
    </InvalidArgument>
    <MissingParamType occurrences="2">
      <code>$is_update</code>
      <code>$r</code>
    </MissingParamType>
    <MissingReturnType occurrences="7">
      <code>validateCreateOrUpdate</code>
      <code>apiCreate</code>
      <code>apiAddUsers</code>
      <code>addUserInternal</code>
      <code>apiDetails</code>
      <code>apiList</code>
      <code>showIntro</code>
    </MissingReturnType>
    <MixedArgument occurrences="6">
      <code>$r</code>
      <code>$r['interview']</code>
      <code>$r['user']-&gt;main_email_id</code>
      <code>$interview</code>
      <code>$r['contest_alias'] ?? ''</code>
    </MixedArgument>
    <MixedArrayAccess occurrences="20">
      <code>$r['interview_alias']</code>
      <code>$r['usernameOrEmail']</code>
      <code>$r['interview_alias']</code>
      <code>$r['interview']</code>
      <code>$r['usernameOrEmail']</code>
      <code>$r['user']</code>
      <code>$r['usernameOrEmail']</code>
      <code>$r['usernameOrEmail']</code>
      <code>$r['usernameOrEmail']</code>
      <code>$r['interview']</code>
      <code>$r['interview']</code>
      <code>$r['interview']</code>
      <code>$r['interview']</code>
      <code>$r['user']</code>
      <code>$r['interview']</code>
      <code>$r['interview']</code>
      <code>$r['user']</code>
      <code>$r['user']</code>
      <code>$r['username']</code>
      <code>$identity['user_id']</code>
      <code>$identity['username']</code>
      <code>$identity['access_time']</code>
      <code>$identity['email']</code>
      <code>$identity['access_time']</code>
      <code>$identity['country_id']</code>
    </MixedArrayAccess>
    <MixedAssignment occurrences="5">
      <code>$r['interview']</code>
      <code>$r['user']</code>
      <code>$interview</code>
      <code>$problemsetIdentities</code>
      <code>$identity</code>
    </MixedAssignment>
    <MixedOperand occurrences="4">
      <code>$r['alias']</code>
      <code>$newUserRequest['username']</code>
      <code>$newUserRequest['password']</code>
      <code>$r['username']</code>
    </MixedOperand>
    <MixedPropertyFetch occurrences="10">
      <code>$newUserRequest['user']-&gt;verification_id</code>
      <code>$r['interview']-&gt;alias</code>
      <code>$newUserRequest['user']-&gt;verification_id</code>
      <code>$r['interview']-&gt;alias</code>
      <code>$r['interview']-&gt;alias</code>
      <code>$r['interview']-&gt;alias</code>
      <code>$r['interview']-&gt;problemset_id</code>
      <code>$r['user']-&gt;main_identity_id</code>
      <code>$r['user']-&gt;main_email_id</code>
    </MixedPropertyFetch>
    <PossiblyNullOperand occurrences="5">
      <code>\OmegaUp\Translations::getInstance()-&gt;get('profileUsername')</code>
      <code>\OmegaUp\Translations::getInstance()-&gt;get('loginPassword')</code>
    </PossiblyNullOperand>
  </file>
  <file src="frontend/server/src/Controllers/Notification.php">
    <InvalidPropertyAssignmentValue occurrences="1">
      <code>1</code>
    </InvalidPropertyAssignmentValue>
    <MixedArgument occurrences="1">
      <code>$id</code>
    </MixedArgument>
    <MixedAssignment occurrences="1">
      <code>$id</code>
    </MixedAssignment>
  </file>
  <file src="frontend/server/src/Controllers/Problem.php">
    <ArgumentTypeCoercion occurrences="9">
      <code>$problem</code>
      <code>$problem</code>
      <code>$problem</code>
      <code>$problem</code>
      <code>$problem</code>
      <code>$problem</code>
      <code>$problem</code>
      <code>$problem</code>
      <code>$problem</code>
    </ArgumentTypeCoercion>
    <InvalidArgument occurrences="1">
      <code>$r</code>
    </InvalidArgument>
    <InvalidArrayOffset occurrences="1">
      <code>$result['settings']</code>
    </InvalidArrayOffset>
    <InvalidReturnStatement occurrences="1">
      <code>$result</code>
    </InvalidReturnStatement>
    <InvalidReturnType occurrences="2">
      <code>array</code>
      <code>Array</code>
    </InvalidReturnType>
    <InvalidScalarArgument occurrences="3">
      <code>JSON_OBJECT_AS_ARRAY</code>
      <code>JSON_OBJECT_AS_ARRAY</code>
      <code>JSON_OBJECT_AS_ARRAY</code>
    </InvalidScalarArgument>
    <MismatchingDocblockReturnType occurrences="2">
      <code>\OmegaUp\DAO\VO\Problems</code>
      <code>the</code>
    </MismatchingDocblockReturnType>
    <MissingParamType occurrences="1">
      <code>$is_update</code>
    </MissingParamType>
    <MissingReturnType occurrences="18">
      <code>validateCreateOrUpdate</code>
      <code>apiCreate</code>
      <code>validateRejudge</code>
      <code>apiRejudge</code>
      <code>apiUpdate</code>
      <code>setRestrictedTags</code>
      <code>apiDownload</code>
      <code>validateDownload</code>
      <code>apiSolution</code>
      <code>apiVersions</code>
      <code>apiSelectVersion</code>
      <code>validateRuns</code>
      <code>apiRuns</code>
      <code>apiClarifications</code>
      <code>validateList</code>
      <code>apiList</code>
      <code>apiMyList</code>
      <code>apiBestScore</code>
    </MissingReturnType>
    <MixedArgument occurrences="65">
      <code>$r['problem']</code>
      <code>$r['selected_tags']</code>
      <code>$_REQUEST['languages']</code>
      <code>$r['problem_alias']</code>
      <code>$tag-&gt;public</code>
      <code>$r['problem']</code>
      <code>$r['usernameOrEmail']</code>
      <code>$problem</code>
      <code>$r['group']</code>
      <code>$problem</code>
      <code>$problem</code>
      <code>$r['usernameOrEmail']</code>
      <code>$problem</code>
      <code>$r['group']</code>
      <code>$problem</code>
      <code>$problem</code>
      <code>$problem</code>
      <code>$problem</code>
      <code>$problem</code>
      <code>$problem</code>
      <code>$run</code>
      <code>$problem</code>
      <code>$problem-&gt;commit</code>
      <code>$_FILES['problem_contents']['tmp_name']</code>
      <code>$problem-&gt;alias</code>
      <code>$updatePublished</code>
      <code>$run-&gt;run_id</code>
      <code>$r['problem_alias']</code>
      <code>$updatePublished</code>
      <code>$r['problem']</code>
      <code>$r['problem']</code>
      <code>$r['problem']</code>
      <code>$r['problem']</code>
      <code>$problem</code>
      <code>$params['alias']</code>
      <code>$params['commit']</code>
      <code>$params['alias']</code>
      <code>$params['commit']</code>
      <code>$problem-&gt;alias</code>
      <code>$problem</code>
      <code>$problem</code>
      <code>$problemset</code>
      <code>$r['lang']</code>
      <code>$response['creation_date']</code>
      <code>$container</code>
      <code>$response['languages']</code>
      <code>$problem</code>
      <code>$r['lang']</code>
      <code>$problem</code>
      <code>$problem</code>
      <code>$problem-&gt;commit</code>
      <code>$updatePublished</code>
      <code>$run-&gt;run_id</code>
      <code>$problem</code>
      <code>$r['problem']</code>
      <code>$r['username']</code>
      <code>$r['status']</code>
      <code>$r['verdict']</code>
      <code>$r['problem']-&gt;problem_id</code>
      <code>$r['language']</code>
      <code>!is_null($r['identity']) ? $r['identity']-&gt;identity_id : null</code>
      <code>$r['offset']</code>
      <code>$r['rowcount']</code>
      <code>$r['problem']</code>
      <code>$r['problem']</code>
      <code>$verdict</code>
      <code>$r['problem']-&gt;alias</code>
      <code>$run</code>
      <code>$case-&gt;name</code>
      <code>$casesStats['counts']</code>
      <code>$language</code>
      <code>$orderBy</code>
      <code>$query</code>
      <code>$problem</code>
      <code>$problemset</code>
      <code>$details['languages']</code>
    </MixedArgument>
    <MixedArrayAccess occurrences="16">
      <code>$_FILES['problem_contents']['tmp_name']</code>
      <code>$userData['userinfo']</code>
      <code>$run['time']</code>
      <code>$run['contest_score']</code>
      <code>$run['time']</code>
      <code>$run['contest_score']</code>
      <code>$run['contest_score']</code>
      <code>$run['time']</code>
      <code>$run['contest_score']</code>
      <code>$clar['time']</code>
      <code>$casesStats['last_submission_id']</code>
      <code>$casesStats['counts']</code>
      <code>$casesStats['counts']</code>
      <code>$casesStats['counts']</code>
      <code>$casesStats['counts']</code>
      <code>$details['settings']['limits']</code>
      <code>$details['settings']['limits']</code>
      <code>$details['settings']['limits']</code>
    </MixedArrayAccess>
    <MixedArrayAssignment occurrences="8">
      <code>$problemSettings['limits']['ExtraWallTime']</code>
      <code>$problemSettings['limits']['MemoryLimit']</code>
      <code>$problemSettings['limits']['OutputLimit']</code>
      <code>$problemSettings['limits']['OverallWallTimeLimit']</code>
      <code>$problemSettings['limits']['TimeLimit']</code>
      <code>$problemSettings['validator']['name']</code>
      <code>$problemSettings['validator']['limits']</code>
      <code>$problemSettings['validator']['limits']</code>
    </MixedArrayAssignment>
    <MixedArrayOffset occurrences="1">
      <code>$casesStats['counts'][$case-&gt;name]</code>
    </MixedArrayOffset>
    <MixedAssignment occurrences="53">
      <code>$r['selected_tags']</code>
      <code>$tag</code>
      <code>$tag</code>
      <code>$problem</code>
      <code>$problem</code>
      <code>$problem</code>
      <code>$problem</code>
      <code>$problem</code>
      <code>$problem</code>
      <code>$problem</code>
      <code>$problem</code>
      <code>$problem</code>
      <code>$response['tags']</code>
      <code>$run</code>
      <code>$problem</code>
      <code>$updatePublished</code>
      <code>$oldVersion</code>
      <code>$run</code>
      <code>$distribSettings</code>
      <code>$updatePublished</code>
      <code>$lang</code>
      <code>$lang</code>
      <code>$problem</code>
      <code>$problem</code>
      <code>$problem</code>
      <code>$userData</code>
      <code>$response['preferred_language']</code>
      <code>$run</code>
      <code>$container</code>
      <code>$problem</code>
      <code>$problem</code>
      <code>$logEntry['tree'][$treeEntry['path']]</code>
      <code>$updatePublished</code>
      <code>$problem</code>
      <code>$problemSettings</code>
      <code>$run</code>
      <code>$problem</code>
      <code>$run</code>
      <code>$run</code>
      <code>$run['alias']</code>
      <code>$clarifications</code>
      <code>$clar</code>
      <code>$response['clarifications']</code>
      <code>$verdict</code>
      <code>$casesStats</code>
      <code>$run</code>
      <code>$details</code>
      <code>$group</code>
      <code>$case</code>
      <code>$casesStats['last_submission_id']</code>
      <code>$language</code>
      <code>$orderBy</code>
      <code>$query</code>
      <code>$response['results']</code>
      <code>$problems</code>
      <code>$hiddenTags</code>
      <code>$problem</code>
      <code>$problemArray</code>
      <code>$addedProblems[]</code>
      <code>$problems</code>
      <code>$hiddenTags</code>
      <code>$problem</code>
      <code>$problemArray</code>
      <code>$addedProblems[]</code>
      <code>$deletedLanguages</code>
      <code>$problemSettings['validator']['name']</code>
      <code>$result['sample_input']</code>
    </MixedAssignment>
    <MixedInferredReturnType occurrences="5">
      <code>array</code>
      <code>array</code>
      <code>array</code>
      <code>array</code>
      <code>\OmegaUp\DAO\VO\Problems</code>
      <code>the</code>
    </MixedInferredReturnType>
    <MixedMethodCall occurrences="2">
      <code>asArray</code>
      <code>asArray</code>
    </MixedMethodCall>
    <MixedOperand occurrences="4">
      <code>$_SERVER['HTTP_REFERER']</code>
      <code>$casesStats['counts'][$case-&gt;name]</code>
      <code>$details['input_limit']</code>
    </MixedOperand>
    <MixedPropertyAssignment occurrences="5">
      <code>$run</code>
      <code>$run</code>
      <code>$run</code>
      <code>$run</code>
      <code>$run</code>
    </MixedPropertyAssignment>
    <MixedPropertyFetch occurrences="30">
      <code>$r['problem']-&gt;visibility</code>
      <code>$r['problem']-&gt;deprecated</code>
      <code>$r['problem']-&gt;visibility</code>
      <code>$r['problem']-&gt;visibility</code>
      <code>$tag-&gt;tagname</code>
      <code>$tag-&gt;tagname</code>
      <code>$tag-&gt;public</code>
      <code>$r['problem']-&gt;deprecated</code>
      <code>$r['problem']-&gt;problem_id</code>
      <code>$r['problem']-&gt;current_version</code>
      <code>$run-&gt;run_id</code>
      <code>$problem-&gt;alias</code>
      <code>$problem-&gt;alias</code>
      <code>$run-&gt;run_id</code>
      <code>$r['problem']-&gt;problem_id</code>
      <code>$r['identity']-&gt;identity_id</code>
      <code>$r['problem']-&gt;problem_id</code>
      <code>$r['problem']-&gt;alias</code>
      <code>$r['problem']-&gt;problem_id</code>
      <code>$r['problem']-&gt;problem_id</code>
      <code>$r['problem']-&gt;problem_id</code>
      <code>$r['problem']-&gt;problem_id</code>
      <code>$r['problem']-&gt;alias</code>
      <code>$r['problem']-&gt;problem_id</code>
      <code>$run-&gt;verdict</code>
      <code>$group-&gt;cases</code>
      <code>$group-&gt;cases</code>
      <code>$case-&gt;name</code>
      <code>$case-&gt;score</code>
    </MixedPropertyFetch>
    <MixedReturnStatement occurrences="3"/>
    <PossiblyNullArgument occurrences="19">
      <code>$problem-&gt;alias</code>
      <code>$problem-&gt;acl_id</code>
      <code>$acl-&gt;owner_id</code>
      <code>$problem-&gt;alias</code>
      <code>$problem-&gt;alias</code>
      <code>$problem-&gt;current_version</code>
      <code>$problem-&gt;alias</code>
      <code>$problem-&gt;alias</code>
    </PossiblyNullArgument>
    <PossiblyNullArrayAccess occurrences="2"/>
    <PossiblyNullPropertyAssignmentValue occurrences="1">
      <code>$problemDeployer-&gt;publishedCommit</code>
    </PossiblyNullPropertyAssignmentValue>
    <PossiblyNullPropertyFetch occurrences="3">
      <code>$acl-&gt;owner_id</code>
      <code>$problemsetter-&gt;username</code>
      <code>$problemsetter-&gt;name</code>
    </PossiblyNullPropertyFetch>
    <PossiblyUndefinedVariable occurrences="2">
      <code>$result</code>
      <code>$response</code>
    </PossiblyUndefinedVariable>
  </file>
  <file src="frontend/server/src/Controllers/ProblemForfeited.php">
    <MixedOperand occurrences="1">
      <code>static::SOLVED_PROBLEMS_PER_ALLOWED_SOLUTION</code>
    </MixedOperand>
  </file>
  <file src="frontend/server/src/Controllers/Problemset.php">
    <MissingParamType occurrences="1">
      <code>$problemset_id</code>
    </MissingParamType>
    <MissingReturnType occurrences="4">
      <code>validateAddProblemToProblemset</code>
      <code>addProblem</code>
      <code>updateProblemsetProblem</code>
      <code>wrapRequest</code>
    </MissingReturnType>
    <MixedArgument occurrences="3">
      <code>$r['tokens']</code>
      <code>$run['guid']</code>
    </MixedArgument>
    <MixedArrayAccess occurrences="38">
      <code>$r['problemset']</code>
      <code>$r['auth_token']</code>
      <code>$r['problemset']</code>
      <code>$r['problemset']</code>
      <code>$r['auth_token']</code>
      <code>$r['problemset']</code>
      <code>$r['problemset']</code>
      <code>$r['problemset']</code>
      <code>$r['auth_token']</code>
      <code>$r['problemset']</code>
      <code>$r['problemset']</code>
      <code>$r['auth_token']</code>
      <code>$r['token']</code>
      <code>$r['problemset']</code>
      <code>$r['problemset']</code>
      <code>$r['auth_token']</code>
      <code>$r['token']</code>
      <code>$r['problemset']</code>
      <code>$r['problemset']</code>
      <code>$r['problemset']</code>
      <code>$r['auth_token']</code>
      <code>$r['problemset']</code>
      <code>$r['problemset']</code>
      <code>$r['auth_token']</code>
      <code>$r['problemset']</code>
      <code>$r['problemset']</code>
      <code>$r['token']</code>
      <code>$r['problemset']['type']</code>
      <code>$r['problemset']['contest_alias']</code>
      <code>$r['tokens'][3]</code>
      <code>$run['guid']</code>
      <code>$run['language']</code>
      <code>$run['guid']</code>
      <code>$run['guid']</code>
      <code>$run['username']</code>
      <code>$run['alias']</code>
      <code>$run['verdict']</code>
      <code>$run['contest_score']</code>
    </MixedArrayAccess>
    <MixedAssignment occurrences="8">
      <code>$r</code>
      <code>$r</code>
      <code>$r</code>
      <code>$r['problemset']</code>
      <code>$request['auth_token']</code>
      <code>$request['token']</code>
      <code>$request['problemset']</code>
      <code>$run</code>
    </MixedAssignment>
    <MixedInferredReturnType occurrences="1">
      <code>Array</code>
    </MixedInferredReturnType>
    <MixedReturnStatement occurrences="1"/>
  </file>
  <file src="frontend/server/src/Controllers/QualityNomination.php">
    <AssignmentToVoid occurrences="1">
      <code>$response</code>
    </AssignmentToVoid>
    <MissingParamType occurrences="1">
      <code>$contents</code>
    </MissingParamType>
    <MixedArgument occurrences="4">
      <code>$r['qualitynomination_id']</code>
      <code>$contents</code>
      <code>$contents</code>
    </MixedArgument>
    <MixedArrayAccess occurrences="1"/>
    <MixedAssignment occurrences="4">
      <code>$newProblemVisibility</code>
      <code>$r['visibility']</code>
      <code>$qualitynomination-&gt;status</code>
      <code>$types</code>
    </MixedAssignment>
    <MixedPropertyFetch occurrences="5">
      <code>$r['problem']-&gt;visibility</code>
      <code>$r['problem']-&gt;visibility</code>
      <code>$r['problem']-&gt;visibility</code>
      <code>$r['problem']-&gt;visibility</code>
      <code>$r['problem']-&gt;visibility</code>
    </MixedPropertyFetch>
    <NullArgument occurrences="4">
      <code>null</code>
      <code>null</code>
      <code>null</code>
      <code>null</code>
    </NullArgument>
    <PossiblyNullArgument occurrences="3">
      <code>$qualitynominationlog-&gt;rationale</code>
    </PossiblyNullArgument>
    <PossiblyNullPropertyFetch occurrences="3"/>
  </file>
  <file src="frontend/server/src/Controllers/Reset.php">
    <MissingParamType occurrences="2">
      <code>$r</code>
      <code>$r</code>
    </MissingParamType>
    <MissingReturnType occurrences="2">
      <code>validateCreateRequest</code>
      <code>validateUpdateRequest</code>
    </MissingReturnType>
    <MixedArgument occurrences="6">
      <code>$email</code>
      <code>$r['password']</code>
      <code>$reset_token</code>
      <code>$password</code>
    </MixedArgument>
    <MixedArrayAccess occurrences="5">
      <code>$r['email']</code>
      <code>$r['email']</code>
      <code>$r['reset_token']</code>
      <code>$r['password']</code>
      <code>$r['password_confirmation']</code>
    </MixedArrayAccess>
    <MixedAssignment occurrences="4">
      <code>$email</code>
      <code>$reset_token</code>
      <code>$password</code>
      <code>$password_confirmation</code>
    </MixedAssignment>
    <MixedPropertyFetch occurrences="1"/>
  </file>
  <file src="frontend/server/src/Controllers/Run.php">
    <InvalidReturnStatement occurrences="1">
      <code>$response</code>
    </InvalidReturnStatement>
    <InvalidReturnType occurrences="1">
      <code>string</code>
    </InvalidReturnType>
    <InvalidScalarArgument occurrences="2">
      <code>rand()</code>
      <code>$run-&gt;run_id</code>
    </InvalidScalarArgument>
    <MismatchingDocblockReturnType occurrences="1">
      <code>type</code>
    </MismatchingDocblockReturnType>
    <MissingParamType occurrences="1">
      <code>$response</code>
    </MissingParamType>
    <MissingPropertyType occurrences="2">
      <code>$defaultSubmissionGap</code>
      <code>$practice</code>
    </MissingPropertyType>
    <MissingReturnType occurrences="11">
      <code>validateCreateRequest</code>
      <code>validateDetailsRequest</code>
      <code>apiRejudge</code>
      <code>apiDisqualify</code>
      <code>apiSource</code>
      <code>populateRunDetails</code>
      <code>apiDownload</code>
      <code>downloadSubmission</code>
      <code>getGraderResource</code>
      <code>getGraderResourcePassthru</code>
      <code>validateList</code>
    </MissingReturnType>
    <MixedArgument occurrences="44">
      <code>$r['problem']-&gt;languages</code>
      <code>$r['contest']-&gt;languages</code>
      <code>$r['problem']</code>
      <code>$r['problem']</code>
      <code>$problemset_id</code>
      <code>$r['problemset']-&gt;languages</code>
      <code>$r['problem']-&gt;problem_id</code>
      <code>$r['container']</code>
      <code>$r['problemset']</code>
      <code>$r['problemset']</code>
      <code>$r['container']</code>
      <code>$r['contest']</code>
      <code>$r['problem']-&gt;problem_id</code>
      <code>$r['problemset']</code>
      <code>$r['contest']</code>
      <code>$r['source']</code>
      <code>$_SERVER['REMOTE_ADDR']</code>
      <code>$r['problem']</code>
      <code>$r['submission']-&gt;current_run_id</code>
      <code>$r['submission']</code>
      <code>$r['submission']</code>
      <code>$r['run']</code>
      <code>$r['run']</code>
      <code>$r['submission']</code>
      <code>$r['submission']-&gt;guid</code>
      <code>$r['submission']-&gt;problem_id</code>
      <code>$r['submission']</code>
      <code>$r['problem']</code>
      <code>$r['problem']</code>
      <code>$r['submission']</code>
      <code>$r['run']</code>
      <code>$r['run']</code>
      <code>$r['submission']</code>
      <code>$r['submission']</code>
      <code>$r['run']</code>
      <code>$r['username']</code>
      <code>$r['status']</code>
      <code>$r['verdict']</code>
      <code>!is_null($r['problem']) ? $r['problem']-&gt;problem_id : null</code>
      <code>$r['language']</code>
      <code>!is_null($r['identity']) ? $r['identity']-&gt;identity_id : null</code>
      <code>$r['offset']</code>
      <code>$r['rowcount']</code>
    </MixedArgument>
    <MixedArrayAccess occurrences="10">
      <code>$filtered['time']</code>
      <code>$filtered['score']</code>
      <code>$filtered['runtime']</code>
      <code>$filtered['penalty']</code>
      <code>$filtered['memory']</code>
      <code>$filtered['submit_delay']</code>
      <code>$filtered['contest_score']</code>
      <code>$filtered['contest_score']</code>
      <code>$response['admin']</code>
      <code>$details['compile_error']</code>
    </MixedArrayAccess>
    <MixedAssignment occurrences="14">
      <code>$r['container']</code>
      <code>$problemset_id</code>
      <code>$r['container']</code>
      <code>$penalty_type</code>
      <code>$start</code>
      <code>$filtered</code>
      <code>$filtered['time']</code>
      <code>$gzippedLogs</code>
      <code>$response['judged_by']</code>
      <code>$response['source']</code>
      <code>$detailsJson</code>
      <code>$details</code>
      <code>$response['compile_error']</code>
      <code>$response['details']</code>
    </MixedAssignment>
    <MixedInferredReturnType occurrences="3">
      <code>array</code>
      <code>array{status: string, admin: bool, guid: string, language: string, source?: string, compile_error?: string, details?: array{compile_meta: array&lt;string, array{verdict: string, time: float, sys_time: float, wall_time: float, memory: float}&gt;, contest_score: float, groups: array{group: string, score: float, contest_score: float, max_score: float, cases: array{name: string, score: float, contest_score: float, max_score: float, verdict: string, meta: array&lt;string, mixed&gt;}[]}[], judged_by: string, max_score: float, memory: float, score: float, time: float, verdict: string, wall_time: float}, logs?: string, judged_by?: string}</code>
      <code>type</code>
    </MixedInferredReturnType>
    <MixedMethodCall occurrences="2">
      <code>asFilteredArray</code>
      <code>asFilteredArray</code>
    </MixedMethodCall>
    <MixedOperand occurrences="4">
      <code>$start</code>
      <code>\OmegaUp\Time::get() - $start</code>
      <code>$r['problem']-&gt;submissions</code>
    </MixedOperand>
    <MixedPropertyAssignment occurrences="1">
      <code>$r['run']</code>
    </MixedPropertyAssignment>
    <MixedPropertyFetch occurrences="29">
      <code>$r['problem']-&gt;deprecated</code>
      <code>$r['problem']-&gt;visibility</code>
      <code>$r['problem']-&gt;languages</code>
      <code>$r['contest']-&gt;problemset_id</code>
      <code>$r['contest']-&gt;languages</code>
      <code>$r['contest']-&gt;languages</code>
      <code>$r['problem']-&gt;problem_id</code>
      <code>$r['problem']-&gt;problem_id</code>
      <code>$r['problemset']-&gt;languages</code>
      <code>$r['problemset']-&gt;languages</code>
      <code>$r['problem']-&gt;problem_id</code>
      <code>$r['problem']-&gt;problem_id</code>
      <code>$r['problemset']-&gt;problemset_id</code>
      <code>$r['contest']-&gt;penalty_type</code>
      <code>$r['contest']-&gt;start_time</code>
      <code>$r['problem']-&gt;problem_id</code>
      <code>$r['problem']-&gt;problem_id</code>
      <code>$r['problem']-&gt;current_version</code>
      <code>$r['problem']-&gt;submissions</code>
      <code>$r['container']-&gt;finish_time</code>
      <code>$r['submission']-&gt;current_run_id</code>
      <code>$r['submission']-&gt;identity_id</code>
      <code>$r['submission']-&gt;guid</code>
      <code>$r['submission']-&gt;problem_id</code>
      <code>$r['submission']-&gt;guid</code>
      <code>$r['submission']-&gt;language</code>
      <code>$r['run']-&gt;judged_by</code>
      <code>$r['problem']-&gt;problem_id</code>
      <code>$r['identity']-&gt;identity_id</code>
    </MixedPropertyFetch>
    <MixedReturnStatement occurrences="2">
      <code>$filtered</code>
      <code>$response</code>
    </MixedReturnStatement>
    <PossiblyNullArgument occurrences="7">
      <code>$run-&gt;submission_id</code>
      <code>$submission-&gt;problem_id</code>
      <code>$problem-&gt;alias</code>
      <code>$submission-&gt;guid</code>
      <code>$submission-&gt;current_run_id</code>
      <code>$submission-&gt;problem_id</code>
    </PossiblyNullArgument>
  </file>
  <file src="frontend/server/src/Controllers/School.php">
    <DocblockTypeContradiction occurrences="1">
      <code>is_null($schools)</code>
    </DocblockTypeContradiction>
    <MissingClosureReturnType occurrences="1">
      <code>function () use ($offset, $rowCount, $startTime, $finishTime) {</code>
    </MissingClosureReturnType>
    <MissingReturnType occurrences="1">
      <code>apiList</code>
    </MissingReturnType>
    <MixedArgument occurrences="8">
      <code>$r[$param]</code>
      <code>$offset</code>
      <code>$rowCount</code>
      <code>$startTime</code>
      <code>$finishTime</code>
      <code>$canUseCache</code>
    </MixedArgument>
    <MixedAssignment occurrences="1">
      <code>$school</code>
    </MixedAssignment>
    <MixedInferredReturnType occurrences="1">
      <code>array</code>
    </MixedInferredReturnType>
    <MixedPropertyFetch occurrences="3">
      <code>$school-&gt;name</code>
      <code>$school-&gt;name</code>
      <code>$school-&gt;school_id</code>
    </MixedPropertyFetch>
    <MixedReturnStatement occurrences="1"/>
  </file>
  <file src="frontend/server/src/Controllers/Scoreboard.php">
    <MixedArgument occurrences="3">
      <code>$r['alias']</code>
      <code>$assignment</code>
    </MixedArgument>
    <MixedAssignment occurrences="1">
      <code>$assignment</code>
    </MixedAssignment>
  </file>
  <file src="frontend/server/src/Controllers/Submission.php">
    <MissingReturnType occurrences="1">
      <code>getSource</code>
    </MissingReturnType>
  </file>
  <file src="frontend/server/src/Controllers/Tag.php">
    <MissingReturnType occurrences="1">
      <code>apiList</code>
    </MissingReturnType>
    <MixedArgument occurrences="1">
      <code>$r[$param]</code>
    </MixedArgument>
    <MixedAssignment occurrences="1">
      <code>$tag</code>
    </MixedAssignment>
    <MixedPropertyFetch occurrences="1">
      <code>$tag-&gt;name</code>
    </MixedPropertyFetch>
  </file>
  <file src="frontend/server/src/Controllers/User.php">
    <InvalidNullableReturnType occurrences="1">
      <code>Array</code>
    </InvalidNullableReturnType>
    <InvalidPropertyAssignmentValue occurrences="1">
      <code>1</code>
    </InvalidPropertyAssignmentValue>
    <InvalidReturnStatement occurrences="6">
      <code>$response</code>
      <code>$response</code>
      <code>$response</code>
      <code>$response</code>
    </InvalidReturnStatement>
    <InvalidReturnType occurrences="6">
      <code>array{status: 'ok'}</code>
      <code>response</code>
      <code>\OmegaUp\DAO\VO\Contests</code>
      <code>\OmegaUp\DAO\VO\Problems</code>
      <code>\OmegaUp\DAO\VO\Problems</code>
      <code>string</code>
    </InvalidReturnType>
    <InvalidScalarArgument occurrences="3">
      <code>$i</code>
      <code>$digits</code>
      <code>$r['school_id']</code>
    </InvalidScalarArgument>
    <MissingClosureParamType occurrences="2">
      <code>$value</code>
      <code>$value</code>
    </MissingClosureParamType>
    <MissingClosureReturnType occurrences="2">
      <code>function ($value) {</code>
      <code>function ($value) {</code>
    </MissingClosureReturnType>
    <MissingDependency occurrences="1">
      <code>\Smarty</code>
    </MissingDependency>
    <MissingParamType occurrences="2">
      <code>$problemset_id</code>
      <code>$user_id</code>
    </MissingParamType>
    <MissingPropertyType occurrences="2">
      <code>$sendEmailOnVerify</code>
      <code>$permissionKey</code>
    </MissingPropertyType>
    <MissingReturnType occurrences="27">
      <code>sendVerificationEmail</code>
      <code>apiLogin</code>
      <code>apiMailingListBackfill</code>
      <code>omiPrepareUser</code>
      <code>apiCoderOfTheMonthList</code>
      <code>userOpenedProblemset</code>
      <code>apiInterviewStats</code>
      <code>apiList</code>
      <code>apiStats</code>
      <code>deleteProblemsSolvedRankCacheList</code>
      <code>apiUpdateMainEmail</code>
      <code>apiValidateFilter</code>
      <code>validateUser</code>
      <code>validateAddRemoveRole</code>
      <code>apiAddRole</code>
      <code>apiRemoveRole</code>
      <code>apiAddGroup</code>
      <code>apiRemoveGroup</code>
      <code>validateAddRemoveExperiment</code>
      <code>apiAddExperiment</code>
      <code>apiRemoveExperiment</code>
      <code>getPrivacyPolicy</code>
      <code>apiLastPrivacyPolicyAccepted</code>
      <code>apiAcceptPrivacyPolicy</code>
      <code>apiAssociateIdentity</code>
      <code>apiListAssociatedIdentities</code>
      <code>apiGenerateGitToken</code>
    </MissingReturnType>
    <MixedArgument occurrences="27">
      <code>$r['password']</code>
      <code>$r['password']</code>
      <code>$r['password']</code>
      <code>$resultAsJson</code>
      <code>$r['password']</code>
      <code>$r['password']</code>
      <code>$r['password']</code>
      <code>$r['password']</code>
      <code>$user</code>
      <code>$user</code>
      <code>$user</code>
      <code>$response['userinfo']['email']</code>
      <code>$r['user']</code>
      <code>$coderOfTheMonthUserId</code>
      <code>$user_id</code>
      <code>$problemset_id</code>
      <code>$item</code>
      <code>$problem</code>
      <code>$problem</code>
      <code>$r[$param]</code>
      <code>$r['password']</code>
      <code>$r['password']</code>
      <code>$value</code>
      <code>$value</code>
      <code>$r['user']</code>
      <code>$problem</code>
      <code>$problem</code>
      <code>$r['password']</code>
    </MixedArgument>
    <MixedArgumentTypeCoercion occurrences="1"/>
    <MixedArrayAccess occurrences="22">
      <code>$userDb['email']</code>
      <code>$userDb['country']</code>
      <code>$userDb['country_id']</code>
      <code>$userDb['state']</code>
      <code>$userDb['state_id']</code>
      <code>$userDb['school']</code>
      <code>$userDb['school_id']</code>
      <code>$userDb['locale']</code>
      <code>$response['verified']</code>
      <code>$response['username']</code>
      <code>$codersOfTheMonth[0]</code>
      <code>$response['userinfo']['email']</code>
      <code>$contest['alias']</code>
      <code>$contest['scoreboard_url_admin']</code>
      <code>$contest['alias']</code>
      <code>$identityData['username']</code>
      <code>$identityData['place']</code>
      <code>$contest['alias']</code>
      <code>$contest['alias']</code>
      <code>$contest['alias']</code>
      <code>$r2['contest_admin']</code>
      <code>$r2['contest_alias']</code>
    </MixedArrayAccess>
    <MixedArrayAssignment occurrences="5">
      <code>$response['userinfo'][$k]</code>
      <code>$response['userinfo']['username']</code>
      <code>$response['userinfo']['rankinfo']</code>
      <code>$response['userinfo']['is_private']</code>
      <code>$response['userinfo']['classname']</code>
    </MixedArrayAssignment>
    <MixedArrayOffset occurrences="5">
      <code>$response['userinfo'][$k]</code>
      <code>$contests[$contest['alias']]</code>
      <code>$contests[$contest['alias']]</code>
      <code>$contests[$contest['alias']]</code>
      <code>$contests[$contest['alias']]</code>
    </MixedArrayOffset>
    <MixedAssignment occurrences="47">
      <code>$user</code>
      <code>$userData['is_private']</code>
      <code>$identityData['name']</code>
      <code>$identityData['gender']</code>
      <code>$userData['facebook_user_id']</code>
      <code>$resultAsJson</code>
      <code>$user</code>
      <code>$user</code>
      <code>$usersMissing</code>
      <code>$user</code>
      <code>$user</code>
      <code>$user</code>
      <code>$user</code>
      <code>$resetRequest['auth_token']</code>
      <code>$resetRequest['permission_key']</code>
      <code>$addUserRequest['auth_token']</code>
      <code>$addUserRequest['contest_alias']</code>
      <code>$userDb</code>
      <code>$response['userinfo']['email']</code>
      <code>$response['userinfo']['country']</code>
      <code>$response['userinfo']['country_id']</code>
      <code>$response['userinfo']['state']</code>
      <code>$response['userinfo']['state_id']</code>
      <code>$response['userinfo']['school']</code>
      <code>$response['userinfo']['school_id']</code>
      <code>$response['userinfo']['locale']</code>
      <code>$v</code>
      <code>$response</code>
      <code>$response</code>
      <code>$codersOfTheMonth</code>
      <code>$coderOfTheMonthUserId</code>
      <code>$coderOfTheMonthUserId</code>
      <code>$codersOfTheMonth</code>
      <code>$user</code>
      <code>$contestsParticipated</code>
      <code>$contest</code>
      <code>$identityData</code>
      <code>$contests[$contest['alias']]['place']</code>
      <code>$contests[$contest['alias']]['data']</code>
      <code>$item</code>
      <code>$problems</code>
      <code>$problem</code>
      <code>$problems</code>
      <code>$problem</code>
      <code>$identity</code>
      <code>$user</code>
      <code>$r['school_id']</code>
      <code>$language</code>
      <code>$response</code>
      <code>$r2['auth_token']</code>
      <code>$response['contest_admin'][]</code>
      <code>$r2</code>
      <code>$response['contest_admin'][]</code>
      <code>$problem</code>
      <code>$identity</code>
    </MixedAssignment>
    <MixedInferredReturnType occurrences="2">
      <code>array</code>
      <code>array</code>
    </MixedInferredReturnType>
    <MixedPropertyFetch occurrences="12">
      <code>$codersOfTheMonth[0]-&gt;user_id</code>
      <code>$identity-&gt;username</code>
      <code>$identity-&gt;username</code>
      <code>$r['school']-&gt;school_id</code>
      <code>$language-&gt;language_id</code>
      <code>$r['role']-&gt;role_id</code>
      <code>$r['user']-&gt;user_id</code>
      <code>$r['role']-&gt;role_id</code>
      <code>$r['user']-&gt;user_id</code>
      <code>$r['role']-&gt;role_id</code>
      <code>$r['group']-&gt;group_id</code>
      <code>$r['group']-&gt;group_id</code>
      <code>$r['user']-&gt;user_id</code>
      <code>$r['user']-&gt;user_id</code>
    </MixedPropertyFetch>
    <MixedReturnStatement occurrences="1">
      <code>$response</code>
      <code>$response</code>
    </MixedReturnStatement>
    <PossiblyFalseArgument occurrences="1">
      <code>strpos($email, '@')</code>
    </PossiblyFalseArgument>
    <PossiblyNullArgument occurrences="17">
      <code>$user-&gt;main_email_id</code>
      <code>$user-&gt;main_email_id</code>
      <code>$user-&gt;main_identity_id</code>
      <code>$user</code>
      <code>$identity</code>
      <code>$user</code>
      <code>$identity</code>
      <code>$email</code>
    </PossiblyNullArgument>
    <PossiblyNullArrayAccess occurrences="5">
      <code>$session['identity']</code>
      <code>$session['is_admin']</code>
      <code>$session['is_admin']</code>
      <code>$session['is_admin']</code>
      <code>$session['identity']</code>
    </PossiblyNullArrayAccess>
    <PossiblyNullArrayOffset occurrences="1">
      <code>$usersAdded</code>
    </PossiblyNullArrayOffset>
    <PossiblyNullPropertyAssignment occurrences="5">
      <code>$identity</code>
      <code>$email</code>
    </PossiblyNullPropertyAssignment>
    <PossiblyNullPropertyFetch occurrences="8">
      <code>$email-&gt;email</code>
    </PossiblyNullPropertyFetch>
    <UndefinedDocblockClass occurrences="9">
      <code>$response</code>
      <code>$response</code>
      <code>$response</code>
      <code>$response</code>
      <code>$response</code>
      <code>$response</code>
      <code>$response</code>
      <code>$response</code>
      <code>response</code>
      <code>response</code>
    </UndefinedDocblockClass>
    <UndefinedMethod occurrences="2">
      <code>\OmegaUp\DAO\Identities::getStatusVerified($r['email'])</code>
    </UndefinedMethod>
  </file>
  <file src="frontend/server/src/DAO/Assignments.php">
    <InvalidReturnStatement occurrences="1">
      <code>\OmegaUp\MySQLConnection::getInstance()-&gt;Affected_Rows()</code>
    </InvalidReturnStatement>
    <InvalidReturnType occurrences="1">
      <code>Affected</code>
    </InvalidReturnType>
    <MissingParamType occurrences="11">
      <code>$courseId</code>
      <code>$assignmentAlias</code>
      <code>$course_id</code>
      <code>$problemset_id</code>
      <code>$problemset_id</code>
      <code>$assignment_alias</code>
      <code>$course_id</code>
      <code>$assignmentId</code>
      <code>$assignment_id</code>
      <code>$order</code>
      <code>$courseId</code>
    </MissingParamType>
    <MissingReturnType occurrences="7">
      <code>getProblemset</code>
      <code>getAssignmentCountsForCourse</code>
      <code>getAssignmentForProblemset</code>
      <code>getByProblemset</code>
      <code>getByAliasAndCourse</code>
      <code>getByIdWithScoreboardUrls</code>
      <code>getSortedCourseAssignments</code>
    </MissingReturnType>
    <MixedArrayOffset occurrences="1">
      <code>$counts[$row['assignment_type']]</code>
    </MixedArrayOffset>
    <MixedAssignment occurrences="1">
      <code>$params[]</code>
    </MixedAssignment>
    <UndefinedDocblockClass occurrences="1">
      <code>Affected</code>
    </UndefinedDocblockClass>
  </file>
  <file src="frontend/server/src/DAO/AuthTokens.php">
    <MissingParamType occurrences="4">
      <code>$auth_token</code>
      <code>$auth_token</code>
      <code>$identity_id</code>
      <code>$identityId</code>
    </MissingParamType>
    <MissingReturnType occurrences="3">
      <code>getUserByToken</code>
      <code>expireAuthTokens</code>
      <code>getByIdentityId</code>
    </MissingReturnType>
  </file>
  <file src="frontend/server/src/DAO/Clarifications.php">
    <MissingParamType occurrences="10">
      <code>$problemset_id</code>
      <code>$admin</code>
      <code>$identity_id</code>
      <code>$offset</code>
      <code>$rowcount</code>
      <code>$problem_id</code>
      <code>$admin</code>
      <code>$identity_id</code>
      <code>$offset</code>
      <code>$rowcount</code>
    </MissingParamType>
    <MissingReturnType occurrences="2">
      <code>GetProblemsetClarifications</code>
      <code>GetProblemClarifications</code>
    </MissingReturnType>
    <MixedAssignment occurrences="3">
      <code>$val[]</code>
      <code>$val[]</code>
      <code>$val[]</code>
    </MixedAssignment>
  </file>
  <file src="frontend/server/src/DAO/CoderOfTheMonth.php">
    <FalsableReturnStatement occurrences="1">
      <code>false</code>
    </FalsableReturnStatement>
    <InvalidReturnStatement occurrences="1">
      <code>$username == $rs['username']</code>
    </InvalidReturnStatement>
    <InvalidReturnType occurrences="1">
      <code>Array</code>
    </InvalidReturnType>
    <MissingParamType occurrences="4">
      <code>$username</code>
      <code>$time</code>
      <code>$autoselected</code>
      <code>$time</code>
    </MissingParamType>
    <MissingReturnType occurrences="2">
      <code>getByTimeAndSelected</code>
      <code>getByTime</code>
    </MissingReturnType>
  </file>
  <file src="frontend/server/src/DAO/Contests.php">
    <MissingParamType occurrences="21">
      <code>$title</code>
      <code>$alias</code>
      <code>$problemset_id</code>
      <code>$identity_id</code>
      <code>$identity_id</code>
      <code>$page</code>
      <code>$pageSize</code>
      <code>$page</code>
      <code>$pageSize</code>
      <code>$order</code>
      <code>$orderType</code>
      <code>$user_id</code>
      <code>$page</code>
      <code>$pageSize</code>
      <code>$identity_id</code>
      <code>$page</code>
      <code>$pageSize</code>
      <code>$query</code>
      <code>$user_id</code>
      <code>$page</code>
      <code>$pageSize</code>
      <code>$query</code>
      <code>$query</code>
      <code>$query</code>
      <code>$problemset_id</code>
      <code>$problemset_id</code>
      <code>$query</code>
      <code>$contestId</code>
      <code>$contestId</code>
    </MissingParamType>
    <MissingPropertyType occurrences="1">
      <code>$getContestsColumns</code>
    </MissingPropertyType>
    <MissingReturnType occurrences="15">
      <code>getByTitle</code>
      <code>getByAliasWithExtraInformation</code>
      <code>getByProblemset</code>
      <code>hasStarted</code>
      <code>hasFinished</code>
      <code>getContestsParticipated</code>
      <code>getAllContestsAdminedByIdentity</code>
      <code>getAllContestsOwnedByUser</code>
      <code>getContestsParticipating</code>
      <code>getRecentPublicContests</code>
      <code>getAllPublicContests</code>
      <code>getAllContests</code>
      <code>getContestForProblemset</code>
      <code>getNeedsInformation</code>
      <code>requestsUserInformation</code>
    </MissingReturnType>
    <MixedArgument occurrences="5">
      <code>$order</code>
      <code>$params</code>
      <code>$params</code>
      <code>$params</code>
      <code>$query</code>
    </MixedArgument>
    <MixedAssignment occurrences="10">
      <code>$offset</code>
      <code>$offset</code>
      <code>$columns</code>
      <code>$offset</code>
      <code>$params[]</code>
      <code>$params[]</code>
      <code>$params[]</code>
      <code>$params[]</code>
      <code>$columns</code>
      <code>$offset</code>
      <code>$params[]</code>
      <code>$params[]</code>
      <code>$params[]</code>
      <code>$columns</code>
      <code>$params[]</code>
      <code>$params[]</code>
      <code>$params[]</code>
      <code>$params[]</code>
      <code>$params[]</code>
      <code>$params[]</code>
      <code>$params[]</code>
      <code>$params[]</code>
      <code>$params[]</code>
      <code>$params[]</code>
      <code>$params[]</code>
      <code>$params[]</code>
      <code>$params[]</code>
      <code>$params[]</code>
      <code>$params[]</code>
      <code>$offset</code>
      <code>$columns</code>
      <code>$params[]</code>
      <code>$params[]</code>
      <code>$params[]</code>
      <code>$offset</code>
      <code>$columns</code>
      <code>$params[]</code>
      <code>$params[]</code>
      <code>$params[]</code>
      <code>$requestsUsersInfo</code>
    </MixedAssignment>
    <MixedOperand occurrences="5">
      <code>$page</code>
      <code>$page</code>
      <code>($page - 1) * $pageSize</code>
      <code>$page</code>
      <code>$page</code>
      <code>$page</code>
    </MixedOperand>
    <PossiblyNullArgument occurrences="2">
      <code>$rs</code>
      <code>$alias</code>
    </PossiblyNullArgument>
    <PossiblyNullArrayAccess occurrences="1">
      <code>$rs['total']</code>
    </PossiblyNullArrayAccess>
    <PossiblyUndefinedVariable occurrences="11">
      <code>$params</code>
      <code>$params</code>
      <code>$params</code>
      <code>$params</code>
      <code>$params</code>
      <code>$params</code>
      <code>$params</code>
      <code>$params</code>
      <code>$params</code>
      <code>$params</code>
      <code>$params</code>
    </PossiblyUndefinedVariable>
  </file>
  <file src="frontend/server/src/DAO/Courses.php">
    <InvalidDocblockParamName occurrences="1">
      <code>$user_id</code>
    </InvalidDocblockParamName>
    <MissingClosureParamType occurrences="2">
      <code>$a</code>
      <code>$b</code>
    </MissingClosureParamType>
    <MissingParamType occurrences="9">
      <code>$name</code>
      <code>$identity_id</code>
      <code>$identity_id</code>
      <code>$identity_id</code>
      <code>$page</code>
      <code>$pageSize</code>
      <code>$user_id</code>
      <code>$page</code>
      <code>$pageSize</code>
      <code>$identity_id</code>
    </MissingParamType>
    <MissingReturnType occurrences="6">
      <code>findByName</code>
      <code>getCoursesForStudent</code>
      <code>getAllCoursesAdminedByIdentity</code>
      <code>getAllCoursesOwnedByUser</code>
      <code>getAssignmentByAlias</code>
      <code>updateAssignmentMaxPoints</code>
    </MissingReturnType>
    <MixedArgument occurrences="2">
      <code>!empty($a['name']) ? $a['name'] : $a['username']</code>
      <code>!empty($b['name']) ? $b['name'] : $b['username']</code>
    </MixedArgument>
    <MixedArrayAccess occurrences="4">
      <code>$a['name']</code>
      <code>$a['username']</code>
      <code>$b['name']</code>
      <code>$b['username']</code>
    </MixedArrayAccess>
    <MixedArrayOffset occurrences="1">
      <code>$progress[$assignment]</code>
    </MixedArrayOffset>
    <MixedAssignment occurrences="3">
      <code>$assignment</code>
      <code>$offset</code>
      <code>$offset</code>
    </MixedAssignment>
    <MixedOperand occurrences="2">
      <code>$page</code>
      <code>$page</code>
    </MixedOperand>
  </file>
  <file src="frontend/server/src/DAO/Emails.php">
    <MissingParamType occurrences="1">
      <code>$user_id</code>
    </MissingParamType>
    <MissingReturnType occurrences="1">
      <code>getByUserId</code>
    </MissingReturnType>
  </file>
  <file src="frontend/server/src/DAO/GroupRoles.php">
    <MissingParamType occurrences="7">
      <code>$acl_id</code>
      <code>$identity_id</code>
      <code>$acl_id</code>
      <code>$role_id</code>
      <code>$identity_id</code>
      <code>$acl_id</code>
      <code>$identity_id</code>
    </MissingParamType>
    <MissingReturnType occurrences="7">
      <code>getAdmins</code>
      <code>hasRole</code>
      <code>isContestant</code>
      <code>getContestAdmins</code>
      <code>getCourseAdmins</code>
      <code>getProblemAdmins</code>
      <code>getSystemRoles</code>
    </MissingReturnType>
    <MixedAssignment occurrences="1">
      <code>$roles[]</code>
    </MixedAssignment>
  </file>
  <file src="frontend/server/src/DAO/GroupsIdentities.php">
    <MissingParamType occurrences="1">
      <code>$group_id</code>
      <code>$group_id</code>
    </MissingParamType>
    <MissingReturnType occurrences="2">
      <code>GetMemberIdentities</code>
      <code>getUsernamesByGroupId</code>
    </MissingReturnType>
    <MixedArgument occurrences="1">
      <code>$row['username']</code>
    </MixedArgument>
    <MixedAssignment occurrences="1">
      <code>$row['classname']</code>
    </MixedAssignment>
  </file>
  <file src="frontend/server/src/DAO/Identities.php">
    <MissingParamType occurrences="5">
      <code>$identity_id</code>
      <code>$identity_id</code>
      <code>$userId</code>
      <code>$userId</code>
      <code>$identity_id</code>
    </MissingParamType>
    <MissingReturnType occurrences="5">
      <code>isVerified</code>
      <code>getExtendedProfileDataByPk</code>
      <code>isUserAssociatedWithIdentityOfGroup</code>
      <code>getAssociatedIdentities</code>
      <code>associateIdentityWithUser</code>
    </MissingReturnType>
    <PossiblyNullArrayAccess occurrences="1">
      <code>$rs['associated']</code>
    </PossiblyNullArrayAccess>
  </file>
  <file src="frontend/server/src/DAO/IdentityLoginLog.php">
    <MissingParamType occurrences="1">
      <code>$identityId</code>
    </MissingParamType>
    <MissingReturnType occurrences="1">
      <code>getByIdentity</code>
    </MissingReturnType>
  </file>
  <file src="frontend/server/src/DAO/Interviews.php">
    <MissingParamType occurrences="4">
      <code>$alias</code>
      <code>$user_id</code>
      <code>$problemset_id</code>
      <code>$problemset_id</code>
    </MissingParamType>
    <MissingReturnType occurrences="4">
      <code>getByAlias</code>
      <code>getMyInterviews</code>
      <code>getInterviewForProblemset</code>
      <code>getByProblemset</code>
    </MissingReturnType>
  </file>
  <file src="frontend/server/src/DAO/Languages.php">
    <MissingParamType occurrences="1">
      <code>$name</code>
    </MissingParamType>
    <MissingReturnType occurrences="1">
      <code>getByName</code>
    </MissingReturnType>
  </file>
  <file src="frontend/server/src/DAO/Notifications.php">
    <MissingReturnType occurrences="1">
      <code>getUnreadNotifications</code>
    </MissingReturnType>
  </file>
  <file src="frontend/server/src/DAO/PrivacyStatementConsentLog.php">
    <MismatchingDocblockReturnType occurrences="2">
      <code>the</code>
      <code>the</code>
    </MismatchingDocblockReturnType>
    <MissingParamType occurrences="2">
      <code>$identity_id</code>
      <code>$privacystatement_id</code>
    </MissingParamType>
    <MissingReturnType occurrences="1">
      <code>hasAcceptedPrivacyStatement</code>
    </MissingReturnType>
    <MixedInferredReturnType occurrences="2">
      <code>the</code>
      <code>the</code>
    </MixedInferredReturnType>
  </file>
  <file src="frontend/server/src/DAO/ProblemOfTheWeek.php">
    <MissingParamType occurrences="1">
      <code>$difficulty</code>
    </MissingParamType>
    <MissingReturnType occurrences="1">
      <code>getByDificulty</code>
    </MissingReturnType>
  </file>
  <file src="frontend/server/src/DAO/ProblemViewed.php">
    <MissingParamType occurrences="2">
      <code>$identity_id</code>
      <code>$problem_id</code>
    </MissingParamType>
    <MissingReturnType occurrences="1">
      <code>MarkProblemViewed</code>
    </MissingReturnType>
  </file>
  <file src="frontend/server/src/DAO/Problems.php">
    <MissingClosureReturnType occurrences="1">
      <code>function ($clause) {</code>
    </MissingClosureReturnType>
    <MissingParamType occurrences="23">
      <code>$tag</code>
      <code>$tag</code>
      <code>$programmingLanguages</code>
      <code>$difficultyRange</code>
      <code>$alias</code>
      <code>$alias</code>
      <code>$id</code>
      <code>$identityId</code>
      <code>$identityId</code>
      <code>$identity_id</code>
      <code>$page</code>
      <code>$pageSize</code>
      <code>$user_id</code>
      <code>$page</code>
      <code>$pageSize</code>
      <code>$page</code>
      <code>$cols_per_page</code>
      <code>$order</code>
      <code>$order_type</code>
      <code>$group_id</code>
      <code>$problem_id</code>
      <code>$problem_id</code>
      <code>$contest_id</code>
      <code>$title</code>
    </MissingParamType>
    <MissingReturnType occurrences="14">
      <code>byIdentityType</code>
      <code>searchByAlias</code>
      <code>getPracticeDeadline</code>
      <code>getProblemsSolved</code>
      <code>getProblemsUnsolvedByIdentity</code>
      <code>getAllProblemsAdminedByIdentity</code>
      <code>getAllProblemsOwnedByUser</code>
      <code>getAllProblems</code>
      <code>getIdentitiesInGroupWhoAttemptedProblem</code>
      <code>isVisible</code>
      <code>deleteProblem</code>
      <code>hasBeenUsedInCoursesOrContests</code>
      <code>getByContest</code>
      <code>getByTitle</code>
    </MissingReturnType>
    <MixedArgument occurrences="5">
      <code>$clause[1]</code>
      <code>$quoted</code>
      <code>$quoted</code>
      <code>$quoted</code>
      <code>$order</code>
    </MixedArgument>
    <MixedArrayAccess occurrences="2">
      <code>$clause[0]</code>
      <code>$clause[1]</code>
    </MixedArrayAccess>
    <MixedAssignment occurrences="11">
      <code>$programmingLanguage</code>
      <code>$clause</code>
      <code>$total</code>
      <code>$hiddenTags</code>
      <code>$problem['score']</code>
      <code>$problem['points']</code>
      <code>$problem['ratio']</code>
      <code>$quoted</code>
      <code>$offset</code>
      <code>$offset</code>
      <code>$identities[]</code>
    </MixedAssignment>
    <MixedInferredReturnType occurrences="1">
      <code>int</code>
      <code>int</code>
    </MixedInferredReturnType>
    <MixedOperand occurrences="4">
      <code>$page</code>
      <code>$page</code>
      <code>$page</code>
      <code>($page - 1) * $cols_per_page</code>
    </MixedOperand>
    <MixedReturnStatement occurrences="1">
      <code>\OmegaUp\MySQLConnection::getInstance()-&gt;getOne($sql, $args)</code>
    </MixedReturnStatement>
    <RedundantCondition occurrences="1">
      <code>is_null($result)</code>
    </RedundantCondition>
    <TypeDoesNotContainNull occurrences="1">
      <code>is_null($result)</code>
    </TypeDoesNotContainNull>
    <UndefinedMethod occurrences="1">
      <code>Quote</code>
    </UndefinedMethod>
  </file>
  <file src="frontend/server/src/DAO/ProblemsForfeited.php">
    <MixedInferredReturnType occurrences="1">
      <code>int</code>
    </MixedInferredReturnType>
    <MixedReturnStatement occurrences="1">
      <code>\OmegaUp\MySQLConnection::getInstance()-&gt;getOne($sql, $args)</code>
    </MixedReturnStatement>
  </file>
  <file src="frontend/server/src/DAO/ProblemsLanguages.php">
    <MissingParamType occurrences="1">
      <code>$problemId</code>
    </MissingParamType>
    <MissingReturnType occurrences="2">
      <code>deleteProblemLanguages</code>
      <code>getByProblemId</code>
    </MissingReturnType>
  </file>
  <file src="frontend/server/src/DAO/ProblemsTags.php">
    <MissingParamType occurrences="3">
      <code>$public_only</code>
      <code>$includeAutogenerated</code>
      <code>$listOfTags</code>
    </MissingParamType>
    <MissingReturnType occurrences="4">
      <code>getProblemTags</code>
      <code>replaceAutogeneratedTags</code>
      <code>clearAutogeneratedTags</code>
      <code>clearRestrictedTags</code>
    </MissingReturnType>
    <MixedArgument occurrences="1">
      <code>$tag</code>
    </MixedArgument>
    <MixedAssignment occurrences="1">
      <code>$tag</code>
    </MixedAssignment>
    <MixedMethodCall occurrences="1">
      <code>error</code>
    </MixedMethodCall>
    <PossiblyNullPropertyFetch occurrences="1">
      <code>\OmegaUp\DAO\Tags::getByName($tag)-&gt;tag_id</code>
    </PossiblyNullPropertyFetch>
    <UndefinedMethod occurrences="2">
      <code>self::transBegin()</code>
      <code>self::transRollback()</code>
    </UndefinedMethod>
    <UndefinedPropertyFetch occurrences="1">
      <code>self::$log</code>
    </UndefinedPropertyFetch>
  </file>
  <file src="frontend/server/src/DAO/ProblemsetAccessLog.php">
    <MissingParamType occurrences="4">
      <code>$problemset_id</code>
      <code>$course_id</code>
      <code>$problemsetId</code>
      <code>$identityId</code>
    </MissingParamType>
    <MissingReturnType occurrences="3">
      <code>GetAccessForProblemset</code>
      <code>GetAccessForCourse</code>
      <code>getByProblemsetIdentityId</code>
    </MissingReturnType>
  </file>
  <file src="frontend/server/src/DAO/ProblemsetIdentities.php">
    <MissingParamType occurrences="2">
      <code>$problemset_id</code>
      <code>$problemset_id</code>
    </MissingParamType>
    <MissingReturnType occurrences="3">
      <code>getWithExtraInformation</code>
      <code>getIdentitiesByProblemset</code>
      <code>updatePrivacyStatementConsent</code>
    </MissingReturnType>
    <MixedArgument occurrences="1">
      <code>$container-&gt;problemset_id</code>
    </MixedArgument>
    <MixedAssignment occurrences="3">
      <code>$finishTime</code>
      <code>$finishTime</code>
      <code>$problemsetIdentity-&gt;end_time</code>
    </MixedAssignment>
    <MixedOperand occurrences="1">
      <code>$container-&gt;window_length</code>
    </MixedOperand>
  </file>
  <file src="frontend/server/src/DAO/ProblemsetProblems.php">
    <InvalidReturnStatement occurrences="2">
      <code>\OmegaUp\MySQLConnection::getInstance()-&gt;Affected_Rows()</code>
      <code>\OmegaUp\MySQLConnection::getInstance()-&gt;Affected_Rows()</code>
    </InvalidReturnStatement>
    <InvalidReturnType occurrences="2">
      <code>void</code>
      <code>Affected</code>
    </InvalidReturnType>
    <MissingParamType occurrences="7">
      <code>$problemset_id</code>
      <code>$newProblemsetId</code>
      <code>$oldProblemsetId</code>
      <code>$problemsetId</code>
      <code>$problemId</code>
      <code>$order</code>
      <code>$problemset_id</code>
    </MissingParamType>
    <MissingReturnType occurrences="3">
      <code>countProblemsetProblems</code>
      <code>getByProblemset</code>
      <code>getMaxPointsByProblemset</code>
    </MissingReturnType>
    <PossiblyNullArgument occurrences="2">
      <code>$user-&gt;main_identity_id</code>
      <code>$identity</code>
    </PossiblyNullArgument>
    <UndefinedDocblockClass occurrences="1">
      <code>Affected</code>
    </UndefinedDocblockClass>
  </file>
  <file src="frontend/server/src/DAO/Problemsets.php">
    <MissingParamType occurrences="2">
      <code>$problemset_id</code>
      <code>$problemset_id</code>
    </MissingParamType>
    <MissingReturnType occurrences="2">
      <code>getProblemsetContainer</code>
      <code>getWithTypeByPK</code>
    </MissingReturnType>
    <MixedAssignment occurrences="3">
      <code>$contest</code>
      <code>$assignment</code>
      <code>$interview</code>
    </MixedAssignment>
  </file>
  <file src="frontend/server/src/DAO/QualityNominations.php">
    <MissingClosureParamType occurrences="1">
      <code>$type</code>
    </MissingClosureParamType>
    <MissingClosureReturnType occurrences="1">
      <code>function ($type) {</code>
    </MissingClosureReturnType>
    <MissingParamType occurrences="18">
      <code>$nomination</code>
      <code>$nominator</code>
      <code>$assignee</code>
      <code>$page</code>
      <code>$pageSize</code>
      <code>$types</code>
      <code>$contents</code>
      <code>$problemId</code>
      <code>$contents</code>
      <code>$aprioriAverage</code>
      <code>$sum</code>
      <code>$n</code>
      <code>$tags</code>
      <code>$threshold</code>
      <code>$userId</code>
      <code>$problemId</code>
      <code>$nomination</code>
      <code>$contents</code>
      <code>$status</code>
    </MissingParamType>
    <MissingReturnType occurrences="9">
      <code>getNominations</code>
      <code>getAllNominations</code>
      <code>calculateGlobalDifficultyAndQuality</code>
      <code>getAllSuggestionsPerProblem</code>
      <code>calculateProblemSuggestionAggregates</code>
      <code>aggregateFeedback</code>
      <code>bayesianAverage</code>
      <code>mostVotedTags</code>
      <code>getByUserAndProblem</code>
    </MissingReturnType>
    <MixedArgument occurrences="7">
      <code>$nomination['contents']</code>
      <code>$type</code>
      <code>$types</code>
      <code>$nomination['contents']</code>
      <code>$nomination['contents']</code>
      <code>$problemId</code>
      <code>$tags</code>
      <code>$tags</code>
    </MixedArgument>
    <MixedArrayAccess occurrences="7">
      <code>$nomination['contents']</code>
      <code>$nomination['contents']</code>
      <code>$nomination['contents']</code>
      <code>$problemAggregates['quality_sum']</code>
      <code>$problemAggregates['quality_n']</code>
      <code>$problemAggregates['difficulty_sum']</code>
      <code>$problemAggregates['difficulty_n']</code>
      <code>$problemAggregates['tags']</code>
    </MixedArrayAccess>
    <MixedArrayOffset occurrences="2">
      <code>$problemAggregates['tags'][$tag]</code>
      <code>$problemAggregates['tags'][$tag]</code>
    </MixedArrayOffset>
    <MixedAssignment occurrences="18">
      <code>$nomination['contents']</code>
      <code>$page</code>
      <code>$params[]</code>
      <code>$params[]</code>
      <code>$nomination</code>
      <code>$nomination</code>
      <code>$tag</code>
      <code>$globalContents</code>
      <code>list($globalQualityAverage, $globalDifficultyAverage)</code>
      <code>$problemId</code>
      <code>$contents</code>
      <code>$problemAggregates</code>
      <code>$problem-&gt;quality</code>
      <code>$problem-&gt;difficulty</code>
      <code>$tags</code>
      <code>$max</code>
      <code>$value</code>
      <code>$mostVoted[]</code>
    </MixedAssignment>
    <MixedOperand occurrences="14">
      <code>$page</code>
      <code>$page</code>
      <code>$page</code>
      <code>$feedback['quality']</code>
      <code>$feedback['difficulty']</code>
      <code>$qualitySum</code>
      <code>$difficultySum</code>
      <code>$problemId</code>
      <code>$feedback['quality']</code>
      <code>$problemAggregates['difficulty_sum']</code>
      <code>$aprioriAverage</code>
      <code>self::CONFIDENCE * $aprioriAverage</code>
      <code>$n</code>
      <code>$max</code>
    </MixedOperand>
    <PossiblyNullArgument occurrences="2">
      <code>$problem</code>
      <code>$problem</code>
    </PossiblyNullArgument>
    <PossiblyNullPropertyAssignment occurrences="2">
      <code>$problem</code>
      <code>$problem</code>
    </PossiblyNullPropertyAssignment>
  </file>
  <file src="frontend/server/src/DAO/Runs.php">
    <MissingParamType occurrences="4">
      <code>$problemset_id</code>
      <code>$problem_id</code>
      <code>$current_points</code>
      <code>$original_points</code>
    </MissingParamType>
    <MissingReturnType occurrences="3">
      <code>countRunsOfIdentityPerDatePerVerdict</code>
      <code>recalculateScore</code>
      <code>recalculatePenaltyForContest</code>
    </MissingReturnType>
    <MixedAssignment occurrences="6">
      <code>$result[]</code>
      <code>$result[]</code>
      <code>$submissionGap</code>
      <code>$submissionGap</code>
      <code>$submission_gap</code>
      <code>$submission_gap</code>
    </MixedAssignment>
    <MixedInferredReturnType occurrences="4">
      <code>int</code>
      <code>int</code>
      <code>?float</code>
      <code>?float</code>
    </MixedInferredReturnType>
    <MixedOperand occurrences="2">
      <code>$submissionGap</code>
      <code>$submission_gap</code>
    </MixedOperand>
    <MixedReturnStatement occurrences="4">
      <code>\OmegaUp\MySQLConnection::getInstance()-&gt;GetOne($sql, $val)</code>
      <code>\OmegaUp\MySQLConnection::getInstance()-&gt;GetOne($sql, $val)</code>
      <code>\OmegaUp\MySQLConnection::getInstance()-&gt;GetOne($sql, $val)</code>
      <code>\OmegaUp\MySQLConnection::getInstance()-&gt;GetOne($sql, $val)</code>
    </MixedReturnStatement>
  </file>
  <file src="frontend/server/src/DAO/States.php">
    <MissingParamType occurrences="1">
      <code>$countryId</code>
    </MissingParamType>
    <MissingReturnType occurrences="1">
      <code>getByCountry</code>
    </MissingReturnType>
  </file>
  <file src="frontend/server/src/DAO/SubmissionLog.php">
    <MissingParamType occurrences="2">
      <code>$problemset_id</code>
      <code>$course_id</code>
    </MissingParamType>
    <MissingReturnType occurrences="2">
      <code>GetSubmissionsForProblemset</code>
      <code>GetSubmissionsForCourse</code>
    </MissingReturnType>
  </file>
  <file src="frontend/server/src/DAO/Submissions.php">
    <MixedInferredReturnType occurrences="4">
      <code>int</code>
      <code>int</code>
      <code>int</code>
      <code>?int</code>
    </MixedInferredReturnType>
    <MixedReturnStatement occurrences="4">
      <code>\OmegaUp\MySQLConnection::getInstance()-&gt;GetOne($sql, $val)</code>
      <code>\OmegaUp\MySQLConnection::getInstance()-&gt;GetOne($sql, $val)</code>
      <code>\OmegaUp\MySQLConnection::getInstance()-&gt;GetOne($sql, $val)</code>
      <code>\OmegaUp\MySQLConnection::getInstance()-&gt;GetOne($sql, $val)</code>
    </MixedReturnStatement>
  </file>
  <file src="frontend/server/src/DAO/UserRoles.php">
    <MissingParamType occurrences="6">
      <code>$acl_id</code>
      <code>$identity_id</code>
      <code>$acl_id</code>
      <code>$role_id</code>
      <code>$user_id</code>
      <code>$identity_id</code>
    </MissingParamType>
    <MissingReturnType occurrences="7">
      <code>getAdmins</code>
      <code>hasRole</code>
      <code>getContestAdmins</code>
      <code>getCourseAdmins</code>
      <code>getProblemAdmins</code>
      <code>getSystemRoles</code>
      <code>getSystemGroups</code>
    </MissingReturnType>
    <MixedAssignment occurrences="3">
      <code>$owner</code>
      <code>$roles[]</code>
      <code>$groups[]</code>
    </MixedAssignment>
  </file>
  <file src="frontend/server/src/DAO/Users.php">
    <MissingParamType occurrences="5">
      <code>$user_id</code>
      <code>$user_id</code>
      <code>$identity_id</code>
      <code>$user_id</code>
      <code>$verified</code>
      <code>$in_mailing_list</code>
    </MissingParamType>
    <MissingReturnType occurrences="5">
      <code>IsUserInterviewer</code>
      <code>getExtendedProfileDataByPk</code>
      <code>getHideTags</code>
      <code>getVerified</code>
      <code>getUsersCount</code>
    </MissingReturnType>
    <PossiblyNullArrayAccess occurrences="1">
      <code>\OmegaUp\MySQLConnection::getInstance()-&gt;GetRow($sql)['total']</code>
    </PossiblyNullArrayAccess>
  </file>
  <file src="frontend/server/src/DAO/UsersBadges.php">
    <MissingReturnType occurrences="2">
      <code>getBadgeOwnersCount</code>
      <code>getBadgeFirstAssignationTime</code>
    </MissingReturnType>
    <MixedInferredReturnType occurrences="1">
      <code>?int</code>
    </MixedInferredReturnType>
    <MixedReturnStatement occurrences="1">
      <code>\OmegaUp\MySQLConnection::getInstance()-&gt;getOne($sql, $args)</code>
    </MixedReturnStatement>
  </file>
  <file src="frontend/smarty_plugins/compiler.version_hash.php">
    <MissingDependency occurrences="1">
      <code>Smarty</code>
    </MissingDependency>
    <MissingReturnType occurrences="1">
      <code>smarty_compiler_version_hash</code>
    </MissingReturnType>
  </file>
  <file src="frontend/smarty_plugins/modifier.omegaup_format.php">
    <MissingParamType occurrences="2">
      <code>$format</code>
      <code>$params</code>
    </MissingParamType>
    <MissingReturnType occurrences="1">
      <code>smarty_modifier_omegaup_format</code>
    </MissingReturnType>
    <MixedArgument occurrences="2">
      <code>$format</code>
      <code>$params</code>
    </MixedArgument>
  </file>
  <file src="frontend/tests/badges/100solvedProblemsTest.php">
    <MissingDependency occurrences="1">
      <code>BadgesTestCase</code>
    </MissingDependency>
  </file>
  <file src="frontend/tests/badges/BadgesTest.php">
    <MissingDependency occurrences="1">
      <code>BadgesTestCase</code>
    </MissingDependency>
  </file>
  <file src="frontend/tests/badges/BadgesTestCase.php">
    <MissingDependency occurrences="1">
      <code>OmegaupTestCase</code>
    </MissingDependency>
  </file>
  <file src="frontend/tests/common/Utils.php">
    <ForbiddenCode occurrences="4">
      <code>var_dump($e-&gt;getMessage())</code>
    </ForbiddenCode>
    <InvalidScalarArgument occurrences="1">
      <code>rand()</code>
    </InvalidScalarArgument>
    <MissingParamType occurrences="3">
      <code>$contest_id</code>
      <code>$time</code>
      <code>$path</code>
    </MissingParamType>
    <MissingPropertyType occurrences="2">
      <code>$inittime</code>
      <code>$counttime</code>
    </MissingPropertyType>
    <MissingReturnType occurrences="18">
      <code>cleanup</code>
      <code>GetValidPublicContestId</code>
      <code>GetValidProblemOfContest</code>
      <code>GetDbDatetime</code>
      <code>GetTimeFromUnixTimestamp</code>
      <code>CleanLog</code>
      <code>CleanPath</code>
      <code>deleteAllSuggestions</code>
      <code>deleteAllRanks</code>
      <code>deleteAllPreviousRuns</code>
      <code>deleteAllProblemsOfTheWeek</code>
      <code>setUpDefaultDataConfig</code>
      <code>CleanupFilesAndDb</code>
      <code>CleanupDB</code>
      <code>RunUpdateUserRank</code>
      <code>Commit</code>
      <code>RunAggregateFeedback</code>
      <code>RunAssignBadges</code>
    </MissingReturnType>
    <MixedArgument occurrences="1">
      <code>$path</code>
    </MixedArgument>
    <MixedAssignment occurrences="5">
      <code>$p</code>
      <code>$contestCreator</code>
      <code>$contest_id</code>
      <code>$problemCreator</code>
      <code>$problem_id</code>
    </MixedAssignment>
    <MixedMethodCall occurrences="2">
      <code>testCreateValidContest</code>
      <code>testCreateValidProblem</code>
    </MixedMethodCall>
    <PossiblyNullArgument occurrences="5">
      <code>$run-&gt;submission_id</code>
      <code>$runGuid</code>
      <code>$submission-&gt;current_run_id</code>
      <code>$submission</code>
      <code>$run</code>
    </PossiblyNullArgument>
    <PossiblyNullPropertyAssignment occurrences="8">
      <code>$run</code>
      <code>$run</code>
      <code>$run</code>
      <code>$run</code>
      <code>$run</code>
      <code>$submission</code>
      <code>$run</code>
      <code>$run</code>
    </PossiblyNullPropertyAssignment>
    <PossiblyNullPropertyFetch occurrences="2">
      <code>$run-&gt;submission_id</code>
      <code>$submission-&gt;current_run_id</code>
    </PossiblyNullPropertyFetch>
    <UndefinedClass occurrences="2">
      <code>NewContestTest</code>
      <code>NewProblemInContestTest</code>
    </UndefinedClass>
    <UndefinedConstant occurrences="3">
      <code>RUNS_PATH</code>
      <code>PROBLEMS_GIT_PATH</code>
      <code>RUNS_PATH</code>
    </UndefinedConstant>
    <UndefinedDocblockClass occurrences="2">
      <code>$admin-&gt;user_id</code>
      <code>$admin-&gt;user_id</code>
    </UndefinedDocblockClass>
    <UndefinedMethod occurrences="3">
      <code>setGraderResourceForTesting</code>
      <code>setGraderResourceForTesting</code>
      <code>setGraderResourceForTesting</code>
    </UndefinedMethod>
  </file>
  <file src="frontend/tests/controllers/AssignmentProblemsTest.php">
    <MissingDependency occurrences="1">
      <code>OmegaupTestCase</code>
    </MissingDependency>
  </file>
  <file src="frontend/tests/controllers/AssignmentUpdateTest.php">
    <MissingDependency occurrences="1">
      <code>OmegaupTestCase</code>
    </MissingDependency>
  </file>
  <file src="frontend/tests/controllers/ClarificationCreateTest.php">
    <MissingDependency occurrences="1">
      <code>OmegaupTestCase</code>
    </MissingDependency>
  </file>
  <file src="frontend/tests/controllers/ClarificationDetailsTest.php">
    <MissingDependency occurrences="1">
      <code>OmegaupTestCase</code>
    </MissingDependency>
  </file>
  <file src="frontend/tests/controllers/ClarificationUpdateTest.php">
    <MissingDependency occurrences="1">
      <code>OmegaupTestCase</code>
    </MissingDependency>
  </file>
  <file src="frontend/tests/controllers/CoderOfTheMonthTest.php">
    <MissingDependency occurrences="1">
      <code>OmegaupTestCase</code>
    </MissingDependency>
  </file>
  <file src="frontend/tests/controllers/ContestAddAdminTest.php">
    <MissingDependency occurrences="1">
      <code>OmegaupTestCase</code>
    </MissingDependency>
  </file>
  <file src="frontend/tests/controllers/ContestAddProblemTest.php">
    <MissingDependency occurrences="1">
      <code>OmegaupTestCase</code>
    </MissingDependency>
  </file>
  <file src="frontend/tests/controllers/ContestCloneTest.php">
    <MissingDependency occurrences="1">
      <code>OmegaupTestCase</code>
    </MissingDependency>
  </file>
  <file src="frontend/tests/controllers/ContestCreateTest.php">
    <MissingDependency occurrences="1">
      <code>OmegaupTestCase</code>
    </MissingDependency>
  </file>
  <file src="frontend/tests/controllers/ContestDetailsTest.php">
    <MissingDependency occurrences="1">
      <code>OmegaupTestCase</code>
    </MissingDependency>
  </file>
  <file src="frontend/tests/controllers/ContestListClarificationsTest.php">
    <MissingDependency occurrences="1">
      <code>OmegaupTestCase</code>
    </MissingDependency>
  </file>
  <file src="frontend/tests/controllers/ContestListTest.php">
    <MissingDependency occurrences="1">
      <code>OmegaupTestCase</code>
    </MissingDependency>
  </file>
  <file src="frontend/tests/controllers/ContestProblemsListTest.php">
    <MissingDependency occurrences="1">
      <code>OmegaupTestCase</code>
    </MissingDependency>
  </file>
  <file src="frontend/tests/controllers/ContestRemoveProblemTest.php">
    <MissingDependency occurrences="1">
      <code>OmegaupTestCase</code>
    </MissingDependency>
  </file>
  <file src="frontend/tests/controllers/ContestRemoveUserTest.php">
    <MissingDependency occurrences="1">
      <code>OmegaupTestCase</code>
    </MissingDependency>
  </file>
  <file src="frontend/tests/controllers/ContestRequestsTest.php">
    <MissingDependency occurrences="1">
      <code>OmegaupTestCase</code>
    </MissingDependency>
  </file>
  <file src="frontend/tests/controllers/ContestRunsTest.php">
    <MissingDependency occurrences="1">
      <code>OmegaupTestCase</code>
    </MissingDependency>
  </file>
  <file src="frontend/tests/controllers/ContestScoreboardTest.php">
    <MissingDependency occurrences="1">
      <code>OmegaupTestCase</code>
    </MissingDependency>
  </file>
  <file src="frontend/tests/controllers/ContestStatsTest.php">
    <MissingDependency occurrences="1">
      <code>OmegaupTestCase</code>
    </MissingDependency>
  </file>
  <file src="frontend/tests/controllers/ContestUpdateTest.php">
    <MissingDependency occurrences="1">
      <code>OmegaupTestCase</code>
    </MissingDependency>
  </file>
  <file src="frontend/tests/controllers/ContestUsersTest.php">
    <MissingDependency occurrences="1">
      <code>OmegaupTestCase</code>
    </MissingDependency>
  </file>
  <file src="frontend/tests/controllers/CourseAssignmentScoreboardTest.php">
    <MissingDependency occurrences="1">
      <code>OmegaupTestCase</code>
    </MissingDependency>
  </file>
  <file src="frontend/tests/controllers/CourseAssignmentsTest.php">
    <MissingDependency occurrences="1">
      <code>OmegaupTestCase</code>
    </MissingDependency>
  </file>
  <file src="frontend/tests/controllers/CourseCloneTest.php">
    <MissingDependency occurrences="1">
      <code>OmegaupTestCase</code>
    </MissingDependency>
  </file>
  <file src="frontend/tests/controllers/CourseCreateTest.php">
    <MissingDependency occurrences="1">
      <code>OmegaupTestCase</code>
    </MissingDependency>
  </file>
  <file src="frontend/tests/controllers/CourseDetailsTest.php">
    <MissingDependency occurrences="1">
      <code>OmegaupTestCase</code>
    </MissingDependency>
  </file>
  <file src="frontend/tests/controllers/CourseListTest.php">
    <MissingDependency occurrences="1">
      <code>OmegaupTestCase</code>
    </MissingDependency>
  </file>
  <file src="frontend/tests/controllers/CourseProblemsTest.php">
    <MissingDependency occurrences="1">
      <code>OmegaupTestCase</code>
    </MissingDependency>
  </file>
  <file src="frontend/tests/controllers/CourseRunsTest.php">
    <MissingDependency occurrences="1">
      <code>OmegaupTestCase</code>
    </MissingDependency>
  </file>
  <file src="frontend/tests/controllers/CourseStudentAddTest.php">
    <MissingDependency occurrences="1">
      <code>OmegaupTestCase</code>
    </MissingDependency>
  </file>
  <file src="frontend/tests/controllers/CourseStudentListTest.php">
    <MissingDependency occurrences="1">
      <code>OmegaupTestCase</code>
    </MissingDependency>
  </file>
  <file src="frontend/tests/controllers/CourseStudentsTest.php">
    <MissingDependency occurrences="1">
      <code>OmegaupTestCase</code>
    </MissingDependency>
  </file>
  <file src="frontend/tests/controllers/CourseUsersTest.php">
    <MissingDependency occurrences="1">
      <code>OmegaupTestCase</code>
    </MissingDependency>
  </file>
  <file src="frontend/tests/controllers/DbConfigTest.php">
    <MissingDependency occurrences="1">
      <code>OmegaUpTestCase</code>
    </MissingDependency>
  </file>
  <file src="frontend/tests/controllers/ExperimentTest.php">
    <UndefinedClass occurrences="1">
      <code>\PHPUnit\Framework\TestCase</code>
    </UndefinedClass>
  </file>
  <file src="frontend/tests/controllers/GroupsTest.php">
    <MissingDependency occurrences="1">
      <code>OmegaupTestCase</code>
    </MissingDependency>
  </file>
  <file src="frontend/tests/controllers/IdentityContestsTest.php">
    <MissingDependency occurrences="1">
      <code>OmegaupTestCase</code>
    </MissingDependency>
  </file>
  <file src="frontend/tests/controllers/IdentityCreateTest.php">
    <MissingDependency occurrences="1">
      <code>OmegaupTestCase</code>
    </MissingDependency>
  </file>
  <file src="frontend/tests/controllers/IdentityRestrictionsTest.php">
    <MissingDependency occurrences="1">
      <code>OmegaupTestCase</code>
    </MissingDependency>
  </file>
  <file src="frontend/tests/controllers/IdentityUpdateTest.php">
    <MissingDependency occurrences="1">
      <code>OmegaupTestCase</code>
    </MissingDependency>
  </file>
  <file src="frontend/tests/controllers/InterviewCreateTest.php">
    <MissingDependency occurrences="1">
      <code>OmegaupTestCase</code>
    </MissingDependency>
  </file>
  <file src="frontend/tests/controllers/LoginTest.php">
    <MissingDependency occurrences="1">
      <code>OmegaupTestCase</code>
    </MissingDependency>
  </file>
  <file src="frontend/tests/controllers/NotificationTest.php">
    <MissingDependency occurrences="1">
      <code>OmegaupTestCase</code>
    </MissingDependency>
  </file>
  <file src="frontend/tests/controllers/OmegaupTestCase.php">
    <MissingDependency occurrences="1">
      <code>OmegaUpTestCase</code>
    </MissingDependency>
    <MissingParamType occurrences="1">
      <code>$auth_token</code>
    </MissingParamType>
    <MissingPropertyType occurrences="1">
      <code>$auth_token</code>
    </MissingPropertyType>
    <UndefinedClass occurrences="1">
      <code>\PHPUnit\Framework\TestCase</code>
    </UndefinedClass>
  </file>
  <file src="frontend/tests/controllers/ProblemBestScoreTest.php">
    <MissingDependency occurrences="1">
      <code>OmegaupTestCase</code>
    </MissingDependency>
  </file>
  <file src="frontend/tests/controllers/ProblemCreateTest.php">
    <MissingDependency occurrences="1">
      <code>OmegaupTestCase</code>
    </MissingDependency>
  </file>
  <file src="frontend/tests/controllers/ProblemDeleteTest.php">
    <MissingDependency occurrences="1">
      <code>OmegaupTestCase</code>
    </MissingDependency>
  </file>
  <file src="frontend/tests/controllers/ProblemDetailsTest.php">
    <MissingDependency occurrences="1">
      <code>OmegaupTestCase</code>
    </MissingDependency>
  </file>
  <file src="frontend/tests/controllers/ProblemExtraInformationTest.php">
    <MissingDependency occurrences="1">
      <code>OmegaupTestCase</code>
    </MissingDependency>
  </file>
  <file src="frontend/tests/controllers/ProblemListCourseTest.php">
    <MissingDependency occurrences="1">
      <code>OmegaupTestCase</code>
    </MissingDependency>
  </file>
  <file src="frontend/tests/controllers/ProblemListTest.php">
    <MissingDependency occurrences="1">
      <code>OmegaupTestCase</code>
    </MissingDependency>
  </file>
  <file src="frontend/tests/controllers/ProblemRunsTest.php">
    <MissingDependency occurrences="1">
      <code>OmegaupTestCase</code>
    </MissingDependency>
  </file>
  <file src="frontend/tests/controllers/ProblemStatsTest.php">
    <MissingDependency occurrences="1">
      <code>OmegaupTestCase</code>
    </MissingDependency>
  </file>
  <file src="frontend/tests/controllers/ProblemUpdateTest.php">
    <MissingDependency occurrences="1">
      <code>OmegaupTestCase</code>
    </MissingDependency>
  </file>
  <file src="frontend/tests/controllers/ProblemsForfeitedTest.php">
    <MissingDependency occurrences="1">
      <code>OmegaupTestCase</code>
    </MissingDependency>
  </file>
  <file src="frontend/tests/controllers/QualityNominationTest.php">
    <MissingDependency occurrences="1">
      <code>OmegaupTestCase</code>
    </MissingDependency>
  </file>
  <file src="frontend/tests/controllers/RegisterToContestTest.php">
    <MissingDependency occurrences="1">
      <code>OmegaupTestCase</code>
    </MissingDependency>
  </file>
  <file src="frontend/tests/controllers/ResetCreateTest.php">
    <MissingDependency occurrences="1">
      <code>OmegaupTestCase</code>
    </MissingDependency>
  </file>
  <file src="frontend/tests/controllers/ResetUpdateTest.php">
    <MissingDependency occurrences="1">
      <code>OmegaupTestCase</code>
    </MissingDependency>
  </file>
  <file src="frontend/tests/controllers/RunCreateTest.php">
    <MissingDependency occurrences="1">
      <code>OmegaupTestCase</code>
    </MissingDependency>
  </file>
  <file src="frontend/tests/controllers/RunDisqualifyTest.php">
    <MissingDependency occurrences="1">
      <code>OmegaupTestCase</code>
    </MissingDependency>
  </file>
  <file src="frontend/tests/controllers/RunRejudgeTest.php">
    <MissingDependency occurrences="1">
      <code>OmegaupTestCase</code>
    </MissingDependency>
  </file>
  <file src="frontend/tests/controllers/RunStatusTest.php">
    <MissingDependency occurrences="1">
      <code>OmegaupTestCase</code>
    </MissingDependency>
  </file>
  <file src="frontend/tests/controllers/RunsTotalsTest.php">
    <MissingDependency occurrences="1">
      <code>OmegaupTestCase</code>
    </MissingDependency>
  </file>
  <file src="frontend/tests/controllers/SchoolCreateTest.php">
    <MissingDependency occurrences="1">
      <code>OmegaupTestCase</code>
    </MissingDependency>
  </file>
  <file src="frontend/tests/controllers/SchoolRankTest.php">
    <MissingDependency occurrences="1">
      <code>OmegaupTestCase</code>
    </MissingDependency>
  </file>
  <file src="frontend/tests/controllers/TimeTest.php">
    <MissingDependency occurrences="1">
      <code>OmegaupTestCase</code>
    </MissingDependency>
  </file>
  <file src="frontend/tests/controllers/UserContestsTest.php">
    <MissingDependency occurrences="1">
      <code>OmegaupTestCase</code>
    </MissingDependency>
  </file>
  <file src="frontend/tests/controllers/UserCreateTest.php">
    <MissingDependency occurrences="1">
      <code>OmegaupTestCase</code>
    </MissingDependency>
  </file>
  <file src="frontend/tests/controllers/UserFilterTest.php">
    <MissingDependency occurrences="1">
      <code>OmegaupTestCase</code>
    </MissingDependency>
  </file>
  <file src="frontend/tests/controllers/UserIdentityAssociationTest.php">
    <MissingDependency occurrences="1">
      <code>OmegaupTestCase</code>
    </MissingDependency>
  </file>
  <file src="frontend/tests/controllers/UserIdentitySynchronizeTest.php">
    <MissingDependency occurrences="1">
      <code>OmegaupTestCase</code>
    </MissingDependency>
  </file>
  <file src="frontend/tests/controllers/UserPrivacyPolicyTest.php">
    <MissingDependency occurrences="1">
      <code>OmegaupTestCase</code>
    </MissingDependency>
  </file>
  <file src="frontend/tests/controllers/UserPrivilegesTest.php">
    <MissingDependency occurrences="1">
      <code>OmegaupTestCase</code>
    </MissingDependency>
  </file>
  <file src="frontend/tests/controllers/UserProblemsTest.php">
    <MissingDependency occurrences="1">
      <code>OmegaupTestCase</code>
    </MissingDependency>
  </file>
  <file src="frontend/tests/controllers/UserProfileTest.php">
    <MissingDependency occurrences="1">
      <code>OmegaupTestCase</code>
    </MissingDependency>
  </file>
  <file src="frontend/tests/controllers/UserRankTest.php">
    <MissingDependency occurrences="1">
      <code>OmegaupTestCase</code>
    </MissingDependency>
  </file>
  <file src="frontend/tests/controllers/UserRegistrationTest.php">
    <MissingDependency occurrences="1">
      <code>OmegaupTestCase</code>
    </MissingDependency>
  </file>
  <file src="frontend/tests/controllers/UserResetPasswordTest.php">
    <MissingDependency occurrences="1">
      <code>OmegaupTestCase</code>
    </MissingDependency>
  </file>
  <file src="frontend/tests/controllers/UserSupportTest.php">
    <MissingDependency occurrences="1">
      <code>OmegaupTestCase</code>
    </MissingDependency>
  </file>
  <file src="frontend/tests/controllers/UserUpdateTest.php">
    <MissingDependency occurrences="1">
      <code>OmegaupTestCase</code>
    </MissingDependency>
  </file>
  <file src="frontend/tests/controllers/VirtualContestTest.php">
    <MissingDependency occurrences="1">
      <code>OmegaupTestCase</code>
    </MissingDependency>
  </file>
  <file src="frontend/tests/factories/ClarificationsFactory.php">
    <InvalidParamDefault occurrences="2">
      <code>type</code>
      <code>type</code>
    </InvalidParamDefault>
    <MissingReturnType occurrences="2">
      <code>createClarification</code>
      <code>answer</code>
    </MissingReturnType>
    <UndefinedDocblockClass occurrences="9">
      <code>type</code>
      <code>type</code>
      <code>type</code>
      <code>type</code>
      <code>type</code>
      <code>type</code>
      <code>type</code>
      <code>type</code>
      <code>type</code>
    </UndefinedDocblockClass>
  </file>
  <file src="frontend/tests/factories/ContestsFactory.php">
    <DuplicateArrayKey occurrences="1">
      <code>'languages' =&gt; $params['languages']</code>
    </DuplicateArrayKey>
    <InvalidDocblockParamName occurrences="3">
      <code>$title</code>
      <code>$public</code>
      <code>$contestDirector</code>
    </InvalidDocblockParamName>
    <InvalidParamDefault occurrences="1">
      <code>type</code>
    </InvalidParamDefault>
    <InvalidReturnStatement occurrences="1"/>
    <InvalidReturnType occurrences="1">
      <code>\OmegaUp\Request</code>
    </InvalidReturnType>
    <MissingDependency occurrences="9">
      <code>OmegaupTestCase</code>
      <code>OmegaupTestCase</code>
      <code>OmegaupTestCase</code>
      <code>OmegaupTestCase</code>
      <code>OmegaupTestCase</code>
      <code>OmegaupTestCase</code>
      <code>OmegaupTestCase</code>
      <code>OmegaupTestCase</code>
      <code>OmegaupTestCase</code>
    </MissingDependency>
    <MissingParamType occurrences="18">
      <code>$params</code>
      <code>$default</code>
      <code>$params</code>
      <code>$params</code>
      <code>$problemData</code>
      <code>$contestData</code>
      <code>$problemData</code>
      <code>$contestData</code>
      <code>$contestData</code>
      <code>$user</code>
      <code>$contestData</code>
      <code>$problemData</code>
      <code>$user</code>
      <code>$contestData</code>
      <code>$user</code>
      <code>$contestData</code>
      <code>$contestData</code>
      <code>$percentage</code>
    </MissingParamType>
    <MissingPropertyType occurrences="1">
      <code>$params</code>
    </MissingPropertyType>
    <MissingReturnType occurrences="9">
      <code>createContest</code>
      <code>addProblemToContest</code>
      <code>removeProblemFromContest</code>
      <code>openContest</code>
      <code>openProblemInContest</code>
      <code>addAdminUser</code>
      <code>addGroupAdmin</code>
      <code>forcePublic</code>
      <code>setScoreboardPercentage</code>
    </MissingReturnType>
    <MixedArgument occurrences="3">
      <code>$params['title']</code>
      <code>$contestData['request']['alias']</code>
      <code>$contestData['request']['alias']</code>
    </MixedArgument>
    <MixedArrayAccess occurrences="10">
      <code>$this-&gt;params[$offset]</code>
      <code>$this-&gt;params[$offset]</code>
      <code>$contestData['request']</code>
      <code>$problemData['request']</code>
      <code>$contestData['request']['alias']</code>
      <code>$contestData['request']['alias']</code>
      <code>$contestData['request']</code>
      <code>$contestData['request']</code>
      <code>$contestData['request']['alias']</code>
      <code>$contestData['request']</code>
    </MixedArrayAccess>
    <MixedArrayOffset occurrences="4">
      <code>$this-&gt;params[$offset]</code>
      <code>$this-&gt;params[$offset]</code>
      <code>$this-&gt;params[$offset]</code>
      <code>$this-&gt;params[$offset]</code>
    </MixedArrayOffset>
    <MixedAssignment occurrences="10">
      <code>$array[$parameter]</code>
      <code>$r['penalty_calc_policy']</code>
      <code>$r</code>
      <code>$contestDirector</code>
      <code>$r['contest_alias']</code>
      <code>$r['problem_alias']</code>
      <code>$r['contest_alias']</code>
      <code>$r['contest_alias']</code>
      <code>$r['contest_alias']</code>
      <code>$r['usernameOrEmail']</code>
    </MixedAssignment>
    <MixedInferredReturnType occurrences="1">
      <code>array</code>
    </MixedInferredReturnType>
    <MixedPropertyFetch occurrences="1">
      <code>$user-&gt;username</code>
    </MixedPropertyFetch>
    <PossiblyInvalidArgument occurrences="1">
      <code>$this-&gt;params</code>
    </PossiblyInvalidArgument>
    <PossiblyNullArgument occurrences="2">
      <code>$contest</code>
      <code>$contest</code>
    </PossiblyNullArgument>
    <PossiblyNullPropertyAssignment occurrences="3">
      <code>$contest</code>
      <code>$contest</code>
      <code>$contest</code>
    </PossiblyNullPropertyAssignment>
    <UndefinedDocblockClass occurrences="2">
      <code>type</code>
      <code>type</code>
    </UndefinedDocblockClass>
  </file>
  <file src="frontend/tests/factories/CoursesFactory.php">
    <InvalidPropertyFetch occurrences="1">
      <code>$studentLogin-&gt;auth_token</code>
    </InvalidPropertyFetch>
    <MissingDependency occurrences="8">
      <code>OmegaupTestCase</code>
      <code>OmegaupTestCase</code>
      <code>OmegaupTestCase</code>
      <code>OmegaupTestCase</code>
      <code>OmegaupTestCase</code>
      <code>OmegaupTestCase</code>
      <code>OmegaupTestCase</code>
      <code>OmegaupTestCase</code>
    </MissingDependency>
    <MissingParamType occurrences="20">
      <code>$public</code>
      <code>$requestsUserInformation</code>
      <code>$showScoreboard</code>
      <code>$public</code>
      <code>$requestsUserInformation</code>
      <code>$showScoreboard</code>
      <code>$startTimeDelay</code>
      <code>$nAssignments</code>
      <code>$assignmentsPerType</code>
      <code>$courseAlias</code>
      <code>$assignmentAlias</code>
      <code>$problems</code>
      <code>$courseData</code>
      <code>$courseAssignmentData</code>
      <code>$user</code>
      <code>$courseAssignmentData</code>
      <code>$user</code>
      <code>$courseAssignmentData</code>
      <code>$problemData</code>
      <code>$user</code>
    </MissingParamType>
    <MissingPropertyType occurrences="1">
      <code>$login-&gt;auth_token</code>
    </MissingPropertyType>
    <MissingReturnType occurrences="10">
      <code>createCourse</code>
      <code>createCourseWithOneAssignment</code>
      <code>createCourseWithAssignments</code>
      <code>createCourseWithNAssignmentsPerType</code>
      <code>addStudentToCourse</code>
      <code>addProblemsToAssignment</code>
      <code>submitRunsToAssignmentsInCourse</code>
      <code>openCourse</code>
      <code>openAssignmentCourse</code>
      <code>openProblemInCourseAssignment</code>
    </MissingReturnType>
    <MixedArgument occurrences="2"/>
    <MixedArrayAccess occurrences="6">
      <code>$courseFactoryResult['course_alias']</code>
      <code>$courseFactoryResult['admin']</code>
      <code>$problem['problem']</code>
      <code>$courseData['course_alias']</code>
      <code>$problemData['request']</code>
      <code>$problemData['request']</code>
    </MixedArrayAccess>
    <MixedArrayOffset occurrences="5">
      <code>$expectedScores[$studentUsername]</code>
      <code>$expectedScores[$studentUsername]</code>
      <code>$problemAssignmentsMap[$assignmentAlias]</code>
      <code>$expectedScores[$studentUsername]</code>
      <code>$expectedScores[$studentUsername]</code>
    </MixedArrayOffset>
    <MixedAssignment occurrences="8">
      <code>$courseFactoryResult</code>
      <code>$courseAlias</code>
      <code>$admin</code>
      <code>$problem</code>
      <code>$studentUsername</code>
      <code>$assignmentAlias</code>
      <code>$assignment</code>
      <code>$problemData</code>
    </MixedAssignment>
    <MixedPropertyFetch occurrences="4">
      <code>$problem['problem']-&gt;alias</code>
      <code>$students[$s]-&gt;username</code>
      <code>$assignment-&gt;problemset_id</code>
      <code>$assignment-&gt;problemset_id</code>
    </MixedPropertyFetch>
  </file>
  <file src="frontend/tests/factories/GroupsFactory.php">
    <InvalidDocblockParamName occurrences="1">
      <code>$scorebaordData</code>
    </InvalidDocblockParamName>
    <MismatchingDocblockParamType occurrences="1">
      <code>type</code>
    </MismatchingDocblockParamType>
    <MissingDependency occurrences="2">
      <code>OmegaupTestCase</code>
      <code>OmegaupTestCase</code>
    </MissingDependency>
    <MissingParamType occurrences="3">
      <code>$scoreboardData</code>
      <code>$onlyAC</code>
      <code>$weight</code>
    </MissingParamType>
    <MissingReturnType occurrences="4">
      <code>createGroup</code>
      <code>addUserToGroup</code>
      <code>createGroupScoreboard</code>
      <code>addContestToScoreboard</code>
    </MissingReturnType>
    <UndefinedDocblockClass occurrences="6">
      <code>type</code>
      <code>type</code>
      <code>type</code>
      <code>type</code>
      <code>type</code>
      <code>type</code>
    </UndefinedDocblockClass>
  </file>
  <file src="frontend/tests/factories/IdentityFactory.php">
    <MissingPropertyType occurrences="1">
      <code>$adminLogin-&gt;auth_token</code>
    </MissingPropertyType>
    <MixedArgument occurrences="2">
      <code>$unassociatedIdentity['username']</code>
      <code>$associatedIdentity['username']</code>
    </MixedArgument>
    <MixedArrayAccess occurrences="3">
      <code>$response['identities']</code>
      <code>$unassociatedIdentity['username']</code>
      <code>$associatedIdentity['username']</code>
    </MixedArrayAccess>
    <MixedAssignment occurrences="2">
      <code>$response</code>
      <code>[$unassociatedIdentity, $associatedIdentity]</code>
    </MixedAssignment>
    <PossiblyNullPropertyAssignment occurrences="2">
      <code>$unassociatedIdentity</code>
      <code>$associatedIdentity</code>
    </PossiblyNullPropertyAssignment>
  </file>
  <file src="frontend/tests/factories/ProblemsFactory.php">
    <InvalidDocblockParamName occurrences="2">
      <code>$title</code>
      <code>$zipName</code>
    </InvalidDocblockParamName>
    <MissingDependency occurrences="4">
      <code>OmegaupTestCase</code>
      <code>OmegaupTestCase</code>
      <code>OmegaupTestCase</code>
      <code>OmegaupTestCase</code>
    </MissingDependency>
    <MissingParamType occurrences="10">
      <code>$params</code>
      <code>$default</code>
      <code>$params</code>
      <code>$params</code>
      <code>$problemData</code>
      <code>$user</code>
      <code>$problemData</code>
      <code>$problemData</code>
      <code>$tag</code>
      <code>$public</code>
    </MissingParamType>
    <MissingPropertyType occurrences="1">
      <code>$params</code>
    </MissingPropertyType>
    <MissingReturnType occurrences="5">
      <code>createProblemWithAuthor</code>
      <code>createProblem</code>
      <code>addAdminUser</code>
      <code>addGroupAdmin</code>
      <code>addTag</code>
    </MissingReturnType>
    <MixedArgument occurrences="2">
      <code>$params['title']</code>
      <code>$problemData['author']-&gt;main_identity_id</code>
    </MixedArgument>
    <MixedArrayAccess occurrences="5">
      <code>$this-&gt;params[$offset]</code>
      <code>$this-&gt;params[$offset]</code>
      <code>$problemData['request']</code>
      <code>$problemData['request']</code>
      <code>$problemData['request']</code>
    </MixedArrayAccess>
    <MixedArrayAssignment occurrences="1">
      <code>$_FILES['problem_contents']['tmp_name']</code>
    </MixedArrayAssignment>
    <MixedArrayOffset occurrences="4">
      <code>$this-&gt;params[$offset]</code>
      <code>$this-&gt;params[$offset]</code>
      <code>$this-&gt;params[$offset]</code>
      <code>$this-&gt;params[$offset]</code>
    </MixedArrayOffset>
    <MixedAssignment occurrences="6">
      <code>$array[$parameter]</code>
      <code>$_FILES['problem_contents']['tmp_name']</code>
      <code>$r</code>
      <code>$problemAuthorUser</code>
      <code>$r['problem_alias']</code>
      <code>$r['usernameOrEmail']</code>
    </MixedAssignment>
    <MixedPropertyFetch occurrences="3">
      <code>$params['author']-&gt;username</code>
      <code>$problemData['author']-&gt;main_identity_id</code>
      <code>$user-&gt;username</code>
    </MixedPropertyFetch>
    <PossiblyInvalidArgument occurrences="1">
      <code>$this-&gt;params</code>
    </PossiblyInvalidArgument>
  </file>
  <file src="frontend/tests/factories/QualityNominationFactory.php">
    <MissingParamType occurrences="9">
      <code>$login</code>
      <code>$problemAlias</code>
      <code>$difficulty</code>
      <code>$quality</code>
      <code>$tags</code>
      <code>$login</code>
      <code>$problemAlias</code>
      <code>$type</code>
      <code>$contents</code>
    </MissingParamType>
    <MissingPropertyType occurrences="1">
      <code>$reviewers</code>
    </MissingPropertyType>
    <MissingReturnType occurrences="4">
      <code>initQualityReviewers</code>
      <code>initTags</code>
      <code>createSuggestion</code>
      <code>createQualityNomination</code>
    </MissingReturnType>
    <MixedArgument occurrences="1">
      <code>$reviewer-&gt;main_identity_id</code>
    </MixedArgument>
    <MixedAssignment occurrences="3">
      <code>$contents['difficulty']</code>
      <code>$contents['quality']</code>
      <code>$contents['tags']</code>
    </MixedAssignment>
    <MixedPropertyFetch occurrences="1">
      <code>$login-&gt;auth_token</code>
    </MixedPropertyFetch>
    <PossiblyNullPropertyFetch occurrences="2">
      <code>$qualityReviewerGroup-&gt;group_id</code>
      <code>$identity-&gt;identity_id</code>
    </PossiblyNullPropertyFetch>
    <UndefinedDocblockClass occurrences="1">
      <code>$reviewer-&gt;main_identity_id</code>
    </UndefinedDocblockClass>
  </file>
  <file src="frontend/tests/factories/RunsFactory.php">
    <MissingReturnType occurrences="1">
      <code>createRunToProblem</code>
    </MissingReturnType>
    <MixedArgument occurrences="1">
      <code>$guid</code>
    </MixedArgument>
    <MixedArrayAccess occurrences="1">
      <code>$runData['response']['guid']</code>
    </MixedArrayAccess>
    <MixedAssignment occurrences="1">
      <code>$guid</code>
    </MixedAssignment>
    <MixedInferredReturnType occurrences="4">
      <code>\OmegaUp\Request</code>
      <code>\OmegaUp\Request</code>
      <code>array</code>
      <code>array</code>
    </MixedInferredReturnType>
    <PossiblyNullArrayAccess occurrences="1">
      <code>$runData['response']</code>
    </PossiblyNullArrayAccess>
    <UndefinedDocblockClass occurrences="12">
      <code>type</code>
      <code>type</code>
      <code>type</code>
      <code>type</code>
      <code>type</code>
      <code>type</code>
      <code>type</code>
      <code>type</code>
      <code>type</code>
      <code>type</code>
      <code>type</code>
      <code>type</code>
    </UndefinedDocblockClass>
  </file>
  <file src="frontend/tests/factories/SchoolsFactory.php">
    <MissingDependency occurrences="2">
      <code>OmegaupTestCase</code>
      <code>OmegaupTestCase</code>
    </MissingDependency>
    <MissingReturnType occurrences="1">
      <code>addUserToSchool</code>
    </MissingReturnType>
    <MixedInferredReturnType occurrences="1">
      <code>array</code>
    </MixedInferredReturnType>
  </file>
  <file src="frontend/tests/factories/UserFactory.php">
    <InvalidArgument occurrences="1">
      <code>$user</code>
    </InvalidArgument>
    <InvalidDocblockParamName occurrences="15">
      <code>$username</code>
      <code>$password</code>
      <code>$email</code>
      <code>$username</code>
      <code>$password</code>
      <code>$email</code>
      <code>$username</code>
      <code>$password</code>
      <code>$email</code>
      <code>$username</code>
      <code>$password</code>
      <code>$email</code>
      <code>$username</code>
      <code>$password</code>
      <code>$email</code>
    </InvalidDocblockParamName>
    <InvalidReturnStatement occurrences="2">
      <code>$user</code>
    </InvalidReturnStatement>
    <InvalidReturnType occurrences="2">
      <code>user</code>
      <code>Boolean</code>
    </InvalidReturnType>
    <MismatchingDocblockReturnType occurrences="3">
      <code>Identity</code>
      <code>User</code>
      <code>User</code>
    </MismatchingDocblockReturnType>
    <MissingParamType occurrences="6">
      <code>$params</code>
      <code>$default</code>
      <code>$params</code>
      <code>$verify</code>
      <code>$params</code>
      <code>$type</code>
    </MissingParamType>
    <MissingPropertyType occurrences="1">
      <code>$params</code>
    </MissingPropertyType>
    <MissingReturnType occurrences="4">
      <code>addSystemRole</code>
      <code>addMentorRole</code>
      <code>addSupportRole</code>
      <code>addGroupIdentityCreator</code>
    </MissingReturnType>
    <MixedArgument occurrences="1"/>
    <MixedArrayAccess occurrences="2">
      <code>$this-&gt;params[$offset]</code>
      <code>$this-&gt;params[$offset]</code>
    </MixedArrayAccess>
    <MixedArrayOffset occurrences="4">
      <code>$this-&gt;params[$offset]</code>
      <code>$this-&gt;params[$offset]</code>
      <code>$this-&gt;params[$offset]</code>
      <code>$this-&gt;params[$offset]</code>
    </MixedArrayOffset>
    <MixedAssignment occurrences="2">
      <code>$array[$parameter]</code>
      <code>$user-&gt;password</code>
    </MixedAssignment>
    <MixedInferredReturnType occurrences="3">
      <code>Identity</code>
      <code>User</code>
      <code>User</code>
    </MixedInferredReturnType>
    <PossiblyInvalidArgument occurrences="1">
      <code>$this-&gt;params</code>
    </PossiblyInvalidArgument>
    <PossiblyNullPropertyFetch occurrences="3">
      <code>$mentor_group-&gt;group_id</code>
      <code>$support_group-&gt;group_id</code>
      <code>$groupIdentityCreator-&gt;group_id</code>
    </PossiblyNullPropertyFetch>
    <UndefinedDocblockClass occurrences="4">
      <code>user</code>
      <code>user</code>
      <code>User</code>
      <code>Boolean</code>
    </UndefinedDocblockClass>
  </file>
  <file src="frontend/www/admin/support.php">
    <MixedArrayAccess occurrences="1">
      <code>$session['identity']</code>
    </MixedArrayAccess>
  </file>
  <file src="frontend/www/admin/user.php">
    <MissingClosureParamType occurrences="3">
      <code>$email</code>
      <code>$experiment</code>
      <code>$role</code>
    </MissingClosureParamType>
    <MissingClosureReturnType occurrences="2">
      <code>function ($email) {</code>
      <code>function ($experiment) {</code>
    </MissingClosureReturnType>
    <MixedArrayAccess occurrences="1">
      <code>$_REQUEST['username']</code>
    </MixedArrayAccess>
    <MixedAssignment occurrences="6">
      <code>$user</code>
      <code>$emails</code>
      <code>$userExperiments</code>
      <code>$systemRoles</code>
      <code>$roles</code>
      <code>$experiment</code>
    </MixedAssignment>
    <MixedPropertyFetch occurrences="8">
      <code>$user-&gt;user_id</code>
      <code>$user-&gt;user_id</code>
      <code>$user-&gt;user_id</code>
      <code>$email-&gt;email</code>
      <code>$experiment-&gt;experiment</code>
      <code>$role-&gt;name</code>
      <code>$user-&gt;username</code>
      <code>$user-&gt;verified</code>
    </MixedPropertyFetch>
  </file>
  <file src="frontend/www/arena/contest.php">
    <MixedAssignment occurrences="3">
      <code>$contest</code>
      <code>$result</code>
      <code>$value</code>
    </MixedAssignment>
  </file>
  <file src="frontend/www/arena/contestprint.php">
    <MixedArrayAccess occurrences="4">
      <code>$_REQUEST['alias']</code>
      <code>$_REQUEST['ouat']</code>
      <code>$contest['problems']</code>
      <code>$contest['title']</code>
    </MixedArrayAccess>
    <MixedAssignment occurrences="5">
      <code>$contest</code>
      <code>$contest</code>
      <code>$problems</code>
      <code>$problem</code>
      <code>$problem['payload']</code>
    </MixedAssignment>
  </file>
  <file src="frontend/www/arena/problem.php">
    <MixedAssignment occurrences="3">
      <code>$session</code>
      <code>$smartyProperties</code>
      <code>$value</code>
    </MixedAssignment>
  </file>
  <file src="frontend/www/arena/problemprint.php">
    <MixedArrayAccess occurrences="8">
      <code>$result['alias']</code>
      <code>$result['source']</code>
      <code>$result['problemsetter']</code>
      <code>$result['title']</code>
      <code>$result['points']</code>
      <code>$result['settings']</code>
      <code>$result['settings']</code>
      <code>$result['settings']</code>
    </MixedArrayAccess>
    <MixedAssignment occurrences="3">
      <code>$session</code>
      <code>$result</code>
      <code>$problem</code>
    </MixedAssignment>
    <MixedOperand occurrences="1">
      <code>$result['settings']['limits']['MemoryLimit']</code>
    </MixedOperand>
  </file>
  <file src="frontend/www/badge.php">
    <MixedArrayAccess occurrences="2">
      <code>$_REQUEST['badge_alias']</code>
      <code>$_REQUEST['badge_alias']</code>
    </MixedArrayAccess>
  </file>
  <file src="frontend/www/coderofthemonth.php">
    <MixedArrayAccess occurrences="1">
      <code>$session['identity']</code>
    </MixedArrayAccess>
    <MixedAssignment occurrences="3">
      <code>$session</code>
      <code>$smartyProperties</code>
      <code>$value</code>
    </MixedAssignment>
  </file>
  <file src="frontend/www/contestedit.php">
    <MixedArrayAccess occurrences="2">
      <code>$_REQUEST['ouat']</code>
      <code>$_REQUEST['contest']</code>
    </MixedArrayAccess>
  </file>
  <file src="frontend/www/contestmine.php">
    <MixedArrayAccess occurrences="2"/>
    <MixedAssignment occurrences="1">
      <code>$payload</code>
    </MixedAssignment>
  </file>
  <file src="frontend/www/contestreport.php">
    <MixedAssignment occurrences="2">
      <code>$result</code>
      <code>$value</code>
    </MixedAssignment>
  </file>
  <file src="frontend/www/cspreport.php">
    <MixedAssignment occurrences="1">
      <code>$log</code>
    </MixedAssignment>
  </file>
  <file src="frontend/www/groupedit.php">
    <MixedArrayAccess occurrences="2">
      <code>$session['identity']</code>
      <code>$session['identity']</code>
    </MixedArrayAccess>
    <MixedAssignment occurrences="1">
      <code>$session</code>
    </MixedAssignment>
  </file>
  <file src="frontend/www/grouplist.php">
    <MixedAssignment occurrences="1">
      <code>$payload</code>
    </MixedAssignment>
  </file>
  <file src="frontend/www/index.php">
    <MixedArrayAccess occurrences="1">
      <code>$coderOfTheMonthResponse['userinfo']</code>
    </MixedArrayAccess>
    <MixedAssignment occurrences="3">
      <code>$coderOfTheMonthResponse</code>
      <code>$smartyProperties</code>
      <code>$value</code>
    </MixedAssignment>
  </file>
  <file src="frontend/www/interviews/arena.php">
    <MixedArrayAccess occurrences="2">
      <code>$_REQUEST['ouat']</code>
      <code>$_REQUEST['alias']</code>
    </MixedArrayAccess>
    <MixedAssignment occurrences="1">
      <code>$show_intro</code>
    </MixedAssignment>
  </file>
  <file src="frontend/www/interviews/results.php">
    <MixedArrayAccess occurrences="2">
      <code>$response['userinfo']</code>
      <code>$response['userinfo']</code>
    </MixedArrayAccess>
    <MixedAssignment occurrences="1">
      <code>$response</code>
    </MixedAssignment>
  </file>
  <file src="frontend/www/jserrorreport.php">
    <MixedArrayAccess occurrences="1">
      <code>$_SERVER['REQUEST_METHOD']</code>
    </MixedArrayAccess>
    <MixedAssignment occurrences="1">
      <code>$log</code>
    </MixedAssignment>
  </file>
  <file src="frontend/www/libinteractive/gen/index.php">
    <MixedArrayAccess occurrences="10">
      <code>$_POST['language']</code>
      <code>$_POST['os']</code>
      <code>$_POST['name']</code>
      <code>$_POST['name']</code>
      <code>$_POST['idl']</code>
      <code>$_POST['name']</code>
      <code>$_POST['language']</code>
      <code>$_POST['language']</code>
      <code>$_POST['os']</code>
      <code>$_POST['name']</code>
    </MixedArrayAccess>
    <MixedAssignment occurrences="3">
      <code>$dirname</code>
      <code>$file</code>
      <code>$filePath</code>
    </MixedAssignment>
  </file>
  <file src="frontend/www/libinteractive/index.php">
    <MissingParamType occurrences="1">
      <code>$http_accept_language</code>
    </MissingParamType>
    <MissingReturnType occurrences="1">
      <code>preferred_language</code>
    </MissingReturnType>
    <MixedArgument occurrences="1">
      <code>$location</code>
    </MixedArgument>
    <MixedArrayAccess occurrences="1">
      <code>$location[strlen($location) - 1]</code>
    </MixedArrayAccess>
    <MixedAssignment occurrences="2">
      <code>$preferred</code>
      <code>$location</code>
    </MixedAssignment>
    <MixedOperand occurrences="1">
      <code>$location</code>
    </MixedOperand>
    <UndefinedVariable occurrences="1">
      <code>$langs</code>
    </UndefinedVariable>
  </file>
  <file src="frontend/www/login.php">
    <MissingParamType occurrences="1">
      <code>$url</code>
    </MissingParamType>
    <MissingReturnType occurrences="1">
      <code>shouldRedirect</code>
    </MissingReturnType>
    <MixedArgument occurrences="1">
      <code>$_GET['redirect']</code>
    </MixedArgument>
    <MixedArrayAccess occurrences="1">
      <code>$response['error']</code>
    </MixedArrayAccess>
    <MixedAssignment occurrences="3">
      <code>$response</code>
      <code>$response</code>
      <code>$response</code>
    </MixedAssignment>
    <MixedOperand occurrences="4">
      <code>$redirect_parsed_url['scheme']</code>
      <code>$redirect_parsed_url['host']</code>
      <code>$redirect_parsed_url['port']</code>
      <code>$_GET['redirect']</code>
    </MixedOperand>
  </file>
  <file src="frontend/www/loginpasswordreset.php">
    <MixedArrayAccess occurrences="2">
      <code>$_GET['email']</code>
      <code>$_GET['reset_token']</code>
    </MixedArrayAccess>
  </file>
  <file src="frontend/www/logout.php">
    <MixedArrayAccess occurrences="1">
      <code>$_REQUEST['redirect']</code>
    </MixedArrayAccess>
    <MixedOperand occurrences="1">
      <code>$_REQUEST['redirect']</code>
    </MixedOperand>
  </file>
  <file src="frontend/www/permissions.php">
    <MixedArrayAccess occurrences="3">
      <code>$session['user']</code>
      <code>$session['user']</code>
      <code>$session['user']</code>
    </MixedArrayAccess>
    <MixedArrayOffset occurrences="2">
      <code>$userSystemRoles[$key]</code>
      <code>$userSystemGroups[$key]</code>
    </MixedArrayOffset>
    <MixedAssignment occurrences="7">
      <code>$session</code>
      <code>$systemRoles</code>
      <code>$roles</code>
      <code>$systemGroups</code>
      <code>$groups</code>
      <code>$role</code>
      <code>$group</code>
    </MixedAssignment>
    <MixedPropertyFetch occurrences="7">
      <code>$session['user']-&gt;user_id</code>
      <code>$session['user']-&gt;user_id</code>
      <code>$role-&gt;name</code>
      <code>$role-&gt;name</code>
      <code>$group-&gt;name</code>
      <code>$group-&gt;name</code>
      <code>$session['user']-&gt;username</code>
    </MixedPropertyFetch>
  </file>
  <file src="frontend/www/problemedit.php">
    <MixedArrayAccess occurrences="2">
      <code>$_POST['request']</code>
      <code>$_POST['request']</code>
    </MixedArrayAccess>
  </file>
  <file src="frontend/www/problemlist.php">
    <MissingReturnType occurrences="2">
      <code>getTagList</code>
      <code>getDifficultyRange</code>
    </MissingReturnType>
    <MixedArrayAccess occurrences="19">
      <code>$_GET['mode']</code>
      <code>$_GET['page']</code>
      <code>$_GET['order_by']</code>
      <code>$_GET['language']</code>
      <code>$response['total']</code>
      <code>$response['results']</code>
      <code>$response['results']</code>
      <code>$problem['difficulty']</code>
      <code>$response['results']</code>
      <code>$response['results']</code>
      <code>$problem['quality']</code>
      <code>$response['results']</code>
      <code>$problem['points']</code>
      <code>$response['results']</code>
      <code>$problem['ratio']</code>
      <code>$response['results']</code>
      <code>$problem['score']</code>
      <code>$response['results']</code>
      <code>$response['results']</code>
    </MixedArrayAccess>
    <MixedArrayOffset occurrences="7">
      <code>$response['results'][$key]</code>
      <code>$response['results'][$key]</code>
      <code>$response['results'][$key]</code>
      <code>$response['results'][$key]</code>
      <code>$response['results'][$key]</code>
      <code>$response['results'][$key]</code>
      <code>$response['results'][$key]</code>
    </MixedArrayOffset>
    <MixedAssignment occurrences="13">
      <code>$tags</code>
      <code>$mode</code>
      <code>$order_by</code>
      <code>$language</code>
      <code>$tags</code>
      <code>$r['language']</code>
      <code>$r['order_by']</code>
      <code>$r['mode']</code>
      <code>$r['tag']</code>
      <code>$r['difficulty_range']</code>
      <code>$response</code>
      <code>$pager_items</code>
      <code>$problem</code>
    </MixedAssignment>
  </file>
  <file src="frontend/www/problemmine.php">
    <MixedArrayAccess occurrences="1"/>
    <MixedAssignment occurrences="2">
      <code>$smartyProperties</code>
      <code>$value</code>
    </MixedAssignment>
  </file>
  <file src="frontend/www/problemnew.php">
    <MixedArrayAccess occurrences="17">
      <code>$_POST['alias']</code>
      <code>$response['error']</code>
      <code>$_POST['title']</code>
      <code>$_POST['alias']</code>
      <code>$_POST['validator']</code>
      <code>$_POST['validator_time_limit']</code>
      <code>$_POST['time_limit']</code>
      <code>$_POST['overall_wall_time_limit']</code>
      <code>$_POST['extra_wall_time']</code>
      <code>$_POST['memory_limit']</code>
      <code>$_POST['output_limit']</code>
      <code>$_POST['input_limit']</code>
      <code>$_POST['source']</code>
      <code>$_POST['languages']</code>
      <code>$_POST['email_clarifications']</code>
      <code>$_POST['visibility']</code>
      <code>$_POST['selected_tags']</code>
    </MixedArrayAccess>
    <MixedAssignment occurrences="1">
      <code>$response</code>
    </MixedAssignment>
  </file>
  <file src="frontend/www/profile.php">
    <MixedArrayAccess occurrences="2">
      <code>$response['userinfo']</code>
      <code>$response['userinfo']</code>
    </MixedArrayAccess>
    <MixedAssignment occurrences="1">
      <code>$response</code>
    </MixedAssignment>
  </file>
  <file src="frontend/www/profileedit.php">
    <MixedArrayAccess occurrences="3">
      <code>$response['userinfo']</code>
      <code>$response['userinfo']</code>
      <code>$ses['user']</code>
    </MixedArrayAccess>
    <MixedAssignment occurrences="2">
      <code>$response</code>
      <code>$ses</code>
    </MixedAssignment>
    <MixedPropertyFetch occurrences="1">
      <code>$ses['user']-&gt;password</code>
    </MixedPropertyFetch>
  </file>
  <file src="frontend/www/qualitynomination.php">
    <MixedArrayAccess occurrences="3">
      <code>$_GET['qualitynomination_id']</code>
    </MixedArrayAccess>
    <MixedAssignment occurrences="3">
      <code>$qualitynomination_id</code>
      <code>$payload</code>
      <code>$payload['currentUser']</code>
    </MixedAssignment>
    <MixedPropertyFetch occurrences="1"/>
  </file>
  <file src="frontend/www/qualitynomination_mine.php">
    <MixedArrayAccess occurrences="1"/>
    <MixedPropertyFetch occurrences="1"/>
  </file>
  <file src="frontend/www/rank.php">
    <MixedArrayAccess occurrences="1">
      <code>$session['identity']</code>
    </MixedArrayAccess>
    <MixedAssignment occurrences="3">
      <code>$session</code>
      <code>$smartyProperties</code>
      <code>$value</code>
    </MixedAssignment>
  </file>
  <file src="frontend/www/schools/index.php">
    <MixedAssignment occurrences="1">
      <code>$hasActivityInCourses</code>
    </MixedAssignment>
  </file>
  <file src="frontend/www/schoolsrank.php">
    <MixedAssignment occurrences="2">
      <code>$smartyProperties</code>
      <code>$value</code>
    </MixedAssignment>
  </file>
  <file src="frontend/www/useremailedit.php">
    <MixedArrayAccess occurrences="3">
      <code>$response['userinfo']</code>
      <code>$response['userinfo']</code>
      <code>$currentSession['email']</code>
    </MixedArrayAccess>
    <MixedAssignment occurrences="2">
      <code>$response</code>
      <code>$currentSession</code>
    </MixedAssignment>
  </file>
</files><|MERGE_RESOLUTION|>--- conflicted
+++ resolved
@@ -617,11 +617,6 @@
       <code>$run['guid']</code>
       <code>$problem['runs']</code>
       <code>$problem['problem_id']</code>
-<<<<<<< HEAD
-=======
-      <code>$sharingInformation['share_user_information']</code>
-      <code>$sharingInformation['accept_teacher']</code>
->>>>>>> 6263bd72
       <code>$assignmentProblemset['scoreboard_url_admin']</code>
       <code>$assignmentProblemset['scoreboard_url']</code>
       <code>$problem['problem_id']</code>
@@ -723,7 +718,7 @@
     <MixedReturnStatement occurrences="1">
       <code>$assignment</code>
     </MixedReturnStatement>
-    <PossiblyNullArgument occurrences="7">
+    <PossiblyNullArgument occurrences="6">
       <code>$course-&gt;group_id</code>
       <code>$problemset-&gt;problemset_id</code>
       <code>$points</code>
@@ -1824,7 +1819,7 @@
       <code>$contests[$contest['alias']]</code>
       <code>$contests[$contest['alias']]</code>
     </MixedArrayOffset>
-    <MixedAssignment occurrences="47">
+    <MixedAssignment occurrences="46">
       <code>$user</code>
       <code>$userData['is_private']</code>
       <code>$identityData['name']</code>
@@ -2181,49 +2176,33 @@
     <InvalidDocblockParamName occurrences="1">
       <code>$user_id</code>
     </InvalidDocblockParamName>
-    <MissingClosureParamType occurrences="2">
-      <code>$a</code>
-      <code>$b</code>
-    </MissingClosureParamType>
-    <MissingParamType occurrences="9">
+    <MissingParamType occurrences="6">
       <code>$name</code>
       <code>$identity_id</code>
       <code>$identity_id</code>
       <code>$identity_id</code>
       <code>$page</code>
       <code>$pageSize</code>
-      <code>$user_id</code>
       <code>$page</code>
       <code>$pageSize</code>
       <code>$identity_id</code>
     </MissingParamType>
-    <MissingReturnType occurrences="6">
+    <MissingReturnType occurrences="5">
       <code>findByName</code>
       <code>getCoursesForStudent</code>
       <code>getAllCoursesAdminedByIdentity</code>
-      <code>getAllCoursesOwnedByUser</code>
       <code>getAssignmentByAlias</code>
       <code>updateAssignmentMaxPoints</code>
     </MissingReturnType>
-    <MixedArgument occurrences="2">
-      <code>!empty($a['name']) ? $a['name'] : $a['username']</code>
-      <code>!empty($b['name']) ? $b['name'] : $b['username']</code>
-    </MixedArgument>
-    <MixedArrayAccess occurrences="4">
-      <code>$a['name']</code>
-      <code>$a['username']</code>
-      <code>$b['name']</code>
-      <code>$b['username']</code>
-    </MixedArrayAccess>
     <MixedArrayOffset occurrences="1">
       <code>$progress[$assignment]</code>
     </MixedArrayOffset>
-    <MixedAssignment occurrences="3">
+    <MixedAssignment occurrences="2">
       <code>$assignment</code>
       <code>$offset</code>
       <code>$offset</code>
     </MixedAssignment>
-    <MixedOperand occurrences="2">
+    <MixedOperand occurrences="1">
       <code>$page</code>
       <code>$page</code>
     </MixedOperand>
