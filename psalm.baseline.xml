--- conflicted
+++ resolved
@@ -16,26 +16,7 @@
       <code>function ($value) {</code>
       <code>function ($value) {</code>
     </MissingClosureReturnType>
-<<<<<<< HEAD
-    <MissingParamType occurrences="1">
-      <code>$admission_mode</code>
-    </MissingParamType>
-    <MissingReturnType occurrences="10">
-      <code>apiPublicDetails</code>
-      <code>apiRegisterForContest</code>
-      <code>apiOpen</code>
-      <code>apiCreateVirtual</code>
-      <code>apiScoreboardMerge</code>
-      <code>apiRequests</code>
-      <code>apiArbitrateRequest</code>
-      <code>validateContestCanBePublic</code>
-      <code>apiDownload</code>
-      <code>isPublic</code>
-    </MissingReturnType>
-    <MixedArgument occurrences="62">
-=======
     <MixedArgument occurrences="45">
->>>>>>> 22bf8d9e
       <code>$r['active']</code>
       <code>$r['recommended']</code>
       <code>$r['participating']</code>
@@ -82,41 +63,8 @@
       <code>$r['offset']</code>
       <code>$r['rowcount']</code>
       <code>$r['contest_alias']</code>
-<<<<<<< HEAD
-      <code>$problemStats[$key]['cases_stats']</code>
-    </MixedArgument>
-    <MixedArrayAccess occurrences="9">
-      <code>$contestInfo['window_length']</code>
-      <code>$contestInfo['finish_time']</code>
-      <code>$contestInfo['start_time']</code>
-      <code>$contestInfo['window_length']</code>
-      <code>$result['admission_mode']</code>
-      <code>$result['start_time']</code>
-      <code>$result['finish_time']</code>
-      <code>$clar['time']</code>
-      <code>$results['total']</code>
-    </MixedArrayAccess>
-    <MixedAssignment occurrences="34">
-      <code>$contests</code>
-      <code>$contests</code>
-      <code>$contests</code>
-      <code>$contests</code>
-      <code>$contests</code>
-      <code>$contests</code>
-      <code>$contestInfo</code>
-      <code>$contestInfo['duration']</code>
-      <code>$addedContests[]</code>
-      <code>$contests</code>
-      <code>$contests</code>
-      <code>$addedContests[]</code>
-      <code>$contestProblemset</code>
-      <code>$result</code>
-      <code>$accesses</code>
-      <code>$submissions</code>
-=======
     </MixedArgument>
     <MixedAssignment occurrences="13">
->>>>>>> 22bf8d9e
       <code>$auth_token</code>
       <code>$r['start_time']</code>
       <code>$start_time</code>
@@ -127,13 +75,6 @@
       <code>$language</code>
       <code>$request-&gt;extra_note</code>
       <code>$contest-&gt;admission_mode</code>
-<<<<<<< HEAD
-      <code>$totalPoints</code>
-      <code>$sizeOfBucket</code>
-      <code>$results</code>
-      <code>$counts</code>
-=======
->>>>>>> 22bf8d9e
     </MixedAssignment>
     <MixedInferredReturnType occurrences="1"/>
     <MixedMethodCall occurrences="1">
@@ -245,86 +186,25 @@
     <InvalidArrayOffset occurrences="1">
       <code>$result['settings']</code>
     </InvalidArrayOffset>
-<<<<<<< HEAD
-    <InvalidReturnType occurrences="1">
-      <code>Array</code>
-    </InvalidReturnType>
-    <InvalidScalarArgument occurrences="3">
-      <code>JSON_OBJECT_AS_ARRAY</code>
-      <code>JSON_OBJECT_AS_ARRAY</code>
-      <code>JSON_OBJECT_AS_ARRAY</code>
-    </InvalidScalarArgument>
-    <MissingReturnType occurrences="13">
-      <code>apiCreate</code>
-      <code>validateRejudge</code>
-      <code>apiRejudge</code>
-      <code>setRestrictedTags</code>
-      <code>apiDownload</code>
-      <code>validateDownload</code>
-      <code>apiSolution</code>
-      <code>apiVersions</code>
-      <code>apiSelectVersion</code>
-      <code>apiRuns</code>
-      <code>apiClarifications</code>
-      <code>apiMyList</code>
-      <code>apiBestScore</code>
-    </MissingReturnType>
-    <MixedArgument occurrences="48">
-      <code>$r['problem']</code>
-      <code>$r['selected_tags']</code>
-=======
     <MixedArgument occurrences="13">
->>>>>>> 22bf8d9e
       <code>$r['problem_alias']</code>
       <code>$r['usernameOrEmail']</code>
       <code>$r['group']</code>
       <code>$r['usernameOrEmail']</code>
       <code>$r['group']</code>
       <code>$run</code>
-<<<<<<< HEAD
-      <code>$_FILES['problem_contents']['tmp_name']</code>
-      <code>$problem-&gt;alias</code>
-=======
->>>>>>> 22bf8d9e
       <code>$updatePublished</code>
       <code>$r['problem_alias']</code>
       <code>$updatePublished</code>
       <code>$r['contest_alias']</code>
       <code>$r['lang']</code>
       <code>$updatePublished</code>
-<<<<<<< HEAD
-      <code>$run-&gt;run_id</code>
-      <code>$r['problem']</code>
-      <code>$r['problem']</code>
-      <code>$r['problem']</code>
-      <code>$run</code>
-      <code>$r['contest_alias']</code>
-    </MixedArgument>
-    <MixedArrayAccess occurrences="3">
-      <code>$_FILES['problem_contents']['tmp_name']</code>
-      <code>$userData['userinfo']['preferred_language']</code>
-      <code>$clar['time']</code>
-    </MixedArrayAccess>
-    <MixedArrayAssignment occurrences="8">
-      <code>$problemSettings['limits']['ExtraWallTime']</code>
-      <code>$problemSettings['limits']['MemoryLimit']</code>
-      <code>$problemSettings['limits']['OutputLimit']</code>
-      <code>$problemSettings['limits']['OverallWallTimeLimit']</code>
-      <code>$problemSettings['limits']['TimeLimit']</code>
-      <code>$problemSettings['validator']['name']</code>
-      <code>$problemSettings['validator']['limits']</code>
-      <code>$problemSettings['validator']['limits']</code>
-    </MixedArrayAssignment>
-    <MixedAssignment occurrences="23">
-      <code>$response['tags']</code>
-=======
       <code>$r['offset']</code>
       <code>$r['rowcount']</code>
       <code>$run</code>
       <code>$r['contest_alias']</code>
     </MixedArgument>
     <MixedAssignment occurrences="8">
->>>>>>> 22bf8d9e
       <code>$run</code>
       <code>$updatePublished</code>
       <code>$run</code>
@@ -335,28 +215,8 @@
       <code>$logEntry['tree'][$treeEntry['path']]</code>
       <code>$updatePublished</code>
       <code>$run</code>
-<<<<<<< HEAD
-      <code>$clarifications</code>
-      <code>$clar</code>
-      <code>$response['clarifications']</code>
-      <code>$run</code>
-      <code>$hiddenTags</code>
-      <code>$problem</code>
-      <code>$hiddenTags</code>
-      <code>$problem</code>
-      <code>$deletedLanguages</code>
-      <code>$result['sample_input']</code>
-    </MixedAssignment>
-    <MixedInferredReturnType occurrences="1">
-      <code>array</code>
-    </MixedInferredReturnType>
-    <MixedOperand occurrences="1">
-      <code>$_SERVER['HTTP_REFERER']</code>
-    </MixedOperand>
-=======
-      <code>$run</code>
-    </MixedAssignment>
->>>>>>> 22bf8d9e
+      <code>$run</code>
+    </MixedAssignment>
     <MixedPropertyAssignment occurrences="5">
       <code>$run</code>
       <code>$run</code>
@@ -364,45 +224,7 @@
       <code>$run</code>
       <code>$run</code>
     </MixedPropertyAssignment>
-<<<<<<< HEAD
-    <MixedPropertyFetch occurrences="7">
-      <code>$r['problem']-&gt;deprecated</code>
-      <code>$r['problem']-&gt;deprecated</code>
-      <code>$r['problem']-&gt;problem_id</code>
-      <code>$r['problem']-&gt;current_version</code>
-      <code>$run-&gt;run_id</code>
-      <code>$problem-&gt;alias</code>
-      <code>$problem-&gt;alias</code>
-      <code>$run-&gt;run_id</code>
-      <code>$r['problem']-&gt;problem_id</code>
-      <code>$r['problem']-&gt;problem_id</code>
-      <code>$r['problem']-&gt;problem_id</code>
-      <code>$r['problem']-&gt;problem_id</code>
-      <code>$r['problem']-&gt;problem_id</code>
-      <code>$r['problem']-&gt;problem_id</code>
-      <code>$r['problem']-&gt;problem_id</code>
-    </MixedPropertyFetch>
-    <MixedReturnStatement occurrences="1"/>
-    <PossiblyNullArgument occurrences="13">
-      <code>$r-&gt;identity</code>
-      <code>$r-&gt;user</code>
-      <code>$problem-&gt;alias</code>
-      <code>$r-&gt;identity</code>
-      <code>$r-&gt;user</code>
-      <code>$r-&gt;identity</code>
-      <code>$r-&gt;identity</code>
-      <code>$problem</code>
-      <code>$r-&gt;identity-&gt;username</code>
-      <code>$r-&gt;identity</code>
-      <code>$r-&gt;identity</code>
-      <code>$r-&gt;user</code>
-      <code>$problem-&gt;alias</code>
-      <code>$problem-&gt;alias</code>
-      <code>$r-&gt;user</code>
-    </PossiblyNullArgument>
-=======
     <PossiblyNullArgument occurrences="10"/>
->>>>>>> 22bf8d9e
     <PossiblyNullArrayAccess occurrences="2"/>
     <PossiblyNullPropertyFetch occurrences="3">
       <code>$acl-&gt;owner_id</code>
@@ -595,438 +417,6 @@
       <code>$email-&gt;email</code>
       <code>$identity-&gt;password</code>
       <code>$identity-&gt;username</code>
-<<<<<<< HEAD
-      <code>$user-&gt;main_identity_id</code>
-    </PossiblyNullPropertyFetch>
-    <UndefinedDocblockClass occurrences="1">
-      <code>response</code>
-    </UndefinedDocblockClass>
-    <UndefinedMethod occurrences="2">
-      <code>\OmegaUp\DAO\Identities::getStatusVerified($r['email'])</code>
-    </UndefinedMethod>
-  </file>
-  <file src="frontend/server/src/DAO/Assignments.php">
-    <InvalidReturnStatement occurrences="1">
-      <code>\OmegaUp\MySQLConnection::getInstance()-&gt;Affected_Rows()</code>
-    </InvalidReturnStatement>
-    <InvalidReturnType occurrences="1">
-      <code>Affected</code>
-    </InvalidReturnType>
-    <MissingParamType occurrences="4">
-      <code>$problemset_id</code>
-      <code>$problemset_id</code>
-      <code>$assignment_id</code>
-      <code>$order</code>
-    </MissingParamType>
-    <MissingReturnType occurrences="2">
-      <code>getAssignmentForProblemset</code>
-      <code>getByProblemset</code>
-    </MissingReturnType>
-    <UndefinedDocblockClass occurrences="1">
-      <code>Affected</code>
-    </UndefinedDocblockClass>
-  </file>
-  <file src="frontend/server/src/DAO/AuthTokens.php">
-    <MissingParamType occurrences="4">
-      <code>$auth_token</code>
-      <code>$auth_token</code>
-      <code>$identity_id</code>
-      <code>$identityId</code>
-    </MissingParamType>
-    <MissingReturnType occurrences="3">
-      <code>getUserByToken</code>
-      <code>expireAuthTokens</code>
-      <code>getByIdentityId</code>
-    </MissingReturnType>
-  </file>
-  <file src="frontend/server/src/DAO/Clarifications.php">
-    <MissingParamType occurrences="10">
-      <code>$problemset_id</code>
-      <code>$admin</code>
-      <code>$identity_id</code>
-      <code>$offset</code>
-      <code>$rowcount</code>
-      <code>$problem_id</code>
-      <code>$admin</code>
-      <code>$identity_id</code>
-      <code>$offset</code>
-      <code>$rowcount</code>
-    </MissingParamType>
-    <MissingReturnType occurrences="2">
-      <code>GetProblemsetClarifications</code>
-      <code>GetProblemClarifications</code>
-    </MissingReturnType>
-    <MixedAssignment occurrences="3">
-      <code>$val[]</code>
-      <code>$val[]</code>
-      <code>$val[]</code>
-    </MixedAssignment>
-  </file>
-  <file src="frontend/server/src/DAO/CoderOfTheMonth.php">
-    <FalsableReturnStatement occurrences="1">
-      <code>false</code>
-    </FalsableReturnStatement>
-    <InvalidReturnStatement occurrences="1">
-      <code>$username == $rs['username']</code>
-    </InvalidReturnStatement>
-    <InvalidReturnType occurrences="1">
-      <code>Array</code>
-    </InvalidReturnType>
-    <MissingParamType occurrences="3">
-      <code>$username</code>
-      <code>$time</code>
-      <code>$autoselected</code>
-      <code>$time</code>
-    </MissingParamType>
-    <MissingReturnType occurrences="1">
-      <code>getByTimeAndSelected</code>
-    </MissingReturnType>
-  </file>
-  <file src="frontend/server/src/DAO/Contests.php">
-    <MissingParamType occurrences="13">
-      <code>$title</code>
-      <code>$alias</code>
-      <code>$problemset_id</code>
-      <code>$identity_id</code>
-      <code>$identity_id</code>
-      <code>$page</code>
-      <code>$pageSize</code>
-      <code>$page</code>
-      <code>$pageSize</code>
-      <code>$order</code>
-      <code>$orderType</code>
-      <code>$page</code>
-      <code>$pageSize</code>
-      <code>$identity_id</code>
-      <code>$page</code>
-      <code>$pageSize</code>
-      <code>$problemset_id</code>
-      <code>$problemset_id</code>
-    </MissingParamType>
-    <MissingPropertyType occurrences="1">
-      <code>$getContestsColumns</code>
-    </MissingPropertyType>
-    <MissingReturnType occurrences="12">
-      <code>getByTitle</code>
-      <code>getByAliasWithExtraInformation</code>
-      <code>getByProblemset</code>
-      <code>hasStarted</code>
-      <code>hasFinished</code>
-      <code>getContestsParticipated</code>
-      <code>getAllContestsAdminedByIdentity</code>
-      <code>getRecentPublicContests</code>
-      <code>getAllPublicContests</code>
-      <code>getAllContests</code>
-      <code>getContestForProblemset</code>
-      <code>getNeedsInformation</code>
-    </MissingReturnType>
-    <MixedArgument occurrences="4">
-      <code>$order</code>
-      <code>$params</code>
-      <code>$params</code>
-      <code>$params</code>
-    </MixedArgument>
-    <MixedAssignment occurrences="7">
-      <code>$offset</code>
-      <code>$offset</code>
-      <code>$columns</code>
-      <code>$offset</code>
-      <code>$columns</code>
-      <code>$columns</code>
-      <code>$columns</code>
-      <code>$columns</code>
-    </MixedAssignment>
-    <MixedOperand occurrences="3">
-      <code>$page</code>
-      <code>$page</code>
-      <code>($page - 1) * $pageSize</code>
-      <code>$page</code>
-      <code>$page</code>
-    </MixedOperand>
-    <PossiblyNullArgument occurrences="1">
-      <code>$alias</code>
-    </PossiblyNullArgument>
-    <PossiblyUndefinedVariable occurrences="11">
-      <code>$params</code>
-      <code>$params</code>
-      <code>$params</code>
-      <code>$params</code>
-      <code>$params</code>
-      <code>$params</code>
-      <code>$params</code>
-      <code>$params</code>
-      <code>$params</code>
-      <code>$params</code>
-      <code>$params</code>
-    </PossiblyUndefinedVariable>
-  </file>
-  <file src="frontend/server/src/DAO/Courses.php">
-    <InvalidDocblockParamName occurrences="1">
-      <code>$user_id</code>
-    </InvalidDocblockParamName>
-    <MissingParamType occurrences="5">
-      <code>$name</code>
-      <code>$identity_id</code>
-      <code>$identity_id</code>
-      <code>$identity_id</code>
-      <code>$page</code>
-      <code>$pageSize</code>
-      <code>$page</code>
-      <code>$pageSize</code>
-      <code>$identity_id</code>
-    </MissingParamType>
-    <MissingReturnType occurrences="2">
-      <code>findByName</code>
-      <code>updateAssignmentMaxPoints</code>
-    </MissingReturnType>
-    <MixedArrayOffset occurrences="1">
-      <code>$progress[$assignment]</code>
-    </MixedArrayOffset>
-    <MixedAssignment occurrences="2">
-      <code>$assignment</code>
-      <code>$offset</code>
-      <code>$offset</code>
-    </MixedAssignment>
-    <MixedOperand occurrences="1">
-      <code>$page</code>
-      <code>$page</code>
-    </MixedOperand>
-  </file>
-  <file src="frontend/server/src/DAO/GroupRoles.php">
-    <MissingParamType occurrences="7">
-      <code>$acl_id</code>
-      <code>$identity_id</code>
-      <code>$acl_id</code>
-      <code>$role_id</code>
-      <code>$identity_id</code>
-      <code>$acl_id</code>
-      <code>$identity_id</code>
-    </MissingParamType>
-    <MissingReturnType occurrences="7">
-      <code>getAdmins</code>
-      <code>hasRole</code>
-      <code>isContestant</code>
-      <code>getContestAdmins</code>
-      <code>getCourseAdmins</code>
-      <code>getProblemAdmins</code>
-      <code>getSystemRoles</code>
-    </MissingReturnType>
-    <MixedAssignment occurrences="1">
-      <code>$roles[]</code>
-    </MixedAssignment>
-  </file>
-  <file src="frontend/server/src/DAO/GroupsIdentities.php">
-    <MissingParamType occurrences="1">
-      <code>$group_id</code>
-      <code>$group_id</code>
-    </MissingParamType>
-    <MissingReturnType occurrences="2">
-      <code>GetMemberIdentities</code>
-      <code>getUsernamesByGroupId</code>
-    </MissingReturnType>
-    <MixedArgument occurrences="1">
-      <code>$row['username']</code>
-    </MixedArgument>
-    <MixedAssignment occurrences="1">
-      <code>$row['classname']</code>
-    </MixedAssignment>
-  </file>
-  <file src="frontend/server/src/DAO/Identities.php">
-    <MissingParamType occurrences="5">
-      <code>$identity_id</code>
-      <code>$identity_id</code>
-      <code>$userId</code>
-      <code>$userId</code>
-      <code>$identity_id</code>
-    </MissingParamType>
-    <MissingReturnType occurrences="4">
-      <code>isVerified</code>
-      <code>isUserAssociatedWithIdentityOfGroup</code>
-      <code>getAssociatedIdentities</code>
-      <code>associateIdentityWithUser</code>
-    </MissingReturnType>
-    <PossiblyNullArrayAccess occurrences="1">
-      <code>$rs['associated']</code>
-    </PossiblyNullArrayAccess>
-  </file>
-  <file src="frontend/server/src/DAO/IdentityLoginLog.php">
-    <MissingParamType occurrences="1">
-      <code>$identityId</code>
-    </MissingParamType>
-    <MissingReturnType occurrences="1">
-      <code>getByIdentity</code>
-    </MissingReturnType>
-  </file>
-  <file src="frontend/server/src/DAO/Interviews.php">
-    <MissingParamType occurrences="4">
-      <code>$alias</code>
-      <code>$user_id</code>
-      <code>$problemset_id</code>
-      <code>$problemset_id</code>
-    </MissingParamType>
-    <MissingReturnType occurrences="4">
-      <code>getByAlias</code>
-      <code>getMyInterviews</code>
-      <code>getInterviewForProblemset</code>
-      <code>getByProblemset</code>
-    </MissingReturnType>
-  </file>
-  <file src="frontend/server/src/DAO/Languages.php">
-    <MissingParamType occurrences="1">
-      <code>$name</code>
-    </MissingParamType>
-    <MissingReturnType occurrences="1">
-      <code>getByName</code>
-    </MissingReturnType>
-  </file>
-  <file src="frontend/server/src/DAO/Notifications.php">
-    <MissingReturnType occurrences="1">
-      <code>getUnreadNotifications</code>
-    </MissingReturnType>
-  </file>
-  <file src="frontend/server/src/DAO/PrivacyStatementConsentLog.php">
-    <MissingParamType occurrences="2">
-      <code>$identity_id</code>
-      <code>$privacystatement_id</code>
-    </MissingParamType>
-    <MissingReturnType occurrences="1">
-      <code>hasAcceptedPrivacyStatement</code>
-    </MissingReturnType>
-  </file>
-  <file src="frontend/server/src/DAO/ProblemOfTheWeek.php">
-    <MissingParamType occurrences="1">
-      <code>$difficulty</code>
-    </MissingParamType>
-    <MissingReturnType occurrences="1">
-      <code>getByDificulty</code>
-    </MissingReturnType>
-  </file>
-  <file src="frontend/server/src/DAO/ProblemViewed.php">
-    <MissingParamType occurrences="2">
-      <code>$identity_id</code>
-      <code>$problem_id</code>
-    </MissingParamType>
-    <MissingReturnType occurrences="1">
-      <code>MarkProblemViewed</code>
-    </MissingReturnType>
-  </file>
-  <file src="frontend/server/src/DAO/Problems.php">
-    <MissingClosureReturnType occurrences="1">
-      <code>function ($clause) {</code>
-    </MissingClosureReturnType>
-    <MissingParamType occurrences="20">
-      <code>$tag</code>
-      <code>$tag</code>
-      <code>$programmingLanguages</code>
-      <code>$alias</code>
-      <code>$id</code>
-      <code>$identityId</code>
-      <code>$identityId</code>
-      <code>$identity_id</code>
-      <code>$page</code>
-      <code>$pageSize</code>
-      <code>$user_id</code>
-      <code>$page</code>
-      <code>$pageSize</code>
-      <code>$page</code>
-      <code>$cols_per_page</code>
-      <code>$order</code>
-      <code>$order_type</code>
-      <code>$problem_id</code>
-      <code>$problem_id</code>
-      <code>$contest_id</code>
-      <code>$title</code>
-    </MissingParamType>
-    <MissingReturnType occurrences="10">
-      <code>searchByAlias</code>
-      <code>getPracticeDeadline</code>
-      <code>getProblemsSolved</code>
-      <code>getProblemsUnsolvedByIdentity</code>
-      <code>getAllProblems</code>
-      <code>isVisible</code>
-      <code>deleteProblem</code>
-      <code>hasBeenUsedInCoursesOrContests</code>
-      <code>getByContest</code>
-      <code>getByTitle</code>
-    </MissingReturnType>
-    <MixedArgument occurrences="5">
-      <code>$clause[1]</code>
-      <code>$quoted</code>
-      <code>$quoted</code>
-      <code>$quoted</code>
-      <code>$order</code>
-    </MixedArgument>
-    <MixedArrayAccess occurrences="2">
-      <code>$clause[0]</code>
-      <code>$clause[1]</code>
-    </MixedArrayAccess>
-    <MixedAssignment occurrences="7">
-      <code>$programmingLanguage</code>
-      <code>$clause</code>
-      <code>$total</code>
-      <code>$hiddenTags</code>
-      <code>$quoted</code>
-      <code>$offset</code>
-      <code>$offset</code>
-    </MixedAssignment>
-    <MixedInferredReturnType occurrences="1">
-      <code>int</code>
-    </MixedInferredReturnType>
-    <MixedOperand occurrences="4">
-      <code>$page</code>
-      <code>$page</code>
-      <code>$page</code>
-      <code>($page - 1) * $cols_per_page</code>
-    </MixedOperand>
-    <MixedReturnStatement occurrences="1">
-      <code>\OmegaUp\MySQLConnection::getInstance()-&gt;getOne($sql, $args)</code>
-    </MixedReturnStatement>
-    <UndefinedMethod occurrences="1">
-      <code>Quote</code>
-    </UndefinedMethod>
-  </file>
-  <file src="frontend/server/src/DAO/ProblemsForfeited.php">
-    <MixedInferredReturnType occurrences="1">
-      <code>int</code>
-    </MixedInferredReturnType>
-    <MixedReturnStatement occurrences="1">
-      <code>\OmegaUp\MySQLConnection::getInstance()-&gt;getOne($sql, $args)</code>
-    </MixedReturnStatement>
-  </file>
-  <file src="frontend/server/src/DAO/ProblemsLanguages.php">
-    <MissingParamType occurrences="1">
-      <code>$problemId</code>
-    </MissingParamType>
-    <MissingReturnType occurrences="2">
-      <code>deleteProblemLanguages</code>
-      <code>getByProblemId</code>
-    </MissingReturnType>
-  </file>
-  <file src="frontend/server/src/DAO/ProblemsTags.php">
-    <MissingParamType occurrences="3">
-      <code>$public_only</code>
-      <code>$includeAutogenerated</code>
-      <code>$listOfTags</code>
-    </MissingParamType>
-    <MissingReturnType occurrences="4">
-      <code>getProblemTags</code>
-      <code>replaceAutogeneratedTags</code>
-      <code>clearAutogeneratedTags</code>
-      <code>clearRestrictedTags</code>
-    </MissingReturnType>
-    <MixedArgument occurrences="1">
-      <code>$tag</code>
-    </MixedArgument>
-    <MixedAssignment occurrences="1">
-      <code>$tag</code>
-    </MixedAssignment>
-    <MixedMethodCall occurrences="1">
-      <code>error</code>
-    </MixedMethodCall>
-    <PossiblyNullPropertyFetch occurrences="1">
-      <code>\OmegaUp\DAO\Tags::getByName($tag)-&gt;tag_id</code>
-=======
->>>>>>> 22bf8d9e
     </PossiblyNullPropertyFetch>
     <UndefinedMethod occurrences="1"/>
   </file>
