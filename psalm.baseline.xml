--- conflicted
+++ resolved
@@ -1517,15 +1517,12 @@
       <code>$qualitynominationlog-&gt;rationale</code>
     </PossiblyNullArgument>
     <PossiblyNullPropertyFetch occurrences="3"/>
-<<<<<<< HEAD
-=======
     <RedundantCondition occurrences="1">
       <code>is_array($contents['tags'])</code>
     </RedundantCondition>
     <UndefinedVariable occurrences="1">
       <code>$statement</code>
     </UndefinedVariable>
->>>>>>> f44c6cdd
   </file>
   <file src="frontend/server/src/Controllers/Reset.php">
     <MissingParamType occurrences="2">
