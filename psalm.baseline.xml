<?xml version="1.0" encoding="UTF-8"?>
<files psalm-version="3.14.2@3538fe1955d47f6ee926c0769d71af6db08aa488">
  <file src="frontend/server/src/ApiCaller.php">
    <PossiblyNullArgument occurrences="2">
      <code>$request-&gt;methodName</code>
      <code>$request-&gt;methodName</code>
    </PossiblyNullArgument>
  </file>
  <file src="frontend/server/src/ApiUtils.php">
    <MixedArgument occurrences="1">
      <code>$value</code>
    </MixedArgument>
  </file>
  <file src="frontend/server/src/Broadcaster.php">
    <PossiblyNullArgument occurrences="5">
      <code>$clarification-&gt;clarification_id</code>
      <code>$clarification-&gt;message</code>
      <code>$problem-&gt;alias</code>
      <code>$problem-&gt;title</code>
      <code>$identity-&gt;username</code>
    </PossiblyNullArgument>
  </file>
  <file src="frontend/server/src/Controllers/Authorization.php">
    <MixedArgument occurrences="1">
      <code>$r['token']</code>
    </MixedArgument>
  </file>
  <file src="frontend/server/src/Controllers/Badge.php">
    <MixedArgument occurrences="2">
      <code>static::OMEGAUP_BADGES_ROOT</code>
      <code>static::OMEGAUP_BADGES_ROOT</code>
    </MixedArgument>
  </file>
  <file src="frontend/server/src/Controllers/Contest.php">
    <MixedArgument occurrences="3">
      <code>$r['query']</code>
      <code>$field</code>
      <code>$r['contest_alias']</code>
    </MixedArgument>
    <PossiblyNullArgument occurrences="2">
      <code>$contest-&gt;alias</code>
      <code>$r['admission_mode']</code>
    </PossiblyNullArgument>
  </file>
  <file src="frontend/server/src/Controllers/Course.php">
<<<<<<< HEAD
    <MixedArgument occurrences="5">
      <code>$r['problems']</code>
      <code>$_SERVER['REMOTE_ADDR']</code>
      <code>$_SERVER['REMOTE_ADDR']</code>
=======
    <MixedArgument occurrences="4">
      <code>$r['problems']</code>
      <code>$r['alias']</code>
>>>>>>> d8504f30
      <code>$r['problem_alias']</code>
      <code>$r['username']</code>
    </MixedArgument>
    <PossiblyNullArgument occurrences="12">
      <code>$course-&gt;alias</code>
      <code>$course-&gt;name</code>
      <code>$course-&gt;description</code>
      <code>$course-&gt;alias</code>
      <code>$course-&gt;alias</code>
      <code>$course-&gt;name</code>
      <code>$course-&gt;description</code>
      <code>$course-&gt;alias</code>
      <code>$course-&gt;alias</code>
      <code>$course-&gt;alias</code>
      <code>$tokenAuthenticationResult['assignment']-&gt;name</code>
      <code>$director-&gt;username</code>
    </PossiblyNullArgument>
  </file>
  <file src="frontend/server/src/Controllers/Group.php">
    <PossiblyNullArgument occurrences="2">
      <code>$group-&gt;name</code>
      <code>$group-&gt;alias</code>
    </PossiblyNullArgument>
  </file>
  <file src="frontend/server/src/Controllers/GroupScoreboard.php">
    <PossiblyNullArgument occurrences="1">
      <code>$contest-&gt;alias</code>
    </PossiblyNullArgument>
  </file>
  <file src="frontend/server/src/Controllers/Identity.php">
    <MixedArgument occurrences="5">
      <code>$r['country_id']</code>
      <code>$r['state_id']</code>
      <code>$r['country_id']</code>
      <code>$r['state_id']</code>
      <code>$request['lang']</code>
    </MixedArgument>
    <PossiblyNullArgument occurrences="2">
      <code>$identity-&gt;username</code>
      <code>$identity-&gt;username</code>
    </PossiblyNullArgument>
  </file>
  <file src="frontend/server/src/Controllers/Interview.php">
    <MixedArgument occurrences="1">
      <code>$r['interview_alias']</code>
    </MixedArgument>
  </file>
  <file src="frontend/server/src/Controllers/Problem.php">
    <MixedArgument occurrences="44">
      <code>$r['languages']</code>
      <code>$r['problem_level']</code>
      <code>$r['selected_tags']</code>
      <code>$r['source']</code>
      <code>$r['title']</code>
      <code>$r['update_published']</code>
      <code>$r['validator']</code>
      <code>$r['visibility']</code>
      <code>$r['show_diff']</code>
      <code>$_FILES['problem_contents']['tmp_name']</code>
      <code>$r['statement_type']</code>
      <code>$r['contest_alias']</code>
      <code>$r['statement_type']</code>
      <code>$r['username']</code>
      <code>$r['status']</code>
      <code>$r['verdict']</code>
      <code>$r['language']</code>
      <code>$r['query']</code>
      <code>$r['difficulty_range']</code>
      <code>$r['programming_languages']</code>
      <code>$r['contest_alias']</code>
      <code>$r['statement_type']</code>
      <code>$r['contest_alias']</code>
      <code>$r['statement_type']</code>
      <code>$r['statement_type']</code>
      <code>$r['problem']</code>
      <code>$r['directory']</code>
      <code>$r['title']</code>
      <code>$r['problem_alias']</code>
      <code>$r['source']</code>
      <code>$r['show_diff']</code>
      <code>$r['time_limit']</code>
      <code>$r['validator_time_limit']</code>
      <code>$r['overall_wall_time_limit']</code>
      <code>$r['extra_wall_time']</code>
      <code>$r['output_limit']</code>
      <code>$r['input_limit']</code>
      <code>$r['memory_limit']</code>
      <code>$r['languages']</code>
      <code>$r['validator']</code>
      <code>$r['problem_level']</code>
      <code>$r['extension']</code>
      <code>$r['language']</code>
      <code>$r['language']</code>
    </MixedArgument>
    <PossiblyNullArgument occurrences="27">
      <code>$run-&gt;run_id</code>
      <code>$problem-&gt;alias</code>
      <code>$problem-&gt;alias</code>
      <code>$problem-&gt;alias</code>
      <code>$problem-&gt;alias</code>
      <code>$problem-&gt;current_version</code>
      <code>$problemsetProblem-&gt;version</code>
      <code>$problem-&gt;alias</code>
      <code>$problem-&gt;title</code>
      <code>$problem-&gt;alias</code>
      <code>$problem-&gt;source</code>
      <code>$problem-&gt;alias</code>
      <code>$loggedIdentity-&gt;username</code>
      <code>$problem-&gt;current_version</code>
      <code>$problemsetProblem-&gt;version</code>
      <code>$run-&gt;run_id</code>
      <code>$problem-&gt;current_version</code>
      <code>$problem-&gt;alias</code>
      <code>$problem-&gt;alias</code>
      <code>$problem-&gt;alias</code>
      <code>$problem-&gt;alias</code>
      <code>$problem-&gt;alias</code>
      <code>$r['sort_order']</code>
      <code>$r['order_by']</code>
      <code>$r['language']</code>
      <code>$problem-&gt;alias</code>
      <code>$e-&gt;parameter</code>
    </PossiblyNullArgument>
  </file>
  <file src="frontend/server/src/Controllers/QualityNomination.php">
    <MixedArgument occurrences="4">
      <code>$r['nomination']</code>
      <code>$r['status']</code>
      <code>$r['status']</code>
      <code>$r['query']</code>
    </MixedArgument>
    <PossiblyNullArgument occurrences="4">
      <code>$problem-&gt;title</code>
      <code>$problem-&gt;title</code>
      <code>$problem-&gt;title</code>
      <code>$r['column']</code>
    </PossiblyNullArgument>
  </file>
  <file src="frontend/server/src/Controllers/Run.php">
    <MixedArgument occurrences="5">
      <code>$filtered['guid']</code>
      <code>$filtered['language']</code>
      <code>$filtered['status']</code>
      <code>$filtered['type']</code>
      <code>$filtered['verdict']</code>
    </MixedArgument>
    <PossiblyNullArgument occurrences="10">
      <code>$submission-&gt;guid</code>
      <code>$problem-&gt;alias</code>
      <code>$submission-&gt;guid</code>
      <code>$run-&gt;run_id</code>
      <code>$submission-&gt;guid</code>
      <code>$submission-&gt;language</code>
      <code>$run-&gt;judged_by</code>
      <code>$submission-&gt;guid</code>
      <code>$runCount-&gt;date</code>
      <code>$runCount-&gt;date</code>
    </PossiblyNullArgument>
  </file>
  <file src="frontend/server/src/Controllers/School.php">
    <PossiblyNullArgument occurrences="6">
      <code>$school-&gt;name</code>
      <code>$school-&gt;name</code>
      <code>$school-&gt;name</code>
      <code>$country-&gt;country_id</code>
      <code>$country-&gt;name</code>
      <code>$school-&gt;name</code>
    </PossiblyNullArgument>
  </file>
  <file src="frontend/server/src/Controllers/Session.php">
    <MixedArgument occurrences="3">
      <code>$r['auth_token']</code>
      <code>$r['auth_token']</code>
      <code>$r['auth_token']</code>
    </MixedArgument>
    <PossiblyNullArgument occurrences="3">
      <code>$helper-&gt;getError()</code>
      <code>$helper-&gt;getErrorDescription()</code>
      <code>$fbUserProfile-&gt;getEmail()</code>
    </PossiblyNullArgument>
  </file>
  <file src="frontend/server/src/Controllers/Tag.php">
    <PossiblyNullArgument occurrences="1">
      <code>$tag-&gt;name</code>
    </PossiblyNullArgument>
  </file>
  <file src="frontend/server/src/Controllers/User.php">
    <MixedArgument occurrences="4">
      <code>$r['gender']</code>
      <code>$r2['contest_alias']</code>
      <code>$r['experiment']</code>
      <code>$r['date']</code>
    </MixedArgument>
    <PossiblyNullArgument occurrences="13">
      <code>$createUserParams-&gt;password</code>
      <code>$createUserParams-&gt;password</code>
      <code>$createUserParams-&gt;password</code>
      <code>$identity-&gt;password</code>
      <code>$user-&gt;verification_id</code>
      <code>$identity-&gt;username</code>
      <code>$identity-&gt;username</code>
      <code>$response['email']</code>
      <code>$identity-&gt;username</code>
      <code>$identity-&gt;username</code>
      <code>$identity-&gt;name</code>
      <code>$identity-&gt;name</code>
      <code>$r['filter']</code>
    </PossiblyNullArgument>
  </file>
  <file src="frontend/server/src/DAO/Contests.php">
    <PossiblyNullArgument occurrences="1">
      <code>$contest-&gt;alias</code>
    </PossiblyNullArgument>
  </file>
  <file src="frontend/server/src/DAO/Problems.php">
    <MixedArgument occurrences="4">
      <code>$problemsUser['alias']</code>
      <code>$problemsUser['title']</code>
      <code>$problemsUser['username']</code>
      <code>$row['email']</code>
    </MixedArgument>
    <PossiblyNullArgument occurrences="2">
      <code>$row['name']</code>
      <code>$row['email']</code>
    </PossiblyNullArgument>
  </file>
  <file src="frontend/server/src/MySQLConnection.php">
    <MixedArgument occurrences="3">
      <code>$params[$i]</code>
      <code>$value</code>
      <code>$value</code>
    </MixedArgument>
  </file>
  <file src="frontend/server/src/ProblemDeployer.php">
    <MixedArgument occurrences="2">
      <code>$_FILES['problem_contents']['tmp_name']</code>
      <code>$_FILES['problem_contents']['tmp_name']</code>
    </MixedArgument>
    <PossiblyNullArgument occurrences="3">
      <code>$identity-&gt;username</code>
      <code>$identity-&gt;username</code>
      <code>$identity-&gt;username</code>
    </PossiblyNullArgument>
  </file>
  <file src="frontend/server/src/Request.php">
    <MixedArgument occurrences="5">
      <code>$this-&gt;offsetGet($key)</code>
      <code>$val</code>
      <code>$this[$param]</code>
      <code>$value</code>
      <code>$key</code>
    </MixedArgument>
  </file>
  <file src="frontend/server/src/Scoreboard.php">
    <PossiblyNullArgument occurrences="3">
      <code>$problem-&gt;alias</code>
      <code>$problem-&gt;alias</code>
      <code>$problem-&gt;alias</code>
    </PossiblyNullArgument>
  </file>
  <file src="frontend/server/src/ScoreboardParams.php">
    <MixedArgument occurrences="4">
      <code>$params['alias']</code>
      <code>$params['title']</code>
      <code>$params['penalty_calc_policy']</code>
      <code>$params['auth_token']</code>
    </MixedArgument>
  </file>
  <file src="frontend/server/src/SessionManager.php">
    <MixedArgument occurrences="1">
      <code>$_COOKIE[$name]</code>
    </MixedArgument>
  </file>
  <file src="frontend/server/src/UITools.php">
    <MixedArgument occurrences="2">
      <code>$smartyProperties['title']</code>
      <code>$smarty-&gt;getConfigVars($titleVar)</code>
    </MixedArgument>
  </file>
  <file src="frontend/server/src/Validators.php">
    <MixedArgument occurrences="1">
      <code>$parameter</code>
    </MixedArgument>
  </file>
  <file src="frontend/tests/ControllerTestCase.php">
    <MixedArgument occurrences="1">
      <code>$r['title']</code>
    </MixedArgument>
    <PossiblyNullArgument occurrences="1">
      <code>$token-&gt;token</code>
    </PossiblyNullArgument>
  </file>
  <file src="frontend/tests/Factories/Contest.php">
    <MixedArgument occurrences="7">
      <code>$r['alias']</code>
      <code>$problemData['request']['problem_alias']</code>
      <code>$contestData['request']['alias']</code>
      <code>$contestData['request']['alias']</code>
      <code>$contestData['request']['alias']</code>
      <code>$contestData['request']['alias']</code>
      <code>$contestData['request']['alias']</code>
    </MixedArgument>
  </file>
  <file src="frontend/tests/Factories/Identity.php">
    <PossiblyNullArgument occurrences="1">
      <code>$group-&gt;alias</code>
    </PossiblyNullArgument>
  </file>
  <file src="frontend/tests/Factories/Problem.php">
    <MixedArgument occurrences="1">
      <code>$r['problem_alias']</code>
    </MixedArgument>
  </file>
  <file src="frontend/tests/Factories/Schools.php">
    <MixedArgument occurrences="1">
      <code>$r['name']</code>
    </MixedArgument>
  </file>
  <file src="frontend/www/arena/problemprint.php">
    <MixedArgument occurrences="1">
      <code>$r['problem_alias']</code>
    </MixedArgument>
  </file>
</files><|MERGE_RESOLUTION|>--- conflicted
+++ resolved
@@ -43,16 +43,8 @@
     </PossiblyNullArgument>
   </file>
   <file src="frontend/server/src/Controllers/Course.php">
-<<<<<<< HEAD
-    <MixedArgument occurrences="5">
+    <MixedArgument occurrences="3">
       <code>$r['problems']</code>
-      <code>$_SERVER['REMOTE_ADDR']</code>
-      <code>$_SERVER['REMOTE_ADDR']</code>
-=======
-    <MixedArgument occurrences="4">
-      <code>$r['problems']</code>
-      <code>$r['alias']</code>
->>>>>>> d8504f30
       <code>$r['problem_alias']</code>
       <code>$r['username']</code>
     </MixedArgument>
