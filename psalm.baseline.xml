<?xml version="1.0" encoding="UTF-8"?>
<files psalm-version="3.6.2@05ace258176795e87ef07b4262b5ceba3fd27de3">
  <file src="frontend/server/bootstrap_smarty.php">
    <MixedArrayAccess occurrences="13">
      <code>$session['identity']</code>
      <code>$session['email']</code>
      <code>$session['is_admin']</code>
      <code>$session['identity']</code>
      <code>$session['auth_token']</code>
      <code>$session['email']</code>
      <code>$session['email']</code>
      <code>$session['email']</code>
      <code>$session['email']</code>
      <code>$session['identity']</code>
      <code>$session['is_admin']</code>
      <code>$session['identity']</code>
    </MixedArrayAccess>
    <MixedAssignment occurrences="4">
      <code>$session</code>
      <code>\OmegaUp\UITools::$isAdmin</code>
      <code>$identityRequest['username']</code>
      <code>$lang</code>
    </MixedAssignment>
    <MixedPropertyFetch occurrences="4">
      <code>$session['identity']-&gt;username</code>
      <code>$session['user']-&gt;verified</code>
      <code>$session['identity']-&gt;username</code>
      <code>$session['identity']-&gt;username</code>
    </MixedPropertyFetch>
  </file>
  <file src="frontend/server/src/Controllers/ACL.php">
    <MissingParamType occurrences="12">
      <code>$acl_id</code>
      <code>$user_id</code>
      <code>$role_id</code>
      <code>$acl_id</code>
      <code>$user_id</code>
      <code>$role_id</code>
      <code>$acl_id</code>
      <code>$group_id</code>
      <code>$role_id</code>
      <code>$acl_id</code>
      <code>$group_id</code>
      <code>$role_id</code>
    </MissingParamType>
    <MissingReturnType occurrences="4">
      <code>addUser</code>
      <code>removeUser</code>
      <code>addGroup</code>
      <code>removeGroup</code>
    </MissingReturnType>
  </file>
  <file src="frontend/server/src/Controllers/Authorization.php">
    <MissingReturnType occurrences="1">
      <code>apiProblem</code>
    </MissingReturnType>
    <MixedArgument occurrences="2">
      <code>$r['username']</code>
    </MixedArgument>
    <PossiblyNullArgument occurrences="1">
      <code>$resolvedIdentity-&gt;identity_id</code>
    </PossiblyNullArgument>
  </file>
  <file src="frontend/server/src/Controllers/Badge.php">
    <MixedArgument occurrences="1">
      <code>static::OMEGAUP_BADGES_ROOT</code>
    </MixedArgument>
    <MixedAssignment occurrences="3">
      <code>$totalUsers</code>
      <code>$ownersCount</code>
      <code>$firstAssignation</code>
    </MixedAssignment>
    <MixedOperand occurrences="2">
      <code>static::OMEGAUP_BADGES_ROOT</code>
      <code>$ownersCount</code>
    </MixedOperand>
  </file>
  <file src="frontend/server/src/Controllers/Clarification.php">
    <ArgumentTypeCoercion occurrences="2">
      <code>$clarification</code>
      <code>$clarification</code>
    </ArgumentTypeCoercion>
    <MissingReturnType occurrences="3">
      <code>validateCreate</code>
      <code>validateDetails</code>
      <code>validateUpdate</code>
    </MissingReturnType>
    <MixedArgument occurrences="13">
      <code>$r['contest']-&gt;problemset_id</code>
      <code>$r['problem']-&gt;problem_id</code>
      <code>$r['clarification']</code>
      <code>$r['clarification']</code>
      <code>$r['clarification_id']</code>
      <code>$r['clarification']</code>
      <code>$r['clarification_id']</code>
      <code>$r['clarification']</code>
      <code>$clarification</code>
      <code>$r['problem']</code>
      <code>$r['user']</code>
      <code>$r['contest']</code>
    </MixedArgument>
    <MixedAssignment occurrences="4">
      <code>$receiverId</code>
      <code>$response</code>
      <code>$clarification</code>
      <code>$r['contest']</code>
    </MixedAssignment>
    <MixedInferredReturnType occurrences="1">
      <code>array</code>
    </MixedInferredReturnType>
    <MixedMethodCall occurrences="1">
      <code>asFilteredArray</code>
    </MixedMethodCall>
    <MixedPropertyFetch occurrences="7">
      <code>$r['contest']-&gt;problemset_id</code>
      <code>$r['problem']-&gt;problem_id</code>
      <code>$r['identity']-&gt;identity_id</code>
      <code>$r['contest']-&gt;problemset_id</code>
      <code>$r['problem']-&gt;problem_id</code>
      <code>$r['clarification']-&gt;clarification_id</code>
      <code>$r['clarification']-&gt;public</code>
    </MixedPropertyFetch>
    <MixedReturnStatement occurrences="1">
      <code>$response</code>
    </MixedReturnStatement>
    <PossiblyNullArgument occurrences="3">
      <code>$clarification-&gt;problem_id</code>
      <code>$clarification-&gt;author_id</code>
    </PossiblyNullArgument>
    <PossiblyNullReference occurrences="1">
      <code>broadcastClarification</code>
    </PossiblyNullReference>
  </file>
  <file src="frontend/server/src/Controllers/Contest.php">
    <DocblockTypeContradiction occurrences="1">
      <code>$req-&gt;accepted === '0'</code>
    </DocblockTypeContradiction>
    <InvalidReturnStatement occurrences="1">
      <code>['status' =&gt; 'ok']</code>
    </InvalidReturnStatement>
    <InvalidReturnType occurrences="1">
      <code>type</code>
    </InvalidReturnType>
    <MissingClosureParamType occurrences="4">
      <code>$value</code>
      <code>$value</code>
      <code>$value</code>
      <code>$value</code>
    </MissingClosureParamType>
    <MissingClosureReturnType occurrences="6">
      <code>function ($value) {</code>
      <code>function ($value) {</code>
      <code>function ($value) {</code>
      <code>function ($value) {</code>
    </MissingClosureReturnType>
    <MissingParamType occurrences="3">
      <code>$callback_user_function</code>
      <code>$idx</code>
      <code>$admission_mode</code>
    </MissingParamType>
    <MissingReturnType occurrences="11">
      <code>apiPublicDetails</code>
      <code>apiRegisterForContest</code>
      <code>apiOpen</code>
      <code>columnName</code>
      <code>apiCreateVirtual</code>
      <code>apiScoreboardMerge</code>
      <code>apiRequests</code>
      <code>apiArbitrateRequest</code>
      <code>validateContestCanBePublic</code>
      <code>apiDownload</code>
      <code>isPublic</code>
    </MissingReturnType>
    <MixedArgument occurrences="74">
      <code>$callback_user_function</code>
      <code>$contest['start_time']</code>
      <code>$contest['finish_time']</code>
      <code>$contest['last_updated']</code>
      <code>$contestProblemset</code>
      <code>$r['contest_alias']</code>
      <code>$r['contest_alias']</code>
      <code>$r['contest']-&gt;problemset_id</code>
      <code>$result['start_time']</code>
      <code>$result['finish_time']</code>
      <code>$r['share_user_information'] ?: false</code>
      <code>$result['start_time']</code>
      <code>$result['finish_time']</code>
      <code>$result['rerun_id']</code>
      <code>$result['languages']</code>
      <code>$problem['languages']</code>
      <code>$result['languages']</code>
      <code>$r['contest_alias']</code>
      <code>$_SERVER['REMOTE_ADDR']</code>
      <code>$r['contest_alias']</code>
      <code>$accesses</code>
      <code>$submissions</code>
      <code>ord('A') + $idx % 26</code>
      <code>ord('A') + $idx % 26</code>
      <code>$r['contest_alias']</code>
      <code>$problemsetProblem['commit']</code>
      <code>$problemsetProblem['version']</code>
      <code>$problemsetProblem['points']</code>
      <code>$problemsetProblem['order'] ?: 1</code>
      <code>$r['alias']</code>
      <code>$r['languages']</code>
      <code>$contest_length / 60</code>
      <code>$r['problems']</code>
      <code>$r['contest_alias']</code>
      <code>$r['contest_alias']</code>
      <code>$r['contest_alias']</code>
      <code>$r['problem_alias']</code>
      <code>$r['points']</code>
      <code>$r['order_in_contest'] ?: 1</code>
      <code>$r['contest_alias']</code>
      <code>$r['contest_alias']</code>
      <code>$r['contest_alias']</code>
      <code>$r['problem_alias']</code>
      <code>$r['contest_alias']</code>
      <code>$r['contest_alias']</code>
      <code>$r['contest_alias']</code>
      <code>$r['usernameOrEmail']</code>
      <code>$r['contest_alias']</code>
      <code>$r['usernameOrEmail']</code>
      <code>$r['usernameOrEmail']</code>
      <code>$r['contest_alias']</code>
      <code>$r['usernameOrEmail']</code>
      <code>$r['contest_alias']</code>
      <code>$r['group']</code>
      <code>$r['contest_alias']</code>
      <code>$r['group']</code>
      <code>$r['contest_alias']</code>
      <code>$r['contest_alias']</code>
      <code>$r['contest_alias']</code>
      <code>$r['contest_alias']</code>
      <code>$r['contest_alias']</code>
      <code>$r['username']</code>
      <code>$r['contest_alias']</code>
      <code>$r['contest_alias']</code>
      <code>$r['contest_alias']</code>
      <code>$r['contest_alias']</code>
      <code>$r['username']</code>
      <code>$r['contest_alias']</code>
      <code>$r['username']</code>
      <code>$contest-&gt;problemset_id</code>
      <code>$r['status']</code>
      <code>$r['verdict']</code>
      <code>!is_null($problem) ? $problem-&gt;problem_id : null</code>
      <code>$r['language']</code>
      <code>!is_null($identity) ? $identity-&gt;identity_id : null</code>
      <code>$r['offset']</code>
      <code>$r['rowcount']</code>
      <code>$r['contest_alias']</code>
      <code>$verdict</code>
      <code>$r['contest_alias']</code>
      <code>$r['contest_alias']</code>
      <code>$problemStats[$key]['cases_stats']</code>
      <code>$caseData['out_diff']</code>
      <code>$r['contest_alias']</code>
      <code>$r['contest_alias']</code>
      <code>$r['contest_alias']</code>
    </MixedArgument>
    <MixedArrayAccess occurrences="30">
      <code>$contestInfo['window_length']</code>
      <code>$contestInfo['finish_time']</code>
      <code>$contestInfo['start_time']</code>
      <code>$contestInfo['window_length']</code>
      <code>$contest['start_time']</code>
      <code>$contest['finish_time']</code>
      <code>$contest['last_updated']</code>
      <code>$result['admission_mode']</code>
      <code>$result['start_time']</code>
      <code>$result['finish_time']</code>
      <code>$problem['languages']</code>
      <code>$problemsetProblem['problem_id']</code>
      <code>$problemsetProblem['alias']</code>
      <code>$problemsetProblem['visibility']</code>
      <code>$problemsetProblem['commit']</code>
      <code>$problemsetProblem['version']</code>
      <code>$problemsetProblem['points']</code>
      <code>$problemsetProblem['order']</code>
      <code>$problem['problem_id']</code>
      <code>$clar['time']</code>
      <code>$results['total']</code>
      <code>$group['cases']</code>
      <code>$case['meta']</code>
      <code>$case['meta']</code>
      <code>$case['meta']</code>
      <code>$case['meta']</code>
      <code>$case['meta']</code>
      <code>$case['meta']</code>
      <code>$caseData['meta']</code>
      <code>$caseData['out_diff']</code>
    </MixedArrayAccess>
    <MixedAssignment occurrences="46">
      <code>$query</code>
      <code>$contests</code>
      <code>$contests</code>
      <code>$contests</code>
      <code>$contests</code>
      <code>$contestInfo</code>
      <code>$contestInfo['duration']</code>
      <code>$addedContests[]</code>
      <code>$contests</code>
      <code>$query</code>
      <code>$contests</code>
      <code>$contest</code>
      <code>$addedContests[]</code>
      <code>$contestProblemset</code>
      <code>$result</code>
      <code>$problem</code>
      <code>$problem['letter']</code>
      <code>$accesses</code>
      <code>$submissions</code>
      <code>$auth_token</code>
      <code>$problemsetProblem</code>
      <code>$r['start_time']</code>
      <code>$start_time</code>
      <code>$finish_time</code>
      <code>$contest_length</code>
      <code>$requestProblems</code>
      <code>$requestProblem</code>
      <code>$problem</code>
      <code>$language</code>
      <code>$problem</code>
      <code>$problem</code>
      <code>$problem</code>
      <code>$problem</code>
      <code>$clarifications</code>
      <code>$clar</code>
      <code>$response['clarifications']</code>
      <code>$request-&gt;extra_note</code>
      <code>$contest-&gt;admission_mode</code>
      <code>$problem</code>
      <code>$verdict</code>
      <code>$totalPoints</code>
      <code>$sizeOfBucket</code>
      <code>$results</code>
      <code>$problem</code>
      <code>$group</code>
      <code>$case</code>
      <code>$counts</code>
      <code>$caseData</code>
    </MixedAssignment>
    <MixedInferredReturnType occurrences="2">
      <code>bool</code>
      <code>array</code>
    </MixedInferredReturnType>
    <MixedMethodCall occurrences="1">
      <code>asFilteredArray</code>
    </MixedMethodCall>
    <MixedOperand occurrences="14">
      <code>$contestInfo['finish_time']</code>
      <code>$contestInfo['window_length']</code>
      <code>$idx</code>
      <code>$idx</code>
      <code>$idx</code>
      <code>$r['start_time']</code>
      <code>$r['start_time']</code>
      <code>$finish_time</code>
      <code>$contest_length</code>
      <code>$r['submissions_gap']</code>
      <code>$contest_length</code>
      <code>$r['contest_alias']</code>
      <code>$totalPoints</code>
      <code>$results['total']['points']</code>
      <code>$r['contest_alias']</code>
    </MixedOperand>
    <MixedPropertyFetch occurrences="6">
      <code>$r['contest']-&gt;problemset_id</code>
      <code>$requestProblem-&gt;problem</code>
      <code>$requestProblem-&gt;problem</code>
      <code>$requestProblem-&gt;points</code>
      <code>$problem-&gt;problem_id</code>
      <code>$problem-&gt;problem_id</code>
      <code>$contest-&gt;problemset_id</code>
      <code>$identity-&gt;identity_id</code>
      <code>$contest-&gt;problemset_id</code>
      <code>$identity-&gt;identity_id</code>
      <code>$contest-&gt;problemset_id</code>
      <code>$problem-&gt;problem_id</code>
      <code>$identity-&gt;identity_id</code>
    </MixedPropertyFetch>
    <MixedReturnStatement occurrences="2">
      <code>self::isPublic($contest-&gt;admission_mode)</code>
    </MixedReturnStatement>
    <PossiblyFalseArgument occurrences="1">
      <code>$result['requestsUserInformation']</code>
    </PossiblyFalseArgument>
    <PossiblyNullArgument occurrences="28">
      <code>$session['identity']</code>
      <code>$contest-&gt;acl_id</code>
      <code>$acl-&gt;owner_id</code>
      <code>$contest-&gt;problemset_id</code>
      <code>$originalContest-&gt;problemset_id</code>
      <code>$contest-&gt;problemset_id</code>
      <code>$problemset-&gt;problemset_id</code>
      <code>$problemset</code>
      <code>$contest-&gt;problemset_id</code>
      <code>$problemset</code>
      <code>$problemsetProblem-&gt;version</code>
      <code>$contest-&gt;problemset_id</code>
      <code>$contest-&gt;problemset_id</code>
      <code>$problemset</code>
      <code>$contest-&gt;contest_id</code>
      <code>$originalContest</code>
      <code>$contest-&gt;problemset_id</code>
      <code>$problemset</code>
      <code>$problemsetIdentity</code>
      <code>$contest-&gt;problemset_id</code>
    </PossiblyNullArgument>
    <PossiblyNullArrayAccess occurrences="5">
      <code>$session['user']</code>
      <code>$session['identity']</code>
      <code>$session['identity']</code>
      <code>$session['identity']</code>
      <code>$session['identity']</code>
      <code>$session['identity']</code>
    </PossiblyNullArrayAccess>
    <PossiblyNullArrayOffset occurrences="1"/>
    <PossiblyNullIterator occurrences="1">
      <code>$resultAdmins</code>
    </PossiblyNullIterator>
    <PossiblyNullOperand occurrences="6">
      <code>$problemsetIdentity-&gt;access_time</code>
      <code>$r['start_time']</code>
      <code>$contest-&gt;alias</code>
      <code>$finish_time</code>
      <code>$start_time</code>
      <code>$targetIdentity-&gt;username</code>
    </PossiblyNullOperand>
    <PossiblyNullPropertyAssignment occurrences="3">
      <code>$problemset</code>
      <code>$problemset</code>
      <code>$problemsetIdentity</code>
    </PossiblyNullPropertyAssignment>
    <PossiblyNullPropertyFetch occurrences="12">
      <code>$original_contest-&gt;alias</code>
      <code>$original_contest-&gt;problemset_id</code>
      <code>$acl-&gt;owner_id</code>
      <code>$contest-&gt;start_time</code>
      <code>$contest-&gt;finish_time</code>
      <code>$problemset-&gt;problemset_id</code>
      <code>$targetIdentity-&gt;identity_id</code>
      <code>$targetIdentity-&gt;username</code>
    </PossiblyNullPropertyFetch>
    <TypeDoesNotContainNull occurrences="1">
      <code>is_null($identity)</code>
    </TypeDoesNotContainNull>
    <TypeDoesNotContainType occurrences="1"/>
    <UndefinedDocblockClass occurrences="1">
      <code>type</code>
      <code>type</code>
      <code>type</code>
    </UndefinedDocblockClass>
  </file>
  <file src="frontend/server/src/Controllers/Course.php">
    <ArgumentTypeCoercion occurrences="1">
      <code>$assignment</code>
    </ArgumentTypeCoercion>
    <InvalidArgument occurrences="1"/>
    <InvalidPropertyAssignmentValue occurrences="1">
      <code>$privacystatement_consent_id</code>
    </InvalidPropertyAssignmentValue>
    <InvalidReturnStatement occurrences="1">
      <code>['status' =&gt; 'ok', 'user_problems' =&gt; $userProblems]</code>
      <code>['status' =&gt; 'ok', 'user_problems' =&gt; $userProblems]</code>
    </InvalidReturnStatement>
    <InvalidReturnType occurrences="1"/>
    <MissingClosureParamType occurrences="3">
      <code>$value</code>
      <code>$value</code>
      <code>$value</code>
    </MissingClosureParamType>
    <MissingClosureReturnType occurrences="3">
      <code>function ($value) {</code>
      <code>function ($value) {</code>
      <code>function ($value) {</code>
    </MissingClosureReturnType>
    <MissingReturnType occurrences="6">
      <code>validateClone</code>
      <code>apiCreate</code>
      <code>apiGetProblemUsers</code>
      <code>apiListAssignments</code>
      <code>apiListCourses</code>
      <code>apiStudentProgress</code>
    </MissingReturnType>
    <MixedArgument occurrences="85">
      <code>$r['school_id']</code>
      <code>$r['course_alias']</code>
      <code>$r['start_time']</code>
      <code>$r['course_alias']</code>
      <code>$r['course']</code>
      <code>$r['assignment']</code>
      <code>$course</code>
      <code>$assignment</code>
      <code>$r['course_alias']</code>
      <code>$r['problem_alias']</code>
      <code>$problemset-&gt;problemset_id</code>
      <code>$r['assignment_alias']</code>
      <code>$r['course_alias']</code>
      <code>$r['course_alias']</code>
      <code>$r['course_alias']</code>
      <code>$r['course_alias']</code>
      <code>$problemSet-&gt;problemset_id</code>
      <code>$r['assignment_alias']</code>
      <code>$r['course_alias']</code>
      <code>$r['group']</code>
      <code>$r['course_alias']</code>
      <code>$course</code>
      <code>$course</code>
      <code>$r['course_alias']</code>
      <code>$r['course_alias']</code>
      <code>$r['usernameOrEmail']</code>
      <code>$r['assignment']-&gt;problemset_id</code>
      <code>$problem['runs']</code>
      <code>$r['alias']</code>
      <code>$r['group']</code>
      <code>$r['course_alias']</code>
      <code>$r['usernameOrEmail']</code>
      <code>$r['course_alias']</code>
      <code>$r['usernameOrEmail']</code>
      <code>$course</code>
      <code>$r['usernameOrEmail']</code>
      <code>$course</code>
      <code>$r['usernameOrEmail']</code>
      <code>$course</code>
      <code>$r['group']</code>
      <code>$course</code>
      <code>$r['group']</code>
      <code>$course</code>
      <code>$r['course_alias']</code>
      <code>$r['group']</code>
      <code>$requestUserInformation</code>
      <code>$r['alias']</code>
      <code>$r['group']</code>
      <code>$r['course_alias']</code>
      <code>$accesses</code>
      <code>$submissions</code>
      <code>$course</code>
      <code>$course</code>
      <code>$r['course']</code>
      <code>$r['assignment']</code>
      <code>$r['token']</code>
      <code>$tokenAuthenticationResult['assignment']-&gt;problemset_id</code>
      <code>$tokenAuthenticationResult['course']-&gt;acl_id</code>
      <code>$_SERVER['REMOTE_ADDR']</code>
      <code>$r['assignment']-&gt;problemset_id</code>
      <code>$r['status']</code>
      <code>$r['verdict']</code>
      <code>!is_null($r['problem']) ? $r['problem']-&gt;problem_id : null</code>
      <code>$r['language']</code>
      <code>!is_null($r['identity']) ? $r['identity']-&gt;identity_id : null</code>
      <code>$r['offset']</code>
      <code>$r['rowcount']</code>
      <code>$r['course_alias']</code>
      <code>$r['username']</code>
      <code>$r['alias']</code>
      <code>$r['group']</code>
      <code>$r['course_alias']</code>
      <code>$r['course']</code>
      <code>$r['assignment']</code>
      <code>$r['token']</code>
      <code>$tokenAuthenticationResult['course']</code>
      <code>$r['group']</code>
      <code>$tokenAuthenticationResult['course']</code>
      <code>$r['course']</code>
      <code>$r['assignment']</code>
      <code>$r['token']</code>
      <code>$tokenAuthenticationResult['assignment']</code>
      <code>$tokenAuthenticationResult['course']-&gt;group_id</code>
      <code>$tokenAuthenticationResult['courseAdmin']</code>
      <code>$r['course_alias']</code>
      <code>$r['course_alias']</code>
    </MixedArgument>
    <MixedArrayAccess occurrences="14">
      <code>$assignment['alias']</code>
      <code>$assignment['order']</code>
      <code>$assignment['problemset_id']</code>
      <code>$assignment['problemset_id']</code>
      <code>$assignment['start_time']</code>
      <code>$problem['problem_id']</code>
      <code>$problem['runs']</code>
      <code>$problem['problem_id']</code>
      <code>$sharingInformation['share_user_information']</code>
      <code>$sharingInformation['accept_teacher']</code>
      <code>$assignmentProblemset['scoreboard_url_admin']</code>
      <code>$assignmentProblemset['scoreboard_url']</code>
      <code>$problem['problem_id']</code>
    </MixedArrayAccess>
    <MixedAssignment occurrences="37">
      <code>$assignment</code>
      <code>$course</code>
      <code>$problem</code>
      <code>$group</code>
      <code>$course-&gt;group_id</code>
      <code>$problem</code>
      <code>$r['start_time']</code>
      <code>$r['finish_time']</code>
      <code>$problemset</code>
      <code>$problemSet</code>
      <code>$problem</code>
      <code>$assignment</code>
      <code>$currentAssignment</code>
      <code>$problem</code>
      <code>$identities</code>
      <code>$problemSet</code>
      <code>$problem</code>
      <code>$assignments</code>
      <code>$assignment</code>
      <code>$response['assignments'][]</code>
      <code>$problemSet</code>
      <code>$admin_courses</code>
      <code>$student_courses</code>
      <code>$course</code>
      <code>$course</code>
      <code>$result</code>
      <code>$r['assignment']</code>
      <code>$problem</code>
      <code>$run['source']</code>
      <code>$problem['letter']</code>
      <code>$course</code>
      <code>$course</code>
      <code>$course</code>
      <code>$course</code>
      <code>$course</code>
      <code>$result</code>
      <code>$sharingInformation</code>
      <code>$requestUserInformation</code>
      <code>$privacyStatement['gitObjectId']</code>
      <code>$result['student_count']</code>
      <code>$accesses</code>
      <code>$submissions</code>
      <code>$assignmentProblemset</code>
      <code>$course</code>
      <code>$assignment</code>
      <code>$problem</code>
      <code>$problem['letter']</code>
      <code>$r['assignment']</code>
      <code>$problem</code>
      <code>$problem</code>
    </MixedAssignment>
    <MixedInferredReturnType occurrences="2">
      <code>\OmegaUp\DAO\VO\Assignments</code>
      <code>array</code>
      <code>array</code>
    </MixedInferredReturnType>
    <MixedOperand occurrences="1">
      <code>$r['course_alias']</code>
    </MixedOperand>
    <MixedPropertyFetch occurrences="34">
      <code>$group-&gt;group_id</code>
      <code>$group-&gt;group_id</code>
      <code>$assignment-&gt;start_time</code>
      <code>$assignment-&gt;finish_time</code>
      <code>$assignment-&gt;start_time</code>
      <code>$assignment-&gt;problemset_id</code>
      <code>$problemset-&gt;problemset_id</code>
      <code>$problemSet-&gt;problemset_id</code>
      <code>$currentAssignment-&gt;assignment_id</code>
      <code>$problemSet-&gt;problemset_id</code>
      <code>$r['assignment']-&gt;problemset_id</code>
      <code>$r['assignment']-&gt;problemset_id</code>
      <code>$assignment-&gt;start_time</code>
      <code>$assignment-&gt;acl_id</code>
      <code>$tokenAuthenticationResult['assignment']-&gt;problemset_id</code>
      <code>$tokenAuthenticationResult['course']-&gt;acl_id</code>
      <code>$tokenAuthenticationResult['assignment']-&gt;problemset_id</code>
      <code>$tokenAuthenticationResult['assignment']-&gt;name</code>
      <code>$tokenAuthenticationResult['assignment']-&gt;description</code>
      <code>$tokenAuthenticationResult['assignment']-&gt;assignment_type</code>
      <code>$tokenAuthenticationResult['assignment']-&gt;start_time</code>
      <code>$tokenAuthenticationResult['assignment']-&gt;finish_time</code>
      <code>$tokenAuthenticationResult['assignment']-&gt;problemset_id</code>
      <code>$r['assignment']-&gt;problemset_id</code>
      <code>$r['problem']-&gt;problem_id</code>
      <code>$r['identity']-&gt;identity_id</code>
      <code>$tokenAuthenticationResult['assignment']-&gt;alias</code>
      <code>$tokenAuthenticationResult['assignment']-&gt;name</code>
      <code>$tokenAuthenticationResult['assignment']-&gt;problemset_id</code>
      <code>$tokenAuthenticationResult['assignment']-&gt;start_time</code>
      <code>$tokenAuthenticationResult['assignment']-&gt;finish_time</code>
      <code>$tokenAuthenticationResult['assignment']-&gt;acl_id</code>
      <code>$tokenAuthenticationResult['course']-&gt;group_id</code>
      <code>$tokenAuthenticationResult['course']-&gt;group_id</code>
    </MixedPropertyFetch>
    <MixedReturnStatement occurrences="2">
      <code>$assignment</code>
      <code>$result</code>
    </MixedReturnStatement>
    <PossiblyNullArgument occurrences="12">
      <code>$course-&gt;group_id</code>
      <code>$problemset-&gt;problemset_id</code>
      <code>$points</code>
      <code>$order</code>
      <code>$course-&gt;course_id</code>
      <code>$course-&gt;group_id</code>
      <code>$course-&gt;course_id</code>
      <code>$course-&gt;group_id</code>
    </PossiblyNullArgument>
    <PossiblyNullArrayAccess occurrences="1"/>
    <PossiblyNullPropertyFetch occurrences="2">
      <code>$resolvedUser-&gt;user_id</code>
    </PossiblyNullPropertyFetch>
    <RedundantCondition occurrences="1"/>
    <TypeDoesNotContainNull occurrences="1">
      <code>is_null($markdown)</code>
    </TypeDoesNotContainNull>
  </file>
  <file src="frontend/server/src/Controllers/Grader.php">
    <MissingReturnType occurrences="1">
      <code>validateRequest</code>
    </MissingReturnType>
  </file>
  <file src="frontend/server/src/Controllers/Group.php">
    <MissingParamType occurrences="4">
      <code>$alias</code>
      <code>$name</code>
      <code>$description</code>
      <code>$owner_id</code>
    </MissingParamType>
    <MissingReturnType occurrences="8">
      <code>createGroup</code>
      <code>apiCreate</code>
      <code>apiAddUser</code>
      <code>apiRemoveUser</code>
      <code>apiList</code>
      <code>apiDetails</code>
      <code>apiMembers</code>
      <code>apiCreateScoreboard</code>
    </MissingReturnType>
    <MixedArgument occurrences="8">
      <code>$r['group_alias']</code>
      <code>$r['usernameOrEmail']</code>
      <code>$r['group_alias']</code>
      <code>$r['usernameOrEmail']</code>
      <code>$r['query']</code>
      <code>$r['group_alias']</code>
      <code>$r['group_alias']</code>
      <code>$r['group_alias']</code>
    </MixedArgument>
  </file>
  <file src="frontend/server/src/Controllers/GroupScoreboard.php">
    <MissingReturnType occurrences="4">
      <code>apiAddContest</code>
      <code>apiRemoveContest</code>
      <code>apiDetails</code>
      <code>apiList</code>
    </MissingReturnType>
    <MixedArgument occurrences="10">
      <code>$r['group_alias']</code>
      <code>$r['scoreboard_alias']</code>
      <code>$r['contest_alias']</code>
      <code>$r['group_alias']</code>
      <code>$r['scoreboard_alias']</code>
      <code>$r['contest_alias']</code>
      <code>$r['group_alias']</code>
      <code>$r['scoreboard_alias']</code>
      <code>$r['group_alias']</code>
    </MixedArgument>
    <MixedArrayAssignment occurrences="2"/>
    <MixedAssignment occurrences="3">
      <code>$contest</code>
      <code>$contest</code>
    </MixedAssignment>
    <MixedMethodCall occurrences="1">
      <code>asArray</code>
      <code>asArray</code>
      <code>asArray</code>
    </MixedMethodCall>
    <MixedOperand occurrences="2">
      <code>$r['contest_alias']</code>
      <code>$r['group_alias']</code>
    </MixedOperand>
  </file>
  <file src="frontend/server/src/Controllers/Identity.php">
    <MismatchingDocblockReturnType occurrences="1">
      <code>type</code>
    </MismatchingDocblockReturnType>
    <MissingParamType occurrences="18">
      <code>$username</code>
      <code>$name</code>
      <code>$gender</code>
      <code>$school</code>
      <code>$aliasGroup</code>
      <code>$originalIdentity</code>
      <code>$groupId</code>
      <code>$username</code>
      <code>$name</code>
      <code>$gender</code>
      <code>$groupAlias</code>
      <code>$username</code>
      <code>$name</code>
      <code>$password</code>
      <code>$gender</code>
      <code>$school</code>
      <code>$aliasGroup</code>
      <code>$lang</code>
    </MissingParamType>
    <MissingReturnType occurrences="7">
      <code>validateGroupOwnership</code>
      <code>updateIdentity</code>
      <code>saveIdentityGroup</code>
      <code>validateUpdateRequest</code>
      <code>validateIdentity</code>
      <code>createIdentity</code>
      <code>convertToSupportedLanguage</code>
    </MissingReturnType>
    <MixedArgument occurrences="19">
      <code>$identity</code>
      <code>$identity</code>
      <code>$r['group_alias']</code>
      <code>$school</code>
      <code>$r['original_username']</code>
      <code>$identity</code>
      <code>$r['username']</code>
      <code>$r['password']</code>
      <code>$r['password']</code>
      <code>$r['group_alias']</code>
      <code>$username</code>
      <code>$username</code>
      <code>$name</code>
      <code>$gender</code>
      <code>$school</code>
      <code>$password</code>
      <code>$_SERVER['HTTP_ACCEPT_LANGUAGE']</code>
      <code>$lang_parse[1]</code>
      <code>$lang_parse[1]</code>
      <code>$lang_parse[4]</code>
    </MixedArgument>
    <MixedArgumentTypeCoercion occurrences="1">
      <code>$langCode</code>
    </MixedArgumentTypeCoercion>
    <MixedArrayAccess occurrences="4">
      <code>$extendedProfile['country']</code>
      <code>$extendedProfile['state']</code>
      <code>$extendedProfile['school']</code>
      <code>$extendedProfile['locale']</code>
    </MixedArrayAccess>
    <MixedAssignment occurrences="8">
      <code>$identity</code>
      <code>$group</code>
      <code>$identity</code>
      <code>$group</code>
      <code>$identity</code>
      <code>$identity</code>
      <code>$group</code>
      <code>$identity</code>
      <code>$extendedProfile</code>
      <code>$val</code>
      <code>$langWeight</code>
    </MixedAssignment>
    <MixedInferredReturnType occurrences="2">
      <code>type</code>
      <code>string</code>
    </MixedInferredReturnType>
    <MixedPropertyAssignment occurrences="1">
      <code>$identity</code>
    </MixedPropertyAssignment>
    <MixedPropertyFetch occurrences="8">
      <code>$group-&gt;group_id</code>
      <code>$group-&gt;group_id</code>
      <code>$originalIdentity-&gt;name</code>
      <code>$originalIdentity-&gt;country_id</code>
      <code>$originalIdentity-&gt;state_id</code>
      <code>$originalIdentity-&gt;gender</code>
      <code>$originalIdentity-&gt;password</code>
      <code>$originalIdentity-&gt;user_id</code>
    </MixedPropertyFetch>
    <MixedReturnStatement occurrences="2">
      <code>self::convertToSupportedLanguage($_GET['lang'])</code>
    </MixedReturnStatement>
    <PossiblyNullArgument occurrences="1">
      <code>$identity-&gt;username</code>
    </PossiblyNullArgument>
  </file>
  <file src="frontend/server/src/Controllers/Interview.php">
    <InvalidArgument occurrences="1">
      <code>$r</code>
    </InvalidArgument>
    <MissingParamType occurrences="2">
      <code>$is_update</code>
      <code>$r</code>
    </MissingParamType>
    <MissingReturnType occurrences="7">
      <code>validateCreateOrUpdate</code>
      <code>apiCreate</code>
      <code>apiAddUsers</code>
      <code>addUserInternal</code>
      <code>apiDetails</code>
      <code>apiList</code>
      <code>showIntro</code>
    </MissingReturnType>
    <MixedArgument occurrences="6">
      <code>$r</code>
      <code>$r['interview']</code>
      <code>$r['user']-&gt;main_email_id</code>
      <code>$interview</code>
      <code>$r['contest_alias'] ?? ''</code>
    </MixedArgument>
    <MixedArrayAccess occurrences="20">
      <code>$r['interview_alias']</code>
      <code>$r['usernameOrEmail']</code>
      <code>$r['interview_alias']</code>
      <code>$r['interview']</code>
      <code>$r['usernameOrEmail']</code>
      <code>$r['user']</code>
      <code>$r['usernameOrEmail']</code>
      <code>$r['usernameOrEmail']</code>
      <code>$r['usernameOrEmail']</code>
      <code>$r['interview']</code>
      <code>$r['interview']</code>
      <code>$r['interview']</code>
      <code>$r['interview']</code>
      <code>$r['user']</code>
      <code>$r['interview']</code>
      <code>$r['interview']</code>
      <code>$r['user']</code>
      <code>$r['user']</code>
      <code>$r['username']</code>
      <code>$identity['user_id']</code>
      <code>$identity['username']</code>
      <code>$identity['access_time']</code>
      <code>$identity['email']</code>
      <code>$identity['access_time']</code>
      <code>$identity['country_id']</code>
    </MixedArrayAccess>
    <MixedAssignment occurrences="5">
      <code>$r['interview']</code>
      <code>$r['user']</code>
      <code>$interview</code>
      <code>$problemsetIdentities</code>
      <code>$identity</code>
    </MixedAssignment>
    <MixedOperand occurrences="4">
      <code>$r['alias']</code>
      <code>$newUserRequest['username']</code>
      <code>$newUserRequest['password']</code>
      <code>$r['username']</code>
    </MixedOperand>
    <MixedPropertyFetch occurrences="10">
      <code>$newUserRequest['user']-&gt;verification_id</code>
      <code>$r['interview']-&gt;alias</code>
      <code>$newUserRequest['user']-&gt;verification_id</code>
      <code>$r['interview']-&gt;alias</code>
      <code>$r['interview']-&gt;alias</code>
      <code>$r['interview']-&gt;alias</code>
      <code>$r['interview']-&gt;problemset_id</code>
      <code>$r['user']-&gt;main_identity_id</code>
      <code>$r['user']-&gt;main_email_id</code>
    </MixedPropertyFetch>
    <PossiblyNullOperand occurrences="5">
      <code>\OmegaUp\Translations::getInstance()-&gt;get('profileUsername')</code>
      <code>\OmegaUp\Translations::getInstance()-&gt;get('loginPassword')</code>
    </PossiblyNullOperand>
  </file>
  <file src="frontend/server/src/Controllers/Notification.php">
    <InvalidPropertyAssignmentValue occurrences="1">
      <code>1</code>
    </InvalidPropertyAssignmentValue>
    <MixedArgument occurrences="1">
      <code>$id</code>
    </MixedArgument>
    <MixedAssignment occurrences="1">
      <code>$id</code>
    </MixedAssignment>
  </file>
  <file src="frontend/server/src/Controllers/Problem.php">
    <ArgumentTypeCoercion occurrences="9">
      <code>$problem</code>
      <code>$problem</code>
      <code>$problem</code>
      <code>$problem</code>
      <code>$problem</code>
      <code>$problem</code>
      <code>$problem</code>
      <code>$problem</code>
      <code>$problem</code>
    </ArgumentTypeCoercion>
    <InvalidArgument occurrences="1">
      <code>$r</code>
    </InvalidArgument>
    <InvalidArrayOffset occurrences="1">
      <code>$result['settings']</code>
    </InvalidArrayOffset>
    <InvalidReturnType occurrences="1">
      <code>Array</code>
    </InvalidReturnType>
    <InvalidScalarArgument occurrences="3">
      <code>JSON_OBJECT_AS_ARRAY</code>
      <code>JSON_OBJECT_AS_ARRAY</code>
      <code>JSON_OBJECT_AS_ARRAY</code>
    </InvalidScalarArgument>
    <MissingParamType occurrences="1">
      <code>$is_update</code>
    </MissingParamType>
    <MissingReturnType occurrences="18">
      <code>validateCreateOrUpdate</code>
      <code>apiCreate</code>
      <code>validateRejudge</code>
      <code>apiRejudge</code>
      <code>apiUpdate</code>
      <code>setRestrictedTags</code>
      <code>apiDownload</code>
      <code>validateDownload</code>
      <code>apiSolution</code>
      <code>apiVersions</code>
      <code>apiSelectVersion</code>
      <code>validateRuns</code>
      <code>apiRuns</code>
      <code>apiClarifications</code>
      <code>validateList</code>
      <code>apiList</code>
      <code>apiMyList</code>
      <code>apiBestScore</code>
    </MissingReturnType>
    <MixedArgument occurrences="52">
      <code>$r['problem']</code>
      <code>$r['selected_tags']</code>
      <code>$_REQUEST['languages']</code>
      <code>$r['problem_alias']</code>
      <code>$tag-&gt;public</code>
      <code>$r['problem']</code>
      <code>$r['usernameOrEmail']</code>
      <code>$problem</code>
      <code>$r['group']</code>
      <code>$problem</code>
      <code>$problem</code>
      <code>$r['usernameOrEmail']</code>
      <code>$problem</code>
      <code>$r['group']</code>
      <code>$problem</code>
      <code>$problem</code>
      <code>$problem</code>
      <code>$problem</code>
      <code>$problem</code>
      <code>$problem</code>
      <code>$run</code>
      <code>$problem</code>
      <code>$problem-&gt;commit</code>
      <code>$_FILES['problem_contents']['tmp_name']</code>
      <code>$problem-&gt;alias</code>
      <code>$updatePublished</code>
      <code>$run-&gt;run_id</code>
      <code>$r['problem_alias']</code>
      <code>$updatePublished</code>
      <code>$r['problem']</code>
      <code>$r['problem']</code>
      <code>$r['problem']</code>
      <code>$r['problem']</code>
      <code>$problem</code>
      <code>$problem-&gt;alias</code>
      <code>$problem</code>
      <code>$problem</code>
      <code>$r['lang']</code>
      <code>$container</code>
      <code>$problem</code>
      <code>$r['lang']</code>
      <code>$problem</code>
      <code>$problem</code>
      <code>$problem-&gt;commit</code>
      <code>$updatePublished</code>
      <code>$run-&gt;run_id</code>
      <code>$problem</code>
      <code>$r['problem']</code>
      <code>$r['username']</code>
      <code>$r['status']</code>
      <code>$r['verdict']</code>
      <code>$r['problem']-&gt;problem_id</code>
      <code>$r['language']</code>
      <code>!is_null($r['identity']) ? $r['identity']-&gt;identity_id : null</code>
      <code>$r['offset']</code>
      <code>$r['rowcount']</code>
      <code>$r['problem']</code>
      <code>$r['problem']</code>
      <code>$verdict</code>
      <code>$r['problem']-&gt;alias</code>
      <code>$run</code>
      <code>$casesStats['counts']</code>
      <code>$language</code>
      <code>$orderBy</code>
      <code>$query</code>
      <code>$problem</code>
    </MixedArgument>
    <MixedArrayAccess occurrences="12">
      <code>$_FILES['problem_contents']['tmp_name']</code>
      <code>$clar['time']</code>
      <code>$casesStats['last_submission_id']</code>
      <code>$casesStats['counts']</code>
      <code>$casesStats['counts']</code>
      <code>$casesStats['counts']</code>
      <code>$casesStats['counts']</code>
    </MixedArrayAccess>
    <MixedArrayAssignment occurrences="8">
      <code>$problemSettings['limits']['ExtraWallTime']</code>
      <code>$problemSettings['limits']['MemoryLimit']</code>
      <code>$problemSettings['limits']['OutputLimit']</code>
      <code>$problemSettings['limits']['OverallWallTimeLimit']</code>
      <code>$problemSettings['limits']['TimeLimit']</code>
      <code>$problemSettings['validator']['name']</code>
      <code>$problemSettings['validator']['limits']</code>
      <code>$problemSettings['validator']['limits']</code>
    </MixedArrayAssignment>
    <MixedArrayOffset occurrences="1"/>
    <MixedAssignment occurrences="47">
      <code>$r['selected_tags']</code>
      <code>$tag</code>
      <code>$tag</code>
      <code>$problem</code>
      <code>$problem</code>
      <code>$problem</code>
      <code>$problem</code>
      <code>$problem</code>
      <code>$problem</code>
      <code>$problem</code>
      <code>$problem</code>
      <code>$problem</code>
      <code>$response['tags']</code>
      <code>$run</code>
      <code>$problem</code>
      <code>$updatePublished</code>
      <code>$oldVersion</code>
      <code>$run</code>
      <code>$distribSettings</code>
      <code>$updatePublished</code>
      <code>$lang</code>
      <code>$lang</code>
      <code>$problem</code>
      <code>$problem</code>
      <code>$problem</code>
      <code>$userData</code>
      <code>$run</code>
      <code>$container</code>
      <code>$problem</code>
      <code>$problem</code>
      <code>$logEntry['tree'][$treeEntry['path']]</code>
      <code>$updatePublished</code>
      <code>$problem</code>
      <code>$problemSettings</code>
      <code>$run</code>
      <code>$problem</code>
      <code>$run</code>
      <code>$run</code>
      <code>$run['alias']</code>
      <code>$clarifications</code>
      <code>$clar</code>
      <code>$response['clarifications']</code>
      <code>$verdict</code>
      <code>$casesStats</code>
      <code>$run</code>
      <code>$group</code>
      <code>$case</code>
      <code>$casesStats['last_submission_id']</code>
      <code>$language</code>
      <code>$orderBy</code>
      <code>$query</code>
      <code>$response['results']</code>
      <code>$problems</code>
      <code>$hiddenTags</code>
      <code>$problem</code>
      <code>$problemArray</code>
      <code>$addedProblems[]</code>
      <code>$problems</code>
      <code>$hiddenTags</code>
      <code>$problem</code>
      <code>$problemArray</code>
      <code>$addedProblems[]</code>
      <code>$deletedLanguages</code>
      <code>$problemSettings['validator']['name']</code>
      <code>$result['sample_input']</code>
    </MixedAssignment>
    <MixedInferredReturnType occurrences="1">
      <code>array</code>
      <code>array</code>
      <code>array</code>
      <code>array</code>
    </MixedInferredReturnType>
    <MixedMethodCall occurrences="2">
      <code>asArray</code>
      <code>asArray</code>
    </MixedMethodCall>
    <MixedOperand occurrences="2">
      <code>$_SERVER['HTTP_REFERER']</code>
    </MixedOperand>
    <MixedPropertyAssignment occurrences="5">
      <code>$run</code>
      <code>$run</code>
      <code>$run</code>
      <code>$run</code>
      <code>$run</code>
    </MixedPropertyAssignment>
    <MixedPropertyFetch occurrences="27">
      <code>$r['problem']-&gt;visibility</code>
      <code>$r['problem']-&gt;deprecated</code>
      <code>$r['problem']-&gt;visibility</code>
      <code>$r['problem']-&gt;visibility</code>
      <code>$tag-&gt;tagname</code>
      <code>$tag-&gt;tagname</code>
      <code>$tag-&gt;public</code>
      <code>$r['problem']-&gt;deprecated</code>
      <code>$r['problem']-&gt;problem_id</code>
      <code>$r['problem']-&gt;current_version</code>
      <code>$run-&gt;run_id</code>
      <code>$problem-&gt;alias</code>
      <code>$problem-&gt;alias</code>
      <code>$run-&gt;run_id</code>
      <code>$r['problem']-&gt;problem_id</code>
      <code>$r['identity']-&gt;identity_id</code>
      <code>$r['problem']-&gt;problem_id</code>
      <code>$r['problem']-&gt;alias</code>
      <code>$r['problem']-&gt;problem_id</code>
      <code>$r['problem']-&gt;problem_id</code>
      <code>$r['problem']-&gt;problem_id</code>
      <code>$r['problem']-&gt;problem_id</code>
      <code>$r['problem']-&gt;alias</code>
      <code>$r['problem']-&gt;problem_id</code>
      <code>$run-&gt;verdict</code>
      <code>$case-&gt;score</code>
    </MixedPropertyFetch>
    <MixedReturnStatement occurrences="1"/>
    <PossiblyNullArgument occurrences="18">
      <code>$problem-&gt;alias</code>
      <code>$problem-&gt;acl_id</code>
      <code>$acl-&gt;owner_id</code>
      <code>$problem-&gt;alias</code>
      <code>$problem-&gt;alias</code>
      <code>$problem-&gt;alias</code>
      <code>$problem-&gt;alias</code>
    </PossiblyNullArgument>
    <PossiblyNullArrayAccess occurrences="2"/>
    <PossiblyNullPropertyAssignmentValue occurrences="1">
      <code>$problemDeployer-&gt;publishedCommit</code>
    </PossiblyNullPropertyAssignmentValue>
    <PossiblyNullPropertyFetch occurrences="3">
      <code>$acl-&gt;owner_id</code>
      <code>$problemsetter-&gt;username</code>
      <code>$problemsetter-&gt;name</code>
    </PossiblyNullPropertyFetch>
    <PossiblyUndefinedVariable occurrences="2">
      <code>$result</code>
      <code>$response</code>
    </PossiblyUndefinedVariable>
  </file>
  <file src="frontend/server/src/Controllers/ProblemForfeited.php">
    <MixedOperand occurrences="1">
      <code>static::SOLVED_PROBLEMS_PER_ALLOWED_SOLUTION</code>
    </MixedOperand>
  </file>
  <file src="frontend/server/src/Controllers/Problemset.php">
    <MissingParamType occurrences="1">
      <code>$problemset_id</code>
    </MissingParamType>
    <MissingReturnType occurrences="4">
      <code>validateAddProblemToProblemset</code>
      <code>addProblem</code>
      <code>updateProblemsetProblem</code>
      <code>wrapRequest</code>
    </MissingReturnType>
    <MixedArgument occurrences="3">
      <code>$r['tokens']</code>
      <code>$run['guid']</code>
    </MixedArgument>
    <MixedArrayAccess occurrences="38">
      <code>$r['problemset']</code>
      <code>$r['auth_token']</code>
      <code>$r['problemset']</code>
      <code>$r['problemset']</code>
      <code>$r['auth_token']</code>
      <code>$r['problemset']</code>
      <code>$r['problemset']</code>
      <code>$r['problemset']</code>
      <code>$r['auth_token']</code>
      <code>$r['problemset']</code>
      <code>$r['problemset']</code>
      <code>$r['auth_token']</code>
      <code>$r['token']</code>
      <code>$r['problemset']</code>
      <code>$r['problemset']</code>
      <code>$r['auth_token']</code>
      <code>$r['token']</code>
      <code>$r['problemset']</code>
      <code>$r['problemset']</code>
      <code>$r['problemset']</code>
      <code>$r['auth_token']</code>
      <code>$r['problemset']</code>
      <code>$r['problemset']</code>
      <code>$r['auth_token']</code>
      <code>$r['problemset']</code>
      <code>$r['problemset']</code>
      <code>$r['token']</code>
      <code>$r['problemset']['type']</code>
      <code>$r['problemset']['contest_alias']</code>
      <code>$r['tokens'][3]</code>
      <code>$run['guid']</code>
      <code>$run['language']</code>
      <code>$run['guid']</code>
      <code>$run['guid']</code>
      <code>$run['username']</code>
      <code>$run['alias']</code>
      <code>$run['verdict']</code>
      <code>$run['contest_score']</code>
    </MixedArrayAccess>
    <MixedAssignment occurrences="8">
      <code>$r</code>
      <code>$r</code>
      <code>$r</code>
      <code>$r['problemset']</code>
      <code>$request['auth_token']</code>
      <code>$request['token']</code>
      <code>$request['problemset']</code>
      <code>$run</code>
    </MixedAssignment>
    <MixedInferredReturnType occurrences="1">
      <code>Array</code>
    </MixedInferredReturnType>
    <MixedReturnStatement occurrences="1"/>
  </file>
  <file src="frontend/server/src/Controllers/QualityNomination.php">
    <AssignmentToVoid occurrences="1">
      <code>$response</code>
    </AssignmentToVoid>
    <MissingParamType occurrences="1">
      <code>$contents</code>
    </MissingParamType>
    <MixedArgument occurrences="4">
      <code>$r['qualitynomination_id']</code>
      <code>$contents</code>
      <code>$contents</code>
    </MixedArgument>
    <MixedArrayAccess occurrences="1"/>
    <MixedAssignment occurrences="4">
      <code>$newProblemVisibility</code>
      <code>$r['visibility']</code>
      <code>$qualitynomination-&gt;status</code>
      <code>$types</code>
    </MixedAssignment>
    <MixedPropertyFetch occurrences="5">
      <code>$r['problem']-&gt;visibility</code>
      <code>$r['problem']-&gt;visibility</code>
      <code>$r['problem']-&gt;visibility</code>
      <code>$r['problem']-&gt;visibility</code>
      <code>$r['problem']-&gt;visibility</code>
    </MixedPropertyFetch>
    <NullArgument occurrences="4">
      <code>null</code>
      <code>null</code>
      <code>null</code>
      <code>null</code>
    </NullArgument>
    <PossiblyNullArgument occurrences="2">
      <code>$qualitynominationlog-&gt;rationale</code>
    </PossiblyNullArgument>
    <PossiblyNullPropertyFetch occurrences="1"/>
  </file>
  <file src="frontend/server/src/Controllers/Reset.php">
    <MissingParamType occurrences="2">
      <code>$r</code>
      <code>$r</code>
    </MissingParamType>
    <MissingReturnType occurrences="2">
      <code>validateCreateRequest</code>
      <code>validateUpdateRequest</code>
    </MissingReturnType>
    <MixedArgument occurrences="6">
      <code>$email</code>
      <code>$r['password']</code>
      <code>$reset_token</code>
      <code>$password</code>
    </MixedArgument>
    <MixedArrayAccess occurrences="5">
      <code>$r['email']</code>
      <code>$r['email']</code>
      <code>$r['reset_token']</code>
      <code>$r['password']</code>
      <code>$r['password_confirmation']</code>
    </MixedArrayAccess>
    <MixedAssignment occurrences="4">
      <code>$email</code>
      <code>$reset_token</code>
      <code>$password</code>
      <code>$password_confirmation</code>
    </MixedAssignment>
    <MixedPropertyFetch occurrences="1"/>
  </file>
  <file src="frontend/server/src/Controllers/Run.php">
    <InvalidReturnStatement occurrences="1">
      <code>$response</code>
    </InvalidReturnStatement>
    <InvalidReturnType occurrences="1">
      <code>string</code>
    </InvalidReturnType>
    <InvalidScalarArgument occurrences="2">
      <code>rand()</code>
      <code>$run-&gt;run_id</code>
    </InvalidScalarArgument>
    <MismatchingDocblockReturnType occurrences="1">
      <code>type</code>
    </MismatchingDocblockReturnType>
    <MissingParamType occurrences="1">
      <code>$response</code>
    </MissingParamType>
    <MissingPropertyType occurrences="1">
      <code>$defaultSubmissionGap</code>
    </MissingPropertyType>
    <MissingReturnType occurrences="10">
      <code>validateDetailsRequest</code>
      <code>apiRejudge</code>
      <code>apiDisqualify</code>
      <code>apiSource</code>
      <code>populateRunDetails</code>
      <code>apiDownload</code>
      <code>downloadSubmission</code>
      <code>getGraderResource</code>
      <code>getGraderResourcePassthru</code>
      <code>validateList</code>
    </MissingReturnType>
    <MixedArgument occurrences="44">
      <code>$r['problem']-&gt;languages</code>
      <code>$r['contest']-&gt;languages</code>
      <code>$r['problem']</code>
      <code>$r['problem']</code>
      <code>$problemset_id</code>
      <code>$r['problemset']-&gt;languages</code>
      <code>$r['problem']-&gt;problem_id</code>
      <code>$r['container']</code>
      <code>$r['problemset']</code>
      <code>$r['problemset']</code>
      <code>$r['container']</code>
      <code>$r['contest']</code>
      <code>$r['problem']-&gt;problem_id</code>
      <code>$r['problemset']</code>
      <code>$r['contest']</code>
      <code>$r['source']</code>
      <code>$_SERVER['REMOTE_ADDR']</code>
      <code>$r['problem']</code>
      <code>$r['submission']-&gt;current_run_id</code>
      <code>$r['submission']</code>
      <code>$r['submission']</code>
      <code>$r['run']</code>
      <code>$r['run']</code>
      <code>$r['submission']</code>
      <code>$r['submission']-&gt;guid</code>
      <code>$r['submission']-&gt;problem_id</code>
      <code>$r['submission']</code>
      <code>$r['problem']</code>
      <code>$r['problem']</code>
      <code>$r['submission']</code>
      <code>$r['run']</code>
      <code>$r['run']</code>
      <code>$r['submission']</code>
      <code>$r['submission']</code>
      <code>$r['run']</code>
      <code>$r['username']</code>
      <code>$r['status']</code>
      <code>$r['verdict']</code>
      <code>!is_null($r['problem']) ? $r['problem']-&gt;problem_id : null</code>
      <code>$r['language']</code>
      <code>!is_null($r['identity']) ? $r['identity']-&gt;identity_id : null</code>
      <code>$r['offset']</code>
      <code>$r['rowcount']</code>
    </MixedArgument>
    <MixedArrayAccess occurrences="10">
      <code>$filtered['time']</code>
      <code>$filtered['score']</code>
      <code>$filtered['runtime']</code>
      <code>$filtered['penalty']</code>
      <code>$filtered['memory']</code>
      <code>$filtered['submit_delay']</code>
      <code>$filtered['contest_score']</code>
      <code>$filtered['contest_score']</code>
      <code>$response['admin']</code>
      <code>$details['compile_error']</code>
    </MixedArrayAccess>
    <MixedAssignment occurrences="14">
      <code>$r['container']</code>
      <code>$problemset_id</code>
      <code>$r['container']</code>
      <code>$penalty_type</code>
      <code>$start</code>
      <code>$filtered</code>
      <code>$filtered['time']</code>
      <code>$gzippedLogs</code>
      <code>$response['judged_by']</code>
      <code>$response['source']</code>
      <code>$detailsJson</code>
      <code>$details</code>
      <code>$response['compile_error']</code>
      <code>$response['details']</code>
    </MixedAssignment>
    <MixedInferredReturnType occurrences="3">
      <code>array</code>
      <code>array{status: string, admin: bool, guid: string, language: string, source?: string, compile_error?: string, details?: array{compile_meta: array&lt;string, array{verdict: string, time: float, sys_time: float, wall_time: float, memory: float}&gt;, contest_score: float, groups: array{group: string, score: float, contest_score: float, max_score: float, cases: array{name: string, score: float, contest_score: float, max_score: float, verdict: string, meta: array&lt;string, mixed&gt;}[]}[], judged_by: string, max_score: float, memory: float, score: float, time: float, verdict: string, wall_time: float}, logs?: string, judged_by?: string}</code>
      <code>type</code>
    </MixedInferredReturnType>
    <MixedMethodCall occurrences="2">
      <code>asFilteredArray</code>
      <code>asFilteredArray</code>
    </MixedMethodCall>
    <MixedOperand occurrences="4">
      <code>$start</code>
      <code>\OmegaUp\Time::get() - $start</code>
      <code>$r['problem']-&gt;submissions</code>
    </MixedOperand>
    <MixedPropertyAssignment occurrences="1">
      <code>$r['run']</code>
    </MixedPropertyAssignment>
    <MixedPropertyFetch occurrences="29">
      <code>$r['problem']-&gt;deprecated</code>
      <code>$r['problem']-&gt;visibility</code>
      <code>$r['problem']-&gt;languages</code>
      <code>$r['contest']-&gt;problemset_id</code>
      <code>$r['contest']-&gt;languages</code>
      <code>$r['contest']-&gt;languages</code>
      <code>$r['problem']-&gt;problem_id</code>
      <code>$r['problem']-&gt;problem_id</code>
      <code>$r['problemset']-&gt;languages</code>
      <code>$r['problemset']-&gt;languages</code>
      <code>$r['problem']-&gt;problem_id</code>
      <code>$r['problem']-&gt;problem_id</code>
      <code>$r['problemset']-&gt;problemset_id</code>
      <code>$r['contest']-&gt;penalty_type</code>
      <code>$r['contest']-&gt;start_time</code>
      <code>$r['problem']-&gt;problem_id</code>
      <code>$r['problem']-&gt;problem_id</code>
      <code>$r['problem']-&gt;current_version</code>
      <code>$r['problem']-&gt;submissions</code>
      <code>$r['container']-&gt;finish_time</code>
      <code>$r['submission']-&gt;current_run_id</code>
      <code>$r['submission']-&gt;identity_id</code>
      <code>$r['submission']-&gt;guid</code>
      <code>$r['submission']-&gt;problem_id</code>
      <code>$r['submission']-&gt;guid</code>
      <code>$r['submission']-&gt;language</code>
      <code>$r['run']-&gt;judged_by</code>
      <code>$r['problem']-&gt;problem_id</code>
      <code>$r['identity']-&gt;identity_id</code>
    </MixedPropertyFetch>
    <MixedReturnStatement occurrences="2">
      <code>$filtered</code>
      <code>$response</code>
    </MixedReturnStatement>
    <PossiblyNullArgument occurrences="7">
      <code>$run-&gt;submission_id</code>
      <code>$submission-&gt;problem_id</code>
      <code>$problem-&gt;alias</code>
      <code>$submission-&gt;guid</code>
      <code>$submission-&gt;current_run_id</code>
      <code>$submission-&gt;problem_id</code>
    </PossiblyNullArgument>
  </file>
  <file src="frontend/server/src/Controllers/School.php">
    <DocblockTypeContradiction occurrences="1">
      <code>is_null($schools)</code>
    </DocblockTypeContradiction>
    <MissingClosureReturnType occurrences="1">
      <code>function () use ($offset, $rowCount, $startTime, $finishTime) {</code>
    </MissingClosureReturnType>
    <MissingReturnType occurrences="1">
      <code>apiList</code>
    </MissingReturnType>
    <MixedArgument occurrences="8">
      <code>$r[$param]</code>
      <code>$offset</code>
      <code>$rowCount</code>
      <code>$startTime</code>
      <code>$finishTime</code>
      <code>$canUseCache</code>
    </MixedArgument>
    <MixedAssignment occurrences="1">
      <code>$school</code>
    </MixedAssignment>
    <MixedInferredReturnType occurrences="1">
      <code>array</code>
    </MixedInferredReturnType>
    <MixedPropertyFetch occurrences="3">
      <code>$school-&gt;name</code>
      <code>$school-&gt;name</code>
      <code>$school-&gt;school_id</code>
    </MixedPropertyFetch>
    <MixedReturnStatement occurrences="1"/>
  </file>
  <file src="frontend/server/src/Controllers/Scoreboard.php">
    <MixedArgument occurrences="3">
      <code>$r['alias']</code>
      <code>$assignment</code>
    </MixedArgument>
    <MixedAssignment occurrences="1">
      <code>$assignment</code>
    </MixedAssignment>
  </file>
  <file src="frontend/server/src/Controllers/Submission.php">
    <MissingReturnType occurrences="1">
      <code>getSource</code>
    </MissingReturnType>
  </file>
  <file src="frontend/server/src/Controllers/Tag.php">
    <MissingReturnType occurrences="1">
      <code>apiList</code>
    </MissingReturnType>
    <MixedArgument occurrences="1">
      <code>$r[$param]</code>
    </MixedArgument>
    <MixedAssignment occurrences="1">
      <code>$tag</code>
    </MixedAssignment>
    <MixedPropertyFetch occurrences="1">
      <code>$tag-&gt;name</code>
    </MixedPropertyFetch>
  </file>
  <file src="frontend/server/src/Controllers/User.php">
    <InvalidNullableReturnType occurrences="1">
      <code>Array</code>
    </InvalidNullableReturnType>
    <InvalidPropertyAssignmentValue occurrences="1">
      <code>1</code>
    </InvalidPropertyAssignmentValue>
    <InvalidReturnStatement occurrences="6">
      <code>$response</code>
      <code>$response</code>
      <code>$response</code>
      <code>$response</code>
    </InvalidReturnStatement>
    <InvalidReturnType occurrences="6">
      <code>array{status: 'ok'}</code>
      <code>response</code>
      <code>\OmegaUp\DAO\VO\Contests</code>
      <code>\OmegaUp\DAO\VO\Problems</code>
      <code>\OmegaUp\DAO\VO\Problems</code>
      <code>string</code>
    </InvalidReturnType>
    <InvalidScalarArgument occurrences="3">
      <code>$i</code>
      <code>$digits</code>
      <code>$r['school_id']</code>
    </InvalidScalarArgument>
    <MissingClosureParamType occurrences="2">
      <code>$value</code>
      <code>$value</code>
    </MissingClosureParamType>
    <MissingClosureReturnType occurrences="2">
      <code>function ($value) {</code>
      <code>function ($value) {</code>
    </MissingClosureReturnType>
    <MissingDependency occurrences="1">
      <code>\Smarty</code>
    </MissingDependency>
    <MissingParamType occurrences="2">
      <code>$problemset_id</code>
      <code>$user_id</code>
    </MissingParamType>
    <MissingPropertyType occurrences="2">
      <code>$sendEmailOnVerify</code>
      <code>$permissionKey</code>
    </MissingPropertyType>
    <MissingReturnType occurrences="27">
      <code>sendVerificationEmail</code>
      <code>apiLogin</code>
      <code>apiMailingListBackfill</code>
      <code>omiPrepareUser</code>
      <code>apiCoderOfTheMonthList</code>
      <code>userOpenedProblemset</code>
      <code>apiInterviewStats</code>
      <code>apiList</code>
      <code>apiStats</code>
      <code>deleteProblemsSolvedRankCacheList</code>
      <code>apiUpdateMainEmail</code>
      <code>apiValidateFilter</code>
      <code>validateUser</code>
      <code>validateAddRemoveRole</code>
      <code>apiAddRole</code>
      <code>apiRemoveRole</code>
      <code>apiAddGroup</code>
      <code>apiRemoveGroup</code>
      <code>validateAddRemoveExperiment</code>
      <code>apiAddExperiment</code>
      <code>apiRemoveExperiment</code>
      <code>getPrivacyPolicy</code>
      <code>apiLastPrivacyPolicyAccepted</code>
      <code>apiAcceptPrivacyPolicy</code>
      <code>apiAssociateIdentity</code>
      <code>apiListAssociatedIdentities</code>
      <code>apiGenerateGitToken</code>
    </MissingReturnType>
    <MixedArgument occurrences="26">
      <code>$r['password']</code>
      <code>$r['password']</code>
      <code>$r['password']</code>
      <code>$r['password']</code>
      <code>$r['password']</code>
      <code>$r['password']</code>
      <code>$r['password']</code>
      <code>$user</code>
      <code>$user</code>
      <code>$user</code>
      <code>$response['userinfo']['email']</code>
      <code>$r['user']</code>
      <code>$coderOfTheMonthUserId</code>
      <code>$user_id</code>
      <code>$problemset_id</code>
      <code>$item</code>
      <code>$problem</code>
      <code>$problem</code>
      <code>$r[$param]</code>
      <code>$r['password']</code>
      <code>$r['password']</code>
      <code>$value</code>
      <code>$value</code>
      <code>$r['user']</code>
      <code>$problem</code>
      <code>$problem</code>
      <code>$r['password']</code>
    </MixedArgument>
    <MixedArgumentTypeCoercion occurrences="1"/>
    <MixedArrayAccess occurrences="24">
      <code>$userDb['email']</code>
      <code>$userDb['country']</code>
      <code>$userDb['country_id']</code>
      <code>$userDb['state']</code>
      <code>$userDb['state_id']</code>
      <code>$userDb['school']</code>
      <code>$userDb['school_id']</code>
      <code>$userDb['locale']</code>
      <code>$response['verified']</code>
      <code>$response['username']</code>
      <code>$codersOfTheMonth[0]</code>
      <code>$response['userinfo']['email']</code>
      <code>$contest['alias']</code>
      <code>$contest['scoreboard_url_admin']</code>
      <code>$contest['alias']</code>
      <code>$identityData['username']</code>
      <code>$identityData['place']</code>
      <code>$contest['alias']</code>
      <code>$contest['alias']</code>
      <code>$contest['alias']</code>
      <code>$r2['contest_admin']</code>
      <code>$r2['contest_alias']</code>
      <code>$latest_statement['privacystatement_id']</code>
      <code>$latest_statement['git_object_id']</code>
    </MixedArrayAccess>
    <MixedArrayAssignment occurrences="5">
      <code>$response['userinfo'][$k]</code>
      <code>$response['userinfo']['username']</code>
      <code>$response['userinfo']['rankinfo']</code>
      <code>$response['userinfo']['is_private']</code>
      <code>$response['userinfo']['classname']</code>
    </MixedArrayAssignment>
    <MixedArrayOffset occurrences="5">
      <code>$response['userinfo'][$k]</code>
      <code>$contests[$contest['alias']]</code>
      <code>$contests[$contest['alias']]</code>
      <code>$contests[$contest['alias']]</code>
      <code>$contests[$contest['alias']]</code>
    </MixedArrayOffset>
    <MixedAssignment occurrences="46">
      <code>$user</code>
      <code>$userData['is_private']</code>
      <code>$identityData['name']</code>
      <code>$identityData['gender']</code>
      <code>$userData['facebook_user_id']</code>
      <code>$user</code>
      <code>$user</code>
      <code>$usersMissing</code>
      <code>$user</code>
      <code>$user</code>
      <code>$user</code>
      <code>$user</code>
      <code>$resetRequest['auth_token']</code>
      <code>$resetRequest['permission_key']</code>
      <code>$addUserRequest['auth_token']</code>
      <code>$addUserRequest['contest_alias']</code>
      <code>$userDb</code>
      <code>$response['userinfo']['email']</code>
      <code>$response['userinfo']['country']</code>
      <code>$response['userinfo']['country_id']</code>
      <code>$response['userinfo']['state']</code>
      <code>$response['userinfo']['state_id']</code>
      <code>$response['userinfo']['school']</code>
      <code>$response['userinfo']['school_id']</code>
      <code>$response['userinfo']['locale']</code>
      <code>$v</code>
      <code>$response</code>
      <code>$response</code>
      <code>$codersOfTheMonth</code>
      <code>$coderOfTheMonthUserId</code>
      <code>$coderOfTheMonthUserId</code>
      <code>$codersOfTheMonth</code>
      <code>$user</code>
      <code>$contestsParticipated</code>
      <code>$contest</code>
      <code>$identityData</code>
      <code>$contests[$contest['alias']]['place']</code>
      <code>$contests[$contest['alias']]['data']</code>
      <code>$item</code>
      <code>$problems</code>
      <code>$problem</code>
      <code>$problems</code>
      <code>$problem</code>
      <code>$identity</code>
      <code>$user</code>
      <code>$r['school_id']</code>
      <code>$language</code>
      <code>$response</code>
      <code>$r2['auth_token']</code>
      <code>$response['contest_admin'][]</code>
      <code>$r2</code>
      <code>$response['contest_admin'][]</code>
      <code>$problem</code>
      <code>$latest_statement</code>
      <code>$identity</code>
    </MixedAssignment>
    <MixedInferredReturnType occurrences="2">
      <code>array</code>
      <code>array</code>
    </MixedInferredReturnType>
    <MixedPropertyFetch occurrences="12">
      <code>$codersOfTheMonth[0]-&gt;user_id</code>
      <code>$identity-&gt;username</code>
      <code>$identity-&gt;username</code>
      <code>$r['school']-&gt;school_id</code>
      <code>$language-&gt;language_id</code>
      <code>$r['role']-&gt;role_id</code>
      <code>$r['user']-&gt;user_id</code>
      <code>$r['role']-&gt;role_id</code>
      <code>$r['user']-&gt;user_id</code>
      <code>$r['role']-&gt;role_id</code>
      <code>$r['group']-&gt;group_id</code>
      <code>$r['group']-&gt;group_id</code>
      <code>$r['user']-&gt;user_id</code>
      <code>$r['user']-&gt;user_id</code>
    </MixedPropertyFetch>
    <MixedReturnStatement occurrences="1">
      <code>$response</code>
      <code>$response</code>
    </MixedReturnStatement>
    <PossiblyFalseArgument occurrences="1">
      <code>strpos($email, '@')</code>
    </PossiblyFalseArgument>
    <PossiblyNullArgument occurrences="16">
      <code>$user-&gt;main_email_id</code>
      <code>$user-&gt;main_email_id</code>
      <code>$user-&gt;main_identity_id</code>
      <code>$user</code>
      <code>$identity</code>
      <code>$user</code>
      <code>$identity</code>
      <code>$email</code>
    </PossiblyNullArgument>
    <PossiblyNullArrayAccess occurrences="5">
      <code>$session['identity']</code>
      <code>$session['is_admin']</code>
      <code>$session['is_admin']</code>
      <code>$session['is_admin']</code>
      <code>$session['identity']</code>
    </PossiblyNullArrayAccess>
    <PossiblyNullArrayOffset occurrences="1">
      <code>$usersAdded</code>
    </PossiblyNullArrayOffset>
    <PossiblyNullPropertyAssignment occurrences="3">
      <code>$identity</code>
      <code>$email</code>
    </PossiblyNullPropertyAssignment>
    <PossiblyNullPropertyFetch occurrences="8">
      <code>$email-&gt;email</code>
    </PossiblyNullPropertyFetch>
    <UndefinedDocblockClass occurrences="9">
      <code>$response</code>
      <code>$response</code>
      <code>$response</code>
      <code>$response</code>
      <code>$response</code>
      <code>$response</code>
      <code>$response</code>
      <code>$response</code>
      <code>response</code>
      <code>response</code>
    </UndefinedDocblockClass>
    <UndefinedMethod occurrences="2">
      <code>\OmegaUp\DAO\Identities::getStatusVerified($r['email'])</code>
    </UndefinedMethod>
  </file>
  <file src="frontend/server/src/DAO/Assignments.php">
    <InvalidReturnStatement occurrences="1">
      <code>\OmegaUp\MySQLConnection::getInstance()-&gt;Affected_Rows()</code>
    </InvalidReturnStatement>
    <InvalidReturnType occurrences="1">
      <code>Affected</code>
    </InvalidReturnType>
    <MissingParamType occurrences="11">
      <code>$courseId</code>
      <code>$assignmentAlias</code>
      <code>$course_id</code>
      <code>$problemset_id</code>
      <code>$problemset_id</code>
      <code>$assignment_alias</code>
      <code>$course_id</code>
      <code>$assignmentId</code>
      <code>$assignment_id</code>
      <code>$order</code>
      <code>$courseId</code>
    </MissingParamType>
    <MissingReturnType occurrences="7">
      <code>getProblemset</code>
      <code>getAssignmentCountsForCourse</code>
      <code>getAssignmentForProblemset</code>
      <code>getByProblemset</code>
      <code>getByAliasAndCourse</code>
      <code>getByIdWithScoreboardUrls</code>
      <code>getSortedCourseAssignments</code>
    </MissingReturnType>
    <MixedArrayOffset occurrences="1">
      <code>$counts[$row['assignment_type']]</code>
    </MixedArrayOffset>
    <MixedAssignment occurrences="1">
      <code>$params[]</code>
    </MixedAssignment>
    <UndefinedDocblockClass occurrences="1">
      <code>Affected</code>
    </UndefinedDocblockClass>
  </file>
  <file src="frontend/server/src/DAO/AuthTokens.php">
    <MissingParamType occurrences="4">
      <code>$auth_token</code>
      <code>$auth_token</code>
      <code>$identity_id</code>
      <code>$identityId</code>
    </MissingParamType>
    <MissingReturnType occurrences="3">
      <code>getUserByToken</code>
      <code>expireAuthTokens</code>
      <code>getByIdentityId</code>
    </MissingReturnType>
  </file>
  <file src="frontend/server/src/DAO/Clarifications.php">
    <MissingParamType occurrences="10">
      <code>$problemset_id</code>
      <code>$admin</code>
      <code>$identity_id</code>
      <code>$offset</code>
      <code>$rowcount</code>
      <code>$problem_id</code>
      <code>$admin</code>
      <code>$identity_id</code>
      <code>$offset</code>
      <code>$rowcount</code>
    </MissingParamType>
    <MissingReturnType occurrences="2">
      <code>GetProblemsetClarifications</code>
      <code>GetProblemClarifications</code>
    </MissingReturnType>
    <MixedAssignment occurrences="3">
      <code>$val[]</code>
      <code>$val[]</code>
      <code>$val[]</code>
    </MixedAssignment>
  </file>
  <file src="frontend/server/src/DAO/CoderOfTheMonth.php">
    <FalsableReturnStatement occurrences="1">
      <code>false</code>
    </FalsableReturnStatement>
    <InvalidReturnStatement occurrences="1">
      <code>$username == $rs['username']</code>
    </InvalidReturnStatement>
    <InvalidReturnType occurrences="1">
      <code>Array</code>
    </InvalidReturnType>
    <MissingParamType occurrences="4">
      <code>$username</code>
      <code>$time</code>
      <code>$autoselected</code>
      <code>$time</code>
    </MissingParamType>
    <MissingReturnType occurrences="2">
      <code>getByTimeAndSelected</code>
      <code>getByTime</code>
    </MissingReturnType>
  </file>
  <file src="frontend/server/src/DAO/Contests.php">
    <MissingParamType occurrences="21">
      <code>$title</code>
      <code>$alias</code>
      <code>$problemset_id</code>
      <code>$identity_id</code>
      <code>$identity_id</code>
      <code>$page</code>
      <code>$pageSize</code>
      <code>$page</code>
      <code>$pageSize</code>
      <code>$order</code>
      <code>$orderType</code>
      <code>$user_id</code>
      <code>$page</code>
      <code>$pageSize</code>
      <code>$identity_id</code>
      <code>$page</code>
      <code>$pageSize</code>
      <code>$query</code>
      <code>$user_id</code>
      <code>$page</code>
      <code>$pageSize</code>
      <code>$query</code>
      <code>$query</code>
      <code>$query</code>
      <code>$problemset_id</code>
      <code>$problemset_id</code>
      <code>$query</code>
      <code>$contestId</code>
      <code>$contestId</code>
    </MissingParamType>
    <MissingPropertyType occurrences="1">
      <code>$getContestsColumns</code>
    </MissingPropertyType>
    <MissingReturnType occurrences="15">
      <code>getByTitle</code>
      <code>getByAliasWithExtraInformation</code>
      <code>getByProblemset</code>
      <code>hasStarted</code>
      <code>hasFinished</code>
      <code>getContestsParticipated</code>
      <code>getAllContestsAdminedByIdentity</code>
      <code>getAllContestsOwnedByUser</code>
      <code>getContestsParticipating</code>
      <code>getRecentPublicContests</code>
      <code>getAllPublicContests</code>
      <code>getAllContests</code>
      <code>getContestForProblemset</code>
      <code>getNeedsInformation</code>
      <code>requestsUserInformation</code>
    </MissingReturnType>
    <MixedArgument occurrences="5">
      <code>$order</code>
      <code>$params</code>
      <code>$params</code>
      <code>$params</code>
      <code>$query</code>
    </MixedArgument>
    <MixedAssignment occurrences="10">
      <code>$offset</code>
      <code>$offset</code>
      <code>$columns</code>
      <code>$offset</code>
      <code>$params[]</code>
      <code>$params[]</code>
      <code>$params[]</code>
      <code>$params[]</code>
      <code>$columns</code>
      <code>$offset</code>
      <code>$params[]</code>
      <code>$params[]</code>
      <code>$params[]</code>
      <code>$columns</code>
      <code>$params[]</code>
      <code>$params[]</code>
      <code>$params[]</code>
      <code>$params[]</code>
      <code>$params[]</code>
      <code>$params[]</code>
      <code>$params[]</code>
      <code>$params[]</code>
      <code>$params[]</code>
      <code>$params[]</code>
      <code>$params[]</code>
      <code>$params[]</code>
      <code>$params[]</code>
      <code>$params[]</code>
      <code>$params[]</code>
      <code>$offset</code>
      <code>$columns</code>
      <code>$params[]</code>
      <code>$params[]</code>
      <code>$params[]</code>
      <code>$offset</code>
      <code>$columns</code>
      <code>$params[]</code>
      <code>$params[]</code>
      <code>$params[]</code>
      <code>$requestsUsersInfo</code>
    </MixedAssignment>
    <MixedOperand occurrences="5">
      <code>$page</code>
      <code>$page</code>
      <code>($page - 1) * $pageSize</code>
      <code>$page</code>
      <code>$page</code>
      <code>$page</code>
    </MixedOperand>
    <PossiblyNullArgument occurrences="1">
      <code>$alias</code>
    </PossiblyNullArgument>
    <PossiblyUndefinedVariable occurrences="11">
      <code>$params</code>
      <code>$params</code>
      <code>$params</code>
      <code>$params</code>
      <code>$params</code>
      <code>$params</code>
      <code>$params</code>
      <code>$params</code>
      <code>$params</code>
      <code>$params</code>
      <code>$params</code>
    </PossiblyUndefinedVariable>
  </file>
  <file src="frontend/server/src/DAO/Courses.php">
    <InvalidDocblockParamName occurrences="1">
      <code>$user_id</code>
    </InvalidDocblockParamName>
    <MissingClosureParamType occurrences="2">
      <code>$a</code>
      <code>$b</code>
    </MissingClosureParamType>
    <MissingParamType occurrences="12">
      <code>$name</code>
      <code>$alias</code>
      <code>$isAdmin</code>
      <code>$identity_id</code>
      <code>$identity_id</code>
      <code>$identity_id</code>
      <code>$page</code>
      <code>$pageSize</code>
      <code>$user_id</code>
      <code>$page</code>
      <code>$pageSize</code>
      <code>$alias</code>
      <code>$identity_id</code>
    </MissingParamType>
    <MissingReturnType occurrences="8">
      <code>findByName</code>
      <code>getAllAssignments</code>
      <code>getCoursesForStudent</code>
      <code>getAllCoursesAdminedByIdentity</code>
      <code>getAllCoursesOwnedByUser</code>
      <code>getAssignmentByAlias</code>
      <code>updateAssignmentMaxPoints</code>
      <code>getSharingInformation</code>
    </MissingReturnType>
    <MixedArgument occurrences="4">
      <code>$row['start_time']</code>
      <code>$row['finish_time']</code>
      <code>!empty($a['name']) ? $a['name'] : $a['username']</code>
      <code>!empty($b['name']) ? $b['name'] : $b['username']</code>
    </MixedArgument>
    <MixedArrayAccess occurrences="4">
      <code>$a['name']</code>
      <code>$a['username']</code>
      <code>$b['name']</code>
      <code>$b['username']</code>
    </MixedArrayAccess>
    <MixedArrayOffset occurrences="4">
      <code>$progress[$username]</code>
      <code>$progress[$username]</code>
      <code>$progress[$username]</code>
      <code>$progress[$assignment]</code>
    </MixedArrayOffset>
    <MixedAssignment occurrences="5">
      <code>$username</code>
      <code>$progress[$username]['progress'][$row['assignment_alias']]</code>
      <code>$assignment</code>
      <code>$offset</code>
      <code>$offset</code>
    </MixedAssignment>
    <MixedOperand occurrences="2">
      <code>$page</code>
      <code>$page</code>
    </MixedOperand>
  </file>
  <file src="frontend/server/src/DAO/Emails.php">
    <MissingParamType occurrences="1">
      <code>$user_id</code>
    </MissingParamType>
    <MissingReturnType occurrences="1">
      <code>getByUserId</code>
    </MissingReturnType>
  </file>
  <file src="frontend/server/src/DAO/GroupRoles.php">
    <MissingParamType occurrences="7">
      <code>$acl_id</code>
      <code>$identity_id</code>
      <code>$acl_id</code>
      <code>$role_id</code>
      <code>$identity_id</code>
      <code>$acl_id</code>
      <code>$identity_id</code>
    </MissingParamType>
    <MissingReturnType occurrences="7">
      <code>getAdmins</code>
      <code>hasRole</code>
      <code>isContestant</code>
      <code>getContestAdmins</code>
      <code>getCourseAdmins</code>
      <code>getProblemAdmins</code>
      <code>getSystemRoles</code>
    </MissingReturnType>
    <MixedAssignment occurrences="1">
      <code>$roles[]</code>
    </MixedAssignment>
  </file>
  <file src="frontend/server/src/DAO/GroupsIdentities.php">
    <MissingParamType occurrences="3">
      <code>$group_id</code>
      <code>$groupId</code>
      <code>$group_id</code>
    </MissingParamType>
    <MissingReturnType occurrences="4">
      <code>GetMemberIdentities</code>
      <code>GetMemberCountById</code>
      <code>getByGroupId</code>
      <code>getUsernamesByGroupId</code>
    </MissingReturnType>
    <MixedArgument occurrences="1">
      <code>$row['username']</code>
    </MixedArgument>
    <MixedAssignment occurrences="1">
      <code>$row['classname']</code>
    </MixedAssignment>
  </file>
  <file src="frontend/server/src/DAO/Identities.php">
    <MissingParamType occurrences="5">
      <code>$identity_id</code>
      <code>$identity_id</code>
      <code>$userId</code>
      <code>$userId</code>
      <code>$identity_id</code>
    </MissingParamType>
    <MissingReturnType occurrences="5">
      <code>isVerified</code>
      <code>getExtendedProfileDataByPk</code>
      <code>isUserAssociatedWithIdentityOfGroup</code>
      <code>getAssociatedIdentities</code>
      <code>associateIdentityWithUser</code>
    </MissingReturnType>
    <PossiblyNullArrayAccess occurrences="1">
      <code>$rs['associated']</code>
    </PossiblyNullArrayAccess>
  </file>
  <file src="frontend/server/src/DAO/IdentityLoginLog.php">
    <MissingParamType occurrences="1">
      <code>$identityId</code>
    </MissingParamType>
    <MissingReturnType occurrences="1">
      <code>getByIdentity</code>
    </MissingReturnType>
  </file>
  <file src="frontend/server/src/DAO/Interviews.php">
    <MissingParamType occurrences="4">
      <code>$alias</code>
      <code>$user_id</code>
      <code>$problemset_id</code>
      <code>$problemset_id</code>
    </MissingParamType>
    <MissingReturnType occurrences="4">
      <code>getByAlias</code>
      <code>getMyInterviews</code>
      <code>getInterviewForProblemset</code>
      <code>getByProblemset</code>
    </MissingReturnType>
  </file>
  <file src="frontend/server/src/DAO/Languages.php">
    <MissingParamType occurrences="1">
      <code>$name</code>
    </MissingParamType>
    <MissingReturnType occurrences="1">
      <code>getByName</code>
    </MissingReturnType>
  </file>
  <file src="frontend/server/src/DAO/Notifications.php">
    <MissingReturnType occurrences="1">
      <code>getUnreadNotifications</code>
    </MissingReturnType>
  </file>
  <file src="frontend/server/src/DAO/PrivacyStatementConsentLog.php">
    <MismatchingDocblockReturnType occurrences="2">
      <code>the</code>
      <code>the</code>
    </MismatchingDocblockReturnType>
    <MissingParamType occurrences="2">
      <code>$identity_id</code>
      <code>$privacystatement_id</code>
    </MissingParamType>
    <MissingReturnType occurrences="1">
      <code>hasAcceptedPrivacyStatement</code>
    </MissingReturnType>
    <MixedInferredReturnType occurrences="2">
      <code>the</code>
      <code>the</code>
    </MixedInferredReturnType>
  </file>
  <file src="frontend/server/src/DAO/PrivacyStatements.php">
    <MissingParamType occurrences="1">
      <code>$statement_type</code>
      <code>$statement_type</code>
    </MissingParamType>
    <MissingReturnType occurrences="1">
      <code>getLatestPublishedStatement</code>
    </MissingReturnType>
  </file>
  <file src="frontend/server/src/DAO/ProblemOfTheWeek.php">
    <MissingParamType occurrences="1">
      <code>$difficulty</code>
    </MissingParamType>
    <MissingReturnType occurrences="1">
      <code>getByDificulty</code>
    </MissingReturnType>
  </file>
  <file src="frontend/server/src/DAO/ProblemViewed.php">
    <MissingParamType occurrences="2">
      <code>$identity_id</code>
      <code>$problem_id</code>
    </MissingParamType>
    <MissingReturnType occurrences="1">
      <code>MarkProblemViewed</code>
    </MissingReturnType>
  </file>
  <file src="frontend/server/src/DAO/Problems.php">
    <MissingClosureReturnType occurrences="1">
      <code>function ($clause) {</code>
    </MissingClosureReturnType>
    <MissingParamType occurrences="23">
      <code>$tag</code>
      <code>$tag</code>
      <code>$programmingLanguages</code>
      <code>$difficultyRange</code>
      <code>$alias</code>
      <code>$alias</code>
      <code>$id</code>
      <code>$identityId</code>
      <code>$identityId</code>
      <code>$identity_id</code>
      <code>$page</code>
      <code>$pageSize</code>
      <code>$user_id</code>
      <code>$page</code>
      <code>$pageSize</code>
      <code>$page</code>
      <code>$cols_per_page</code>
      <code>$order</code>
      <code>$order_type</code>
      <code>$group_id</code>
      <code>$problem_id</code>
      <code>$problem_id</code>
      <code>$contest_id</code>
      <code>$title</code>
    </MissingParamType>
    <MissingReturnType occurrences="14">
      <code>byIdentityType</code>
      <code>searchByAlias</code>
      <code>getPracticeDeadline</code>
      <code>getProblemsSolved</code>
      <code>getProblemsUnsolvedByIdentity</code>
      <code>getAllProblemsAdminedByIdentity</code>
      <code>getAllProblemsOwnedByUser</code>
      <code>getAllProblems</code>
      <code>getIdentitiesInGroupWhoAttemptedProblem</code>
      <code>isVisible</code>
      <code>deleteProblem</code>
      <code>hasBeenUsedInCoursesOrContests</code>
      <code>getByContest</code>
      <code>getByTitle</code>
    </MissingReturnType>
    <MixedArgument occurrences="5">
      <code>$clause[1]</code>
      <code>$quoted</code>
      <code>$quoted</code>
      <code>$quoted</code>
      <code>$order</code>
    </MixedArgument>
    <MixedArrayAccess occurrences="2">
      <code>$clause[0]</code>
      <code>$clause[1]</code>
    </MixedArrayAccess>
    <MixedAssignment occurrences="11">
      <code>$programmingLanguage</code>
      <code>$clause</code>
      <code>$total</code>
      <code>$hiddenTags</code>
      <code>$problem['score']</code>
      <code>$problem['points']</code>
      <code>$problem['ratio']</code>
      <code>$quoted</code>
      <code>$offset</code>
      <code>$offset</code>
      <code>$identities[]</code>
    </MixedAssignment>
    <MixedInferredReturnType occurrences="1">
      <code>int</code>
      <code>int</code>
    </MixedInferredReturnType>
    <MixedOperand occurrences="4">
      <code>$page</code>
      <code>$page</code>
      <code>$page</code>
      <code>($page - 1) * $cols_per_page</code>
    </MixedOperand>
    <MixedReturnStatement occurrences="1">
      <code>\OmegaUp\MySQLConnection::getInstance()-&gt;getOne($sql, $args)</code>
    </MixedReturnStatement>
    <RedundantCondition occurrences="1">
      <code>is_null($result)</code>
    </RedundantCondition>
    <TypeDoesNotContainNull occurrences="1">
      <code>is_null($result)</code>
    </TypeDoesNotContainNull>
    <UndefinedMethod occurrences="1">
      <code>Quote</code>
    </UndefinedMethod>
  </file>
  <file src="frontend/server/src/DAO/ProblemsForfeited.php">
    <MixedInferredReturnType occurrences="1">
      <code>int</code>
    </MixedInferredReturnType>
    <MixedReturnStatement occurrences="1">
      <code>\OmegaUp\MySQLConnection::getInstance()-&gt;getOne($sql, $args)</code>
    </MixedReturnStatement>
  </file>
  <file src="frontend/server/src/DAO/ProblemsLanguages.php">
    <MissingParamType occurrences="1">
      <code>$problemId</code>
    </MissingParamType>
    <MissingReturnType occurrences="2">
      <code>deleteProblemLanguages</code>
      <code>getByProblemId</code>
    </MissingReturnType>
  </file>
  <file src="frontend/server/src/DAO/ProblemsTags.php">
    <MissingParamType occurrences="3">
      <code>$public_only</code>
      <code>$includeAutogenerated</code>
      <code>$listOfTags</code>
    </MissingParamType>
    <MissingReturnType occurrences="4">
      <code>getProblemTags</code>
      <code>replaceAutogeneratedTags</code>
      <code>clearAutogeneratedTags</code>
      <code>clearRestrictedTags</code>
    </MissingReturnType>
    <MixedArgument occurrences="1">
      <code>$tag</code>
    </MixedArgument>
    <MixedAssignment occurrences="1">
      <code>$tag</code>
    </MixedAssignment>
    <MixedMethodCall occurrences="1">
      <code>error</code>
    </MixedMethodCall>
    <PossiblyNullPropertyFetch occurrences="1">
      <code>\OmegaUp\DAO\Tags::getByName($tag)-&gt;tag_id</code>
    </PossiblyNullPropertyFetch>
    <UndefinedMethod occurrences="2">
      <code>self::transBegin()</code>
      <code>self::transRollback()</code>
    </UndefinedMethod>
    <UndefinedPropertyFetch occurrences="1">
      <code>self::$log</code>
    </UndefinedPropertyFetch>
  </file>
  <file src="frontend/server/src/DAO/ProblemsetAccessLog.php">
    <MissingParamType occurrences="4">
      <code>$problemset_id</code>
      <code>$course_id</code>
      <code>$problemsetId</code>
      <code>$identityId</code>
    </MissingParamType>
    <MissingReturnType occurrences="3">
      <code>GetAccessForProblemset</code>
      <code>GetAccessForCourse</code>
      <code>getByProblemsetIdentityId</code>
    </MissingReturnType>
  </file>
  <file src="frontend/server/src/DAO/ProblemsetIdentities.php">
    <MissingParamType occurrences="2">
      <code>$problemset_id</code>
      <code>$problemset_id</code>
    </MissingParamType>
    <MissingReturnType occurrences="3">
      <code>getWithExtraInformation</code>
      <code>getIdentitiesByProblemset</code>
      <code>updatePrivacyStatementConsent</code>
    </MissingReturnType>
    <MixedArgument occurrences="1">
      <code>$container-&gt;problemset_id</code>
    </MixedArgument>
    <MixedAssignment occurrences="3">
      <code>$finishTime</code>
      <code>$finishTime</code>
      <code>$problemsetIdentity-&gt;end_time</code>
    </MixedAssignment>
    <MixedOperand occurrences="1">
      <code>$container-&gt;window_length</code>
    </MixedOperand>
  </file>
  <file src="frontend/server/src/DAO/ProblemsetProblems.php">
    <InvalidReturnStatement occurrences="2">
      <code>\OmegaUp\MySQLConnection::getInstance()-&gt;Affected_Rows()</code>
      <code>\OmegaUp\MySQLConnection::getInstance()-&gt;Affected_Rows()</code>
    </InvalidReturnStatement>
    <InvalidReturnType occurrences="2">
      <code>void</code>
      <code>Affected</code>
    </InvalidReturnType>
    <MissingParamType occurrences="7">
      <code>$problemset_id</code>
      <code>$newProblemsetId</code>
      <code>$oldProblemsetId</code>
      <code>$problemsetId</code>
      <code>$problemId</code>
      <code>$order</code>
      <code>$problemset_id</code>
    </MissingParamType>
    <MissingReturnType occurrences="3">
      <code>countProblemsetProblems</code>
      <code>getByProblemset</code>
      <code>getMaxPointsByProblemset</code>
    </MissingReturnType>
    <PossiblyNullArgument occurrences="2">
      <code>$user-&gt;main_identity_id</code>
      <code>$identity</code>
    </PossiblyNullArgument>
    <UndefinedDocblockClass occurrences="1">
      <code>Affected</code>
    </UndefinedDocblockClass>
  </file>
  <file src="frontend/server/src/DAO/Problemsets.php">
    <MissingParamType occurrences="2">
      <code>$problemset_id</code>
      <code>$problemset_id</code>
    </MissingParamType>
    <MissingReturnType occurrences="2">
      <code>getProblemsetContainer</code>
      <code>getWithTypeByPK</code>
    </MissingReturnType>
    <MixedAssignment occurrences="3">
      <code>$contest</code>
      <code>$assignment</code>
      <code>$interview</code>
    </MixedAssignment>
  </file>
  <file src="frontend/server/src/DAO/QualityNominations.php">
    <MissingClosureParamType occurrences="1">
      <code>$type</code>
    </MissingClosureParamType>
    <MissingClosureReturnType occurrences="1">
      <code>function ($type) {</code>
    </MissingClosureReturnType>
    <MissingParamType occurrences="18">
      <code>$nomination</code>
      <code>$nominator</code>
      <code>$assignee</code>
      <code>$page</code>
      <code>$pageSize</code>
      <code>$types</code>
      <code>$contents</code>
      <code>$problemId</code>
      <code>$contents</code>
      <code>$aprioriAverage</code>
      <code>$sum</code>
      <code>$n</code>
      <code>$tags</code>
      <code>$threshold</code>
      <code>$userId</code>
      <code>$problemId</code>
      <code>$nomination</code>
      <code>$contents</code>
      <code>$status</code>
    </MissingParamType>
    <MissingReturnType occurrences="9">
      <code>getNominations</code>
      <code>getAllNominations</code>
      <code>calculateGlobalDifficultyAndQuality</code>
      <code>getAllSuggestionsPerProblem</code>
      <code>calculateProblemSuggestionAggregates</code>
      <code>aggregateFeedback</code>
      <code>bayesianAverage</code>
      <code>mostVotedTags</code>
      <code>getByUserAndProblem</code>
    </MissingReturnType>
    <MixedArgument occurrences="7">
      <code>$nomination['contents']</code>
      <code>$type</code>
      <code>$types</code>
      <code>$nomination['contents']</code>
      <code>$nomination['contents']</code>
      <code>$problemId</code>
      <code>$tags</code>
      <code>$tags</code>
    </MixedArgument>
    <MixedArrayAccess occurrences="7">
      <code>$nomination['contents']</code>
      <code>$nomination['contents']</code>
      <code>$nomination['contents']</code>
      <code>$problemAggregates['quality_sum']</code>
      <code>$problemAggregates['quality_n']</code>
      <code>$problemAggregates['difficulty_sum']</code>
      <code>$problemAggregates['difficulty_n']</code>
      <code>$problemAggregates['tags']</code>
    </MixedArrayAccess>
    <MixedArrayOffset occurrences="2">
      <code>$problemAggregates['tags'][$tag]</code>
      <code>$problemAggregates['tags'][$tag]</code>
    </MixedArrayOffset>
    <MixedAssignment occurrences="18">
      <code>$nomination['contents']</code>
      <code>$page</code>
      <code>$params[]</code>
      <code>$params[]</code>
      <code>$nomination</code>
      <code>$nomination</code>
      <code>$tag</code>
      <code>$globalContents</code>
      <code>list($globalQualityAverage, $globalDifficultyAverage)</code>
      <code>$problemId</code>
      <code>$contents</code>
      <code>$problemAggregates</code>
      <code>$problem-&gt;quality</code>
      <code>$problem-&gt;difficulty</code>
      <code>$tags</code>
      <code>$max</code>
      <code>$value</code>
      <code>$mostVoted[]</code>
    </MixedAssignment>
    <MixedOperand occurrences="14">
      <code>$page</code>
      <code>$page</code>
      <code>$page</code>
      <code>$feedback['quality']</code>
      <code>$feedback['difficulty']</code>
      <code>$qualitySum</code>
      <code>$difficultySum</code>
      <code>$problemId</code>
      <code>$feedback['quality']</code>
      <code>$problemAggregates['difficulty_sum']</code>
      <code>$aprioriAverage</code>
      <code>self::CONFIDENCE * $aprioriAverage</code>
      <code>$n</code>
      <code>$max</code>
    </MixedOperand>
    <PossiblyNullArgument occurrences="2">
      <code>$problem</code>
      <code>$problem</code>
    </PossiblyNullArgument>
    <PossiblyNullPropertyAssignment occurrences="2">
      <code>$problem</code>
      <code>$problem</code>
    </PossiblyNullPropertyAssignment>
  </file>
  <file src="frontend/server/src/DAO/Runs.php">
    <MissingParamType occurrences="4">
      <code>$problemset_id</code>
      <code>$problem_id</code>
      <code>$current_points</code>
      <code>$original_points</code>
    </MissingParamType>
    <MissingReturnType occurrences="3">
      <code>countRunsOfIdentityPerDatePerVerdict</code>
      <code>recalculateScore</code>
      <code>recalculatePenaltyForContest</code>
    </MissingReturnType>
    <MixedAssignment occurrences="6">
      <code>$result[]</code>
      <code>$result[]</code>
      <code>$submissionGap</code>
      <code>$submissionGap</code>
      <code>$submission_gap</code>
      <code>$submission_gap</code>
    </MixedAssignment>
    <MixedInferredReturnType occurrences="4">
      <code>int</code>
      <code>int</code>
      <code>?float</code>
      <code>?float</code>
    </MixedInferredReturnType>
    <MixedOperand occurrences="2">
      <code>$submissionGap</code>
      <code>$submission_gap</code>
    </MixedOperand>
    <MixedReturnStatement occurrences="4">
      <code>\OmegaUp\MySQLConnection::getInstance()-&gt;GetOne($sql, $val)</code>
      <code>\OmegaUp\MySQLConnection::getInstance()-&gt;GetOne($sql, $val)</code>
      <code>\OmegaUp\MySQLConnection::getInstance()-&gt;GetOne($sql, $val)</code>
      <code>\OmegaUp\MySQLConnection::getInstance()-&gt;GetOne($sql, $val)</code>
    </MixedReturnStatement>
  </file>
  <file src="frontend/server/src/DAO/States.php">
    <MissingParamType occurrences="1">
      <code>$countryId</code>
    </MissingParamType>
    <MissingReturnType occurrences="1">
      <code>getByCountry</code>
    </MissingReturnType>
  </file>
  <file src="frontend/server/src/DAO/SubmissionLog.php">
    <MissingParamType occurrences="2">
      <code>$problemset_id</code>
      <code>$course_id</code>
    </MissingParamType>
    <MissingReturnType occurrences="2">
      <code>GetSubmissionsForProblemset</code>
      <code>GetSubmissionsForCourse</code>
    </MissingReturnType>
  </file>
  <file src="frontend/server/src/DAO/Submissions.php">
    <MixedInferredReturnType occurrences="4">
      <code>int</code>
      <code>int</code>
      <code>int</code>
      <code>?int</code>
    </MixedInferredReturnType>
    <MixedReturnStatement occurrences="4">
      <code>\OmegaUp\MySQLConnection::getInstance()-&gt;GetOne($sql, $val)</code>
      <code>\OmegaUp\MySQLConnection::getInstance()-&gt;GetOne($sql, $val)</code>
      <code>\OmegaUp\MySQLConnection::getInstance()-&gt;GetOne($sql, $val)</code>
      <code>\OmegaUp\MySQLConnection::getInstance()-&gt;GetOne($sql, $val)</code>
    </MixedReturnStatement>
  </file>
  <file src="frontend/server/src/DAO/UserRoles.php">
    <MissingParamType occurrences="6">
      <code>$acl_id</code>
      <code>$identity_id</code>
      <code>$acl_id</code>
      <code>$role_id</code>
      <code>$user_id</code>
      <code>$identity_id</code>
    </MissingParamType>
    <MissingReturnType occurrences="7">
      <code>getAdmins</code>
      <code>hasRole</code>
      <code>getContestAdmins</code>
      <code>getCourseAdmins</code>
      <code>getProblemAdmins</code>
      <code>getSystemRoles</code>
      <code>getSystemGroups</code>
    </MissingReturnType>
    <MixedAssignment occurrences="3">
      <code>$owner</code>
      <code>$roles[]</code>
      <code>$groups[]</code>
    </MixedAssignment>
  </file>
  <file src="frontend/server/src/DAO/Users.php">
    <MissingParamType occurrences="5">
      <code>$user_id</code>
      <code>$user_id</code>
      <code>$identity_id</code>
      <code>$user_id</code>
      <code>$verified</code>
      <code>$in_mailing_list</code>
    </MissingParamType>
    <MissingReturnType occurrences="5">
      <code>IsUserInterviewer</code>
      <code>getExtendedProfileDataByPk</code>
      <code>getHideTags</code>
      <code>getVerified</code>
      <code>getUsersCount</code>
    </MissingReturnType>
    <PossiblyNullArrayAccess occurrences="1">
      <code>\OmegaUp\MySQLConnection::getInstance()-&gt;GetRow($sql)['total']</code>
    </PossiblyNullArrayAccess>
  </file>
  <file src="frontend/server/src/DAO/UsersBadges.php">
    <MissingReturnType occurrences="2">
      <code>getBadgeOwnersCount</code>
      <code>getBadgeFirstAssignationTime</code>
    </MissingReturnType>
    <MixedInferredReturnType occurrences="1">
      <code>?int</code>
    </MixedInferredReturnType>
    <MixedReturnStatement occurrences="1">
      <code>\OmegaUp\MySQLConnection::getInstance()-&gt;getOne($sql, $args)</code>
    </MixedReturnStatement>
  </file>
  <file src="frontend/smarty_plugins/compiler.version_hash.php">
    <MissingDependency occurrences="1">
      <code>Smarty</code>
    </MissingDependency>
    <MissingReturnType occurrences="1">
      <code>smarty_compiler_version_hash</code>
    </MissingReturnType>
  </file>
  <file src="frontend/smarty_plugins/modifier.omegaup_format.php">
    <MissingParamType occurrences="2">
      <code>$format</code>
      <code>$params</code>
    </MissingParamType>
    <MissingReturnType occurrences="1">
      <code>smarty_modifier_omegaup_format</code>
    </MissingReturnType>
    <MixedArgument occurrences="2">
      <code>$format</code>
      <code>$params</code>
    </MixedArgument>
  </file>
  <file src="frontend/tests/common/Utils.php">
    <ForbiddenCode occurrences="4">
      <code>var_dump($e-&gt;getMessage())</code>
    </ForbiddenCode>
    <InvalidScalarArgument occurrences="1">
      <code>rand()</code>
    </InvalidScalarArgument>
    <MissingParamType occurrences="3">
      <code>$contest_id</code>
      <code>$time</code>
      <code>$path</code>
    </MissingParamType>
    <MissingPropertyType occurrences="2">
      <code>$inittime</code>
      <code>$counttime</code>
    </MissingPropertyType>
    <MissingReturnType occurrences="18">
      <code>cleanup</code>
      <code>GetValidPublicContestId</code>
      <code>GetValidProblemOfContest</code>
      <code>GetDbDatetime</code>
      <code>GetTimeFromUnixTimestamp</code>
      <code>CleanLog</code>
      <code>CleanPath</code>
      <code>deleteAllSuggestions</code>
      <code>deleteAllRanks</code>
      <code>deleteAllPreviousRuns</code>
      <code>deleteAllProblemsOfTheWeek</code>
      <code>setUpDefaultDataConfig</code>
      <code>CleanupFilesAndDb</code>
      <code>CleanupDB</code>
      <code>RunUpdateUserRank</code>
      <code>Commit</code>
      <code>RunAggregateFeedback</code>
      <code>RunAssignBadges</code>
    </MissingReturnType>
    <MixedArgument occurrences="1">
      <code>$path</code>
    </MixedArgument>
    <MixedAssignment occurrences="5">
      <code>$p</code>
      <code>$contestCreator</code>
      <code>$contest_id</code>
      <code>$problemCreator</code>
      <code>$problem_id</code>
    </MixedAssignment>
    <MixedMethodCall occurrences="2">
      <code>testCreateValidContest</code>
      <code>testCreateValidProblem</code>
    </MixedMethodCall>
    <PossiblyNullArgument occurrences="5">
      <code>$run-&gt;submission_id</code>
      <code>$runGuid</code>
      <code>$submission-&gt;current_run_id</code>
      <code>$submission</code>
      <code>$run</code>
    </PossiblyNullArgument>
    <PossiblyNullPropertyAssignment occurrences="8">
      <code>$run</code>
      <code>$run</code>
      <code>$run</code>
      <code>$run</code>
      <code>$run</code>
      <code>$submission</code>
      <code>$run</code>
      <code>$run</code>
    </PossiblyNullPropertyAssignment>
    <PossiblyNullPropertyFetch occurrences="2">
      <code>$run-&gt;submission_id</code>
      <code>$submission-&gt;current_run_id</code>
    </PossiblyNullPropertyFetch>
    <UndefinedClass occurrences="2">
      <code>NewContestTest</code>
      <code>NewProblemInContestTest</code>
    </UndefinedClass>
    <UndefinedConstant occurrences="3">
      <code>RUNS_PATH</code>
      <code>PROBLEMS_GIT_PATH</code>
      <code>RUNS_PATH</code>
    </UndefinedConstant>
    <UndefinedMethod occurrences="3">
      <code>setGraderResourceForTesting</code>
      <code>setGraderResourceForTesting</code>
      <code>setGraderResourceForTesting</code>
    </UndefinedMethod>
  </file>
  <file src="frontend/tests/controllers/AssignmentProblemsTest.php">
    <MissingDependency occurrences="1">
      <code>OmegaupTestCase</code>
    </MissingDependency>
  </file>
  <file src="frontend/tests/controllers/AssignmentUpdateTest.php">
    <MissingDependency occurrences="1">
      <code>OmegaupTestCase</code>
    </MissingDependency>
  </file>
  <file src="frontend/tests/controllers/ClarificationCreateTest.php">
    <MissingDependency occurrences="1">
      <code>OmegaupTestCase</code>
    </MissingDependency>
  </file>
  <file src="frontend/tests/controllers/ClarificationDetailsTest.php">
    <MissingDependency occurrences="1">
      <code>OmegaupTestCase</code>
    </MissingDependency>
  </file>
  <file src="frontend/tests/controllers/ClarificationUpdateTest.php">
    <MissingDependency occurrences="1">
      <code>OmegaupTestCase</code>
    </MissingDependency>
  </file>
  <file src="frontend/tests/controllers/CoderOfTheMonthTest.php">
    <MissingDependency occurrences="1">
      <code>OmegaupTestCase</code>
    </MissingDependency>
  </file>
  <file src="frontend/tests/controllers/ContestAddAdminTest.php">
    <MissingDependency occurrences="1">
      <code>OmegaupTestCase</code>
    </MissingDependency>
  </file>
  <file src="frontend/tests/controllers/ContestAddProblemTest.php">
    <MissingDependency occurrences="1">
      <code>OmegaupTestCase</code>
    </MissingDependency>
  </file>
  <file src="frontend/tests/controllers/ContestCloneTest.php">
    <MissingDependency occurrences="1">
      <code>OmegaupTestCase</code>
    </MissingDependency>
  </file>
  <file src="frontend/tests/controllers/ContestCreateTest.php">
    <MissingDependency occurrences="1">
      <code>OmegaupTestCase</code>
    </MissingDependency>
  </file>
  <file src="frontend/tests/controllers/ContestDetailsTest.php">
    <MissingDependency occurrences="1">
      <code>OmegaupTestCase</code>
    </MissingDependency>
  </file>
  <file src="frontend/tests/controllers/ContestListClarificationsTest.php">
    <MissingDependency occurrences="1">
      <code>OmegaupTestCase</code>
    </MissingDependency>
  </file>
  <file src="frontend/tests/controllers/ContestListTest.php">
    <MissingDependency occurrences="1">
      <code>OmegaupTestCase</code>
    </MissingDependency>
  </file>
  <file src="frontend/tests/controllers/ContestProblemsListTest.php">
    <MissingDependency occurrences="1">
      <code>OmegaupTestCase</code>
    </MissingDependency>
  </file>
  <file src="frontend/tests/controllers/ContestRemoveProblemTest.php">
    <MissingDependency occurrences="1">
      <code>OmegaupTestCase</code>
    </MissingDependency>
  </file>
  <file src="frontend/tests/controllers/ContestRemoveUserTest.php">
    <MissingDependency occurrences="1">
      <code>OmegaupTestCase</code>
    </MissingDependency>
  </file>
  <file src="frontend/tests/controllers/ContestRequestsTest.php">
    <MissingDependency occurrences="1">
      <code>OmegaupTestCase</code>
    </MissingDependency>
  </file>
  <file src="frontend/tests/controllers/ContestRunsTest.php">
    <MissingDependency occurrences="1">
      <code>OmegaupTestCase</code>
    </MissingDependency>
  </file>
  <file src="frontend/tests/controllers/ContestScoreboardTest.php">
    <MissingDependency occurrences="1">
      <code>OmegaupTestCase</code>
    </MissingDependency>
  </file>
  <file src="frontend/tests/controllers/ContestStatsTest.php">
    <MissingDependency occurrences="1">
      <code>OmegaupTestCase</code>
    </MissingDependency>
  </file>
  <file src="frontend/tests/controllers/ContestUpdateTest.php">
    <MissingDependency occurrences="1">
      <code>OmegaupTestCase</code>
    </MissingDependency>
  </file>
  <file src="frontend/tests/controllers/ContestUsersTest.php">
    <MissingDependency occurrences="1">
      <code>OmegaupTestCase</code>
    </MissingDependency>
  </file>
  <file src="frontend/tests/controllers/CourseAssignmentScoreboardTest.php">
    <MissingDependency occurrences="1">
      <code>OmegaupTestCase</code>
    </MissingDependency>
  </file>
  <file src="frontend/tests/controllers/CourseAssignmentsTest.php">
    <MissingDependency occurrences="1">
      <code>OmegaupTestCase</code>
    </MissingDependency>
  </file>
  <file src="frontend/tests/controllers/CourseCloneTest.php">
    <MissingDependency occurrences="1">
      <code>OmegaupTestCase</code>
    </MissingDependency>
  </file>
  <file src="frontend/tests/controllers/CourseCreateTest.php">
    <MissingDependency occurrences="1">
      <code>OmegaupTestCase</code>
    </MissingDependency>
  </file>
  <file src="frontend/tests/controllers/CourseDetailsTest.php">
    <MissingDependency occurrences="1">
      <code>OmegaupTestCase</code>
    </MissingDependency>
  </file>
  <file src="frontend/tests/controllers/CourseListTest.php">
    <MissingDependency occurrences="1">
      <code>OmegaupTestCase</code>
    </MissingDependency>
  </file>
  <file src="frontend/tests/controllers/CourseProblemsTest.php">
    <MissingDependency occurrences="1">
      <code>OmegaupTestCase</code>
    </MissingDependency>
  </file>
  <file src="frontend/tests/controllers/CourseRunsTest.php">
    <MissingDependency occurrences="1">
      <code>OmegaupTestCase</code>
    </MissingDependency>
  </file>
  <file src="frontend/tests/controllers/CourseStudentAddTest.php">
    <MissingDependency occurrences="1">
      <code>OmegaupTestCase</code>
    </MissingDependency>
  </file>
  <file src="frontend/tests/controllers/CourseStudentListTest.php">
    <MissingDependency occurrences="1">
      <code>OmegaupTestCase</code>
    </MissingDependency>
  </file>
  <file src="frontend/tests/controllers/CourseStudentsTest.php">
    <MissingDependency occurrences="1">
      <code>OmegaupTestCase</code>
    </MissingDependency>
  </file>
  <file src="frontend/tests/controllers/CourseUsersTest.php">
    <MissingDependency occurrences="1">
      <code>OmegaupTestCase</code>
    </MissingDependency>
  </file>
  <file src="frontend/tests/controllers/DbConfigTest.php">
    <MissingDependency occurrences="1">
      <code>OmegaUpTestCase</code>
    </MissingDependency>
  </file>
  <file src="frontend/tests/controllers/ExperimentTest.php">
    <UndefinedClass occurrences="1">
      <code>\PHPUnit\Framework\TestCase</code>
    </UndefinedClass>
  </file>
  <file src="frontend/tests/controllers/GroupsTest.php">
    <MissingDependency occurrences="1">
      <code>OmegaupTestCase</code>
    </MissingDependency>
  </file>
  <file src="frontend/tests/controllers/IdentityContestsTest.php">
    <MissingDependency occurrences="1">
      <code>OmegaupTestCase</code>
    </MissingDependency>
  </file>
  <file src="frontend/tests/controllers/IdentityCreateTest.php">
    <MissingDependency occurrences="1">
      <code>OmegaupTestCase</code>
    </MissingDependency>
  </file>
  <file src="frontend/tests/controllers/IdentityRestrictionsTest.php">
    <MissingDependency occurrences="1">
      <code>OmegaupTestCase</code>
    </MissingDependency>
  </file>
  <file src="frontend/tests/controllers/IdentityUpdateTest.php">
    <MissingDependency occurrences="1">
      <code>OmegaupTestCase</code>
    </MissingDependency>
  </file>
  <file src="frontend/tests/controllers/InterviewCreateTest.php">
    <MissingDependency occurrences="1">
      <code>OmegaupTestCase</code>
    </MissingDependency>
  </file>
  <file src="frontend/tests/controllers/LoginTest.php">
    <MissingDependency occurrences="1">
      <code>OmegaupTestCase</code>
    </MissingDependency>
  </file>
  <file src="frontend/tests/controllers/NotificationTest.php">
    <MissingDependency occurrences="1">
      <code>OmegaupTestCase</code>
    </MissingDependency>
  </file>
  <file src="frontend/tests/controllers/OmegaupTestCase.php">
    <MissingDependency occurrences="1">
      <code>OmegaUpTestCase</code>
    </MissingDependency>
    <UndefinedClass occurrences="1">
      <code>\PHPUnit\Framework\TestCase</code>
    </UndefinedClass>
  </file>
  <file src="frontend/tests/controllers/ProblemBestScoreTest.php">
    <MissingDependency occurrences="1">
      <code>OmegaupTestCase</code>
    </MissingDependency>
  </file>
  <file src="frontend/tests/controllers/ProblemCreateTest.php">
    <MissingDependency occurrences="1">
      <code>OmegaupTestCase</code>
    </MissingDependency>
  </file>
  <file src="frontend/tests/controllers/ProblemDeleteTest.php">
    <MissingDependency occurrences="1">
      <code>OmegaupTestCase</code>
    </MissingDependency>
  </file>
  <file src="frontend/tests/controllers/ProblemDetailsTest.php">
    <MissingDependency occurrences="1">
      <code>OmegaupTestCase</code>
    </MissingDependency>
  </file>
  <file src="frontend/tests/controllers/ProblemExtraInformationTest.php">
    <MissingDependency occurrences="1">
      <code>OmegaupTestCase</code>
    </MissingDependency>
  </file>
  <file src="frontend/tests/controllers/ProblemListCourseTest.php">
    <MissingDependency occurrences="1">
      <code>OmegaupTestCase</code>
    </MissingDependency>
  </file>
  <file src="frontend/tests/controllers/ProblemListTest.php">
    <MissingDependency occurrences="1">
      <code>OmegaupTestCase</code>
    </MissingDependency>
  </file>
  <file src="frontend/tests/controllers/ProblemRunsTest.php">
    <MissingDependency occurrences="1">
      <code>OmegaupTestCase</code>
    </MissingDependency>
  </file>
  <file src="frontend/tests/controllers/ProblemStatsTest.php">
    <MissingDependency occurrences="1">
      <code>OmegaupTestCase</code>
    </MissingDependency>
  </file>
  <file src="frontend/tests/controllers/ProblemUpdateTest.php">
    <MissingDependency occurrences="1">
      <code>OmegaupTestCase</code>
    </MissingDependency>
  </file>
  <file src="frontend/tests/controllers/ProblemsForfeitedTest.php">
    <MissingDependency occurrences="1">
      <code>OmegaupTestCase</code>
    </MissingDependency>
  </file>
  <file src="frontend/tests/controllers/QualityNominationTest.php">
    <MissingDependency occurrences="1">
      <code>OmegaupTestCase</code>
    </MissingDependency>
  </file>
  <file src="frontend/tests/controllers/RegisterToContestTest.php">
    <MissingDependency occurrences="1">
      <code>OmegaupTestCase</code>
    </MissingDependency>
  </file>
  <file src="frontend/tests/controllers/ResetCreateTest.php">
    <MissingDependency occurrences="1">
      <code>OmegaupTestCase</code>
    </MissingDependency>
  </file>
  <file src="frontend/tests/controllers/ResetUpdateTest.php">
    <MissingDependency occurrences="1">
      <code>OmegaupTestCase</code>
    </MissingDependency>
  </file>
  <file src="frontend/tests/controllers/RunCreateTest.php">
    <MissingDependency occurrences="1">
      <code>OmegaupTestCase</code>
    </MissingDependency>
  </file>
  <file src="frontend/tests/controllers/RunDisqualifyTest.php">
    <MissingDependency occurrences="1">
      <code>OmegaupTestCase</code>
    </MissingDependency>
  </file>
  <file src="frontend/tests/controllers/RunRejudgeTest.php">
    <MissingDependency occurrences="1">
      <code>OmegaupTestCase</code>
    </MissingDependency>
  </file>
  <file src="frontend/tests/controllers/RunStatusTest.php">
    <MissingDependency occurrences="1">
      <code>OmegaupTestCase</code>
    </MissingDependency>
  </file>
  <file src="frontend/tests/controllers/RunsTotalsTest.php">
    <MissingDependency occurrences="1">
      <code>OmegaupTestCase</code>
    </MissingDependency>
  </file>
  <file src="frontend/tests/controllers/SchoolCreateTest.php">
    <MissingDependency occurrences="1">
      <code>OmegaupTestCase</code>
    </MissingDependency>
  </file>
  <file src="frontend/tests/controllers/SchoolRankTest.php">
    <MissingDependency occurrences="1">
      <code>OmegaupTestCase</code>
    </MissingDependency>
  </file>
  <file src="frontend/tests/controllers/TimeTest.php">
    <MissingDependency occurrences="1">
      <code>OmegaupTestCase</code>
    </MissingDependency>
  </file>
  <file src="frontend/tests/controllers/UserContestsTest.php">
    <MissingDependency occurrences="1">
      <code>OmegaupTestCase</code>
    </MissingDependency>
  </file>
  <file src="frontend/tests/controllers/UserCreateTest.php">
    <MissingDependency occurrences="1">
      <code>OmegaupTestCase</code>
    </MissingDependency>
  </file>
  <file src="frontend/tests/controllers/UserFilterTest.php">
    <MissingDependency occurrences="1">
      <code>OmegaupTestCase</code>
    </MissingDependency>
  </file>
  <file src="frontend/tests/controllers/UserIdentityAssociationTest.php">
    <MissingDependency occurrences="1">
      <code>OmegaupTestCase</code>
    </MissingDependency>
  </file>
  <file src="frontend/tests/controllers/UserIdentitySynchronizeTest.php">
    <MissingDependency occurrences="1">
      <code>OmegaupTestCase</code>
    </MissingDependency>
  </file>
  <file src="frontend/tests/controllers/UserPrivacyPolicyTest.php">
    <MissingDependency occurrences="1">
      <code>OmegaupTestCase</code>
    </MissingDependency>
  </file>
  <file src="frontend/tests/controllers/UserPrivilegesTest.php">
    <MissingDependency occurrences="1">
      <code>OmegaupTestCase</code>
    </MissingDependency>
  </file>
  <file src="frontend/tests/controllers/UserProblemsTest.php">
    <MissingDependency occurrences="1">
      <code>OmegaupTestCase</code>
    </MissingDependency>
  </file>
  <file src="frontend/tests/controllers/UserProfileTest.php">
    <MissingDependency occurrences="1">
      <code>OmegaupTestCase</code>
    </MissingDependency>
  </file>
  <file src="frontend/tests/controllers/UserRankTest.php">
    <MissingDependency occurrences="1">
      <code>OmegaupTestCase</code>
    </MissingDependency>
  </file>
  <file src="frontend/tests/controllers/UserRegistrationTest.php">
    <MissingDependency occurrences="1">
      <code>OmegaupTestCase</code>
    </MissingDependency>
  </file>
  <file src="frontend/tests/controllers/UserResetPasswordTest.php">
    <MissingDependency occurrences="1">
      <code>OmegaupTestCase</code>
    </MissingDependency>
  </file>
  <file src="frontend/tests/controllers/UserSupportTest.php">
    <MissingDependency occurrences="1">
      <code>OmegaupTestCase</code>
    </MissingDependency>
  </file>
  <file src="frontend/tests/controllers/UserUpdateTest.php">
    <MissingDependency occurrences="1">
      <code>OmegaupTestCase</code>
    </MissingDependency>
  </file>
  <file src="frontend/tests/controllers/VirtualContestTest.php">
    <MissingDependency occurrences="1">
      <code>OmegaupTestCase</code>
    </MissingDependency>
  </file>
  <file src="frontend/tests/factories/ClarificationsFactory.php">
    <InvalidParamDefault occurrences="2">
      <code>type</code>
      <code>type</code>
    </InvalidParamDefault>
    <MissingReturnType occurrences="2">
      <code>createClarification</code>
      <code>answer</code>
    </MissingReturnType>
    <UndefinedDocblockClass occurrences="9">
      <code>type</code>
      <code>type</code>
      <code>type</code>
      <code>type</code>
      <code>type</code>
      <code>type</code>
      <code>type</code>
      <code>type</code>
      <code>type</code>
    </UndefinedDocblockClass>
  </file>
  <file src="frontend/tests/factories/ContestsFactory.php">
    <DuplicateArrayKey occurrences="1">
      <code>'languages' =&gt; $params['languages']</code>
    </DuplicateArrayKey>
    <InvalidDocblockParamName occurrences="3">
      <code>$title</code>
      <code>$public</code>
      <code>$contestDirector</code>
    </InvalidDocblockParamName>
    <InvalidParamDefault occurrences="1">
      <code>type</code>
    </InvalidParamDefault>
    <InvalidReturnStatement occurrences="1"/>
    <InvalidReturnType occurrences="1">
      <code>\OmegaUp\Request</code>
    </InvalidReturnType>
    <MissingParamType occurrences="17">
      <code>$params</code>
      <code>$default</code>
      <code>$params</code>
      <code>$params</code>
      <code>$problemData</code>
      <code>$contestData</code>
      <code>$problemData</code>
      <code>$contestData</code>
      <code>$contestData</code>
      <code>$user</code>
      <code>$contestData</code>
      <code>$problemData</code>
      <code>$user</code>
      <code>$contestData</code>
      <code>$user</code>
      <code>$contestData</code>
      <code>$contestData</code>
      <code>$percentage</code>
    </MissingParamType>
    <MissingPropertyType occurrences="1">
      <code>$params</code>
    </MissingPropertyType>
    <MissingReturnType occurrences="8">
      <code>addProblemToContest</code>
      <code>removeProblemFromContest</code>
      <code>openContest</code>
      <code>openProblemInContest</code>
      <code>addAdminUser</code>
      <code>addGroupAdmin</code>
      <code>forcePublic</code>
      <code>setScoreboardPercentage</code>
    </MissingReturnType>
    <MixedArgument occurrences="3">
      <code>$params['title']</code>
      <code>$contestData['request']['alias']</code>
      <code>$contestData['request']['alias']</code>
    </MixedArgument>
    <MixedArrayAccess occurrences="10">
      <code>$this-&gt;params[$offset]</code>
      <code>$this-&gt;params[$offset]</code>
      <code>$contestData['request']</code>
      <code>$problemData['request']</code>
      <code>$contestData['request']['alias']</code>
      <code>$contestData['request']['alias']</code>
      <code>$contestData['request']</code>
      <code>$contestData['request']</code>
      <code>$contestData['request']['alias']</code>
      <code>$contestData['request']</code>
    </MixedArrayAccess>
    <MixedArrayOffset occurrences="4">
      <code>$this-&gt;params[$offset]</code>
      <code>$this-&gt;params[$offset]</code>
      <code>$this-&gt;params[$offset]</code>
      <code>$this-&gt;params[$offset]</code>
    </MixedArrayOffset>
    <MixedAssignment occurrences="10">
      <code>$array[$parameter]</code>
      <code>$r['penalty_calc_policy']</code>
      <code>$r</code>
      <code>$contestDirector</code>
      <code>$r['contest_alias']</code>
      <code>$r['problem_alias']</code>
      <code>$r['contest_alias']</code>
      <code>$r['contest_alias']</code>
      <code>$r['contest_alias']</code>
      <code>$r['usernameOrEmail']</code>
    </MixedAssignment>
    <MixedInferredReturnType occurrences="1">
      <code>array</code>
    </MixedInferredReturnType>
    <MixedPropertyFetch occurrences="1">
      <code>$user-&gt;username</code>
    </MixedPropertyFetch>
    <PossiblyInvalidArgument occurrences="1">
      <code>$this-&gt;params</code>
    </PossiblyInvalidArgument>
    <PossiblyNullArgument occurrences="2">
      <code>$contest</code>
      <code>$contest</code>
    </PossiblyNullArgument>
    <PossiblyNullPropertyAssignment occurrences="3">
      <code>$contest</code>
      <code>$contest</code>
      <code>$contest</code>
    </PossiblyNullPropertyAssignment>
    <UndefinedDocblockClass occurrences="2">
      <code>type</code>
      <code>type</code>
    </UndefinedDocblockClass>
  </file>
  <file src="frontend/tests/factories/CoursesFactory.php">
<<<<<<< HEAD
    <MissingParamType occurrences="19">
=======
    <MissingDependency occurrences="8">
      <code>OmegaupTestCase</code>
      <code>OmegaupTestCase</code>
      <code>OmegaupTestCase</code>
      <code>OmegaupTestCase</code>
      <code>OmegaupTestCase</code>
      <code>OmegaupTestCase</code>
      <code>OmegaupTestCase</code>
      <code>OmegaupTestCase</code>
    </MissingDependency>
    <MissingParamType occurrences="20">
>>>>>>> 44e097f9
      <code>$public</code>
      <code>$requestsUserInformation</code>
      <code>$showScoreboard</code>
      <code>$public</code>
      <code>$requestsUserInformation</code>
      <code>$showScoreboard</code>
      <code>$startTimeDelay</code>
      <code>$nAssignments</code>
      <code>$assignmentsPerType</code>
      <code>$courseAlias</code>
      <code>$assignmentAlias</code>
      <code>$problems</code>
      <code>$courseAssignmentData</code>
      <code>$user</code>
      <code>$courseAssignmentData</code>
      <code>$user</code>
      <code>$courseAssignmentData</code>
      <code>$problemData</code>
      <code>$user</code>
    </MissingParamType>
    <MissingReturnType occurrences="10">
      <code>createCourse</code>
      <code>createCourseWithOneAssignment</code>
      <code>createCourseWithAssignments</code>
      <code>createCourseWithNAssignmentsPerType</code>
      <code>addStudentToCourse</code>
      <code>addProblemsToAssignment</code>
      <code>openCourse</code>
      <code>openAssignmentCourse</code>
      <code>openProblemInCourseAssignment</code>
    </MissingReturnType>
    <MixedArgument occurrences="1"/>
    <MixedArrayAccess occurrences="5">
      <code>$courseFactoryResult['course_alias']</code>
      <code>$courseFactoryResult['admin']</code>
      <code>$problem['problem']</code>
      <code>$problemData['request']</code>
      <code>$problemData['request']</code>
    </MixedArrayAccess>
<<<<<<< HEAD
    <MixedAssignment occurrences="6">
=======
    <MixedArrayOffset occurrences="4">
      <code>$problemAssignmentsMap[$assignmentAlias]</code>
    </MixedArrayOffset>
    <MixedAssignment occurrences="7">
>>>>>>> 44e097f9
      <code>$courseFactoryResult</code>
      <code>$courseAlias</code>
      <code>$admin</code>
      <code>$problem</code>
<<<<<<< HEAD
=======
      <code>$assignmentAlias</code>
>>>>>>> 44e097f9
      <code>$assignment</code>
      <code>$problemData</code>
    </MixedAssignment>
    <MixedPropertyFetch occurrences="3">
      <code>$problem['problem']-&gt;alias</code>
      <code>$assignment-&gt;problemset_id</code>
      <code>$assignment-&gt;problemset_id</code>
    </MixedPropertyFetch>
  </file>
  <file src="frontend/tests/factories/GroupsFactory.php">
    <InvalidDocblockParamName occurrences="1">
      <code>$scorebaordData</code>
    </InvalidDocblockParamName>
    <UndefinedDocblockClass occurrences="3">
      <code>type</code>
      <code>type</code>
      <code>type</code>
      <code>type</code>
      <code>type</code>
      <code>type</code>
    </UndefinedDocblockClass>
  </file>
  <file src="frontend/tests/factories/IdentityFactory.php">
    <MixedArgument occurrences="2">
      <code>$unassociatedIdentity['username']</code>
      <code>$associatedIdentity['username']</code>
    </MixedArgument>
    <MixedArrayAccess occurrences="3">
      <code>$response['identities']</code>
      <code>$unassociatedIdentity['username']</code>
      <code>$associatedIdentity['username']</code>
    </MixedArrayAccess>
    <MixedAssignment occurrences="2">
      <code>$response</code>
      <code>[$unassociatedIdentity, $associatedIdentity]</code>
    </MixedAssignment>
    <PossiblyNullPropertyAssignment occurrences="2">
      <code>$unassociatedIdentity</code>
      <code>$associatedIdentity</code>
    </PossiblyNullPropertyAssignment>
  </file>
  <file src="frontend/tests/factories/ProblemsFactory.php">
    <InvalidDocblockParamName occurrences="2">
      <code>$title</code>
      <code>$zipName</code>
    </InvalidDocblockParamName>
    <MissingParamType occurrences="10">
      <code>$params</code>
      <code>$default</code>
      <code>$params</code>
      <code>$params</code>
      <code>$problemData</code>
      <code>$problemData</code>
      <code>$problemData</code>
      <code>$tag</code>
      <code>$public</code>
    </MissingParamType>
    <MissingPropertyType occurrences="1">
      <code>$params</code>
    </MissingPropertyType>
    <MissingReturnType occurrences="5">
      <code>createProblemWithAuthor</code>
      <code>createProblem</code>
      <code>addAdminUser</code>
      <code>addGroupAdmin</code>
      <code>addTag</code>
    </MissingReturnType>
    <MixedArgument occurrences="1">
      <code>$params['title']</code>
    </MixedArgument>
    <MixedArrayAccess occurrences="5">
      <code>$this-&gt;params[$offset]</code>
      <code>$this-&gt;params[$offset]</code>
      <code>$problemData['request']</code>
      <code>$problemData['request']</code>
      <code>$problemData['request']</code>
    </MixedArrayAccess>
    <MixedArrayAssignment occurrences="1">
      <code>$_FILES['problem_contents']['tmp_name']</code>
    </MixedArrayAssignment>
    <MixedArrayOffset occurrences="4">
      <code>$this-&gt;params[$offset]</code>
      <code>$this-&gt;params[$offset]</code>
      <code>$this-&gt;params[$offset]</code>
      <code>$this-&gt;params[$offset]</code>
    </MixedArrayOffset>
    <MixedAssignment occurrences="6">
      <code>$array[$parameter]</code>
      <code>$_FILES['problem_contents']['tmp_name']</code>
      <code>$r</code>
      <code>$r['problem_alias']</code>
      <code>$r['usernameOrEmail']</code>
    </MixedAssignment>
    <MixedPropertyFetch occurrences="2">
      <code>$params['author']-&gt;username</code>
<<<<<<< HEAD
=======
      <code>$user-&gt;username</code>
>>>>>>> 44e097f9
    </MixedPropertyFetch>
    <PossiblyInvalidArgument occurrences="1">
      <code>$this-&gt;params</code>
    </PossiblyInvalidArgument>
  </file>
  <file src="frontend/tests/factories/QualityNominationFactory.php">
    <MissingPropertyType occurrences="1">
      <code>$reviewers</code>
    </MissingPropertyType>
    <MissingReturnType occurrences="2">
      <code>initQualityReviewers</code>
      <code>initTags</code>
    </MissingReturnType>
    <PossiblyNullPropertyFetch occurrences="1">
      <code>$qualityReviewerGroup-&gt;group_id</code>
    </PossiblyNullPropertyFetch>
  </file>
  <file src="frontend/tests/factories/RunsFactory.php">
    <MissingReturnType occurrences="1">
      <code>createRunToProblem</code>
    </MissingReturnType>
    <MixedArgument occurrences="1">
      <code>$guid</code>
    </MixedArgument>
    <MixedArrayAccess occurrences="1">
      <code>$runData['response']['guid']</code>
    </MixedArrayAccess>
    <MixedAssignment occurrences="1">
      <code>$guid</code>
    </MixedAssignment>
    <MixedInferredReturnType occurrences="4">
      <code>\OmegaUp\Request</code>
      <code>\OmegaUp\Request</code>
      <code>array</code>
      <code>array</code>
    </MixedInferredReturnType>
    <PossiblyNullArrayAccess occurrences="1">
      <code>$runData['response']</code>
    </PossiblyNullArrayAccess>
    <UndefinedDocblockClass occurrences="12">
      <code>type</code>
      <code>type</code>
      <code>type</code>
      <code>type</code>
      <code>type</code>
      <code>type</code>
      <code>type</code>
      <code>type</code>
      <code>type</code>
      <code>type</code>
      <code>type</code>
      <code>type</code>
    </UndefinedDocblockClass>
  </file>
  <file src="frontend/tests/factories/SchoolsFactory.php">
    <MissingReturnType occurrences="1">
      <code>addUserToSchool</code>
    </MissingReturnType>
  </file>
  <file src="frontend/tests/factories/UserFactory.php">
    <InvalidReturnStatement occurrences="2"/>
    <InvalidReturnType occurrences="2">
      <code>user</code>
      <code>Boolean</code>
    </InvalidReturnType>
    <MissingParamType occurrences="4">
      <code>$params</code>
      <code>$default</code>
      <code>$params</code>
      <code>$verify</code>
      <code>$params</code>
      <code>$type</code>
    </MissingParamType>
    <MissingPropertyType occurrences="1">
      <code>$params</code>
    </MissingPropertyType>
    <MissingReturnType occurrences="4">
      <code>addSystemRole</code>
      <code>addMentorRole</code>
      <code>addSupportRole</code>
      <code>addGroupIdentityCreator</code>
    </MissingReturnType>
    <MixedArgument occurrences="1"/>
    <MixedArrayAccess occurrences="2">
      <code>$this-&gt;params[$offset]</code>
      <code>$this-&gt;params[$offset]</code>
    </MixedArrayAccess>
    <MixedArrayOffset occurrences="4">
      <code>$this-&gt;params[$offset]</code>
      <code>$this-&gt;params[$offset]</code>
      <code>$this-&gt;params[$offset]</code>
      <code>$this-&gt;params[$offset]</code>
    </MixedArrayOffset>
    <MixedAssignment occurrences="1">
      <code>$array[$parameter]</code>
    </MixedAssignment>
    <PossiblyInvalidArgument occurrences="1">
      <code>$this-&gt;params</code>
    </PossiblyInvalidArgument>
    <PossiblyNullPropertyFetch occurrences="3">
      <code>$mentor_group-&gt;group_id</code>
      <code>$support_group-&gt;group_id</code>
      <code>$groupIdentityCreator-&gt;group_id</code>
    </PossiblyNullPropertyFetch>
    <UndefinedDocblockClass occurrences="2">
      <code>user</code>
      <code>user</code>
      <code>Boolean</code>
    </UndefinedDocblockClass>
  </file>
  <file src="frontend/www/admin/support.php">
    <MixedArrayAccess occurrences="1">
      <code>$session['identity']</code>
    </MixedArrayAccess>
  </file>
  <file src="frontend/www/admin/user.php">
    <MissingClosureParamType occurrences="3">
      <code>$email</code>
      <code>$experiment</code>
      <code>$role</code>
    </MissingClosureParamType>
    <MissingClosureReturnType occurrences="2">
      <code>function ($email) {</code>
      <code>function ($experiment) {</code>
    </MissingClosureReturnType>
    <MixedArrayAccess occurrences="1">
      <code>$_REQUEST['username']</code>
    </MixedArrayAccess>
    <MixedAssignment occurrences="6">
      <code>$user</code>
      <code>$emails</code>
      <code>$userExperiments</code>
      <code>$systemRoles</code>
      <code>$roles</code>
      <code>$experiment</code>
    </MixedAssignment>
    <MixedPropertyFetch occurrences="8">
      <code>$user-&gt;user_id</code>
      <code>$user-&gt;user_id</code>
      <code>$user-&gt;user_id</code>
      <code>$email-&gt;email</code>
      <code>$experiment-&gt;experiment</code>
      <code>$role-&gt;name</code>
      <code>$user-&gt;username</code>
      <code>$user-&gt;verified</code>
    </MixedPropertyFetch>
  </file>
  <file src="frontend/www/arena/contest.php">
    <MixedAssignment occurrences="3">
      <code>$contest</code>
      <code>$result</code>
      <code>$value</code>
    </MixedAssignment>
  </file>
  <file src="frontend/www/arena/contestprint.php">
    <MixedArrayAccess occurrences="4">
      <code>$_REQUEST['alias']</code>
      <code>$_REQUEST['ouat']</code>
      <code>$contest['problems']</code>
      <code>$contest['title']</code>
    </MixedArrayAccess>
    <MixedAssignment occurrences="5">
      <code>$contest</code>
      <code>$contest</code>
      <code>$problems</code>
      <code>$problem</code>
      <code>$problem['payload']</code>
    </MixedAssignment>
  </file>
  <file src="frontend/www/arena/problem.php">
    <MixedAssignment occurrences="3">
      <code>$session</code>
      <code>$smartyProperties</code>
      <code>$value</code>
    </MixedAssignment>
  </file>
  <file src="frontend/www/arena/problemprint.php">
    <MixedArrayAccess occurrences="8">
      <code>$result['alias']</code>
      <code>$result['source']</code>
      <code>$result['problemsetter']</code>
      <code>$result['title']</code>
      <code>$result['points']</code>
      <code>$result['settings']</code>
      <code>$result['settings']</code>
      <code>$result['settings']</code>
    </MixedArrayAccess>
    <MixedAssignment occurrences="3">
      <code>$session</code>
      <code>$result</code>
      <code>$problem</code>
    </MixedAssignment>
    <MixedOperand occurrences="1">
      <code>$result['settings']['limits']['MemoryLimit']</code>
    </MixedOperand>
  </file>
  <file src="frontend/www/badge.php">
    <MixedArrayAccess occurrences="2">
      <code>$_REQUEST['badge_alias']</code>
      <code>$_REQUEST['badge_alias']</code>
    </MixedArrayAccess>
  </file>
  <file src="frontend/www/coderofthemonth.php">
    <MixedArrayAccess occurrences="1">
      <code>$session['identity']</code>
    </MixedArrayAccess>
    <MixedAssignment occurrences="3">
      <code>$session</code>
      <code>$smartyProperties</code>
      <code>$value</code>
    </MixedAssignment>
  </file>
  <file src="frontend/www/contestedit.php">
    <MixedArrayAccess occurrences="2">
      <code>$_REQUEST['ouat']</code>
      <code>$_REQUEST['contest']</code>
    </MixedArrayAccess>
  </file>
  <file src="frontend/www/contestmine.php">
    <MixedArrayAccess occurrences="2"/>
    <MixedAssignment occurrences="1">
      <code>$payload</code>
    </MixedAssignment>
  </file>
  <file src="frontend/www/contestreport.php">
    <MixedAssignment occurrences="2">
      <code>$result</code>
      <code>$value</code>
    </MixedAssignment>
  </file>
  <file src="frontend/www/course.php">
    <MixedAssignment occurrences="2">
      <code>$value</code>
    </MixedAssignment>
  </file>
  <file src="frontend/www/coursestudent.php">
    <MixedArrayAccess occurrences="2">
      <code>$_REQUEST['course']</code>
      <code>$_REQUEST['student']</code>
    </MixedArrayAccess>
    <MixedAssignment occurrences="2">
      <code>$course_alias</code>
      <code>$student_username</code>
    </MixedAssignment>
  </file>
  <file src="frontend/www/coursestudents.php">
    <MixedArrayAccess occurrences="1">
      <code>$_REQUEST['course']</code>
    </MixedArrayAccess>
    <MixedAssignment occurrences="1">
      <code>$course_alias</code>
    </MixedAssignment>
  </file>
  <file src="frontend/www/cspreport.php">
    <MixedAssignment occurrences="1">
      <code>$log</code>
    </MixedAssignment>
  </file>
  <file src="frontend/www/groupedit.php">
    <MixedArrayAccess occurrences="2">
      <code>$session['identity']</code>
      <code>$session['identity']</code>
    </MixedArrayAccess>
    <MixedAssignment occurrences="1">
      <code>$session</code>
    </MixedAssignment>
  </file>
  <file src="frontend/www/grouplist.php">
    <MixedAssignment occurrences="1">
      <code>$payload</code>
    </MixedAssignment>
  </file>
  <file src="frontend/www/index.php">
    <MixedArrayAccess occurrences="1">
      <code>$coderOfTheMonthResponse['userinfo']</code>
    </MixedArrayAccess>
    <MixedAssignment occurrences="3">
      <code>$coderOfTheMonthResponse</code>
      <code>$smartyProperties</code>
      <code>$value</code>
    </MixedAssignment>
  </file>
  <file src="frontend/www/interviews/arena.php">
    <MixedArrayAccess occurrences="2">
      <code>$_REQUEST['ouat']</code>
      <code>$_REQUEST['alias']</code>
    </MixedArrayAccess>
    <MixedAssignment occurrences="1">
      <code>$show_intro</code>
    </MixedAssignment>
  </file>
  <file src="frontend/www/interviews/results.php">
    <MixedArrayAccess occurrences="2">
      <code>$response['userinfo']</code>
      <code>$response['userinfo']</code>
    </MixedArrayAccess>
    <MixedAssignment occurrences="1">
      <code>$response</code>
    </MixedAssignment>
  </file>
  <file src="frontend/www/jserrorreport.php">
    <MixedArrayAccess occurrences="1">
      <code>$_SERVER['REQUEST_METHOD']</code>
    </MixedArrayAccess>
    <MixedAssignment occurrences="1">
      <code>$log</code>
    </MixedAssignment>
  </file>
  <file src="frontend/www/libinteractive/gen/index.php">
    <MixedArrayAccess occurrences="10">
      <code>$_POST['language']</code>
      <code>$_POST['os']</code>
      <code>$_POST['name']</code>
      <code>$_POST['name']</code>
      <code>$_POST['idl']</code>
      <code>$_POST['name']</code>
      <code>$_POST['language']</code>
      <code>$_POST['language']</code>
      <code>$_POST['os']</code>
      <code>$_POST['name']</code>
    </MixedArrayAccess>
    <MixedAssignment occurrences="3">
      <code>$dirname</code>
      <code>$file</code>
      <code>$filePath</code>
    </MixedAssignment>
  </file>
  <file src="frontend/www/libinteractive/index.php">
    <MissingParamType occurrences="1">
      <code>$http_accept_language</code>
    </MissingParamType>
    <MissingReturnType occurrences="1">
      <code>preferred_language</code>
    </MissingReturnType>
    <MixedArgument occurrences="1">
      <code>$location</code>
    </MixedArgument>
    <MixedArrayAccess occurrences="1">
      <code>$location[strlen($location) - 1]</code>
    </MixedArrayAccess>
    <MixedAssignment occurrences="2">
      <code>$preferred</code>
      <code>$location</code>
    </MixedAssignment>
    <MixedOperand occurrences="1">
      <code>$location</code>
    </MixedOperand>
    <UndefinedVariable occurrences="1">
      <code>$langs</code>
    </UndefinedVariable>
  </file>
  <file src="frontend/www/login.php">
    <MissingParamType occurrences="1">
      <code>$url</code>
    </MissingParamType>
    <MissingReturnType occurrences="1">
      <code>shouldRedirect</code>
    </MissingReturnType>
    <MixedArgument occurrences="1">
      <code>$_GET['redirect']</code>
    </MixedArgument>
    <MixedArrayAccess occurrences="1">
      <code>$response['error']</code>
    </MixedArrayAccess>
    <MixedAssignment occurrences="3">
      <code>$response</code>
      <code>$response</code>
      <code>$response</code>
    </MixedAssignment>
    <MixedOperand occurrences="4">
      <code>$redirect_parsed_url['scheme']</code>
      <code>$redirect_parsed_url['host']</code>
      <code>$redirect_parsed_url['port']</code>
      <code>$_GET['redirect']</code>
    </MixedOperand>
  </file>
  <file src="frontend/www/loginpasswordreset.php">
    <MixedArrayAccess occurrences="2">
      <code>$_GET['email']</code>
      <code>$_GET['reset_token']</code>
    </MixedArrayAccess>
  </file>
  <file src="frontend/www/logout.php">
    <MixedArrayAccess occurrences="1">
      <code>$_REQUEST['redirect']</code>
    </MixedArrayAccess>
    <MixedOperand occurrences="1">
      <code>$_REQUEST['redirect']</code>
    </MixedOperand>
  </file>
  <file src="frontend/www/permissions.php">
    <MixedArrayAccess occurrences="3">
      <code>$session['user']</code>
      <code>$session['user']</code>
      <code>$session['user']</code>
    </MixedArrayAccess>
    <MixedArrayOffset occurrences="2">
      <code>$userSystemRoles[$key]</code>
      <code>$userSystemGroups[$key]</code>
    </MixedArrayOffset>
    <MixedAssignment occurrences="7">
      <code>$session</code>
      <code>$systemRoles</code>
      <code>$roles</code>
      <code>$systemGroups</code>
      <code>$groups</code>
      <code>$role</code>
      <code>$group</code>
    </MixedAssignment>
    <MixedPropertyFetch occurrences="7">
      <code>$session['user']-&gt;user_id</code>
      <code>$session['user']-&gt;user_id</code>
      <code>$role-&gt;name</code>
      <code>$role-&gt;name</code>
      <code>$group-&gt;name</code>
      <code>$group-&gt;name</code>
      <code>$session['user']-&gt;username</code>
    </MixedPropertyFetch>
  </file>
  <file src="frontend/www/problemedit.php">
    <MixedArrayAccess occurrences="2">
      <code>$_POST['request']</code>
      <code>$_POST['request']</code>
    </MixedArrayAccess>
  </file>
  <file src="frontend/www/problemlist.php">
    <MissingReturnType occurrences="2">
      <code>getTagList</code>
      <code>getDifficultyRange</code>
    </MissingReturnType>
    <MixedArrayAccess occurrences="19">
      <code>$_GET['mode']</code>
      <code>$_GET['page']</code>
      <code>$_GET['order_by']</code>
      <code>$_GET['language']</code>
      <code>$response['total']</code>
      <code>$response['results']</code>
      <code>$response['results']</code>
      <code>$problem['difficulty']</code>
      <code>$response['results']</code>
      <code>$response['results']</code>
      <code>$problem['quality']</code>
      <code>$response['results']</code>
      <code>$problem['points']</code>
      <code>$response['results']</code>
      <code>$problem['ratio']</code>
      <code>$response['results']</code>
      <code>$problem['score']</code>
      <code>$response['results']</code>
      <code>$response['results']</code>
    </MixedArrayAccess>
    <MixedArrayOffset occurrences="7">
      <code>$response['results'][$key]</code>
      <code>$response['results'][$key]</code>
      <code>$response['results'][$key]</code>
      <code>$response['results'][$key]</code>
      <code>$response['results'][$key]</code>
      <code>$response['results'][$key]</code>
      <code>$response['results'][$key]</code>
    </MixedArrayOffset>
    <MixedAssignment occurrences="13">
      <code>$tags</code>
      <code>$mode</code>
      <code>$order_by</code>
      <code>$language</code>
      <code>$tags</code>
      <code>$r['language']</code>
      <code>$r['order_by']</code>
      <code>$r['mode']</code>
      <code>$r['tag']</code>
      <code>$r['difficulty_range']</code>
      <code>$response</code>
      <code>$pager_items</code>
      <code>$problem</code>
    </MixedAssignment>
  </file>
  <file src="frontend/www/problemmine.php">
    <MixedArrayAccess occurrences="1"/>
    <MixedAssignment occurrences="2">
      <code>$smartyProperties</code>
      <code>$value</code>
    </MixedAssignment>
  </file>
  <file src="frontend/www/problemnew.php">
    <MixedArrayAccess occurrences="17">
      <code>$_POST['alias']</code>
      <code>$response['error']</code>
      <code>$_POST['title']</code>
      <code>$_POST['alias']</code>
      <code>$_POST['validator']</code>
      <code>$_POST['validator_time_limit']</code>
      <code>$_POST['time_limit']</code>
      <code>$_POST['overall_wall_time_limit']</code>
      <code>$_POST['extra_wall_time']</code>
      <code>$_POST['memory_limit']</code>
      <code>$_POST['output_limit']</code>
      <code>$_POST['input_limit']</code>
      <code>$_POST['source']</code>
      <code>$_POST['languages']</code>
      <code>$_POST['email_clarifications']</code>
      <code>$_POST['visibility']</code>
      <code>$_POST['selected_tags']</code>
    </MixedArrayAccess>
    <MixedAssignment occurrences="1">
      <code>$response</code>
    </MixedAssignment>
  </file>
  <file src="frontend/www/profile.php">
    <MixedArrayAccess occurrences="2">
      <code>$response['userinfo']</code>
      <code>$response['userinfo']</code>
    </MixedArrayAccess>
    <MixedAssignment occurrences="1">
      <code>$response</code>
    </MixedAssignment>
  </file>
  <file src="frontend/www/profileedit.php">
    <MixedArrayAccess occurrences="3">
      <code>$response['userinfo']</code>
      <code>$response['userinfo']</code>
      <code>$ses['user']</code>
    </MixedArrayAccess>
    <MixedAssignment occurrences="2">
      <code>$response</code>
      <code>$ses</code>
    </MixedAssignment>
    <MixedPropertyFetch occurrences="1">
      <code>$ses['user']-&gt;password</code>
    </MixedPropertyFetch>
  </file>
  <file src="frontend/www/qualitynomination.php">
    <MixedArrayAccess occurrences="3">
      <code>$_GET['qualitynomination_id']</code>
    </MixedArrayAccess>
    <MixedAssignment occurrences="3">
      <code>$qualitynomination_id</code>
      <code>$payload</code>
      <code>$payload['currentUser']</code>
    </MixedAssignment>
    <MixedPropertyFetch occurrences="1"/>
  </file>
  <file src="frontend/www/qualitynomination_mine.php">
    <MixedArrayAccess occurrences="1"/>
    <MixedPropertyFetch occurrences="1"/>
  </file>
  <file src="frontend/www/rank.php">
    <MixedArrayAccess occurrences="1">
      <code>$session['identity']</code>
    </MixedArrayAccess>
    <MixedAssignment occurrences="3">
      <code>$session</code>
      <code>$smartyProperties</code>
      <code>$value</code>
    </MixedAssignment>
  </file>
  <file src="frontend/www/schools/index.php">
    <MixedAssignment occurrences="1">
      <code>$hasActivityInCourses</code>
    </MixedAssignment>
  </file>
  <file src="frontend/www/schoolsrank.php">
    <MixedAssignment occurrences="2">
      <code>$smartyProperties</code>
      <code>$value</code>
    </MixedAssignment>
  </file>
  <file src="frontend/www/useremailedit.php">
    <MixedArrayAccess occurrences="3">
      <code>$response['userinfo']</code>
      <code>$response['userinfo']</code>
      <code>$currentSession['email']</code>
    </MixedArrayAccess>
    <MixedAssignment occurrences="2">
      <code>$response</code>
      <code>$currentSession</code>
    </MixedAssignment>
  </file>
</files><|MERGE_RESOLUTION|>--- conflicted
+++ resolved
@@ -3419,9 +3419,6 @@
     </UndefinedDocblockClass>
   </file>
   <file src="frontend/tests/factories/CoursesFactory.php">
-<<<<<<< HEAD
-    <MissingParamType occurrences="19">
-=======
     <MissingDependency occurrences="8">
       <code>OmegaupTestCase</code>
       <code>OmegaupTestCase</code>
@@ -3433,7 +3430,6 @@
       <code>OmegaupTestCase</code>
     </MissingDependency>
     <MissingParamType occurrences="20">
->>>>>>> 44e097f9
       <code>$public</code>
       <code>$requestsUserInformation</code>
       <code>$showScoreboard</code>
@@ -3473,22 +3469,15 @@
       <code>$problemData['request']</code>
       <code>$problemData['request']</code>
     </MixedArrayAccess>
-<<<<<<< HEAD
-    <MixedAssignment occurrences="6">
-=======
     <MixedArrayOffset occurrences="4">
       <code>$problemAssignmentsMap[$assignmentAlias]</code>
     </MixedArrayOffset>
     <MixedAssignment occurrences="7">
->>>>>>> 44e097f9
       <code>$courseFactoryResult</code>
       <code>$courseAlias</code>
       <code>$admin</code>
       <code>$problem</code>
-<<<<<<< HEAD
-=======
       <code>$assignmentAlias</code>
->>>>>>> 44e097f9
       <code>$assignment</code>
       <code>$problemData</code>
     </MixedAssignment>
@@ -3584,10 +3573,7 @@
     </MixedAssignment>
     <MixedPropertyFetch occurrences="2">
       <code>$params['author']-&gt;username</code>
-<<<<<<< HEAD
-=======
       <code>$user-&gt;username</code>
->>>>>>> 44e097f9
     </MixedPropertyFetch>
     <PossiblyInvalidArgument occurrences="1">
       <code>$this-&gt;params</code>
