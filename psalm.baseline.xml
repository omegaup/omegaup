<?xml version="1.0" encoding="UTF-8"?>
<files psalm-version="3.6.2@05ace258176795e87ef07b4262b5ceba3fd27de3">
  <file src="frontend/server/src/Controllers/Contest.php">
    <DocblockTypeContradiction occurrences="1">
      <code>$req-&gt;accepted === '0'</code>
    </DocblockTypeContradiction>
    <MissingClosureParamType occurrences="4">
      <code>$value</code>
      <code>$value</code>
      <code>$value</code>
      <code>$value</code>
    </MissingClosureParamType>
    <MissingClosureReturnType occurrences="2">
      <code>function ($value) {</code>
      <code>function ($value) {</code>
      <code>function ($value) {</code>
      <code>function ($value) {</code>
    </MissingClosureReturnType>
    <MixedArgument occurrences="45">
      <code>$r['active']</code>
      <code>$r['recommended']</code>
      <code>$r['participating']</code>
      <code>$r['contest_alias']</code>
      <code>$r['contest']-&gt;problemset_id</code>
      <code>$r['contest_alias']</code>
      <code>$r['share_user_information'] ?: false</code>
      <code>$r['privacy_git_object_id']</code>
      <code>$r['statement_type']</code>
      <code>$r['contest_alias']</code>
      <code>$_SERVER['REMOTE_ADDR']</code>
      <code>$r['contest_alias']</code>
      <code>$r['contest_alias']</code>
      <code>$r['alias']</code>
      <code>$r['languages']</code>
      <code>$r['submissions_gap'] / 60</code>
      <code>$contest_length / 60</code>
      <code>$r['problems']</code>
      <code>$requestProblem-&gt;problem</code>
      <code>$r['contest_alias']</code>
      <code>$r['contest_alias']</code>
      <code>$r['problem_alias']</code>
      <code>$r['points']</code>
      <code>$r['order_in_contest'] ?: 1</code>
      <code>$r['contest_alias']</code>
      <code>$r['contest_alias']</code>
      <code>$r['problem_alias']</code>
      <code>$r['contest_alias']</code>
      <code>$r['usernameOrEmail']</code>
      <code>$r['contest_alias']</code>
      <code>$r['usernameOrEmail']</code>
      <code>$r['usernameOrEmail']</code>
      <code>$r['usernameOrEmail']</code>
      <code>$r['group']</code>
      <code>$r['group']</code>
      <code>$r['contest_alias']</code>
      <code>$r['username']</code>
      <code>$r['contest_alias']</code>
      <code>$r['contest_alias']</code>
      <code>$r['username']</code>
      <code>$r['status']</code>
      <code>$r['verdict']</code>
      <code>$r['language']</code>
      <code>$r['offset']</code>
      <code>$r['rowcount']</code>
      <code>$r['contest_alias']</code>
    </MixedArgument>
    <MixedAssignment occurrences="13">
      <code>$auth_token</code>
      <code>$r['start_time']</code>
      <code>$start_time</code>
      <code>$finish_time</code>
      <code>$contest_length</code>
      <code>$requestProblems</code>
      <code>$requestProblem</code>
      <code>$language</code>
      <code>$request-&gt;extra_note</code>
      <code>$contest-&gt;admission_mode</code>
    </MixedAssignment>
    <MixedInferredReturnType occurrences="1"/>
    <MixedMethodCall occurrences="1">
      <code>asFilteredArray</code>
    </MixedMethodCall>
    <MixedOperand occurrences="7">
      <code>$r['start_time']</code>
      <code>$r['start_time']</code>
      <code>$finish_time</code>
      <code>$contest_length</code>
      <code>$r['submissions_gap']</code>
      <code>$contest_length</code>
      <code>$r['contest_alias']</code>
    </MixedOperand>
    <MixedPropertyFetch occurrences="3">
      <code>$r['contest']-&gt;problemset_id</code>
      <code>$requestProblem-&gt;problem</code>
      <code>$requestProblem-&gt;points</code>
    </MixedPropertyFetch>
    <PossiblyNullArgument occurrences="25">
      <code>$r-&gt;identity</code>
      <code>$privacyStatementId</code>
      <code>$contest-&gt;acl_id</code>
      <code>$acl-&gt;owner_id</code>
      <code>$contest-&gt;problemset_id</code>
      <code>$r-&gt;identity</code>
      <code>$r-&gt;identity</code>
      <code>$originalContest-&gt;problemset_id</code>
      <code>$r-&gt;identity</code>
      <code>$r-&gt;identity</code>
      <code>$contest-&gt;problemset_id</code>
      <code>$problemset-&gt;problemset_id</code>
      <code>$problemset</code>
      <code>$r-&gt;identity</code>
      <code>$contest-&gt;problemset_id</code>
      <code>$problemset</code>
      <code>$problemsetProblem-&gt;version</code>
      <code>$r-&gt;identity</code>
      <code>$contest-&gt;problemset_id</code>
      <code>$contest-&gt;problemset_id</code>
      <code>$problemset</code>
      <code>$contest-&gt;problemset_id</code>
      <code>$problemset</code>
      <code>$r-&gt;identity</code>
    </PossiblyNullArgument>
    <PossiblyNullIterator occurrences="1">
      <code>$resultAdmins</code>
    </PossiblyNullIterator>
    <PossiblyNullOperand occurrences="5">
      <code>$problemsetIdentity-&gt;access_time</code>
      <code>$r['start_time']</code>
      <code>$contest-&gt;alias</code>
      <code>$finish_time</code>
      <code>$start_time</code>
    </PossiblyNullOperand>
    <PossiblyNullPropertyFetch occurrences="5">
      <code>$r-&gt;user-&gt;user_id</code>
      <code>$acl-&gt;owner_id</code>
      <code>$contest-&gt;start_time</code>
      <code>$contest-&gt;finish_time</code>
      <code>$problemset-&gt;problemset_id</code>
      <code>$r-&gt;user-&gt;user_id</code>
    </PossiblyNullPropertyFetch>
    <TypeDoesNotContainNull occurrences="1">
      <code>is_null($identity)</code>
    </TypeDoesNotContainNull>
  </file>
  <file src="frontend/server/src/Controllers/Identity.php">
    <MissingParamType occurrences="14">
      <code>$username</code>
      <code>$name</code>
      <code>$gender</code>
      <code>$aliasGroup</code>
      <code>$groupId</code>
      <code>$username</code>
      <code>$name</code>
      <code>$gender</code>
      <code>$groupAlias</code>
      <code>$username</code>
      <code>$name</code>
      <code>$password</code>
      <code>$gender</code>
      <code>$aliasGroup</code>
    </MissingParamType>
    <MixedArgument occurrences="14">
      <code>$r['group_alias']</code>
      <code>$r['original_username']</code>
      <code>$r['username']</code>
      <code>$r['password']</code>
      <code>$r['password']</code>
      <code>$r['group_alias']</code>
      <code>$username</code>
      <code>$name</code>
      <code>$gender</code>
      <code>$password</code>
    </MixedArgument>
    <MixedArgumentTypeCoercion occurrences="1">
      <code>$langCode</code>
    </MixedArgumentTypeCoercion>
    <MixedAssignment occurrences="2">
      <code>$val</code>
      <code>$langWeight</code>
    </MixedAssignment>
    <PossiblyNullArgument occurrences="1">
      <code>$identity-&gt;username</code>
    </PossiblyNullArgument>
  </file>
  <file src="frontend/server/src/Controllers/Problem.php">
    <InvalidArrayOffset occurrences="1">
      <code>$result['settings']</code>
    </InvalidArrayOffset>
<<<<<<< HEAD
    <MixedArgument occurrences="12">
=======
    <MixedArgument occurrences="9">
>>>>>>> f4a5676f
      <code>$r['problem_alias']</code>
      <code>$r['usernameOrEmail']</code>
      <code>$r['group']</code>
      <code>$r['usernameOrEmail']</code>
      <code>$r['group']</code>
      <code>$run</code>
      <code>$r['problem_alias']</code>
<<<<<<< HEAD
      <code>$updatePublished</code>
      <code>$r['lang']</code>
      <code>$updatePublished</code>
      <code>$r['offset']</code>
      <code>$r['rowcount']</code>
=======
      <code>$r['contest_alias']</code>
>>>>>>> f4a5676f
      <code>$run</code>
    </MixedArgument>
    <MixedAssignment occurrences="7">
      <code>$run</code>
      <code>$run</code>
      <code>$distribSettings</code>
      <code>$lang</code>
      <code>$lang</code>
      <code>$logEntry['tree'][$treeEntry['path']]</code>
      <code>$run</code>
      <code>$run</code>
    </MixedAssignment>
    <MixedPropertyAssignment occurrences="5">
      <code>$run</code>
      <code>$run</code>
      <code>$run</code>
      <code>$run</code>
      <code>$run</code>
    </MixedPropertyAssignment>
    <PossiblyNullArgument occurrences="10"/>
    <PossiblyNullArrayAccess occurrences="2"/>
    <PossiblyNullPropertyFetch occurrences="3">
      <code>$acl-&gt;owner_id</code>
      <code>$problemsetter-&gt;username</code>
      <code>$problemsetter-&gt;name</code>
    </PossiblyNullPropertyFetch>
    <PossiblyUndefinedVariable occurrences="1">
      <code>$result</code>
    </PossiblyUndefinedVariable>
  </file>
  <file src="frontend/server/src/Controllers/Problemset.php">
    <MixedArgument occurrences="3">
      <code>$r['tokens']</code>
      <code>$run['guid']</code>
    </MixedArgument>
    <MixedArrayAccess occurrences="9">
      <code>$r['tokens'][3]</code>
      <code>$run['guid']</code>
      <code>$run['language']</code>
      <code>$run['guid']</code>
      <code>$run['guid']</code>
      <code>$run['username']</code>
      <code>$run['alias']</code>
      <code>$run['verdict']</code>
      <code>$run['contest_score']</code>
    </MixedArrayAccess>
    <MixedAssignment occurrences="3">
      <code>$request['auth_token']</code>
      <code>$request['token']</code>
      <code>$run</code>
    </MixedAssignment>
  </file>
  <file src="frontend/server/src/Controllers/User.php">
    <InvalidPropertyAssignmentValue occurrences="1">
      <code>1</code>
    </InvalidPropertyAssignmentValue>
    <InvalidReturnStatement occurrences="3">
      <code>$response</code>
      <code>$response</code>
      <code>$response</code>
      <code>$response</code>
    </InvalidReturnStatement>
    <InvalidReturnType occurrences="3">
      <code>\OmegaUp\DAO\VO\Problems</code>
      <code>\OmegaUp\DAO\VO\Problems</code>
    </InvalidReturnType>
    <InvalidScalarArgument occurrences="3">
      <code>$i</code>
      <code>$digits</code>
      <code>$r['school_id']</code>
    </InvalidScalarArgument>
    <MissingClosureParamType occurrences="1">
      <code>$value</code>
      <code>$value</code>
    </MissingClosureParamType>
    <MixedArgument occurrences="9">
      <code>$r['password']</code>
      <code>$r['password']</code>
      <code>$r['password']</code>
      <code>$r['password']</code>
      <code>$r['password']</code>
      <code>$r['password']</code>
      <code>$r['password']</code>
      <code>$r['username']</code>
      <code>$r['password']</code>
      <code>$r['password']</code>
    </MixedArgument>
    <MixedArgumentTypeCoercion occurrences="1"/>
    <MixedAssignment occurrences="7">
      <code>$resetRequest['auth_token']</code>
      <code>$resetRequest['permission_key']</code>
      <code>$addUserRequest['auth_token']</code>
      <code>$addUserRequest['contest_alias']</code>
      <code>$identity</code>
      <code>$r-&gt;identity-&gt;gender</code>
      <code>$r2['auth_token']</code>
    </MixedAssignment>
    <MixedPropertyFetch occurrences="8">
      <code>$identity-&gt;username</code>
      <code>$identity-&gt;username</code>
      <code>$r['user']-&gt;user_id</code>
      <code>$r['role']-&gt;role_id</code>
      <code>$r['user']-&gt;user_id</code>
      <code>$r['role']-&gt;role_id</code>
      <code>$r['group']-&gt;group_id</code>
      <code>$r['group']-&gt;group_id</code>
    </MixedPropertyFetch>
    <PossiblyFalseArgument occurrences="1">
      <code>strpos($email, '@')</code>
    </PossiblyFalseArgument>
    <PossiblyNullArgument occurrences="6">
      <code>$user-&gt;main_email_id</code>
      <code>$user-&gt;main_email_id</code>
      <code>$user-&gt;main_identity_id</code>
      <code>$identity</code>
      <code>$user-&gt;main_identity_id</code>
      <code>$identity</code>
      <code>$user-&gt;main_identity_id</code>
      <code>$identity</code>
      <code>$user-&gt;main_identity_id</code>
    </PossiblyNullArgument>
    <PossiblyNullPropertyAssignment occurrences="2">
      <code>$identity</code>
      <code>$r-&gt;user</code>
      <code>$r-&gt;user</code>
      <code>$r-&gt;user</code>
    </PossiblyNullPropertyAssignment>
    <PossiblyNullPropertyFetch occurrences="3">
      <code>$email-&gt;email</code>
      <code>$identity-&gt;password</code>
      <code>$identity-&gt;username</code>
    </PossiblyNullPropertyFetch>
    <UndefinedMethod occurrences="1"/>
  </file>
  <file src="frontend/tests/factories/IdentityFactory.php">
    <PossiblyNullPropertyAssignment occurrences="2">
      <code>$unassociatedIdentity</code>
      <code>$associatedIdentity</code>
    </PossiblyNullPropertyAssignment>
  </file>
  <file src="frontend/www/badge.php">
    <MixedArgument occurrences="1">
      <code>$_REQUEST['badge_alias']</code>
    </MixedArgument>
  </file>
  <file src="frontend/www/login.php">
    <MixedArgument occurrences="1">
      <code>$_GET['redirect']</code>
    </MixedArgument>
  </file>
</files><|MERGE_RESOLUTION|>--- conflicted
+++ resolved
@@ -186,11 +186,7 @@
     <InvalidArrayOffset occurrences="1">
       <code>$result['settings']</code>
     </InvalidArrayOffset>
-<<<<<<< HEAD
-    <MixedArgument occurrences="12">
-=======
-    <MixedArgument occurrences="9">
->>>>>>> f4a5676f
+    <MixedArgument occurrences="7">
       <code>$r['problem_alias']</code>
       <code>$r['usernameOrEmail']</code>
       <code>$r['group']</code>
@@ -198,15 +194,6 @@
       <code>$r['group']</code>
       <code>$run</code>
       <code>$r['problem_alias']</code>
-<<<<<<< HEAD
-      <code>$updatePublished</code>
-      <code>$r['lang']</code>
-      <code>$updatePublished</code>
-      <code>$r['offset']</code>
-      <code>$r['rowcount']</code>
-=======
-      <code>$r['contest_alias']</code>
->>>>>>> f4a5676f
       <code>$run</code>
     </MixedArgument>
     <MixedAssignment occurrences="7">
