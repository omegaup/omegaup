--- conflicted
+++ resolved
@@ -76,23 +76,7 @@
       <code>$result['start_time']</code>
       <code>$result['finish_time']</code>
     </MixedArrayAccess>
-<<<<<<< HEAD
-    <MixedAssignment occurrences="21">
-      <code>$contests</code>
-      <code>$contests</code>
-      <code>$contests</code>
-      <code>$contests</code>
-      <code>$contests</code>
-      <code>$contests</code>
-      <code>$contestInfo</code>
-      <code>$contestInfo['duration']</code>
-      <code>$addedContests[]</code>
-      <code>$contests</code>
-      <code>$contests</code>
-      <code>$addedContests[]</code>
-=======
     <MixedAssignment occurrences="14">
->>>>>>> f352cb3e
       <code>$result</code>
       <code>$auth_token</code>
       <code>$r['start_time']</code>
@@ -104,10 +88,6 @@
       <code>$language</code>
       <code>$request-&gt;extra_note</code>
       <code>$contest-&gt;admission_mode</code>
-<<<<<<< HEAD
-      <code>$results</code>
-=======
->>>>>>> f352cb3e
     </MixedAssignment>
     <MixedInferredReturnType occurrences="1"/>
     <MixedMethodCall occurrences="1">
@@ -639,23 +619,9 @@
     </PossiblyNullPropertyFetch>
   </file>
   <file src="frontend/www/arena/contest.php">
-<<<<<<< HEAD
-    <MixedArgumentTypeCoercion occurrences="1"/>
-  </file>
-  <file src="frontend/www/arena/contestprint.php">
-    <MixedArrayAccess occurrences="1">
-      <code>$problem['alias']</code>
-    </MixedArrayAccess>
-    <MixedAssignment occurrences="3">
-      <code>$contest</code>
-      <code>$problems</code>
-      <code>$problem</code>
-    </MixedAssignment>
-=======
     <MixedArgument occurrences="1">
       <code>$_REQUEST['contest_alias'] ?? ''</code>
     </MixedArgument>
->>>>>>> f352cb3e
   </file>
   <file src="frontend/www/arena/problem.php">
     <MixedArgumentTypeCoercion occurrences="1">
