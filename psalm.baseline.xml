--- conflicted
+++ resolved
@@ -2883,8 +2883,6 @@
       <code>setGraderResourceForTesting</code>
     </UndefinedMethod>
   </file>
-<<<<<<< HEAD
-=======
   <file src="frontend/tests/controllers/AssignmentProblemsTest.php">
     <MissingDependency occurrences="1">
       <code>OmegaupTestCase</code>
@@ -3303,7 +3301,6 @@
       <code>OmegaupTestCase</code>
     </MissingDependency>
   </file>
->>>>>>> 63fb5643
   <file src="frontend/tests/factories/ClarificationsFactory.php">
     <InvalidParamDefault occurrences="2">
       <code>type</code>
@@ -3454,11 +3451,7 @@
       <code>$problemData</code>
       <code>$user</code>
     </MissingParamType>
-<<<<<<< HEAD
-    <MissingReturnType occurrences="9">
-=======
     <MissingReturnType occurrences="10">
->>>>>>> 63fb5643
       <code>createCourse</code>
       <code>createCourseWithOneAssignment</code>
       <code>createCourseWithAssignments</code>
@@ -3591,19 +3584,7 @@
       <code>initQualityReviewers</code>
       <code>initTags</code>
     </MissingReturnType>
-<<<<<<< HEAD
-    <MixedAssignment occurrences="3">
-      <code>$contents['difficulty']</code>
-      <code>$contents['quality']</code>
-      <code>$contents['tags']</code>
-    </MixedAssignment>
-    <MixedPropertyFetch occurrences="1">
-      <code>$login-&gt;auth_token</code>
-    </MixedPropertyFetch>
-    <PossiblyNullPropertyFetch occurrences="2">
-=======
     <PossiblyNullPropertyFetch occurrences="1">
->>>>>>> 63fb5643
       <code>$qualityReviewerGroup-&gt;group_id</code>
     </PossiblyNullPropertyFetch>
   </file>
@@ -3650,40 +3631,12 @@
     </MissingReturnType>
   </file>
   <file src="frontend/tests/factories/UserFactory.php">
-<<<<<<< HEAD
-    <InvalidDocblockParamName occurrences="12">
-      <code>$username</code>
-      <code>$password</code>
-      <code>$email</code>
-      <code>$username</code>
-      <code>$password</code>
-      <code>$email</code>
-      <code>$username</code>
-      <code>$password</code>
-      <code>$email</code>
-      <code>$username</code>
-      <code>$password</code>
-      <code>$email</code>
-      <code>$username</code>
-      <code>$password</code>
-      <code>$email</code>
-    </InvalidDocblockParamName>
-=======
->>>>>>> 63fb5643
     <InvalidReturnStatement occurrences="2"/>
     <InvalidReturnType occurrences="2">
       <code>user</code>
       <code>Boolean</code>
     </InvalidReturnType>
-<<<<<<< HEAD
-    <MismatchingDocblockReturnType occurrences="2">
-      <code>User</code>
-      <code>User</code>
-    </MismatchingDocblockReturnType>
-    <MissingParamType occurrences="6">
-=======
     <MissingParamType occurrences="4">
->>>>>>> 63fb5643
       <code>$params</code>
       <code>$default</code>
       <code>$params</code>
@@ -3714,13 +3667,6 @@
     <MixedAssignment occurrences="1">
       <code>$array[$parameter]</code>
     </MixedAssignment>
-<<<<<<< HEAD
-    <MixedInferredReturnType occurrences="2">
-      <code>User</code>
-      <code>User</code>
-    </MixedInferredReturnType>
-=======
->>>>>>> 63fb5643
     <PossiblyInvalidArgument occurrences="1">
       <code>$this-&gt;params</code>
     </PossiblyInvalidArgument>
