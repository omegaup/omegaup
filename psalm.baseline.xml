<?xml version="1.0" encoding="UTF-8"?>
<files psalm-version="3.6.2@05ace258176795e87ef07b4262b5ceba3fd27de3">
  <file src="frontend/server/src/Controllers/ACL.php">
    <MissingParamType occurrences="12">
      <code>$acl_id</code>
      <code>$user_id</code>
      <code>$role_id</code>
      <code>$acl_id</code>
      <code>$user_id</code>
      <code>$role_id</code>
      <code>$acl_id</code>
      <code>$group_id</code>
      <code>$role_id</code>
      <code>$acl_id</code>
      <code>$group_id</code>
      <code>$role_id</code>
    </MissingParamType>
    <MissingReturnType occurrences="4">
      <code>addUser</code>
      <code>removeUser</code>
      <code>addGroup</code>
      <code>removeGroup</code>
    </MissingReturnType>
  </file>
  <file src="frontend/server/src/Controllers/Authorization.php">
    <MissingReturnType occurrences="1">
      <code>apiProblem</code>
    </MissingReturnType>
    <MixedArgument occurrences="2">
      <code>$r['username']</code>
      <code>$r['problem_alias']</code>
    </MixedArgument>
    <PossiblyNullArgument occurrences="1">
      <code>$resolvedIdentity-&gt;identity_id</code>
    </PossiblyNullArgument>
  </file>
  <file src="frontend/server/src/Controllers/Badge.php">
    <MixedArgument occurrences="1">
      <code>static::OMEGAUP_BADGES_ROOT</code>
    </MixedArgument>
    <MixedAssignment occurrences="3">
      <code>$totalUsers</code>
      <code>$ownersCount</code>
      <code>$firstAssignation</code>
    </MixedAssignment>
    <MixedOperand occurrences="2">
      <code>static::OMEGAUP_BADGES_ROOT</code>
      <code>$ownersCount</code>
    </MixedOperand>
  </file>
  <file src="frontend/server/src/Controllers/Clarification.php">
    <ArgumentTypeCoercion occurrences="2">
      <code>$clarification</code>
      <code>$clarification</code>
    </ArgumentTypeCoercion>
    <MissingReturnType occurrences="3">
      <code>validateCreate</code>
      <code>validateDetails</code>
      <code>validateUpdate</code>
    </MissingReturnType>
    <MixedArgument occurrences="13">
      <code>$r['contest']-&gt;problemset_id</code>
      <code>$r['problem']-&gt;problem_id</code>
      <code>$r['clarification']</code>
      <code>$r['clarification']</code>
      <code>$r['clarification_id']</code>
      <code>$r['clarification']</code>
      <code>$r['clarification_id']</code>
      <code>$r['clarification']</code>
      <code>$clarification</code>
      <code>$r['problem']</code>
      <code>$r['user']</code>
      <code>$r['contest']</code>
    </MixedArgument>
    <MixedAssignment occurrences="4">
      <code>$receiverId</code>
      <code>$response</code>
      <code>$clarification</code>
      <code>$r['contest']</code>
    </MixedAssignment>
    <MixedInferredReturnType occurrences="1">
      <code>array</code>
    </MixedInferredReturnType>
    <MixedMethodCall occurrences="1">
      <code>asFilteredArray</code>
    </MixedMethodCall>
    <MixedPropertyFetch occurrences="7">
      <code>$r['contest']-&gt;problemset_id</code>
      <code>$r['problem']-&gt;problem_id</code>
      <code>$r['identity']-&gt;identity_id</code>
      <code>$r['contest']-&gt;problemset_id</code>
      <code>$r['problem']-&gt;problem_id</code>
      <code>$r['clarification']-&gt;clarification_id</code>
      <code>$r['clarification']-&gt;public</code>
    </MixedPropertyFetch>
    <MixedReturnStatement occurrences="1">
      <code>$response</code>
    </MixedReturnStatement>
    <PossiblyNullArgument occurrences="3">
      <code>$r-&gt;identity</code>
      <code>$clarification-&gt;problem_id</code>
      <code>$clarification-&gt;author_id</code>
    </PossiblyNullArgument>
    <PossiblyNullReference occurrences="1">
      <code>broadcastClarification</code>
    </PossiblyNullReference>
  </file>
  <file src="frontend/server/src/Controllers/Contest.php">
    <DocblockTypeContradiction occurrences="1">
      <code>$req-&gt;accepted === '0'</code>
    </DocblockTypeContradiction>
    <InvalidReturnStatement occurrences="1">
      <code>['status' =&gt; 'ok']</code>
    </InvalidReturnStatement>
    <InvalidReturnType occurrences="1">
      <code>type</code>
    </InvalidReturnType>
    <MissingClosureParamType occurrences="4">
      <code>$value</code>
      <code>$value</code>
      <code>$value</code>
      <code>$value</code>
    </MissingClosureParamType>
    <MissingClosureReturnType occurrences="6">
      <code>function () use (</code>
      <code>function () use (</code>
      <code>function ($value) {</code>
      <code>function ($value) {</code>
      <code>function ($value) {</code>
      <code>function ($value) {</code>
    </MissingClosureReturnType>
    <MissingParamType occurrences="2">
      <code>$idx</code>
      <code>$admission_mode</code>
    </MissingParamType>
    <MissingReturnType occurrences="11">
      <code>apiPublicDetails</code>
      <code>apiRegisterForContest</code>
      <code>apiOpen</code>
      <code>columnName</code>
      <code>apiCreateVirtual</code>
      <code>apiScoreboardMerge</code>
      <code>apiRequests</code>
      <code>apiArbitrateRequest</code>
      <code>validateContestCanBePublic</code>
      <code>apiDownload</code>
      <code>isPublic</code>
    </MissingReturnType>
<<<<<<< HEAD
    <MixedArgument occurrences="70">
=======
    <MixedArgument occurrences="74">
      <code>$r['active']</code>
      <code>$r['recommended']</code>
      <code>$r['participating']</code>
      <code>$callback_user_function</code>
      <code>$contest['start_time']</code>
      <code>$contest['finish_time']</code>
      <code>$contest['last_updated']</code>
>>>>>>> d9aedfd0
      <code>$contestProblemset</code>
      <code>$contestProblemset</code>
      <code>$r['contest_alias']</code>
      <code>$r['contest']-&gt;problemset_id</code>
      <code>$result['start_time']</code>
      <code>$result['finish_time']</code>
      <code>$r['contest_alias']</code>
      <code>$r['share_user_information'] ?: false</code>
      <code>$r['privacy_git_object_id']</code>
      <code>$r['statement_type']</code>
      <code>$result['start_time']</code>
      <code>$result['finish_time']</code>
      <code>$result['rerun_id']</code>
      <code>$result['languages']</code>
      <code>$problem['languages']</code>
      <code>$result['languages']</code>
      <code>$r['contest_alias']</code>
      <code>$_SERVER['REMOTE_ADDR']</code>
      <code>$r['contest_alias']</code>
      <code>$accesses</code>
      <code>$submissions</code>
      <code>ord('A') + $idx % 26</code>
      <code>ord('A') + $idx % 26</code>
      <code>$r['contest_alias']</code>
      <code>$problemsetProblem['commit']</code>
      <code>$problemsetProblem['version']</code>
      <code>$problemsetProblem['points']</code>
      <code>$problemsetProblem['order'] ?: 1</code>
      <code>$r['alias']</code>
      <code>$r['languages']</code>
      <code>$r['submissions_gap'] / 60</code>
      <code>$contest_length / 60</code>
      <code>$r['problems']</code>
      <code>$requestProblem-&gt;problem</code>
      <code>$r['contest_alias']</code>
      <code>$r['contest_alias']</code>
      <code>$r['problem_alias']</code>
      <code>$r['points']</code>
      <code>$r['order_in_contest'] ?: 1</code>
      <code>$r['contest_alias']</code>
      <code>$r['contest_alias']</code>
      <code>$r['problem_alias']</code>
      <code>$r['contest_alias']</code>
      <code>$r['usernameOrEmail']</code>
      <code>$r['contest_alias']</code>
      <code>$r['usernameOrEmail']</code>
      <code>$r['usernameOrEmail']</code>
      <code>$r['usernameOrEmail']</code>
      <code>$r['group']</code>
      <code>$r['group']</code>
      <code>$r['contest_alias']</code>
      <code>$r['username']</code>
      <code>$r['contest_alias']</code>
      <code>$r['contest_alias']</code>
      <code>$r['username']</code>
      <code>$contest-&gt;problemset_id</code>
      <code>$r['status']</code>
      <code>$r['verdict']</code>
      <code>!is_null($problem) ? $problem-&gt;problem_id : null</code>
      <code>$r['language']</code>
      <code>!is_null($identity) ? $identity-&gt;identity_id : null</code>
      <code>$r['offset']</code>
      <code>$r['rowcount']</code>
      <code>$r['contest_alias']</code>
      <code>$verdict</code>
      <code>$problemStats[$key]['cases_stats']</code>
<<<<<<< HEAD
      <code>$r['contest_alias']</code>
      <code>$r['contest_alias']</code>
      <code>$r['contest_alias']</code>
=======
      <code>$caseData['out_diff']</code>
>>>>>>> d9aedfd0
    </MixedArgument>
    <MixedArrayAccess occurrences="25">
      <code>$contestInfo['window_length']</code>
      <code>$contestInfo['finish_time']</code>
      <code>$contestInfo['start_time']</code>
      <code>$contestInfo['window_length']</code>
      <code>$result['admission_mode']</code>
      <code>$result['start_time']</code>
      <code>$result['finish_time']</code>
      <code>$problem['languages']</code>
      <code>$problemsetProblem['problem_id']</code>
      <code>$problemsetProblem['alias']</code>
      <code>$problemsetProblem['visibility']</code>
      <code>$problemsetProblem['commit']</code>
      <code>$problemsetProblem['version']</code>
      <code>$problemsetProblem['points']</code>
      <code>$problemsetProblem['order']</code>
      <code>$problem['problem_id']</code>
      <code>$clar['time']</code>
      <code>$results['total']</code>
      <code>$group['cases']</code>
      <code>$case['meta']</code>
      <code>$case['meta']</code>
      <code>$case['meta']</code>
      <code>$case['meta']</code>
      <code>$case['meta']</code>
      <code>$case['meta']</code>
    </MixedArrayAccess>
<<<<<<< HEAD
    <MixedAssignment occurrences="41">
=======
    <MixedAssignment occurrences="46">
      <code>$contests</code>
      <code>$contests</code>
>>>>>>> d9aedfd0
      <code>$contests</code>
      <code>$contests</code>
      <code>$contests</code>
      <code>$contests</code>
      <code>$contestInfo</code>
      <code>$contestInfo['duration']</code>
      <code>$addedContests[]</code>
      <code>$contests</code>
      <code>$contests</code>
      <code>$addedContests[]</code>
      <code>$contestProblemset</code>
      <code>$result</code>
      <code>$problem</code>
      <code>$problem['letter']</code>
      <code>$accesses</code>
      <code>$submissions</code>
      <code>$auth_token</code>
      <code>$problemsetProblem</code>
      <code>$r['start_time']</code>
      <code>$start_time</code>
      <code>$finish_time</code>
      <code>$contest_length</code>
      <code>$requestProblems</code>
      <code>$requestProblem</code>
      <code>$language</code>
      <code>$problem</code>
      <code>$clarifications</code>
      <code>$clar</code>
      <code>$response['clarifications']</code>
      <code>$request-&gt;extra_note</code>
      <code>$contest-&gt;admission_mode</code>
      <code>$verdict</code>
      <code>$totalPoints</code>
      <code>$sizeOfBucket</code>
      <code>$results</code>
      <code>$group</code>
      <code>$case</code>
      <code>$counts</code>
    </MixedAssignment>
    <MixedInferredReturnType occurrences="2">
      <code>bool</code>
      <code>array</code>
    </MixedInferredReturnType>
    <MixedMethodCall occurrences="1">
      <code>asFilteredArray</code>
    </MixedMethodCall>
    <MixedOperand occurrences="14">
      <code>$contestInfo['finish_time']</code>
      <code>$contestInfo['window_length']</code>
      <code>$idx</code>
      <code>$idx</code>
      <code>$idx</code>
      <code>$r['start_time']</code>
      <code>$r['start_time']</code>
      <code>$finish_time</code>
      <code>$contest_length</code>
      <code>$r['submissions_gap']</code>
      <code>$contest_length</code>
      <code>$r['contest_alias']</code>
      <code>$totalPoints</code>
      <code>$results['total']['points']</code>
    </MixedOperand>
    <MixedPropertyFetch occurrences="6">
      <code>$r['contest']-&gt;problemset_id</code>
      <code>$requestProblem-&gt;problem</code>
      <code>$requestProblem-&gt;points</code>
      <code>$contest-&gt;problemset_id</code>
      <code>$problem-&gt;problem_id</code>
      <code>$identity-&gt;identity_id</code>
    </MixedPropertyFetch>
    <MixedReturnStatement occurrences="2">
      <code>self::isPublic($contest-&gt;admission_mode)</code>
    </MixedReturnStatement>
    <PossiblyFalseArgument occurrences="1">
      <code>$result['requestsUserInformation']</code>
    </PossiblyFalseArgument>
    <PossiblyNullArgument occurrences="27">
      <code>$r-&gt;identity</code>
      <code>$privacyStatementId</code>
      <code>$contest-&gt;acl_id</code>
      <code>$acl-&gt;owner_id</code>
      <code>$contest-&gt;problemset_id</code>
      <code>$r-&gt;identity</code>
      <code>$r-&gt;identity</code>
      <code>$originalContest-&gt;problemset_id</code>
      <code>$r-&gt;identity</code>
      <code>$r-&gt;identity</code>
      <code>$contest-&gt;problemset_id</code>
      <code>$problemset-&gt;problemset_id</code>
      <code>$problemset</code>
      <code>$r-&gt;identity</code>
      <code>$contest-&gt;problemset_id</code>
      <code>$problemset</code>
      <code>$problemsetProblem-&gt;version</code>
      <code>$r-&gt;identity</code>
      <code>$contest-&gt;problemset_id</code>
      <code>$contest-&gt;problemset_id</code>
      <code>$problemset</code>
      <code>$contest-&gt;contest_id</code>
      <code>$originalContest</code>
      <code>$contest-&gt;problemset_id</code>
      <code>$problemset</code>
      <code>$problemsetIdentity</code>
      <code>$r-&gt;identity</code>
    </PossiblyNullArgument>
    <PossiblyNullArrayOffset occurrences="1">
      <code>$contestParams</code>
    </PossiblyNullArrayOffset>
    <PossiblyNullIterator occurrences="1">
      <code>$resultAdmins</code>
    </PossiblyNullIterator>
    <PossiblyNullOperand occurrences="5">
      <code>$problemsetIdentity-&gt;access_time</code>
      <code>$r['start_time']</code>
      <code>$contest-&gt;alias</code>
      <code>$finish_time</code>
      <code>$start_time</code>
    </PossiblyNullOperand>
    <PossiblyNullPropertyAssignment occurrences="3">
      <code>$problemset</code>
      <code>$problemset</code>
      <code>$problemsetIdentity</code>
    </PossiblyNullPropertyAssignment>
<<<<<<< HEAD
    <PossiblyNullPropertyFetch occurrences="9">
=======
    <PossiblyNullPropertyFetch occurrences="12">
      <code>$r-&gt;identity-&gt;identity_id</code>
      <code>$r-&gt;user-&gt;user_id</code>
>>>>>>> d9aedfd0
      <code>$original_contest-&gt;alias</code>
      <code>$original_contest-&gt;problemset_id</code>
      <code>$acl-&gt;owner_id</code>
      <code>$contest-&gt;start_time</code>
      <code>$contest-&gt;finish_time</code>
      <code>$problemset-&gt;problemset_id</code>
<<<<<<< HEAD
=======
      <code>$targetIdentity-&gt;identity_id</code>
      <code>$r-&gt;user-&gt;user_id</code>
      <code>$targetIdentity-&gt;username</code>
>>>>>>> d9aedfd0
    </PossiblyNullPropertyFetch>
    <TypeDoesNotContainNull occurrences="1">
      <code>is_null($identity)</code>
    </TypeDoesNotContainNull>
    <TypeDoesNotContainType occurrences="1"/>
    <UndefinedDocblockClass occurrences="1">
      <code>type</code>
    </UndefinedDocblockClass>
  </file>
  <file src="frontend/server/src/Controllers/Course.php">
    <InvalidArgument occurrences="1">
      <code>$problem['problem_alias']</code>
    </InvalidArgument>
    <InvalidPropertyAssignmentValue occurrences="1">
      <code>$privacystatement_consent_id</code>
    </InvalidPropertyAssignmentValue>
    <InvalidReturnStatement occurrences="1">
      <code>['status' =&gt; 'ok', 'user_problems' =&gt; $userProblems]</code>
    </InvalidReturnStatement>
    <InvalidReturnType occurrences="1">
      <code>array{status: string, user_problems: array{string: array{alias: string, title: string, username: string}[]}[]}</code>
    </InvalidReturnType>
    <MissingClosureParamType occurrences="3">
      <code>$value</code>
      <code>$value</code>
      <code>$value</code>
    </MissingClosureParamType>
    <MissingClosureReturnType occurrences="3">
      <code>function ($value) {</code>
      <code>function ($value) {</code>
      <code>function ($value) {</code>
    </MissingClosureReturnType>
    <MissingReturnType occurrences="6">
      <code>validateClone</code>
      <code>apiCreate</code>
      <code>apiGetProblemUsers</code>
      <code>apiListAssignments</code>
      <code>apiListCourses</code>
      <code>apiStudentProgress</code>
    </MissingReturnType>
    <MixedArgument occurrences="80">
      <code>$r['school_id']</code>
      <code>$r['course_alias']</code>
      <code>$r['start_time']</code>
      <code>$r['course_alias']</code>
      <code>$r['course']</code>
      <code>$r['assignment']</code>
      <code>$course</code>
      <code>$r['course_alias']</code>
      <code>$r['problem_alias']</code>
      <code>$problemset-&gt;problemset_id</code>
      <code>$r['assignment_alias']</code>
      <code>$r['course_alias']</code>
      <code>$r['course_alias']</code>
      <code>$r['course_alias']</code>
      <code>$r['problem_alias']</code>
      <code>$r['course_alias']</code>
      <code>$r['problem_alias']</code>
      <code>$problemSet-&gt;problemset_id</code>
      <code>$r['assignment_alias']</code>
      <code>$r['course_alias']</code>
      <code>$r['group']</code>
      <code>$r['course_alias']</code>
      <code>$course</code>
      <code>$course</code>
      <code>$r['course_alias']</code>
      <code>$r['course_alias']</code>
      <code>$r['usernameOrEmail']</code>
      <code>$r['assignment']-&gt;problemset_id</code>
      <code>$problem['runs']</code>
      <code>$r['alias']</code>
      <code>$r['group']</code>
      <code>$r['course_alias']</code>
      <code>$r['usernameOrEmail']</code>
      <code>$r['privacy_git_object_id']</code>
      <code>$r['statement_type']</code>
      <code>$r['accept_teacher_git_object_id']</code>
      <code>$r['course_alias']</code>
      <code>$r['usernameOrEmail']</code>
      <code>$r['usernameOrEmail']</code>
      <code>$r['usernameOrEmail']</code>
      <code>$r['group']</code>
      <code>$r['group']</code>
      <code>$r['course_alias']</code>
      <code>$r['group']</code>
      <code>$requestUserInformation</code>
      <code>$r['alias']</code>
      <code>$r['group']</code>
      <code>$r['course_alias']</code>
      <code>$accesses</code>
      <code>$submissions</code>
      <code>$course</code>
      <code>$r['course']</code>
      <code>$r['assignment']</code>
      <code>$r['token']</code>
      <code>$tokenAuthenticationResult['assignment']-&gt;problemset_id</code>
      <code>$tokenAuthenticationResult['course']-&gt;acl_id</code>
      <code>$_SERVER['REMOTE_ADDR']</code>
      <code>$r['assignment']-&gt;problemset_id</code>
      <code>$r['status']</code>
      <code>$r['verdict']</code>
      <code>!is_null($r['problem']) ? $r['problem']-&gt;problem_id : null</code>
      <code>$r['language']</code>
      <code>!is_null($r['identity']) ? $r['identity']-&gt;identity_id : null</code>
      <code>$r['offset']</code>
      <code>$r['rowcount']</code>
      <code>$r['course_alias']</code>
      <code>$r['username']</code>
      <code>$r['alias']</code>
      <code>$r['group']</code>
      <code>$r['course_alias']</code>
      <code>$r['course']</code>
      <code>$r['assignment']</code>
      <code>$r['token']</code>
      <code>$tokenAuthenticationResult['course']</code>
      <code>$r['group']</code>
      <code>$tokenAuthenticationResult['course']</code>
      <code>$r['course']</code>
      <code>$r['assignment']</code>
      <code>$r['token']</code>
      <code>$tokenAuthenticationResult['assignment']</code>
      <code>$tokenAuthenticationResult['course']-&gt;group_id</code>
      <code>$tokenAuthenticationResult['courseAdmin']</code>
    </MixedArgument>
    <MixedArrayAccess occurrences="14">
      <code>$assignment['alias']</code>
      <code>$assignment['order']</code>
      <code>$assignment['problemset_id']</code>
      <code>$assignment['problemset_id']</code>
      <code>$assignment['start_time']</code>
      <code>$problem['problem_id']</code>
      <code>$problem['runs']</code>
      <code>$problem['problem_id']</code>
      <code>$sharingInformation['share_user_information']</code>
      <code>$sharingInformation['accept_teacher']</code>
      <code>$assignmentProblemset['scoreboard_url_admin']</code>
      <code>$assignmentProblemset['scoreboard_url']</code>
      <code>$problem['problem_id']</code>
    </MixedArrayAccess>
    <MixedAssignment occurrences="31">
      <code>$assignment</code>
      <code>$group</code>
      <code>$course-&gt;group_id</code>
      <code>$problemset</code>
      <code>$problemSet</code>
      <code>$assignment</code>
      <code>$identities</code>
      <code>$problemSet</code>
      <code>$assignments</code>
      <code>$assignment</code>
      <code>$response['assignments'][]</code>
      <code>$problemSet</code>
      <code>$arr['counts']</code>
      <code>$admin_courses</code>
      <code>$student_courses</code>
      <code>$course</code>
      <code>$course</code>
      <code>$result</code>
      <code>$problem</code>
      <code>$run['source']</code>
      <code>$problem['letter']</code>
      <code>$result</code>
      <code>$sharingInformation</code>
      <code>$requestUserInformation</code>
      <code>$privacyStatement['gitObjectId']</code>
      <code>$result['student_count']</code>
      <code>$accesses</code>
      <code>$submissions</code>
      <code>$assignmentProblemset</code>
      <code>$assignment</code>
      <code>$problem</code>
      <code>$problem['letter']</code>
    </MixedAssignment>
    <MixedInferredReturnType occurrences="2">
      <code>\OmegaUp\DAO\VO\Assignments</code>
      <code>array</code>
    </MixedInferredReturnType>
    <MixedOperand occurrences="1">
      <code>$r['course_alias']</code>
    </MixedOperand>
    <MixedPropertyFetch occurrences="27">
      <code>$group-&gt;group_id</code>
      <code>$group-&gt;group_id</code>
      <code>$problemset-&gt;problemset_id</code>
      <code>$problemSet-&gt;problemset_id</code>
      <code>$problemSet-&gt;problemset_id</code>
      <code>$r['assignment']-&gt;problemset_id</code>
      <code>$r['assignment']-&gt;problemset_id</code>
      <code>$tokenAuthenticationResult['assignment']-&gt;problemset_id</code>
      <code>$tokenAuthenticationResult['course']-&gt;acl_id</code>
      <code>$tokenAuthenticationResult['assignment']-&gt;problemset_id</code>
      <code>$tokenAuthenticationResult['assignment']-&gt;name</code>
      <code>$tokenAuthenticationResult['assignment']-&gt;description</code>
      <code>$tokenAuthenticationResult['assignment']-&gt;assignment_type</code>
      <code>$tokenAuthenticationResult['assignment']-&gt;start_time</code>
      <code>$tokenAuthenticationResult['assignment']-&gt;finish_time</code>
      <code>$tokenAuthenticationResult['assignment']-&gt;problemset_id</code>
      <code>$r['assignment']-&gt;problemset_id</code>
      <code>$r['problem']-&gt;problem_id</code>
      <code>$r['identity']-&gt;identity_id</code>
      <code>$tokenAuthenticationResult['assignment']-&gt;alias</code>
      <code>$tokenAuthenticationResult['assignment']-&gt;name</code>
      <code>$tokenAuthenticationResult['assignment']-&gt;problemset_id</code>
      <code>$tokenAuthenticationResult['assignment']-&gt;start_time</code>
      <code>$tokenAuthenticationResult['assignment']-&gt;finish_time</code>
      <code>$tokenAuthenticationResult['assignment']-&gt;acl_id</code>
      <code>$tokenAuthenticationResult['course']-&gt;group_id</code>
      <code>$tokenAuthenticationResult['course']-&gt;group_id</code>
    </MixedPropertyFetch>
    <MixedReturnStatement occurrences="2">
      <code>$assignment</code>
      <code>$result</code>
    </MixedReturnStatement>
    <PossiblyNullArgument occurrences="12">
      <code>$r-&gt;identity</code>
      <code>$course-&gt;group_id</code>
      <code>$problemset-&gt;problemset_id</code>
      <code>$course-&gt;alias</code>
      <code>$points</code>
      <code>$order</code>
      <code>$course-&gt;course_id</code>
      <code>$course-&gt;group_id</code>
      <code>$course-&gt;course_id</code>
    </PossiblyNullArgument>
    <PossiblyNullPropertyFetch occurrences="2">
      <code>$resolvedUser-&gt;user_id</code>
    </PossiblyNullPropertyFetch>
    <RedundantCondition occurrences="1">
      <code>validateStringNonEmpty</code>
    </RedundantCondition>
    <TypeDoesNotContainNull occurrences="1">
      <code>is_null($markdown)</code>
    </TypeDoesNotContainNull>
  </file>
  <file src="frontend/server/src/Controllers/Grader.php">
    <MissingReturnType occurrences="1">
      <code>validateRequest</code>
    </MissingReturnType>
  </file>
  <file src="frontend/server/src/Controllers/Group.php">
    <MissingParamType occurrences="4">
      <code>$alias</code>
      <code>$name</code>
      <code>$description</code>
      <code>$owner_id</code>
    </MissingParamType>
    <MissingReturnType occurrences="8">
      <code>createGroup</code>
      <code>apiCreate</code>
      <code>apiAddUser</code>
      <code>apiRemoveUser</code>
      <code>apiList</code>
      <code>apiDetails</code>
      <code>apiMembers</code>
      <code>apiCreateScoreboard</code>
    </MissingReturnType>
    <MixedArgument occurrences="8">
      <code>$r['group_alias']</code>
      <code>$r['usernameOrEmail']</code>
      <code>$r['group_alias']</code>
      <code>$r['usernameOrEmail']</code>
      <code>$r['query']</code>
      <code>$r['group_alias']</code>
      <code>$r['group_alias']</code>
      <code>$r['group_alias']</code>
    </MixedArgument>
  </file>
  <file src="frontend/server/src/Controllers/GroupScoreboard.php">
    <MissingReturnType occurrences="4">
      <code>apiAddContest</code>
      <code>apiRemoveContest</code>
      <code>apiDetails</code>
      <code>apiList</code>
    </MissingReturnType>
    <MixedArgument occurrences="10">
      <code>$r['group_alias']</code>
      <code>$r['scoreboard_alias']</code>
      <code>$r['contest_alias']</code>
      <code>$r['group_alias']</code>
      <code>$r['scoreboard_alias']</code>
      <code>$r['contest_alias']</code>
      <code>$r['group_alias']</code>
      <code>$r['scoreboard_alias']</code>
      <code>$usernames</code>
      <code>$r['group_alias']</code>
    </MixedArgument>
    <MixedArrayAssignment occurrences="2">
      <code>$contests[$i]['only_ac']</code>
      <code>$contests[$i]['weight']</code>
    </MixedArrayAssignment>
    <MixedAssignment occurrences="3">
      <code>$contest</code>
      <code>$contests[$i]</code>
      <code>$usernames</code>
    </MixedAssignment>
    <MixedMethodCall occurrences="1">
      <code>asArray</code>
    </MixedMethodCall>
    <MixedOperand occurrences="2">
      <code>$r['contest_alias']</code>
      <code>$r['group_alias']</code>
    </MixedOperand>
  </file>
  <file src="frontend/server/src/Controllers/Identity.php">
    <MismatchingDocblockReturnType occurrences="1">
      <code>type</code>
    </MismatchingDocblockReturnType>
    <MissingParamType occurrences="18">
      <code>$username</code>
      <code>$name</code>
      <code>$gender</code>
      <code>$school</code>
      <code>$aliasGroup</code>
      <code>$originalIdentity</code>
      <code>$groupId</code>
      <code>$username</code>
      <code>$name</code>
      <code>$gender</code>
      <code>$groupAlias</code>
      <code>$username</code>
      <code>$name</code>
      <code>$password</code>
      <code>$gender</code>
      <code>$school</code>
      <code>$aliasGroup</code>
      <code>$lang</code>
    </MissingParamType>
    <MissingReturnType occurrences="7">
      <code>validateGroupOwnership</code>
      <code>updateIdentity</code>
      <code>saveIdentityGroup</code>
      <code>validateUpdateRequest</code>
      <code>validateIdentity</code>
      <code>createIdentity</code>
      <code>convertToSupportedLanguage</code>
    </MissingReturnType>
    <MixedArgument occurrences="19">
      <code>$identity</code>
      <code>$identity</code>
      <code>$r['group_alias']</code>
      <code>$school</code>
      <code>$r['original_username']</code>
      <code>$identity</code>
      <code>$r['username']</code>
      <code>$r['password']</code>
      <code>$r['password']</code>
      <code>$r['group_alias']</code>
      <code>$username</code>
      <code>$name</code>
      <code>$gender</code>
      <code>$school</code>
      <code>$password</code>
      <code>$_SERVER['HTTP_ACCEPT_LANGUAGE']</code>
      <code>$lang_parse[1]</code>
      <code>$lang_parse[1]</code>
      <code>$lang_parse[4]</code>
    </MixedArgument>
    <MixedArgumentTypeCoercion occurrences="1">
      <code>$langCode</code>
    </MixedArgumentTypeCoercion>
    <MixedArrayAccess occurrences="4">
      <code>$extendedProfile['country']</code>
      <code>$extendedProfile['state']</code>
      <code>$extendedProfile['school']</code>
      <code>$extendedProfile['locale']</code>
    </MixedArrayAccess>
    <MixedAssignment occurrences="8">
      <code>$group</code>
      <code>$identity</code>
      <code>$group</code>
      <code>$identity</code>
      <code>$identity</code>
      <code>$extendedProfile</code>
      <code>$val</code>
      <code>$langWeight</code>
    </MixedAssignment>
    <MixedInferredReturnType occurrences="2">
      <code>type</code>
      <code>string</code>
    </MixedInferredReturnType>
    <MixedPropertyAssignment occurrences="1">
      <code>$identity</code>
    </MixedPropertyAssignment>
    <MixedPropertyFetch occurrences="8">
      <code>$group-&gt;group_id</code>
      <code>$group-&gt;group_id</code>
      <code>$originalIdentity-&gt;name</code>
      <code>$originalIdentity-&gt;country_id</code>
      <code>$originalIdentity-&gt;state_id</code>
      <code>$originalIdentity-&gt;gender</code>
      <code>$originalIdentity-&gt;password</code>
      <code>$originalIdentity-&gt;user_id</code>
    </MixedPropertyFetch>
    <MixedReturnStatement occurrences="2">
      <code>self::convertToSupportedLanguage($_GET['lang'])</code>
    </MixedReturnStatement>
    <PossiblyNullArgument occurrences="1">
      <code>$identity-&gt;username</code>
    </PossiblyNullArgument>
  </file>
  <file src="frontend/server/src/Controllers/Interview.php">
    <InvalidArgument occurrences="1">
      <code>$r</code>
    </InvalidArgument>
    <MissingParamType occurrences="2">
      <code>$is_update</code>
      <code>$r</code>
    </MissingParamType>
    <MissingReturnType occurrences="7">
      <code>validateCreateOrUpdate</code>
      <code>apiCreate</code>
      <code>apiAddUsers</code>
      <code>addUserInternal</code>
      <code>apiDetails</code>
      <code>apiList</code>
      <code>showIntro</code>
    </MissingReturnType>
    <MixedArgument occurrences="6">
      <code>$r</code>
      <code>$r-&gt;identity</code>
      <code>$r['interview']</code>
      <code>$r['user']-&gt;main_email_id</code>
      <code>$interview</code>
      <code>$r['contest_alias'] ?? ''</code>
    </MixedArgument>
    <MixedArrayAccess occurrences="20">
      <code>$r['interview_alias']</code>
      <code>$r['usernameOrEmail']</code>
      <code>$r['interview']</code>
      <code>$r['user']</code>
      <code>$r['interview']</code>
      <code>$r['interview']</code>
      <code>$r['interview']</code>
      <code>$r['interview']</code>
      <code>$r['user']</code>
      <code>$r['interview']</code>
      <code>$r['interview']</code>
      <code>$r['user']</code>
      <code>$r['user']</code>
      <code>$r['username']</code>
      <code>$identity['user_id']</code>
      <code>$identity['username']</code>
      <code>$identity['access_time']</code>
      <code>$identity['email']</code>
      <code>$identity['access_time']</code>
      <code>$identity['country_id']</code>
    </MixedArrayAccess>
    <MixedAssignment occurrences="5">
      <code>$r['interview']</code>
      <code>$r['user']</code>
      <code>$interview</code>
      <code>$problemsetIdentities</code>
      <code>$identity</code>
    </MixedAssignment>
    <MixedOperand occurrences="4">
      <code>$r['alias']</code>
      <code>$newUserRequest['username']</code>
      <code>$newUserRequest['password']</code>
      <code>$r['username']</code>
    </MixedOperand>
    <MixedPropertyFetch occurrences="10">
      <code>$newUserRequest['user']-&gt;verification_id</code>
      <code>$r['interview']-&gt;alias</code>
      <code>$newUserRequest['user']-&gt;verification_id</code>
      <code>$r['interview']-&gt;alias</code>
      <code>$r['interview']-&gt;alias</code>
      <code>$r['interview']-&gt;alias</code>
      <code>$r-&gt;identity</code>
      <code>$r['interview']-&gt;problemset_id</code>
      <code>$r['user']-&gt;main_identity_id</code>
      <code>$r['user']-&gt;main_email_id</code>
    </MixedPropertyFetch>
    <PossiblyNullOperand occurrences="5">
      <code>\OmegaUp\Translations::getInstance()-&gt;get('profileUsername')</code>
      <code>\OmegaUp\Translations::getInstance()-&gt;get('loginPassword')</code>
    </PossiblyNullOperand>
  </file>
  <file src="frontend/server/src/Controllers/Notification.php">
    <InvalidPropertyAssignmentValue occurrences="1">
      <code>1</code>
    </InvalidPropertyAssignmentValue>
    <MixedArgument occurrences="1">
      <code>$id</code>
    </MixedArgument>
    <MixedAssignment occurrences="1">
      <code>$id</code>
    </MixedAssignment>
  </file>
  <file src="frontend/server/src/Controllers/Problem.php">
    <ArgumentTypeCoercion occurrences="9">
      <code>$problem</code>
      <code>$problem</code>
      <code>$problem</code>
      <code>$problem</code>
      <code>$problem</code>
      <code>$problem</code>
      <code>$problem</code>
      <code>$problem</code>
      <code>$problem</code>
    </ArgumentTypeCoercion>
    <InvalidArgument occurrences="1">
      <code>$r</code>
    </InvalidArgument>
    <InvalidArrayOffset occurrences="1">
      <code>$result['settings']</code>
    </InvalidArrayOffset>
    <InvalidReturnType occurrences="1">
      <code>Array</code>
    </InvalidReturnType>
    <InvalidScalarArgument occurrences="3">
      <code>JSON_OBJECT_AS_ARRAY</code>
      <code>JSON_OBJECT_AS_ARRAY</code>
      <code>JSON_OBJECT_AS_ARRAY</code>
    </InvalidScalarArgument>
    <MissingParamType occurrences="1">
      <code>$is_update</code>
    </MissingParamType>
    <MissingReturnType occurrences="18">
      <code>validateCreateOrUpdate</code>
      <code>apiCreate</code>
      <code>validateRejudge</code>
      <code>apiRejudge</code>
      <code>apiUpdate</code>
      <code>setRestrictedTags</code>
      <code>apiDownload</code>
      <code>validateDownload</code>
      <code>apiSolution</code>
      <code>apiVersions</code>
      <code>apiSelectVersion</code>
      <code>validateRuns</code>
      <code>apiRuns</code>
      <code>apiClarifications</code>
      <code>validateList</code>
      <code>apiList</code>
      <code>apiMyList</code>
      <code>apiBestScore</code>
    </MissingReturnType>
    <MixedArgument occurrences="52">
      <code>$r['problem']</code>
      <code>$r['selected_tags']</code>
      <code>$_REQUEST['languages']</code>
      <code>$r['problem_alias']</code>
      <code>$tag-&gt;tagname</code>
      <code>$tag-&gt;public</code>
      <code>$r['problem']</code>
      <code>$r['usernameOrEmail']</code>
      <code>$r['group']</code>
      <code>$r['usernameOrEmail']</code>
      <code>$r['group']</code>
      <code>$run</code>
      <code>$problem</code>
      <code>$problem-&gt;commit</code>
      <code>$_FILES['problem_contents']['tmp_name']</code>
      <code>$problem-&gt;alias</code>
      <code>$updatePublished</code>
      <code>$run-&gt;run_id</code>
      <code>$r['problem_alias']</code>
      <code>$updatePublished</code>
      <code>$r['problem']</code>
      <code>$r['problem']</code>
      <code>$r['problem']</code>
      <code>$r['problem']</code>
      <code>$problem-&gt;alias</code>
      <code>$container</code>
      <code>$r['contest_alias']</code>
      <code>$r['lang']</code>
      <code>$updatePublished</code>
      <code>$run-&gt;run_id</code>
      <code>$r['problem']</code>
      <code>$r['username']</code>
      <code>$r['status']</code>
      <code>$r['verdict']</code>
      <code>$r['problem']-&gt;problem_id</code>
      <code>$r['language']</code>
      <code>!is_null($r['identity']) ? $r['identity']-&gt;identity_id : null</code>
      <code>$r['offset']</code>
      <code>$r['rowcount']</code>
      <code>$r['problem']</code>
      <code>$r['problem']</code>
      <code>$verdict</code>
      <code>$r['problem']-&gt;alias</code>
      <code>$run</code>
      <code>$case['name']</code>
      <code>$casesStats['counts']</code>
      <code>$language</code>
      <code>$orderBy</code>
      <code>$query</code>
      <code>$problem</code>
      <code>$problem</code>
      <code>$r['contest_alias']</code>
    </MixedArgument>
    <MixedArrayAccess occurrences="12">
      <code>$_FILES['problem_contents']['tmp_name']</code>
      <code>$userData['userinfo']['preferred_language']</code>
      <code>$clar['time']</code>
      <code>$casesStats['last_submission_id']</code>
      <code>$group['cases']</code>
      <code>$case['name']</code>
      <code>$casesStats['counts']</code>
      <code>$casesStats['counts']</code>
      <code>$case['name']</code>
      <code>$case['name']</code>
      <code>$casesStats['counts']</code>
      <code>$casesStats['counts']</code>
    </MixedArrayAccess>
    <MixedArrayAssignment occurrences="8">
      <code>$problemSettings['limits']['ExtraWallTime']</code>
      <code>$problemSettings['limits']['MemoryLimit']</code>
      <code>$problemSettings['limits']['OutputLimit']</code>
      <code>$problemSettings['limits']['OverallWallTimeLimit']</code>
      <code>$problemSettings['limits']['TimeLimit']</code>
      <code>$problemSettings['validator']['name']</code>
      <code>$problemSettings['validator']['limits']</code>
      <code>$problemSettings['validator']['limits']</code>
    </MixedArrayAssignment>
    <MixedArrayOffset occurrences="1">
      <code>$casesStats['counts'][$case['name']]</code>
    </MixedArrayOffset>
    <MixedAssignment occurrences="47">
      <code>$r['selected_tags']</code>
      <code>$tag</code>
      <code>$tag</code>
      <code>$response['tags']</code>
      <code>$run</code>
      <code>$problem</code>
      <code>$updatePublished</code>
      <code>$oldVersion</code>
      <code>$run</code>
      <code>$distribSettings</code>
      <code>$updatePublished</code>
      <code>$lang</code>
      <code>$lang</code>
      <code>$problem</code>
      <code>$userData</code>
      <code>$container</code>
      <code>$logEntry['tree'][$treeEntry['path']]</code>
      <code>$updatePublished</code>
      <code>$problemSettings</code>
      <code>$run</code>
      <code>$run['alias']</code>
      <code>$clarifications</code>
      <code>$clar</code>
      <code>$response['clarifications']</code>
      <code>$verdict</code>
      <code>$casesStats</code>
      <code>$run</code>
      <code>$group</code>
      <code>$case</code>
      <code>$casesStats['last_submission_id']</code>
      <code>$language</code>
      <code>$orderBy</code>
      <code>$query</code>
      <code>$response['results']</code>
      <code>$problems</code>
      <code>$hiddenTags</code>
      <code>$problem</code>
      <code>$problemArray</code>
      <code>$addedProblems[]</code>
      <code>$problems</code>
      <code>$hiddenTags</code>
      <code>$problem</code>
      <code>$problemArray</code>
      <code>$addedProblems[]</code>
      <code>$deletedLanguages</code>
      <code>$problemSettings['validator']['name']</code>
      <code>$result['sample_input']</code>
    </MixedAssignment>
    <MixedInferredReturnType occurrences="1">
      <code>array</code>
    </MixedInferredReturnType>
    <MixedMethodCall occurrences="2">
      <code>asArray</code>
      <code>asArray</code>
    </MixedMethodCall>
    <MixedOperand occurrences="2">
      <code>$_SERVER['HTTP_REFERER']</code>
      <code>$casesStats['counts'][$case['name']]</code>
    </MixedOperand>
    <MixedPropertyAssignment occurrences="5">
      <code>$run</code>
      <code>$run</code>
      <code>$run</code>
      <code>$run</code>
      <code>$run</code>
    </MixedPropertyAssignment>
    <MixedPropertyFetch occurrences="27">
      <code>$r['problem']-&gt;visibility</code>
      <code>$r['problem']-&gt;deprecated</code>
      <code>$r['problem']-&gt;visibility</code>
      <code>$r['problem']-&gt;visibility</code>
      <code>$tag-&gt;tagname</code>
      <code>$tag-&gt;tagname</code>
      <code>$tag-&gt;public</code>
      <code>$r['problem']-&gt;deprecated</code>
      <code>$r['problem']-&gt;problem_id</code>
      <code>$r['problem']-&gt;current_version</code>
      <code>$run-&gt;run_id</code>
      <code>$problem-&gt;alias</code>
      <code>$problem-&gt;alias</code>
      <code>$run-&gt;run_id</code>
      <code>$r['problem']-&gt;problem_id</code>
      <code>$r['identity']-&gt;identity_id</code>
      <code>$r['problem']-&gt;problem_id</code>
      <code>$r['problem']-&gt;alias</code>
      <code>$r['problem']-&gt;problem_id</code>
      <code>$r['problem']-&gt;problem_id</code>
      <code>$r['problem']-&gt;problem_id</code>
      <code>$r['problem']-&gt;problem_id</code>
      <code>$r['problem']-&gt;alias</code>
      <code>$r['problem']-&gt;problem_id</code>
      <code>$run-&gt;verdict</code>
      <code>$case-&gt;score</code>
    </MixedPropertyFetch>
    <MixedReturnStatement occurrences="1"/>
    <PossiblyNullArgument occurrences="18">
      <code>$r-&gt;identity</code>
      <code>$r-&gt;user</code>
      <code>$problem-&gt;alias</code>
      <code>$r-&gt;identity</code>
      <code>$r-&gt;user</code>
      <code>$r-&gt;identity</code>
      <code>$r-&gt;identity</code>
      <code>$problem</code>
      <code>$r-&gt;identity-&gt;username</code>
      <code>$r-&gt;identity</code>
      <code>$problem-&gt;acl_id</code>
      <code>$acl-&gt;owner_id</code>
      <code>$r-&gt;identity</code>
      <code>$r-&gt;user</code>
      <code>$problem-&gt;alias</code>
      <code>$problem-&gt;alias</code>
      <code>$r-&gt;user</code>
    </PossiblyNullArgument>
    <PossiblyNullArrayAccess occurrences="2"/>
    <PossiblyNullPropertyAssignmentValue occurrences="1">
      <code>$problemDeployer-&gt;publishedCommit</code>
    </PossiblyNullPropertyAssignmentValue>
    <PossiblyNullPropertyFetch occurrences="3">
      <code>$acl-&gt;owner_id</code>
      <code>$problemsetter-&gt;username</code>
      <code>$problemsetter-&gt;name</code>
    </PossiblyNullPropertyFetch>
    <PossiblyUndefinedVariable occurrences="2">
      <code>$result</code>
      <code>$response</code>
    </PossiblyUndefinedVariable>
  </file>
  <file src="frontend/server/src/Controllers/ProblemForfeited.php">
    <MixedOperand occurrences="1">
      <code>static::SOLVED_PROBLEMS_PER_ALLOWED_SOLUTION</code>
    </MixedOperand>
  </file>
  <file src="frontend/server/src/Controllers/Problemset.php">
    <MissingParamType occurrences="1">
      <code>$problemset_id</code>
    </MissingParamType>
    <MissingReturnType occurrences="4">
      <code>validateAddProblemToProblemset</code>
      <code>addProblem</code>
      <code>updateProblemsetProblem</code>
      <code>wrapRequest</code>
    </MissingReturnType>
    <MixedArgument occurrences="3">
      <code>$r['tokens']</code>
      <code>$run['guid']</code>
    </MixedArgument>
    <MixedArrayAccess occurrences="38">
      <code>$r['problemset']</code>
      <code>$r['auth_token']</code>
      <code>$r['problemset']</code>
      <code>$r['problemset']</code>
      <code>$r['auth_token']</code>
      <code>$r['problemset']</code>
      <code>$r['problemset']</code>
      <code>$r['problemset']</code>
      <code>$r['auth_token']</code>
      <code>$r['problemset']</code>
      <code>$r['problemset']</code>
      <code>$r['auth_token']</code>
      <code>$r['token']</code>
      <code>$r['problemset']</code>
      <code>$r['problemset']</code>
      <code>$r['auth_token']</code>
      <code>$r['token']</code>
      <code>$r['problemset']</code>
      <code>$r['problemset']</code>
      <code>$r['problemset']</code>
      <code>$r['auth_token']</code>
      <code>$r['problemset']</code>
      <code>$r['problemset']</code>
      <code>$r['auth_token']</code>
      <code>$r['problemset']</code>
      <code>$r['problemset']</code>
      <code>$r['token']</code>
      <code>$r['problemset']['type']</code>
      <code>$r['problemset']['contest_alias']</code>
      <code>$r['tokens'][3]</code>
      <code>$run['guid']</code>
      <code>$run['language']</code>
      <code>$run['guid']</code>
      <code>$run['guid']</code>
      <code>$run['username']</code>
      <code>$run['alias']</code>
      <code>$run['verdict']</code>
      <code>$run['contest_score']</code>
    </MixedArrayAccess>
    <MixedAssignment occurrences="8">
      <code>$r</code>
      <code>$r</code>
      <code>$r</code>
      <code>$r['problemset']</code>
      <code>$request['auth_token']</code>
      <code>$request['token']</code>
      <code>$request['problemset']</code>
      <code>$run</code>
    </MixedAssignment>
    <MixedInferredReturnType occurrences="1">
      <code>Array</code>
    </MixedInferredReturnType>
    <MixedReturnStatement occurrences="1"/>
  </file>
  <file src="frontend/server/src/Controllers/QualityNomination.php">
    <AssignmentToVoid occurrences="1">
      <code>$response</code>
    </AssignmentToVoid>
    <MissingParamType occurrences="1">
      <code>$contents</code>
    </MissingParamType>
    <MixedArgument occurrences="4">
      <code>$r['qualitynomination_id']</code>
      <code>$r['problem_alias']</code>
      <code>$contents</code>
      <code>$contents</code>
    </MixedArgument>
    <MixedArrayAccess occurrences="1">
      <code>$response['contents']['statements']</code>
    </MixedArrayAccess>
    <MixedAssignment occurrences="4">
      <code>$newProblemVisibility</code>
      <code>$r['visibility']</code>
      <code>$qualitynomination-&gt;status</code>
      <code>$types</code>
    </MixedAssignment>
    <MixedPropertyFetch occurrences="5">
      <code>$r['problem']-&gt;visibility</code>
      <code>$r['problem']-&gt;visibility</code>
      <code>$r['problem']-&gt;visibility</code>
      <code>$r['problem']-&gt;visibility</code>
      <code>$r['problem']-&gt;visibility</code>
    </MixedPropertyFetch>
    <NullArgument occurrences="4">
      <code>null</code>
      <code>null</code>
      <code>null</code>
      <code>null</code>
    </NullArgument>
    <PossiblyNullArgument occurrences="2">
      <code>$qualitynominationlog-&gt;rationale</code>
      <code>$r-&gt;identity</code>
    </PossiblyNullArgument>
    <PossiblyNullPropertyFetch occurrences="1">
      <code>$r-&gt;user-&gt;user_id</code>
    </PossiblyNullPropertyFetch>
  </file>
  <file src="frontend/server/src/Controllers/Reset.php">
    <MissingParamType occurrences="2">
      <code>$r</code>
      <code>$r</code>
    </MissingParamType>
    <MissingReturnType occurrences="2">
      <code>validateCreateRequest</code>
      <code>validateUpdateRequest</code>
    </MissingReturnType>
    <MixedArgument occurrences="6">
      <code>$email</code>
      <code>$r['email']</code>
      <code>$r['password']</code>
      <code>$r-&gt;identity</code>
      <code>$reset_token</code>
      <code>$password</code>
    </MixedArgument>
    <MixedArrayAccess occurrences="5">
      <code>$r['email']</code>
      <code>$r['email']</code>
      <code>$r['reset_token']</code>
      <code>$r['password']</code>
      <code>$r['password_confirmation']</code>
    </MixedArrayAccess>
    <MixedAssignment occurrences="4">
      <code>$email</code>
      <code>$reset_token</code>
      <code>$password</code>
      <code>$password_confirmation</code>
    </MixedAssignment>
    <MixedPropertyFetch occurrences="1">
      <code>$r-&gt;identity</code>
    </MixedPropertyFetch>
  </file>
  <file src="frontend/server/src/Controllers/Run.php">
    <InvalidReturnStatement occurrences="1">
      <code>$response</code>
    </InvalidReturnStatement>
    <InvalidReturnType occurrences="1">
      <code>string</code>
    </InvalidReturnType>
    <InvalidScalarArgument occurrences="2">
      <code>rand()</code>
      <code>$run-&gt;run_id</code>
    </InvalidScalarArgument>
    <MismatchingDocblockReturnType occurrences="1">
      <code>type</code>
    </MismatchingDocblockReturnType>
    <MissingParamType occurrences="1">
      <code>$response</code>
    </MissingParamType>
    <MissingPropertyType occurrences="1">
      <code>$defaultSubmissionGap</code>
    </MissingPropertyType>
    <MissingReturnType occurrences="10">
      <code>validateDetailsRequest</code>
      <code>apiRejudge</code>
      <code>apiDisqualify</code>
      <code>apiSource</code>
      <code>populateRunDetails</code>
      <code>apiDownload</code>
      <code>downloadSubmission</code>
      <code>getGraderResource</code>
      <code>getGraderResourcePassthru</code>
      <code>validateList</code>
    </MissingReturnType>
    <MixedArgument occurrences="44">
      <code>$r['problem']-&gt;languages</code>
      <code>$r['contest']-&gt;languages</code>
      <code>$r['problem']</code>
      <code>$r['problem']</code>
      <code>$problemset_id</code>
      <code>$r['problemset']-&gt;languages</code>
      <code>$r['problem']-&gt;problem_id</code>
      <code>$r['container']</code>
      <code>$r['problemset']</code>
      <code>$r['problemset']</code>
      <code>$r['container']</code>
      <code>$r['contest']</code>
      <code>$r['problem']-&gt;problem_id</code>
      <code>$r['problemset']</code>
      <code>$r['contest']</code>
      <code>$r['source']</code>
      <code>$_SERVER['REMOTE_ADDR']</code>
      <code>$r['problem']</code>
      <code>$r['submission']-&gt;current_run_id</code>
      <code>$r['submission']</code>
      <code>$r['submission']</code>
      <code>$r['run']</code>
      <code>$r['run']</code>
      <code>$r['submission']</code>
      <code>$r['submission']-&gt;guid</code>
      <code>$r['submission']-&gt;problem_id</code>
      <code>$r['submission']</code>
      <code>$r['problem']</code>
      <code>$r['problem']</code>
      <code>$r['submission']</code>
      <code>$r['run']</code>
      <code>$r['run']</code>
      <code>$r['submission']</code>
      <code>$r['submission']</code>
      <code>$r['run']</code>
      <code>$r['username']</code>
      <code>$r['status']</code>
      <code>$r['verdict']</code>
      <code>!is_null($r['problem']) ? $r['problem']-&gt;problem_id : null</code>
      <code>$r['language']</code>
      <code>!is_null($r['identity']) ? $r['identity']-&gt;identity_id : null</code>
      <code>$r['offset']</code>
      <code>$r['rowcount']</code>
    </MixedArgument>
    <MixedArrayAccess occurrences="10">
      <code>$filtered['time']</code>
      <code>$filtered['score']</code>
      <code>$filtered['runtime']</code>
      <code>$filtered['penalty']</code>
      <code>$filtered['memory']</code>
      <code>$filtered['submit_delay']</code>
      <code>$filtered['contest_score']</code>
      <code>$filtered['contest_score']</code>
      <code>$response['admin']</code>
      <code>$details['compile_error']</code>
    </MixedArrayAccess>
    <MixedAssignment occurrences="14">
      <code>$r['container']</code>
      <code>$problemset_id</code>
      <code>$r['container']</code>
      <code>$penalty_type</code>
      <code>$start</code>
      <code>$filtered</code>
      <code>$filtered['time']</code>
      <code>$gzippedLogs</code>
      <code>$response['judged_by']</code>
      <code>$response['source']</code>
      <code>$detailsJson</code>
      <code>$details</code>
      <code>$response['compile_error']</code>
      <code>$response['details']</code>
    </MixedAssignment>
    <MixedInferredReturnType occurrences="3">
      <code>array</code>
      <code>array{status: string, admin: bool, guid: string, language: string, source?: string, compile_error?: string, details?: array{compile_meta: array&lt;string, array{verdict: string, time: float, sys_time: float, wall_time: float, memory: float}&gt;, contest_score: float, groups: array{group: string, score: float, contest_score: float, max_score: float, cases: array{name: string, score: float, contest_score: float, max_score: float, verdict: string, meta: array&lt;string, mixed&gt;}[]}[], judged_by: string, max_score: float, memory: float, score: float, time: float, verdict: string, wall_time: float}, logs?: string, judged_by?: string}</code>
      <code>type</code>
    </MixedInferredReturnType>
    <MixedMethodCall occurrences="2">
      <code>asFilteredArray</code>
      <code>asFilteredArray</code>
    </MixedMethodCall>
    <MixedOperand occurrences="4">
      <code>$start</code>
      <code>\OmegaUp\Time::get() - $start</code>
      <code>$r['problem']-&gt;submissions</code>
    </MixedOperand>
    <MixedPropertyAssignment occurrences="1">
      <code>$r['run']</code>
    </MixedPropertyAssignment>
    <MixedPropertyFetch occurrences="29">
      <code>$r['problem']-&gt;deprecated</code>
      <code>$r['problem']-&gt;visibility</code>
      <code>$r['problem']-&gt;languages</code>
      <code>$r['contest']-&gt;problemset_id</code>
      <code>$r['contest']-&gt;languages</code>
      <code>$r['contest']-&gt;languages</code>
      <code>$r['problem']-&gt;problem_id</code>
      <code>$r['problem']-&gt;problem_id</code>
      <code>$r['problemset']-&gt;languages</code>
      <code>$r['problemset']-&gt;languages</code>
      <code>$r['problem']-&gt;problem_id</code>
      <code>$r['problem']-&gt;problem_id</code>
      <code>$r['problemset']-&gt;problemset_id</code>
      <code>$r['contest']-&gt;penalty_type</code>
      <code>$r['contest']-&gt;start_time</code>
      <code>$r['problem']-&gt;problem_id</code>
      <code>$r['problem']-&gt;problem_id</code>
      <code>$r['problem']-&gt;current_version</code>
      <code>$r['problem']-&gt;submissions</code>
      <code>$r['container']-&gt;finish_time</code>
      <code>$r['submission']-&gt;current_run_id</code>
      <code>$r['submission']-&gt;identity_id</code>
      <code>$r['submission']-&gt;guid</code>
      <code>$r['submission']-&gt;problem_id</code>
      <code>$r['submission']-&gt;guid</code>
      <code>$r['submission']-&gt;language</code>
      <code>$r['run']-&gt;judged_by</code>
      <code>$r['problem']-&gt;problem_id</code>
      <code>$r['identity']-&gt;identity_id</code>
    </MixedPropertyFetch>
    <MixedReturnStatement occurrences="2">
      <code>$filtered</code>
      <code>$response</code>
    </MixedReturnStatement>
    <PossiblyNullArgument occurrences="7">
      <code>$run-&gt;submission_id</code>
      <code>$submission-&gt;problem_id</code>
      <code>$problem-&gt;alias</code>
      <code>$submission-&gt;guid</code>
      <code>$submission-&gt;current_run_id</code>
      <code>$submission-&gt;problem_id</code>
      <code>$r-&gt;identity</code>
    </PossiblyNullArgument>
  </file>
  <file src="frontend/server/src/Controllers/School.php">
    <DocblockTypeContradiction occurrences="1">
      <code>is_null($schools)</code>
    </DocblockTypeContradiction>
    <MissingClosureReturnType occurrences="1">
      <code>function () use ($offset, $rowCount, $startTime, $finishTime) {</code>
    </MissingClosureReturnType>
    <MissingReturnType occurrences="1">
      <code>apiList</code>
    </MissingReturnType>
    <MixedArgument occurrences="8">
      <code>$r[$param]</code>
      <code>$r['country_id']</code>
      <code>$r['state_id']</code>
      <code>$offset</code>
      <code>$rowCount</code>
      <code>$startTime</code>
      <code>$finishTime</code>
      <code>$canUseCache</code>
    </MixedArgument>
    <MixedAssignment occurrences="1">
      <code>$school</code>
    </MixedAssignment>
    <MixedInferredReturnType occurrences="1">
      <code>array</code>
    </MixedInferredReturnType>
    <MixedPropertyFetch occurrences="3">
      <code>$school-&gt;name</code>
      <code>$school-&gt;name</code>
      <code>$school-&gt;school_id</code>
    </MixedPropertyFetch>
    <MixedReturnStatement occurrences="1"/>
  </file>
  <file src="frontend/server/src/Controllers/Scoreboard.php">
    <MixedArgument occurrences="3">
      <code>$r['alias']</code>
      <code>$r['course_alias']</code>
    </MixedArgument>
  </file>
  <file src="frontend/server/src/Controllers/Submission.php">
    <MissingReturnType occurrences="1">
      <code>getSource</code>
    </MissingReturnType>
  </file>
  <file src="frontend/server/src/Controllers/Tag.php">
    <MissingReturnType occurrences="1">
      <code>apiList</code>
    </MissingReturnType>
    <MixedArgument occurrences="1">
      <code>$r[$param]</code>
    </MixedArgument>
    <MixedAssignment occurrences="1">
      <code>$tag</code>
    </MixedAssignment>
    <MixedPropertyFetch occurrences="1">
      <code>$tag-&gt;name</code>
    </MixedPropertyFetch>
  </file>
  <file src="frontend/server/src/Controllers/User.php">
    <InvalidNullableReturnType occurrences="1">
      <code>Array</code>
    </InvalidNullableReturnType>
    <InvalidPropertyAssignmentValue occurrences="1">
      <code>1</code>
    </InvalidPropertyAssignmentValue>
    <InvalidReturnStatement occurrences="6">
      <code>$response</code>
      <code>$response</code>
      <code>$response</code>
      <code>$response</code>
    </InvalidReturnStatement>
    <InvalidReturnType occurrences="6">
      <code>array{status: 'ok'}</code>
      <code>response</code>
      <code>\OmegaUp\DAO\VO\Contests</code>
      <code>\OmegaUp\DAO\VO\Problems</code>
      <code>\OmegaUp\DAO\VO\Problems</code>
      <code>string</code>
    </InvalidReturnType>
    <InvalidScalarArgument occurrences="3">
      <code>$i</code>
      <code>$digits</code>
      <code>$r['school_id']</code>
    </InvalidScalarArgument>
    <MissingClosureParamType occurrences="2">
      <code>$value</code>
      <code>$value</code>
    </MissingClosureParamType>
    <MissingClosureReturnType occurrences="2">
      <code>function ($value) {</code>
      <code>function ($value) {</code>
    </MissingClosureReturnType>
    <MissingParamType occurrences="2">
      <code>$problemset_id</code>
      <code>$user_id</code>
    </MissingParamType>
    <MissingPropertyType occurrences="2">
      <code>$sendEmailOnVerify</code>
      <code>$permissionKey</code>
    </MissingPropertyType>
    <MissingReturnType occurrences="27">
      <code>sendVerificationEmail</code>
      <code>apiLogin</code>
      <code>apiMailingListBackfill</code>
      <code>omiPrepareUser</code>
      <code>apiCoderOfTheMonthList</code>
      <code>userOpenedProblemset</code>
      <code>apiInterviewStats</code>
      <code>apiList</code>
      <code>apiStats</code>
      <code>deleteProblemsSolvedRankCacheList</code>
      <code>apiUpdateMainEmail</code>
      <code>apiValidateFilter</code>
      <code>validateUser</code>
      <code>validateAddRemoveRole</code>
      <code>apiAddRole</code>
      <code>apiRemoveRole</code>
      <code>apiAddGroup</code>
      <code>apiRemoveGroup</code>
      <code>validateAddRemoveExperiment</code>
      <code>apiAddExperiment</code>
      <code>apiRemoveExperiment</code>
      <code>getPrivacyPolicy</code>
      <code>apiLastPrivacyPolicyAccepted</code>
      <code>apiAcceptPrivacyPolicy</code>
      <code>apiAssociateIdentity</code>
      <code>apiListAssociatedIdentities</code>
      <code>apiGenerateGitToken</code>
    </MissingReturnType>
    <MixedArgument occurrences="26">
      <code>$r['password']</code>
      <code>$r['password']</code>
      <code>$r['password']</code>
      <code>$r['password']</code>
      <code>$r['password']</code>
      <code>$r['password']</code>
      <code>$r['password']</code>
      <code>$user-&gt;main_identity_id</code>
      <code>$user</code>
      <code>$response['userinfo']['email']</code>
      <code>$coderOfTheMonthUserId</code>
      <code>$user_id</code>
      <code>$problemset_id</code>
      <code>$item</code>
      <code>$problem</code>
      <code>$problem</code>
      <code>$r[$param]</code>
      <code>$r['username']</code>
      <code>$r['password']</code>
      <code>$r['password']</code>
      <code>$value</code>
      <code>$value</code>
      <code>$r['filter'] ?? ''</code>
      <code>$r['offset'] ?? 1</code>
      <code>$r['rowcount'] ?? 100</code>
      <code>$r['user']</code>
    </MixedArgument>
    <MixedArgumentTypeCoercion occurrences="1"/>
    <MixedArrayAccess occurrences="24">
      <code>$userDb['email']</code>
      <code>$userDb['country']</code>
      <code>$userDb['country_id']</code>
      <code>$userDb['state']</code>
      <code>$userDb['state_id']</code>
      <code>$userDb['school']</code>
      <code>$userDb['school_id']</code>
      <code>$userDb['locale']</code>
      <code>$response['verified']</code>
      <code>$response['username']</code>
      <code>$codersOfTheMonth[0]</code>
      <code>$response['userinfo']['email']</code>
      <code>$contest['alias']</code>
      <code>$contest['scoreboard_url_admin']</code>
      <code>$contest['alias']</code>
      <code>$identityData['username']</code>
      <code>$identityData['place']</code>
      <code>$contest['alias']</code>
      <code>$contest['alias']</code>
      <code>$contest['alias']</code>
      <code>$r2['contest_admin']</code>
      <code>$r2['contest_alias']</code>
      <code>$latest_statement['privacystatement_id']</code>
      <code>$latest_statement['git_object_id']</code>
    </MixedArrayAccess>
    <MixedArrayAssignment occurrences="5">
      <code>$response['userinfo'][$k]</code>
      <code>$response['userinfo']['username']</code>
      <code>$response['userinfo']['rankinfo']</code>
      <code>$response['userinfo']['is_private']</code>
      <code>$response['userinfo']['classname']</code>
    </MixedArrayAssignment>
    <MixedArrayOffset occurrences="5">
      <code>$response['userinfo'][$k]</code>
      <code>$contests[$contest['alias']]</code>
      <code>$contests[$contest['alias']]</code>
      <code>$contests[$contest['alias']]</code>
      <code>$contests[$contest['alias']]</code>
    </MixedArrayOffset>
    <MixedAssignment occurrences="46">
      <code>$userData['is_private']</code>
      <code>$identityData['name']</code>
      <code>$identityData['gender']</code>
      <code>$userData['facebook_user_id']</code>
      <code>$usersMissing</code>
      <code>$user</code>
      <code>$resetRequest['auth_token']</code>
      <code>$resetRequest['permission_key']</code>
      <code>$addUserRequest['auth_token']</code>
      <code>$addUserRequest['contest_alias']</code>
      <code>$userDb</code>
      <code>$response['userinfo']['email']</code>
      <code>$response['userinfo']['country']</code>
      <code>$response['userinfo']['country_id']</code>
      <code>$response['userinfo']['state']</code>
      <code>$response['userinfo']['state_id']</code>
      <code>$response['userinfo']['school']</code>
      <code>$response['userinfo']['school_id']</code>
      <code>$response['userinfo']['locale']</code>
      <code>$v</code>
      <code>$response</code>
      <code>$codersOfTheMonth</code>
      <code>$coderOfTheMonthUserId</code>
      <code>$codersOfTheMonth</code>
      <code>$contestsParticipated</code>
      <code>$contest</code>
      <code>$identityData</code>
      <code>$contests[$contest['alias']]['place']</code>
      <code>$contests[$contest['alias']]['data']</code>
      <code>$item</code>
      <code>$problems</code>
      <code>$problem</code>
      <code>$problems</code>
      <code>$problem</code>
      <code>$identity</code>
      <code>$r-&gt;identity-&gt;school_id</code>
      <code>$r['school_id']</code>
      <code>$r-&gt;identity-&gt;school_id</code>
      <code>$language</code>
      <code>$r-&gt;identity-&gt;language_id</code>
      <code>$r-&gt;identity-&gt;gender</code>
      <code>$response</code>
      <code>$r2['auth_token']</code>
      <code>$r2</code>
      <code>$response['contest_admin'][]</code>
      <code>$latest_statement</code>
    </MixedAssignment>
    <MixedInferredReturnType occurrences="1">
      <code>array</code>
    </MixedInferredReturnType>
    <MixedPropertyFetch occurrences="12">
      <code>$user-&gt;main_identity_id</code>
      <code>$codersOfTheMonth[0]-&gt;user_id</code>
      <code>$identity-&gt;username</code>
      <code>$identity-&gt;username</code>
      <code>$r['school']-&gt;school_id</code>
      <code>$language-&gt;language_id</code>
      <code>$r['user']-&gt;user_id</code>
      <code>$r['role']-&gt;role_id</code>
      <code>$r['user']-&gt;user_id</code>
      <code>$r['role']-&gt;role_id</code>
      <code>$r['group']-&gt;group_id</code>
      <code>$r['group']-&gt;group_id</code>
    </MixedPropertyFetch>
    <MixedReturnStatement occurrences="1">
      <code>$response</code>
    </MixedReturnStatement>
    <PossiblyFalseArgument occurrences="1">
      <code>strpos($email, '@')</code>
    </PossiblyFalseArgument>
    <PossiblyNullArgument occurrences="17">
      <code>$user-&gt;main_email_id</code>
      <code>$user-&gt;main_email_id</code>
      <code>$user-&gt;main_identity_id</code>
      <code>$identity</code>
      <code>$user-&gt;main_identity_id</code>
      <code>$identity</code>
      <code>$user-&gt;main_identity_id</code>
      <code>$user</code>
      <code>$identity</code>
      <code>$user-&gt;main_identity_id</code>
      <code>$r-&gt;user</code>
      <code>$r-&gt;user</code>
      <code>$r-&gt;user-&gt;main_email_id</code>
      <code>$email</code>
      <code>$r-&gt;user</code>
      <code>$r-&gt;identity</code>
      <code>$r-&gt;identity</code>
    </PossiblyNullArgument>
    <PossiblyNullArrayOffset occurrences="1">
      <code>$usersAdded</code>
    </PossiblyNullArrayOffset>
    <PossiblyNullPropertyAssignment occurrences="5">
      <code>$identity</code>
      <code>$r-&gt;user</code>
      <code>$r-&gt;user</code>
      <code>$email</code>
      <code>$r-&gt;user</code>
    </PossiblyNullPropertyAssignment>
    <PossiblyNullPropertyFetch occurrences="8">
      <code>$email-&gt;email</code>
      <code>$identity-&gt;password</code>
      <code>$user-&gt;main_identity_id</code>
      <code>$identity-&gt;username</code>
      <code>$user-&gt;main_identity_id</code>
      <code>$r-&gt;user-&gt;main_email_id</code>
      <code>$r-&gt;user-&gt;verified</code>
      <code>$r-&gt;user-&gt;verification_id</code>
    </PossiblyNullPropertyFetch>
    <UndefinedDocblockClass occurrences="9">
      <code>$response</code>
      <code>$response</code>
      <code>$response</code>
      <code>$response</code>
      <code>$response</code>
      <code>$response</code>
      <code>$response</code>
      <code>$response</code>
      <code>response</code>
    </UndefinedDocblockClass>
    <UndefinedMethod occurrences="2">
      <code>\OmegaUp\DAO\Identities::getStatusVerified($r['email'])</code>
    </UndefinedMethod>
  </file>
  <file src="frontend/server/src/DAO/Assignments.php">
    <InvalidReturnStatement occurrences="1">
      <code>\OmegaUp\MySQLConnection::getInstance()-&gt;Affected_Rows()</code>
    </InvalidReturnStatement>
    <InvalidReturnType occurrences="1">
      <code>Affected</code>
    </InvalidReturnType>
    <MissingParamType occurrences="9">
      <code>$courseId</code>
      <code>$assignmentAlias</code>
      <code>$course_id</code>
      <code>$problemset_id</code>
      <code>$problemset_id</code>
      <code>$course_id</code>
      <code>$assignmentId</code>
      <code>$assignment_id</code>
      <code>$order</code>
      <code>$courseId</code>
    </MissingParamType>
    <MissingReturnType occurrences="6">
      <code>getProblemset</code>
      <code>getAssignmentCountsForCourse</code>
      <code>getAssignmentForProblemset</code>
      <code>getByProblemset</code>
      <code>getByIdWithScoreboardUrls</code>
      <code>getSortedCourseAssignments</code>
    </MissingReturnType>
    <MixedArrayOffset occurrences="1">
      <code>$counts[$row['assignment_type']]</code>
    </MixedArrayOffset>
    <MixedAssignment occurrences="1">
      <code>$params[]</code>
    </MixedAssignment>
    <UndefinedDocblockClass occurrences="1">
      <code>Affected</code>
    </UndefinedDocblockClass>
  </file>
  <file src="frontend/server/src/DAO/AuthTokens.php">
    <MissingParamType occurrences="4">
      <code>$auth_token</code>
      <code>$auth_token</code>
      <code>$identity_id</code>
      <code>$identityId</code>
    </MissingParamType>
    <MissingReturnType occurrences="3">
      <code>getUserByToken</code>
      <code>expireAuthTokens</code>
      <code>getByIdentityId</code>
    </MissingReturnType>
  </file>
  <file src="frontend/server/src/DAO/Clarifications.php">
    <MissingParamType occurrences="10">
      <code>$problemset_id</code>
      <code>$admin</code>
      <code>$identity_id</code>
      <code>$offset</code>
      <code>$rowcount</code>
      <code>$problem_id</code>
      <code>$admin</code>
      <code>$identity_id</code>
      <code>$offset</code>
      <code>$rowcount</code>
    </MissingParamType>
    <MissingReturnType occurrences="2">
      <code>GetProblemsetClarifications</code>
      <code>GetProblemClarifications</code>
    </MissingReturnType>
    <MixedAssignment occurrences="3">
      <code>$val[]</code>
      <code>$val[]</code>
      <code>$val[]</code>
    </MixedAssignment>
  </file>
  <file src="frontend/server/src/DAO/CoderOfTheMonth.php">
    <FalsableReturnStatement occurrences="1">
      <code>false</code>
    </FalsableReturnStatement>
    <InvalidReturnStatement occurrences="1">
      <code>$username == $rs['username']</code>
    </InvalidReturnStatement>
    <InvalidReturnType occurrences="1">
      <code>Array</code>
    </InvalidReturnType>
    <MissingParamType occurrences="4">
      <code>$username</code>
      <code>$time</code>
      <code>$autoselected</code>
      <code>$time</code>
    </MissingParamType>
    <MissingReturnType occurrences="2">
      <code>getByTimeAndSelected</code>
      <code>getByTime</code>
    </MissingReturnType>
  </file>
  <file src="frontend/server/src/DAO/Contests.php">
    <MissingParamType occurrences="13">
      <code>$title</code>
      <code>$alias</code>
      <code>$problemset_id</code>
      <code>$identity_id</code>
      <code>$identity_id</code>
      <code>$page</code>
      <code>$pageSize</code>
      <code>$page</code>
      <code>$pageSize</code>
      <code>$order</code>
      <code>$orderType</code>
      <code>$page</code>
      <code>$pageSize</code>
      <code>$identity_id</code>
      <code>$page</code>
      <code>$pageSize</code>
<<<<<<< HEAD
      <code>$page</code>
      <code>$pageSize</code>
      <code>$problemset_id</code>
      <code>$problemset_id</code>
=======
      <code>$query</code>
      <code>$problemset_id</code>
      <code>$problemset_id</code>
      <code>$contestId</code>
>>>>>>> d9aedfd0
    </MissingParamType>
    <MissingPropertyType occurrences="1">
      <code>$getContestsColumns</code>
    </MissingPropertyType>
    <MissingReturnType occurrences="12">
      <code>getByTitle</code>
      <code>getByAliasWithExtraInformation</code>
      <code>getByProblemset</code>
      <code>hasStarted</code>
      <code>hasFinished</code>
      <code>getContestsParticipated</code>
      <code>getAllContestsAdminedByIdentity</code>
      <code>getRecentPublicContests</code>
      <code>getAllPublicContests</code>
      <code>getAllContests</code>
      <code>getContestForProblemset</code>
      <code>getNeedsInformation</code>
    </MissingReturnType>
    <MixedArgument occurrences="4">
      <code>$order</code>
      <code>$query</code>
      <code>$params</code>
      <code>$params</code>
      <code>$params</code>
    </MixedArgument>
    <MixedAssignment occurrences="7">
      <code>$offset</code>
      <code>$offset</code>
      <code>$columns</code>
      <code>$offset</code>
<<<<<<< HEAD
      <code>$columns</code>
      <code>$offset</code>
      <code>$columns</code>
      <code>$offset</code>
      <code>$columns</code>
      <code>$offset</code>
      <code>$columns</code>
=======
      <code>$params[]</code>
      <code>$columns</code>
      <code>$columns</code>
      <code>$columns</code>
      <code>$columns</code>
      <code>$requestsUsersInfo</code>
>>>>>>> d9aedfd0
    </MixedAssignment>
    <MixedOperand occurrences="3">
      <code>$page</code>
      <code>$page</code>
      <code>($page - 1) * $pageSize</code>
      <code>$page</code>
      <code>$page</code>
    </MixedOperand>
    <PossiblyNullArgument occurrences="2">
      <code>$rs</code>
      <code>$alias</code>
    </PossiblyNullArgument>
    <PossiblyNullArrayAccess occurrences="1">
      <code>$rs['total']</code>
    </PossiblyNullArrayAccess>
    <PossiblyUndefinedVariable occurrences="11">
      <code>$params</code>
      <code>$params</code>
      <code>$params</code>
      <code>$params</code>
      <code>$params</code>
      <code>$params</code>
      <code>$params</code>
      <code>$params</code>
      <code>$params</code>
      <code>$params</code>
      <code>$params</code>
    </PossiblyUndefinedVariable>
  </file>
  <file src="frontend/server/src/DAO/Courses.php">
    <InvalidDocblockParamName occurrences="1">
      <code>$user_id</code>
    </InvalidDocblockParamName>
    <MissingClosureParamType occurrences="2">
      <code>$a</code>
      <code>$b</code>
    </MissingClosureParamType>
    <MissingParamType occurrences="12">
      <code>$name</code>
      <code>$alias</code>
      <code>$isAdmin</code>
      <code>$identity_id</code>
      <code>$identity_id</code>
      <code>$identity_id</code>
      <code>$page</code>
      <code>$pageSize</code>
      <code>$user_id</code>
      <code>$page</code>
      <code>$pageSize</code>
      <code>$identity_id</code>
    </MissingParamType>
    <MissingReturnType occurrences="8">
      <code>findByName</code>
      <code>getAllAssignments</code>
      <code>getCoursesForStudent</code>
      <code>getAllCoursesAdminedByIdentity</code>
      <code>getAllCoursesOwnedByUser</code>
      <code>getAssignmentByAlias</code>
      <code>updateAssignmentMaxPoints</code>
      <code>getSharingInformation</code>
    </MissingReturnType>
    <MixedArgument occurrences="4">
      <code>$row['start_time']</code>
      <code>$row['finish_time']</code>
      <code>!empty($a['name']) ? $a['name'] : $a['username']</code>
      <code>!empty($b['name']) ? $b['name'] : $b['username']</code>
    </MixedArgument>
    <MixedArrayAccess occurrences="4">
      <code>$a['name']</code>
      <code>$a['username']</code>
      <code>$b['name']</code>
      <code>$b['username']</code>
    </MixedArrayAccess>
    <MixedArrayOffset occurrences="4">
      <code>$progress[$username]</code>
      <code>$progress[$username]</code>
      <code>$progress[$username]</code>
      <code>$progress[$assignment]</code>
    </MixedArrayOffset>
    <MixedAssignment occurrences="5">
      <code>$username</code>
      <code>$progress[$username]['progress'][$row['assignment_alias']]</code>
      <code>$assignment</code>
      <code>$offset</code>
      <code>$offset</code>
    </MixedAssignment>
    <MixedOperand occurrences="2">
      <code>$page</code>
      <code>$page</code>
    </MixedOperand>
  </file>
  <file src="frontend/server/src/DAO/GroupRoles.php">
    <MissingParamType occurrences="7">
      <code>$acl_id</code>
      <code>$identity_id</code>
      <code>$acl_id</code>
      <code>$role_id</code>
      <code>$identity_id</code>
      <code>$acl_id</code>
      <code>$identity_id</code>
    </MissingParamType>
    <MissingReturnType occurrences="7">
      <code>getAdmins</code>
      <code>hasRole</code>
      <code>isContestant</code>
      <code>getContestAdmins</code>
      <code>getCourseAdmins</code>
      <code>getProblemAdmins</code>
      <code>getSystemRoles</code>
    </MissingReturnType>
    <MixedAssignment occurrences="1">
      <code>$roles[]</code>
    </MixedAssignment>
  </file>
  <file src="frontend/server/src/DAO/GroupsIdentities.php">
    <MissingParamType occurrences="3">
      <code>$group_id</code>
      <code>$groupId</code>
      <code>$group_id</code>
    </MissingParamType>
    <MissingReturnType occurrences="4">
      <code>GetMemberIdentities</code>
      <code>GetMemberCountById</code>
      <code>getByGroupId</code>
      <code>getUsernamesByGroupId</code>
    </MissingReturnType>
    <MixedArgument occurrences="1">
      <code>$row['username']</code>
    </MixedArgument>
    <MixedAssignment occurrences="1">
      <code>$row['classname']</code>
    </MixedAssignment>
  </file>
  <file src="frontend/server/src/DAO/Identities.php">
    <MissingParamType occurrences="5">
      <code>$identity_id</code>
      <code>$identity_id</code>
      <code>$userId</code>
      <code>$userId</code>
      <code>$identity_id</code>
    </MissingParamType>
    <MissingReturnType occurrences="5">
      <code>isVerified</code>
      <code>getExtendedProfileDataByPk</code>
      <code>isUserAssociatedWithIdentityOfGroup</code>
      <code>getAssociatedIdentities</code>
      <code>associateIdentityWithUser</code>
    </MissingReturnType>
    <PossiblyNullArrayAccess occurrences="1">
      <code>$rs['associated']</code>
    </PossiblyNullArrayAccess>
  </file>
  <file src="frontend/server/src/DAO/IdentityLoginLog.php">
    <MissingParamType occurrences="1">
      <code>$identityId</code>
    </MissingParamType>
    <MissingReturnType occurrences="1">
      <code>getByIdentity</code>
    </MissingReturnType>
  </file>
  <file src="frontend/server/src/DAO/Interviews.php">
    <MissingParamType occurrences="4">
      <code>$alias</code>
      <code>$user_id</code>
      <code>$problemset_id</code>
      <code>$problemset_id</code>
    </MissingParamType>
    <MissingReturnType occurrences="4">
      <code>getByAlias</code>
      <code>getMyInterviews</code>
      <code>getInterviewForProblemset</code>
      <code>getByProblemset</code>
    </MissingReturnType>
  </file>
  <file src="frontend/server/src/DAO/Languages.php">
    <MissingParamType occurrences="1">
      <code>$name</code>
    </MissingParamType>
    <MissingReturnType occurrences="1">
      <code>getByName</code>
    </MissingReturnType>
  </file>
  <file src="frontend/server/src/DAO/Notifications.php">
    <MissingReturnType occurrences="1">
      <code>getUnreadNotifications</code>
    </MissingReturnType>
  </file>
  <file src="frontend/server/src/DAO/PrivacyStatementConsentLog.php">
    <MismatchingDocblockReturnType occurrences="2">
      <code>the</code>
      <code>the</code>
    </MismatchingDocblockReturnType>
    <MissingParamType occurrences="2">
      <code>$identity_id</code>
      <code>$privacystatement_id</code>
    </MissingParamType>
    <MissingReturnType occurrences="1">
      <code>hasAcceptedPrivacyStatement</code>
    </MissingReturnType>
    <MixedInferredReturnType occurrences="2">
      <code>the</code>
      <code>the</code>
    </MixedInferredReturnType>
  </file>
  <file src="frontend/server/src/DAO/PrivacyStatements.php">
    <MissingParamType occurrences="1">
      <code>$statement_type</code>
    </MissingParamType>
    <MissingReturnType occurrences="1">
      <code>getLatestPublishedStatement</code>
    </MissingReturnType>
  </file>
  <file src="frontend/server/src/DAO/ProblemOfTheWeek.php">
    <MissingParamType occurrences="1">
      <code>$difficulty</code>
    </MissingParamType>
    <MissingReturnType occurrences="1">
      <code>getByDificulty</code>
    </MissingReturnType>
  </file>
  <file src="frontend/server/src/DAO/ProblemViewed.php">
    <MissingParamType occurrences="2">
      <code>$identity_id</code>
      <code>$problem_id</code>
    </MissingParamType>
    <MissingReturnType occurrences="1">
      <code>MarkProblemViewed</code>
    </MissingReturnType>
  </file>
  <file src="frontend/server/src/DAO/Problems.php">
    <MissingClosureReturnType occurrences="1">
      <code>function ($clause) {</code>
    </MissingClosureReturnType>
    <MissingParamType occurrences="23">
      <code>$tag</code>
      <code>$tag</code>
      <code>$programmingLanguages</code>
      <code>$difficultyRange</code>
      <code>$alias</code>
      <code>$id</code>
      <code>$identityId</code>
      <code>$identityId</code>
      <code>$identity_id</code>
      <code>$page</code>
      <code>$pageSize</code>
      <code>$user_id</code>
      <code>$page</code>
      <code>$pageSize</code>
      <code>$page</code>
      <code>$cols_per_page</code>
      <code>$order</code>
      <code>$order_type</code>
      <code>$group_id</code>
      <code>$problem_id</code>
      <code>$problem_id</code>
      <code>$contest_id</code>
      <code>$title</code>
    </MissingParamType>
    <MissingReturnType occurrences="14">
      <code>byIdentityType</code>
      <code>searchByAlias</code>
      <code>getPracticeDeadline</code>
      <code>getProblemsSolved</code>
      <code>getProblemsUnsolvedByIdentity</code>
      <code>getAllProblemsAdminedByIdentity</code>
      <code>getAllProblemsOwnedByUser</code>
      <code>getAllProblems</code>
      <code>getIdentitiesInGroupWhoAttemptedProblem</code>
      <code>isVisible</code>
      <code>deleteProblem</code>
      <code>hasBeenUsedInCoursesOrContests</code>
      <code>getByContest</code>
      <code>getByTitle</code>
    </MissingReturnType>
    <MixedArgument occurrences="5">
      <code>$clause[1]</code>
      <code>$quoted</code>
      <code>$quoted</code>
      <code>$quoted</code>
      <code>$order</code>
    </MixedArgument>
    <MixedArrayAccess occurrences="2">
      <code>$clause[0]</code>
      <code>$clause[1]</code>
    </MixedArrayAccess>
    <MixedAssignment occurrences="11">
      <code>$programmingLanguage</code>
      <code>$clause</code>
      <code>$total</code>
      <code>$hiddenTags</code>
      <code>$problem['score']</code>
      <code>$problem['points']</code>
      <code>$problem['ratio']</code>
      <code>$quoted</code>
      <code>$offset</code>
      <code>$offset</code>
      <code>$identities[]</code>
    </MixedAssignment>
    <MixedInferredReturnType occurrences="1">
      <code>int</code>
    </MixedInferredReturnType>
    <MixedOperand occurrences="4">
      <code>$page</code>
      <code>$page</code>
      <code>$page</code>
      <code>($page - 1) * $cols_per_page</code>
    </MixedOperand>
    <MixedReturnStatement occurrences="1">
      <code>\OmegaUp\MySQLConnection::getInstance()-&gt;getOne($sql, $args)</code>
    </MixedReturnStatement>
    <RedundantCondition occurrences="1">
      <code>is_null($result)</code>
    </RedundantCondition>
    <TypeDoesNotContainNull occurrences="1">
      <code>is_null($result)</code>
    </TypeDoesNotContainNull>
    <UndefinedMethod occurrences="1">
      <code>Quote</code>
    </UndefinedMethod>
  </file>
  <file src="frontend/server/src/DAO/ProblemsForfeited.php">
    <MixedInferredReturnType occurrences="1">
      <code>int</code>
    </MixedInferredReturnType>
    <MixedReturnStatement occurrences="1">
      <code>\OmegaUp\MySQLConnection::getInstance()-&gt;getOne($sql, $args)</code>
    </MixedReturnStatement>
  </file>
  <file src="frontend/server/src/DAO/ProblemsLanguages.php">
    <MissingParamType occurrences="1">
      <code>$problemId</code>
    </MissingParamType>
    <MissingReturnType occurrences="2">
      <code>deleteProblemLanguages</code>
      <code>getByProblemId</code>
    </MissingReturnType>
  </file>
  <file src="frontend/server/src/DAO/ProblemsTags.php">
    <MissingParamType occurrences="3">
      <code>$public_only</code>
      <code>$includeAutogenerated</code>
      <code>$listOfTags</code>
    </MissingParamType>
    <MissingReturnType occurrences="4">
      <code>getProblemTags</code>
      <code>replaceAutogeneratedTags</code>
      <code>clearAutogeneratedTags</code>
      <code>clearRestrictedTags</code>
    </MissingReturnType>
    <MixedArgument occurrences="1">
      <code>$tag</code>
    </MixedArgument>
    <MixedAssignment occurrences="1">
      <code>$tag</code>
    </MixedAssignment>
    <MixedMethodCall occurrences="1">
      <code>error</code>
    </MixedMethodCall>
    <PossiblyNullPropertyFetch occurrences="1">
      <code>\OmegaUp\DAO\Tags::getByName($tag)-&gt;tag_id</code>
    </PossiblyNullPropertyFetch>
    <UndefinedMethod occurrences="2">
      <code>self::transBegin()</code>
      <code>self::transRollback()</code>
    </UndefinedMethod>
    <UndefinedPropertyFetch occurrences="1">
      <code>self::$log</code>
    </UndefinedPropertyFetch>
  </file>
  <file src="frontend/server/src/DAO/ProblemsetAccessLog.php">
    <MissingParamType occurrences="4">
      <code>$problemset_id</code>
      <code>$course_id</code>
      <code>$problemsetId</code>
      <code>$identityId</code>
    </MissingParamType>
    <MissingReturnType occurrences="3">
      <code>GetAccessForProblemset</code>
      <code>GetAccessForCourse</code>
      <code>getByProblemsetIdentityId</code>
    </MissingReturnType>
  </file>
  <file src="frontend/server/src/DAO/ProblemsetIdentities.php">
    <MissingParamType occurrences="2">
      <code>$problemset_id</code>
      <code>$problemset_id</code>
    </MissingParamType>
    <MissingReturnType occurrences="3">
      <code>getWithExtraInformation</code>
      <code>getIdentitiesByProblemset</code>
      <code>updatePrivacyStatementConsent</code>
    </MissingReturnType>
    <MixedArgument occurrences="1">
      <code>$container-&gt;problemset_id</code>
    </MixedArgument>
    <MixedAssignment occurrences="3">
      <code>$finishTime</code>
      <code>$finishTime</code>
      <code>$problemsetIdentity-&gt;end_time</code>
    </MixedAssignment>
    <MixedOperand occurrences="1">
      <code>$container-&gt;window_length</code>
    </MixedOperand>
  </file>
  <file src="frontend/server/src/DAO/ProblemsetProblems.php">
    <InvalidReturnStatement occurrences="2">
      <code>\OmegaUp\MySQLConnection::getInstance()-&gt;Affected_Rows()</code>
      <code>\OmegaUp\MySQLConnection::getInstance()-&gt;Affected_Rows()</code>
    </InvalidReturnStatement>
    <InvalidReturnType occurrences="2">
      <code>void</code>
      <code>Affected</code>
    </InvalidReturnType>
    <MissingParamType occurrences="7">
      <code>$problemset_id</code>
      <code>$newProblemsetId</code>
      <code>$oldProblemsetId</code>
      <code>$problemsetId</code>
      <code>$problemId</code>
      <code>$order</code>
      <code>$problemset_id</code>
    </MissingParamType>
    <MissingReturnType occurrences="3">
      <code>countProblemsetProblems</code>
      <code>getByProblemset</code>
      <code>getMaxPointsByProblemset</code>
    </MissingReturnType>
    <PossiblyNullArgument occurrences="2">
      <code>$user-&gt;main_identity_id</code>
      <code>$identity</code>
    </PossiblyNullArgument>
    <UndefinedDocblockClass occurrences="1">
      <code>Affected</code>
    </UndefinedDocblockClass>
  </file>
  <file src="frontend/server/src/DAO/Problemsets.php">
    <MissingParamType occurrences="2">
      <code>$problemset_id</code>
      <code>$problemset_id</code>
    </MissingParamType>
    <MissingReturnType occurrences="2">
      <code>getProblemsetContainer</code>
      <code>getWithTypeByPK</code>
    </MissingReturnType>
    <MixedAssignment occurrences="3">
      <code>$contest</code>
      <code>$assignment</code>
      <code>$interview</code>
    </MixedAssignment>
  </file>
  <file src="frontend/server/src/DAO/QualityNominations.php">
    <MissingClosureParamType occurrences="1">
      <code>$type</code>
    </MissingClosureParamType>
    <MissingClosureReturnType occurrences="1">
      <code>function ($type) {</code>
    </MissingClosureReturnType>
    <MissingParamType occurrences="18">
      <code>$nominator</code>
      <code>$assignee</code>
      <code>$page</code>
      <code>$pageSize</code>
      <code>$types</code>
      <code>$contents</code>
      <code>$problemId</code>
      <code>$contents</code>
      <code>$aprioriAverage</code>
      <code>$sum</code>
      <code>$n</code>
      <code>$tags</code>
      <code>$threshold</code>
      <code>$userId</code>
      <code>$problemId</code>
      <code>$nomination</code>
      <code>$contents</code>
      <code>$status</code>
    </MissingParamType>
    <MissingReturnType occurrences="9">
      <code>getNominations</code>
      <code>getAllNominations</code>
      <code>calculateGlobalDifficultyAndQuality</code>
      <code>getAllSuggestionsPerProblem</code>
      <code>calculateProblemSuggestionAggregates</code>
      <code>aggregateFeedback</code>
      <code>bayesianAverage</code>
      <code>mostVotedTags</code>
      <code>getByUserAndProblem</code>
    </MissingReturnType>
    <MixedArgument occurrences="7">
      <code>$type</code>
      <code>$types</code>
      <code>$nomination['contents']</code>
      <code>$nomination['contents']</code>
      <code>$problemId</code>
      <code>$tags</code>
      <code>$tags</code>
    </MixedArgument>
    <MixedArrayAccess occurrences="7">
      <code>$nomination['contents']</code>
      <code>$nomination['contents']</code>
      <code>$problemAggregates['quality_sum']</code>
      <code>$problemAggregates['quality_n']</code>
      <code>$problemAggregates['difficulty_sum']</code>
      <code>$problemAggregates['difficulty_n']</code>
      <code>$problemAggregates['tags']</code>
    </MixedArrayAccess>
    <MixedArrayOffset occurrences="2">
      <code>$problemAggregates['tags'][$tag]</code>
      <code>$problemAggregates['tags'][$tag]</code>
    </MixedArrayOffset>
    <MixedAssignment occurrences="18">
      <code>$nomination['contents']</code>
      <code>$page</code>
      <code>$params[]</code>
      <code>$params[]</code>
      <code>$nomination</code>
      <code>$nomination</code>
      <code>$tag</code>
      <code>$globalContents</code>
      <code>list($globalQualityAverage, $globalDifficultyAverage)</code>
      <code>$problemId</code>
      <code>$contents</code>
      <code>$problemAggregates</code>
      <code>$problem-&gt;quality</code>
      <code>$problem-&gt;difficulty</code>
      <code>$tags</code>
      <code>$max</code>
      <code>$value</code>
      <code>$mostVoted[]</code>
    </MixedAssignment>
    <MixedOperand occurrences="14">
      <code>$page</code>
      <code>$page</code>
      <code>$page</code>
      <code>$feedback['quality']</code>
      <code>$feedback['difficulty']</code>
      <code>$qualitySum</code>
      <code>$difficultySum</code>
      <code>$problemId</code>
      <code>$feedback['quality']</code>
      <code>$problemAggregates['difficulty_sum']</code>
      <code>$aprioriAverage</code>
      <code>self::CONFIDENCE * $aprioriAverage</code>
      <code>$n</code>
      <code>$max</code>
    </MixedOperand>
    <PossiblyNullArgument occurrences="2">
      <code>$problem</code>
      <code>$problem</code>
    </PossiblyNullArgument>
    <PossiblyNullPropertyAssignment occurrences="2">
      <code>$problem</code>
      <code>$problem</code>
    </PossiblyNullPropertyAssignment>
  </file>
  <file src="frontend/server/src/DAO/Runs.php">
    <MissingParamType occurrences="4">
      <code>$problemset_id</code>
      <code>$problem_id</code>
      <code>$current_points</code>
      <code>$original_points</code>
    </MissingParamType>
    <MissingReturnType occurrences="3">
      <code>countRunsOfIdentityPerDatePerVerdict</code>
      <code>recalculateScore</code>
      <code>recalculatePenaltyForContest</code>
    </MissingReturnType>
    <MixedAssignment occurrences="6">
      <code>$result[]</code>
      <code>$result[]</code>
      <code>$submissionGap</code>
      <code>$submissionGap</code>
      <code>$submission_gap</code>
      <code>$submission_gap</code>
    </MixedAssignment>
    <MixedInferredReturnType occurrences="4">
      <code>int</code>
      <code>int</code>
      <code>?float</code>
      <code>?float</code>
    </MixedInferredReturnType>
    <MixedOperand occurrences="2">
      <code>$submissionGap</code>
      <code>$submission_gap</code>
    </MixedOperand>
    <MixedReturnStatement occurrences="4">
      <code>\OmegaUp\MySQLConnection::getInstance()-&gt;GetOne($sql, $val)</code>
      <code>\OmegaUp\MySQLConnection::getInstance()-&gt;GetOne($sql, $val)</code>
      <code>\OmegaUp\MySQLConnection::getInstance()-&gt;GetOne($sql, $val)</code>
      <code>\OmegaUp\MySQLConnection::getInstance()-&gt;GetOne($sql, $val)</code>
    </MixedReturnStatement>
  </file>
  <file src="frontend/server/src/DAO/States.php">
    <MissingParamType occurrences="1">
      <code>$countryId</code>
    </MissingParamType>
    <MissingReturnType occurrences="1">
      <code>getByCountry</code>
    </MissingReturnType>
  </file>
  <file src="frontend/server/src/DAO/SubmissionLog.php">
    <MissingParamType occurrences="2">
      <code>$problemset_id</code>
      <code>$course_id</code>
    </MissingParamType>
    <MissingReturnType occurrences="2">
      <code>GetSubmissionsForProblemset</code>
      <code>GetSubmissionsForCourse</code>
    </MissingReturnType>
  </file>
  <file src="frontend/server/src/DAO/Submissions.php">
    <MixedInferredReturnType occurrences="4">
      <code>int</code>
      <code>int</code>
      <code>int</code>
      <code>?int</code>
    </MixedInferredReturnType>
    <MixedReturnStatement occurrences="4">
      <code>\OmegaUp\MySQLConnection::getInstance()-&gt;GetOne($sql, $val)</code>
      <code>\OmegaUp\MySQLConnection::getInstance()-&gt;GetOne($sql, $val)</code>
      <code>\OmegaUp\MySQLConnection::getInstance()-&gt;GetOne($sql, $val)</code>
      <code>\OmegaUp\MySQLConnection::getInstance()-&gt;GetOne($sql, $val)</code>
    </MixedReturnStatement>
  </file>
  <file src="frontend/server/src/DAO/UserRoles.php">
    <MissingParamType occurrences="5">
      <code>$acl_id</code>
      <code>$identity_id</code>
      <code>$acl_id</code>
      <code>$role_id</code>
      <code>$identity_id</code>
    </MissingParamType>
    <MissingReturnType occurrences="6">
      <code>getAdmins</code>
      <code>hasRole</code>
      <code>getContestAdmins</code>
      <code>getCourseAdmins</code>
      <code>getProblemAdmins</code>
      <code>getSystemGroups</code>
    </MissingReturnType>
    <MixedAssignment occurrences="2">
      <code>$owner</code>
      <code>$groups[]</code>
    </MixedAssignment>
  </file>
  <file src="frontend/server/src/DAO/Users.php">
    <MissingParamType occurrences="5">
      <code>$user_id</code>
      <code>$user_id</code>
      <code>$identity_id</code>
      <code>$verified</code>
      <code>$in_mailing_list</code>
    </MissingParamType>
    <MissingReturnType occurrences="5">
      <code>IsUserInterviewer</code>
      <code>getExtendedProfileDataByPk</code>
      <code>getHideTags</code>
      <code>getVerified</code>
      <code>getUsersCount</code>
    </MissingReturnType>
    <PossiblyNullArrayAccess occurrences="1">
      <code>\OmegaUp\MySQLConnection::getInstance()-&gt;GetRow($sql)['total']</code>
    </PossiblyNullArrayAccess>
  </file>
  <file src="frontend/server/src/DAO/UsersBadges.php">
    <MissingReturnType occurrences="2">
      <code>getBadgeOwnersCount</code>
      <code>getBadgeFirstAssignationTime</code>
    </MissingReturnType>
    <MixedInferredReturnType occurrences="1">
      <code>?int</code>
    </MixedInferredReturnType>
    <MixedReturnStatement occurrences="1">
      <code>\OmegaUp\MySQLConnection::getInstance()-&gt;getOne($sql, $args)</code>
    </MixedReturnStatement>
  </file>
  <file src="frontend/tests/badges/100solvedProblemsTest.php">
    <MissingDependency occurrences="1">
      <code>BadgesTestCase</code>
    </MissingDependency>
  </file>
  <file src="frontend/tests/badges/BadgesTest.php">
    <MissingDependency occurrences="1">
      <code>BadgesTestCase</code>
    </MissingDependency>
  </file>
  <file src="frontend/tests/badges/BadgesTestCase.php">
    <MissingDependency occurrences="1">
      <code>OmegaupTestCase</code>
    </MissingDependency>
  </file>
  <file src="frontend/tests/common/Utils.php">
    <ForbiddenCode occurrences="4">
      <code>var_dump($e-&gt;getMessage())</code>
    </ForbiddenCode>
    <InvalidScalarArgument occurrences="1">
      <code>rand()</code>
    </InvalidScalarArgument>
    <MissingParamType occurrences="3">
      <code>$contest_id</code>
      <code>$time</code>
      <code>$path</code>
    </MissingParamType>
    <MissingPropertyType occurrences="2">
      <code>$inittime</code>
      <code>$counttime</code>
    </MissingPropertyType>
    <MissingReturnType occurrences="18">
      <code>cleanup</code>
      <code>GetValidPublicContestId</code>
      <code>GetValidProblemOfContest</code>
      <code>GetDbDatetime</code>
      <code>GetTimeFromUnixTimestamp</code>
      <code>CleanLog</code>
      <code>CleanPath</code>
      <code>deleteAllSuggestions</code>
      <code>deleteAllRanks</code>
      <code>deleteAllPreviousRuns</code>
      <code>deleteAllProblemsOfTheWeek</code>
      <code>setUpDefaultDataConfig</code>
      <code>CleanupFilesAndDb</code>
      <code>CleanupDB</code>
      <code>RunUpdateUserRank</code>
      <code>Commit</code>
      <code>RunAggregateFeedback</code>
      <code>RunAssignBadges</code>
    </MissingReturnType>
    <MixedArgument occurrences="1">
      <code>$path</code>
    </MixedArgument>
    <MixedAssignment occurrences="5">
      <code>$p</code>
      <code>$contestCreator</code>
      <code>$contest_id</code>
      <code>$problemCreator</code>
      <code>$problem_id</code>
    </MixedAssignment>
    <MixedMethodCall occurrences="2">
      <code>testCreateValidContest</code>
      <code>testCreateValidProblem</code>
    </MixedMethodCall>
    <PossiblyNullArgument occurrences="5">
      <code>$run-&gt;submission_id</code>
      <code>$runGuid</code>
      <code>$submission-&gt;current_run_id</code>
      <code>$submission</code>
      <code>$run</code>
    </PossiblyNullArgument>
    <PossiblyNullPropertyAssignment occurrences="8">
      <code>$run</code>
      <code>$run</code>
      <code>$run</code>
      <code>$run</code>
      <code>$run</code>
      <code>$submission</code>
      <code>$run</code>
      <code>$run</code>
    </PossiblyNullPropertyAssignment>
    <PossiblyNullPropertyFetch occurrences="2">
      <code>$run-&gt;submission_id</code>
      <code>$submission-&gt;current_run_id</code>
    </PossiblyNullPropertyFetch>
    <UndefinedClass occurrences="2">
      <code>NewContestTest</code>
      <code>NewProblemInContestTest</code>
    </UndefinedClass>
    <UndefinedConstant occurrences="3">
      <code>RUNS_PATH</code>
      <code>PROBLEMS_GIT_PATH</code>
      <code>RUNS_PATH</code>
    </UndefinedConstant>
    <UndefinedMethod occurrences="3">
      <code>setGraderResourceForTesting</code>
      <code>setGraderResourceForTesting</code>
      <code>setGraderResourceForTesting</code>
    </UndefinedMethod>
  </file>
  <file src="frontend/tests/controllers/AssignmentProblemsTest.php">
    <MissingDependency occurrences="1">
      <code>OmegaupTestCase</code>
    </MissingDependency>
  </file>
  <file src="frontend/tests/controllers/AssignmentUpdateTest.php">
    <MissingDependency occurrences="1">
      <code>OmegaupTestCase</code>
    </MissingDependency>
  </file>
  <file src="frontend/tests/controllers/ClarificationCreateTest.php">
    <MissingDependency occurrences="1">
      <code>OmegaupTestCase</code>
    </MissingDependency>
  </file>
  <file src="frontend/tests/controllers/ClarificationDetailsTest.php">
    <MissingDependency occurrences="1">
      <code>OmegaupTestCase</code>
    </MissingDependency>
  </file>
  <file src="frontend/tests/controllers/ClarificationUpdateTest.php">
    <MissingDependency occurrences="1">
      <code>OmegaupTestCase</code>
    </MissingDependency>
  </file>
  <file src="frontend/tests/controllers/CoderOfTheMonthTest.php">
    <MissingDependency occurrences="1">
      <code>OmegaupTestCase</code>
    </MissingDependency>
  </file>
  <file src="frontend/tests/controllers/ContestAddAdminTest.php">
    <MissingDependency occurrences="1">
      <code>OmegaupTestCase</code>
    </MissingDependency>
  </file>
  <file src="frontend/tests/controllers/ContestAddProblemTest.php">
    <MissingDependency occurrences="1">
      <code>OmegaupTestCase</code>
    </MissingDependency>
  </file>
  <file src="frontend/tests/controllers/ContestCloneTest.php">
    <MissingDependency occurrences="1">
      <code>OmegaupTestCase</code>
    </MissingDependency>
  </file>
  <file src="frontend/tests/controllers/ContestCreateTest.php">
    <MissingDependency occurrences="1">
      <code>OmegaupTestCase</code>
    </MissingDependency>
  </file>
  <file src="frontend/tests/controllers/ContestDetailsTest.php">
    <MissingDependency occurrences="1">
      <code>OmegaupTestCase</code>
    </MissingDependency>
  </file>
  <file src="frontend/tests/controllers/ContestListClarificationsTest.php">
    <MissingDependency occurrences="1">
      <code>OmegaupTestCase</code>
    </MissingDependency>
  </file>
  <file src="frontend/tests/controllers/ContestListTest.php">
    <MissingDependency occurrences="1">
      <code>OmegaupTestCase</code>
    </MissingDependency>
  </file>
  <file src="frontend/tests/controllers/ContestProblemsListTest.php">
    <MissingDependency occurrences="1">
      <code>OmegaupTestCase</code>
    </MissingDependency>
  </file>
  <file src="frontend/tests/controllers/ContestRemoveProblemTest.php">
    <MissingDependency occurrences="1">
      <code>OmegaupTestCase</code>
    </MissingDependency>
  </file>
  <file src="frontend/tests/controllers/ContestRemoveUserTest.php">
    <MissingDependency occurrences="1">
      <code>OmegaupTestCase</code>
    </MissingDependency>
  </file>
  <file src="frontend/tests/controllers/ContestRequestsTest.php">
    <MissingDependency occurrences="1">
      <code>OmegaupTestCase</code>
    </MissingDependency>
  </file>
  <file src="frontend/tests/controllers/ContestRunsTest.php">
    <MissingDependency occurrences="1">
      <code>OmegaupTestCase</code>
    </MissingDependency>
  </file>
  <file src="frontend/tests/controllers/ContestScoreboardTest.php">
    <MissingDependency occurrences="1">
      <code>OmegaupTestCase</code>
    </MissingDependency>
  </file>
  <file src="frontend/tests/controllers/ContestStatsTest.php">
    <MissingDependency occurrences="1">
      <code>OmegaupTestCase</code>
    </MissingDependency>
  </file>
  <file src="frontend/tests/controllers/ContestUpdateTest.php">
    <MissingDependency occurrences="1">
      <code>OmegaupTestCase</code>
    </MissingDependency>
  </file>
  <file src="frontend/tests/controllers/ContestUsersTest.php">
    <MissingDependency occurrences="1">
      <code>OmegaupTestCase</code>
    </MissingDependency>
  </file>
  <file src="frontend/tests/controllers/CourseAssignmentScoreboardTest.php">
    <MissingDependency occurrences="1">
      <code>OmegaupTestCase</code>
    </MissingDependency>
  </file>
  <file src="frontend/tests/controllers/CourseAssignmentsTest.php">
    <MissingDependency occurrences="1">
      <code>OmegaupTestCase</code>
    </MissingDependency>
  </file>
  <file src="frontend/tests/controllers/CourseCloneTest.php">
    <MissingDependency occurrences="1">
      <code>OmegaupTestCase</code>
    </MissingDependency>
  </file>
  <file src="frontend/tests/controllers/CourseCreateTest.php">
    <MissingDependency occurrences="1">
      <code>OmegaupTestCase</code>
    </MissingDependency>
  </file>
  <file src="frontend/tests/controllers/CourseDetailsTest.php">
    <MissingDependency occurrences="1">
      <code>OmegaupTestCase</code>
    </MissingDependency>
  </file>
  <file src="frontend/tests/controllers/CourseListTest.php">
    <MissingDependency occurrences="1">
      <code>OmegaupTestCase</code>
    </MissingDependency>
  </file>
  <file src="frontend/tests/controllers/CourseProblemsTest.php">
    <MissingDependency occurrences="1">
      <code>OmegaupTestCase</code>
    </MissingDependency>
  </file>
  <file src="frontend/tests/controllers/CourseRunsTest.php">
    <MissingDependency occurrences="1">
      <code>OmegaupTestCase</code>
    </MissingDependency>
  </file>
  <file src="frontend/tests/controllers/CourseStudentAddTest.php">
    <MissingDependency occurrences="1">
      <code>OmegaupTestCase</code>
    </MissingDependency>
  </file>
  <file src="frontend/tests/controllers/CourseStudentListTest.php">
    <MissingDependency occurrences="1">
      <code>OmegaupTestCase</code>
    </MissingDependency>
  </file>
  <file src="frontend/tests/controllers/CourseStudentsTest.php">
    <MissingDependency occurrences="1">
      <code>OmegaupTestCase</code>
    </MissingDependency>
  </file>
  <file src="frontend/tests/controllers/CourseUsersTest.php">
    <MissingDependency occurrences="1">
      <code>OmegaupTestCase</code>
    </MissingDependency>
  </file>
  <file src="frontend/tests/controllers/DbConfigTest.php">
    <MissingDependency occurrences="1">
      <code>OmegaUpTestCase</code>
    </MissingDependency>
  </file>
  <file src="frontend/tests/controllers/ExperimentTest.php">
    <UndefinedClass occurrences="1">
      <code>\PHPUnit\Framework\TestCase</code>
    </UndefinedClass>
  </file>
  <file src="frontend/tests/controllers/GroupsTest.php">
    <MissingDependency occurrences="1">
      <code>OmegaupTestCase</code>
    </MissingDependency>
  </file>
  <file src="frontend/tests/controllers/IdentityContestsTest.php">
    <MissingDependency occurrences="1">
      <code>OmegaupTestCase</code>
    </MissingDependency>
  </file>
  <file src="frontend/tests/controllers/IdentityCreateTest.php">
    <MissingDependency occurrences="1">
      <code>OmegaupTestCase</code>
    </MissingDependency>
  </file>
  <file src="frontend/tests/controllers/IdentityRestrictionsTest.php">
    <MissingDependency occurrences="1">
      <code>OmegaupTestCase</code>
    </MissingDependency>
  </file>
  <file src="frontend/tests/controllers/IdentityUpdateTest.php">
    <MissingDependency occurrences="1">
      <code>OmegaupTestCase</code>
    </MissingDependency>
  </file>
  <file src="frontend/tests/controllers/InterviewCreateTest.php">
    <MissingDependency occurrences="1">
      <code>OmegaupTestCase</code>
    </MissingDependency>
  </file>
  <file src="frontend/tests/controllers/LoginTest.php">
    <MissingDependency occurrences="1">
      <code>OmegaupTestCase</code>
    </MissingDependency>
  </file>
  <file src="frontend/tests/controllers/NotificationTest.php">
    <MissingDependency occurrences="1">
      <code>OmegaupTestCase</code>
    </MissingDependency>
  </file>
  <file src="frontend/tests/controllers/OmegaupTestCase.php">
    <MissingDependency occurrences="1">
      <code>OmegaUpTestCase</code>
    </MissingDependency>
    <UndefinedClass occurrences="1">
      <code>\PHPUnit\Framework\TestCase</code>
    </UndefinedClass>
  </file>
  <file src="frontend/tests/controllers/ProblemBestScoreTest.php">
    <MissingDependency occurrences="1">
      <code>OmegaupTestCase</code>
    </MissingDependency>
  </file>
  <file src="frontend/tests/controllers/ProblemCreateTest.php">
    <MissingDependency occurrences="1">
      <code>OmegaupTestCase</code>
    </MissingDependency>
  </file>
  <file src="frontend/tests/controllers/ProblemDeleteTest.php">
    <MissingDependency occurrences="1">
      <code>OmegaupTestCase</code>
    </MissingDependency>
  </file>
  <file src="frontend/tests/controllers/ProblemDetailsTest.php">
    <MissingDependency occurrences="1">
      <code>OmegaupTestCase</code>
    </MissingDependency>
  </file>
  <file src="frontend/tests/controllers/ProblemExtraInformationTest.php">
    <MissingDependency occurrences="1">
      <code>OmegaupTestCase</code>
    </MissingDependency>
  </file>
  <file src="frontend/tests/controllers/ProblemListCourseTest.php">
    <MissingDependency occurrences="1">
      <code>OmegaupTestCase</code>
    </MissingDependency>
  </file>
  <file src="frontend/tests/controllers/ProblemListTest.php">
    <MissingDependency occurrences="1">
      <code>OmegaupTestCase</code>
    </MissingDependency>
  </file>
  <file src="frontend/tests/controllers/ProblemRunsTest.php">
    <MissingDependency occurrences="1">
      <code>OmegaupTestCase</code>
    </MissingDependency>
  </file>
  <file src="frontend/tests/controllers/ProblemStatsTest.php">
    <MissingDependency occurrences="1">
      <code>OmegaupTestCase</code>
    </MissingDependency>
  </file>
  <file src="frontend/tests/controllers/ProblemUpdateTest.php">
    <MissingDependency occurrences="1">
      <code>OmegaupTestCase</code>
    </MissingDependency>
  </file>
  <file src="frontend/tests/controllers/ProblemsForfeitedTest.php">
    <MissingDependency occurrences="1">
      <code>OmegaupTestCase</code>
    </MissingDependency>
  </file>
  <file src="frontend/tests/controllers/QualityNominationTest.php">
    <MissingDependency occurrences="1">
      <code>OmegaupTestCase</code>
    </MissingDependency>
  </file>
  <file src="frontend/tests/controllers/RegisterToContestTest.php">
    <MissingDependency occurrences="1">
      <code>OmegaupTestCase</code>
    </MissingDependency>
  </file>
  <file src="frontend/tests/controllers/ResetCreateTest.php">
    <MissingDependency occurrences="1">
      <code>OmegaupTestCase</code>
    </MissingDependency>
  </file>
  <file src="frontend/tests/controllers/ResetUpdateTest.php">
    <MissingDependency occurrences="1">
      <code>OmegaupTestCase</code>
    </MissingDependency>
  </file>
  <file src="frontend/tests/controllers/RunCreateTest.php">
    <MissingDependency occurrences="1">
      <code>OmegaupTestCase</code>
    </MissingDependency>
  </file>
  <file src="frontend/tests/controllers/RunDisqualifyTest.php">
    <MissingDependency occurrences="1">
      <code>OmegaupTestCase</code>
    </MissingDependency>
  </file>
  <file src="frontend/tests/controllers/RunRejudgeTest.php">
    <MissingDependency occurrences="1">
      <code>OmegaupTestCase</code>
    </MissingDependency>
  </file>
  <file src="frontend/tests/controllers/RunStatusTest.php">
    <MissingDependency occurrences="1">
      <code>OmegaupTestCase</code>
    </MissingDependency>
  </file>
  <file src="frontend/tests/controllers/RunsTotalsTest.php">
    <MissingDependency occurrences="1">
      <code>OmegaupTestCase</code>
    </MissingDependency>
  </file>
  <file src="frontend/tests/controllers/SchoolCreateTest.php">
    <MissingDependency occurrences="1">
      <code>OmegaupTestCase</code>
    </MissingDependency>
  </file>
  <file src="frontend/tests/controllers/SchoolRankTest.php">
    <MissingDependency occurrences="1">
      <code>OmegaupTestCase</code>
    </MissingDependency>
  </file>
  <file src="frontend/tests/controllers/TimeTest.php">
    <MissingDependency occurrences="1">
      <code>OmegaupTestCase</code>
    </MissingDependency>
  </file>
  <file src="frontend/tests/controllers/UserContestsTest.php">
    <MissingDependency occurrences="1">
      <code>OmegaupTestCase</code>
    </MissingDependency>
  </file>
  <file src="frontend/tests/controllers/UserCreateTest.php">
    <MissingDependency occurrences="1">
      <code>OmegaupTestCase</code>
    </MissingDependency>
  </file>
  <file src="frontend/tests/controllers/UserFilterTest.php">
    <MissingDependency occurrences="1">
      <code>OmegaupTestCase</code>
    </MissingDependency>
  </file>
  <file src="frontend/tests/controllers/UserIdentityAssociationTest.php">
    <MissingDependency occurrences="1">
      <code>OmegaupTestCase</code>
    </MissingDependency>
  </file>
  <file src="frontend/tests/controllers/UserIdentitySynchronizeTest.php">
    <MissingDependency occurrences="1">
      <code>OmegaupTestCase</code>
    </MissingDependency>
  </file>
  <file src="frontend/tests/controllers/UserPrivacyPolicyTest.php">
    <MissingDependency occurrences="1">
      <code>OmegaupTestCase</code>
    </MissingDependency>
  </file>
  <file src="frontend/tests/controllers/UserPrivilegesTest.php">
    <MissingDependency occurrences="1">
      <code>OmegaupTestCase</code>
    </MissingDependency>
  </file>
  <file src="frontend/tests/controllers/UserProblemsTest.php">
    <MissingDependency occurrences="1">
      <code>OmegaupTestCase</code>
    </MissingDependency>
  </file>
  <file src="frontend/tests/controllers/UserProfileTest.php">
    <MissingDependency occurrences="1">
      <code>OmegaupTestCase</code>
    </MissingDependency>
  </file>
  <file src="frontend/tests/controllers/UserRankTest.php">
    <MissingDependency occurrences="1">
      <code>OmegaupTestCase</code>
    </MissingDependency>
  </file>
  <file src="frontend/tests/controllers/UserRegistrationTest.php">
    <MissingDependency occurrences="1">
      <code>OmegaupTestCase</code>
    </MissingDependency>
  </file>
  <file src="frontend/tests/controllers/UserResetPasswordTest.php">
    <MissingDependency occurrences="1">
      <code>OmegaupTestCase</code>
    </MissingDependency>
  </file>
  <file src="frontend/tests/controllers/UserSupportTest.php">
    <MissingDependency occurrences="1">
      <code>OmegaupTestCase</code>
    </MissingDependency>
  </file>
  <file src="frontend/tests/controllers/UserUpdateTest.php">
    <MissingDependency occurrences="1">
      <code>OmegaupTestCase</code>
    </MissingDependency>
  </file>
  <file src="frontend/tests/controllers/VirtualContestTest.php">
    <MissingDependency occurrences="1">
      <code>OmegaupTestCase</code>
    </MissingDependency>
  </file>
  <file src="frontend/tests/factories/ClarificationsFactory.php">
    <InvalidParamDefault occurrences="2">
      <code>type</code>
      <code>type</code>
    </InvalidParamDefault>
    <MissingReturnType occurrences="2">
      <code>createClarification</code>
      <code>answer</code>
    </MissingReturnType>
    <UndefinedDocblockClass occurrences="9">
      <code>type</code>
      <code>type</code>
      <code>type</code>
      <code>type</code>
      <code>type</code>
      <code>type</code>
      <code>type</code>
      <code>type</code>
      <code>type</code>
    </UndefinedDocblockClass>
  </file>
  <file src="frontend/tests/factories/ContestsFactory.php">
    <DuplicateArrayKey occurrences="1">
      <code>'languages' =&gt; $params['languages']</code>
    </DuplicateArrayKey>
    <InvalidDocblockParamName occurrences="3">
      <code>$title</code>
      <code>$public</code>
      <code>$contestDirector</code>
    </InvalidDocblockParamName>
    <InvalidParamDefault occurrences="1">
      <code>type</code>
    </InvalidParamDefault>
    <InvalidReturnStatement occurrences="1"/>
    <InvalidReturnType occurrences="1">
      <code>\OmegaUp\Request</code>
    </InvalidReturnType>
    <MissingDependency occurrences="9">
      <code>OmegaupTestCase</code>
      <code>OmegaupTestCase</code>
      <code>OmegaupTestCase</code>
      <code>OmegaupTestCase</code>
      <code>OmegaupTestCase</code>
      <code>OmegaupTestCase</code>
      <code>OmegaupTestCase</code>
      <code>OmegaupTestCase</code>
      <code>OmegaupTestCase</code>
    </MissingDependency>
    <MissingParamType occurrences="18">
      <code>$params</code>
      <code>$default</code>
      <code>$params</code>
      <code>$params</code>
      <code>$problemData</code>
      <code>$contestData</code>
      <code>$problemData</code>
      <code>$contestData</code>
      <code>$contestData</code>
      <code>$user</code>
      <code>$contestData</code>
      <code>$problemData</code>
      <code>$user</code>
      <code>$contestData</code>
      <code>$user</code>
      <code>$contestData</code>
      <code>$contestData</code>
      <code>$percentage</code>
    </MissingParamType>
    <MissingPropertyType occurrences="1">
      <code>$params</code>
    </MissingPropertyType>
    <MissingReturnType occurrences="9">
      <code>createContest</code>
      <code>addProblemToContest</code>
      <code>removeProblemFromContest</code>
      <code>openContest</code>
      <code>openProblemInContest</code>
      <code>addAdminUser</code>
      <code>addGroupAdmin</code>
      <code>forcePublic</code>
      <code>setScoreboardPercentage</code>
    </MissingReturnType>
    <MixedArgument occurrences="3">
      <code>$params['title']</code>
      <code>$contestData['request']['alias']</code>
      <code>$contestData['request']['alias']</code>
    </MixedArgument>
    <MixedArrayAccess occurrences="10">
      <code>$this-&gt;params[$offset]</code>
      <code>$this-&gt;params[$offset]</code>
      <code>$contestData['request']</code>
      <code>$problemData['request']</code>
      <code>$contestData['request']['alias']</code>
      <code>$contestData['request']['alias']</code>
      <code>$contestData['request']</code>
      <code>$contestData['request']</code>
      <code>$contestData['request']['alias']</code>
      <code>$contestData['request']</code>
    </MixedArrayAccess>
    <MixedArrayOffset occurrences="4">
      <code>$this-&gt;params[$offset]</code>
      <code>$this-&gt;params[$offset]</code>
      <code>$this-&gt;params[$offset]</code>
      <code>$this-&gt;params[$offset]</code>
    </MixedArrayOffset>
    <MixedAssignment occurrences="10">
      <code>$array[$parameter]</code>
      <code>$r['penalty_calc_policy']</code>
      <code>$r</code>
      <code>$contestDirector</code>
      <code>$r['contest_alias']</code>
      <code>$r['problem_alias']</code>
      <code>$r['contest_alias']</code>
      <code>$r['contest_alias']</code>
      <code>$r['contest_alias']</code>
      <code>$r['usernameOrEmail']</code>
    </MixedAssignment>
    <MixedInferredReturnType occurrences="1">
      <code>array</code>
    </MixedInferredReturnType>
    <MixedPropertyFetch occurrences="1">
      <code>$user-&gt;username</code>
    </MixedPropertyFetch>
    <PossiblyInvalidArgument occurrences="1">
      <code>$this-&gt;params</code>
    </PossiblyInvalidArgument>
    <PossiblyNullArgument occurrences="2">
      <code>$contest</code>
      <code>$contest</code>
    </PossiblyNullArgument>
    <PossiblyNullPropertyAssignment occurrences="3">
      <code>$contest</code>
      <code>$contest</code>
      <code>$contest</code>
    </PossiblyNullPropertyAssignment>
    <UndefinedDocblockClass occurrences="2">
      <code>type</code>
      <code>type</code>
    </UndefinedDocblockClass>
  </file>
  <file src="frontend/tests/factories/CoursesFactory.php">
    <MissingDependency occurrences="8">
      <code>OmegaupTestCase</code>
      <code>OmegaupTestCase</code>
      <code>OmegaupTestCase</code>
      <code>OmegaupTestCase</code>
      <code>OmegaupTestCase</code>
      <code>OmegaupTestCase</code>
      <code>OmegaupTestCase</code>
      <code>OmegaupTestCase</code>
    </MissingDependency>
    <MissingParamType occurrences="20">
      <code>$public</code>
      <code>$requestsUserInformation</code>
      <code>$showScoreboard</code>
      <code>$public</code>
      <code>$requestsUserInformation</code>
      <code>$showScoreboard</code>
      <code>$startTimeDelay</code>
      <code>$nAssignments</code>
      <code>$assignmentsPerType</code>
      <code>$courseAlias</code>
      <code>$assignmentAlias</code>
      <code>$problems</code>
      <code>$courseData</code>
      <code>$courseAssignmentData</code>
      <code>$user</code>
      <code>$courseAssignmentData</code>
      <code>$user</code>
      <code>$courseAssignmentData</code>
      <code>$problemData</code>
      <code>$user</code>
    </MissingParamType>
    <MissingReturnType occurrences="10">
      <code>createCourse</code>
      <code>createCourseWithOneAssignment</code>
      <code>createCourseWithAssignments</code>
      <code>createCourseWithNAssignmentsPerType</code>
      <code>addStudentToCourse</code>
      <code>addProblemsToAssignment</code>
      <code>submitRunsToAssignmentsInCourse</code>
      <code>openCourse</code>
      <code>openAssignmentCourse</code>
      <code>openProblemInCourseAssignment</code>
    </MissingReturnType>
    <MixedArgument occurrences="2">
      <code>$courseData['course_alias']</code>
      <code>$courseData['course_alias']</code>
    </MixedArgument>
    <MixedArrayAccess occurrences="6">
      <code>$courseFactoryResult['course_alias']</code>
      <code>$courseFactoryResult['admin']</code>
      <code>$problem['problem']</code>
      <code>$courseData['course_alias']</code>
      <code>$problemData['request']</code>
      <code>$problemData['request']</code>
    </MixedArrayAccess>
    <MixedAssignment occurrences="5">
      <code>$courseFactoryResult</code>
      <code>$courseAlias</code>
      <code>$admin</code>
      <code>$problem</code>
      <code>$problemData</code>
    </MixedAssignment>
    <MixedPropertyFetch occurrences="1">
      <code>$problem['problem']-&gt;alias</code>
    </MixedPropertyFetch>
  </file>
  <file src="frontend/tests/factories/GroupsFactory.php">
    <InvalidDocblockParamName occurrences="1">
      <code>$scorebaordData</code>
    </InvalidDocblockParamName>
    <MismatchingDocblockParamType occurrences="1">
      <code>type</code>
    </MismatchingDocblockParamType>
    <MissingDependency occurrences="2">
      <code>OmegaupTestCase</code>
      <code>OmegaupTestCase</code>
    </MissingDependency>
    <MissingParamType occurrences="3">
      <code>$scoreboardData</code>
      <code>$onlyAC</code>
      <code>$weight</code>
    </MissingParamType>
    <MissingReturnType occurrences="4">
      <code>createGroup</code>
      <code>addUserToGroup</code>
      <code>createGroupScoreboard</code>
      <code>addContestToScoreboard</code>
    </MissingReturnType>
    <UndefinedDocblockClass occurrences="6">
      <code>type</code>
      <code>type</code>
      <code>type</code>
      <code>type</code>
      <code>type</code>
      <code>type</code>
    </UndefinedDocblockClass>
  </file>
  <file src="frontend/tests/factories/IdentityFactory.php">
    <MixedArgument occurrences="2">
      <code>$unassociatedIdentity['username']</code>
      <code>$associatedIdentity['username']</code>
    </MixedArgument>
    <MixedArrayAccess occurrences="3">
      <code>$response['identities']</code>
      <code>$unassociatedIdentity['username']</code>
      <code>$associatedIdentity['username']</code>
    </MixedArrayAccess>
    <MixedAssignment occurrences="2">
      <code>$response</code>
      <code>[$unassociatedIdentity, $associatedIdentity]</code>
    </MixedAssignment>
    <PossiblyNullPropertyAssignment occurrences="2">
      <code>$unassociatedIdentity</code>
      <code>$associatedIdentity</code>
    </PossiblyNullPropertyAssignment>
  </file>
  <file src="frontend/tests/factories/ProblemsFactory.php">
    <InvalidDocblockParamName occurrences="2">
      <code>$title</code>
      <code>$zipName</code>
    </InvalidDocblockParamName>
    <MissingDependency occurrences="4">
      <code>OmegaupTestCase</code>
      <code>OmegaupTestCase</code>
      <code>OmegaupTestCase</code>
      <code>OmegaupTestCase</code>
    </MissingDependency>
    <MissingParamType occurrences="10">
      <code>$params</code>
      <code>$default</code>
      <code>$params</code>
      <code>$params</code>
      <code>$problemData</code>
      <code>$user</code>
      <code>$problemData</code>
      <code>$problemData</code>
      <code>$tag</code>
      <code>$public</code>
    </MissingParamType>
    <MissingPropertyType occurrences="1">
      <code>$params</code>
    </MissingPropertyType>
    <MissingReturnType occurrences="5">
      <code>createProblemWithAuthor</code>
      <code>createProblem</code>
      <code>addAdminUser</code>
      <code>addGroupAdmin</code>
      <code>addTag</code>
    </MissingReturnType>
    <MixedArgument occurrences="1">
      <code>$params['title']</code>
    </MixedArgument>
    <MixedArrayAccess occurrences="5">
      <code>$this-&gt;params[$offset]</code>
      <code>$this-&gt;params[$offset]</code>
      <code>$problemData['request']</code>
      <code>$problemData['request']</code>
      <code>$problemData['request']</code>
    </MixedArrayAccess>
    <MixedArrayAssignment occurrences="1">
      <code>$_FILES['problem_contents']['tmp_name']</code>
    </MixedArrayAssignment>
    <MixedArrayOffset occurrences="4">
      <code>$this-&gt;params[$offset]</code>
      <code>$this-&gt;params[$offset]</code>
      <code>$this-&gt;params[$offset]</code>
      <code>$this-&gt;params[$offset]</code>
    </MixedArrayOffset>
    <MixedAssignment occurrences="6">
      <code>$array[$parameter]</code>
      <code>$_FILES['problem_contents']['tmp_name']</code>
      <code>$r</code>
      <code>$problemAuthorIdentity</code>
      <code>$r['problem_alias']</code>
      <code>$r['usernameOrEmail']</code>
    </MixedAssignment>
    <MixedPropertyFetch occurrences="2">
      <code>$params['author']-&gt;username</code>
      <code>$user-&gt;username</code>
    </MixedPropertyFetch>
    <PossiblyInvalidArgument occurrences="1">
      <code>$this-&gt;params</code>
    </PossiblyInvalidArgument>
  </file>
  <file src="frontend/tests/factories/QualityNominationFactory.php">
    <MissingPropertyType occurrences="1">
      <code>$reviewers</code>
    </MissingPropertyType>
    <MissingReturnType occurrences="2">
      <code>initQualityReviewers</code>
      <code>initTags</code>
    </MissingReturnType>
    <PossiblyNullPropertyFetch occurrences="1">
      <code>$qualityReviewerGroup-&gt;group_id</code>
    </PossiblyNullPropertyFetch>
  </file>
  <file src="frontend/tests/factories/RunsFactory.php">
    <MissingReturnType occurrences="1">
      <code>createRunToProblem</code>
    </MissingReturnType>
    <MixedArgument occurrences="1">
      <code>$guid</code>
    </MixedArgument>
    <MixedArrayAccess occurrences="1">
      <code>$runData['response']['guid']</code>
    </MixedArrayAccess>
    <MixedAssignment occurrences="1">
      <code>$guid</code>
    </MixedAssignment>
    <MixedInferredReturnType occurrences="4">
      <code>\OmegaUp\Request</code>
      <code>\OmegaUp\Request</code>
      <code>array</code>
      <code>array</code>
    </MixedInferredReturnType>
    <PossiblyNullArrayAccess occurrences="1">
      <code>$runData['response']</code>
    </PossiblyNullArrayAccess>
    <UndefinedDocblockClass occurrences="12">
      <code>type</code>
      <code>type</code>
      <code>type</code>
      <code>type</code>
      <code>type</code>
      <code>type</code>
      <code>type</code>
      <code>type</code>
      <code>type</code>
      <code>type</code>
      <code>type</code>
      <code>type</code>
    </UndefinedDocblockClass>
  </file>
  <file src="frontend/tests/factories/SchoolsFactory.php">
    <MissingDependency occurrences="2">
      <code>OmegaupTestCase</code>
      <code>OmegaupTestCase</code>
    </MissingDependency>
    <MissingReturnType occurrences="1">
      <code>addUserToSchool</code>
    </MissingReturnType>
    <MixedInferredReturnType occurrences="1">
      <code>array</code>
    </MixedInferredReturnType>
  </file>
  <file src="frontend/tests/factories/UserFactory.php">
    <InvalidReturnStatement occurrences="2">
      <code>self::createUser(new UserParams(['verify' =&gt; false]))</code>
    </InvalidReturnStatement>
    <InvalidReturnType occurrences="2">
      <code>user</code>
      <code>Boolean</code>
    </InvalidReturnType>
    <MissingParamType occurrences="4">
      <code>$params</code>
      <code>$default</code>
      <code>$verify</code>
      <code>$type</code>
    </MissingParamType>
    <MissingPropertyType occurrences="1">
      <code>$params</code>
    </MissingPropertyType>
    <MissingReturnType occurrences="4">
      <code>addSystemRole</code>
      <code>addMentorRole</code>
      <code>addSupportRole</code>
      <code>addGroupIdentityCreator</code>
    </MissingReturnType>
    <MixedArgument occurrences="1">
      <code>$params['username']</code>
    </MixedArgument>
    <MixedArrayAccess occurrences="2">
      <code>$this-&gt;params[$offset]</code>
      <code>$this-&gt;params[$offset]</code>
    </MixedArrayAccess>
    <MixedArrayOffset occurrences="4">
      <code>$this-&gt;params[$offset]</code>
      <code>$this-&gt;params[$offset]</code>
      <code>$this-&gt;params[$offset]</code>
      <code>$this-&gt;params[$offset]</code>
    </MixedArrayOffset>
    <MixedAssignment occurrences="1">
      <code>$array[$parameter]</code>
    </MixedAssignment>
    <PossiblyInvalidArgument occurrences="1">
      <code>$this-&gt;params</code>
    </PossiblyInvalidArgument>
    <PossiblyNullPropertyFetch occurrences="3">
      <code>$mentor_group-&gt;group_id</code>
      <code>$support_group-&gt;group_id</code>
      <code>$groupIdentityCreator-&gt;group_id</code>
    </PossiblyNullPropertyFetch>
    <UndefinedDocblockClass occurrences="2">
      <code>user</code>
      <code>Boolean</code>
    </UndefinedDocblockClass>
  </file>
  <file src="frontend/www/arena/contest.php">
    <MixedArgument occurrences="1">
      <code>$_REQUEST['contest_alias'] ?? ''</code>
    </MixedArgument>
    <MixedArgumentTypeCoercion occurrences="1">
      <code>$key</code>
    </MixedArgumentTypeCoercion>
    <MixedAssignment occurrences="1">
      <code>$value</code>
    </MixedAssignment>
  </file>
  <file src="frontend/www/arena/contestprint.php">
    <MixedArrayAccess occurrences="1">
      <code>$problem['alias']</code>
    </MixedArrayAccess>
    <MixedAssignment occurrences="3">
      <code>$contest</code>
      <code>$problems</code>
      <code>$problem</code>
    </MixedAssignment>
  </file>
  <file src="frontend/www/arena/problem.php">
    <MixedArgumentTypeCoercion occurrences="1">
      <code>$key</code>
    </MixedArgumentTypeCoercion>
    <MixedAssignment occurrences="1">
      <code>$value</code>
    </MixedAssignment>
  </file>
  <file src="frontend/www/arena/problemprint.php">
    <MixedArgument occurrences="1">
      <code>$result['alias']</code>
    </MixedArgument>
    <MixedArrayAccess occurrences="3">
      <code>$result['settings']['limits']</code>
      <code>$result['settings']['limits']</code>
      <code>$result['settings']['limits']</code>
    </MixedArrayAccess>
    <MixedOperand occurrences="1">
      <code>$result['settings']['limits']['MemoryLimit']</code>
    </MixedOperand>
  </file>
  <file src="frontend/www/badge.php">
    <MixedArgument occurrences="1">
      <code>$_REQUEST['badge_alias']</code>
    </MixedArgument>
  </file>
  <file src="frontend/www/coderofthemonth.php">
<<<<<<< HEAD
    <MixedArrayAccess occurrences="1">
      <code>$session['identity']</code>
    </MixedArrayAccess>
    <MixedAssignment occurrences="3">
      <code>$session</code>
      <code>$smartyProperties</code>
=======
    <MixedArgumentTypeCoercion occurrences="1">
      <code>$key</code>
    </MixedArgumentTypeCoercion>
    <MixedAssignment occurrences="1">
      <code>$value</code>
    </MixedAssignment>
  </file>
  <file src="frontend/www/contestreport.php">
    <MixedArgumentTypeCoercion occurrences="1">
      <code>$key</code>
    </MixedArgumentTypeCoercion>
    <MixedAssignment occurrences="1">
>>>>>>> d9aedfd0
      <code>$value</code>
    </MixedAssignment>
  </file>
  <file src="frontend/www/course.php">
    <MixedArgument occurrences="1">
      <code>$key</code>
    </MixedArgument>
    <MixedAssignment occurrences="1">
      <code>$value</code>
    </MixedAssignment>
  </file>
  <file src="frontend/www/coursestudent.php">
    <MixedAssignment occurrences="2">
      <code>$course_alias</code>
      <code>$student_username</code>
    </MixedAssignment>
  </file>
  <file src="frontend/www/coursestudents.php">
    <MixedAssignment occurrences="1">
      <code>$course_alias</code>
    </MixedAssignment>
  </file>
<<<<<<< HEAD
  <file src="frontend/www/cspreport.php">
    <MixedAssignment occurrences="1">
      <code>$log</code>
    </MixedAssignment>
  </file>
=======
>>>>>>> d9aedfd0
  <file src="frontend/www/index.php">
    <MixedArgumentTypeCoercion occurrences="1">
      <code>$key</code>
    </MixedArgumentTypeCoercion>
    <MixedAssignment occurrences="1">
      <code>$value</code>
    </MixedAssignment>
  </file>
  <file src="frontend/www/interviews/arena.php">
    <MixedAssignment occurrences="1">
      <code>$show_intro</code>
    </MixedAssignment>
  </file>
  <file src="frontend/www/interviews/results.php">
    <MixedArgument occurrences="1">
      <code>$response['userinfo']['graduation_date']</code>
    </MixedArgument>
    <MixedArrayAssignment occurrences="1">
      <code>$response['userinfo']['graduation_date']</code>
    </MixedArrayAssignment>
  </file>
  <file src="frontend/www/libinteractive/index.php">
    <MissingParamType occurrences="1">
      <code>$http_accept_language</code>
    </MissingParamType>
    <MissingReturnType occurrences="1">
      <code>preferred_language</code>
    </MissingReturnType>
    <MixedArgument occurrences="1">
      <code>$location</code>
    </MixedArgument>
    <MixedArrayAccess occurrences="1">
      <code>$location[strlen($location) - 1]</code>
    </MixedArrayAccess>
    <MixedAssignment occurrences="2">
      <code>$preferred</code>
      <code>$location</code>
    </MixedAssignment>
    <MixedOperand occurrences="1">
      <code>$location</code>
    </MixedOperand>
    <UndefinedVariable occurrences="1">
      <code>$langs</code>
    </UndefinedVariable>
  </file>
  <file src="frontend/www/login.php">
    <MissingParamType occurrences="1">
      <code>$url</code>
    </MissingParamType>
    <MissingReturnType occurrences="1">
      <code>shouldRedirect</code>
    </MissingReturnType>
    <MixedArgument occurrences="1">
      <code>$_GET['redirect']</code>
    </MixedArgument>
    <MixedAssignment occurrences="1">
      <code>$response</code>
    </MixedAssignment>
    <MixedOperand occurrences="4">
      <code>$redirect_parsed_url['scheme']</code>
      <code>$redirect_parsed_url['host']</code>
      <code>$redirect_parsed_url['port']</code>
      <code>$_GET['redirect']</code>
    </MixedOperand>
  </file>
  <file src="frontend/www/logout.php">
    <MixedOperand occurrences="1">
      <code>$_REQUEST['redirect']</code>
    </MixedOperand>
  </file>
  <file src="frontend/www/permissions.php">
    <MixedArgument occurrences="1">
      <code>$systemGroups</code>
    </MixedArgument>
    <MixedAssignment occurrences="1">
      <code>$systemGroups</code>
    </MixedAssignment>
  </file>
  <file src="frontend/www/problemlist.php">
    <MissingReturnType occurrences="2">
      <code>getTagList</code>
      <code>getDifficultyRange</code>
    </MissingReturnType>
    <MixedArgument occurrences="4">
      <code>getDifficultyRange()</code>
      <code>$_GET['query']</code>
      <code>$_GET['query']</code>
      <code>$response['total']</code>
    </MixedArgument>
    <MixedArgumentTypeCoercion occurrences="1">
      <code>$params</code>
    </MixedArgumentTypeCoercion>
    <MixedArrayAccess occurrences="15">
      <code>$response['total']</code>
      <code>$response['results']</code>
      <code>$response['results']</code>
      <code>$problem['difficulty']</code>
      <code>$response['results']</code>
      <code>$response['results']</code>
      <code>$problem['quality']</code>
      <code>$response['results']</code>
      <code>$problem['points']</code>
      <code>$response['results']</code>
      <code>$problem['ratio']</code>
      <code>$response['results']</code>
      <code>$problem['score']</code>
      <code>$response['results']</code>
      <code>$response['results']</code>
    </MixedArrayAccess>
    <MixedArrayOffset occurrences="7">
      <code>$response['results'][$key]</code>
      <code>$response['results'][$key]</code>
      <code>$response['results'][$key]</code>
      <code>$response['results'][$key]</code>
      <code>$response['results'][$key]</code>
      <code>$response['results'][$key]</code>
      <code>$response['results'][$key]</code>
    </MixedArrayOffset>
    <MixedAssignment occurrences="12">
      <code>$tags</code>
      <code>$mode</code>
      <code>$order_by</code>
      <code>$language</code>
      <code>$tags</code>
      <code>$r['language']</code>
      <code>$r['order_by']</code>
      <code>$r['mode']</code>
      <code>$r['tag']</code>
      <code>$r['difficulty_range']</code>
      <code>$response</code>
      <code>$problem</code>
    </MixedAssignment>
  </file>
  <file src="frontend/www/problemmine.php">
    <MixedArgumentTypeCoercion occurrences="1">
      <code>$key</code>
    </MixedArgumentTypeCoercion>
    <MixedAssignment occurrences="1">
      <code>$value</code>
    </MixedAssignment>
  </file>
  <file src="frontend/www/profile.php">
    <MixedArgument occurrences="1">
      <code>$response['userinfo']['graduation_date']</code>
    </MixedArgument>
    <MixedArrayAssignment occurrences="1">
      <code>$response['userinfo']['graduation_date']</code>
    </MixedArrayAssignment>
  </file>
  <file src="frontend/www/profileedit.php">
    <MixedArgument occurrences="1">
      <code>$response['userinfo']['graduation_date']</code>
    </MixedArgument>
    <MixedArrayAssignment occurrences="1">
      <code>$response['userinfo']['graduation_date']</code>
    </MixedArrayAssignment>
  </file>
  <file src="frontend/www/qualitynomination.php">
    <MixedAssignment occurrences="1">
      <code>$qualitynomination_id</code>
    </MixedAssignment>
  </file>
  <file src="frontend/www/rank.php">
    <MixedArgumentTypeCoercion occurrences="1">
      <code>$key</code>
    </MixedArgumentTypeCoercion>
    <MixedAssignment occurrences="1">
      <code>$value</code>
    </MixedAssignment>
  </file>
  <file src="frontend/www/schoolsrank.php">
    <MixedArgumentTypeCoercion occurrences="1">
      <code>$key</code>
    </MixedArgumentTypeCoercion>
    <MixedAssignment occurrences="1">
      <code>$value</code>
    </MixedAssignment>
  </file>
  <file src="frontend/www/useremailedit.php">
    <MixedArgument occurrences="1">
      <code>$response['userinfo']['graduation_date']</code>
    </MixedArgument>
    <MixedArrayAssignment occurrences="1">
      <code>$response['userinfo']['graduation_date']</code>
    </MixedArrayAssignment>
  </file>
</files><|MERGE_RESOLUTION|>--- conflicted
+++ resolved
@@ -146,18 +146,10 @@
       <code>apiDownload</code>
       <code>isPublic</code>
     </MissingReturnType>
-<<<<<<< HEAD
     <MixedArgument occurrences="70">
-=======
-    <MixedArgument occurrences="74">
       <code>$r['active']</code>
       <code>$r['recommended']</code>
       <code>$r['participating']</code>
-      <code>$callback_user_function</code>
-      <code>$contest['start_time']</code>
-      <code>$contest['finish_time']</code>
-      <code>$contest['last_updated']</code>
->>>>>>> d9aedfd0
       <code>$contestProblemset</code>
       <code>$contestProblemset</code>
       <code>$r['contest_alias']</code>
@@ -224,13 +216,6 @@
       <code>$r['contest_alias']</code>
       <code>$verdict</code>
       <code>$problemStats[$key]['cases_stats']</code>
-<<<<<<< HEAD
-      <code>$r['contest_alias']</code>
-      <code>$r['contest_alias']</code>
-      <code>$r['contest_alias']</code>
-=======
-      <code>$caseData['out_diff']</code>
->>>>>>> d9aedfd0
     </MixedArgument>
     <MixedArrayAccess occurrences="25">
       <code>$contestInfo['window_length']</code>
@@ -259,13 +244,9 @@
       <code>$case['meta']</code>
       <code>$case['meta']</code>
     </MixedArrayAccess>
-<<<<<<< HEAD
     <MixedAssignment occurrences="41">
-=======
-    <MixedAssignment occurrences="46">
       <code>$contests</code>
       <code>$contests</code>
->>>>>>> d9aedfd0
       <code>$contests</code>
       <code>$contests</code>
       <code>$contests</code>
@@ -342,7 +323,7 @@
     <PossiblyFalseArgument occurrences="1">
       <code>$result['requestsUserInformation']</code>
     </PossiblyFalseArgument>
-    <PossiblyNullArgument occurrences="27">
+    <PossiblyNullArgument occurrences="26">
       <code>$r-&gt;identity</code>
       <code>$privacyStatementId</code>
       <code>$contest-&gt;acl_id</code>
@@ -389,25 +370,15 @@
       <code>$problemset</code>
       <code>$problemsetIdentity</code>
     </PossiblyNullPropertyAssignment>
-<<<<<<< HEAD
-    <PossiblyNullPropertyFetch occurrences="9">
-=======
-    <PossiblyNullPropertyFetch occurrences="12">
-      <code>$r-&gt;identity-&gt;identity_id</code>
+    <PossiblyNullPropertyFetch occurrences="7">
       <code>$r-&gt;user-&gt;user_id</code>
->>>>>>> d9aedfd0
       <code>$original_contest-&gt;alias</code>
       <code>$original_contest-&gt;problemset_id</code>
       <code>$acl-&gt;owner_id</code>
       <code>$contest-&gt;start_time</code>
       <code>$contest-&gt;finish_time</code>
       <code>$problemset-&gt;problemset_id</code>
-<<<<<<< HEAD
-=======
-      <code>$targetIdentity-&gt;identity_id</code>
       <code>$r-&gt;user-&gt;user_id</code>
-      <code>$targetIdentity-&gt;username</code>
->>>>>>> d9aedfd0
     </PossiblyNullPropertyFetch>
     <TypeDoesNotContainNull occurrences="1">
       <code>is_null($identity)</code>
@@ -1908,17 +1879,8 @@
       <code>$identity_id</code>
       <code>$page</code>
       <code>$pageSize</code>
-<<<<<<< HEAD
-      <code>$page</code>
-      <code>$pageSize</code>
       <code>$problemset_id</code>
       <code>$problemset_id</code>
-=======
-      <code>$query</code>
-      <code>$problemset_id</code>
-      <code>$problemset_id</code>
-      <code>$contestId</code>
->>>>>>> d9aedfd0
     </MissingParamType>
     <MissingPropertyType occurrences="1">
       <code>$getContestsColumns</code>
@@ -1939,7 +1901,6 @@
     </MissingReturnType>
     <MixedArgument occurrences="4">
       <code>$order</code>
-      <code>$query</code>
       <code>$params</code>
       <code>$params</code>
       <code>$params</code>
@@ -1949,22 +1910,10 @@
       <code>$offset</code>
       <code>$columns</code>
       <code>$offset</code>
-<<<<<<< HEAD
-      <code>$columns</code>
-      <code>$offset</code>
-      <code>$columns</code>
-      <code>$offset</code>
-      <code>$columns</code>
-      <code>$offset</code>
-      <code>$columns</code>
-=======
-      <code>$params[]</code>
       <code>$columns</code>
       <code>$columns</code>
       <code>$columns</code>
       <code>$columns</code>
-      <code>$requestsUsersInfo</code>
->>>>>>> d9aedfd0
     </MixedAssignment>
     <MixedOperand occurrences="3">
       <code>$page</code>
@@ -3647,14 +3596,6 @@
     </MixedArgument>
   </file>
   <file src="frontend/www/coderofthemonth.php">
-<<<<<<< HEAD
-    <MixedArrayAccess occurrences="1">
-      <code>$session['identity']</code>
-    </MixedArrayAccess>
-    <MixedAssignment occurrences="3">
-      <code>$session</code>
-      <code>$smartyProperties</code>
-=======
     <MixedArgumentTypeCoercion occurrences="1">
       <code>$key</code>
     </MixedArgumentTypeCoercion>
@@ -3662,15 +3603,6 @@
       <code>$value</code>
     </MixedAssignment>
   </file>
-  <file src="frontend/www/contestreport.php">
-    <MixedArgumentTypeCoercion occurrences="1">
-      <code>$key</code>
-    </MixedArgumentTypeCoercion>
-    <MixedAssignment occurrences="1">
->>>>>>> d9aedfd0
-      <code>$value</code>
-    </MixedAssignment>
-  </file>
   <file src="frontend/www/course.php">
     <MixedArgument occurrences="1">
       <code>$key</code>
@@ -3690,14 +3622,6 @@
       <code>$course_alias</code>
     </MixedAssignment>
   </file>
-<<<<<<< HEAD
-  <file src="frontend/www/cspreport.php">
-    <MixedAssignment occurrences="1">
-      <code>$log</code>
-    </MixedAssignment>
-  </file>
-=======
->>>>>>> d9aedfd0
   <file src="frontend/www/index.php">
     <MixedArgumentTypeCoercion occurrences="1">
       <code>$key</code>
