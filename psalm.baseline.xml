<?xml version="1.0" encoding="UTF-8"?>
<files psalm-version="3.6.2@05ace258176795e87ef07b4262b5ceba3fd27de3">
  <file src="frontend/server/src/Controllers/Contest.php">
    <DocblockTypeContradiction occurrences="1">
      <code>$req-&gt;accepted === '0'</code>
    </DocblockTypeContradiction>
    <MissingClosureParamType occurrences="4">
      <code>$value</code>
      <code>$value</code>
      <code>$value</code>
      <code>$value</code>
    </MissingClosureParamType>
    <MissingClosureReturnType occurrences="2">
      <code>function ($value) {</code>
      <code>function ($value) {</code>
      <code>function ($value) {</code>
      <code>function ($value) {</code>
    </MissingClosureReturnType>
    <MixedArgument occurrences="45">
      <code>$r['active']</code>
      <code>$r['recommended']</code>
      <code>$r['participating']</code>
      <code>$r['contest_alias']</code>
      <code>$r['contest']-&gt;problemset_id</code>
      <code>$r['contest_alias']</code>
      <code>$r['share_user_information'] ?: false</code>
      <code>$r['privacy_git_object_id']</code>
      <code>$r['statement_type']</code>
      <code>$r['contest_alias']</code>
      <code>$_SERVER['REMOTE_ADDR']</code>
      <code>$r['contest_alias']</code>
      <code>$r['contest_alias']</code>
      <code>$r['alias']</code>
      <code>$r['languages']</code>
      <code>$r['submissions_gap'] / 60</code>
      <code>$contest_length / 60</code>
      <code>$r['problems']</code>
      <code>$requestProblem-&gt;problem</code>
      <code>$r['contest_alias']</code>
      <code>$r['contest_alias']</code>
      <code>$r['problem_alias']</code>
      <code>$r['points']</code>
      <code>$r['order_in_contest'] ?: 1</code>
      <code>$r['contest_alias']</code>
      <code>$r['contest_alias']</code>
      <code>$r['problem_alias']</code>
      <code>$r['contest_alias']</code>
      <code>$r['usernameOrEmail']</code>
      <code>$r['contest_alias']</code>
      <code>$r['usernameOrEmail']</code>
      <code>$r['usernameOrEmail']</code>
      <code>$r['usernameOrEmail']</code>
      <code>$r['group']</code>
      <code>$r['group']</code>
      <code>$r['contest_alias']</code>
      <code>$r['username']</code>
      <code>$r['contest_alias']</code>
      <code>$r['contest_alias']</code>
      <code>$r['username']</code>
      <code>$r['status']</code>
      <code>$r['verdict']</code>
      <code>$r['language']</code>
      <code>$r['offset']</code>
      <code>$r['rowcount']</code>
      <code>$r['contest_alias']</code>
    </MixedArgument>
    <MixedAssignment occurrences="13">
      <code>$auth_token</code>
      <code>$r['start_time']</code>
      <code>$start_time</code>
      <code>$finish_time</code>
      <code>$contest_length</code>
      <code>$requestProblems</code>
      <code>$requestProblem</code>
      <code>$language</code>
      <code>$request-&gt;extra_note</code>
      <code>$contest-&gt;admission_mode</code>
    </MixedAssignment>
    <MixedInferredReturnType occurrences="1"/>
    <MixedMethodCall occurrences="1">
      <code>asFilteredArray</code>
    </MixedMethodCall>
    <MixedOperand occurrences="7">
      <code>$r['start_time']</code>
      <code>$r['start_time']</code>
      <code>$finish_time</code>
      <code>$contest_length</code>
      <code>$r['submissions_gap']</code>
      <code>$contest_length</code>
      <code>$r['contest_alias']</code>
    </MixedOperand>
    <MixedPropertyFetch occurrences="3">
      <code>$r['contest']-&gt;problemset_id</code>
      <code>$requestProblem-&gt;problem</code>
      <code>$requestProblem-&gt;points</code>
    </MixedPropertyFetch>
    <PossiblyNullArgument occurrences="25">
      <code>$r-&gt;identity</code>
      <code>$privacyStatementId</code>
      <code>$contest-&gt;acl_id</code>
      <code>$acl-&gt;owner_id</code>
      <code>$contest-&gt;problemset_id</code>
      <code>$r-&gt;identity</code>
      <code>$r-&gt;identity</code>
      <code>$originalContest-&gt;problemset_id</code>
      <code>$r-&gt;identity</code>
      <code>$r-&gt;identity</code>
      <code>$contest-&gt;problemset_id</code>
      <code>$problemset-&gt;problemset_id</code>
      <code>$problemset</code>
      <code>$r-&gt;identity</code>
      <code>$contest-&gt;problemset_id</code>
      <code>$problemset</code>
      <code>$problemsetProblem-&gt;version</code>
      <code>$r-&gt;identity</code>
      <code>$contest-&gt;problemset_id</code>
      <code>$contest-&gt;problemset_id</code>
      <code>$problemset</code>
      <code>$contest-&gt;problemset_id</code>
      <code>$problemset</code>
      <code>$r-&gt;identity</code>
    </PossiblyNullArgument>
    <PossiblyNullIterator occurrences="1">
      <code>$resultAdmins</code>
    </PossiblyNullIterator>
    <PossiblyNullOperand occurrences="5">
      <code>$problemsetIdentity-&gt;access_time</code>
      <code>$r['start_time']</code>
      <code>$contest-&gt;alias</code>
      <code>$finish_time</code>
      <code>$start_time</code>
    </PossiblyNullOperand>
    <PossiblyNullPropertyFetch occurrences="5">
      <code>$r-&gt;user-&gt;user_id</code>
      <code>$acl-&gt;owner_id</code>
      <code>$contest-&gt;start_time</code>
      <code>$contest-&gt;finish_time</code>
      <code>$problemset-&gt;problemset_id</code>
      <code>$r-&gt;user-&gt;user_id</code>
    </PossiblyNullPropertyFetch>
    <TypeDoesNotContainNull occurrences="1">
      <code>is_null($identity)</code>
    </TypeDoesNotContainNull>
  </file>
  <file src="frontend/server/src/Controllers/Identity.php">
    <MissingParamType occurrences="14">
      <code>$username</code>
      <code>$name</code>
      <code>$gender</code>
      <code>$aliasGroup</code>
      <code>$groupId</code>
      <code>$username</code>
      <code>$name</code>
      <code>$gender</code>
      <code>$groupAlias</code>
      <code>$username</code>
      <code>$name</code>
      <code>$password</code>
      <code>$gender</code>
      <code>$aliasGroup</code>
    </MissingParamType>
    <MixedArgument occurrences="14">
      <code>$r['group_alias']</code>
      <code>$r['original_username']</code>
      <code>$r['username']</code>
      <code>$r['password']</code>
      <code>$r['password']</code>
      <code>$r['group_alias']</code>
      <code>$username</code>
      <code>$name</code>
      <code>$gender</code>
      <code>$password</code>
    </MixedArgument>
    <MixedArgumentTypeCoercion occurrences="1">
      <code>$langCode</code>
    </MixedArgumentTypeCoercion>
    <MixedAssignment occurrences="2">
      <code>$val</code>
      <code>$langWeight</code>
    </MixedAssignment>
    <PossiblyNullArgument occurrences="1">
      <code>$identity-&gt;username</code>
    </PossiblyNullArgument>
  </file>
  <file src="frontend/server/src/Controllers/Problem.php">
    <InvalidArgument occurrences="1">
      <code>$r</code>
    </InvalidArgument>
    <InvalidArrayOffset occurrences="1">
      <code>$result['settings']</code>
    </InvalidArrayOffset>
    <MixedArgument occurrences="38">
      <code>$r['selected_tags']</code>
      <code>$_REQUEST['languages']</code>
      <code>$r['problem_alias']</code>
      <code>$r['usernameOrEmail']</code>
      <code>$r['group']</code>
      <code>$r['usernameOrEmail']</code>
      <code>$r['group']</code>
      <code>$run</code>
      <code>$_FILES['problem_contents']['tmp_name']</code>
      <code>$updatePublished</code>
      <code>$run-&gt;run_id</code>
      <code>$r['problem_alias']</code>
      <code>$updatePublished</code>
      <code>$r['contest_alias']</code>
      <code>$r['lang']</code>
      <code>$updatePublished</code>
      <code>$run-&gt;run_id</code>
      <code>$r['username']</code>
      <code>$r['status']</code>
      <code>$r['verdict']</code>
      <code>$r['language']</code>
      <code>!is_null($r['identity']) ? $r['identity']-&gt;identity_id : null</code>
      <code>$r['offset']</code>
      <code>$r['rowcount']</code>
      <code>$run</code>
      <code>$r['contest_alias']</code>
    </MixedArgument>
    <MixedArrayAccess occurrences="3">
      <code>$_FILES['problem_contents']['tmp_name']</code>
      <code>$group['cases']</code>
      <code>$case['name']</code>
      <code>$case['name']</code>
      <code>$case['name']</code>
    </MixedArrayAccess>
    <MixedAssignment occurrences="15">
      <code>$run</code>
      <code>$updatePublished</code>
      <code>$run</code>
      <code>$distribSettings</code>
      <code>$updatePublished</code>
      <code>$lang</code>
      <code>$lang</code>
      <code>$logEntry['tree'][$treeEntry['path']]</code>
      <code>$updatePublished</code>
      <code>$problemSettings</code>
      <code>$run</code>
      <code>$run</code>
      <code>$group</code>
      <code>$case</code>
    </MixedAssignment>
    <MixedPropertyAssignment occurrences="5">
      <code>$run</code>
      <code>$run</code>
      <code>$run</code>
      <code>$run</code>
      <code>$run</code>
    </MixedPropertyAssignment>
    <MixedPropertyFetch occurrences="4">
      <code>$run-&gt;run_id</code>
      <code>$run-&gt;run_id</code>
      <code>$r['identity']-&gt;identity_id</code>
      <code>$case-&gt;score</code>
    </MixedPropertyFetch>
    <PossiblyNullArgument occurrences="12">
      <code>$problem-&gt;alias</code>
      <code>$problem</code>
      <code>$problem-&gt;alias</code>
      <code>$problem-&gt;alias</code>
    </PossiblyNullArgument>
    <PossiblyNullArrayAccess occurrences="2"/>
    <PossiblyNullPropertyAssignmentValue occurrences="1">
      <code>$problemDeployer-&gt;publishedCommit</code>
    </PossiblyNullPropertyAssignmentValue>
    <PossiblyNullPropertyFetch occurrences="3">
      <code>$acl-&gt;owner_id</code>
      <code>$problemsetter-&gt;username</code>
      <code>$problemsetter-&gt;name</code>
    </PossiblyNullPropertyFetch>
    <PossiblyUndefinedVariable occurrences="1">
      <code>$result</code>
    </PossiblyUndefinedVariable>
  </file>
  <file src="frontend/server/src/Controllers/Problemset.php">
    <MixedArgument occurrences="3">
      <code>$r['tokens']</code>
      <code>$run['guid']</code>
    </MixedArgument>
    <MixedArrayAccess occurrences="9">
      <code>$r['tokens'][3]</code>
      <code>$run['guid']</code>
      <code>$run['language']</code>
      <code>$run['guid']</code>
      <code>$run['guid']</code>
      <code>$run['username']</code>
      <code>$run['alias']</code>
      <code>$run['verdict']</code>
      <code>$run['contest_score']</code>
    </MixedArrayAccess>
    <MixedAssignment occurrences="3">
      <code>$request['auth_token']</code>
      <code>$request['token']</code>
      <code>$run</code>
    </MixedAssignment>
  </file>
  <file src="frontend/server/src/Controllers/Run.php">
    <InvalidScalarArgument occurrences="2">
      <code>rand()</code>
      <code>$run-&gt;run_id</code>
    </InvalidScalarArgument>
    <MixedArgument occurrences="29">
      <code>$r['problem']-&gt;languages</code>
      <code>$r['contest']-&gt;languages</code>
      <code>$r['problem']</code>
      <code>$r['problem']</code>
      <code>$problemset_id</code>
      <code>$r['problemset']-&gt;languages</code>
      <code>$r['problem']-&gt;problem_id</code>
      <code>$r['container']</code>
      <code>$r['problemset']</code>
      <code>$r['problemset']</code>
      <code>$r['container']</code>
      <code>$r['contest']</code>
      <code>$r['problem']-&gt;problem_id</code>
      <code>$r['problemset']</code>
      <code>$r['contest']</code>
      <code>$r['source']</code>
      <code>$_SERVER['REMOTE_ADDR']</code>
      <code>$r['problem']</code>
      <code>$r['problem']</code>
      <code>$r['problem']</code>
      <code>$r['username']</code>
      <code>$r['status']</code>
      <code>$r['verdict']</code>
      <code>!is_null($r['problem']) ? $r['problem']-&gt;problem_id : null</code>
      <code>$r['language']</code>
      <code>!is_null($r['identity']) ? $r['identity']-&gt;identity_id : null</code>
      <code>$r['offset']</code>
      <code>$r['rowcount']</code>
    </MixedArgument>
    <MixedAssignment occurrences="4">
      <code>$r['container']</code>
      <code>$problemset_id</code>
      <code>$r['container']</code>
      <code>$penalty_type</code>
      <code>$start</code>
    </MixedAssignment>
    <MixedOperand occurrences="3">
      <code>$start</code>
      <code>\OmegaUp\Time::get() - $start</code>
      <code>$r['problem']-&gt;submissions</code>
    </MixedOperand>
    <MixedPropertyFetch occurrences="22">
      <code>$r['problem']-&gt;deprecated</code>
      <code>$r['problem']-&gt;visibility</code>
      <code>$r['problem']-&gt;languages</code>
      <code>$r['contest']-&gt;problemset_id</code>
      <code>$r['contest']-&gt;languages</code>
      <code>$r['contest']-&gt;languages</code>
      <code>$r['problem']-&gt;problem_id</code>
      <code>$r['problem']-&gt;problem_id</code>
      <code>$r['problemset']-&gt;languages</code>
      <code>$r['problemset']-&gt;languages</code>
      <code>$r['problem']-&gt;problem_id</code>
      <code>$r['problem']-&gt;problem_id</code>
      <code>$r['problemset']-&gt;problemset_id</code>
      <code>$r['contest']-&gt;penalty_type</code>
      <code>$r['contest']-&gt;start_time</code>
      <code>$r['problem']-&gt;problem_id</code>
      <code>$r['problem']-&gt;problem_id</code>
      <code>$r['problem']-&gt;current_version</code>
      <code>$r['problem']-&gt;submissions</code>
      <code>$r['container']-&gt;finish_time</code>
      <code>$r['problem']-&gt;problem_id</code>
      <code>$r['identity']-&gt;identity_id</code>
    </MixedPropertyFetch>
    <PossiblyNullArgument occurrences="7">
      <code>$run-&gt;submission_id</code>
      <code>$submission-&gt;problem_id</code>
      <code>$problem-&gt;alias</code>
      <code>$submission-&gt;guid</code>
      <code>$submission-&gt;current_run_id</code>
      <code>$submission-&gt;problem_id</code>
      <code>$r-&gt;identity</code>
    </PossiblyNullArgument>
  </file>
  <file src="frontend/server/src/Controllers/User.php">
    <InvalidPropertyAssignmentValue occurrences="1">
      <code>1</code>
    </InvalidPropertyAssignmentValue>
    <InvalidReturnStatement occurrences="3">
      <code>$response</code>
      <code>$response</code>
      <code>$response</code>
      <code>$response</code>
    </InvalidReturnStatement>
    <InvalidReturnType occurrences="3">
      <code>\OmegaUp\DAO\VO\Problems</code>
      <code>\OmegaUp\DAO\VO\Problems</code>
    </InvalidReturnType>
    <InvalidScalarArgument occurrences="3">
      <code>$i</code>
      <code>$digits</code>
      <code>$r['school_id']</code>
    </InvalidScalarArgument>
    <MissingClosureParamType occurrences="1">
      <code>$value</code>
      <code>$value</code>
    </MissingClosureParamType>
    <MixedArgument occurrences="9">
      <code>$r['password']</code>
      <code>$r['password']</code>
      <code>$r['password']</code>
      <code>$r['password']</code>
      <code>$r['password']</code>
      <code>$r['password']</code>
      <code>$r['password']</code>
      <code>$r['username']</code>
      <code>$r['password']</code>
      <code>$r['password']</code>
    </MixedArgument>
    <MixedArgumentTypeCoercion occurrences="1"/>
    <MixedAssignment occurrences="7">
      <code>$resetRequest['auth_token']</code>
      <code>$resetRequest['permission_key']</code>
      <code>$addUserRequest['auth_token']</code>
      <code>$addUserRequest['contest_alias']</code>
      <code>$identity</code>
      <code>$r-&gt;identity-&gt;gender</code>
      <code>$r2['auth_token']</code>
    </MixedAssignment>
    <MixedPropertyFetch occurrences="8">
      <code>$identity-&gt;username</code>
      <code>$identity-&gt;username</code>
      <code>$r['user']-&gt;user_id</code>
      <code>$r['role']-&gt;role_id</code>
      <code>$r['user']-&gt;user_id</code>
      <code>$r['role']-&gt;role_id</code>
      <code>$r['group']-&gt;group_id</code>
      <code>$r['group']-&gt;group_id</code>
    </MixedPropertyFetch>
    <PossiblyFalseArgument occurrences="1">
      <code>strpos($email, '@')</code>
    </PossiblyFalseArgument>
    <PossiblyNullArgument occurrences="6">
      <code>$user-&gt;main_email_id</code>
      <code>$user-&gt;main_email_id</code>
      <code>$user-&gt;main_identity_id</code>
      <code>$identity</code>
      <code>$user-&gt;main_identity_id</code>
      <code>$identity</code>
      <code>$user-&gt;main_identity_id</code>
      <code>$identity</code>
      <code>$user-&gt;main_identity_id</code>
    </PossiblyNullArgument>
    <PossiblyNullPropertyAssignment occurrences="2">
      <code>$identity</code>
      <code>$r-&gt;user</code>
      <code>$r-&gt;user</code>
      <code>$r-&gt;user</code>
    </PossiblyNullPropertyAssignment>
    <PossiblyNullPropertyFetch occurrences="3">
      <code>$email-&gt;email</code>
      <code>$identity-&gt;password</code>
      <code>$identity-&gt;username</code>
    </PossiblyNullPropertyFetch>
    <UndefinedMethod occurrences="1"/>
  </file>
  <file src="frontend/tests/factories/IdentityFactory.php">
    <PossiblyNullPropertyAssignment occurrences="2">
      <code>$unassociatedIdentity</code>
      <code>$associatedIdentity</code>
    </PossiblyNullPropertyAssignment>
  </file>
<<<<<<< HEAD
  <file src="frontend/tests/factories/QualityNominationFactory.php">
    <MissingPropertyType occurrences="1">
      <code>$reviewers</code>
    </MissingPropertyType>
    <MissingReturnType occurrences="2">
      <code>initQualityReviewers</code>
      <code>initTags</code>
    </MissingReturnType>
    <PossiblyNullPropertyFetch occurrences="1">
      <code>$qualityReviewerGroup-&gt;group_id</code>
    </PossiblyNullPropertyFetch>
  </file>
  <file src="frontend/www/arena/problem.php">
    <MixedArgumentTypeCoercion occurrences="1">
      <code>$key</code>
    </MixedArgumentTypeCoercion>
    <MixedAssignment occurrences="1">
      <code>$value</code>
    </MixedAssignment>
  </file>
  <file src="frontend/www/arena/problemprint.php">
    <MixedArgument occurrences="1">
      <code>$result['alias']</code>
    </MixedArgument>
    <MixedArrayAccess occurrences="3">
      <code>$result['settings']['limits']</code>
      <code>$result['settings']['limits']</code>
      <code>$result['settings']['limits']</code>
    </MixedArrayAccess>
    <MixedOperand occurrences="1">
      <code>$result['settings']['limits']['MemoryLimit']</code>
    </MixedOperand>
=======
  <file src="frontend/www/arena/contest.php">
    <MixedArgument occurrences="1">
      <code>$_REQUEST['contest_alias'] ?? ''</code>
    </MixedArgument>
>>>>>>> 5b07107b
  </file>
  <file src="frontend/www/badge.php">
    <MixedArgument occurrences="1">
      <code>$_REQUEST['badge_alias']</code>
    </MixedArgument>
  </file>
  <file src="frontend/www/login.php">
    <MixedArgument occurrences="1">
      <code>$_GET['redirect']</code>
    </MixedArgument>
  </file>
  <file src="frontend/www/logout.php">
    <MixedOperand occurrences="1">
      <code>$_REQUEST['redirect']</code>
    </MixedOperand>
  </file>
</files><|MERGE_RESOLUTION|>--- conflicted
+++ resolved
@@ -463,46 +463,6 @@
       <code>$associatedIdentity</code>
     </PossiblyNullPropertyAssignment>
   </file>
-<<<<<<< HEAD
-  <file src="frontend/tests/factories/QualityNominationFactory.php">
-    <MissingPropertyType occurrences="1">
-      <code>$reviewers</code>
-    </MissingPropertyType>
-    <MissingReturnType occurrences="2">
-      <code>initQualityReviewers</code>
-      <code>initTags</code>
-    </MissingReturnType>
-    <PossiblyNullPropertyFetch occurrences="1">
-      <code>$qualityReviewerGroup-&gt;group_id</code>
-    </PossiblyNullPropertyFetch>
-  </file>
-  <file src="frontend/www/arena/problem.php">
-    <MixedArgumentTypeCoercion occurrences="1">
-      <code>$key</code>
-    </MixedArgumentTypeCoercion>
-    <MixedAssignment occurrences="1">
-      <code>$value</code>
-    </MixedAssignment>
-  </file>
-  <file src="frontend/www/arena/problemprint.php">
-    <MixedArgument occurrences="1">
-      <code>$result['alias']</code>
-    </MixedArgument>
-    <MixedArrayAccess occurrences="3">
-      <code>$result['settings']['limits']</code>
-      <code>$result['settings']['limits']</code>
-      <code>$result['settings']['limits']</code>
-    </MixedArrayAccess>
-    <MixedOperand occurrences="1">
-      <code>$result['settings']['limits']['MemoryLimit']</code>
-    </MixedOperand>
-=======
-  <file src="frontend/www/arena/contest.php">
-    <MixedArgument occurrences="1">
-      <code>$_REQUEST['contest_alias'] ?? ''</code>
-    </MixedArgument>
->>>>>>> 5b07107b
-  </file>
   <file src="frontend/www/badge.php">
     <MixedArgument occurrences="1">
       <code>$_REQUEST['badge_alias']</code>
