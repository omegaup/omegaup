--- conflicted
+++ resolved
@@ -145,14 +145,10 @@
       <code>apiDownload</code>
       <code>isPublic</code>
     </MissingReturnType>
-<<<<<<< HEAD
     <MixedArgument occurrences="67">
-=======
-    <MixedArgument occurrences="74">
       <code>$r['active']</code>
       <code>$r['recommended']</code>
       <code>$r['participating']</code>
->>>>>>> d9aedfd0
       <code>$callback_user_function</code>
       <code>$contest['start_time']</code>
       <code>$contest['finish_time']</code>
@@ -241,14 +237,9 @@
       <code>$caseData['meta']</code>
       <code>$caseData['out_diff']</code>
     </MixedArrayAccess>
-<<<<<<< HEAD
     <MixedAssignment occurrences="42">
-      <code>$query</code>
-=======
-    <MixedAssignment occurrences="46">
       <code>$contests</code>
       <code>$contests</code>
->>>>>>> d9aedfd0
       <code>$contests</code>
       <code>$contests</code>
       <code>$contests</code>
@@ -273,10 +264,6 @@
       <code>$requestProblems</code>
       <code>$requestProblem</code>
       <code>$language</code>
-<<<<<<< HEAD
-=======
-      <code>$problem</code>
->>>>>>> d9aedfd0
       <code>$clarifications</code>
       <code>$clar</code>
       <code>$response['clarifications']</code>
@@ -325,13 +312,9 @@
     <PossiblyFalseArgument occurrences="1">
       <code>$result['requestsUserInformation']</code>
     </PossiblyFalseArgument>
-    <PossiblyNullArgument occurrences="27">
-<<<<<<< HEAD
-      <code>$session['identity']</code>
-=======
+    <PossiblyNullArgument occurrences="26">
       <code>$r-&gt;identity</code>
       <code>$privacyStatementId</code>
->>>>>>> d9aedfd0
       <code>$contest-&gt;acl_id</code>
       <code>$acl-&gt;owner_id</code>
       <code>$contest-&gt;problemset_id</code>
@@ -358,20 +341,6 @@
       <code>$problemsetIdentity</code>
       <code>$r-&gt;identity</code>
     </PossiblyNullArgument>
-<<<<<<< HEAD
-    <PossiblyNullArrayAccess occurrences="5">
-      <code>$session['user']</code>
-      <code>$session['identity']</code>
-      <code>$session['identity']</code>
-      <code>$session['identity']</code>
-      <code>$session['identity']</code>
-      <code>$session['identity']</code>
-    </PossiblyNullArrayAccess>
-=======
-    <PossiblyNullArrayOffset occurrences="1">
-      <code>$contestParams</code>
-    </PossiblyNullArrayOffset>
->>>>>>> d9aedfd0
     <PossiblyNullIterator occurrences="1">
       <code>$resultAdmins</code>
     </PossiblyNullIterator>
@@ -409,234 +378,15 @@
       <code>type</code>
     </UndefinedDocblockClass>
   </file>
-<<<<<<< HEAD
-=======
   <file src="frontend/server/src/Controllers/Course.php">
-    <InvalidArgument occurrences="1">
-      <code>$problem['problem_alias']</code>
-    </InvalidArgument>
-    <InvalidPropertyAssignmentValue occurrences="1">
-      <code>$privacystatement_consent_id</code>
-    </InvalidPropertyAssignmentValue>
-    <InvalidReturnStatement occurrences="1">
-      <code>['status' =&gt; 'ok', 'user_problems' =&gt; $userProblems]</code>
-    </InvalidReturnStatement>
-    <InvalidReturnType occurrences="1">
-      <code>array{status: string, user_problems: array{string: array{alias: string, title: string, username: string}[]}[]}</code>
-    </InvalidReturnType>
-    <MissingClosureParamType occurrences="3">
-      <code>$value</code>
-      <code>$value</code>
-      <code>$value</code>
-    </MissingClosureParamType>
-    <MissingClosureReturnType occurrences="3">
-      <code>function ($value) {</code>
-      <code>function ($value) {</code>
-      <code>function ($value) {</code>
-    </MissingClosureReturnType>
-    <MissingReturnType occurrences="6">
-      <code>validateClone</code>
-      <code>apiCreate</code>
-      <code>apiGetProblemUsers</code>
-      <code>apiListAssignments</code>
-      <code>apiListCourses</code>
-      <code>apiStudentProgress</code>
-    </MissingReturnType>
-    <MixedArgument occurrences="80">
-      <code>$r['school_id']</code>
-      <code>$r['course_alias']</code>
-      <code>$r['start_time']</code>
-      <code>$r['course_alias']</code>
-      <code>$r['course']</code>
-      <code>$r['assignment']</code>
-      <code>$course</code>
-      <code>$r['course_alias']</code>
-      <code>$r['problem_alias']</code>
-      <code>$problemset-&gt;problemset_id</code>
-      <code>$r['assignment_alias']</code>
-      <code>$r['course_alias']</code>
-      <code>$r['course_alias']</code>
-      <code>$r['course_alias']</code>
-      <code>$r['problem_alias']</code>
-      <code>$r['course_alias']</code>
-      <code>$r['problem_alias']</code>
-      <code>$problemSet-&gt;problemset_id</code>
-      <code>$r['assignment_alias']</code>
-      <code>$r['course_alias']</code>
-      <code>$r['group']</code>
-      <code>$r['course_alias']</code>
-      <code>$course</code>
-      <code>$course</code>
-      <code>$r['course_alias']</code>
-      <code>$r['course_alias']</code>
-      <code>$r['usernameOrEmail']</code>
-      <code>$r['assignment']-&gt;problemset_id</code>
-      <code>$problem['runs']</code>
-      <code>$r['alias']</code>
-      <code>$r['group']</code>
-      <code>$r['course_alias']</code>
-      <code>$r['usernameOrEmail']</code>
+    <InvalidReturnStatement occurrences="1"/>
+    <InvalidReturnType occurrences="1"/>
+    <MixedArgument occurrences="3">
       <code>$r['privacy_git_object_id']</code>
       <code>$r['statement_type']</code>
       <code>$r['accept_teacher_git_object_id']</code>
-      <code>$r['course_alias']</code>
-      <code>$r['usernameOrEmail']</code>
-      <code>$r['usernameOrEmail']</code>
-      <code>$r['usernameOrEmail']</code>
-      <code>$r['group']</code>
-      <code>$r['group']</code>
-      <code>$r['course_alias']</code>
-      <code>$r['group']</code>
-      <code>$requestUserInformation</code>
-      <code>$r['alias']</code>
-      <code>$r['group']</code>
-      <code>$r['course_alias']</code>
-      <code>$accesses</code>
-      <code>$submissions</code>
-      <code>$course</code>
-      <code>$r['course']</code>
-      <code>$r['assignment']</code>
-      <code>$r['token']</code>
-      <code>$tokenAuthenticationResult['assignment']-&gt;problemset_id</code>
-      <code>$tokenAuthenticationResult['course']-&gt;acl_id</code>
-      <code>$_SERVER['REMOTE_ADDR']</code>
-      <code>$r['assignment']-&gt;problemset_id</code>
-      <code>$r['status']</code>
-      <code>$r['verdict']</code>
-      <code>!is_null($r['problem']) ? $r['problem']-&gt;problem_id : null</code>
-      <code>$r['language']</code>
-      <code>!is_null($r['identity']) ? $r['identity']-&gt;identity_id : null</code>
-      <code>$r['offset']</code>
-      <code>$r['rowcount']</code>
-      <code>$r['course_alias']</code>
-      <code>$r['username']</code>
-      <code>$r['alias']</code>
-      <code>$r['group']</code>
-      <code>$r['course_alias']</code>
-      <code>$r['course']</code>
-      <code>$r['assignment']</code>
-      <code>$r['token']</code>
-      <code>$tokenAuthenticationResult['course']</code>
-      <code>$r['group']</code>
-      <code>$tokenAuthenticationResult['course']</code>
-      <code>$r['course']</code>
-      <code>$r['assignment']</code>
-      <code>$r['token']</code>
-      <code>$tokenAuthenticationResult['assignment']</code>
-      <code>$tokenAuthenticationResult['course']-&gt;group_id</code>
-      <code>$tokenAuthenticationResult['courseAdmin']</code>
-    </MixedArgument>
-    <MixedArrayAccess occurrences="14">
-      <code>$assignment['alias']</code>
-      <code>$assignment['order']</code>
-      <code>$assignment['problemset_id']</code>
-      <code>$assignment['problemset_id']</code>
-      <code>$assignment['start_time']</code>
-      <code>$problem['problem_id']</code>
-      <code>$problem['runs']</code>
-      <code>$problem['problem_id']</code>
-      <code>$sharingInformation['share_user_information']</code>
-      <code>$sharingInformation['accept_teacher']</code>
-      <code>$assignmentProblemset['scoreboard_url_admin']</code>
-      <code>$assignmentProblemset['scoreboard_url']</code>
-      <code>$problem['problem_id']</code>
-    </MixedArrayAccess>
-    <MixedAssignment occurrences="31">
-      <code>$assignment</code>
-      <code>$group</code>
-      <code>$course-&gt;group_id</code>
-      <code>$problemset</code>
-      <code>$problemSet</code>
-      <code>$assignment</code>
-      <code>$identities</code>
-      <code>$problemSet</code>
-      <code>$assignments</code>
-      <code>$assignment</code>
-      <code>$response['assignments'][]</code>
-      <code>$problemSet</code>
-      <code>$arr['counts']</code>
-      <code>$admin_courses</code>
-      <code>$student_courses</code>
-      <code>$course</code>
-      <code>$course</code>
-      <code>$result</code>
-      <code>$problem</code>
-      <code>$run['source']</code>
-      <code>$problem['letter']</code>
-      <code>$result</code>
-      <code>$sharingInformation</code>
-      <code>$requestUserInformation</code>
-      <code>$privacyStatement['gitObjectId']</code>
-      <code>$result['student_count']</code>
-      <code>$accesses</code>
-      <code>$submissions</code>
-      <code>$assignmentProblemset</code>
-      <code>$assignment</code>
-      <code>$problem</code>
-      <code>$problem['letter']</code>
-    </MixedAssignment>
-    <MixedInferredReturnType occurrences="2">
-      <code>\OmegaUp\DAO\VO\Assignments</code>
-      <code>array</code>
-    </MixedInferredReturnType>
-    <MixedOperand occurrences="1">
-      <code>$r['course_alias']</code>
-    </MixedOperand>
-    <MixedPropertyFetch occurrences="27">
-      <code>$group-&gt;group_id</code>
-      <code>$group-&gt;group_id</code>
-      <code>$problemset-&gt;problemset_id</code>
-      <code>$problemSet-&gt;problemset_id</code>
-      <code>$problemSet-&gt;problemset_id</code>
-      <code>$r['assignment']-&gt;problemset_id</code>
-      <code>$r['assignment']-&gt;problemset_id</code>
-      <code>$tokenAuthenticationResult['assignment']-&gt;problemset_id</code>
-      <code>$tokenAuthenticationResult['course']-&gt;acl_id</code>
-      <code>$tokenAuthenticationResult['assignment']-&gt;problemset_id</code>
-      <code>$tokenAuthenticationResult['assignment']-&gt;name</code>
-      <code>$tokenAuthenticationResult['assignment']-&gt;description</code>
-      <code>$tokenAuthenticationResult['assignment']-&gt;assignment_type</code>
-      <code>$tokenAuthenticationResult['assignment']-&gt;start_time</code>
-      <code>$tokenAuthenticationResult['assignment']-&gt;finish_time</code>
-      <code>$tokenAuthenticationResult['assignment']-&gt;problemset_id</code>
-      <code>$r['assignment']-&gt;problemset_id</code>
-      <code>$r['problem']-&gt;problem_id</code>
-      <code>$r['identity']-&gt;identity_id</code>
-      <code>$tokenAuthenticationResult['assignment']-&gt;alias</code>
-      <code>$tokenAuthenticationResult['assignment']-&gt;name</code>
-      <code>$tokenAuthenticationResult['assignment']-&gt;problemset_id</code>
-      <code>$tokenAuthenticationResult['assignment']-&gt;start_time</code>
-      <code>$tokenAuthenticationResult['assignment']-&gt;finish_time</code>
-      <code>$tokenAuthenticationResult['assignment']-&gt;acl_id</code>
-      <code>$tokenAuthenticationResult['course']-&gt;group_id</code>
-      <code>$tokenAuthenticationResult['course']-&gt;group_id</code>
-    </MixedPropertyFetch>
-    <MixedReturnStatement occurrences="2">
-      <code>$assignment</code>
-      <code>$result</code>
-    </MixedReturnStatement>
-    <PossiblyNullArgument occurrences="12">
-      <code>$r-&gt;identity</code>
-      <code>$course-&gt;group_id</code>
-      <code>$problemset-&gt;problemset_id</code>
-      <code>$course-&gt;alias</code>
-      <code>$points</code>
-      <code>$order</code>
-      <code>$course-&gt;course_id</code>
-      <code>$course-&gt;group_id</code>
-      <code>$course-&gt;course_id</code>
-    </PossiblyNullArgument>
-    <PossiblyNullPropertyFetch occurrences="2">
-      <code>$resolvedUser-&gt;user_id</code>
-    </PossiblyNullPropertyFetch>
-    <RedundantCondition occurrences="1">
-      <code>validateStringNonEmpty</code>
-    </RedundantCondition>
-    <TypeDoesNotContainNull occurrences="1">
-      <code>is_null($markdown)</code>
-    </TypeDoesNotContainNull>
-  </file>
->>>>>>> d9aedfd0
+    </MixedArgument>
+  </file>
   <file src="frontend/server/src/Controllers/Grader.php">
     <MissingReturnType occurrences="1">
       <code>validateRequest</code>
@@ -1496,17 +1246,8 @@
   <file src="frontend/server/src/Controllers/Scoreboard.php">
     <MixedArgument occurrences="3">
       <code>$r['alias']</code>
-<<<<<<< HEAD
-    </MixedArgument>
-=======
       <code>$r['course_alias']</code>
     </MixedArgument>
-  </file>
-  <file src="frontend/server/src/Controllers/Submission.php">
-    <MissingReturnType occurrences="1">
-      <code>getSource</code>
-    </MissingReturnType>
->>>>>>> d9aedfd0
   </file>
   <file src="frontend/server/src/Controllers/Tag.php">
     <MissingReturnType occurrences="1">
@@ -1660,12 +1401,7 @@
       <code>$contests[$contest['alias']]</code>
       <code>$contests[$contest['alias']]</code>
     </MixedArrayOffset>
-<<<<<<< HEAD
     <MixedAssignment occurrences="45">
-      <code>$user</code>
-=======
-    <MixedAssignment occurrences="46">
->>>>>>> d9aedfd0
       <code>$userData['is_private']</code>
       <code>$identityData['name']</code>
       <code>$identityData['gender']</code>
@@ -1711,12 +1447,6 @@
       <code>$r2['auth_token']</code>
       <code>$r2</code>
       <code>$response['contest_admin'][]</code>
-<<<<<<< HEAD
-      <code>$problem</code>
-      <code>$identity</code>
-=======
-      <code>$latest_statement</code>
->>>>>>> d9aedfd0
     </MixedAssignment>
     <MixedInferredReturnType occurrences="1">
       <code>array</code>
@@ -1802,36 +1532,15 @@
     <InvalidReturnType occurrences="1">
       <code>Affected</code>
     </InvalidReturnType>
-<<<<<<< HEAD
     <MissingParamType occurrences="4">
       <code>$problemset_id</code>
       <code>$problemset_id</code>
-=======
-    <MissingParamType occurrences="9">
-      <code>$courseId</code>
-      <code>$assignmentAlias</code>
-      <code>$course_id</code>
-      <code>$problemset_id</code>
-      <code>$problemset_id</code>
-      <code>$course_id</code>
-      <code>$assignmentId</code>
->>>>>>> d9aedfd0
       <code>$assignment_id</code>
       <code>$order</code>
     </MissingParamType>
-<<<<<<< HEAD
     <MissingReturnType occurrences="2">
       <code>getAssignmentForProblemset</code>
       <code>getByProblemset</code>
-=======
-    <MissingReturnType occurrences="6">
-      <code>getProblemset</code>
-      <code>getAssignmentCountsForCourse</code>
-      <code>getAssignmentForProblemset</code>
-      <code>getByProblemset</code>
-      <code>getByIdWithScoreboardUrls</code>
-      <code>getSortedCourseAssignments</code>
->>>>>>> d9aedfd0
     </MissingReturnType>
     <UndefinedDocblockClass occurrences="1">
       <code>Affected</code>
@@ -2118,21 +1827,6 @@
     <MissingReturnType occurrences="1">
       <code>hasAcceptedPrivacyStatement</code>
     </MissingReturnType>
-<<<<<<< HEAD
-=======
-    <MixedInferredReturnType occurrences="2">
-      <code>the</code>
-      <code>the</code>
-    </MixedInferredReturnType>
-  </file>
-  <file src="frontend/server/src/DAO/PrivacyStatements.php">
-    <MissingParamType occurrences="1">
-      <code>$statement_type</code>
-    </MissingParamType>
-    <MissingReturnType occurrences="1">
-      <code>getLatestPublishedStatement</code>
-    </MissingReturnType>
->>>>>>> d9aedfd0
   </file>
   <file src="frontend/server/src/DAO/ProblemOfTheWeek.php">
     <MissingParamType occurrences="1">
@@ -3611,45 +3305,6 @@
     </MixedArgumentTypeCoercion>
     <MixedAssignment occurrences="1">
       <code>$value</code>
-    </MixedAssignment>
-  </file>
-<<<<<<< HEAD
-  <file src="frontend/www/cspreport.php">
-    <MixedAssignment occurrences="1">
-      <code>$log</code>
-    </MixedAssignment>
-  </file>
-  <file src="frontend/www/groupedit.php">
-    <MixedArrayAccess occurrences="2">
-      <code>$session['identity']</code>
-      <code>$session['identity']</code>
-    </MixedArrayAccess>
-    <MixedAssignment occurrences="1">
-      <code>$session</code>
-    </MixedAssignment>
-  </file>
-  <file src="frontend/www/grouplist.php">
-    <MixedAssignment occurrences="1">
-      <code>$payload</code>
-=======
-  <file src="frontend/www/course.php">
-    <MixedArgument occurrences="1">
-      <code>$key</code>
-    </MixedArgument>
-    <MixedAssignment occurrences="1">
-      <code>$value</code>
-    </MixedAssignment>
-  </file>
-  <file src="frontend/www/coursestudent.php">
-    <MixedAssignment occurrences="2">
-      <code>$course_alias</code>
-      <code>$student_username</code>
-    </MixedAssignment>
-  </file>
-  <file src="frontend/www/coursestudents.php">
-    <MixedAssignment occurrences="1">
-      <code>$course_alias</code>
->>>>>>> d9aedfd0
     </MixedAssignment>
   </file>
   <file src="frontend/www/index.php">
