--- conflicted
+++ resolved
@@ -129,12 +129,7 @@
       <code>function ($value) {</code>
       <code>function ($value) {</code>
     </MissingClosureReturnType>
-    <MissingParamType occurrences="2">
-<<<<<<< HEAD
-      <code>$callback_user_function</code>
-=======
-      <code>$idx</code>
->>>>>>> 991422a5
+    <MissingParamType occurrences="1">
       <code>$admission_mode</code>
     </MissingParamType>
     <MissingReturnType occurrences="10">
@@ -149,11 +144,7 @@
       <code>apiDownload</code>
       <code>isPublic</code>
     </MissingReturnType>
-<<<<<<< HEAD
-    <MixedArgument occurrences="67">
-=======
-    <MixedArgument occurrences="70">
->>>>>>> 991422a5
+    <MixedArgument occurrences="63">
       <code>$r['active']</code>
       <code>$r['recommended']</code>
       <code>$r['participating']</code>
@@ -217,11 +208,7 @@
       <code>$verdict</code>
       <code>$problemStats[$key]['cases_stats']</code>
     </MixedArgument>
-<<<<<<< HEAD
-    <MixedArrayAccess occurrences="21">
-=======
-    <MixedArrayAccess occurrences="18">
->>>>>>> 991422a5
+    <MixedArrayAccess occurrences="9">
       <code>$contestInfo['window_length']</code>
       <code>$contestInfo['finish_time']</code>
       <code>$contestInfo['start_time']</code>
@@ -232,11 +219,7 @@
       <code>$clar['time']</code>
       <code>$results['total']</code>
     </MixedArrayAccess>
-<<<<<<< HEAD
-    <MixedAssignment occurrences="42">
-=======
-    <MixedAssignment occurrences="39">
->>>>>>> 991422a5
+    <MixedAssignment occurrences="35">
       <code>$contests</code>
       <code>$contests</code>
       <code>$contests</code>
@@ -306,7 +289,7 @@
     <PossiblyFalseArgument occurrences="1">
       <code>$result['requestsUserInformation']</code>
     </PossiblyFalseArgument>
-    <PossiblyNullArgument occurrences="26">
+    <PossiblyNullArgument occurrences="25">
       <code>$r-&gt;identity</code>
       <code>$privacyStatementId</code>
       <code>$contest-&gt;acl_id</code>
@@ -3279,35 +3262,6 @@
       <code>$value</code>
     </MixedAssignment>
   </file>
-<<<<<<< HEAD
-  <file src="frontend/www/contestreport.php">
-    <MixedArgumentTypeCoercion occurrences="1">
-      <code>$key</code>
-    </MixedArgumentTypeCoercion>
-=======
-  <file src="frontend/www/course.php">
-    <MixedArgument occurrences="1">
-      <code>$key</code>
-    </MixedArgument>
->>>>>>> 991422a5
-    <MixedAssignment occurrences="1">
-      <code>$value</code>
-    </MixedAssignment>
-  </file>
-<<<<<<< HEAD
-=======
-  <file src="frontend/www/coursestudent.php">
-    <MixedAssignment occurrences="2">
-      <code>$course_alias</code>
-      <code>$student_username</code>
-    </MixedAssignment>
-  </file>
-  <file src="frontend/www/coursestudents.php">
-    <MixedAssignment occurrences="1">
-      <code>$course_alias</code>
-    </MixedAssignment>
-  </file>
->>>>>>> 991422a5
   <file src="frontend/www/index.php">
     <MixedArgumentTypeCoercion occurrences="1">
       <code>$key</code>
