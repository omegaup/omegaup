--- conflicted
+++ resolved
@@ -2360,36 +2360,10 @@
     </UndefinedDocblockClass>
   </file>
   <file src="frontend/tests/factories/ContestsFactory.php">
-<<<<<<< HEAD
-    <DuplicateArrayKey occurrences="1">
-      <code>'languages' =&gt; $params['languages']</code>
-    </DuplicateArrayKey>
     <InvalidParamDefault occurrences="1">
       <code>type</code>
     </InvalidParamDefault>
-    <MissingParamType occurrences="5">
-      <code>$params</code>
-      <code>$default</code>
-      <code>$params</code>
-      <code>$params</code>
-=======
-    <InvalidParamDefault occurrences="1">
-      <code>type</code>
-    </InvalidParamDefault>
-    <MissingDependency occurrences="9">
-      <code>OmegaupTestCase</code>
-      <code>OmegaupTestCase</code>
-      <code>OmegaupTestCase</code>
-      <code>OmegaupTestCase</code>
-      <code>OmegaupTestCase</code>
-      <code>OmegaupTestCase</code>
-      <code>OmegaupTestCase</code>
-      <code>OmegaupTestCase</code>
-      <code>OmegaupTestCase</code>
-    </MissingDependency>
-    <MissingParamType occurrences="14">
-      <code>$problemData</code>
->>>>>>> 89f27be3
+    <MissingParamType occurrences="2">
       <code>$contestData</code>
       <code>$contestData</code>
       <code>$contestData</code>
@@ -2399,11 +2373,7 @@
       <code>$contestData</code>
       <code>$percentage</code>
     </MissingParamType>
-<<<<<<< HEAD
     <MissingReturnType occurrences="4">
-=======
-    <MissingReturnType occurrences="9">
->>>>>>> 89f27be3
       <code>createContest</code>
       <code>openProblemInContest</code>
       <code>forcePublic</code>
@@ -2413,11 +2383,7 @@
       <code>$contestData['request']['alias']</code>
       <code>$contestData['request']['alias']</code>
     </MixedArgument>
-<<<<<<< HEAD
     <MixedArrayAccess occurrences="2">
-=======
-    <MixedArrayAccess occurrences="8">
->>>>>>> 89f27be3
       <code>$contestData['request']</code>
       <code>$contestData['request']['alias']</code>
       <code>$contestData['request']['alias']</code>
@@ -2426,21 +2392,7 @@
       <code>$contestData['request']['alias']</code>
       <code>$contestData['request']</code>
     </MixedArrayAccess>
-<<<<<<< HEAD
-    <MixedArrayOffset occurrences="4">
-      <code>$this-&gt;params[$offset]</code>
-      <code>$this-&gt;params[$offset]</code>
-      <code>$this-&gt;params[$offset]</code>
-      <code>$this-&gt;params[$offset]</code>
-    </MixedArrayOffset>
-    <MixedAssignment occurrences="8">
-      <code>$array[$parameter]</code>
-      <code>$r['penalty_calc_policy']</code>
-=======
-    <MixedAssignment occurrences="8">
-      <code>$r</code>
-      <code>$contestDirector</code>
->>>>>>> 89f27be3
+    <MixedAssignment occurrences="6">
       <code>$r['contest_alias']</code>
       <code>$r['problem_alias']</code>
       <code>$r['contest_alias']</code>
@@ -2450,15 +2402,6 @@
     <MixedInferredReturnType occurrences="1">
       <code>array</code>
     </MixedInferredReturnType>
-<<<<<<< HEAD
-    <PossiblyInvalidArgument occurrences="1">
-      <code>$this-&gt;params</code>
-    </PossiblyInvalidArgument>
-=======
-    <MixedPropertyFetch occurrences="1">
-      <code>$user-&gt;username</code>
-    </MixedPropertyFetch>
->>>>>>> 89f27be3
     <PossiblyNullArgument occurrences="2">
       <code>$contest</code>
       <code>$contest</code>
@@ -2550,72 +2493,16 @@
     </PossiblyNullPropertyAssignment>
   </file>
   <file src="frontend/tests/factories/ProblemsFactory.php">
-<<<<<<< HEAD
-    <MissingParamType occurrences="3">
-      <code>$params</code>
-      <code>$default</code>
-      <code>$params</code>
-      <code>$params</code>
-    </MissingParamType>
     <MissingReturnType occurrences="2">
-=======
-    <MissingDependency occurrences="4">
-      <code>OmegaupTestCase</code>
-      <code>OmegaupTestCase</code>
-      <code>OmegaupTestCase</code>
-      <code>OmegaupTestCase</code>
-    </MissingDependency>
-    <MissingParamType occurrences="6">
-      <code>$problemData</code>
-      <code>$user</code>
-      <code>$problemData</code>
-      <code>$problemData</code>
-      <code>$tag</code>
-      <code>$public</code>
-    </MissingParamType>
-    <MissingReturnType occurrences="5">
->>>>>>> 89f27be3
       <code>createProblemWithAuthor</code>
       <code>addGroupAdmin</code>
     </MissingReturnType>
-<<<<<<< HEAD
-    <MixedArgument occurrences="1">
-      <code>$params['title']</code>
-    </MixedArgument>
     <MixedArrayAssignment occurrences="1">
       <code>$_FILES['problem_contents']['tmp_name']</code>
     </MixedArrayAssignment>
-    <MixedArrayOffset occurrences="4">
-      <code>$this-&gt;params[$offset]</code>
-      <code>$this-&gt;params[$offset]</code>
-      <code>$this-&gt;params[$offset]</code>
-      <code>$this-&gt;params[$offset]</code>
-    </MixedArrayOffset>
-    <MixedAssignment occurrences="3">
-      <code>$array[$parameter]</code>
-      <code>$_FILES['problem_contents']['tmp_name']</code>
-=======
-    <MixedArrayAccess occurrences="3">
-      <code>$problemData['request']</code>
-      <code>$problemData['request']</code>
-      <code>$problemData['request']</code>
-    </MixedArrayAccess>
-    <MixedArrayAssignment occurrences="1">
-      <code>$_FILES['problem_contents']['tmp_name']</code>
-    </MixedArrayAssignment>
-    <MixedAssignment occurrences="4">
-      <code>$r</code>
-      <code>$problemAuthorIdentity</code>
->>>>>>> 89f27be3
+    <MixedAssignment occurrences="1">
       <code>$r['problem_alias']</code>
     </MixedAssignment>
-    <MixedPropertyFetch occurrences="1">
-<<<<<<< HEAD
-      <code>$params['author']-&gt;username</code>
-=======
-      <code>$user-&gt;username</code>
->>>>>>> 89f27be3
-    </MixedPropertyFetch>
   </file>
   <file src="frontend/tests/factories/QualityNominationFactory.php">
     <MissingPropertyType occurrences="1">
