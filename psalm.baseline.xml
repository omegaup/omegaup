--- conflicted
+++ resolved
@@ -171,7 +171,7 @@
       <code>apiDownload</code>
       <code>isPublic</code>
     </MissingReturnType>
-    <MixedArgument occurrences="75">
+    <MixedArgument occurrences="74">
       <code>$callback_user_function</code>
       <code>$contest['start_time']</code>
       <code>$contest['finish_time']</code>
@@ -255,7 +255,6 @@
       <code>$r['contest_alias']</code>
       <code>$problemStats[$key]['cases_stats']</code>
       <code>$caseData['meta']['status']</code>
-      <code>$caseData['out_diff']</code>
       <code>$r['contest_alias']</code>
       <code>$r['contest_alias']</code>
       <code>$r['contest_alias']</code>
@@ -417,7 +416,6 @@
       <code>$session['identity']</code>
       <code>$session['identity']</code>
     </PossiblyNullArrayAccess>
-    <PossiblyNullArrayOffset occurrences="1"/>
     <PossiblyNullIterator occurrences="1">
       <code>$resultAdmins</code>
     </PossiblyNullIterator>
@@ -478,7 +476,7 @@
       <code>apiListCourses</code>
       <code>apiStudentProgress</code>
     </MissingReturnType>
-    <MixedArgument occurrences="85">
+    <MixedArgument occurrences="82">
       <code>$r['school_id']</code>
       <code>$r['course_alias']</code>
       <code>$r['start_time']</code>
@@ -565,11 +563,7 @@
       <code>$r['course_alias']</code>
       <code>$r['course_alias']</code>
     </MixedArgument>
-<<<<<<< HEAD
-    <MixedArrayAccess occurrences="15">
-=======
-    <MixedArrayAccess occurrences="14">
->>>>>>> 22f239c6
+    <MixedArrayAccess occurrences="11">
       <code>$assignment['alias']</code>
       <code>$assignment['order']</code>
       <code>$assignment['problemset_id']</code>
@@ -582,11 +576,7 @@
       <code>$assignmentProblemset['scoreboard_url']</code>
       <code>$problem['problem_id']</code>
     </MixedArrayAccess>
-<<<<<<< HEAD
-    <MixedAssignment occurrences="33">
-=======
-    <MixedAssignment occurrences="37">
->>>>>>> 22f239c6
+    <MixedAssignment occurrences="32">
       <code>$assignment</code>
       <code>$course</code>
       <code>$problem</code>
@@ -1747,7 +1737,7 @@
       <code>$contests[$contest['alias']]</code>
       <code>$contests[$contest['alias']]</code>
     </MixedArrayOffset>
-    <MixedAssignment occurrences="46">
+    <MixedAssignment occurrences="45">
       <code>$user</code>
       <code>$userData['is_private']</code>
       <code>$identityData['name']</code>
