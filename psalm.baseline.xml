--- conflicted
+++ resolved
@@ -2222,23 +2222,4 @@
       <code>$systemGroups</code>
     </MixedAssignment>
   </file>
-<<<<<<< HEAD
-  <file src="frontend/www/profileedit.php">
-    <MixedArgument occurrences="1">
-      <code>$response['userinfo']['graduation_date']</code>
-    </MixedArgument>
-    <MixedArrayAssignment occurrences="1">
-      <code>$response['userinfo']['graduation_date']</code>
-    </MixedArrayAssignment>
-  </file>
-  <file src="frontend/www/useremailedit.php">
-    <MixedArgument occurrences="1">
-      <code>$response['userinfo']['graduation_date']</code>
-    </MixedArgument>
-    <MixedArrayAssignment occurrences="1">
-      <code>$response['userinfo']['graduation_date']</code>
-    </MixedArrayAssignment>
-  </file>
-=======
->>>>>>> 2f16ed8f
 </files>