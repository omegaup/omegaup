--- conflicted
+++ resolved
@@ -359,137 +359,6 @@
       <code>$r['statement_type']</code>
       <code>$r['accept_teacher_git_object_id']</code>
     </MixedArgument>
-<<<<<<< HEAD
-    <MixedArrayAccess occurrences="14">
-      <code>$assignment['alias']</code>
-      <code>$assignment['order']</code>
-      <code>$assignment['problemset_id']</code>
-      <code>$assignment['problemset_id']</code>
-      <code>$assignment['start_time']</code>
-      <code>$problem['problem_id']</code>
-      <code>$problem['runs']</code>
-      <code>$problem['problem_id']</code>
-      <code>$sharingInformation['share_user_information']</code>
-      <code>$sharingInformation['accept_teacher']</code>
-      <code>$assignmentProblemset['scoreboard_url_admin']</code>
-      <code>$assignmentProblemset['scoreboard_url']</code>
-      <code>$problem['problem_id']</code>
-    </MixedArrayAccess>
-    <MixedAssignment occurrences="33">
-      <code>$assignment</code>
-      <code>$course</code>
-      <code>$problem</code>
-      <code>$group</code>
-      <code>$course-&gt;group_id</code>
-      <code>$problem</code>
-      <code>$r['start_time']</code>
-      <code>$r['finish_time']</code>
-      <code>$problemset</code>
-      <code>$problemSet</code>
-      <code>$problem</code>
-      <code>$assignment</code>
-      <code>$problem</code>
-      <code>$identities</code>
-      <code>$problemSet</code>
-      <code>$problem</code>
-      <code>$assignments</code>
-      <code>$assignment</code>
-      <code>$response['assignments'][]</code>
-      <code>$problemSet</code>
-      <code>$admin_courses</code>
-      <code>$student_courses</code>
-      <code>$course</code>
-      <code>$course</code>
-      <code>$result</code>
-      <code>$problem</code>
-      <code>$run['source']</code>
-      <code>$problem['letter']</code>
-      <code>$course</code>
-      <code>$course</code>
-      <code>$course</code>
-      <code>$course</code>
-      <code>$course</code>
-      <code>$result</code>
-      <code>$sharingInformation</code>
-      <code>$requestUserInformation</code>
-      <code>$privacyStatement['gitObjectId']</code>
-      <code>$result['student_count']</code>
-      <code>$accesses</code>
-      <code>$submissions</code>
-      <code>$assignmentProblemset</code>
-      <code>$course</code>
-      <code>$assignment</code>
-      <code>$problem</code>
-      <code>$problem['letter']</code>
-      <code>$problem</code>
-      <code>$problem</code>
-    </MixedAssignment>
-    <MixedInferredReturnType occurrences="2">
-      <code>\OmegaUp\DAO\VO\Assignments</code>
-      <code>array</code>
-      <code>array</code>
-    </MixedInferredReturnType>
-    <MixedOperand occurrences="1">
-      <code>$r['course_alias']</code>
-    </MixedOperand>
-    <MixedPropertyFetch occurrences="31">
-      <code>$group-&gt;group_id</code>
-      <code>$group-&gt;group_id</code>
-      <code>$assignment-&gt;start_time</code>
-      <code>$assignment-&gt;finish_time</code>
-      <code>$assignment-&gt;start_time</code>
-      <code>$assignment-&gt;problemset_id</code>
-      <code>$problemset-&gt;problemset_id</code>
-      <code>$problemSet-&gt;problemset_id</code>
-      <code>$problemSet-&gt;problemset_id</code>
-      <code>$r['assignment']-&gt;problemset_id</code>
-      <code>$r['assignment']-&gt;problemset_id</code>
-      <code>$assignment-&gt;start_time</code>
-      <code>$tokenAuthenticationResult['assignment']-&gt;problemset_id</code>
-      <code>$tokenAuthenticationResult['course']-&gt;acl_id</code>
-      <code>$tokenAuthenticationResult['assignment']-&gt;problemset_id</code>
-      <code>$tokenAuthenticationResult['assignment']-&gt;name</code>
-      <code>$tokenAuthenticationResult['assignment']-&gt;description</code>
-      <code>$tokenAuthenticationResult['assignment']-&gt;assignment_type</code>
-      <code>$tokenAuthenticationResult['assignment']-&gt;start_time</code>
-      <code>$tokenAuthenticationResult['assignment']-&gt;finish_time</code>
-      <code>$tokenAuthenticationResult['assignment']-&gt;problemset_id</code>
-      <code>$r['assignment']-&gt;problemset_id</code>
-      <code>$r['problem']-&gt;problem_id</code>
-      <code>$r['identity']-&gt;identity_id</code>
-      <code>$tokenAuthenticationResult['assignment']-&gt;alias</code>
-      <code>$tokenAuthenticationResult['assignment']-&gt;name</code>
-      <code>$tokenAuthenticationResult['assignment']-&gt;problemset_id</code>
-      <code>$tokenAuthenticationResult['assignment']-&gt;start_time</code>
-      <code>$tokenAuthenticationResult['assignment']-&gt;finish_time</code>
-      <code>$tokenAuthenticationResult['assignment']-&gt;acl_id</code>
-      <code>$tokenAuthenticationResult['course']-&gt;group_id</code>
-      <code>$tokenAuthenticationResult['course']-&gt;group_id</code>
-    </MixedPropertyFetch>
-    <MixedReturnStatement occurrences="2">
-      <code>$assignment</code>
-      <code>$result</code>
-    </MixedReturnStatement>
-    <PossiblyNullArgument occurrences="11">
-      <code>$course-&gt;group_id</code>
-      <code>$problemset-&gt;problemset_id</code>
-      <code>$points</code>
-      <code>$order</code>
-      <code>$course-&gt;course_id</code>
-      <code>$course-&gt;group_id</code>
-      <code>$course-&gt;course_id</code>
-      <code>$course-&gt;group_id</code>
-    </PossiblyNullArgument>
-    <PossiblyNullArrayAccess occurrences="1"/>
-    <PossiblyNullPropertyFetch occurrences="2">
-      <code>$resolvedUser-&gt;user_id</code>
-    </PossiblyNullPropertyFetch>
-    <RedundantCondition occurrences="1"/>
-    <TypeDoesNotContainNull occurrences="1">
-      <code>is_null($markdown)</code>
-    </TypeDoesNotContainNull>
-=======
->>>>>>> 0d56d3c7
   </file>
   <file src="frontend/server/src/Controllers/Grader.php">
     <MissingReturnType occurrences="1">
@@ -497,18 +366,7 @@
     </MissingReturnType>
   </file>
   <file src="frontend/server/src/Controllers/Group.php">
-<<<<<<< HEAD
-    <MissingParamType occurrences="4">
-      <code>$alias</code>
-      <code>$name</code>
-      <code>$description</code>
-      <code>$owner_id</code>
-    </MissingParamType>
-    <MissingReturnType occurrences="6">
-      <code>createGroup</code>
-=======
     <MissingReturnType occurrences="5">
->>>>>>> 0d56d3c7
       <code>apiAddUser</code>
       <code>apiRemoveUser</code>
       <code>apiList</code>
@@ -1343,17 +1201,8 @@
   <file src="frontend/server/src/Controllers/Scoreboard.php">
     <MixedArgument occurrences="3">
       <code>$r['alias']</code>
-<<<<<<< HEAD
-    </MixedArgument>
-  </file>
-  <file src="frontend/server/src/Controllers/Submission.php">
-    <MissingReturnType occurrences="1">
-      <code>getSource</code>
-    </MissingReturnType>
-=======
       <code>$r['course_alias']</code>
     </MixedArgument>
->>>>>>> 0d56d3c7
   </file>
   <file src="frontend/server/src/Controllers/Tag.php">
     <MissingReturnType occurrences="1">
@@ -1507,12 +1356,7 @@
       <code>$contests[$contest['alias']]</code>
       <code>$contests[$contest['alias']]</code>
     </MixedArrayOffset>
-<<<<<<< HEAD
-    <MixedAssignment occurrences="44">
-      <code>$user</code>
-=======
     <MixedAssignment occurrences="43">
->>>>>>> 0d56d3c7
       <code>$userData['is_private']</code>
       <code>$identityData['name']</code>
       <code>$identityData['gender']</code>
@@ -1548,12 +1392,8 @@
       <code>$problems</code>
       <code>$problem</code>
       <code>$identity</code>
-<<<<<<< HEAD
-      <code>$user</code>
-=======
       <code>$r-&gt;identity-&gt;school_id</code>
       <code>$r-&gt;identity-&gt;school_id</code>
->>>>>>> 0d56d3c7
       <code>$language</code>
       <code>$r-&gt;identity-&gt;language_id</code>
       <code>$r-&gt;identity-&gt;gender</code>
@@ -1585,11 +1425,7 @@
     <PossiblyFalseArgument occurrences="1">
       <code>strpos($email, '@')</code>
     </PossiblyFalseArgument>
-<<<<<<< HEAD
-    <PossiblyNullArgument occurrences="15">
-=======
-    <PossiblyNullArgument occurrences="16">
->>>>>>> 0d56d3c7
+    <PossiblyNullArgument occurrences="14">
       <code>$user-&gt;main_email_id</code>
       <code>$user-&gt;main_email_id</code>
       <code>$user-&gt;main_identity_id</code>
@@ -1618,19 +1454,12 @@
       <code>$email</code>
       <code>$r-&gt;user</code>
     </PossiblyNullPropertyAssignment>
-<<<<<<< HEAD
-    <PossiblyNullPropertyFetch occurrences="5">
-=======
-    <PossiblyNullPropertyFetch occurrences="7">
->>>>>>> 0d56d3c7
+    <PossiblyNullPropertyFetch occurrences="4">
       <code>$email-&gt;email</code>
       <code>$identity-&gt;password</code>
       <code>$user-&gt;main_identity_id</code>
       <code>$identity-&gt;username</code>
       <code>$user-&gt;main_identity_id</code>
-      <code>$r-&gt;user-&gt;main_email_id</code>
-      <code>$r-&gt;user-&gt;verified</code>
-      <code>$r-&gt;user-&gt;verification_id</code>
     </PossiblyNullPropertyFetch>
     <UndefinedDocblockClass occurrences="9">
       <code>$response</code>
@@ -1654,36 +1483,15 @@
     <InvalidReturnType occurrences="1">
       <code>Affected</code>
     </InvalidReturnType>
-<<<<<<< HEAD
-    <MissingParamType occurrences="9">
-      <code>$courseId</code>
-      <code>$assignmentAlias</code>
-      <code>$course_id</code>
-      <code>$problemset_id</code>
-      <code>$problemset_id</code>
-      <code>$course_id</code>
-      <code>$assignmentId</code>
-=======
     <MissingParamType occurrences="4">
       <code>$problemset_id</code>
       <code>$problemset_id</code>
->>>>>>> 0d56d3c7
       <code>$assignment_id</code>
       <code>$order</code>
     </MissingParamType>
-<<<<<<< HEAD
-    <MissingReturnType occurrences="6">
-      <code>getProblemset</code>
-      <code>getAssignmentCountsForCourse</code>
-      <code>getAssignmentForProblemset</code>
-      <code>getByProblemset</code>
-      <code>getByIdWithScoreboardUrls</code>
-      <code>getSortedCourseAssignments</code>
-=======
     <MissingReturnType occurrences="2">
       <code>getAssignmentForProblemset</code>
       <code>getByProblemset</code>
->>>>>>> 0d56d3c7
     </MissingReturnType>
     <UndefinedDocblockClass occurrences="1">
       <code>Affected</code>
@@ -2405,30 +2213,6 @@
       <code>\OmegaUp\MySQLConnection::getInstance()-&gt;getOne($sql, $args)</code>
     </MixedReturnStatement>
   </file>
-<<<<<<< HEAD
-  <file src="frontend/smarty_plugins/compiler.version_hash.php">
-    <MissingDependency occurrences="1">
-      <code>Smarty</code>
-    </MissingDependency>
-    <MissingReturnType occurrences="1">
-      <code>smarty_compiler_version_hash</code>
-    </MissingReturnType>
-  </file>
-  <file src="frontend/smarty_plugins/modifier.omegaup_format.php">
-    <MissingParamType occurrences="2">
-      <code>$format</code>
-      <code>$params</code>
-    </MissingParamType>
-    <MissingReturnType occurrences="1">
-      <code>smarty_modifier_omegaup_format</code>
-    </MissingReturnType>
-    <MixedArgument occurrences="2">
-      <code>$format</code>
-      <code>$params</code>
-    </MixedArgument>
-  </file>
-=======
->>>>>>> 0d56d3c7
   <file src="frontend/tests/common/Utils.php">
     <ForbiddenCode occurrences="4">
       <code>var_dump($e-&gt;getMessage())</code>
@@ -2540,53 +2324,17 @@
     </UndefinedDocblockClass>
   </file>
   <file src="frontend/tests/factories/ContestsFactory.php">
-<<<<<<< HEAD
-    <DuplicateArrayKey occurrences="1">
-      <code>'languages' =&gt; $params['languages']</code>
-    </DuplicateArrayKey>
-    <InvalidParamDefault occurrences="1">
-      <code>type</code>
-    </InvalidParamDefault>
-    <MissingParamType occurrences="2">
-      <code>$params</code>
-      <code>$default</code>
-      <code>$params</code>
-      <code>$params</code>
-    </MissingParamType>
-    <MissingPropertyType occurrences="1">
-      <code>$params</code>
-    </MissingPropertyType>
-    <MissingReturnType occurrences="6">
-      <code>openContest</code>
-=======
     <InvalidParamDefault occurrences="1">
       <code>type</code>
     </InvalidParamDefault>
     <MissingReturnType occurrences="1">
->>>>>>> 0d56d3c7
       <code>openProblemInContest</code>
     </MissingReturnType>
     <MixedArgument occurrences="2">
       <code>$contestData['request']['alias']</code>
       <code>$contestData['request']['alias']</code>
     </MixedArgument>
-<<<<<<< HEAD
-    <MixedArrayAccess occurrences="2">
-      <code>$this-&gt;params[$offset]</code>
-      <code>$this-&gt;params[$offset]</code>
-    </MixedArrayAccess>
-    <MixedArrayOffset occurrences="4">
-      <code>$this-&gt;params[$offset]</code>
-      <code>$this-&gt;params[$offset]</code>
-      <code>$this-&gt;params[$offset]</code>
-      <code>$this-&gt;params[$offset]</code>
-    </MixedArrayOffset>
-    <MixedAssignment occurrences="9">
-      <code>$array[$parameter]</code>
-      <code>$r['penalty_calc_policy']</code>
-=======
     <MixedAssignment occurrences="4">
->>>>>>> 0d56d3c7
       <code>$r['contest_alias']</code>
       <code>$r['problem_alias']</code>
       <code>$r['contest_alias']</code>
@@ -2596,12 +2344,6 @@
     <MixedInferredReturnType occurrences="1">
       <code>array</code>
     </MixedInferredReturnType>
-<<<<<<< HEAD
-    <PossiblyInvalidArgument occurrences="1">
-      <code>$this-&gt;params</code>
-    </PossiblyInvalidArgument>
-=======
->>>>>>> 0d56d3c7
     <PossiblyNullArgument occurrences="2">
       <code>$contest</code>
       <code>$contest</code>
@@ -2617,11 +2359,7 @@
     </UndefinedDocblockClass>
   </file>
   <file src="frontend/tests/factories/CoursesFactory.php">
-<<<<<<< HEAD
-    <MissingParamType occurrences="10">
-=======
-    <MissingParamType occurrences="7">
->>>>>>> 0d56d3c7
+    <MissingParamType occurrences="6">
       <code>$public</code>
       <code>$requestsUserInformation</code>
       <code>$showScoreboard</code>
@@ -2631,30 +2369,11 @@
       <code>$courseAlias</code>
       <code>$assignmentAlias</code>
       <code>$problems</code>
-<<<<<<< HEAD
-      <code>$courseAssignmentData</code>
-      <code>$courseAssignmentData</code>
-      <code>$courseAssignmentData</code>
-    </MissingParamType>
-    <MissingReturnType occurrences="4">
+    </MissingParamType>
+    <MissingReturnType occurrences="1">
       <code>addProblemsToAssignment</code>
-      <code>openCourse</code>
-      <code>openAssignmentCourse</code>
-      <code>openProblemInCourseAssignment</code>
-    </MissingReturnType>
-=======
-      <code>$courseData</code>
-    </MissingParamType>
-    <MissingReturnType occurrences="2">
-      <code>addProblemsToAssignment</code>
-      <code>submitRunsToAssignmentsInCourse</code>
-    </MissingReturnType>
-    <MixedArgument occurrences="1">
-      <code>$courseData['course_alias']</code>
-      <code>$courseData['course_alias']</code>
-    </MixedArgument>
->>>>>>> 0d56d3c7
-    <MixedArrayAccess occurrences="4">
+    </MissingReturnType>
+    <MixedArrayAccess occurrences="3">
       <code>$problem['problem']</code>
       <code>$problemData['request']</code>
       <code>$problemData['request']</code>
@@ -2687,61 +2406,16 @@
     </PossiblyNullPropertyAssignment>
   </file>
   <file src="frontend/tests/factories/ProblemsFactory.php">
-<<<<<<< HEAD
-    <MissingParamType occurrences="3">
-      <code>$params</code>
-      <code>$default</code>
-      <code>$params</code>
-      <code>$params</code>
-    </MissingParamType>
-    <MissingPropertyType occurrences="1">
-      <code>$params</code>
-    </MissingPropertyType>
-    <MissingReturnType occurrences="4">
-      <code>createProblemWithAuthor</code>
-      <code>addAdminUser</code>
-=======
     <MissingReturnType occurrences="2">
       <code>createProblemWithAuthor</code>
->>>>>>> 0d56d3c7
       <code>addGroupAdmin</code>
     </MissingReturnType>
-<<<<<<< HEAD
-    <MixedArgument occurrences="1">
-      <code>$params['title']</code>
-    </MixedArgument>
-    <MixedArrayAccess occurrences="2">
-      <code>$this-&gt;params[$offset]</code>
-      <code>$this-&gt;params[$offset]</code>
-    </MixedArrayAccess>
-    <MixedArrayAssignment occurrences="1">
-      <code>$_FILES['problem_contents']['tmp_name']</code>
-    </MixedArrayAssignment>
-    <MixedArrayOffset occurrences="4">
-      <code>$this-&gt;params[$offset]</code>
-      <code>$this-&gt;params[$offset]</code>
-      <code>$this-&gt;params[$offset]</code>
-      <code>$this-&gt;params[$offset]</code>
-    </MixedArrayOffset>
-    <MixedAssignment occurrences="5">
-      <code>$array[$parameter]</code>
-      <code>$_FILES['problem_contents']['tmp_name']</code>
-      <code>$r['problem_alias']</code>
-    </MixedAssignment>
-    <MixedPropertyFetch occurrences="1">
-      <code>$params['author']-&gt;username</code>
-    </MixedPropertyFetch>
-    <PossiblyInvalidArgument occurrences="1">
-      <code>$this-&gt;params</code>
-    </PossiblyInvalidArgument>
-=======
     <MixedArrayAssignment occurrences="1">
       <code>$_FILES['problem_contents']['tmp_name']</code>
     </MixedArrayAssignment>
     <MixedAssignment occurrences="1">
       <code>$r['problem_alias']</code>
     </MixedAssignment>
->>>>>>> 0d56d3c7
   </file>
   <file src="frontend/tests/factories/QualityNominationFactory.php">
     <MissingPropertyType occurrences="1">
@@ -2792,14 +2466,6 @@
       <code>type</code>
     </UndefinedDocblockClass>
   </file>
-<<<<<<< HEAD
-  <file src="frontend/tests/factories/SchoolsFactory.php">
-    <MissingReturnType occurrences="1">
-      <code>addUserToSchool</code>
-    </MissingReturnType>
-  </file>
-=======
->>>>>>> 0d56d3c7
   <file src="frontend/tests/factories/UserFactory.php">
     <InvalidReturnStatement occurrences="2">
       <code>self::createUser(new UserParams(['verify' =&gt; false]))</code>
