<?xml version="1.0" encoding="UTF-8"?>
<files psalm-version="3.6.2@05ace258176795e87ef07b4262b5ceba3fd27de3">
  <file src="frontend/server/src/Controllers/ACL.php">
    <MissingParamType occurrences="12">
      <code>$acl_id</code>
      <code>$user_id</code>
      <code>$role_id</code>
      <code>$acl_id</code>
      <code>$user_id</code>
      <code>$role_id</code>
      <code>$acl_id</code>
      <code>$group_id</code>
      <code>$role_id</code>
      <code>$acl_id</code>
      <code>$group_id</code>
      <code>$role_id</code>
    </MissingParamType>
    <MissingReturnType occurrences="4">
      <code>addUser</code>
      <code>removeUser</code>
      <code>addGroup</code>
      <code>removeGroup</code>
    </MissingReturnType>
  </file>
  <file src="frontend/server/src/Controllers/Authorization.php">
    <MissingReturnType occurrences="1">
      <code>apiProblem</code>
    </MissingReturnType>
    <MixedArgument occurrences="2">
      <code>$r['username']</code>
      <code>$r['problem_alias']</code>
    </MixedArgument>
    <PossiblyNullArgument occurrences="1">
      <code>$resolvedIdentity-&gt;identity_id</code>
    </PossiblyNullArgument>
  </file>
  <file src="frontend/server/src/Controllers/Badge.php">
    <MixedArgument occurrences="1">
      <code>static::OMEGAUP_BADGES_ROOT</code>
    </MixedArgument>
    <MixedAssignment occurrences="3">
      <code>$totalUsers</code>
      <code>$ownersCount</code>
      <code>$firstAssignation</code>
    </MixedAssignment>
    <MixedOperand occurrences="2">
      <code>static::OMEGAUP_BADGES_ROOT</code>
      <code>$ownersCount</code>
    </MixedOperand>
  </file>
  <file src="frontend/server/src/Controllers/Clarification.php">
    <ArgumentTypeCoercion occurrences="2">
      <code>$clarification</code>
      <code>$clarification</code>
    </ArgumentTypeCoercion>
    <MissingReturnType occurrences="3">
      <code>validateCreate</code>
      <code>validateDetails</code>
      <code>validateUpdate</code>
    </MissingReturnType>
    <MixedArgument occurrences="13">
      <code>$r['contest']-&gt;problemset_id</code>
      <code>$r['problem']-&gt;problem_id</code>
      <code>$r['clarification']</code>
      <code>$r['clarification']</code>
      <code>$r['clarification_id']</code>
      <code>$r['clarification']</code>
      <code>$r['clarification_id']</code>
      <code>$r['clarification']</code>
      <code>$clarification</code>
      <code>$r['problem']</code>
      <code>$r['user']</code>
      <code>$r['contest']</code>
    </MixedArgument>
    <MixedAssignment occurrences="4">
      <code>$receiverId</code>
      <code>$response</code>
      <code>$clarification</code>
      <code>$r['contest']</code>
    </MixedAssignment>
    <MixedInferredReturnType occurrences="1">
      <code>array</code>
    </MixedInferredReturnType>
    <MixedMethodCall occurrences="1">
      <code>asFilteredArray</code>
    </MixedMethodCall>
    <MixedPropertyFetch occurrences="7">
      <code>$r['contest']-&gt;problemset_id</code>
      <code>$r['problem']-&gt;problem_id</code>
      <code>$r['identity']-&gt;identity_id</code>
      <code>$r['contest']-&gt;problemset_id</code>
      <code>$r['problem']-&gt;problem_id</code>
      <code>$r['clarification']-&gt;clarification_id</code>
      <code>$r['clarification']-&gt;public</code>
    </MixedPropertyFetch>
    <MixedReturnStatement occurrences="1">
      <code>$response</code>
    </MixedReturnStatement>
    <PossiblyNullArgument occurrences="3">
      <code>$r-&gt;identity</code>
      <code>$clarification-&gt;problem_id</code>
      <code>$clarification-&gt;author_id</code>
    </PossiblyNullArgument>
    <PossiblyNullReference occurrences="1">
      <code>broadcastClarification</code>
    </PossiblyNullReference>
  </file>
  <file src="frontend/server/src/Controllers/Contest.php">
    <DocblockTypeContradiction occurrences="1">
      <code>$req-&gt;accepted === '0'</code>
    </DocblockTypeContradiction>
    <InvalidReturnStatement occurrences="1">
      <code>['status' =&gt; 'ok']</code>
    </InvalidReturnStatement>
    <InvalidReturnType occurrences="1">
      <code>type</code>
    </InvalidReturnType>
    <MissingClosureParamType occurrences="4">
      <code>$value</code>
      <code>$value</code>
      <code>$value</code>
      <code>$value</code>
    </MissingClosureParamType>
    <MissingClosureReturnType occurrences="6">
      <code>function () use (</code>
      <code>function () use (</code>
      <code>function ($value) {</code>
      <code>function ($value) {</code>
      <code>function ($value) {</code>
      <code>function ($value) {</code>
    </MissingClosureReturnType>
    <MissingParamType occurrences="1">
      <code>$admission_mode</code>
    </MissingParamType>
    <MissingReturnType occurrences="10">
      <code>apiPublicDetails</code>
      <code>apiRegisterForContest</code>
      <code>apiOpen</code>
      <code>apiCreateVirtual</code>
      <code>apiScoreboardMerge</code>
      <code>apiRequests</code>
      <code>apiArbitrateRequest</code>
      <code>validateContestCanBePublic</code>
      <code>apiDownload</code>
      <code>isPublic</code>
    </MissingReturnType>
    <MixedArgument occurrences="63">
      <code>$r['active']</code>
      <code>$r['recommended']</code>
      <code>$r['participating']</code>
      <code>$contestProblemset</code>
      <code>$contestProblemset</code>
      <code>$r['contest_alias']</code>
      <code>$r['contest']-&gt;problemset_id</code>
      <code>$result['start_time']</code>
      <code>$result['finish_time']</code>
      <code>$r['contest_alias']</code>
      <code>$r['share_user_information'] ?: false</code>
      <code>$r['privacy_git_object_id']</code>
      <code>$r['statement_type']</code>
      <code>$result['start_time']</code>
      <code>$result['finish_time']</code>
      <code>$result['rerun_id']</code>
      <code>$result['languages']</code>
      <code>$result['languages']</code>
      <code>$r['contest_alias']</code>
      <code>$_SERVER['REMOTE_ADDR']</code>
      <code>$r['contest_alias']</code>
      <code>$accesses</code>
      <code>$submissions</code>
      <code>$r['contest_alias']</code>
      <code>$r['alias']</code>
      <code>$r['languages']</code>
      <code>$r['submissions_gap'] / 60</code>
      <code>$contest_length / 60</code>
      <code>$r['problems']</code>
      <code>$requestProblem-&gt;problem</code>
      <code>$r['contest_alias']</code>
      <code>$r['contest_alias']</code>
      <code>$r['problem_alias']</code>
      <code>$r['points']</code>
      <code>$r['order_in_contest'] ?: 1</code>
      <code>$r['contest_alias']</code>
      <code>$r['contest_alias']</code>
      <code>$r['problem_alias']</code>
      <code>$r['contest_alias']</code>
      <code>$r['usernameOrEmail']</code>
      <code>$r['contest_alias']</code>
      <code>$r['usernameOrEmail']</code>
      <code>$r['usernameOrEmail']</code>
      <code>$r['usernameOrEmail']</code>
      <code>$r['group']</code>
      <code>$r['group']</code>
      <code>$r['contest_alias']</code>
      <code>$r['username']</code>
      <code>$r['contest_alias']</code>
      <code>$r['contest_alias']</code>
      <code>$r['username']</code>
      <code>$contest-&gt;problemset_id</code>
      <code>$r['status']</code>
      <code>$r['verdict']</code>
      <code>!is_null($problem) ? $problem-&gt;problem_id : null</code>
      <code>$r['language']</code>
      <code>!is_null($identity) ? $identity-&gt;identity_id : null</code>
      <code>$r['offset']</code>
      <code>$r['rowcount']</code>
      <code>$r['contest_alias']</code>
      <code>$verdict</code>
      <code>$problemStats[$key]['cases_stats']</code>
    </MixedArgument>
    <MixedArrayAccess occurrences="9">
      <code>$contestInfo['window_length']</code>
      <code>$contestInfo['finish_time']</code>
      <code>$contestInfo['start_time']</code>
      <code>$contestInfo['window_length']</code>
      <code>$result['admission_mode']</code>
      <code>$result['start_time']</code>
      <code>$result['finish_time']</code>
      <code>$clar['time']</code>
      <code>$results['total']</code>
    </MixedArrayAccess>
    <MixedAssignment occurrences="35">
      <code>$contests</code>
      <code>$contests</code>
      <code>$contests</code>
      <code>$contests</code>
      <code>$contests</code>
      <code>$contests</code>
      <code>$contestInfo</code>
      <code>$contestInfo['duration']</code>
      <code>$addedContests[]</code>
      <code>$contests</code>
      <code>$contests</code>
      <code>$addedContests[]</code>
      <code>$contestProblemset</code>
      <code>$result</code>
      <code>$accesses</code>
      <code>$submissions</code>
      <code>$auth_token</code>
      <code>$r['start_time']</code>
      <code>$start_time</code>
      <code>$finish_time</code>
      <code>$contest_length</code>
      <code>$requestProblems</code>
      <code>$requestProblem</code>
      <code>$language</code>
      <code>$clarifications</code>
      <code>$clar</code>
      <code>$response['clarifications']</code>
      <code>$request-&gt;extra_note</code>
      <code>$contest-&gt;admission_mode</code>
      <code>$verdict</code>
      <code>$totalPoints</code>
      <code>$sizeOfBucket</code>
      <code>$results</code>
      <code>$counts</code>
    </MixedAssignment>
    <MixedInferredReturnType occurrences="2">
      <code>bool</code>
      <code>array</code>
    </MixedInferredReturnType>
    <MixedMethodCall occurrences="1">
      <code>asFilteredArray</code>
    </MixedMethodCall>
    <MixedOperand occurrences="11">
      <code>$contestInfo['finish_time']</code>
      <code>$contestInfo['window_length']</code>
      <code>$r['start_time']</code>
      <code>$r['start_time']</code>
      <code>$finish_time</code>
      <code>$contest_length</code>
      <code>$r['submissions_gap']</code>
      <code>$contest_length</code>
      <code>$r['contest_alias']</code>
      <code>$totalPoints</code>
      <code>$results['total']['points']</code>
    </MixedOperand>
    <MixedPropertyFetch occurrences="6">
      <code>$r['contest']-&gt;problemset_id</code>
      <code>$requestProblem-&gt;problem</code>
      <code>$requestProblem-&gt;points</code>
      <code>$contest-&gt;problemset_id</code>
      <code>$problem-&gt;problem_id</code>
      <code>$identity-&gt;identity_id</code>
    </MixedPropertyFetch>
    <MixedReturnStatement occurrences="2">
      <code>self::isPublic($contest-&gt;admission_mode)</code>
    </MixedReturnStatement>
    <PossiblyFalseArgument occurrences="1">
      <code>$result['requestsUserInformation']</code>
    </PossiblyFalseArgument>
    <PossiblyNullArgument occurrences="25">
      <code>$r-&gt;identity</code>
      <code>$privacyStatementId</code>
      <code>$contest-&gt;acl_id</code>
      <code>$acl-&gt;owner_id</code>
      <code>$contest-&gt;problemset_id</code>
      <code>$r-&gt;identity</code>
      <code>$r-&gt;identity</code>
      <code>$originalContest-&gt;problemset_id</code>
      <code>$r-&gt;identity</code>
      <code>$r-&gt;identity</code>
      <code>$contest-&gt;problemset_id</code>
      <code>$problemset-&gt;problemset_id</code>
      <code>$problemset</code>
      <code>$r-&gt;identity</code>
      <code>$contest-&gt;problemset_id</code>
      <code>$problemset</code>
      <code>$problemsetProblem-&gt;version</code>
      <code>$r-&gt;identity</code>
      <code>$contest-&gt;problemset_id</code>
      <code>$contest-&gt;problemset_id</code>
      <code>$problemset</code>
      <code>$contest-&gt;contest_id</code>
      <code>$originalContest</code>
      <code>$contest-&gt;problemset_id</code>
      <code>$problemset</code>
      <code>$problemsetIdentity</code>
      <code>$r-&gt;identity</code>
    </PossiblyNullArgument>
    <PossiblyNullIterator occurrences="1">
      <code>$resultAdmins</code>
    </PossiblyNullIterator>
    <PossiblyNullOperand occurrences="5">
      <code>$problemsetIdentity-&gt;access_time</code>
      <code>$r['start_time']</code>
      <code>$contest-&gt;alias</code>
      <code>$finish_time</code>
      <code>$start_time</code>
    </PossiblyNullOperand>
    <PossiblyNullPropertyAssignment occurrences="3">
      <code>$problemset</code>
      <code>$problemset</code>
      <code>$problemsetIdentity</code>
    </PossiblyNullPropertyAssignment>
    <PossiblyNullPropertyFetch occurrences="7">
      <code>$r-&gt;user-&gt;user_id</code>
      <code>$original_contest-&gt;alias</code>
      <code>$original_contest-&gt;problemset_id</code>
      <code>$acl-&gt;owner_id</code>
      <code>$contest-&gt;start_time</code>
      <code>$contest-&gt;finish_time</code>
      <code>$problemset-&gt;problemset_id</code>
      <code>$r-&gt;user-&gt;user_id</code>
    </PossiblyNullPropertyFetch>
    <TypeDoesNotContainNull occurrences="1">
      <code>is_null($identity)</code>
    </TypeDoesNotContainNull>
    <TypeDoesNotContainType occurrences="1"/>
    <UndefinedDocblockClass occurrences="1">
      <code>type</code>
    </UndefinedDocblockClass>
  </file>
  <file src="frontend/server/src/Controllers/Course.php">
    <InvalidReturnStatement occurrences="1"/>
    <InvalidReturnType occurrences="1"/>
    <MixedArgument occurrences="3">
      <code>$r['privacy_git_object_id']</code>
      <code>$r['statement_type']</code>
      <code>$r['accept_teacher_git_object_id']</code>
    </MixedArgument>
  </file>
  <file src="frontend/server/src/Controllers/Grader.php">
    <MissingReturnType occurrences="1">
      <code>validateRequest</code>
    </MissingReturnType>
  </file>
  <file src="frontend/server/src/Controllers/Group.php">
    <MissingReturnType occurrences="5">
      <code>apiAddUser</code>
      <code>apiRemoveUser</code>
      <code>apiList</code>
      <code>apiDetails</code>
      <code>apiMembers</code>
    </MissingReturnType>
    <MixedArgument occurrences="8">
      <code>$r['group_alias']</code>
      <code>$r['usernameOrEmail']</code>
      <code>$r['group_alias']</code>
      <code>$r['usernameOrEmail']</code>
      <code>$r['query']</code>
      <code>$r['group_alias']</code>
      <code>$r['group_alias']</code>
      <code>$r['group_alias']</code>
    </MixedArgument>
  </file>
  <file src="frontend/server/src/Controllers/GroupScoreboard.php">
    <MissingReturnType occurrences="4">
      <code>apiAddContest</code>
      <code>apiRemoveContest</code>
      <code>apiDetails</code>
      <code>apiList</code>
    </MissingReturnType>
    <MixedArgument occurrences="10">
      <code>$r['group_alias']</code>
      <code>$r['scoreboard_alias']</code>
      <code>$r['contest_alias']</code>
      <code>$r['group_alias']</code>
      <code>$r['scoreboard_alias']</code>
      <code>$r['contest_alias']</code>
      <code>$r['group_alias']</code>
      <code>$r['scoreboard_alias']</code>
      <code>$usernames</code>
      <code>$r['group_alias']</code>
    </MixedArgument>
    <MixedArrayAssignment occurrences="2">
      <code>$contests[$i]['only_ac']</code>
      <code>$contests[$i]['weight']</code>
    </MixedArrayAssignment>
    <MixedAssignment occurrences="3">
      <code>$contest</code>
      <code>$contests[$i]</code>
      <code>$usernames</code>
    </MixedAssignment>
    <MixedMethodCall occurrences="1">
      <code>asArray</code>
    </MixedMethodCall>
    <MixedOperand occurrences="2">
      <code>$r['contest_alias']</code>
      <code>$r['group_alias']</code>
    </MixedOperand>
  </file>
  <file src="frontend/server/src/Controllers/Identity.php">
    <MissingParamType occurrences="15">
      <code>$username</code>
      <code>$name</code>
      <code>$gender</code>
      <code>$aliasGroup</code>
      <code>$groupId</code>
      <code>$username</code>
      <code>$name</code>
      <code>$gender</code>
      <code>$groupAlias</code>
      <code>$username</code>
      <code>$name</code>
      <code>$password</code>
      <code>$gender</code>
      <code>$aliasGroup</code>
      <code>$lang</code>
    </MissingParamType>
    <MissingReturnType occurrences="4">
      <code>validateGroupOwnership</code>
      <code>saveIdentityGroup</code>
      <code>validateUpdateRequest</code>
      <code>validateIdentity</code>
    </MissingReturnType>
    <MixedArgument occurrences="17">
      <code>$r['group_alias']</code>
      <code>$r['original_username']</code>
      <code>$r['username']</code>
      <code>$r['password']</code>
      <code>$r['password']</code>
      <code>$r['group_alias']</code>
      <code>$username</code>
      <code>$name</code>
      <code>$gender</code>
      <code>$password</code>
      <code>$_SERVER['HTTP_ACCEPT_LANGUAGE']</code>
      <code>$lang_parse[1]</code>
      <code>$lang_parse[1]</code>
      <code>$lang_parse[4]</code>
    </MixedArgument>
    <MixedArgumentTypeCoercion occurrences="1">
      <code>$langCode</code>
    </MixedArgumentTypeCoercion>
    <MixedAssignment occurrences="4">
      <code>$group</code>
      <code>$group</code>
      <code>$val</code>
      <code>$langWeight</code>
    </MixedAssignment>
    <MixedPropertyFetch occurrences="2">
      <code>$group-&gt;group_id</code>
      <code>$group-&gt;group_id</code>
    </MixedPropertyFetch>
    <PossiblyNullArgument occurrences="1">
      <code>$identity-&gt;username</code>
    </PossiblyNullArgument>
  </file>
  <file src="frontend/server/src/Controllers/Interview.php">
    <InvalidArgument occurrences="1">
      <code>$r</code>
    </InvalidArgument>
    <MissingParamType occurrences="2">
      <code>$is_update</code>
      <code>$r</code>
    </MissingParamType>
    <MissingReturnType occurrences="7">
      <code>validateCreateOrUpdate</code>
      <code>apiCreate</code>
      <code>apiAddUsers</code>
      <code>addUserInternal</code>
      <code>apiDetails</code>
      <code>apiList</code>
      <code>showIntro</code>
    </MissingReturnType>
    <MixedArgument occurrences="6">
      <code>$r</code>
      <code>$r-&gt;identity</code>
      <code>$r['interview']</code>
      <code>$r['user']-&gt;main_email_id</code>
      <code>$interview</code>
      <code>$r['contest_alias'] ?? ''</code>
    </MixedArgument>
    <MixedArrayAccess occurrences="20">
      <code>$r['interview_alias']</code>
      <code>$r['usernameOrEmail']</code>
      <code>$r['interview']</code>
      <code>$r['user']</code>
      <code>$r['interview']</code>
      <code>$r['interview']</code>
      <code>$r['interview']</code>
      <code>$r['interview']</code>
      <code>$r['user']</code>
      <code>$r['interview']</code>
      <code>$r['interview']</code>
      <code>$r['user']</code>
      <code>$r['user']</code>
      <code>$r['username']</code>
      <code>$identity['user_id']</code>
      <code>$identity['username']</code>
      <code>$identity['access_time']</code>
      <code>$identity['email']</code>
      <code>$identity['access_time']</code>
      <code>$identity['country_id']</code>
    </MixedArrayAccess>
    <MixedAssignment occurrences="5">
      <code>$r['interview']</code>
      <code>$r['user']</code>
      <code>$interview</code>
      <code>$problemsetIdentities</code>
      <code>$identity</code>
    </MixedAssignment>
    <MixedOperand occurrences="4">
      <code>$r['alias']</code>
      <code>$newUserRequest['username']</code>
      <code>$newUserRequest['password']</code>
      <code>$r['username']</code>
    </MixedOperand>
    <MixedPropertyFetch occurrences="10">
      <code>$newUserRequest['user']-&gt;verification_id</code>
      <code>$r['interview']-&gt;alias</code>
      <code>$newUserRequest['user']-&gt;verification_id</code>
      <code>$r['interview']-&gt;alias</code>
      <code>$r['interview']-&gt;alias</code>
      <code>$r['interview']-&gt;alias</code>
      <code>$r-&gt;identity</code>
      <code>$r['interview']-&gt;problemset_id</code>
      <code>$r['user']-&gt;main_identity_id</code>
      <code>$r['user']-&gt;main_email_id</code>
    </MixedPropertyFetch>
    <PossiblyNullOperand occurrences="5">
      <code>\OmegaUp\Translations::getInstance()-&gt;get('profileUsername')</code>
      <code>\OmegaUp\Translations::getInstance()-&gt;get('loginPassword')</code>
    </PossiblyNullOperand>
  </file>
  <file src="frontend/server/src/Controllers/Notification.php">
    <InvalidPropertyAssignmentValue occurrences="1">
      <code>1</code>
    </InvalidPropertyAssignmentValue>
    <MixedArgument occurrences="1">
      <code>$id</code>
    </MixedArgument>
    <MixedAssignment occurrences="1">
      <code>$id</code>
    </MixedAssignment>
  </file>
  <file src="frontend/server/src/Controllers/Problem.php">
    <InvalidArgument occurrences="1">
      <code>$r</code>
    </InvalidArgument>
    <InvalidArrayOffset occurrences="1">
      <code>$result['settings']</code>
    </InvalidArrayOffset>
    <InvalidReturnType occurrences="1">
      <code>Array</code>
    </InvalidReturnType>
    <InvalidScalarArgument occurrences="3">
      <code>JSON_OBJECT_AS_ARRAY</code>
      <code>JSON_OBJECT_AS_ARRAY</code>
      <code>JSON_OBJECT_AS_ARRAY</code>
    </InvalidScalarArgument>
    <MissingParamType occurrences="1"/>
    <MissingReturnType occurrences="14">
      <code>apiCreate</code>
      <code>validateRejudge</code>
      <code>apiRejudge</code>
      <code>setRestrictedTags</code>
      <code>apiDownload</code>
      <code>validateDownload</code>
      <code>apiSolution</code>
      <code>apiVersions</code>
      <code>apiSelectVersion</code>
      <code>validateRuns</code>
      <code>apiRuns</code>
      <code>apiClarifications</code>
      <code>apiMyList</code>
      <code>apiBestScore</code>
    </MissingReturnType>
    <MixedArgument occurrences="48">
      <code>$r['problem']</code>
      <code>$r['selected_tags']</code>
      <code>$_REQUEST['languages']</code>
      <code>$r['problem_alias']</code>
      <code>$r['problem']</code>
      <code>$r['usernameOrEmail']</code>
      <code>$r['group']</code>
      <code>$r['usernameOrEmail']</code>
      <code>$r['group']</code>
      <code>$run</code>
      <code>$problem</code>
      <code>$_FILES['problem_contents']['tmp_name']</code>
      <code>$problem-&gt;alias</code>
      <code>$updatePublished</code>
      <code>$run-&gt;run_id</code>
      <code>$r['problem_alias']</code>
      <code>$updatePublished</code>
      <code>$r['problem']</code>
      <code>$r['problem']</code>
      <code>$r['problem']</code>
      <code>$r['problem']</code>
      <code>$problem-&gt;alias</code>
      <code>$container</code>
      <code>$r['contest_alias']</code>
      <code>$r['lang']</code>
      <code>$updatePublished</code>
      <code>$run-&gt;run_id</code>
      <code>$r['problem']</code>
      <code>$r['username']</code>
      <code>$r['status']</code>
      <code>$r['verdict']</code>
      <code>$r['problem']-&gt;problem_id</code>
      <code>$r['language']</code>
      <code>!is_null($r['identity']) ? $r['identity']-&gt;identity_id : null</code>
      <code>$r['offset']</code>
      <code>$r['rowcount']</code>
      <code>$r['problem']</code>
      <code>$r['problem']</code>
      <code>$verdict</code>
      <code>$r['problem']-&gt;alias</code>
      <code>$run</code>
      <code>$case['name']</code>
      <code>$casesStats['counts']</code>
      <code>$problem</code>
      <code>$problem</code>
      <code>$r['contest_alias']</code>
    </MixedArgument>
    <MixedArrayAccess occurrences="12">
      <code>$_FILES['problem_contents']['tmp_name']</code>
      <code>$userData['userinfo']['preferred_language']</code>
      <code>$clar['time']</code>
      <code>$casesStats['last_submission_id']</code>
      <code>$group['cases']</code>
      <code>$case['name']</code>
      <code>$casesStats['counts']</code>
      <code>$casesStats['counts']</code>
      <code>$case['name']</code>
      <code>$case['name']</code>
      <code>$casesStats['counts']</code>
      <code>$casesStats['counts']</code>
    </MixedArrayAccess>
    <MixedArrayAssignment occurrences="8">
      <code>$problemSettings['limits']['ExtraWallTime']</code>
      <code>$problemSettings['limits']['MemoryLimit']</code>
      <code>$problemSettings['limits']['OutputLimit']</code>
      <code>$problemSettings['limits']['OverallWallTimeLimit']</code>
      <code>$problemSettings['limits']['TimeLimit']</code>
      <code>$problemSettings['validator']['name']</code>
      <code>$problemSettings['validator']['limits']</code>
      <code>$problemSettings['validator']['limits']</code>
    </MixedArrayAssignment>
    <MixedArrayOffset occurrences="1">
      <code>$casesStats['counts'][$case['name']]</code>
    </MixedArrayOffset>
    <MixedAssignment occurrences="34">
      <code>$response['tags']</code>
      <code>$run</code>
      <code>$problem</code>
      <code>$updatePublished</code>
      <code>$run</code>
      <code>$distribSettings</code>
      <code>$updatePublished</code>
      <code>$lang</code>
      <code>$lang</code>
      <code>$problem</code>
      <code>$userData</code>
      <code>$container</code>
      <code>$logEntry['tree'][$treeEntry['path']]</code>
      <code>$updatePublished</code>
      <code>$problemSettings</code>
      <code>$run</code>
      <code>$run['alias']</code>
      <code>$clarifications</code>
      <code>$clar</code>
      <code>$response['clarifications']</code>
      <code>$verdict</code>
      <code>$casesStats</code>
      <code>$run</code>
      <code>$group</code>
      <code>$case</code>
      <code>$problems</code>
      <code>$hiddenTags</code>
      <code>$problem</code>
      <code>$problemArray</code>
      <code>$addedProblems[]</code>
      <code>$problems</code>
      <code>$hiddenTags</code>
      <code>$problem</code>
      <code>$problemArray</code>
      <code>$addedProblems[]</code>
      <code>$deletedLanguages</code>
      <code>$problemSettings['validator']['name']</code>
      <code>$result['sample_input']</code>
    </MixedAssignment>
    <MixedInferredReturnType occurrences="1">
      <code>array</code>
    </MixedInferredReturnType>
    <MixedMethodCall occurrences="1">
      <code>asArray</code>
      <code>asArray</code>
    </MixedMethodCall>
    <MixedOperand occurrences="2">
      <code>$_SERVER['HTTP_REFERER']</code>
      <code>$casesStats['counts'][$case['name']]</code>
    </MixedOperand>
    <MixedPropertyAssignment occurrences="5">
      <code>$run</code>
      <code>$run</code>
      <code>$run</code>
      <code>$run</code>
      <code>$run</code>
    </MixedPropertyAssignment>
    <MixedPropertyFetch occurrences="18">
      <code>$r['problem']-&gt;deprecated</code>
      <code>$r['problem']-&gt;deprecated</code>
      <code>$r['problem']-&gt;problem_id</code>
      <code>$r['problem']-&gt;current_version</code>
      <code>$run-&gt;run_id</code>
      <code>$problem-&gt;alias</code>
      <code>$problem-&gt;alias</code>
      <code>$run-&gt;run_id</code>
      <code>$r['problem']-&gt;problem_id</code>
      <code>$r['identity']-&gt;identity_id</code>
      <code>$r['problem']-&gt;problem_id</code>
      <code>$r['problem']-&gt;alias</code>
      <code>$r['problem']-&gt;problem_id</code>
      <code>$r['problem']-&gt;problem_id</code>
      <code>$r['problem']-&gt;problem_id</code>
      <code>$r['problem']-&gt;problem_id</code>
      <code>$r['problem']-&gt;alias</code>
      <code>$r['problem']-&gt;problem_id</code>
      <code>$case-&gt;score</code>
    </MixedPropertyFetch>
    <MixedReturnStatement occurrences="1"/>
    <PossiblyNullArgument occurrences="13">
      <code>$r-&gt;identity</code>
      <code>$r-&gt;user</code>
      <code>$problem-&gt;alias</code>
      <code>$r-&gt;identity</code>
      <code>$r-&gt;user</code>
      <code>$r-&gt;identity</code>
      <code>$r-&gt;identity</code>
      <code>$problem</code>
      <code>$r-&gt;identity-&gt;username</code>
      <code>$r-&gt;identity</code>
      <code>$problem-&gt;acl_id</code>
      <code>$r-&gt;identity</code>
      <code>$r-&gt;user</code>
      <code>$problem-&gt;alias</code>
      <code>$problem-&gt;alias</code>
      <code>$r-&gt;user</code>
    </PossiblyNullArgument>
    <PossiblyNullArrayAccess occurrences="2"/>
    <PossiblyNullPropertyAssignmentValue occurrences="1">
      <code>$problemDeployer-&gt;publishedCommit</code>
    </PossiblyNullPropertyAssignmentValue>
    <PossiblyNullPropertyFetch occurrences="3">
      <code>$acl-&gt;owner_id</code>
      <code>$problemsetter-&gt;username</code>
      <code>$problemsetter-&gt;name</code>
    </PossiblyNullPropertyFetch>
    <PossiblyUndefinedVariable occurrences="2">
      <code>$result</code>
      <code>$response</code>
    </PossiblyUndefinedVariable>
  </file>
  <file src="frontend/server/src/Controllers/ProblemForfeited.php">
    <MixedOperand occurrences="1">
      <code>static::SOLVED_PROBLEMS_PER_ALLOWED_SOLUTION</code>
    </MixedOperand>
  </file>
  <file src="frontend/server/src/Controllers/Problemset.php">
    <MissingParamType occurrences="1">
      <code>$problemset_id</code>
    </MissingParamType>
    <MissingReturnType occurrences="4">
      <code>validateAddProblemToProblemset</code>
      <code>addProblem</code>
      <code>updateProblemsetProblem</code>
      <code>wrapRequest</code>
    </MissingReturnType>
    <MixedArgument occurrences="3">
      <code>$r['tokens']</code>
      <code>$run['guid']</code>
    </MixedArgument>
    <MixedArrayAccess occurrences="38">
      <code>$r['problemset']</code>
      <code>$r['auth_token']</code>
      <code>$r['problemset']</code>
      <code>$r['problemset']</code>
      <code>$r['auth_token']</code>
      <code>$r['problemset']</code>
      <code>$r['problemset']</code>
      <code>$r['problemset']</code>
      <code>$r['auth_token']</code>
      <code>$r['problemset']</code>
      <code>$r['problemset']</code>
      <code>$r['auth_token']</code>
      <code>$r['token']</code>
      <code>$r['problemset']</code>
      <code>$r['problemset']</code>
      <code>$r['auth_token']</code>
      <code>$r['token']</code>
      <code>$r['problemset']</code>
      <code>$r['problemset']</code>
      <code>$r['problemset']</code>
      <code>$r['auth_token']</code>
      <code>$r['problemset']</code>
      <code>$r['problemset']</code>
      <code>$r['auth_token']</code>
      <code>$r['problemset']</code>
      <code>$r['problemset']</code>
      <code>$r['token']</code>
      <code>$r['problemset']['type']</code>
      <code>$r['problemset']['contest_alias']</code>
      <code>$r['tokens'][3]</code>
      <code>$run['guid']</code>
      <code>$run['language']</code>
      <code>$run['guid']</code>
      <code>$run['guid']</code>
      <code>$run['username']</code>
      <code>$run['alias']</code>
      <code>$run['verdict']</code>
      <code>$run['contest_score']</code>
    </MixedArrayAccess>
    <MixedAssignment occurrences="8">
      <code>$r</code>
      <code>$r</code>
      <code>$r</code>
      <code>$r['problemset']</code>
      <code>$request['auth_token']</code>
      <code>$request['token']</code>
      <code>$request['problemset']</code>
      <code>$run</code>
    </MixedAssignment>
    <MixedInferredReturnType occurrences="1">
      <code>Array</code>
    </MixedInferredReturnType>
    <MixedReturnStatement occurrences="1"/>
  </file>
  <file src="frontend/server/src/Controllers/QualityNomination.php">
    <AssignmentToVoid occurrences="1">
      <code>$response</code>
    </AssignmentToVoid>
    <MissingParamType occurrences="1">
      <code>$contents</code>
    </MissingParamType>
    <MixedArgument occurrences="4">
      <code>$r['qualitynomination_id']</code>
      <code>$r['problem_alias']</code>
      <code>$contents</code>
      <code>$contents</code>
    </MixedArgument>
    <MixedAssignment occurrences="4">
      <code>$newProblemVisibility</code>
      <code>$r['visibility']</code>
      <code>$qualitynomination-&gt;status</code>
      <code>$types</code>
    </MixedAssignment>
    <MixedPropertyFetch occurrences="5">
      <code>$r['problem']-&gt;visibility</code>
      <code>$r['problem']-&gt;visibility</code>
      <code>$r['problem']-&gt;visibility</code>
      <code>$r['problem']-&gt;visibility</code>
      <code>$r['problem']-&gt;visibility</code>
    </MixedPropertyFetch>
    <PossiblyNullArgument occurrences="2">
      <code>$qualitynominationlog-&gt;rationale</code>
      <code>$r-&gt;identity</code>
    </PossiblyNullArgument>
    <PossiblyNullPropertyFetch occurrences="1">
      <code>$r-&gt;user-&gt;user_id</code>
    </PossiblyNullPropertyFetch>
  </file>
  <file src="frontend/server/src/Controllers/Reset.php">
    <MissingParamType occurrences="2">
      <code>$r</code>
      <code>$r</code>
    </MissingParamType>
    <MissingReturnType occurrences="2">
      <code>validateCreateRequest</code>
      <code>validateUpdateRequest</code>
    </MissingReturnType>
    <MixedArgument occurrences="6">
      <code>$email</code>
      <code>$r['email']</code>
      <code>$r['password']</code>
      <code>$r-&gt;identity</code>
      <code>$reset_token</code>
      <code>$password</code>
    </MixedArgument>
    <MixedArrayAccess occurrences="5">
      <code>$r['email']</code>
      <code>$r['email']</code>
      <code>$r['reset_token']</code>
      <code>$r['password']</code>
      <code>$r['password_confirmation']</code>
    </MixedArrayAccess>
    <MixedAssignment occurrences="4">
      <code>$email</code>
      <code>$reset_token</code>
      <code>$password</code>
      <code>$password_confirmation</code>
    </MixedAssignment>
    <MixedPropertyFetch occurrences="1">
      <code>$r-&gt;identity</code>
    </MixedPropertyFetch>
  </file>
  <file src="frontend/server/src/Controllers/Run.php">
    <InvalidReturnStatement occurrences="1">
      <code>$response</code>
    </InvalidReturnStatement>
    <InvalidReturnType occurrences="1">
      <code>string</code>
    </InvalidReturnType>
    <InvalidScalarArgument occurrences="2">
      <code>rand()</code>
      <code>$run-&gt;run_id</code>
    </InvalidScalarArgument>
    <MismatchingDocblockReturnType occurrences="1">
      <code>type</code>
    </MismatchingDocblockReturnType>
    <MissingParamType occurrences="1">
      <code>$response</code>
    </MissingParamType>
    <MissingPropertyType occurrences="1">
      <code>$defaultSubmissionGap</code>
    </MissingPropertyType>
    <MissingReturnType occurrences="10">
      <code>validateDetailsRequest</code>
      <code>apiRejudge</code>
      <code>apiDisqualify</code>
      <code>apiSource</code>
      <code>populateRunDetails</code>
      <code>apiDownload</code>
      <code>downloadSubmission</code>
      <code>getGraderResource</code>
      <code>getGraderResourcePassthru</code>
      <code>validateList</code>
    </MissingReturnType>
    <MixedArgument occurrences="44">
      <code>$r['problem']-&gt;languages</code>
      <code>$r['contest']-&gt;languages</code>
      <code>$r['problem']</code>
      <code>$r['problem']</code>
      <code>$problemset_id</code>
      <code>$r['problemset']-&gt;languages</code>
      <code>$r['problem']-&gt;problem_id</code>
      <code>$r['container']</code>
      <code>$r['problemset']</code>
      <code>$r['problemset']</code>
      <code>$r['container']</code>
      <code>$r['contest']</code>
      <code>$r['problem']-&gt;problem_id</code>
      <code>$r['problemset']</code>
      <code>$r['contest']</code>
      <code>$r['source']</code>
      <code>$_SERVER['REMOTE_ADDR']</code>
      <code>$r['problem']</code>
      <code>$r['submission']-&gt;current_run_id</code>
      <code>$r['submission']</code>
      <code>$r['submission']</code>
      <code>$r['run']</code>
      <code>$r['run']</code>
      <code>$r['submission']</code>
      <code>$r['submission']-&gt;guid</code>
      <code>$r['submission']-&gt;problem_id</code>
      <code>$r['submission']</code>
      <code>$r['problem']</code>
      <code>$r['problem']</code>
      <code>$r['submission']</code>
      <code>$r['run']</code>
      <code>$r['run']</code>
      <code>$r['submission']</code>
      <code>$r['submission']</code>
      <code>$r['run']</code>
      <code>$r['username']</code>
      <code>$r['status']</code>
      <code>$r['verdict']</code>
      <code>!is_null($r['problem']) ? $r['problem']-&gt;problem_id : null</code>
      <code>$r['language']</code>
      <code>!is_null($r['identity']) ? $r['identity']-&gt;identity_id : null</code>
      <code>$r['offset']</code>
      <code>$r['rowcount']</code>
    </MixedArgument>
    <MixedArrayAccess occurrences="10">
      <code>$filtered['time']</code>
      <code>$filtered['score']</code>
      <code>$filtered['runtime']</code>
      <code>$filtered['penalty']</code>
      <code>$filtered['memory']</code>
      <code>$filtered['submit_delay']</code>
      <code>$filtered['contest_score']</code>
      <code>$filtered['contest_score']</code>
      <code>$response['admin']</code>
      <code>$details['compile_error']</code>
    </MixedArrayAccess>
    <MixedAssignment occurrences="13">
      <code>$r['container']</code>
      <code>$problemset_id</code>
      <code>$r['container']</code>
      <code>$penalty_type</code>
      <code>$start</code>
      <code>$filtered</code>
      <code>$filtered['time']</code>
      <code>$gzippedLogs</code>
      <code>$response['judged_by']</code>
      <code>$detailsJson</code>
      <code>$details</code>
      <code>$response['compile_error']</code>
      <code>$response['details']</code>
    </MixedAssignment>
    <MixedInferredReturnType occurrences="3">
      <code>array</code>
      <code>array{status: string, admin: bool, guid: string, language: string, source?: string, compile_error?: string, details?: array{compile_meta: array&lt;string, array{verdict: string, time: float, sys_time: float, wall_time: float, memory: float}&gt;, contest_score: float, groups: array{group: string, score: float, contest_score: float, max_score: float, cases: array{name: string, score: float, contest_score: float, max_score: float, verdict: string, meta: array&lt;string, mixed&gt;}[]}[], judged_by: string, max_score: float, memory: float, score: float, time: float, verdict: string, wall_time: float}, logs?: string, judged_by?: string}</code>
      <code>type</code>
    </MixedInferredReturnType>
    <MixedMethodCall occurrences="2">
      <code>asFilteredArray</code>
      <code>asFilteredArray</code>
    </MixedMethodCall>
    <MixedOperand occurrences="4">
      <code>$start</code>
      <code>\OmegaUp\Time::get() - $start</code>
      <code>$r['problem']-&gt;submissions</code>
    </MixedOperand>
    <MixedPropertyAssignment occurrences="1">
      <code>$r['run']</code>
    </MixedPropertyAssignment>
    <MixedPropertyFetch occurrences="29">
      <code>$r['problem']-&gt;deprecated</code>
      <code>$r['problem']-&gt;visibility</code>
      <code>$r['problem']-&gt;languages</code>
      <code>$r['contest']-&gt;problemset_id</code>
      <code>$r['contest']-&gt;languages</code>
      <code>$r['contest']-&gt;languages</code>
      <code>$r['problem']-&gt;problem_id</code>
      <code>$r['problem']-&gt;problem_id</code>
      <code>$r['problemset']-&gt;languages</code>
      <code>$r['problemset']-&gt;languages</code>
      <code>$r['problem']-&gt;problem_id</code>
      <code>$r['problem']-&gt;problem_id</code>
      <code>$r['problemset']-&gt;problemset_id</code>
      <code>$r['contest']-&gt;penalty_type</code>
      <code>$r['contest']-&gt;start_time</code>
      <code>$r['problem']-&gt;problem_id</code>
      <code>$r['problem']-&gt;problem_id</code>
      <code>$r['problem']-&gt;current_version</code>
      <code>$r['problem']-&gt;submissions</code>
      <code>$r['container']-&gt;finish_time</code>
      <code>$r['submission']-&gt;current_run_id</code>
      <code>$r['submission']-&gt;identity_id</code>
      <code>$r['submission']-&gt;guid</code>
      <code>$r['submission']-&gt;problem_id</code>
      <code>$r['submission']-&gt;guid</code>
      <code>$r['submission']-&gt;language</code>
      <code>$r['run']-&gt;judged_by</code>
      <code>$r['problem']-&gt;problem_id</code>
      <code>$r['identity']-&gt;identity_id</code>
    </MixedPropertyFetch>
    <MixedReturnStatement occurrences="2">
      <code>$filtered</code>
      <code>$response</code>
    </MixedReturnStatement>
    <PossiblyNullArgument occurrences="7">
      <code>$run-&gt;submission_id</code>
      <code>$submission-&gt;problem_id</code>
      <code>$problem-&gt;alias</code>
      <code>$submission-&gt;guid</code>
      <code>$submission-&gt;current_run_id</code>
      <code>$submission-&gt;problem_id</code>
      <code>$r-&gt;identity</code>
    </PossiblyNullArgument>
  </file>
  <file src="frontend/server/src/Controllers/School.php">
    <DocblockTypeContradiction occurrences="1">
      <code>is_null($schools)</code>
    </DocblockTypeContradiction>
    <MissingReturnType occurrences="1">
      <code>apiList</code>
    </MissingReturnType>
    <MixedArgument occurrences="1">
      <code>$r[$param]</code>
    </MixedArgument>
  </file>
  <file src="frontend/server/src/Controllers/Scoreboard.php">
    <MixedArgument occurrences="3">
      <code>$r['alias']</code>
      <code>$r['course_alias']</code>
    </MixedArgument>
  </file>
  <file src="frontend/server/src/Controllers/Tag.php">
    <MissingReturnType occurrences="1">
      <code>apiList</code>
    </MissingReturnType>
    <MixedArgument occurrences="1">
      <code>$r[$param]</code>
    </MixedArgument>
    <MixedAssignment occurrences="1">
      <code>$tag</code>
    </MixedAssignment>
    <MixedPropertyFetch occurrences="1">
      <code>$tag-&gt;name</code>
    </MixedPropertyFetch>
  </file>
  <file src="frontend/server/src/Controllers/User.php">
    <InvalidPropertyAssignmentValue occurrences="1">
      <code>1</code>
    </InvalidPropertyAssignmentValue>
    <InvalidReturnStatement occurrences="5">
      <code>$response</code>
      <code>$response</code>
      <code>$response</code>
      <code>$response</code>
    </InvalidReturnStatement>
    <InvalidReturnType occurrences="5">
      <code>response</code>
      <code>\OmegaUp\DAO\VO\Contests</code>
      <code>\OmegaUp\DAO\VO\Problems</code>
      <code>\OmegaUp\DAO\VO\Problems</code>
    </InvalidReturnType>
    <InvalidScalarArgument occurrences="3">
      <code>$i</code>
      <code>$digits</code>
      <code>$r['school_id']</code>
    </InvalidScalarArgument>
    <MissingClosureParamType occurrences="1">
      <code>$value</code>
      <code>$value</code>
    </MissingClosureParamType>
    <MissingClosureReturnType occurrences="1">
      <code>function ($value) {</code>
      <code>function ($value) {</code>
    </MissingClosureReturnType>
    <MissingParamType occurrences="2">
      <code>$problemset_id</code>
      <code>$user_id</code>
    </MissingParamType>
    <MissingPropertyType occurrences="2">
      <code>$sendEmailOnVerify</code>
      <code>$permissionKey</code>
    </MissingPropertyType>
    <MissingReturnType occurrences="26">
      <code>apiLogin</code>
      <code>apiMailingListBackfill</code>
      <code>omiPrepareUser</code>
      <code>apiCoderOfTheMonthList</code>
      <code>userOpenedProblemset</code>
      <code>apiInterviewStats</code>
      <code>apiList</code>
      <code>apiStats</code>
      <code>deleteProblemsSolvedRankCacheList</code>
      <code>apiUpdateMainEmail</code>
      <code>apiValidateFilter</code>
      <code>validateUser</code>
      <code>validateAddRemoveRole</code>
      <code>apiAddRole</code>
      <code>apiRemoveRole</code>
      <code>apiAddGroup</code>
      <code>apiRemoveGroup</code>
      <code>validateAddRemoveExperiment</code>
      <code>apiAddExperiment</code>
      <code>apiRemoveExperiment</code>
      <code>getPrivacyPolicy</code>
      <code>apiLastPrivacyPolicyAccepted</code>
      <code>apiAcceptPrivacyPolicy</code>
      <code>apiAssociateIdentity</code>
      <code>apiListAssociatedIdentities</code>
      <code>apiGenerateGitToken</code>
    </MissingReturnType>
    <MixedArgument occurrences="15">
      <code>$r['password']</code>
      <code>$r['password']</code>
      <code>$r['password']</code>
      <code>$r['password']</code>
      <code>$r['password']</code>
      <code>$r['password']</code>
      <code>$r['password']</code>
      <code>$user-&gt;main_identity_id</code>
      <code>$user</code>
      <code>$user_id</code>
      <code>$problemset_id</code>
      <code>$problem</code>
      <code>$problem</code>
      <code>$r[$param]</code>
      <code>$r['username']</code>
      <code>$r['password']</code>
      <code>$r['password']</code>
      <code>$value</code>
      <code>$value</code>
    </MixedArgument>
    <MixedArgumentTypeCoercion occurrences="1"/>
    <MixedArrayAccess occurrences="11">
      <code>$response['verified']</code>
      <code>$response['username']</code>
      <code>$contest['alias']</code>
      <code>$contest['scoreboard_url_admin']</code>
      <code>$contest['alias']</code>
      <code>$identityData['username']</code>
      <code>$identityData['place']</code>
      <code>$contest['alias']</code>
      <code>$contest['alias']</code>
      <code>$contest['alias']</code>
      <code>$r2['contest_admin']</code>
      <code>$r2['contest_alias']</code>
    </MixedArrayAccess>
    <MixedArrayOffset occurrences="2">
      <code>$contests[$contest['alias']]</code>
      <code>$contests[$contest['alias']]</code>
      <code>$contests[$contest['alias']]</code>
      <code>$contests[$contest['alias']]</code>
    </MixedArrayOffset>
<<<<<<< HEAD
    <MixedAssignment occurrences="24">
      <code>$userData['is_private']</code>
      <code>$identityData['name']</code>
      <code>$identityData['gender']</code>
=======
    <MixedAssignment occurrences="21">
>>>>>>> 2d26a400
      <code>$usersMissing</code>
      <code>$user</code>
      <code>$resetRequest['auth_token']</code>
      <code>$resetRequest['permission_key']</code>
      <code>$addUserRequest['auth_token']</code>
      <code>$addUserRequest['contest_alias']</code>
      <code>$response</code>
      <code>$contestsParticipated</code>
      <code>$contest</code>
      <code>$identityData</code>
      <code>$contests[$contest['alias']]['place']</code>
      <code>$problems</code>
      <code>$problem</code>
      <code>$problems</code>
      <code>$problem</code>
      <code>$identity</code>
      <code>$language</code>
      <code>$r-&gt;identity-&gt;language_id</code>
      <code>$r-&gt;identity-&gt;gender</code>
      <code>$response</code>
      <code>$r2['auth_token']</code>
      <code>$r2</code>
    </MixedAssignment>
    <MixedInferredReturnType occurrences="1"/>
    <MixedPropertyFetch occurrences="10">
      <code>$user-&gt;main_identity_id</code>
      <code>$identity-&gt;username</code>
      <code>$identity-&gt;username</code>
      <code>$language-&gt;language_id</code>
      <code>$r['user']-&gt;user_id</code>
      <code>$r['role']-&gt;role_id</code>
      <code>$r['user']-&gt;user_id</code>
      <code>$r['role']-&gt;role_id</code>
      <code>$r['group']-&gt;group_id</code>
      <code>$r['group']-&gt;group_id</code>
    </MixedPropertyFetch>
    <MixedReturnStatement occurrences="1"/>
    <PossiblyFalseArgument occurrences="1">
      <code>strpos($email, '@')</code>
    </PossiblyFalseArgument>
    <PossiblyNullArgument occurrences="11">
      <code>$user-&gt;main_email_id</code>
      <code>$user-&gt;main_email_id</code>
      <code>$user-&gt;main_identity_id</code>
      <code>$identity</code>
      <code>$user-&gt;main_identity_id</code>
      <code>$identity</code>
      <code>$user-&gt;main_identity_id</code>
      <code>$user</code>
      <code>$identity</code>
      <code>$user-&gt;main_identity_id</code>
    </PossiblyNullArgument>
    <PossiblyNullArrayOffset occurrences="1">
      <code>$usersAdded</code>
    </PossiblyNullArrayOffset>
    <PossiblyNullPropertyAssignment occurrences="2">
      <code>$identity</code>
      <code>$r-&gt;user</code>
      <code>$r-&gt;user</code>
      <code>$r-&gt;user</code>
    </PossiblyNullPropertyAssignment>
    <PossiblyNullPropertyFetch occurrences="4">
      <code>$email-&gt;email</code>
      <code>$identity-&gt;password</code>
      <code>$user-&gt;main_identity_id</code>
      <code>$identity-&gt;username</code>
      <code>$user-&gt;main_identity_id</code>
    </PossiblyNullPropertyFetch>
    <UndefinedDocblockClass occurrences="1">
      <code>response</code>
    </UndefinedDocblockClass>
    <UndefinedMethod occurrences="2">
      <code>\OmegaUp\DAO\Identities::getStatusVerified($r['email'])</code>
    </UndefinedMethod>
  </file>
  <file src="frontend/server/src/DAO/Assignments.php">
    <InvalidReturnStatement occurrences="1">
      <code>\OmegaUp\MySQLConnection::getInstance()-&gt;Affected_Rows()</code>
    </InvalidReturnStatement>
    <InvalidReturnType occurrences="1">
      <code>Affected</code>
    </InvalidReturnType>
    <MissingParamType occurrences="4">
      <code>$problemset_id</code>
      <code>$problemset_id</code>
      <code>$assignment_id</code>
      <code>$order</code>
    </MissingParamType>
    <MissingReturnType occurrences="2">
      <code>getAssignmentForProblemset</code>
      <code>getByProblemset</code>
    </MissingReturnType>
    <UndefinedDocblockClass occurrences="1">
      <code>Affected</code>
    </UndefinedDocblockClass>
  </file>
  <file src="frontend/server/src/DAO/AuthTokens.php">
    <MissingParamType occurrences="4">
      <code>$auth_token</code>
      <code>$auth_token</code>
      <code>$identity_id</code>
      <code>$identityId</code>
    </MissingParamType>
    <MissingReturnType occurrences="3">
      <code>getUserByToken</code>
      <code>expireAuthTokens</code>
      <code>getByIdentityId</code>
    </MissingReturnType>
  </file>
  <file src="frontend/server/src/DAO/Clarifications.php">
    <MissingParamType occurrences="10">
      <code>$problemset_id</code>
      <code>$admin</code>
      <code>$identity_id</code>
      <code>$offset</code>
      <code>$rowcount</code>
      <code>$problem_id</code>
      <code>$admin</code>
      <code>$identity_id</code>
      <code>$offset</code>
      <code>$rowcount</code>
    </MissingParamType>
    <MissingReturnType occurrences="2">
      <code>GetProblemsetClarifications</code>
      <code>GetProblemClarifications</code>
    </MissingReturnType>
    <MixedAssignment occurrences="3">
      <code>$val[]</code>
      <code>$val[]</code>
      <code>$val[]</code>
    </MixedAssignment>
  </file>
  <file src="frontend/server/src/DAO/CoderOfTheMonth.php">
    <FalsableReturnStatement occurrences="1">
      <code>false</code>
    </FalsableReturnStatement>
    <InvalidReturnStatement occurrences="1">
      <code>$username == $rs['username']</code>
    </InvalidReturnStatement>
    <InvalidReturnType occurrences="1">
      <code>Array</code>
    </InvalidReturnType>
    <MissingParamType occurrences="3">
      <code>$username</code>
      <code>$time</code>
      <code>$autoselected</code>
      <code>$time</code>
    </MissingParamType>
    <MissingReturnType occurrences="1">
      <code>getByTimeAndSelected</code>
    </MissingReturnType>
  </file>
  <file src="frontend/server/src/DAO/Contests.php">
    <MissingParamType occurrences="13">
      <code>$title</code>
      <code>$alias</code>
      <code>$problemset_id</code>
      <code>$identity_id</code>
      <code>$identity_id</code>
      <code>$page</code>
      <code>$pageSize</code>
      <code>$page</code>
      <code>$pageSize</code>
      <code>$order</code>
      <code>$orderType</code>
      <code>$page</code>
      <code>$pageSize</code>
      <code>$identity_id</code>
      <code>$page</code>
      <code>$pageSize</code>
      <code>$problemset_id</code>
      <code>$problemset_id</code>
    </MissingParamType>
    <MissingPropertyType occurrences="1">
      <code>$getContestsColumns</code>
    </MissingPropertyType>
    <MissingReturnType occurrences="12">
      <code>getByTitle</code>
      <code>getByAliasWithExtraInformation</code>
      <code>getByProblemset</code>
      <code>hasStarted</code>
      <code>hasFinished</code>
      <code>getContestsParticipated</code>
      <code>getAllContestsAdminedByIdentity</code>
      <code>getRecentPublicContests</code>
      <code>getAllPublicContests</code>
      <code>getAllContests</code>
      <code>getContestForProblemset</code>
      <code>getNeedsInformation</code>
    </MissingReturnType>
    <MixedArgument occurrences="4">
      <code>$order</code>
      <code>$params</code>
      <code>$params</code>
      <code>$params</code>
    </MixedArgument>
    <MixedAssignment occurrences="7">
      <code>$offset</code>
      <code>$offset</code>
      <code>$columns</code>
      <code>$offset</code>
      <code>$columns</code>
      <code>$columns</code>
      <code>$columns</code>
      <code>$columns</code>
    </MixedAssignment>
    <MixedOperand occurrences="3">
      <code>$page</code>
      <code>$page</code>
      <code>($page - 1) * $pageSize</code>
      <code>$page</code>
      <code>$page</code>
    </MixedOperand>
    <PossiblyNullArgument occurrences="1">
      <code>$alias</code>
    </PossiblyNullArgument>
    <PossiblyUndefinedVariable occurrences="11">
      <code>$params</code>
      <code>$params</code>
      <code>$params</code>
      <code>$params</code>
      <code>$params</code>
      <code>$params</code>
      <code>$params</code>
      <code>$params</code>
      <code>$params</code>
      <code>$params</code>
      <code>$params</code>
    </PossiblyUndefinedVariable>
  </file>
  <file src="frontend/server/src/DAO/Courses.php">
    <InvalidDocblockParamName occurrences="1">
      <code>$user_id</code>
    </InvalidDocblockParamName>
    <MissingParamType occurrences="5">
      <code>$name</code>
      <code>$identity_id</code>
      <code>$identity_id</code>
      <code>$identity_id</code>
      <code>$page</code>
      <code>$pageSize</code>
      <code>$page</code>
      <code>$pageSize</code>
      <code>$identity_id</code>
    </MissingParamType>
    <MissingReturnType occurrences="2">
      <code>findByName</code>
      <code>updateAssignmentMaxPoints</code>
    </MissingReturnType>
    <MixedArrayOffset occurrences="1">
      <code>$progress[$assignment]</code>
    </MixedArrayOffset>
    <MixedAssignment occurrences="2">
      <code>$assignment</code>
      <code>$offset</code>
      <code>$offset</code>
    </MixedAssignment>
    <MixedOperand occurrences="1">
      <code>$page</code>
      <code>$page</code>
    </MixedOperand>
  </file>
  <file src="frontend/server/src/DAO/GroupRoles.php">
    <MissingParamType occurrences="7">
      <code>$acl_id</code>
      <code>$identity_id</code>
      <code>$acl_id</code>
      <code>$role_id</code>
      <code>$identity_id</code>
      <code>$acl_id</code>
      <code>$identity_id</code>
    </MissingParamType>
    <MissingReturnType occurrences="7">
      <code>getAdmins</code>
      <code>hasRole</code>
      <code>isContestant</code>
      <code>getContestAdmins</code>
      <code>getCourseAdmins</code>
      <code>getProblemAdmins</code>
      <code>getSystemRoles</code>
    </MissingReturnType>
    <MixedAssignment occurrences="1">
      <code>$roles[]</code>
    </MixedAssignment>
  </file>
  <file src="frontend/server/src/DAO/GroupsIdentities.php">
    <MissingParamType occurrences="1">
      <code>$group_id</code>
      <code>$group_id</code>
    </MissingParamType>
    <MissingReturnType occurrences="2">
      <code>GetMemberIdentities</code>
      <code>getUsernamesByGroupId</code>
    </MissingReturnType>
    <MixedArgument occurrences="1">
      <code>$row['username']</code>
    </MixedArgument>
    <MixedAssignment occurrences="1">
      <code>$row['classname']</code>
    </MixedAssignment>
  </file>
  <file src="frontend/server/src/DAO/Identities.php">
    <MissingParamType occurrences="5">
      <code>$identity_id</code>
      <code>$identity_id</code>
      <code>$userId</code>
      <code>$userId</code>
      <code>$identity_id</code>
    </MissingParamType>
    <MissingReturnType occurrences="4">
      <code>isVerified</code>
      <code>isUserAssociatedWithIdentityOfGroup</code>
      <code>getAssociatedIdentities</code>
      <code>associateIdentityWithUser</code>
    </MissingReturnType>
    <PossiblyNullArrayAccess occurrences="1">
      <code>$rs['associated']</code>
    </PossiblyNullArrayAccess>
  </file>
  <file src="frontend/server/src/DAO/IdentityLoginLog.php">
    <MissingParamType occurrences="1">
      <code>$identityId</code>
    </MissingParamType>
    <MissingReturnType occurrences="1">
      <code>getByIdentity</code>
    </MissingReturnType>
  </file>
  <file src="frontend/server/src/DAO/Interviews.php">
    <MissingParamType occurrences="4">
      <code>$alias</code>
      <code>$user_id</code>
      <code>$problemset_id</code>
      <code>$problemset_id</code>
    </MissingParamType>
    <MissingReturnType occurrences="4">
      <code>getByAlias</code>
      <code>getMyInterviews</code>
      <code>getInterviewForProblemset</code>
      <code>getByProblemset</code>
    </MissingReturnType>
  </file>
  <file src="frontend/server/src/DAO/Languages.php">
    <MissingParamType occurrences="1">
      <code>$name</code>
    </MissingParamType>
    <MissingReturnType occurrences="1">
      <code>getByName</code>
    </MissingReturnType>
  </file>
  <file src="frontend/server/src/DAO/Notifications.php">
    <MissingReturnType occurrences="1">
      <code>getUnreadNotifications</code>
    </MissingReturnType>
  </file>
  <file src="frontend/server/src/DAO/PrivacyStatementConsentLog.php">
    <MissingParamType occurrences="2">
      <code>$identity_id</code>
      <code>$privacystatement_id</code>
    </MissingParamType>
    <MissingReturnType occurrences="1">
      <code>hasAcceptedPrivacyStatement</code>
    </MissingReturnType>
  </file>
  <file src="frontend/server/src/DAO/ProblemOfTheWeek.php">
    <MissingParamType occurrences="1">
      <code>$difficulty</code>
    </MissingParamType>
    <MissingReturnType occurrences="1">
      <code>getByDificulty</code>
    </MissingReturnType>
  </file>
  <file src="frontend/server/src/DAO/ProblemViewed.php">
    <MissingParamType occurrences="2">
      <code>$identity_id</code>
      <code>$problem_id</code>
    </MissingParamType>
    <MissingReturnType occurrences="1">
      <code>MarkProblemViewed</code>
    </MissingReturnType>
  </file>
  <file src="frontend/server/src/DAO/Problems.php">
    <MissingClosureReturnType occurrences="1">
      <code>function ($clause) {</code>
    </MissingClosureReturnType>
    <MissingParamType occurrences="20">
      <code>$tag</code>
      <code>$tag</code>
      <code>$programmingLanguages</code>
      <code>$alias</code>
      <code>$id</code>
      <code>$identityId</code>
      <code>$identityId</code>
      <code>$identity_id</code>
      <code>$page</code>
      <code>$pageSize</code>
      <code>$user_id</code>
      <code>$page</code>
      <code>$pageSize</code>
      <code>$page</code>
      <code>$cols_per_page</code>
      <code>$order</code>
      <code>$order_type</code>
      <code>$problem_id</code>
      <code>$problem_id</code>
      <code>$contest_id</code>
      <code>$title</code>
    </MissingParamType>
    <MissingReturnType occurrences="11">
      <code>searchByAlias</code>
      <code>getPracticeDeadline</code>
      <code>getProblemsSolved</code>
      <code>getProblemsUnsolvedByIdentity</code>
      <code>getAllProblemsAdminedByIdentity</code>
      <code>getAllProblems</code>
      <code>isVisible</code>
      <code>deleteProblem</code>
      <code>hasBeenUsedInCoursesOrContests</code>
      <code>getByContest</code>
      <code>getByTitle</code>
    </MissingReturnType>
    <MixedArgument occurrences="5">
      <code>$clause[1]</code>
      <code>$quoted</code>
      <code>$quoted</code>
      <code>$quoted</code>
      <code>$order</code>
    </MixedArgument>
    <MixedArrayAccess occurrences="2">
      <code>$clause[0]</code>
      <code>$clause[1]</code>
    </MixedArrayAccess>
    <MixedAssignment occurrences="7">
      <code>$programmingLanguage</code>
      <code>$clause</code>
      <code>$total</code>
      <code>$hiddenTags</code>
      <code>$quoted</code>
      <code>$offset</code>
      <code>$offset</code>
    </MixedAssignment>
    <MixedInferredReturnType occurrences="1">
      <code>int</code>
    </MixedInferredReturnType>
    <MixedOperand occurrences="4">
      <code>$page</code>
      <code>$page</code>
      <code>$page</code>
      <code>($page - 1) * $cols_per_page</code>
    </MixedOperand>
    <MixedReturnStatement occurrences="1">
      <code>\OmegaUp\MySQLConnection::getInstance()-&gt;getOne($sql, $args)</code>
    </MixedReturnStatement>
    <UndefinedMethod occurrences="1">
      <code>Quote</code>
    </UndefinedMethod>
  </file>
  <file src="frontend/server/src/DAO/ProblemsForfeited.php">
    <MixedInferredReturnType occurrences="1">
      <code>int</code>
    </MixedInferredReturnType>
    <MixedReturnStatement occurrences="1">
      <code>\OmegaUp\MySQLConnection::getInstance()-&gt;getOne($sql, $args)</code>
    </MixedReturnStatement>
  </file>
  <file src="frontend/server/src/DAO/ProblemsLanguages.php">
    <MissingParamType occurrences="1">
      <code>$problemId</code>
    </MissingParamType>
    <MissingReturnType occurrences="2">
      <code>deleteProblemLanguages</code>
      <code>getByProblemId</code>
    </MissingReturnType>
  </file>
  <file src="frontend/server/src/DAO/ProblemsTags.php">
    <MissingParamType occurrences="3">
      <code>$public_only</code>
      <code>$includeAutogenerated</code>
      <code>$listOfTags</code>
    </MissingParamType>
    <MissingReturnType occurrences="4">
      <code>getProblemTags</code>
      <code>replaceAutogeneratedTags</code>
      <code>clearAutogeneratedTags</code>
      <code>clearRestrictedTags</code>
    </MissingReturnType>
    <MixedArgument occurrences="1">
      <code>$tag</code>
    </MixedArgument>
    <MixedAssignment occurrences="1">
      <code>$tag</code>
    </MixedAssignment>
    <MixedMethodCall occurrences="1">
      <code>error</code>
    </MixedMethodCall>
    <PossiblyNullPropertyFetch occurrences="1">
      <code>\OmegaUp\DAO\Tags::getByName($tag)-&gt;tag_id</code>
    </PossiblyNullPropertyFetch>
    <UndefinedMethod occurrences="2">
      <code>self::transBegin()</code>
      <code>self::transRollback()</code>
    </UndefinedMethod>
    <UndefinedPropertyFetch occurrences="1">
      <code>self::$log</code>
    </UndefinedPropertyFetch>
  </file>
  <file src="frontend/server/src/DAO/ProblemsetAccessLog.php">
    <MissingParamType occurrences="3">
      <code>$problemset_id</code>
      <code>$problemsetId</code>
      <code>$identityId</code>
    </MissingParamType>
    <MissingReturnType occurrences="2">
      <code>GetAccessForProblemset</code>
      <code>getByProblemsetIdentityId</code>
    </MissingReturnType>
  </file>
  <file src="frontend/server/src/DAO/ProblemsetIdentities.php">
    <MissingParamType occurrences="2">
      <code>$problemset_id</code>
      <code>$problemset_id</code>
    </MissingParamType>
    <MissingReturnType occurrences="3">
      <code>getWithExtraInformation</code>
      <code>getIdentitiesByProblemset</code>
      <code>updatePrivacyStatementConsent</code>
    </MissingReturnType>
    <MixedArgument occurrences="1">
      <code>$container-&gt;problemset_id</code>
    </MixedArgument>
    <MixedAssignment occurrences="3">
      <code>$finishTime</code>
      <code>$finishTime</code>
      <code>$problemsetIdentity-&gt;end_time</code>
    </MixedAssignment>
    <MixedOperand occurrences="1">
      <code>$container-&gt;window_length</code>
    </MixedOperand>
  </file>
  <file src="frontend/server/src/DAO/ProblemsetProblems.php">
    <InvalidReturnStatement occurrences="2">
      <code>\OmegaUp\MySQLConnection::getInstance()-&gt;Affected_Rows()</code>
      <code>\OmegaUp\MySQLConnection::getInstance()-&gt;Affected_Rows()</code>
    </InvalidReturnStatement>
    <InvalidReturnType occurrences="2">
      <code>void</code>
      <code>Affected</code>
    </InvalidReturnType>
    <MissingParamType occurrences="7">
      <code>$problemset_id</code>
      <code>$newProblemsetId</code>
      <code>$oldProblemsetId</code>
      <code>$problemsetId</code>
      <code>$problemId</code>
      <code>$order</code>
      <code>$problemset_id</code>
    </MissingParamType>
    <MissingReturnType occurrences="3">
      <code>countProblemsetProblems</code>
      <code>getByProblemset</code>
      <code>getMaxPointsByProblemset</code>
    </MissingReturnType>
    <PossiblyNullArgument occurrences="2">
      <code>$user-&gt;main_identity_id</code>
      <code>$identity</code>
    </PossiblyNullArgument>
    <UndefinedDocblockClass occurrences="1">
      <code>Affected</code>
    </UndefinedDocblockClass>
  </file>
  <file src="frontend/server/src/DAO/Problemsets.php">
    <MissingParamType occurrences="2">
      <code>$problemset_id</code>
      <code>$problemset_id</code>
    </MissingParamType>
    <MissingReturnType occurrences="2">
      <code>getProblemsetContainer</code>
      <code>getWithTypeByPK</code>
    </MissingReturnType>
    <MixedAssignment occurrences="3">
      <code>$contest</code>
      <code>$assignment</code>
      <code>$interview</code>
    </MixedAssignment>
  </file>
  <file src="frontend/server/src/DAO/QualityNominations.php">
    <MissingClosureParamType occurrences="1">
      <code>$type</code>
    </MissingClosureParamType>
    <MissingClosureReturnType occurrences="1">
      <code>function ($type) {</code>
    </MissingClosureReturnType>
    <MissingParamType occurrences="18">
      <code>$nominator</code>
      <code>$assignee</code>
      <code>$page</code>
      <code>$pageSize</code>
      <code>$types</code>
      <code>$contents</code>
      <code>$problemId</code>
      <code>$contents</code>
      <code>$aprioriAverage</code>
      <code>$sum</code>
      <code>$n</code>
      <code>$tags</code>
      <code>$threshold</code>
      <code>$userId</code>
      <code>$problemId</code>
      <code>$nomination</code>
      <code>$contents</code>
      <code>$status</code>
    </MissingParamType>
    <MissingReturnType occurrences="8">
      <code>getAllNominations</code>
      <code>calculateGlobalDifficultyAndQuality</code>
      <code>getAllSuggestionsPerProblem</code>
      <code>calculateProblemSuggestionAggregates</code>
      <code>aggregateFeedback</code>
      <code>bayesianAverage</code>
      <code>mostVotedTags</code>
      <code>getByUserAndProblem</code>
    </MissingReturnType>
    <MixedArgument occurrences="7">
      <code>$type</code>
      <code>$types</code>
      <code>$nomination['contents']</code>
      <code>$nomination['contents']</code>
      <code>$problemId</code>
      <code>$tags</code>
      <code>$tags</code>
    </MixedArgument>
    <MixedArrayAccess occurrences="7">
      <code>$nomination['contents']</code>
      <code>$nomination['contents']</code>
      <code>$problemAggregates['quality_sum']</code>
      <code>$problemAggregates['quality_n']</code>
      <code>$problemAggregates['difficulty_sum']</code>
      <code>$problemAggregates['difficulty_n']</code>
      <code>$problemAggregates['tags']</code>
    </MixedArrayAccess>
    <MixedArrayOffset occurrences="2">
      <code>$problemAggregates['tags'][$tag]</code>
      <code>$problemAggregates['tags'][$tag]</code>
    </MixedArrayOffset>
    <MixedAssignment occurrences="17">
      <code>$page</code>
      <code>$params[]</code>
      <code>$params[]</code>
      <code>$nomination</code>
      <code>$nomination</code>
      <code>$tag</code>
      <code>$globalContents</code>
      <code>list($globalQualityAverage, $globalDifficultyAverage)</code>
      <code>$problemId</code>
      <code>$contents</code>
      <code>$problemAggregates</code>
      <code>$problem-&gt;quality</code>
      <code>$problem-&gt;difficulty</code>
      <code>$tags</code>
      <code>$max</code>
      <code>$value</code>
      <code>$mostVoted[]</code>
    </MixedAssignment>
    <MixedOperand occurrences="14">
      <code>$page</code>
      <code>$page</code>
      <code>$page</code>
      <code>$feedback['quality']</code>
      <code>$feedback['difficulty']</code>
      <code>$qualitySum</code>
      <code>$difficultySum</code>
      <code>$problemId</code>
      <code>$feedback['quality']</code>
      <code>$problemAggregates['difficulty_sum']</code>
      <code>$aprioriAverage</code>
      <code>self::CONFIDENCE * $aprioriAverage</code>
      <code>$n</code>
      <code>$max</code>
    </MixedOperand>
    <PossiblyNullArgument occurrences="2">
      <code>$problem</code>
      <code>$problem</code>
    </PossiblyNullArgument>
    <PossiblyNullPropertyAssignment occurrences="2">
      <code>$problem</code>
      <code>$problem</code>
    </PossiblyNullPropertyAssignment>
  </file>
  <file src="frontend/server/src/DAO/Runs.php">
    <MissingParamType occurrences="4">
      <code>$problemset_id</code>
      <code>$problem_id</code>
      <code>$current_points</code>
      <code>$original_points</code>
    </MissingParamType>
    <MissingReturnType occurrences="3">
      <code>countRunsOfIdentityPerDatePerVerdict</code>
      <code>recalculateScore</code>
      <code>recalculatePenaltyForContest</code>
    </MissingReturnType>
    <MixedAssignment occurrences="6">
      <code>$result[]</code>
      <code>$result[]</code>
      <code>$submissionGap</code>
      <code>$submissionGap</code>
      <code>$submission_gap</code>
      <code>$submission_gap</code>
    </MixedAssignment>
    <MixedInferredReturnType occurrences="4">
      <code>int</code>
      <code>int</code>
      <code>?float</code>
      <code>?float</code>
    </MixedInferredReturnType>
    <MixedOperand occurrences="2">
      <code>$submissionGap</code>
      <code>$submission_gap</code>
    </MixedOperand>
    <MixedReturnStatement occurrences="4">
      <code>\OmegaUp\MySQLConnection::getInstance()-&gt;GetOne($sql, $val)</code>
      <code>\OmegaUp\MySQLConnection::getInstance()-&gt;GetOne($sql, $val)</code>
      <code>\OmegaUp\MySQLConnection::getInstance()-&gt;GetOne($sql, $val)</code>
      <code>\OmegaUp\MySQLConnection::getInstance()-&gt;GetOne($sql, $val)</code>
    </MixedReturnStatement>
  </file>
  <file src="frontend/server/src/DAO/States.php">
    <MissingParamType occurrences="1">
      <code>$countryId</code>
    </MissingParamType>
    <MissingReturnType occurrences="1">
      <code>getByCountry</code>
    </MissingReturnType>
  </file>
  <file src="frontend/server/src/DAO/SubmissionLog.php">
    <MissingParamType occurrences="1">
      <code>$problemset_id</code>
    </MissingParamType>
    <MissingReturnType occurrences="1">
      <code>GetSubmissionsForProblemset</code>
    </MissingReturnType>
  </file>
  <file src="frontend/server/src/DAO/Submissions.php">
    <MixedInferredReturnType occurrences="4">
      <code>int</code>
      <code>int</code>
      <code>int</code>
      <code>?int</code>
    </MixedInferredReturnType>
    <MixedReturnStatement occurrences="4">
      <code>\OmegaUp\MySQLConnection::getInstance()-&gt;GetOne($sql, $val)</code>
      <code>\OmegaUp\MySQLConnection::getInstance()-&gt;GetOne($sql, $val)</code>
      <code>\OmegaUp\MySQLConnection::getInstance()-&gt;GetOne($sql, $val)</code>
      <code>\OmegaUp\MySQLConnection::getInstance()-&gt;GetOne($sql, $val)</code>
    </MixedReturnStatement>
  </file>
  <file src="frontend/server/src/DAO/UserRoles.php">
    <MissingParamType occurrences="5">
      <code>$acl_id</code>
      <code>$identity_id</code>
      <code>$acl_id</code>
      <code>$role_id</code>
      <code>$identity_id</code>
    </MissingParamType>
    <MissingReturnType occurrences="6">
      <code>getAdmins</code>
      <code>hasRole</code>
      <code>getContestAdmins</code>
      <code>getCourseAdmins</code>
      <code>getProblemAdmins</code>
      <code>getSystemGroups</code>
    </MissingReturnType>
    <MixedAssignment occurrences="2">
      <code>$owner</code>
      <code>$groups[]</code>
    </MixedAssignment>
  </file>
  <file src="frontend/server/src/DAO/Users.php">
    <MissingParamType occurrences="4">
      <code>$user_id</code>
      <code>$user_id</code>
      <code>$identity_id</code>
      <code>$verified</code>
      <code>$in_mailing_list</code>
    </MissingParamType>
    <MissingReturnType occurrences="4">
      <code>IsUserInterviewer</code>
      <code>getHideTags</code>
      <code>getVerified</code>
      <code>getUsersCount</code>
    </MissingReturnType>
    <PossiblyNullArrayAccess occurrences="1">
      <code>\OmegaUp\MySQLConnection::getInstance()-&gt;GetRow($sql)['total']</code>
    </PossiblyNullArrayAccess>
  </file>
  <file src="frontend/server/src/DAO/UsersBadges.php">
    <MissingReturnType occurrences="2">
      <code>getBadgeOwnersCount</code>
      <code>getBadgeFirstAssignationTime</code>
    </MissingReturnType>
    <MixedInferredReturnType occurrences="1">
      <code>?int</code>
    </MixedInferredReturnType>
    <MixedReturnStatement occurrences="1">
      <code>\OmegaUp\MySQLConnection::getInstance()-&gt;getOne($sql, $args)</code>
    </MixedReturnStatement>
  </file>
  <file src="frontend/tests/factories/ClarificationsFactory.php">
    <InvalidParamDefault occurrences="2">
      <code>type</code>
      <code>type</code>
    </InvalidParamDefault>
    <MissingReturnType occurrences="2">
      <code>createClarification</code>
      <code>answer</code>
    </MissingReturnType>
    <UndefinedDocblockClass occurrences="9">
      <code>type</code>
      <code>type</code>
      <code>type</code>
      <code>type</code>
      <code>type</code>
      <code>type</code>
      <code>type</code>
      <code>type</code>
      <code>type</code>
    </UndefinedDocblockClass>
  </file>
  <file src="frontend/tests/factories/IdentityFactory.php">
    <MixedArgument occurrences="2">
      <code>$unassociatedIdentity['username']</code>
      <code>$associatedIdentity['username']</code>
    </MixedArgument>
    <MixedArrayAccess occurrences="3">
      <code>$response['identities']</code>
      <code>$unassociatedIdentity['username']</code>
      <code>$associatedIdentity['username']</code>
    </MixedArrayAccess>
    <MixedAssignment occurrences="2">
      <code>$response</code>
      <code>[$unassociatedIdentity, $associatedIdentity]</code>
    </MixedAssignment>
    <PossiblyNullPropertyAssignment occurrences="2">
      <code>$unassociatedIdentity</code>
      <code>$associatedIdentity</code>
    </PossiblyNullPropertyAssignment>
  </file>
  <file src="frontend/tests/factories/QualityNominationFactory.php">
    <MissingPropertyType occurrences="1">
      <code>$reviewers</code>
    </MissingPropertyType>
    <MissingReturnType occurrences="2">
      <code>initQualityReviewers</code>
      <code>initTags</code>
    </MissingReturnType>
    <PossiblyNullPropertyFetch occurrences="1">
      <code>$qualityReviewerGroup-&gt;group_id</code>
    </PossiblyNullPropertyFetch>
  </file>
  <file src="frontend/www/arena/contest.php">
    <MixedArgument occurrences="1">
      <code>$_REQUEST['contest_alias'] ?? ''</code>
    </MixedArgument>
    <MixedArgumentTypeCoercion occurrences="1">
      <code>$key</code>
    </MixedArgumentTypeCoercion>
    <MixedAssignment occurrences="1">
      <code>$value</code>
    </MixedAssignment>
  </file>
  <file src="frontend/www/arena/contestprint.php">
    <MixedArrayAccess occurrences="1">
      <code>$problem['alias']</code>
    </MixedArrayAccess>
    <MixedAssignment occurrences="3">
      <code>$contest</code>
      <code>$problems</code>
      <code>$problem</code>
    </MixedAssignment>
  </file>
  <file src="frontend/www/arena/problem.php">
    <MixedArgumentTypeCoercion occurrences="1">
      <code>$key</code>
    </MixedArgumentTypeCoercion>
    <MixedAssignment occurrences="1">
      <code>$value</code>
    </MixedAssignment>
  </file>
  <file src="frontend/www/arena/problemprint.php">
    <MixedArgument occurrences="1">
      <code>$result['alias']</code>
    </MixedArgument>
    <MixedArrayAccess occurrences="3">
      <code>$result['settings']['limits']</code>
      <code>$result['settings']['limits']</code>
      <code>$result['settings']['limits']</code>
    </MixedArrayAccess>
    <MixedOperand occurrences="1">
      <code>$result['settings']['limits']['MemoryLimit']</code>
    </MixedOperand>
  </file>
  <file src="frontend/www/badge.php">
    <MixedArgument occurrences="1">
      <code>$_REQUEST['badge_alias']</code>
    </MixedArgument>
  </file>
  <file src="frontend/www/coderofthemonth.php">
    <MixedArgumentTypeCoercion occurrences="1">
      <code>$key</code>
    </MixedArgumentTypeCoercion>
    <MixedAssignment occurrences="1">
      <code>$value</code>
    </MixedAssignment>
  </file>
  <file src="frontend/www/interviews/arena.php">
    <MixedAssignment occurrences="1">
      <code>$show_intro</code>
    </MixedAssignment>
  </file>
  <file src="frontend/www/libinteractive/index.php">
    <MissingParamType occurrences="1">
      <code>$http_accept_language</code>
    </MissingParamType>
    <MissingReturnType occurrences="1">
      <code>preferred_language</code>
    </MissingReturnType>
    <MixedArgument occurrences="1">
      <code>$location</code>
    </MixedArgument>
    <MixedArrayAccess occurrences="1">
      <code>$location[strlen($location) - 1]</code>
    </MixedArrayAccess>
    <MixedAssignment occurrences="2">
      <code>$preferred</code>
      <code>$location</code>
    </MixedAssignment>
    <MixedOperand occurrences="1">
      <code>$location</code>
    </MixedOperand>
    <UndefinedVariable occurrences="1">
      <code>$langs</code>
    </UndefinedVariable>
  </file>
  <file src="frontend/www/login.php">
    <MissingParamType occurrences="1">
      <code>$url</code>
    </MissingParamType>
    <MissingReturnType occurrences="1">
      <code>shouldRedirect</code>
    </MissingReturnType>
    <MixedArgument occurrences="1">
      <code>$_GET['redirect']</code>
    </MixedArgument>
    <MixedAssignment occurrences="1">
      <code>$response</code>
    </MixedAssignment>
    <MixedOperand occurrences="4">
      <code>$redirect_parsed_url['scheme']</code>
      <code>$redirect_parsed_url['host']</code>
      <code>$redirect_parsed_url['port']</code>
      <code>$_GET['redirect']</code>
    </MixedOperand>
  </file>
  <file src="frontend/www/logout.php">
    <MixedOperand occurrences="1">
      <code>$_REQUEST['redirect']</code>
    </MixedOperand>
  </file>
  <file src="frontend/www/permissions.php">
    <MixedArgument occurrences="1">
      <code>$systemGroups</code>
    </MixedArgument>
    <MixedAssignment occurrences="1">
      <code>$systemGroups</code>
    </MixedAssignment>
  </file>
</files><|MERGE_RESOLUTION|>--- conflicted
+++ resolved
@@ -1230,14 +1230,7 @@
       <code>$contests[$contest['alias']]</code>
       <code>$contests[$contest['alias']]</code>
     </MixedArrayOffset>
-<<<<<<< HEAD
-    <MixedAssignment occurrences="24">
-      <code>$userData['is_private']</code>
-      <code>$identityData['name']</code>
-      <code>$identityData['gender']</code>
-=======
     <MixedAssignment occurrences="21">
->>>>>>> 2d26a400
       <code>$usersMissing</code>
       <code>$user</code>
       <code>$resetRequest['auth_token']</code>
