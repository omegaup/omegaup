--- conflicted
+++ resolved
@@ -254,11 +254,7 @@
       <code>$r['contest_alias']</code>
       <code>$r['contest_alias']</code>
       <code>$problemStats[$key]['cases_stats']</code>
-<<<<<<< HEAD
-      <code>$caseData['meta']['status']</code>
-=======
       <code>$caseData['out_diff']</code>
->>>>>>> 5569864f
       <code>$r['contest_alias']</code>
       <code>$r['contest_alias']</code>
       <code>$r['contest_alias']</code>
