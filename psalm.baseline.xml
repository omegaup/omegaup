--- conflicted
+++ resolved
@@ -270,26 +270,7 @@
       <code>JSON_OBJECT_AS_ARRAY</code>
       <code>JSON_OBJECT_AS_ARRAY</code>
     </InvalidScalarArgument>
-<<<<<<< HEAD
-    <MissingReturnType occurrences="13">
-      <code>apiCreate</code>
-      <code>validateRejudge</code>
-      <code>apiRejudge</code>
-      <code>setRestrictedTags</code>
-      <code>apiDownload</code>
-      <code>validateDownload</code>
-      <code>apiSolution</code>
-      <code>apiVersions</code>
-      <code>apiSelectVersion</code>
-      <code>apiRuns</code>
-      <code>apiClarifications</code>
-      <code>apiMyList</code>
-      <code>apiBestScore</code>
-    </MissingReturnType>
     <MixedArgument occurrences="17">
-=======
-    <MixedArgument occurrences="45">
->>>>>>> f352cb3e
       <code>$r['problem']</code>
       <code>$r['problem_alias']</code>
       <code>$r['problem']</code>
@@ -320,11 +301,7 @@
     <MixedArrayAccess occurrences="1">
       <code>$_FILES['problem_contents']['tmp_name']</code>
     </MixedArrayAccess>
-<<<<<<< HEAD
-    <MixedAssignment occurrences="12">
-=======
-    <MixedAssignment occurrences="16">
->>>>>>> f352cb3e
+    <MixedAssignment occurrences="10">
       <code>$run</code>
       <code>$updatePublished</code>
       <code>$run</code>
@@ -336,13 +313,6 @@
       <code>$updatePublished</code>
       <code>$run</code>
       <code>$run</code>
-<<<<<<< HEAD
-      <code>$problem</code>
-      <code>$problem</code>
-=======
-      <code>$group</code>
-      <code>$case</code>
->>>>>>> f352cb3e
     </MixedAssignment>
     <MixedPropertyAssignment occurrences="5">
       <code>$run</code>
@@ -351,11 +321,7 @@
       <code>$run</code>
       <code>$run</code>
     </MixedPropertyAssignment>
-<<<<<<< HEAD
-    <MixedPropertyFetch occurrences="7">
-=======
-    <MixedPropertyFetch occurrences="16">
->>>>>>> f352cb3e
+    <MixedPropertyFetch occurrences="5">
       <code>$r['problem']-&gt;deprecated</code>
       <code>$r['problem']-&gt;deprecated</code>
       <code>$r['problem']-&gt;problem_id</code>
@@ -370,12 +336,7 @@
       <code>$r['problem']-&gt;problem_id</code>
       <code>$r['problem']-&gt;problem_id</code>
     </MixedPropertyFetch>
-<<<<<<< HEAD
-    <MixedReturnStatement occurrences="1"/>
-    <PossiblyNullArgument occurrences="9">
-=======
     <PossiblyNullArgument occurrences="12">
->>>>>>> f352cb3e
       <code>$r-&gt;identity</code>
       <code>$problem-&gt;alias</code>
       <code>$r-&gt;identity</code>
@@ -434,11 +395,7 @@
     <MissingReturnType occurrences="1">
       <code>downloadSubmission</code>
     </MissingReturnType>
-<<<<<<< HEAD
-    <MixedArgument occurrences="43">
-=======
-    <MixedArgument occurrences="29">
->>>>>>> f352cb3e
+    <MixedArgument occurrences="28">
       <code>$r['problem']-&gt;languages</code>
       <code>$r['contest']-&gt;languages</code>
       <code>$r['problem']</code>
@@ -468,36 +425,12 @@
       <code>$r['offset']</code>
       <code>$r['rowcount']</code>
     </MixedArgument>
-<<<<<<< HEAD
-    <MixedArrayAccess occurrences="9">
-      <code>$filtered['time']</code>
-      <code>$filtered['score']</code>
-      <code>$filtered['runtime']</code>
-      <code>$filtered['penalty']</code>
-      <code>$filtered['memory']</code>
-      <code>$filtered['submit_delay']</code>
-      <code>$filtered['contest_score']</code>
-      <code>$filtered['contest_score']</code>
-      <code>$response['admin']</code>
-    </MixedArrayAccess>
-    <MixedAssignment occurrences="10">
-=======
     <MixedAssignment occurrences="4">
->>>>>>> f352cb3e
       <code>$r['container']</code>
       <code>$problemset_id</code>
       <code>$r['container']</code>
       <code>$penalty_type</code>
       <code>$start</code>
-<<<<<<< HEAD
-      <code>$filtered</code>
-      <code>$filtered['time']</code>
-      <code>$gzippedLogs</code>
-      <code>$response['judged_by']</code>
-      <code>$detailsJson</code>
-      <code>$response['compile_error']</code>
-=======
->>>>>>> f352cb3e
     </MixedAssignment>
     <MixedOperand occurrences="3">
       <code>$start</code>
