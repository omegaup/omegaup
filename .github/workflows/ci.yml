name: CI

on:
  pull_request: {}
  push:
    branches:
      - main

jobs:
  php:
    runs-on: ubuntu-20.04

    services:
      mysql:
        image: mysql:8.0.23
        ports:
          - 13306:13306
        env:
          MYSQL_ROOT_PASSWORD:
          MYSQL_ALLOW_EMPTY_PASSWORD: yes
          MYSQL_USER: omegaup
          MYSQL_PASSWORD: omegaup
          MYSQL_DATABASE: omegaup-test
          MYSQL_TCP_PORT: 13306

      redis:
        image: redis
        ports:
          - 6379:6379

    steps:
      - uses: actions/checkout@v2
        with:
          submodules: recursive
          fetch-depth: 0

      - uses: actions/setup-python@v2
        with:
          python-version: '3.8'

      - name: Use PHP 8.0
        run: |
          sudo update-alternatives --install /usr/bin/php php /usr/bin/php8.0 100
          # Enable APCu for tests
          echo 'apc.enable_cli=1' | sudo tee --append /etc/php/8.0/cli/conf.d/20-apcu.ini >/dev/null
          # Enable coverage for XDebug so that codecov can do its magic.
          echo 'xdebug.mode=coverage' | sudo tee --append /etc/php/8.0/cli/conf.d/20-xdebug.ini >/dev/null

      - name: Create default configuration files
        run: |
          cat > frontend/tests/test_config.php <<EOF
          <?php
          define('OMEGAUP_DB_HOST', 'localhost:13306');
          define('REDIS_HOST', 'localhost');
          define('REDIS_PASS', '');
          EOF

      - name: Download gitserver
        run: |
          DOWNLOAD_URL='https://github.com/omegaup/gitserver/releases/download/v1.8.11/omegaup-gitserver.tar.xz'
          curl --location "${DOWNLOAD_URL}" | sudo tar -xJv -C /

          # omegaup-gitserver depends on libinteractive.
          DOWNLOAD_URL='https://github.com/omegaup/libinteractive/releases/download/v2.0.27/libinteractive.jar'
          TARGET='/usr/share/java/libinteractive.jar'
          sudo curl --location "${DOWNLOAD_URL}" -o "${TARGET}"

      - name: Install Python dependencies
        run: |
          python3 -m pip install --user setuptools
          python3 -m pip install --user wheel
          python3 -m pip install --user \
            -r stuff/docker/requirements.txt \
            mysqlclient==2.0.1

      - name: Validate composer.json and composer.lock
        run: composer validate

      - name: Install composer dependencies
        run: composer install --prefer-dist --no-progress

      - name: Create database users
        run: |
          mysql \
            -uroot --skip-password --port=13306 --protocol=TCP \
            -e 'CREATE USER "omegaup"@"localhost" IDENTIFIED BY "omegaup";'

      - name: Validate database migration scripts
        run: |
          python3 stuff/db-migrate.py --skip-container-check validate

      - name: Create test database
        run: |
          python3 stuff/db-migrate.py \
            --skip-container-check \
            --username=root --password= --hostname=localhost --port=13306 \
            migrate --databases=omegaup-test

      - name: Validate database schema
        run: |
          python3 stuff/policy-tool.py \
            --skip-container-check \
            --username=root --password= --hostname=localhost --port=13306 \
            --database=omegaup-test \
            validate
          python3 stuff/database_schema.py \
            --skip-container-check \
            --username=root --password= --hostname=localhost --port=13306 \
            --database=omegaup-test \
            validate --all < /dev/null

      - name: Run tests
        timeout-minutes: 20
        run: ./stuff/mysql_types.sh

      - name: Run Psalm
        run: |
          # Create optional directories to simplify psalm config.
          mkdir -p frontend/www/{phpminiadmin,preguntas}
          cat > frontend/server/config.php <<EOF
          <?php
          define('OMEGAUP_LOG_FILE', 'php://stderr');
          EOF
          ./vendor/bin/psalm \
            --output-format=github \
            --long-progress \
            --show-info=false

      - name: Upload code coverage
        run: |
          curl -Os https://uploader.codecov.io/v0.1.0_5313/linux/codecov
          echo 'a229148bfbb9b802a95b4c78501b19630a17784696eb0b5182b40f0e1c0a4b6e  codecov' | shasum -a 256 -c
          chmod +x codecov
          ./codecov

      - name: Upload artifacts
        if: ${{ always() }}
        uses: actions/upload-artifact@v2
        with:
          name: test-logs
          path: frontend/tests/runfiles/*/*.log

  javascript:
    runs-on: ubuntu-20.04

    steps:
      - uses: actions/checkout@v2
        with:
          submodules: recursive

      - name: Install yarn dependencies
        run: yarn install

      - name: Run JavaScript tests
        run: yarn test:coverage

      - name: Upload code coverage
        run: |
          curl -Os https://uploader.codecov.io/v0.1.0_5313/linux/codecov
          echo 'a229148bfbb9b802a95b4c78501b19630a17784696eb0b5182b40f0e1c0a4b6e  codecov' | shasum -a 256 -c
          chmod +x codecov
          ./codecov

  lint:
    runs-on: ubuntu-20.04

    steps:
      - uses: actions/checkout@v2
        with:
          submodules: recursive

      - name: Use PHP 8.0
        run: |
          sudo update-alternatives --install /usr/bin/php php /usr/bin/php8.0 100
          # Enable APCu for tests
          echo 'apc.enable_cli=1' | sudo tee --append /etc/php/8.0/cli/conf.d/20-apcu.ini >/dev/null
          # Enable coverage for XDebug so that codecov can do its magic.
          echo 'xdebug.mode=coverage' | sudo tee --append /etc/php/8.0/cli/conf.d/20-xdebug.ini >/dev/null

      - name: Create default configuration files
        run: |
          cat > frontend/server/config.php <<EOF
          <?php
          define('OMEGAUP_LOG_FILE', 'php://stderr');
          EOF

      - name: Install yarn dependencies
        run: yarn install

      - name: Install composer dependencies
        run: composer install --prefer-dist --no-progress

      - name: Install Python dependencies
        run: python3 -m pip install --user yapf==0.30.0

      - name: Get docker container
        run: ./stuff/lint.sh ensure-container

      - name: Run linters
        run: |
          # Create optional directories to simplify psalm config.
          mkdir -p frontend/www/{phpminiadmin,preguntas}
          cat > frontend/server/config.php <<EOF
          <?php
          define('OMEGAUP_LOG_FILE', 'php://stderr');
          EOF
          touch 'frontend/tests/test_config.php'

          ./stuff/lint.sh --diagnostics-output=github validate --all < /dev/null

      - name: Run Psalm
        run: |
          find frontend/ \
            -name *.php \
            -and -not -wholename 'frontend/server/libs/third_party/*' \
            -and -not -wholename 'frontend/tests/badges/*' \
            -and -not -wholename 'frontend/tests/controllers/*' \
            -and -not -wholename 'frontend/tests/runfiles/*' \
            -and -not -wholename 'frontend/www/preguntas/*' \
          | xargs ./vendor/bin/psalm \
            --output-format=github \
            --long-progress \
            --show-info=false

      - name: Find unused translation strings
        run: ./stuff/unused_translation_strings.py

      - name: Validate generated Python API syntax
        run: php frontend/server/cmd/APITool.php --file api.py | yapf > /dev/null

  cypress:
    runs-on: ubuntu-20.04

    steps:
      - uses: actions/checkout@v2
        with:
          submodules: recursive

      - name: Install wait-for-it
        run: |
          sudo apt-get update -y && sudo apt-get install -y wait-for-it

      - name: Download the Docker containers
        run: |
          docker-compose pull

      - name: Start the Docker containers
        run: |
          docker-compose up --no-build --detach

          # Add the container names as aliases to localhost
          cat << EOF | sudo tee --append /etc/hosts
          127.0.0.1 mysql grader runner gitserver broadcaster redis
          EOF

          # Wait for some of the containers
          wait-for-it -t 30 mysql:13306
          wait-for-it -t 30 gitserver:33861
          wait-for-it -t 30 redis:6379

          for i in $(seq 10); do
            if [[ "$(mysql \
                     -uomegaup -pomegaup --host=mysql --port=13306 --skip-column-names --batch \
                     -e 'SELECT 1;' || echo 0)" == "1" ]]; then
              break
            fi
            sleep 1
          done

      - name: Create default configuration files
        run: |
          cat > frontend/server/config.php <<EOF
          <?php
          define('OMEGAUP_ALLOW_PRIVILEGE_SELF_ASSIGNMENT', true);
          define('OMEGAUP_CSP_LOG_FILE', '/tmp/csp.log');
          define('OMEGAUP_DB_HOST', 'mysql:13306');
          define('OMEGAUP_DB_NAME', 'omegaup');
          define('OMEGAUP_DB_PASS', 'omegaup');
          define('OMEGAUP_DB_USER', 'omegaup');
          define('OMEGAUP_ENVIRONMENT', 'development');
          define('OMEGAUP_LOG_FILE', '/tmp/omegaup.log');
          define('OMEGAUP_ENABLE_SOCIAL_MEDIA_RESOURCES', false);
          define('OMEGAUP_GITSERVER_URL', 'http://gitserver:33861');
          define('OMEGAUP_GRADER_URL', 'https://grader:21680');
          define('OMEGAUP_GITSERVER_SECRET_TOKEN', 'secret');
          define('REDIS_HOST', 'redis');
          define('REDIS_PASS', '');
          define('TEMPLATE_CACHE_DIR', '/tmp');
          define('OMEGAUP_CSRF_HOSTS', ['frontend', '127.0.0.1']);
          EOF

          cat > ~/.my.cnf << EOF
          [client]
          port=13306
          host=mysql
          protocol=tcp
          user=root
          password=omegaup
          EOF

      - name: Install Python dependencies
        run: |
          python3 -m pip install --user setuptools
          python3 -m pip install --user wheel
          python3 -m pip install --user \
            -r stuff/docker/requirements.txt \
            mysqlclient==2.0.1

      - name: Install composer dependencies
        run: composer install --prefer-dist --no-progress

      - name: Initialize database
        run: |
          mysql \
            -e 'CREATE USER "omegaup"@"localhost" IDENTIFIED BY "omegaup";'
          # Create directory to prevent --purge from failing.
          sudo mkdir -p /var/lib/omegaup
          sudo chown "$(id -u)":"$(id -g)" /var/lib/omegaup
          docker-compose exec -T frontend python3 stuff/bootstrap-environment.py --purge --verbose

      - name: Install yarn dependencies
        run: yarn install

      - name: Build webpack resources
        run: yarn build

      - name: Wait for dependencies
        run: |
          wait-for-it -t 30 grader:21680

      - name: Run Cypress tests
        run: |
          ./node_modules/.bin/cypress run --browser chrome

      - name: Collect container logs
        if: ${{ always() }}
        run: |
          mkdir -p frontend/tests/runfiles/containers
          for name in $(docker ps --format '{{.Names}}'); do
            docker logs --timestamps --since 1970-01-01T00:00:00 "${name}" > \
              "frontend/tests/runfiles/containers/${name}.log" 2>&1
          done

      - name: Upload cypress screenshot artifacts
        if: ${{ always() }}
        uses: actions/upload-artifact@v2
        with:
          name: test-logs
          path: cypress/screenshots

      - name: Upload cypress videos artifacts
        if: ${{ always() }}
        uses: actions/upload-artifact@v2
        with:
          name: test-logs
          path: cypress/videos

  selenium:
    runs-on: ubuntu-20.04

    steps:
      - uses: actions/checkout@v2
        with:
          submodules: recursive

      - name: Install wait-for-it
        run: |
          sudo apt-get update -y && sudo apt-get install -y wait-for-it

      - name: Download the Docker containers
        run: |
          docker-compose pull

      - name: Start the Docker containers
        run: |
          docker-compose up --no-build --detach

          # Add the container names as aliases to localhost
          cat << EOF | sudo tee --append /etc/hosts
          127.0.0.1 mysql grader runner gitserver broadcaster redis
          EOF

          # Wait for some of the containers
          wait-for-it -t 30 mysql:13306
          wait-for-it -t 30 gitserver:33861
          wait-for-it -t 30 redis:6379
          wait-for-it -t 30 grader:21680

      - name: Create default configuration files
        run: |
          cat > frontend/server/config.php <<EOF
          <?php
          define('OMEGAUP_ALLOW_PRIVILEGE_SELF_ASSIGNMENT', true);
          define('OMEGAUP_CSP_LOG_FILE', '/tmp/csp.log');
          define('OMEGAUP_DB_HOST', 'mysql:13306');
          define('OMEGAUP_DB_NAME', 'omegaup');
          define('OMEGAUP_DB_PASS', 'omegaup');
          define('OMEGAUP_DB_USER', 'omegaup');
          define('OMEGAUP_ENVIRONMENT', 'development');
          define('OMEGAUP_LOG_FILE', '/tmp/omegaup.log');
          define('OMEGAUP_ENABLE_SOCIAL_MEDIA_RESOURCES', false);
          define('OMEGAUP_GITSERVER_URL', 'http://gitserver:33861');
          define('OMEGAUP_GRADER_URL', 'https://grader:21680');
          define('OMEGAUP_GITSERVER_SECRET_TOKEN', 'secret');
          define('REDIS_HOST', 'redis');
          define('REDIS_PASS', '');
          define('TEMPLATE_CACHE_DIR', '/tmp');
          EOF

          cat > ~/.my.cnf << EOF
          [client]
          port=13306
          host=mysql
          protocol=tcp
          user=root
          password=omegaup
          EOF

      - name: Install Python dependencies
        run: |
          python3 -m pip install --user setuptools
          python3 -m pip install --user wheel
          python3 -m pip install --user --upgrade urllib3
          python3 -m pip install --user \
            -r stuff/docker/requirements.txt \
            mysqlclient==2.0.1 \
            selenium \
            pytest \
            pytest-xdist \
            flaky

      - name: Install composer dependencies
        run: composer install --prefer-dist --no-progress

      - name: Initialize database
        run: |
          mysql \
            -e 'CREATE USER "omegaup"@"localhost" IDENTIFIED BY "omegaup";'
          # Create directory to prevent --purge from failing.
          sudo mkdir -p /var/lib/omegaup
          sudo chown "$(id -u)":"$(id -g)" /var/lib/omegaup
          docker-compose exec -T frontend python3 stuff/bootstrap-environment.py --purge --verbose

      - name: Install yarn dependencies
        run: yarn install

      - name: Build webpack resources
        run: yarn build

      - name: Run Selenium tests
        run: |
          python3 -m pytest ./frontend/tests/ui/ \
            --verbose --capture=no --log-cli-level=INFO --browser=chrome \
            --force-flaky --max-runs=2 --min-passes=1 --numprocesses=4

      - name: Collect container logs
        if: ${{ always() }}
        run: |
          mkdir -p frontend/tests/runfiles/containers
          for name in $(docker ps --format '{{.Names}}'); do
            docker logs --timestamps --since 1970-01-01T00:00:00 "${name}" > \
              "frontend/tests/runfiles/containers/${name}.log" 2>&1
          done

      - name: Upload artifacts
        if: ${{ always() }}
        uses: actions/upload-artifact@v2
        with:
          name: test-logs
          path: frontend/tests/ui/results/

      - name: Upload artifacts
        if: ${{ always() }}
        uses: actions/upload-artifact@v2
        with:
          name: test-logs
          path: frontend/tests/runfiles/*/*.log

  python:
    runs-on: ubuntu-20.04

    steps:
      - uses: actions/checkout@v2
        with:
          submodules: recursive
          fetch-depth: 0

      - name: Install Python dependencies
        run: |
          python3 -m pip install --user setuptools
          python3 -m pip install --user wheel
          python3 -m pip install --user --upgrade urllib3
          python3 -m pip install --user \
            -r stuff/docker/requirements.txt \
            mysqlclient==2.0.1 \
            pandas \
            pytest

      - name: Install wait-for-it
        run: |
          sudo apt-get update -y && sudo apt-get install -y wait-for-it

      - name: Download the Docker containers
        run: |
          docker-compose pull

      - name: Start the Docker containers
        run: |
          docker-compose up --no-build --detach

          # Add the container names as aliases to localhost
          cat << EOF | sudo tee --append /etc/hosts
          127.0.0.1 rabbitmq mysql
          EOF

          # Wait for some of the containers
          wait-for-it -t 30 mysql:13306
          wait-for-it -t 30 rabbitmq:5672
          docker-compose exec -T rabbitmq rabbitmqctl await_startup

          for i in $(seq 10); do
            if [[ "$(mysql \
                    -uomegaup -pomegaup --host=mysql --port=13306 --skip-column-names --batch \
                    -e 'SELECT 1;' || echo 0)" == "1" ]]; then
              break
            fi
            sleep 1
          done

      - name: Create default configuration files
        run: |
          cat > frontend/server/config.php <<EOF
          <?php
          define('OMEGAUP_DB_HOST', 'mysql:13306');
          define('OMEGAUP_DB_NAME', 'omegaup');
          define('OMEGAUP_DB_PASS', 'omegaup');
          define('OMEGAUP_DB_USER', 'omegaup');
          EOF

          cat > ~/.my.cnf << EOF
          [client]
          port=13306
          host=mysql
          protocol=tcp
          user=root
          password=omegaup
          EOF

      - name: Create database users
        run: |
<<<<<<< HEAD
          mysql -e 'CREATE USER "omegaup"@"localhost" IDENTIFIED BY "omegaup";'
          mysql -e 'CREATE DATABASE IF NOT EXISTS `omegaup`;'
          mysql -e 'GRANT ALL ON `omegaup`.* TO "omegaup"@"localhost";'
          # Create directory to prevent --purge from failing.
          sudo mkdir -p /var/lib/omegaup
          sudo chown "$(id -u)":"$(id -g)" /var/lib/omegaup
          docker-compose exec -T frontend python3 stuff/bootstrap-environment.py --purge --verbose
=======
          mysql \
            -e 'CREATE USER "omegaup"@"localhost" IDENTIFIED BY "omegaup"; CREATE DATABASE IF NOT EXISTS `omegaup`; GRANT ALL ON `omegaup`.* TO "omegaup"@"localhost";'

      - name: Validate database migration scripts
        run: |
          python3 stuff/db-migrate.py --skip-container-check validate

      - name: Create test database
        run: |
          python3 stuff/db-migrate.py \
            --skip-container-check \
            migrate --databases=omegaup

      - name: Validate database schema
        run: |
          python3 stuff/policy-tool.py \
            --skip-container-check \
            --database=omegaup \
            validate
          python3 stuff/database_schema.py \
            --skip-container-check \
            --database=omegaup \
            validate --all < /dev/null
            
      - name: Install composer dependencies
        run: composer install --prefer-dist --no-progress
>>>>>>> 9b27f694

      - name: Run Python tests
        run: |
          python3 -m pytest ./stuff/

      - name: Collect container logs
        if: ${{ always() }}
        run: |
          mkdir -p /tmp/container-logs
          for name in $(docker ps --format '{{.Names}}'); do
            docker logs --timestamps --since 1970-01-01T00:00:00 "${name}" > \
              "/tmp/container-logs/${name}.log" 2>&1
          done

      - name: Upload artifacts
        if: ${{ always() }}
        uses: actions/upload-artifact@v2
        with:
          name: python-test-logs
          path: /tmp/container-logs/*.log<|MERGE_RESOLUTION|>--- conflicted
+++ resolved
@@ -548,42 +548,16 @@
 
       - name: Create database users
         run: |
-<<<<<<< HEAD
           mysql -e 'CREATE USER "omegaup"@"localhost" IDENTIFIED BY "omegaup";'
           mysql -e 'CREATE DATABASE IF NOT EXISTS `omegaup`;'
           mysql -e 'GRANT ALL ON `omegaup`.* TO "omegaup"@"localhost";'
           # Create directory to prevent --purge from failing.
           sudo mkdir -p /var/lib/omegaup
           sudo chown "$(id -u)":"$(id -g)" /var/lib/omegaup
-          docker-compose exec -T frontend python3 stuff/bootstrap-environment.py --purge --verbose
-=======
-          mysql \
-            -e 'CREATE USER "omegaup"@"localhost" IDENTIFIED BY "omegaup"; CREATE DATABASE IF NOT EXISTS `omegaup`; GRANT ALL ON `omegaup`.* TO "omegaup"@"localhost";'
-
-      - name: Validate database migration scripts
-        run: |
-          python3 stuff/db-migrate.py --skip-container-check validate
-
-      - name: Create test database
-        run: |
-          python3 stuff/db-migrate.py \
-            --skip-container-check \
-            migrate --databases=omegaup
-
-      - name: Validate database schema
-        run: |
-          python3 stuff/policy-tool.py \
-            --skip-container-check \
-            --database=omegaup \
-            validate
-          python3 stuff/database_schema.py \
-            --skip-container-check \
-            --database=omegaup \
-            validate --all < /dev/null
-            
+          docker-compose exec -T frontend python3 stuff/bootstrap-environment.py --purge --verbose          
+
       - name: Install composer dependencies
         run: composer install --prefer-dist --no-progress
->>>>>>> 9b27f694
 
       - name: Run Python tests
         run: |
