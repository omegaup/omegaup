--- conflicted
+++ resolved
@@ -18,7 +18,6 @@
     cy.login(loginOptions[0]);
     courseOptions.unlimitedDuration = true;
     cy.createCourse(courseOptions);
-<<<<<<< HEAD
 
     // Assert
     cy.location('href').should('include', courseOptions.courseAlias); // Url
@@ -63,10 +62,8 @@
       'have.value',
       courseOptions.description,
     );
-=======
     coursePage.verifyCourseOptions(courseOptions);
     cy.logout();
->>>>>>> b63d324d
   });
 
   it('Should create a course with end date', () => {
@@ -75,7 +72,6 @@
 
     cy.login(loginOptions[0]);
     cy.createCourse(courseOptions);
-<<<<<<< HEAD
 
     // Assert
     cy.location('href').should('include', courseOptions.courseAlias); // Url
@@ -126,10 +122,8 @@
       'have.value',
       courseOptions.description,
     );
-=======
     coursePage.verifyCourseOptions(courseOptions);
     cy.logout();
->>>>>>> b63d324d
   });
 
   it('Should register a user using the API', () => {
