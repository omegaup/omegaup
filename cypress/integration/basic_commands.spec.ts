import { v4 as uuid } from 'uuid';
import {
  addSubtractDaysToDate,
  getISODate,
  getISODateTime,
} from '../support/commands';
import {
  ContestOptions,
  CourseOptions,
  LoginOptions,
  ProblemOptions,
  RunOptions,
  Status,
} from '../support/types';

describe('Basic Commands Test', () => {
  beforeEach(() => {
    cy.clearCookies();
    cy.clearLocalStorage();
    cy.visit('/');
  });

  it('Should create a course with unlimited duration', () => {
    const loginOptions: LoginOptions = {
      username: uuid(),
      password: uuid(),
    };

    const courseOptions: CourseOptions = {
      courseAlias: uuid().slice(0, 10),
      showScoreboard: true,
      startDate: new Date(),
      unlimitedDuration: true,
      school: 'omegaup',
      basicInformation: false,
      requestParticipantInformation: 'optional',
      problemLevel: 'intermediate',
      objective: 'This is the objective',
      description: 'This is the description',
    };

    cy.register(loginOptions);
    cy.createCourse(courseOptions);

    // Assert
    cy.location('href').should('include', courseOptions.courseAlias); // Url
    cy.get('[data-course-name]').contains(courseOptions.courseAlias);
    cy.get('[data-tab-course').click();
    cy.get('[data-course-new-name]').should(
      'have.value',
      courseOptions.courseAlias,
    );
    cy.get('[data-course-new-alias]').should(
      'have.value',
      courseOptions.courseAlias,
    );
    cy.get('[name="show-scoreboard"]')
      .eq(courseOptions.showScoreboard ? 0 : 1)
      .should('be.checked');
    cy.get('[name="start-date"]').should(
      'have.value',
      getISODate(courseOptions.startDate),
    );
    cy.get('[name="unlimited-duration"]')
      .eq(courseOptions.unlimitedDuration ? 0 : 1)
      .should('be.checked');
    cy.get('.tt-input').first().should('have.value', courseOptions.school);
    cy.get('[name="basic-information"]')
      .eq(courseOptions.basicInformation ? 0 : 1)
      .should('be.checked');
    cy.get('[data-course-participant-information]').should(
      'have.value',
      courseOptions.requestParticipantInformation,
    );
    cy.get('[data-course-problem-level]').should(
      'have.value',
      courseOptions.problemLevel,
    );
    cy.get('[data-course-objective]').should(
      'have.value',
      courseOptions.objective,
    );
    cy.get('[data-course-new-description]').should(
      'have.value',
      courseOptions.description,
    );
  });

  it('Should create a course with end date', () => {
    const loginOptions: LoginOptions = {
      username: uuid(),
      password: uuid(),
    };

    cy.clock(new Date(2022, 2, 31, 22, 19, 0), ['Date']);

    const now = new Date();

    const courseOptions: CourseOptions = {
      courseAlias: uuid().slice(0, 10),
      showScoreboard: true,
      startDate: now,
      endDate: addSubtractDaysToDate(now, {days: 1}),
      unlimitedDuration: false,
<<<<<<< HEAD
      endDate: addDaysToTodaysDate({ days: 1 }),
=======
>>>>>>> 8b07ffdd
      school: 'omegaup',
      basicInformation: false,
      requestParticipantInformation: 'optional',
      problemLevel: 'intermediate',
      objective: 'This is the objective',
      description: 'This is the description',
    };

    cy.register(loginOptions);
    cy.createCourse(courseOptions);

    // Assert
    cy.location('href').should('include', courseOptions.courseAlias); // Url
    cy.get('[data-course-name]').contains(courseOptions.courseAlias);
    cy.get('[data-tab-course').click();
    cy.get('[data-course-new-name]').should(
      'have.value',
      courseOptions.courseAlias,
    );
    cy.get('[data-course-new-alias]').should(
      'have.value',
      courseOptions.courseAlias,
    );
    cy.get('[name="show-scoreboard"]')
      .eq(courseOptions.showScoreboard ? 0 : 1)
      .should('be.checked');
    cy.get('[name="start-date"]').should(
      'have.value',
      getISODate(courseOptions.startDate),
    );
    cy.get('[name="unlimited-duration"]')
      .eq(courseOptions.unlimitedDuration ? 0 : 1)
      .should('be.checked');
    if (courseOptions.endDate) {
      cy.get('[name="end-date"]').should(
        'have.value',
        getISODate(courseOptions.endDate),
      );
    }
    cy.get('.tt-input').first().should('have.value', courseOptions.school); //
    cy.get('[name="basic-information"]')
      .eq(courseOptions.basicInformation ? 0 : 1)
      .should('be.checked');
    cy.get('[data-course-participant-information]').should(
      'have.value',
      courseOptions.requestParticipantInformation,
    );
    cy.get('[data-course-problem-level]').should(
      'have.value',
      courseOptions.problemLevel,
    );
    cy.get('[data-course-objective]').should(
      'have.value',
      courseOptions.objective,
    );
    cy.get('[data-course-new-description]').should(
      'have.value',
      courseOptions.description,
    );
  });

  it('Should register a user using the API', () => {
    const loginOptions: LoginOptions = {
      username: uuid(),
      password: uuid(),
    };
    cy.register(loginOptions);
    cy.get('header .username').should('have.text', loginOptions.username);
  });

  it('Should register a user', () => {
    const username = uuid();
    const password = uuid();
    cy.get('[data-login-button]').click();
    cy.get('[data-signup-username]').type(username);
    cy.get('[data-signup-password]').type(password);
    cy.get('[data-signup-repeat-password]').type(password);
    cy.get('[data-signup-email]').type(`${username}@omegaup.com`);
    cy.get('[data-signup-submit]').click();
    cy.waitUntil(() =>
      cy.get('header .username').should('have.text', username),
    );
  });

  it('Should login a user using the API', () => {
    const loginOptions: LoginOptions = {
      username: 'user',
      password: 'user',
    };
    cy.login(loginOptions);
    cy.get('header .username').should('have.text', loginOptions.username);
  });

  it('Should login a user', () => {
    const username = 'user';
    const password = 'user';
    cy.get('[data-login-button]').click();
    cy.get('[data-login-username]').type(username);
    cy.get('[data-login-password]').type(password);
    cy.get('[data-login-submit]').click();
    cy.waitUntil(() =>
      cy.get('header .username').should('have.text', username),
    );
  });

  it('Should create a problem', () => {
    const loginOptions: LoginOptions = {
      username: uuid(),
      password: uuid(),
    };

    const problemOptions: ProblemOptions = {
      problemAlias: uuid().slice(0, 10), // Too large for the alias,
      tag: 'Recursion',
      autoCompleteTextTag: 'recur',
      problemLevelIndex: 0,
    };

    cy.register(loginOptions);
    cy.createProblem(problemOptions);

    // Assert problem has been created
    cy.location('href').should('include', problemOptions.problemAlias); // Url
    cy.get('[name="title"]').should('have.value', problemOptions.problemAlias); // Title
    cy.get('[name="problem_alias"]').should(
      'have.value',
      problemOptions.problemAlias,
    );
    cy.get('[name="source"]').should('have.value', problemOptions.problemAlias);
  });

  it('Should make a run of a problem', () => {
    const problemOptions: ProblemOptions = {
      problemAlias: 'problem-' + uuid().slice(0, 8),
      tag: 'Recursion',
      autoCompleteTextTag: 'Recur',
      problemLevelIndex: 1,
    };

    const runOptions: RunOptions = {
      problemAlias: problemOptions.problemAlias,
      fixturePath: 'main.cpp',
      language: 'cpp11-gcc',
      valid: true,
    };

    const expectedStatus: Status = 'AC';

    cy.login({ username: 'user', password: 'user' });
    cy.createProblem(problemOptions);
    cy.createRun(runOptions);
    cy.get('[data-run-status] > span').first().should('have.text', 'new');

    cy.intercept({ method: 'POST', url: '/api/run/status/' }).as('runStatus');
    cy.wait(['@runStatus'], { timeout: 10000 });

    cy.get('[data-run-status] > span')
      .first()
      .should('have.text', expectedStatus);
  });

  const now = new Date();

  const problemAlias = 'problem-' + uuid().slice(0, 8);
  const contestOptions: ContestOptions = {
    contestAlias: 'contest' + uuid().slice(0, 5),
    description: 'Test Description',
    startDate: addSubtractDaysToDate(now, {days: -1}),
    endDate: addSubtractDaysToDate(now, {days: 2}),
    showScoreboard: true,
    basicInformation: false,
    partialPoints: true,
    requestParticipantInformation: 'no',
    admissionMode: 'public',
    problems: [
      {
        problemAlias: 'sumas',
        tag: 'Recursion',
        autoCompleteTextTag: 'Recur',
        problemLevelIndex: 1,
      },
    ],
    runs: [
      {
        problemAlias: 'sumas',
        fixturePath: 'main.cpp',
        language: 'cpp11-gcc',
        valid: true,
      },
      {
        problemAlias: 'sumas',
        fixturePath: 'main.cpp',
        language: 'cpp11-gcc',
        valid: false,
      },
    ]
  };
  const loginOptions: LoginOptions = {
    username: 'omegaup',
    password: 'omegaup',
  };

<<<<<<< HEAD
    const contestOptions: ContestOptions = {
      contestAlias: 'contest' + uuid().slice(0, 5),
      description: 'Test Description',
      startDate: new Date(),
      endDate: addDaysToTodaysDate({ days: 2 }),
      showScoreboard: true,
      basicInformation: false,
      partialPoints: true,
      requestParticipantInformation: 'no',
    };
=======
  it('Should create a contest', () => {
    cy.login(loginOptions);
>>>>>>> 8b07ffdd

    cy.createContest(contestOptions);
    cy.location('href').should('include', contestOptions.contestAlias); // Url

    // Assert
    cy.get('[name="title"]').should('have.value', contestOptions.contestAlias);
    cy.get('[name="alias"]').should('have.value', contestOptions.contestAlias);
    cy.get('[name="description"]').should(
      'have.value',
      contestOptions.description,
    );
    cy.get('[data-start-date]').should(
      'have.value',
      getISODateTime(contestOptions.startDate),
    );
    cy.get('[data-end-date]').type(
      getISODateTime(contestOptions.endDate),
    );
    cy.get('[data-show-scoreboard-at-end]').should(
      'have.value',
      `${contestOptions.showScoreboard}`,
    );
    cy.get('[data-partial-points]').should(
      'have.value',
      `${contestOptions.partialPoints}`,
    );
    cy.get('[data-basic-information-required]').should(
      contestOptions.basicInformation ? 'be.checked' : 'not.be.checked',
    );
    cy.get('[data-request-user-information]').should(
      'have.value',
      contestOptions.requestParticipantInformation,
    );
  });

  it('Should create runs inside contest', () => {
    cy.login(loginOptions);
    cy.addProblemsToContest(contestOptions);
    cy.changeAdmissionModeContest(contestOptions);

    cy.get('a[href="/logout/"]:last').click();
    cy.waitUntil(() =>
      cy.url().should('eq', 'http://127.0.0.1:8001/'),
    );

    // Mocking date 2 hours before to test timeRemote is working correctly.
    cy.clock(new Date(
      now.getFullYear(),
      now.getMonth(),
      now.getDate(),
      now.getHours() - 2,
      now.getMinutes(),
      now.getSeconds(),
    ), ['Date']);
    cy.get('[data-login-button]').click();
    cy.get('[data-login-username]').type('user');
    cy.get('[data-login-password]').type('user');
    cy.get('[data-login-submit]').click();
    cy.waitUntil(() =>
      cy.get('header .username').should('have.text', 'user'),
    );

    cy.enterContest(contestOptions);
    cy.createRunsInsideContest(contestOptions);
  });
});<|MERGE_RESOLUTION|>--- conflicted
+++ resolved
@@ -100,12 +100,8 @@
       courseAlias: uuid().slice(0, 10),
       showScoreboard: true,
       startDate: now,
-      endDate: addSubtractDaysToDate(now, {days: 1}),
+      endDate: addSubtractDaysToDate(now, { days: 1 }),
       unlimitedDuration: false,
-<<<<<<< HEAD
-      endDate: addDaysToTodaysDate({ days: 1 }),
-=======
->>>>>>> 8b07ffdd
       school: 'omegaup',
       basicInformation: false,
       requestParticipantInformation: 'optional',
@@ -273,8 +269,8 @@
   const contestOptions: ContestOptions = {
     contestAlias: 'contest' + uuid().slice(0, 5),
     description: 'Test Description',
-    startDate: addSubtractDaysToDate(now, {days: -1}),
-    endDate: addSubtractDaysToDate(now, {days: 2}),
+    startDate: addSubtractDaysToDate(now, { days: -1 }),
+    endDate: addSubtractDaysToDate(now, { days: 2 }),
     showScoreboard: true,
     basicInformation: false,
     partialPoints: true,
@@ -301,28 +297,15 @@
         language: 'cpp11-gcc',
         valid: false,
       },
-    ]
+    ],
   };
   const loginOptions: LoginOptions = {
     username: 'omegaup',
     password: 'omegaup',
   };
 
-<<<<<<< HEAD
-    const contestOptions: ContestOptions = {
-      contestAlias: 'contest' + uuid().slice(0, 5),
-      description: 'Test Description',
-      startDate: new Date(),
-      endDate: addDaysToTodaysDate({ days: 2 }),
-      showScoreboard: true,
-      basicInformation: false,
-      partialPoints: true,
-      requestParticipantInformation: 'no',
-    };
-=======
   it('Should create a contest', () => {
     cy.login(loginOptions);
->>>>>>> 8b07ffdd
 
     cy.createContest(contestOptions);
     cy.location('href').should('include', contestOptions.contestAlias); // Url
@@ -338,9 +321,7 @@
       'have.value',
       getISODateTime(contestOptions.startDate),
     );
-    cy.get('[data-end-date]').type(
-      getISODateTime(contestOptions.endDate),
-    );
+    cy.get('[data-end-date]').type(getISODateTime(contestOptions.endDate));
     cy.get('[data-show-scoreboard-at-end]').should(
       'have.value',
       `${contestOptions.showScoreboard}`,
@@ -364,26 +345,25 @@
     cy.changeAdmissionModeContest(contestOptions);
 
     cy.get('a[href="/logout/"]:last').click();
-    cy.waitUntil(() =>
-      cy.url().should('eq', 'http://127.0.0.1:8001/'),
-    );
+    cy.waitUntil(() => cy.url().should('eq', 'http://127.0.0.1:8001/'));
 
     // Mocking date 2 hours before to test timeRemote is working correctly.
-    cy.clock(new Date(
-      now.getFullYear(),
-      now.getMonth(),
-      now.getDate(),
-      now.getHours() - 2,
-      now.getMinutes(),
-      now.getSeconds(),
-    ), ['Date']);
+    cy.clock(
+      new Date(
+        now.getFullYear(),
+        now.getMonth(),
+        now.getDate(),
+        now.getHours() - 2,
+        now.getMinutes(),
+        now.getSeconds(),
+      ),
+      ['Date'],
+    );
     cy.get('[data-login-button]').click();
     cy.get('[data-login-username]').type('user');
     cy.get('[data-login-password]').type('user');
     cy.get('[data-login-submit]').click();
-    cy.waitUntil(() =>
-      cy.get('header .username').should('have.text', 'user'),
-    );
+    cy.waitUntil(() => cy.get('header .username').should('have.text', 'user'));
 
     cy.enterContest(contestOptions);
     cy.createRunsInsideContest(contestOptions);
