import 'cypress-file-upload';
import 'cypress-wait-until';
import { v4 as uuid } from 'uuid';
import { problemPage } from './problemPage';

import {
  ContestOptions,
  LoginOptions,
  ProblemOptions,
  RunOptions,
} from '../types';
import { addSubtractDateTime, getISODateTime } from '../commands';

enum ScoreMode {
  AllOrNothing = 'all_or_nothing',
  Partial = 'partial',
  MaxPerGroup = 'max_per_group',
}

export class ContestPage {
  // FIXME: When trying to bulk users, cypress is not able to find the results table
  // TODO: Replace multiuser add for courses/contests
  addStudentsBulk(users: Array<string>): void {
    if (users.length === 0) {
      return; // No users to add  to the contest
    }
    cy.get('a[data-nav-contestant]').click();

    cy.get('textarea[data-contestant-names]').type(users.join(', '));
    cy.clock().tick(1000);
    cy.get('.user-add-bulk').click();
    cy.waitUntil(() =>
      cy.get('[data-uploaded-contestants]').should('be.visible'),
    );

    cy.get('[data-uploaded-contestants]').then((rawHTMLElements) => {
      const constestantNames: Array<string> = [];
      Cypress.$.makeArray(rawHTMLElements).forEach((element) => {
        cy.task('log', element.innerText);
        constestantNames.push(element.innerText);
      });

      cy.wrap(constestantNames).as('savedConstestantNames');
    });

    cy.get('@savedConstestantNames').should('deep.equal', users);
  }

  createClarificationUser(
    contestOptions: ContestOptions,
    question: string,
  ): void {
    cy.get('a[href="#clarifications"]').click();
    cy.waitUntil(() =>
      cy.get('[data-tab-clarifications]').should('be.visible'),
    );

    cy.get('a[data-new-clarification-button]').click();
    cy.get('[data-new-clarification-problem]').select(
      contestOptions.problems[0].problemAlias,
    );
    cy.get('[data-new-clarification-message]')
      .should('be.visible')
      .type(question);

    cy.get('[data-new-clarification]').submit();
    cy.get('[data-form-clarification-message]').should('have.text', question);
  }

  answerClarification(contestOptions: ContestOptions, answer: string): void {
    cy.visit(`/arena/${contestOptions.contestAlias}/`);
    cy.get('a[href="#clarifications"]').click();
    cy.get('[data-tab-clarifications]').should('be.visible');
    cy.get('[data-select-answer]').select(answer);
    cy.get('[data-form-clarification-answer]').submit();
    cy.get('[data-form-clarification-resolved-answer]').should(
      'contain',
      answer,
    );
  }

  updateScoreboardForContest(contestAlias: string): void {
    const encodedContestAlias = encodeURIComponent(contestAlias);
    const scoreboardRefreshUrl = `/api/scoreboard/refresh/alias/${encodedContestAlias}/token/secret`;

    cy.request(scoreboardRefreshUrl).then((resp) => {
      expect(resp.status).to.eq(200);
    });
  }

  createContest(
    contestOptions: ContestOptions,
    users: Array<string>,
    shouldShowIntro: boolean = true,
  ): void {
<<<<<<< HEAD
    cy.log('Contest Page - Create Contest');
    cy.log(JSON.stringify(contestOptions));
=======
>>>>>>> 786bf89c
    cy.createContest(contestOptions, shouldShowIntro);
    cy.location('href').should('include', contestOptions.contestAlias);
    cy.get('a[data-contest-new-form]').trigger('click');
    cy.get('[name="title"]').should('have.value', contestOptions.contestAlias);
    cy.get('[name="alias"]').should('have.value', contestOptions.contestAlias);
    cy.get('[name="description"]').should(
      'have.value',
      contestOptions.description,
    );

<<<<<<< HEAD
    cy.log('Contest Page - Add Problems');
=======
    if (contestOptions.contestForTeams) {
      cy.get('[data-contest-for-teams]').should('be.checked');
      cy.get('.tags-input-badge').should(
        'have.text',
        contestOptions.teamGroupAlias,
      );
      return;
    }

>>>>>>> 786bf89c
    cy.addProblemsToContest(contestOptions);

    cy.log('Contest Page - Add Users');
    this.addStudentsBulk(users);

    cy.log('Contest Page - Add Groups');
    cy.changeAdmissionModeContest(contestOptions);

    cy.get('a[data-contest-link-button]').click();
    cy.url().should('include', '/arena/' + contestOptions.contestAlias);

    cy.get('a[href="#ranking"]').click();
    cy.waitUntil(() => cy.get('[data-table-scoreboard]').should('be.visible'));
  }

  generateContestOptions(
    loginOption: LoginOptions,
    firstTimeVisited: boolean = true,
    numberOfProblems: number = 1,
    contestForTeams: boolean = false,
    teamGroupAlias?: string,
  ): ContestOptions {
    const problems = problemPage.generateProblemOptions(numberOfProblems);
    const contestProblems: ProblemOptions[] = [];
    const contestRuns: RunOptions[] = [];

    problems.forEach((problem: ProblemOptions) => {
      problem.firstTimeVisited = firstTimeVisited;

      cy.login(loginOption);
      cy.createProblem(problem);
      cy.logout();
      contestProblems.push({
        problemAlias: problem.problemAlias,
        tag: problem.tag,
        autoCompleteTextTag: problem.autoCompleteTextTag,
        problemLevelIndex: problem.problemLevelIndex,
      });
      contestRuns.push({
        problemAlias: problem.problemAlias,
        fixturePath: 'main.cpp',
        language: 'cpp11-gcc',
        valid: true,
        status: 'AC',
      });
      firstTimeVisited = false;
    });

    const now = new Date();
    const contestOptions: ContestOptions = {
      contestAlias: 'contest' + uuid().slice(0, 5),
      description: 'Test Description',
      startDate: now,
      endDate: addSubtractDateTime(now, { days: 2 }),
      showScoreboard: true,
      basicInformation: false,
      scoreMode: ScoreMode.Partial,
      requestParticipantInformation: 'no',
      admissionMode: 'public',
      problems: contestProblems,
      runs: contestRuns,
    };

    if (contestForTeams) {
      contestOptions.contestForTeams = true;
      contestOptions.teamGroupAlias = teamGroupAlias;
    }

    return contestOptions;
  }

  setPasswordForIdentity(identityName: string, password: string): void {
    cy.get('[data-identity-change-password]').first().click();
    cy.get('input[type=password]').first().type(password);
    cy.get('input[type=password]').last().type(password);
    cy.get('[data-change-password-identity]').click();
  }

  verifySubmissionInPastContest(username: string, contestAlias: string): void {
    cy.visit(`/arena/${contestAlias}/#ranking`);
    cy.get('[data-table-scoreboard-username]').should('contain', username);
  }

  verifyContestDetails(contestOptions: ContestOptions): void {
    cy.visit(`/contest/${contestOptions.contestAlias}/edit`);
    cy.get('[name="title"]').should('have.value', contestOptions.contestAlias);
    cy.get('[name="alias"]').should('have.value', contestOptions.contestAlias);
    cy.get('[name="description"]').should(
      'have.value',
      contestOptions.description,
    );
    cy.get('[data-start-date]').should(
      'have.value',
      getISODateTime(contestOptions.startDate),
    );
    cy.get('[data-end-date]').type(getISODateTime(contestOptions.endDate));
    cy.get('[data-show-scoreboard-at-end]').should(
      'have.value',
      `${contestOptions.showScoreboard}`,
    );
    cy.get('[data-score-mode]').should(
      'have.value',
      `${contestOptions.scoreMode}`,
    );
    cy.get('[data-basic-information-required]').should(
      contestOptions.basicInformation ? 'be.checked' : 'not.be.checked',
    );
    cy.get('[data-request-user-information]').should(
      'have.value',
      contestOptions.requestParticipantInformation,
    );
  }

  mergeContests(contestAlias: string[]): void {
    cy.visit('/scoreboardmerge');
    cy.get('[data-merge-contest-name]').click();
    contestAlias.forEach((contestAlias) => {
      cy.get('[data-merge-contest-name] input').type(contestAlias + '{enter}');
    });
    cy.get('[data-merge-contest-button]').click();
  }

  verifyMergedScoreboard(users: string[]): void {
    cy.get('[data-test-merged-username]').should('have.length', users.length);
    cy.get('[data-test-merged-username]').first().should('contain', users[0]);
    cy.get('[data-test-merged-username]').last().should('contain', users[1]);
    cy.get('[data-total-merged-score]').first().should('contain', '100');
    cy.get('[data-total-merged-score]').last().should('contain', '100');
  }
}

export const contestPage = new ContestPage();<|MERGE_RESOLUTION|>--- conflicted
+++ resolved
@@ -93,11 +93,8 @@
     users: Array<string>,
     shouldShowIntro: boolean = true,
   ): void {
-<<<<<<< HEAD
     cy.log('Contest Page - Create Contest');
     cy.log(JSON.stringify(contestOptions));
-=======
->>>>>>> 786bf89c
     cy.createContest(contestOptions, shouldShowIntro);
     cy.location('href').should('include', contestOptions.contestAlias);
     cy.get('a[data-contest-new-form]').trigger('click');
@@ -108,9 +105,7 @@
       contestOptions.description,
     );
 
-<<<<<<< HEAD
     cy.log('Contest Page - Add Problems');
-=======
     if (contestOptions.contestForTeams) {
       cy.get('[data-contest-for-teams]').should('be.checked');
       cy.get('.tags-input-badge').should(
@@ -120,7 +115,6 @@
       return;
     }
 
->>>>>>> 786bf89c
     cy.addProblemsToContest(contestOptions);
 
     cy.log('Contest Page - Add Users');
