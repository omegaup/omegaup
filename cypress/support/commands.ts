// https://on.cypress.io/custom-commands
import 'cypress-wait-until';
import 'cypress-file-upload';
import { buildURLQuery } from '@/js/omegaup/ui';
import {
  CourseOptions,
  LoginOptions,
  ProblemOptions,
  RunOptions,
  Status,
} from './types';

// Logins the user given a username and password
Cypress.Commands.add('login', ({ username, password }: LoginOptions) => {
  const URL =
    '/api/user/login?' + buildURLQuery({ usernameOrEmail: username, password });
  cy.request(URL).then((response) => {
    expect(response.status).to.equal(200);
    cy.reload();
  });
});

// Registers and logs in a new user given a username and password.
Cypress.Commands.add('register', ({ username, password }: LoginOptions) => {
  const URL =
    '/api/user/create?' +
    buildURLQuery({ username, password, email: username + '@omegaup.com' });
  cy.request(URL).then((response) => {
    expect(response.status).to.equal(200);
    cy.login({ username, password });
  });
});

Cypress.Commands.add(
  'createProblem',
  ({
    problemAlias,
    tag,
    autoCompleteTextTag,
    problemLevelIndex,
  }: ProblemOptions) => {
    cy.visit('/');
    // Select problem nav
    cy.get('[data-nav-problems]').click();
    cy.get('[data-nav-problems-create]').click();
    // Fill basic problem form
    cy.get('[name="title"]').type(problemAlias).blur();

    // Alias should be the same as title.
    cy.get('[name="problem_alias"]').should('have.value', problemAlias);

    cy.get('[name="source"]').type(problemAlias);
    cy.get('[name="problem_contents"]').attachFile('testproblem.zip');
    cy.get('[data-tags-input]').type(autoCompleteTextTag);

    // Tags panel
    cy.waitUntil(() =>
      cy
        .get('[data-tags-input] .vbt-autcomplete-list a.vbst-item:first')
        .should('have.text', tag) // Maybe theres another way to avoid to hardcode this
        .click(),
    );

    cy.get('[name="problem-level"]').select(problemLevelIndex); // How can we assert this with the real text?

    cy.get('button[type="submit"]').click(); // Submit
  },
);

Cypress.Commands.add(
  'createCourse',
  ({
    courseAlias,
    startDate,
    endDate,
    showScoreboard = false,
    unlimitedDuration = true,
    school = 'Escuela curso',
    basicInformation = false,
    requestParticipantInformation = 'no',
    problemLevel = 'introductory',
    description = 'This is the description',
    objective = 'This is an objective',
  }: Partial<CourseOptions> & Pick<CourseOptions, 'courseAlias'>) => {
    cy.get('[data-nav-courses]').click();
    cy.get('[data-nav-courses-create]').click();
    cy.get('[data-course-new-name]').type(courseAlias);
    cy.get('[data-course-new-alias]').type(courseAlias);
    cy.get('[name="show-scoreboard"]') // Currently the two radios are named equally, thus we need to use the eq, to get the correct index and click it
      .eq(showScoreboard ? 0 : 1)
      .click();
    cy.get('[name="start-date"]').type(getISODate(startDate || new Date()));
    cy.get('[name="unlimited-duration"]')
      .eq(unlimitedDuration ? 0 : 1)
      .click();
    // only if unlimited duration is false we should change the end date
    if (!unlimitedDuration && endDate) {
      cy.get('[name="end-date"]').type(getISODate(endDate));
    } else {
      // the end date input should be disabled
      cy.get('[name="end-date"]').should('be.disabled');
    }
    cy.get('.tags-input input[type="text"]').first().type(school); // If we use the data attribute, the autocomplete makes multiple elements
    cy.get('.typeahead-dropdown li').first().click();
    cy.get('[name="basic-information"]') // Currently the two radios are named equally, thus we need to use the eq, to get the correct index and click it
      .eq(basicInformation ? 0 : 1)
      .click();
    cy.get('[data-course-participant-information]').select(
      requestParticipantInformation,
    );
    cy.get('[data-course-problem-level]').select(problemLevel);
    cy.get('[data-course-objective]').type(objective);
    cy.get('[data-course-new-description]').type(description);
    cy.get('button[type="submit"]').click();
  },
);

Cypress.Commands.add(
  'createRun',
  ({ problemAlias, fixturePath, language }: RunOptions) => {
    cy.visit(`arena/problem/${encodeURIComponent(problemAlias)}/`);
    cy.get('[data-new-run]').click();
    cy.get('[name="language"]').select(language);
    cy.fixture(fixturePath).then((fileContent) => {
      cy.get('.CodeMirror-line').type(fileContent);
      cy.get('[data-submit-run]').click();
    });
  },
);

Cypress.Commands.add(
  'createContest',
  ({
    contestAlias,
    startDate,
    endDate,
    description = 'Default Description',
    showScoreboard = true,
    partialPoints = true,
    basicInformation = false,
    requestParticipantInformation = 'no',
  }) => {
    cy.visit('contest/new/');

    // Check if the collapse buttons are hidden or visible
    cy.get('.basic-info').should('be.visible');
    cy.get('.logistics').should('not.be.visible');
    cy.get('.scoring-rules').should('not.be.visible');
    cy.get('.privacy').should('not.be.visible');

    // Open all hidden collapsable
    cy.get('[data-logistics]').click();
    cy.get('[data-scoring-rules]').click();
    cy.get('[data-privacy]').click();

    cy.get('[name="title"]').type(contestAlias);
    cy.get('[name="alias"]').type(contestAlias);
    cy.get('[name="description"]').type(description);
    cy.get('[data-start-date]').type(getISODateTime(startDate || new Date()));
    cy.get('[data-end-date]').type(getISODateTime(endDate || new Date()));
    cy.get('[data-show-scoreboard-at-end]').select(`${showScoreboard}`); // "true" | "false"
    cy.get('[data-partial-points]').select(`${partialPoints}`);
    if (basicInformation) {
      cy.get('[data-basic-information-required]').click();
    }
    cy.get('[data-request-user-information]').select(
      requestParticipantInformation,
    ); // no | optional | required
    cy.get('button[type="submit"]').click();
  },
);

Cypress.Commands.add('addProblemsToContest', ({ contestAlias, problems }) => {
  cy.visit(`contest/${contestAlias}/edit/`);
  cy.get('a[data-nav-contest-edit]').click();
  cy.get('a.dropdown-item.problems').click();

<<<<<<< HEAD
  for (const idx in problems) {
    cy.get('input[type="text"]').type(problems[idx].problemAlias);
    cy.get('.typeahead-dropdown').click();
    cy.get('.add-problem').click();
  }
});
=======
    for (const idx in problems) {
      cy.get('.tags-input input[type="text"]').type(problems[idx].problemAlias)
      cy.get('.typeahead-dropdown li').first().click();
      cy.get('.add-problem').click();
    }
  },
);
>>>>>>> d8b638b3

Cypress.Commands.add(
  'changeAdmissionModeContest',
  ({ contestAlias, admissionMode }) => {
    cy.visit(`contest/${contestAlias}/edit/`);
    cy.get('a[data-nav-contest-edit]').click();
    cy.get('a.dropdown-item.admission-mode').click();
    cy.get('select[name="admission-mode"]').select(admissionMode); // private | registration | public
    cy.get('.change-admission-mode').click();
  },
);

Cypress.Commands.add('enterContest', ({ contestAlias }) => {
  cy.visit('arena/');
  cy.get(`a[href="/arena/${contestAlias}/"]`).first().click();
  cy.get('button[data-start-contest]').click();
});

Cypress.Commands.add(
  'createRunsInsideContest',
  ({ contestAlias, problems, runs }) => {
    const problem = problems[0];
    if (!problem) {
      return;
    }
    cy.visit(`/arena/${contestAlias}/#problems`);
    cy.get(`a[data-problem="${problem.problemAlias}"]`).click();

    for (const idx in runs) {
      // Mocking date just a few seconds after to allow create new run
      cy.clock(new Date(), ['Date']).then((clock) => clock.tick(3000));
      cy.get('[data-new-run]').click();
      cy.get('[name="language"]').select(runs[idx].language);

      // Only the first submission is created because of server validations
      if (!runs[idx].valid) {
        cy.fixture(runs[idx].fixturePath).then((fileContent) => {
          cy.get('.CodeMirror-line').type(fileContent);
          cy.get('[data-submit-run]').should('be.disabled');
        });
        break;
      }

      cy.fixture(runs[idx].fixturePath).then((fileContent) => {
        cy.get('.CodeMirror-line').type(fileContent);
        cy.get('[data-submit-run]').click();
      });

      const expectedStatus: Status = 'AC';
      cy.get('[data-run-status] > span').first().should('have.text', 'new');
      cy.intercept({ method: 'POST', url: '/api/run/status/' }).as('runStatus');

      cy.wait(['@runStatus'], { timeout: 10000 })
        .its('response.statusCode')
        .should('eq', 200);
      cy.get('[data-run-status] > span')
        .first()
        .should('have.text', expectedStatus);
    }
  },
);

/**
 *
 * @param date Date object to convert
 * @returns ISO date required to type on a date input inside cypress
 */
export const getISODate = (date: Date) => {
  return date.toISOString().split('T')[0];
};

/**
 *
 * @param date Date object to convert
 * @returns ISO datetime required to type on a date input inside cypress
 */
export const getISODateTime = (date: Date) => {
  return date.toISOString().slice(0, 16);
};

/**
 * Return a date relative to another date
 * @param date original Date object
 * @param days number of days to add to the date
 * @returns Date Relative Date Object
 */
export const addSubtractDaysToDate = (
  date: Date,
  { days }: { days: number },
): Date => {
  if (days == 0) return date;
  if (days < 0) {
    return new Date(date.getTime() - 24 * 3600 * 1000);
  }

  return new Date(date.getTime() + 24 * 3600 * 1000);
};<|MERGE_RESOLUTION|>--- conflicted
+++ resolved
@@ -175,22 +175,12 @@
   cy.get('a[data-nav-contest-edit]').click();
   cy.get('a.dropdown-item.problems').click();
 
-<<<<<<< HEAD
   for (const idx in problems) {
-    cy.get('input[type="text"]').type(problems[idx].problemAlias);
-    cy.get('.typeahead-dropdown').click();
+    cy.get('.tags-input input[type="text"]').type(problems[idx].problemAlias);
+    cy.get('.typeahead-dropdown li').first().click();
     cy.get('.add-problem').click();
   }
 });
-=======
-    for (const idx in problems) {
-      cy.get('.tags-input input[type="text"]').type(problems[idx].problemAlias)
-      cy.get('.typeahead-dropdown li').first().click();
-      cy.get('.add-problem').click();
-    }
-  },
-);
->>>>>>> d8b638b3
 
 Cypress.Commands.add(
   'changeAdmissionModeContest',
