--- conflicted
+++ resolved
@@ -1,9 +1,5 @@
 import { v4 as uuid } from 'uuid';
 import { coursePage } from '../support/pageObjects/coursePage';
-<<<<<<< HEAD
-import * as Util from '../../frontend/www/js/omegaup/grader/util';
-=======
->>>>>>> 72bf7f4b
 import {
   CourseOptions,
   LoginOptions,
