import { contestPage } from '../support/pageObjects/contestPage';
import { loginPage } from '../support/pageObjects/loginPage';
import { problemPage } from '../support/pageObjects/problemPage';
import { profilePage } from '../support/pageObjects/profilePage';
import { RunOptions } from '../support/types';

describe('Problem Collection Test', () => {
  beforeEach(() => {
    cy.clearCookies();
    cy.clearLocalStorage();
    cy.visit('/');
  });

  it('Should view and verify all problems tab', () => {
    const loginOptions = loginPage.registerMultipleUsers(1);
    const languages = ['all', 'en', 'es', 'pt'];

    const problemOptions = problemPage.generateProblemOptions(1);

    cy.login(loginOptions[0]);
    cy.createProblem(problemOptions[0]);
    problemPage.navigateToAllProblemsTab();
    languages.forEach((language) => {
      problemPage.verifyLanguageFilter(language);
    });
    problemPage.verifyLanguageFilter('all');
    problemPage.verifyFilterByAlias(problemOptions[0].problemAlias);
    cy.logout();
  });

  it('Should search a problem and solve it', () => {
    const loginOptions = loginPage.registerMultipleUsers(1);
    const problemOptions = problemPage.generateProblemOptions(1);

    const runOptions: RunOptions = {
      problemAlias: problemOptions[0].problemAlias,
      fixturePath: 'main.cpp',
      language: 'cpp11-gcc',
      valid: true,
      status: 'AC',
    };

    cy.login(loginOptions[0]);
    cy.createProblem(problemOptions[0]);
    problemPage.navigateToAllProblemsTab();
    problemPage.verifyFilterByAlias(problemOptions[0].problemAlias);
    problemPage.openProblem(problemOptions[0].problemAlias);
    problemPage.createRun(runOptions);
    problemPage.verifySubmission(loginOptions[0].username);
    cy.logout();
  });

<<<<<<< HEAD
  it('Should add additional tags to a problem as admin', () => {
    const loginOptions = loginPage.registerMultipleUsers(1);
    const problemOptions = contestPage.generateProblemOptions(1);
=======
  // Unskip this test when the following issue is fixed
  // https://github.com/omegaup/omegaup/issues/7218

  it.skip('Should add additional tags to a problem as admin', () => {
    const loginOptions = loginPage.registerMultipleUsers(1);
    const problemOptions = problemPage.generateProblemOptions(1);
>>>>>>> 2bc420a2
    problemOptions[0].problemLevelIndex = 5;

    cy.login(loginOptions[0]);
    cy.createProblem(problemOptions[0]);
    cy.logout();

    cy.loginAdmin();
    problemPage.navigateToAllProblemsTab();
    problemPage.verifyFilterByAlias(problemOptions[0].problemAlias);
    problemPage.openProblem(problemOptions[0].problemAlias);
    problemPage.qualifyProblem(['Dynamic programming', 'Backtracking']);
    cy.logout();

    cy.login(loginOptions[0]);
    problemPage.navigateToAllProblemsTab();
    problemPage.verifyFilterByAlias(problemOptions[0].problemAlias);
    cy.logout();
  });

  it('Should report a problem', () => {
    const loginOptions = loginPage.registerMultipleUsers(2);
    const problemOptions = problemPage.generateProblemOptions(1);
    problemOptions[0].publicAccess = true;

    cy.login(loginOptions[0]);
    cy.createProblem(problemOptions[0]);
    cy.logout();

    cy.login(loginOptions[1]);
    problemPage.navigateToAllProblemsTab();
    problemPage.verifyFilterByAlias(problemOptions[0].problemAlias);
    problemPage.openProblem(problemOptions[0].problemAlias);
    problemPage.reportProblem('offensive');
    cy.logout();

    cy.loginAdmin();
    problemPage.banProblem(problemOptions[0].problemAlias);
    cy.logout();

    cy.login(loginOptions[1]);
    problemPage.navigateToAllProblemsTab();
    problemPage.verifyBan(problemOptions[0].problemAlias);
    cy.logout();
  });


  it('Should be able to remove problems with no submissions', () => {
    const numberOfProblems = 3;
    const numberOfUsers = 1;
    const loginOptions = loginPage.registerMultipleUsers(numberOfUsers);

    const problemOptions = problemPage.generateProblemOptions(numberOfProblems);

    cy.login(loginOptions[0]);
    // Create 3 problems
    cy.createProblem(problemOptions[0]);
    cy.createProblem({ ...problemOptions[1], firstTimeVisited: false });
    cy.createProblem({ ...problemOptions[2], firstTimeVisited: false });

    profilePage.navigateToMyProblemsPage();

    // Verify that the problems are displayed
    problemOptions.forEach((problem) => {
      profilePage.verifyProblemVisibility(problem.problemAlias);
    });

    // Delete single problem
    profilePage.deleteProblem(problemOptions[0].problemAlias);

    // Problem 0 should not be visible
    profilePage.verifyProblemVisibility(problemOptions[0].problemAlias, false);

    // Delete problems in batch
    const problemAliases = problemOptions
      .filter((problem) => problem.problemAlias !== problemOptions[0].problemAlias)
      .map((problem) => problem.problemAlias);
    profilePage.deleteProblemsInBatch(problemAliases);

    // None of the problems should be visible
    problemOptions.forEach((problem) => {
      profilePage.verifyProblemVisibility(problem.problemAlias, false);
    });

    cy.logout();
  });
});<|MERGE_RESOLUTION|>--- conflicted
+++ resolved
@@ -50,18 +50,9 @@
     cy.logout();
   });
 
-<<<<<<< HEAD
   it('Should add additional tags to a problem as admin', () => {
     const loginOptions = loginPage.registerMultipleUsers(1);
-    const problemOptions = contestPage.generateProblemOptions(1);
-=======
-  // Unskip this test when the following issue is fixed
-  // https://github.com/omegaup/omegaup/issues/7218
-
-  it.skip('Should add additional tags to a problem as admin', () => {
-    const loginOptions = loginPage.registerMultipleUsers(1);
     const problemOptions = problemPage.generateProblemOptions(1);
->>>>>>> 2bc420a2
     problemOptions[0].problemLevelIndex = 5;
 
     cy.login(loginOptions[0]);
